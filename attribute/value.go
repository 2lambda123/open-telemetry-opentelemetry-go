--- conflicted
+++ resolved
@@ -71,7 +71,6 @@
 	}
 }
 
-<<<<<<< HEAD
 // BoolSliceValue creates a BOOLSLICE Value.
 func BoolSliceValue(v []bool) Value {
 	cp := make([]bool, len(v))
@@ -82,15 +81,12 @@
 	}
 }
 
-=======
->>>>>>> 1cb5cdca
 // IntValue creates an INT64 Value.
 func IntValue(v int) Value {
 	return Int64Value(int64(v))
 }
 
-<<<<<<< HEAD
-// IntSliceValue creates a INTSLICE Value.
+// IntSliceValue creates an INTSLICE Value.
 func IntSliceValue(v []int) Value {
 	cp := make([]int64, 0, len(v))
 	for _, i := range v {
@@ -102,8 +98,6 @@
 	}
 }
 
-=======
->>>>>>> 1cb5cdca
 // Int64Value creates an INT64 Value.
 func Int64Value(v int64) Value {
 	return Value{
@@ -112,7 +106,7 @@
 	}
 }
 
-// Int64SliceValue creates a INT64SLICE Value.
+// Int64SliceValue creates an INT64SLICE Value.
 func Int64SliceValue(v []int64) Value {
 	cp := make([]int64, len(v))
 	copy(cp, v)
@@ -148,7 +142,6 @@
 	}
 }
 
-<<<<<<< HEAD
 // StringSliceValue creates a STRINGSLICE Value.
 func StringSliceValue(v []string) Value {
 	cp := make([]string, len(v))
@@ -159,8 +152,6 @@
 	}
 }
 
-=======
->>>>>>> 1cb5cdca
 // ArrayValue creates an ARRAY value from an array or slice.
 // Only arrays or slices of bool, int, int64, float, float64, or string types are allowed.
 // Specifically, arrays  and slices can not contain other arrays, slices, structs, or non-standard
