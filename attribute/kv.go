--- conflicted
+++ resolved
@@ -31,72 +31,52 @@
 	return kv.Key != "" && kv.Value.Type() != INVALID
 }
 
-<<<<<<< HEAD
-// Bool creates a BOOL type KeyValue.
-=======
 // Bool creates a KeyValue with a BOOL Value type.
->>>>>>> 1cb5cdca
 func Bool(k string, v bool) KeyValue {
 	return Key(k).Bool(v)
 }
 
-<<<<<<< HEAD
-// BoolSlice creates a BOOLSLICE type KeyValue.
+// BoolSlice creates a KeyValue with a BOOLSLICE Value type.
 func BoolSlice(k string, v []bool) KeyValue {
 	return Key(k).BoolSlice(v)
 }
 
-// Int creates an INT64 type KeyValue.
-=======
 // Int creates a KeyValue with an INT64 Value type.
->>>>>>> 1cb5cdca
 func Int(k string, v int) KeyValue {
 	return Key(k).Int(v)
 }
 
-<<<<<<< HEAD
-// IntSlice creates an INT64SLICE type KeyValue.
+// IntSlice creates a KeyValue with an INT64SLICE Value type.
 func IntSlice(k string, v []int) KeyValue {
 	return Key(k).IntSlice(v)
 }
 
-// Int64 creates an INT64 type KeyValue.
-=======
-// Int64 creates a KeyValue with a INT64 Value type.
->>>>>>> 1cb5cdca
+// Int64 creates a KeyValue with an INT64 Value type.
 func Int64(k string, v int64) KeyValue {
 	return Key(k).Int64(v)
 }
 
-<<<<<<< HEAD
-// Int64Slice creates an INT64SLICE type KeyValue.
+// Int64Slice creates a KeyValue with an INT64SLICE Value type.
 func Int64Slice(k string, v []int64) KeyValue {
 	return Key(k).Int64Slice(v)
 }
 
-// Float64 creates an FLOAT64 type KeyValue.
-=======
 // Float64 creates a KeyValue with a FLOAT64 Value type.
->>>>>>> 1cb5cdca
 func Float64(k string, v float64) KeyValue {
 	return Key(k).Float64(v)
 }
 
-<<<<<<< HEAD
-// Float64Slice creates an FLOAT64SLICE type KeyValue.
+// Float64Slice creates a KeyValue with a FLOAT64SLICE Value type.
 func Float64Slice(k string, v []float64) KeyValue {
 	return Key(k).Float64Slice(v)
 }
 
-// String creates a STRING type KeyValue.
-=======
 // String creates a KeyValue with a STRING Value type.
->>>>>>> 1cb5cdca
 func String(k, v string) KeyValue {
 	return Key(k).String(v)
 }
 
-// StringSlice creates a STRINGSLICE type KeyValue.
+// StringSlice creates a KeyValue with a STRINGSLICE Value type.
 func StringSlice(k string, v []string) KeyValue {
 	return Key(k).StringSlice(v)
 }
@@ -148,13 +128,7 @@
 		}
 	case reflect.Bool:
 		return Bool(k, rv.Bool())
-<<<<<<< HEAD
-	case reflect.Int, reflect.Int8, reflect.Int16, reflect.Int32:
-		return Int(k, int(rv.Int()))
-	case reflect.Int64:
-=======
 	case reflect.Int, reflect.Int8, reflect.Int16, reflect.Int32, reflect.Int64:
->>>>>>> 1cb5cdca
 		return Int64(k, rv.Int())
 	case reflect.Float64:
 		return Float64(k, rv.Float())
