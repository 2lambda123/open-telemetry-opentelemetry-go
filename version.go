--- conflicted
+++ resolved
@@ -16,9 +16,5 @@
 
 // Version is the current release version of OpenTelemetry in use.
 func Version() string {
-<<<<<<< HEAD
-	return "1.9.0"
-=======
 	return "1.10.0"
->>>>>>> 0e6f9c29
 }