// Copyright The OpenTelemetry Authors
//
// Licensed under the Apache License, Version 2.0 (the "License");
// you may not use this file except in compliance with the License.
// You may obtain a copy of the License at
//
//     http://www.apache.org/licenses/LICENSE-2.0
//
// Unless required by applicable law or agreed to in writing, software
// distributed under the License is distributed on an "AS IS" BASIS,
// WITHOUT WARRANTIES OR CONDITIONS OF ANY KIND, either express or implied.
// See the License for the specific language governing permissions and
// limitations under the License.

package otel

import (
	"time"

	"go.opentelemetry.io/otel/label"
	"go.opentelemetry.io/otel/unit"
)

// TracerConfig is a group of options for a Tracer.
type TracerConfig struct {
	// InstrumentationVersion is the version of the library providing
	// instrumentation.
	InstrumentationVersion string
}

// NewTracerConfig applies all the options to a returned TracerConfig.
func NewTracerConfig(options ...TracerOption) *TracerConfig {
	config := new(TracerConfig)
	for _, option := range options {
		option.ApplyTracer(config)
	}
	return config
}

// TracerOption applies an option to a TracerConfig.
type TracerOption interface {
	ApplyTracer(*TracerConfig)
}

<<<<<<< HEAD
// ErrorConfig is a group of options for an error event.
type ErrorConfig struct {
	Timestamp  time.Time
	StatusCode codes.Code
}

// NewErrorConfig applies all the options to a returned ErrorConfig.
func NewErrorConfig(options ...ErrorOption) *ErrorConfig {
	c := new(ErrorConfig)
	for _, option := range options {
		option.ApplyError(c)
	}
	return c
}

// ErrorOption applies an option to a ErrorConfig.
type ErrorOption interface {
	ApplyError(*ErrorConfig)
}

type errorTimeOption time.Time

func (o errorTimeOption) ApplyError(c *ErrorConfig) { c.Timestamp = time.Time(o) }

// WithErrorTime sets the time at which the error event should be recorded.
func WithErrorTime(t time.Time) ErrorOption {
	return errorTimeOption(t)
}

type errorStatusOption struct{ c codes.Code }

func (o errorStatusOption) ApplyError(c *ErrorConfig) { c.StatusCode = o.c }

// WithErrorStatus indicates the span status that should be set when recording an error event.
func WithErrorStatus(c codes.Code) ErrorOption {
	return errorStatusOption{c}
=======
type instVersionTracerOption string

func (o instVersionTracerOption) ApplyTracer(c *TracerConfig) { c.InstrumentationVersion = string(o) }

// WithInstrumentationVersion sets the instrumentation version for a Tracer.
func WithInstrumentationVersion(version string) TracerOption {
	return instVersionTracerOption(version)
>>>>>>> ec300b28
}

// SpanConfig is a group of options for a Span.
type SpanConfig struct {
	// Attributes describe the associated qualities of a Span.
	Attributes []label.KeyValue
	// Timestamp is a time in a Span life-cycle.
	Timestamp time.Time
	// Links are the associations a Span has with other Spans.
	Links []Link
	// Record is the recording state of a Span.
	Record bool
	// NewRoot identifies a Span as the root Span for a new trace. This is
	// commonly used when an existing trace crosses trust boundaries and the
	// remote parent span context should be ignored for security.
	NewRoot bool
	// SpanKind is the role a Span has in a trace.
	SpanKind SpanKind
}

// NewSpanConfig applies all the options to a returned SpanConfig.
// No validation is performed on the returned SpanConfig (e.g. no uniqueness
// checking or bounding of data), it is left to the SDK to perform this
// action.
func NewSpanConfig(options ...SpanOption) *SpanConfig {
	c := new(SpanConfig)
	for _, option := range options {
		option.ApplySpan(c)
	}
	return c
}

// SpanOption applies an option to a SpanConfig.
type SpanOption interface {
	ApplySpan(*SpanConfig)
}

// NewEventConfig applies all the EventOptions to a returned SpanConfig. If no
// timestamp option is passed, the returned SpanConfig will have a Timestamp
// set to the call time, otherwise no validation is performed on the returned
// SpanConfig.
func NewEventConfig(options ...EventOption) *SpanConfig {
	c := new(SpanConfig)
	for _, option := range options {
		option.ApplyEvent(c)
	}
	if c.Timestamp.IsZero() {
		c.Timestamp = time.Now()
	}
	return c
}

// EventOption applies span event options to a SpanConfig.
type EventOption interface {
	ApplyEvent(*SpanConfig)
}

// LifeCycleOption applies span life-cycle options to a SpanConfig. These
// options set values releated to events in a spans life-cycle like starting,
// ending, experiencing an error and other user defined notable events.
type LifeCycleOption interface {
	SpanOption
	EventOption
}

type attributeSpanOption []label.KeyValue

func (o attributeSpanOption) ApplySpan(c *SpanConfig)  { o.apply(c) }
func (o attributeSpanOption) ApplyEvent(c *SpanConfig) { o.apply(c) }
func (o attributeSpanOption) apply(c *SpanConfig) {
	c.Attributes = append(c.Attributes, []label.KeyValue(o)...)
}

// WithAttributes adds the attributes related to a span life-cycle event.
// These attributes are used to describe the work a Span represents when this
// option is provided to a Span's start or end events. Otherwise, these
// attributes provide additional information about the event being recorded
// (e.g. error, state change, processing progress, system event).
//
// If multiple of these options are passed the attributes of each successive
// option will extend the attributes instead of overwriting. There is no
// guarantee of uniqueness in the resulting attributes.
func WithAttributes(attributes ...label.KeyValue) LifeCycleOption {
	return attributeSpanOption(attributes)
}

type timestampSpanOption time.Time

func (o timestampSpanOption) ApplySpan(c *SpanConfig)  { o.apply(c) }
func (o timestampSpanOption) ApplyEvent(c *SpanConfig) { o.apply(c) }
func (o timestampSpanOption) apply(c *SpanConfig)      { c.Timestamp = time.Time(o) }

// WithTimestamp sets the time of a Span life-cycle moment (e.g. started,
// stopped, errored).
func WithTimestamp(t time.Time) LifeCycleOption {
	return timestampSpanOption(t)
}

type linksSpanOption []Link

func (o linksSpanOption) ApplySpan(c *SpanConfig) { c.Links = append(c.Links, []Link(o)...) }

// WithLinks adds links to a Span. The links are added to the existing Span
// links, i.e. this does not overwrite.
func WithLinks(links ...Link) SpanOption {
	return linksSpanOption(links)
}

type recordSpanOption bool

func (o recordSpanOption) ApplySpan(c *SpanConfig) { c.Record = bool(o) }

// WithRecord specifies that the span should be recorded. It is important to
// note that implementations may override this option, i.e. if the span is a
// child of an un-sampled trace.
func WithRecord() SpanOption {
	return recordSpanOption(true)
}

type newRootSpanOption bool

func (o newRootSpanOption) ApplySpan(c *SpanConfig) { c.NewRoot = bool(o) }

// WithNewRoot specifies that the Span should be treated as a root Span. Any
// existing parent span context will be ignored when defining the Span's trace
// identifiers.
func WithNewRoot() SpanOption {
	return newRootSpanOption(true)
}

type spanKindSpanOption SpanKind

func (o spanKindSpanOption) ApplySpan(c *SpanConfig) { c.SpanKind = SpanKind(o) }

// WithSpanKind sets the SpanKind of a Span.
func WithSpanKind(kind SpanKind) SpanOption {
	return spanKindSpanOption(kind)
}

// InstrumentConfig contains options for metric instrument descriptors.
type InstrumentConfig struct {
	// Description describes the instrument in human-readable terms.
	Description string
	// Unit describes the measurement unit for a instrument.
	Unit unit.Unit
	// InstrumentationName is the name of the library providing
	// instrumentation.
	InstrumentationName string
	// InstrumentationVersion is the version of the library providing
	// instrumentation.
	InstrumentationVersion string
}

// InstrumentOption is an interface for applying metric instrument options.
type InstrumentOption interface {
	// ApplyMeter is used to set a InstrumentOption value of a
	// InstrumentConfig.
	ApplyInstrument(*InstrumentConfig)
}

// NewInstrumentConfig creates a new InstrumentConfig
// and applies all the given options.
func NewInstrumentConfig(opts ...InstrumentOption) InstrumentConfig {
	var config InstrumentConfig
	for _, o := range opts {
		o.ApplyInstrument(&config)
	}
	return config
}

// WithDescription applies provided description.
func WithDescription(desc string) InstrumentOption {
	return descriptionOption(desc)
}

type descriptionOption string

func (d descriptionOption) ApplyInstrument(config *InstrumentConfig) {
	config.Description = string(d)
}

// WithUnit applies provided unit.
func WithUnit(unit unit.Unit) InstrumentOption {
	return unitOption(unit)
}

type unitOption unit.Unit

func (u unitOption) ApplyInstrument(config *InstrumentConfig) {
	config.Unit = unit.Unit(u)
}

// WithInstrumentationName sets the instrumentation name.
func WithInstrumentationName(name string) InstrumentOption {
	return instrumentationNameOption(name)
}

type instrumentationNameOption string

func (i instrumentationNameOption) ApplyInstrument(config *InstrumentConfig) {
	config.InstrumentationName = string(i)
}

// MeterConfig contains options for Meters.
type MeterConfig struct {
	// InstrumentationVersion is the version of the library providing
	// instrumentation.
	InstrumentationVersion string
}

// MeterOption is an interface for applying Meter options.
type MeterOption interface {
	// ApplyMeter is used to set a MeterOption value of a MeterConfig.
	ApplyMeter(*MeterConfig)
}

// NewMeterConfig creates a new MeterConfig and applies
// all the given options.
func NewMeterConfig(opts ...MeterOption) MeterConfig {
	var config MeterConfig
	for _, o := range opts {
		o.ApplyMeter(&config)
	}
	return config
}

// InstrumentationOption is an interface for applying instrumentation specific
// options.
type InstrumentationOption interface {
	InstrumentOption
	MeterOption
	TracerOption
}

// WithInstrumentationVersion sets the instrumentation version.
func WithInstrumentationVersion(version string) InstrumentationOption {
	return instrumentationVersionOption(version)
}

type instrumentationVersionOption string

func (i instrumentationVersionOption) ApplyMeter(config *MeterConfig) {
	config.InstrumentationVersion = string(i)
}

func (i instrumentationVersionOption) ApplyInstrument(config *InstrumentConfig) {
	config.InstrumentationVersion = string(i)
}

func (i instrumentationVersionOption) ApplyTracer(config *TracerConfig) {
	config.InstrumentationVersion = string(i)
}<|MERGE_RESOLUTION|>--- conflicted
+++ resolved
@@ -42,44 +42,6 @@
 	ApplyTracer(*TracerConfig)
 }
 
-<<<<<<< HEAD
-// ErrorConfig is a group of options for an error event.
-type ErrorConfig struct {
-	Timestamp  time.Time
-	StatusCode codes.Code
-}
-
-// NewErrorConfig applies all the options to a returned ErrorConfig.
-func NewErrorConfig(options ...ErrorOption) *ErrorConfig {
-	c := new(ErrorConfig)
-	for _, option := range options {
-		option.ApplyError(c)
-	}
-	return c
-}
-
-// ErrorOption applies an option to a ErrorConfig.
-type ErrorOption interface {
-	ApplyError(*ErrorConfig)
-}
-
-type errorTimeOption time.Time
-
-func (o errorTimeOption) ApplyError(c *ErrorConfig) { c.Timestamp = time.Time(o) }
-
-// WithErrorTime sets the time at which the error event should be recorded.
-func WithErrorTime(t time.Time) ErrorOption {
-	return errorTimeOption(t)
-}
-
-type errorStatusOption struct{ c codes.Code }
-
-func (o errorStatusOption) ApplyError(c *ErrorConfig) { c.StatusCode = o.c }
-
-// WithErrorStatus indicates the span status that should be set when recording an error event.
-func WithErrorStatus(c codes.Code) ErrorOption {
-	return errorStatusOption{c}
-=======
 type instVersionTracerOption string
 
 func (o instVersionTracerOption) ApplyTracer(c *TracerConfig) { c.InstrumentationVersion = string(o) }
@@ -87,7 +49,6 @@
 // WithInstrumentationVersion sets the instrumentation version for a Tracer.
 func WithInstrumentationVersion(version string) TracerOption {
 	return instVersionTracerOption(version)
->>>>>>> ec300b28
 }
 
 // SpanConfig is a group of options for a Span.
