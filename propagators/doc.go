// Copyright The OpenTelemetry Authors
//
// Licensed under the Apache License, Version 2.0 (the "License");
// you may not use this file except in compliance with the License.
// You may obtain a copy of the License at
//
//     http://www.apache.org/licenses/LICENSE-2.0
//
// Unless required by applicable law or agreed to in writing, software
// distributed under the License is distributed on an "AS IS" BASIS,
// WITHOUT WARRANTIES OR CONDITIONS OF ANY KIND, either express or implied.
// See the License for the specific language governing permissions and
// limitations under the License.

/*
Package propagators contains OpenTelemetry context propagators.

OpenTelemetry propagators are used to extract and inject context data from and
<<<<<<< HEAD
into messages exchanged by applications. The propagators supported by this
package includes are the B3 single and multiple header HTTP encoding
(https://github.com/openzipkin/b3-propagation), the W3C Trace Context encoding
=======
into messages exchanged by applications. The propagator supported by this
package is the W3C Trace Context encoding
>>>>>>> 5660b0b5
(https://www.w3.org/TR/trace-context/), and W3C Baggage
(https://w3c.github.io/baggage/).
*/
package propagators // import "go.opentelemetry.io/otel/propagators"<|MERGE_RESOLUTION|>--- conflicted
+++ resolved
@@ -16,14 +16,8 @@
 Package propagators contains OpenTelemetry context propagators.
 
 OpenTelemetry propagators are used to extract and inject context data from and
-<<<<<<< HEAD
-into messages exchanged by applications. The propagators supported by this
-package includes are the B3 single and multiple header HTTP encoding
-(https://github.com/openzipkin/b3-propagation), the W3C Trace Context encoding
-=======
 into messages exchanged by applications. The propagator supported by this
 package is the W3C Trace Context encoding
->>>>>>> 5660b0b5
 (https://www.w3.org/TR/trace-context/), and W3C Baggage
 (https://w3c.github.io/baggage/).
 */
