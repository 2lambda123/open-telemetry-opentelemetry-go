// Copyright The OpenTelemetry Authors
//
// Licensed under the Apache License, Version 2.0 (the "License");
// you may not use this file except in compliance with the License.
// You may obtain a copy of the License at
//
//     http://www.apache.org/licenses/LICENSE-2.0
//
// Unless required by applicable law or agreed to in writing, software
// distributed under the License is distributed on an "AS IS" BASIS,
// WITHOUT WARRANTIES OR CONDITIONS OF ANY KIND, either express or implied.
// See the License for the specific language governing permissions and
// limitations under the License.

package propagators_test

import (
	"context"
	"testing"

	"github.com/stretchr/testify/assert"
	"github.com/stretchr/testify/require"

	"go.opentelemetry.io/otel"
	"go.opentelemetry.io/otel/api/trace"
	"go.opentelemetry.io/otel/propagators"
)

const (
	traceIDStr = "4bf92f3577b34da6a3ce929d0e0e4736"
	spanIDStr  = "00f067aa0ba902b7"
)

var (
	traceID = mustTraceIDFromHex(traceIDStr)
	spanID  = mustSpanIDFromHex(spanIDStr)
)

func mustTraceIDFromHex(s string) (t trace.ID) {
	var err error
	t, err = trace.IDFromHex(s)
	if err != nil {
		panic(err)
	}
	return
}

func mustSpanIDFromHex(s string) (t trace.SpanID) {
	var err error
	t, err = trace.SpanIDFromHex(s)
	if err != nil {
		panic(err)
	}
	return
}

type outOfThinAirPropagator struct {
	t *testing.T
}

var _ otel.TextMapPropagator = outOfThinAirPropagator{}

func (p outOfThinAirPropagator) Extract(ctx context.Context, carrier otel.TextMapCarrier) context.Context {
	sc := trace.SpanContext{
		TraceID:    traceID,
		SpanID:     spanID,
		TraceFlags: 0,
	}
	require.True(p.t, sc.IsValid())
	return trace.ContextWithRemoteSpanContext(ctx, sc)
}

func (outOfThinAirPropagator) Inject(context.Context, otel.TextMapCarrier) {}

func (outOfThinAirPropagator) Fields() []string {
	return nil
}

type nilCarrier struct{}

var _ otel.TextMapCarrier = nilCarrier{}

func (nilCarrier) Get(key string) string {
	return ""
}

func (nilCarrier) Set(key string, value string) {}

func TestMultiplePropagators(t *testing.T) {
	ootaProp := outOfThinAirPropagator{t: t}
	ns := nilCarrier{}
	testProps := []otel.TextMapPropagator{
		propagators.TraceContext{},
	}
	bg := context.Background()
	// sanity check of oota propagator, ensuring that it really
	// generates the valid span context out of thin air
	{
		ctx := ootaProp.Extract(bg, ns)
		sc := trace.RemoteSpanContextFromContext(ctx)
		require.True(t, sc.IsValid(), "oota prop failed sanity check")
	}
	// sanity check for real propagators, ensuring that they
	// really are not putting any valid span context into an empty
	// go context in absence of the HTTP headers.
	for _, prop := range testProps {
		ctx := prop.Extract(bg, ns)
		sc := trace.RemoteSpanContextFromContext(ctx)
		require.Falsef(t, sc.IsValid(), "%#v failed sanity check", prop)
	}
	for _, prop := range testProps {
		props := otel.NewCompositeTextMapPropagator(ootaProp, prop)
		ctx := props.Extract(bg, ns)
		sc := trace.RemoteSpanContextFromContext(ctx)
		assert.Truef(t, sc.IsValid(), "%#v clobbers span context", prop)
	}
<<<<<<< HEAD
}

func TestDefaultHTTPPropagator(t *testing.T) {
	p := propagators.DefaultPropagator()

	ext := p.HTTPExtractors()
	require.Len(t, ext, 2)
	assert.IsType(t, propagators.TraceContext{}, ext[0])
	assert.IsType(t, propagators.Baggage{}, ext[1])

	inj := p.HTTPInjectors()
	require.Len(t, inj, 2)
	assert.IsType(t, propagators.TraceContext{}, inj[0])
	assert.IsType(t, propagators.Baggage{}, inj[1])
=======
>>>>>>> 6e184cd1
}<|MERGE_RESOLUTION|>--- conflicted
+++ resolved
@@ -114,21 +114,4 @@
 		sc := trace.RemoteSpanContextFromContext(ctx)
 		assert.Truef(t, sc.IsValid(), "%#v clobbers span context", prop)
 	}
-<<<<<<< HEAD
-}
-
-func TestDefaultHTTPPropagator(t *testing.T) {
-	p := propagators.DefaultPropagator()
-
-	ext := p.HTTPExtractors()
-	require.Len(t, ext, 2)
-	assert.IsType(t, propagators.TraceContext{}, ext[0])
-	assert.IsType(t, propagators.Baggage{}, ext[1])
-
-	inj := p.HTTPInjectors()
-	require.Len(t, inj, 2)
-	assert.IsType(t, propagators.TraceContext{}, inj[0])
-	assert.IsType(t, propagators.Baggage{}, inj[1])
-=======
->>>>>>> 6e184cd1
 }