--- conflicted
+++ resolved
@@ -68,20 +68,9 @@
 	}
 	var span *MockSpan
 	var sc core.SpanContext
-<<<<<<< HEAD
-	if !opts.Reference.SpanContext.IsValid() {
+	if !opts.Relation.SpanContext.IsValid() {
 		sc = core.SpanContext{}
 		_, _ = rand.Read(sc.TraceID[:])
-
-=======
-	if !opts.Relation.SpanContext.IsValid() {
-		sc = core.SpanContext{
-			TraceID: core.TraceID{
-				High: rand.Uint64(),
-				Low:  rand.Uint64(),
-			},
-		}
->>>>>>> 9b5f5dd1
 		if mt.Sampled {
 			sc.TraceFlags = core.TraceFlagsSampled
 		}
