--- conflicted
+++ resolved
@@ -214,32 +214,7 @@
 	}
 }
 
-<<<<<<< HEAD
-func (m *Meter) NewInt64Gauge(name string, gos ...apimetric.GaugeOptionApplier) (apimetric.Int64Gauge, error) {
-	instrument := m.newGaugeInstrument(name, core.Int64NumberKind, gos...)
-	return apimetric.WrapInt64GaugeInstrument(instrument, nil)
-}
-
-func (m *Meter) NewFloat64Gauge(name string, gos ...apimetric.GaugeOptionApplier) (apimetric.Float64Gauge, error) {
-	instrument := m.newGaugeInstrument(name, core.Float64NumberKind, gos...)
-	return apimetric.WrapFloat64GaugeInstrument(instrument, nil)
-}
-
-func (m *Meter) newGaugeInstrument(name string, numberKind core.NumberKind, gos ...apimetric.GaugeOptionApplier) *Instrument {
-	opts := apimetric.Options{}
-	apimetric.ApplyGaugeOptions(&opts, gos...)
-	return &Instrument{
-		Name:       name,
-		Kind:       KindGauge,
-		NumberKind: numberKind,
-		Opts:       opts,
-	}
-}
-
 func (m *Meter) NewInt64Measure(name string, mos ...apimetric.MeasureOptionApplier) (apimetric.Int64Measure, error) {
-=======
-func (m *Meter) NewInt64Measure(name string, mos ...apimetric.MeasureOptionApplier) apimetric.Int64Measure {
->>>>>>> 9674c81c
 	instrument := m.newMeasureInstrument(name, core.Int64NumberKind, mos...)
 	return apimetric.WrapInt64MeasureInstrument(instrument, nil)
 }
