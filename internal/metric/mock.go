// Copyright The OpenTelemetry Authors
//
// Licensed under the Apache License, Version 2.0 (the "License");
// you may not use this file except in compliance with the License.
// You may obtain a copy of the License at
//
//     http://www.apache.org/licenses/LICENSE-2.0
//
// Unless required by applicable law or agreed to in writing, software
// distributed under the License is distributed on an "AS IS" BASIS,
// WITHOUT WARRANTIES OR CONDITIONS OF ANY KIND, either express or implied.
// See the License for the specific language governing permissions and
// limitations under the License.

package metric

import (
	"context"
	"sync"

	"go.opentelemetry.io/otel/api/kv"
	"go.opentelemetry.io/otel/api/metric"
	apimetric "go.opentelemetry.io/otel/api/metric"
	"go.opentelemetry.io/otel/api/metric/registry"
)

type (
	Handle struct {
		Instrument *Sync
		Labels     []kv.KeyValue
	}

	Batch struct {
		// Measurement needs to be aligned for 64-bit atomic operations.
		Measurements []Measurement
		Ctx          context.Context
		Labels       []kv.KeyValue
		LibraryName  string
	}

	MeterProvider struct {
		lock       sync.Mutex
		impl       *MeterImpl
		unique     metric.MeterImpl
		registered map[string]apimetric.Meter
	}

	MeterImpl struct {
		lock sync.Mutex

		MeasurementBatches []Batch

		asyncInstruments *AsyncInstrumentState
	}

	Measurement struct {
		// Number needs to be aligned for 64-bit atomic operations.
		Number     apimetric.Number
		Instrument apimetric.InstrumentImpl
	}

	Instrument struct {
		meter      *MeterImpl
		descriptor apimetric.Descriptor
	}

	Async struct {
		Instrument

<<<<<<< HEAD
		runner apimetric.AsyncRunner
=======
		callback func(func(apimetric.Number, []kv.KeyValue))
>>>>>>> 1301b6f3
	}

	Sync struct {
		Instrument
	}
)

var (
	_ apimetric.SyncImpl      = &Sync{}
	_ apimetric.BoundSyncImpl = &Handle{}
	_ apimetric.MeterImpl     = &MeterImpl{}
	_ apimetric.AsyncImpl     = &Async{}
)

func (i Instrument) Descriptor() apimetric.Descriptor {
	return i.descriptor
}

func (a *Async) Implementation() interface{} {
	return a
}

func (s *Sync) Implementation() interface{} {
	return s
}

func (s *Sync) Bind(labels []kv.KeyValue) apimetric.BoundSyncImpl {
	return &Handle{
		Instrument: s,
		Labels:     labels,
	}
}

func (s *Sync) RecordOne(ctx context.Context, number apimetric.Number, labels []kv.KeyValue) {
	s.meter.doRecordSingle(ctx, labels, s, number)
}

func (h *Handle) RecordOne(ctx context.Context, number apimetric.Number) {
	h.Instrument.meter.doRecordSingle(ctx, h.Labels, h.Instrument, number)
}

func (h *Handle) Unbind() {
}

<<<<<<< HEAD
func (m *MeterImpl) doRecordSingle(ctx context.Context, labels []core.KeyValue, instrument apimetric.InstrumentImpl, number apimetric.Number) {
	m.collect(ctx, labels, []Measurement{{
=======
func (m *MeterImpl) doRecordSingle(ctx context.Context, labels []kv.KeyValue, instrument apimetric.InstrumentImpl, number apimetric.Number) {
	m.recordMockBatch(ctx, labels, Measurement{
>>>>>>> 1301b6f3
		Instrument: instrument,
		Number:     number,
	}})
}

func NewProvider() (*MeterImpl, apimetric.Provider) {
	impl := &MeterImpl{
		asyncInstruments: NewAsyncInstrumentState(nil),
	}
	p := &MeterProvider{
		impl:       impl,
		unique:     registry.NewUniqueInstrumentMeterImpl(impl),
		registered: map[string]apimetric.Meter{},
	}
	return impl, p
}

func (p *MeterProvider) Meter(name string) apimetric.Meter {
	p.lock.Lock()
	defer p.lock.Unlock()

	if lookup, ok := p.registered[name]; ok {
		return lookup
	}
	m := apimetric.WrapMeterImpl(p.unique, name)
	p.registered[name] = m
	return m
}

func NewMeter() (*MeterImpl, apimetric.Meter) {
	impl, p := NewProvider()
	return impl, p.Meter("mock")
}

func (m *MeterImpl) NewSyncInstrument(descriptor metric.Descriptor) (apimetric.SyncImpl, error) {
	m.lock.Lock()
	defer m.lock.Unlock()

	return &Sync{
		Instrument{
			descriptor: descriptor,
			meter:      m,
		},
	}, nil
}

<<<<<<< HEAD
func (m *MeterImpl) NewAsyncInstrument(descriptor metric.Descriptor, runner metric.AsyncRunner) (apimetric.AsyncImpl, error) {
	m.lock.Lock()
	defer m.lock.Unlock()

=======
func (m *MeterImpl) NewAsyncInstrument(descriptor metric.Descriptor, callback func(func(apimetric.Number, []kv.KeyValue))) (apimetric.AsyncImpl, error) {
>>>>>>> 1301b6f3
	a := &Async{
		Instrument: Instrument{
			descriptor: descriptor,
			meter:      m,
		},
		runner: runner,
	}
	m.asyncInstruments.Register(a, runner)
	return a, nil
}

func (m *MeterImpl) RecordBatch(ctx context.Context, labels []kv.KeyValue, measurements ...apimetric.Measurement) {
	mm := make([]Measurement, len(measurements))
	for i := 0; i < len(measurements); i++ {
		m := measurements[i]
		mm[i] = Measurement{
			Instrument: m.SyncImpl().Implementation().(*Sync),
			Number:     m.Number(),
		}
	}
	m.collect(ctx, labels, mm)
}

<<<<<<< HEAD
func (m *MeterImpl) CollectAsync(labels []core.KeyValue, obs ...metric.Observation) {
	mm := make([]Measurement, len(obs))
	for i := 0; i < len(obs); i++ {
		o := obs[i]
		mm[i] = Measurement{
			Instrument: o.AsyncImpl(),
			Number:     o.Number(),
		}
	}
	m.collect(context.Background(), labels, mm)
}

func (m *MeterImpl) collect(ctx context.Context, labels []core.KeyValue, measurements []Measurement) {
	m.lock.Lock()
	defer m.lock.Unlock()

=======
func (m *MeterImpl) recordMockBatch(ctx context.Context, labels []kv.KeyValue, measurements ...Measurement) {
>>>>>>> 1301b6f3
	m.MeasurementBatches = append(m.MeasurementBatches, Batch{
		Ctx:          ctx,
		Labels:       labels,
		Measurements: measurements,
	})
}

func (m *MeterImpl) RunAsyncInstruments() {
<<<<<<< HEAD
	m.asyncInstruments.Run(m)
=======
	for _, observer := range m.AsyncInstruments {
		observer.callback(func(n apimetric.Number, labels []kv.KeyValue) {
			m.doRecordSingle(context.Background(), labels, observer, n)
		})
	}
>>>>>>> 1301b6f3
}<|MERGE_RESOLUTION|>--- conflicted
+++ resolved
@@ -67,11 +67,7 @@
 	Async struct {
 		Instrument
 
-<<<<<<< HEAD
 		runner apimetric.AsyncRunner
-=======
-		callback func(func(apimetric.Number, []kv.KeyValue))
->>>>>>> 1301b6f3
 	}
 
 	Sync struct {
@@ -116,13 +112,8 @@
 func (h *Handle) Unbind() {
 }
 
-<<<<<<< HEAD
-func (m *MeterImpl) doRecordSingle(ctx context.Context, labels []core.KeyValue, instrument apimetric.InstrumentImpl, number apimetric.Number) {
+func (m *MeterImpl) doRecordSingle(ctx context.Context, labels []kv.KeyValue, instrument apimetric.InstrumentImpl, number apimetric.Number) {
 	m.collect(ctx, labels, []Measurement{{
-=======
-func (m *MeterImpl) doRecordSingle(ctx context.Context, labels []kv.KeyValue, instrument apimetric.InstrumentImpl, number apimetric.Number) {
-	m.recordMockBatch(ctx, labels, Measurement{
->>>>>>> 1301b6f3
 		Instrument: instrument,
 		Number:     number,
 	}})
@@ -169,14 +160,10 @@
 	}, nil
 }
 
-<<<<<<< HEAD
 func (m *MeterImpl) NewAsyncInstrument(descriptor metric.Descriptor, runner metric.AsyncRunner) (apimetric.AsyncImpl, error) {
 	m.lock.Lock()
 	defer m.lock.Unlock()
 
-=======
-func (m *MeterImpl) NewAsyncInstrument(descriptor metric.Descriptor, callback func(func(apimetric.Number, []kv.KeyValue))) (apimetric.AsyncImpl, error) {
->>>>>>> 1301b6f3
 	a := &Async{
 		Instrument: Instrument{
 			descriptor: descriptor,
@@ -200,8 +187,7 @@
 	m.collect(ctx, labels, mm)
 }
 
-<<<<<<< HEAD
-func (m *MeterImpl) CollectAsync(labels []core.KeyValue, obs ...metric.Observation) {
+func (m *MeterImpl) CollectAsync(labels []kv.KeyValue, obs ...metric.Observation) {
 	mm := make([]Measurement, len(obs))
 	for i := 0; i < len(obs); i++ {
 		o := obs[i]
@@ -213,13 +199,10 @@
 	m.collect(context.Background(), labels, mm)
 }
 
-func (m *MeterImpl) collect(ctx context.Context, labels []core.KeyValue, measurements []Measurement) {
+func (m *MeterImpl) collect(ctx context.Context, labels []kv.KeyValue, measurements []Measurement) {
 	m.lock.Lock()
 	defer m.lock.Unlock()
 
-=======
-func (m *MeterImpl) recordMockBatch(ctx context.Context, labels []kv.KeyValue, measurements ...Measurement) {
->>>>>>> 1301b6f3
 	m.MeasurementBatches = append(m.MeasurementBatches, Batch{
 		Ctx:          ctx,
 		Labels:       labels,
@@ -228,13 +211,5 @@
 }
 
 func (m *MeterImpl) RunAsyncInstruments() {
-<<<<<<< HEAD
 	m.asyncInstruments.Run(m)
-=======
-	for _, observer := range m.AsyncInstruments {
-		observer.callback(func(n apimetric.Number, labels []kv.KeyValue) {
-			m.doRecordSingle(context.Background(), labels, observer, n)
-		})
-	}
->>>>>>> 1301b6f3
 }