// Copyright The OpenTelemetry Authors
//
// Licensed under the Apache License, Version 2.0 (the "License");
// you may not use this file except in compliance with the License.
// You may obtain a copy of the License at
//
//     http://www.apache.org/licenses/LICENSE-2.0
//
// Unless required by applicable law or agreed to in writing, software
// distributed under the License is distributed on an "AS IS" BASIS,
// WITHOUT WARRANTIES OR CONDITIONS OF ANY KIND, either express or implied.
// See the License for the specific language governing permissions and
// limitations under the License.

package trace // import "go.opentelemetry.io/otel/trace"

import (
	"bytes"
	"context"
	"encoding/hex"
	"encoding/json"

	"go.opentelemetry.io/otel/attribute"
	"go.opentelemetry.io/otel/codes"
)

const (
	// FlagsSampled is a bitmask with the sampled bit set. A SpanContext
	// with the sampling bit set means the span is sampled.
	FlagsSampled = TraceFlags(0x01)

	errInvalidHexID errorConst = "trace-id and span-id can only contain [0-9a-f] characters, all lowercase"

	errInvalidTraceIDLength errorConst = "hex encoded trace-id must have length equals to 32"
	errNilTraceID           errorConst = "trace-id can't be all zero"

	errInvalidSpanIDLength errorConst = "hex encoded span-id must have length equals to 16"
	errNilSpanID           errorConst = "span-id can't be all zero"
)

type errorConst string

func (e errorConst) Error() string {
	return string(e)
}

// TraceID is a unique identity of a trace.
// nolint:revive // revive complains about stutter of `trace.TraceID`.
type TraceID [16]byte

var nilTraceID TraceID
var _ json.Marshaler = nilTraceID

// IsValid checks whether the trace TraceID is valid. A valid trace ID does
// not consist of zeros only.
func (t TraceID) IsValid() bool {
	return !bytes.Equal(t[:], nilTraceID[:])
}

// MarshalJSON implements a custom marshal function to encode TraceID
// as a hex string.
func (t TraceID) MarshalJSON() ([]byte, error) {
	return json.Marshal(t.String())
}

// String returns the hex string representation form of a TraceID
func (t TraceID) String() string {
	return hex.EncodeToString(t[:])
}

// SpanID is a unique identity of a span in a trace.
type SpanID [8]byte

var nilSpanID SpanID
var _ json.Marshaler = nilSpanID

// IsValid checks whether the SpanID is valid. A valid SpanID does not consist
// of zeros only.
func (s SpanID) IsValid() bool {
	return !bytes.Equal(s[:], nilSpanID[:])
}

// MarshalJSON implements a custom marshal function to encode SpanID
// as a hex string.
func (s SpanID) MarshalJSON() ([]byte, error) {
	return json.Marshal(s.String())
}

// String returns the hex string representation form of a SpanID
func (s SpanID) String() string {
	return hex.EncodeToString(s[:])
}

// TraceIDFromHex returns a TraceID from a hex string if it is compliant with
// the W3C trace-context specification.  See more at
// https://www.w3.org/TR/trace-context/#trace-id
// nolint:revive // revive complains about stutter of `trace.TraceIDFromHex`.
func TraceIDFromHex(h string) (TraceID, error) {
	t := TraceID{}
	if len(h) != 32 {
		return t, errInvalidTraceIDLength
	}

	if err := decodeHex(h, t[:]); err != nil {
		return t, err
	}

	if !t.IsValid() {
		return t, errNilTraceID
	}
	return t, nil
}

// SpanIDFromHex returns a SpanID from a hex string if it is compliant
// with the w3c trace-context specification.
// See more at https://www.w3.org/TR/trace-context/#parent-id
func SpanIDFromHex(h string) (SpanID, error) {
	s := SpanID{}
	if len(h) != 16 {
		return s, errInvalidSpanIDLength
	}

	if err := decodeHex(h, s[:]); err != nil {
		return s, err
	}

	if !s.IsValid() {
		return s, errNilSpanID
	}
	return s, nil
}

func decodeHex(h string, b []byte) error {
	for _, r := range h {
		switch {
		case 'a' <= r && r <= 'f':
			continue
		case '0' <= r && r <= '9':
			continue
		default:
			return errInvalidHexID
		}
	}

	decoded, err := hex.DecodeString(h)
	if err != nil {
		return err
	}

	copy(b, decoded)
	return nil
}

// TraceFlags contains flags that can be set on a SpanContext
type TraceFlags byte //nolint:revive // revive complains about stutter of `trace.TraceFlags`.

// IsSampled returns if the sampling bit is set in the TraceFlags.
func (tf TraceFlags) IsSampled() bool {
	return tf&FlagsSampled == FlagsSampled
}

// WithSampled sets the sampling bit in a new copy of the TraceFlags.
func (tf TraceFlags) WithSampled(sampled bool) TraceFlags {
	if sampled {
		return tf | FlagsSampled
	}

	return tf &^ FlagsSampled
}

// MarshalJSON implements a custom marshal function to encode TraceFlags
// as a hex string.
func (tf TraceFlags) MarshalJSON() ([]byte, error) {
	return json.Marshal(tf.String())
}

// String returns the hex string representation form of TraceFlags
func (tf TraceFlags) String() string {
	return hex.EncodeToString([]byte{byte(tf)}[:])
}

// SpanContextConfig contains mutable fields usable for constructing
// an immutable SpanContext.
type SpanContextConfig struct {
	TraceID    TraceID
	SpanID     SpanID
	TraceFlags TraceFlags
	TraceState TraceState
	Remote     bool
}

// NewSpanContext constructs a SpanContext using values from the provided
// SpanContextConfig.
func NewSpanContext(config SpanContextConfig) SpanContext {
	return SpanContext{
		traceID:    config.TraceID,
		spanID:     config.SpanID,
		traceFlags: config.TraceFlags,
		traceState: config.TraceState,
		remote:     config.Remote,
	}
}

// SpanContext contains identifying trace information about a Span.
type SpanContext struct {
	traceID    TraceID
	spanID     SpanID
	traceFlags TraceFlags
	traceState TraceState
	remote     bool
}

var _ json.Marshaler = SpanContext{}

// IsValid returns if the SpanContext is valid. A valid span context has a
// valid TraceID and SpanID.
func (sc SpanContext) IsValid() bool {
	return sc.HasTraceID() && sc.HasSpanID()
}

// IsRemote indicates whether the SpanContext represents a remotely-created Span.
func (sc SpanContext) IsRemote() bool {
	return sc.remote
}

// WithRemote returns a copy of sc with the Remote property set to remote.
func (sc SpanContext) WithRemote(remote bool) SpanContext {
	return SpanContext{
		traceID:    sc.traceID,
		spanID:     sc.spanID,
		traceFlags: sc.traceFlags,
		traceState: sc.traceState,
		remote:     remote,
	}
}

// TraceID returns the TraceID from the SpanContext.
func (sc SpanContext) TraceID() TraceID {
	return sc.traceID
}

// HasTraceID checks if the SpanContext has a valid TraceID.
func (sc SpanContext) HasTraceID() bool {
	return sc.traceID.IsValid()
}

// WithTraceID returns a new SpanContext with the TraceID replaced.
func (sc SpanContext) WithTraceID(traceID TraceID) SpanContext {
	return SpanContext{
		traceID:    traceID,
		spanID:     sc.spanID,
		traceFlags: sc.traceFlags,
		traceState: sc.traceState,
		remote:     sc.remote,
	}
}

// SpanID returns the SpanID from the SpanContext.
func (sc SpanContext) SpanID() SpanID {
	return sc.spanID
}

// HasSpanID checks if the SpanContext has a valid SpanID.
func (sc SpanContext) HasSpanID() bool {
	return sc.spanID.IsValid()
}

// WithSpanID returns a new SpanContext with the SpanID replaced.
func (sc SpanContext) WithSpanID(spanID SpanID) SpanContext {
	return SpanContext{
		traceID:    sc.traceID,
		spanID:     spanID,
		traceFlags: sc.traceFlags,
		traceState: sc.traceState,
		remote:     sc.remote,
	}
}

// TraceFlags returns the flags from the SpanContext.
func (sc SpanContext) TraceFlags() TraceFlags {
	return sc.traceFlags
}

// IsSampled returns if the sampling bit is set in the SpanContext's TraceFlags.
func (sc SpanContext) IsSampled() bool {
	return sc.traceFlags.IsSampled()
}

// WithTraceFlags returns a new SpanContext with the TraceFlags replaced.
func (sc SpanContext) WithTraceFlags(flags TraceFlags) SpanContext {
	return SpanContext{
		traceID:    sc.traceID,
		spanID:     sc.spanID,
		traceFlags: flags,
		traceState: sc.traceState,
		remote:     sc.remote,
	}
}

// TraceState returns the TraceState from the SpanContext.
func (sc SpanContext) TraceState() TraceState {
	return sc.traceState
}

// WithTraceState returns a new SpanContext with the TraceState replaced.
func (sc SpanContext) WithTraceState(state TraceState) SpanContext {
	return SpanContext{
		traceID:    sc.traceID,
		spanID:     sc.spanID,
		traceFlags: sc.traceFlags,
		traceState: state,
		remote:     sc.remote,
	}
}

// Equal is a predicate that determines whether two SpanContext values are equal.
func (sc SpanContext) Equal(other SpanContext) bool {
	return sc.traceID == other.traceID &&
		sc.spanID == other.spanID &&
		sc.traceFlags == other.traceFlags &&
		sc.traceState.String() == other.traceState.String() &&
		sc.remote == other.remote
}

// MarshalJSON implements a custom marshal function to encode a SpanContext.
func (sc SpanContext) MarshalJSON() ([]byte, error) {
	return json.Marshal(SpanContextConfig{
		TraceID:    sc.traceID,
		SpanID:     sc.spanID,
		TraceFlags: sc.traceFlags,
		TraceState: sc.traceState,
		Remote:     sc.remote,
	})
}

// Span is the individual component of a trace. It represents a single named
// and timed operation of a workflow that is traced. A Tracer is used to
// create a Span and it is then up to the operation the Span represents to
// properly end the Span when the operation itself ends.
//
// Warning: methods may be added to this interface in minor releases.
type Span interface {
	// End completes the Span. The Span is considered complete and ready to be
	// delivered through the rest of the telemetry pipeline after this method
	// is called. Therefore, updates to the Span are not allowed after this
	// method has been called.
	End(options ...SpanEndOption)

	// AddEvent adds an event with the provided name and options.
	AddEvent(name string, options ...EventOption)

	// IsRecording returns the recording state of the Span. It will return
	// true if the Span is active and events can be recorded.
	IsRecording() bool

	// RecordError will record err as an exception span event for this span. An
	// additional call to SetStatus is required if the Status of the Span should
	// be set to Error, as this method does not change the Span status. If this
	// span is not being recorded or err is nil then this method does nothing.
	RecordError(err error, options ...EventOption)

	// SpanContext returns the SpanContext of the Span. The returned SpanContext
	// is usable even after the End method has been called for the Span.
	SpanContext() SpanContext

	// SetStatus sets the status of the Span in the form of a code and a
	// description, overriding previous values set. The description is only
	// included in a status when the code is for an error.
	SetStatus(code codes.Code, description string)

	// SetName sets the Span name.
	SetName(name string)

	// SetAttributes sets kv as attributes of the Span. If a key from kv
	// already exists for an attribute of the Span it will be overwritten with
	// the value contained in kv.
	SetAttributes(kv ...attribute.KeyValue)

	// TracerProvider returns a TracerProvider that can be used to generate
	// additional Spans on the same telemetry pipeline as the current Span.
	TracerProvider() TracerProvider
}

// Link is the relationship between two Spans. The relationship can be within
// the same Trace or across different Traces.
//
// For example, a Link is used in the following situations:
//
//   1. Batch Processing: A batch of operations may contain operations
//      associated with one or more traces/spans. Since there can only be one
//      parent SpanContext, a Link is used to keep reference to the
//      SpanContext of all operations in the batch.
//   2. Public Endpoint: A SpanContext for an in incoming client request on a
//      public endpoint should be considered untrusted. In such a case, a new
//      trace with its own identity and sampling decision needs to be created,
//      but this new trace needs to be related to the original trace in some
//      form. A Link is used to keep reference to the original SpanContext and
//      track the relationship.
type Link struct {
	// SpanContext of the linked Span.
	SpanContext SpanContext

	// Attributes describe the aspects of the link.
	Attributes []attribute.KeyValue

	// DroppedAttributeCount is the number of attributes that were not
	// recorded due to configured limits being reached.
	DroppedAttributeCount int
}

<<<<<<< HEAD
// LinkFromContext returns a link encapsulating the SpanContext in the provided ctx
=======
// LinkFromContext returns a link encapsulating the SpanContext in the provided ctx.
>>>>>>> 7996777c
func LinkFromContext(ctx context.Context, attrs ...attribute.KeyValue) Link {
	return Link{
		SpanContext: SpanContextFromContext(ctx),
		Attributes:  attrs,
	}
}

// SpanKind is the role a Span plays in a Trace.
type SpanKind int

// As a convenience, these match the proto definition, see
// https://github.com/open-telemetry/opentelemetry-proto/blob/30d237e1ff3ab7aa50e0922b5bebdd93505090af/opentelemetry/proto/trace/v1/trace.proto#L101-L129
//
// The unspecified value is not a valid `SpanKind`. Use `ValidateSpanKind()`
// to coerce a span kind to a valid value.
const (
	// SpanKindUnspecified is an unspecified SpanKind and is not a valid
	// SpanKind. SpanKindUnspecified should be replaced with SpanKindInternal
	// if it is received.
	SpanKindUnspecified SpanKind = 0
	// SpanKindInternal is a SpanKind for a Span that represents an internal
	// operation within an application.
	SpanKindInternal SpanKind = 1
	// SpanKindServer is a SpanKind for a Span that represents the operation
	// of handling a request from a client.
	SpanKindServer SpanKind = 2
	// SpanKindClient is a SpanKind for a Span that represents the operation
	// of client making a request to a server.
	SpanKindClient SpanKind = 3
	// SpanKindProducer is a SpanKind for a Span that represents the operation
	// of a producer sending a message to a message broker. Unlike
	// SpanKindClient and SpanKindServer, there is often no direct
	// relationship between this kind of Span and a SpanKindConsumer kind. A
	// SpanKindProducer Span will end once the message is accepted by the
	// message broker which might not overlap with the processing of that
	// message.
	SpanKindProducer SpanKind = 4
	// SpanKindConsumer is a SpanKind for a Span that represents the operation
	// of a consumer receiving a message from a message broker. Like
	// SpanKindProducer Spans, there is often no direct relationship between
	// this Span and the Span that produced the message.
	SpanKindConsumer SpanKind = 5
)

// ValidateSpanKind returns a valid span kind value.  This will coerce
// invalid values into the default value, SpanKindInternal.
func ValidateSpanKind(spanKind SpanKind) SpanKind {
	switch spanKind {
	case SpanKindInternal,
		SpanKindServer,
		SpanKindClient,
		SpanKindProducer,
		SpanKindConsumer:
		// valid
		return spanKind
	default:
		return SpanKindInternal
	}
}

// String returns the specified name of the SpanKind in lower-case.
func (sk SpanKind) String() string {
	switch sk {
	case SpanKindInternal:
		return "internal"
	case SpanKindServer:
		return "server"
	case SpanKindClient:
		return "client"
	case SpanKindProducer:
		return "producer"
	case SpanKindConsumer:
		return "consumer"
	default:
		return "unspecified"
	}
}

// Tracer is the creator of Spans.
//
// Warning: methods may be added to this interface in minor releases.
type Tracer interface {
	// Start creates a span and a context.Context containing the newly-created span.
	//
	// If the context.Context provided in `ctx` contains a Span then the newly-created
	// Span will be a child of that span, otherwise it will be a root span. This behavior
	// can be overridden by providing `WithNewRoot()` as a SpanOption, causing the
	// newly-created Span to be a root span even if `ctx` contains a Span.
	//
	// When creating a Span it is recommended to provide all known span attributes using
	// the `WithAttributes()` SpanOption as samplers will only have access to the
	// attributes provided when a Span is created.
	//
	// Any Span that is created MUST also be ended. This is the responsibility of the user.
	// Implementations of this API may leak memory or other resources if Spans are not ended.
	Start(ctx context.Context, spanName string, opts ...SpanStartOption) (context.Context, Span)
}

// TracerProvider provides access to instrumentation Tracers.
//
// Warning: methods may be added to this interface in minor releases.
type TracerProvider interface {
	// Tracer creates an implementation of the Tracer interface.
	// The instrumentationName must be the name of the library providing
	// instrumentation. This name may be the same as the instrumented code
	// only if that code provides built-in instrumentation. If the
	// instrumentationName is empty, then a implementation defined default
	// name will be used instead.
	//
	// This method must be concurrency safe.
	Tracer(instrumentationName string, opts ...TracerOption) Tracer
}<|MERGE_RESOLUTION|>--- conflicted
+++ resolved
@@ -408,11 +408,7 @@
 	DroppedAttributeCount int
 }
 
-<<<<<<< HEAD
-// LinkFromContext returns a link encapsulating the SpanContext in the provided ctx
-=======
 // LinkFromContext returns a link encapsulating the SpanContext in the provided ctx.
->>>>>>> 7996777c
 func LinkFromContext(ctx context.Context, attrs ...attribute.KeyValue) Link {
 	return Link{
 		SpanContext: SpanContextFromContext(ctx),
