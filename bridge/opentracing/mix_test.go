// Copyright The OpenTelemetry Authors
//
// Licensed under the Apache License, Version 2.0 (the "License");
// you may not use this file except in compliance with the License.
// You may obtain a copy of the License at
//
//     http://www.apache.org/licenses/LICENSE-2.0
//
// Unless required by applicable law or agreed to in writing, software
// distributed under the License is distributed on an "AS IS" BASIS,
// WITHOUT WARRANTIES OR CONDITIONS OF ANY KIND, either express or implied.
// See the License for the specific language governing permissions and
// limitations under the License.

package opentracing

import (
	"context"
	"fmt"
	"testing"

	ot "github.com/opentracing/opentracing-go"

	"go.opentelemetry.io/otel"
	"go.opentelemetry.io/otel/attribute"
	"go.opentelemetry.io/otel/baggage"
	"go.opentelemetry.io/otel/bridge/opentracing/internal"
	"go.opentelemetry.io/otel/trace"
)

type mixedAPIsTestCase struct {
	desc string

	setup func(*testing.T, *internal.MockTracer)
	run   func(*testing.T, context.Context)
	check func(*testing.T, *internal.MockTracer)
}

func getMixedAPIsTestCases() []mixedAPIsTestCase {
	st := newSimpleTest()
	cast := newCurrentActiveSpanTest()
	coin := newContextIntactTest()
	bip := newBaggageItemsPreservationTest()
	bio := newBaggageInteroperationTest()

	return []mixedAPIsTestCase{
		{
			desc:  "simple otel -> ot -> otel",
			setup: st.setup,
			run:   st.runOtelOTOtel,
			check: st.check,
		},
		{
			desc:  "simple ot -> otel -> ot",
			setup: st.setup,
			run:   st.runOTOtelOT,
			check: st.check,
		},
		{
			desc:  "current/active span otel -> ot -> otel",
			setup: cast.setup,
			run:   cast.runOtelOTOtel,
			check: cast.check,
		},
		{
			desc:  "current/active span ot -> otel -> ot",
			setup: cast.setup,
			run:   cast.runOTOtelOT,
			check: cast.check,
		},
		{
			desc:  "context intact otel -> ot -> otel",
			setup: coin.setup,
			run:   coin.runOtelOTOtel,
			check: coin.check,
		},
		{
			desc:  "context intact ot -> otel -> ot",
			setup: coin.setup,
			run:   coin.runOTOtelOT,
			check: coin.check,
		},
		{
			desc:  "baggage items preservation across layers otel -> ot -> otel",
			setup: bip.setup,
			run:   bip.runOtelOTOtel,
			check: bip.check,
		},
		{
			desc:  "baggage items preservation across layers ot -> otel -> ot",
			setup: bip.setup,
			run:   bip.runOTOtelOT,
			check: bip.check,
		},
		{
			desc:  "baggage items interoperation across layers ot -> otel -> ot",
			setup: bio.setup,
			run:   bio.runOTOtelOT,
			check: bio.check,
		},
		{
			desc:  "baggage items interoperation across layers otel -> ot -> otel",
			setup: bio.setup,
			run:   bio.runOtelOTOtel,
			check: bio.check,
		},
	}
}

func TestMixedAPIs(t *testing.T) {
	for idx, tc := range getMixedAPIsTestCases() {
		t.Logf("Running test case %d: %s", idx, tc.desc)
		mockOtelTracer := internal.NewMockTracer()
		ctx, otTracer, otelProvider := NewTracerPairWithContext(context.Background(), mockOtelTracer)
		otTracer.SetWarningHandler(func(msg string) {
			t.Log(msg)
		})

		otel.SetTracerProvider(otelProvider)
		ot.SetGlobalTracer(otTracer)

		tc.setup(t, mockOtelTracer)
		tc.run(t, ctx)
		tc.check(t, mockOtelTracer)
	}
}

// simple test

type simpleTest struct {
	traceID trace.TraceID
	spanIDs []trace.SpanID
}

func newSimpleTest() *simpleTest {
	return &simpleTest{
		traceID: simpleTraceID(),
		spanIDs: simpleSpanIDs(3),
	}
}

func (st *simpleTest) setup(t *testing.T, tracer *internal.MockTracer) {
	tracer.SpareTraceIDs = append(tracer.SpareTraceIDs, st.traceID)
	tracer.SpareSpanIDs = append(tracer.SpareSpanIDs, st.spanIDs...)
}

func (st *simpleTest) check(t *testing.T, tracer *internal.MockTracer) {
	checkTraceAndSpans(t, tracer, st.traceID, st.spanIDs)
}

func (st *simpleTest) runOtelOTOtel(t *testing.T, ctx context.Context) {
	runOtelOTOtel(t, ctx, "simple", st.noop)
}

func (st *simpleTest) runOTOtelOT(t *testing.T, ctx context.Context) {
	runOTOtelOT(t, ctx, "simple", st.noop)
}

func (st *simpleTest) noop(t *testing.T, ctx context.Context) context.Context {
	return ctx
}

// current/active span test

type currentActiveSpanTest struct {
	traceID trace.TraceID
	spanIDs []trace.SpanID

	recordedCurrentOtelSpanIDs []trace.SpanID
	recordedActiveOTSpanIDs    []trace.SpanID
}

func newCurrentActiveSpanTest() *currentActiveSpanTest {
	return &currentActiveSpanTest{
		traceID: simpleTraceID(),
		spanIDs: simpleSpanIDs(3),
	}
}

func (cast *currentActiveSpanTest) setup(t *testing.T, tracer *internal.MockTracer) {
	tracer.SpareTraceIDs = append(tracer.SpareTraceIDs, cast.traceID)
	tracer.SpareSpanIDs = append(tracer.SpareSpanIDs, cast.spanIDs...)

	cast.recordedCurrentOtelSpanIDs = nil
	cast.recordedActiveOTSpanIDs = nil
}

func (cast *currentActiveSpanTest) check(t *testing.T, tracer *internal.MockTracer) {
	checkTraceAndSpans(t, tracer, cast.traceID, cast.spanIDs)
	if len(cast.recordedCurrentOtelSpanIDs) != len(cast.spanIDs) {
		t.Errorf("Expected to have %d recorded Otel current spans, got %d", len(cast.spanIDs), len(cast.recordedCurrentOtelSpanIDs))
	}
	if len(cast.recordedActiveOTSpanIDs) != len(cast.spanIDs) {
		t.Errorf("Expected to have %d recorded OT active spans, got %d", len(cast.spanIDs), len(cast.recordedActiveOTSpanIDs))
	}

	minLen := min(len(cast.recordedCurrentOtelSpanIDs), len(cast.spanIDs))
	minLen = min(minLen, len(cast.recordedActiveOTSpanIDs))
	for i := 0; i < minLen; i++ {
		if cast.recordedCurrentOtelSpanIDs[i] != cast.spanIDs[i] {
			t.Errorf("Expected span idx %d (%d) to be recorded as current span in Otel, got %d", i, cast.spanIDs[i], cast.recordedCurrentOtelSpanIDs[i])
		}
		if cast.recordedActiveOTSpanIDs[i] != cast.spanIDs[i] {
			t.Errorf("Expected span idx %d (%d) to be recorded as active span in OT, got %d", i, cast.spanIDs[i], cast.recordedActiveOTSpanIDs[i])
		}
	}
}

func (cast *currentActiveSpanTest) runOtelOTOtel(t *testing.T, ctx context.Context) {
	runOtelOTOtel(t, ctx, "cast", cast.recordSpans)
}

func (cast *currentActiveSpanTest) runOTOtelOT(t *testing.T, ctx context.Context) {
	runOTOtelOT(t, ctx, "cast", cast.recordSpans)
}

func (cast *currentActiveSpanTest) recordSpans(t *testing.T, ctx context.Context) context.Context {
	spanID := trace.SpanContextFromContext(ctx).SpanID()
	cast.recordedCurrentOtelSpanIDs = append(cast.recordedCurrentOtelSpanIDs, spanID)

	spanID = trace.SpanID{}
	if bridgeSpan, ok := ot.SpanFromContext(ctx).(*bridgeSpan); ok {
		spanID = bridgeSpan.otelSpan.SpanContext().SpanID()
	}
	cast.recordedActiveOTSpanIDs = append(cast.recordedActiveOTSpanIDs, spanID)
	return ctx
}

// context intact test

type contextIntactTest struct {
	contextKeyValues []internal.MockContextKeyValue

	recordedContextValues []interface{}
	recordIdx             int
}

type coin1Key struct{}

type coin1Value struct{}

type coin2Key struct{}

type coin2Value struct{}

type coin3Key struct{}

type coin3Value struct{}

func newContextIntactTest() *contextIntactTest {
	return &contextIntactTest{
		contextKeyValues: []internal.MockContextKeyValue{
			{
				Key:   coin1Key{},
				Value: coin1Value{},
			},
			{
				Key:   coin2Key{},
				Value: coin2Value{},
			},
			{
				Key:   coin3Key{},
				Value: coin3Value{},
			},
		},
	}
}

func (coin *contextIntactTest) setup(t *testing.T, tracer *internal.MockTracer) {
	tracer.SpareContextKeyValues = append(tracer.SpareContextKeyValues, coin.contextKeyValues...)

	coin.recordedContextValues = nil
	coin.recordIdx = 0
}

func (coin *contextIntactTest) check(t *testing.T, tracer *internal.MockTracer) {
	if len(coin.recordedContextValues) != len(coin.contextKeyValues) {
		t.Errorf("Expected to have %d recorded context values, got %d", len(coin.contextKeyValues), len(coin.recordedContextValues))
	}

	minLen := min(len(coin.recordedContextValues), len(coin.contextKeyValues))
	for i := 0; i < minLen; i++ {
		key := coin.contextKeyValues[i].Key
		value := coin.contextKeyValues[i].Value
		gotValue := coin.recordedContextValues[i]
		if value != gotValue {
			t.Errorf("Expected value %#v for key %#v, got %#v", value, key, gotValue)
		}
	}
}

func (coin *contextIntactTest) runOtelOTOtel(t *testing.T, ctx context.Context) {
	runOtelOTOtel(t, ctx, "coin", coin.recordValue)
}

func (coin *contextIntactTest) runOTOtelOT(t *testing.T, ctx context.Context) {
	runOTOtelOT(t, ctx, "coin", coin.recordValue)
}

func (coin *contextIntactTest) recordValue(t *testing.T, ctx context.Context) context.Context {
	if coin.recordIdx >= len(coin.contextKeyValues) {
		t.Errorf("Too many steps?")
		return ctx
	}
	key := coin.contextKeyValues[coin.recordIdx].Key
	coin.recordIdx++
	coin.recordedContextValues = append(coin.recordedContextValues, ctx.Value(key))
	return ctx
}

// baggage items preservation test

type bipBaggage struct {
	key   string
	value string
}

type baggageItemsPreservationTest struct {
	baggageItems []bipBaggage

	step            int
	recordedBaggage []map[string]string
}

func newBaggageItemsPreservationTest() *baggageItemsPreservationTest {
	return &baggageItemsPreservationTest{
		baggageItems: []bipBaggage{
			{
				key:   "First",
				value: "one",
			},
			{
				key:   "Second",
				value: "two",
			},
			{
				key:   "Third",
				value: "three",
			},
		},
	}
}

func (bip *baggageItemsPreservationTest) setup(t *testing.T, tracer *internal.MockTracer) {
	bip.step = 0
	bip.recordedBaggage = nil
}

func (bip *baggageItemsPreservationTest) check(t *testing.T, tracer *internal.MockTracer) {
	if len(bip.recordedBaggage) != len(bip.baggageItems) {
		t.Errorf("Expected %d recordings, got %d", len(bip.baggageItems), len(bip.recordedBaggage))
	}
	minLen := min(len(bip.recordedBaggage), len(bip.baggageItems))

	for i := 0; i < minLen; i++ {
		recordedItems := bip.recordedBaggage[i]
		if len(recordedItems) != i+1 {
			t.Errorf("Expected %d recorded baggage items in recording %d, got %d", i+1, i+1, len(bip.recordedBaggage[i]))
		}
		minItemLen := min(len(bip.baggageItems), i+1)
		for j := 0; j < minItemLen; j++ {
			expectedItem := bip.baggageItems[j]
			if gotValue, ok := recordedItems[expectedItem.key]; !ok {
				t.Errorf("Missing baggage item %q in recording %d", expectedItem.key, i+1)
			} else if gotValue != expectedItem.value {
				t.Errorf("Expected recorded baggage item %q in recording %d + 1to be %q, got %q", expectedItem.key, i, expectedItem.value, gotValue)
			} else {
				delete(recordedItems, expectedItem.key)
			}
		}
		for key, value := range recordedItems {
			t.Errorf("Unexpected baggage item in recording %d: %q -> %q", i+1, key, value)
		}
	}
}

func (bip *baggageItemsPreservationTest) runOtelOTOtel(t *testing.T, ctx context.Context) {
	runOtelOTOtel(t, ctx, "bip", bip.addAndRecordBaggage)
}

func (bip *baggageItemsPreservationTest) runOTOtelOT(t *testing.T, ctx context.Context) {
	runOTOtelOT(t, ctx, "bip", bip.addAndRecordBaggage)
}

func (bip *baggageItemsPreservationTest) addAndRecordBaggage(t *testing.T, ctx context.Context) context.Context {
	if bip.step >= len(bip.baggageItems) {
		t.Errorf("Too many steps?")
		return ctx
	}
	span := ot.SpanFromContext(ctx)
	if span == nil {
		t.Errorf("No active OpenTracing span")
		return ctx
	}
	idx := bip.step
	bip.step++
	span.SetBaggageItem(bip.baggageItems[idx].key, bip.baggageItems[idx].value)
	sctx := span.Context()
	recording := make(map[string]string)
	sctx.ForeachBaggageItem(func(key, value string) bool {
		recording[key] = value
		return true
	})
	bip.recordedBaggage = append(bip.recordedBaggage, recording)
	return ctx
}

// baggage interoperation test

type baggageInteroperationTest struct {
	baggageItems []bipBaggage

	step                int
	recordedOTBaggage   []map[string]string
	recordedOtelBaggage []map[string]string
}

func newBaggageInteroperationTest() *baggageInteroperationTest {
	return &baggageInteroperationTest{
		baggageItems: []bipBaggage{
			{
				key:   "First",
				value: "one",
			},
			{
				key:   "Second",
				value: "two",
			},
			{
				key:   "Third",
				value: "three",
			},
		},
	}
}

func (bio *baggageInteroperationTest) setup(t *testing.T, tracer *internal.MockTracer) {
	bio.step = 0
	bio.recordedOTBaggage = nil
	bio.recordedOtelBaggage = nil
}

func (bio *baggageInteroperationTest) check(t *testing.T, tracer *internal.MockTracer) {
	checkBIORecording(t, "OT", bio.baggageItems, bio.recordedOTBaggage)
	checkBIORecording(t, "Otel", bio.baggageItems, bio.recordedOtelBaggage)
}

func checkBIORecording(t *testing.T, apiDesc string, initialItems []bipBaggage, recordings []map[string]string) {
	// expect recordings count to equal the number of initial
	// items

	// each recording should have a duplicated item from initial
	// items, one with OT suffix, another one with Otel suffix

	// expect each subsequent recording to have two more items, up
	// to double of the count of the initial items

	if len(initialItems) != len(recordings) {
		t.Errorf("Expected %d recordings from %s, got %d", len(initialItems), apiDesc, len(recordings))
	}
	minRecLen := min(len(initialItems), len(recordings))
	for i := 0; i < minRecLen; i++ {
		recordedItems := recordings[i]
		expectedItemsInStep := (i + 1) * 2
		if expectedItemsInStep != len(recordedItems) {
			t.Errorf("Expected %d recorded items in recording %d from %s, got %d", expectedItemsInStep, i, apiDesc, len(recordedItems))
		}
		recordedItemsCopy := make(map[string]string, len(recordedItems))
		for k, v := range recordedItems {
			recordedItemsCopy[k] = v
		}
		for j := 0; j < i+1; j++ {
			otKey, otelKey := generateBaggageKeys(initialItems[j].key)
			value := initialItems[j].value
			for _, k := range []string{otKey, otelKey} {
				if v, ok := recordedItemsCopy[k]; ok {
					if value != v {
						t.Errorf("Expected value %s under key %s in recording %d from %s, got %s", value, k, i, apiDesc, v)
					}
					delete(recordedItemsCopy, k)
				} else {
					t.Errorf("Missing key %s in recording %d from %s", k, i, apiDesc)
				}
			}
		}
		for k, v := range recordedItemsCopy {
			t.Errorf("Unexpected key-value pair %s = %s in recording %d from %s", k, v, i, apiDesc)
		}
	}
}

func (bio *baggageInteroperationTest) runOtelOTOtel(t *testing.T, ctx context.Context) {
	runOtelOTOtel(t, ctx, "bio", bio.addAndRecordBaggage)
}

func (bio *baggageInteroperationTest) runOTOtelOT(t *testing.T, ctx context.Context) {
	runOTOtelOT(t, ctx, "bio", bio.addAndRecordBaggage)
}

func (bio *baggageInteroperationTest) addAndRecordBaggage(t *testing.T, ctx context.Context) context.Context {
	if bio.step >= len(bio.baggageItems) {
		t.Errorf("Too many steps?")
		return ctx
	}
	otSpan := ot.SpanFromContext(ctx)
	if otSpan == nil {
		t.Errorf("No active OpenTracing span")
		return ctx
	}
	idx := bio.step
	bio.step++
	key := bio.baggageItems[idx].key
	otKey, otelKey := generateBaggageKeys(key)
	value := bio.baggageItems[idx].value

	otSpan.SetBaggageItem(otKey, value)

	m, err := baggage.NewMember(otelKey, value)
	if err != nil {
		t.Error(err)
		return ctx
	}
	b, err := baggage.FromContext(ctx).SetMember(m)
	if err != nil {
		t.Error(err)
		return ctx
	}
	ctx = baggage.ContextWithBaggage(ctx, b)

	otRecording := make(map[string]string)
	otSpan.Context().ForeachBaggageItem(func(key, value string) bool {
		otRecording[key] = value
		return true
	})
	otelRecording := make(map[string]string)
	for _, m := range baggage.FromContext(ctx).Members() {
		otelRecording[m.Key()] = m.Value()
	}
	bio.recordedOTBaggage = append(bio.recordedOTBaggage, otRecording)
	bio.recordedOtelBaggage = append(bio.recordedOtelBaggage, otelRecording)
	return ctx
}

func generateBaggageKeys(key string) (otKey, otelKey string) {
	otKey, otelKey = key+"-Ot", key+"-Otel"
	return
}

// helpers

func checkTraceAndSpans(t *testing.T, tracer *internal.MockTracer, expectedTraceID trace.TraceID, expectedSpanIDs []trace.SpanID) {
	expectedSpanCount := len(expectedSpanIDs)

	// reverse spanIDs, since first span ID belongs to root, that
	// finishes last
	spanIDs := make([]trace.SpanID, len(expectedSpanIDs))
	copy(spanIDs, expectedSpanIDs)
	reverse(len(spanIDs), func(i, j int) {
		spanIDs[i], spanIDs[j] = spanIDs[j], spanIDs[i]
	})
	// the last finished span has no parent
	parentSpanIDs := append(spanIDs[1:], trace.SpanID{})

	sks := map[trace.SpanID]trace.SpanKind{
		{125}: trace.SpanKindProducer,
		{124}: trace.SpanKindInternal,
		{123}: trace.SpanKindClient,
	}

	if len(tracer.FinishedSpans) != expectedSpanCount {
		t.Errorf("Expected %d finished spans, got %d", expectedSpanCount, len(tracer.FinishedSpans))
	}
	for idx, span := range tracer.FinishedSpans {
		sctx := span.SpanContext()
		if sctx.TraceID() != expectedTraceID {
			t.Errorf("Expected trace ID %v in span %d (%d), got %v", expectedTraceID, idx, sctx.SpanID(), sctx.TraceID())
		}
		expectedSpanID := spanIDs[idx]
		expectedParentSpanID := parentSpanIDs[idx]
		if sctx.SpanID() != expectedSpanID {
			t.Errorf("Expected finished span %d to have span ID %d, but got %d", idx, expectedSpanID, sctx.SpanID())
		}
		if span.ParentSpanID != expectedParentSpanID {
			t.Errorf("Expected finished span %d (span ID: %d) to have parent span ID %d, but got %d", idx, sctx.SpanID(), expectedParentSpanID, span.ParentSpanID)
		}
		if span.SpanKind != sks[span.SpanContext().SpanID()] {
			t.Errorf("Expected finished span %d (span ID: %d) to have span.kind to be '%v' but was '%v'", idx, sctx.SpanID(), sks[span.SpanContext().SpanID()], span.SpanKind)
		}
	}
}

func reverse(length int, swap func(i, j int)) {
	for left, right := 0, length-1; left < right; left, right = left+1, right-1 {
		swap(left, right)
	}
}

func simpleTraceID() trace.TraceID {
	return [16]byte{123, 42}
}

func simpleSpanIDs(count int) []trace.SpanID {
	base := []trace.SpanID{
		{123},
		{124},
		{125},
		{126},
		{127},
		{128},
	}
	return base[:count]
}

func min(a, b int) int {
	if a > b {
		return b
	}
	return a
}

func runOtelOTOtel(t *testing.T, ctx context.Context, name string, callback func(*testing.T, context.Context) context.Context) {
	tr := otel.Tracer("")
	ctx, span := tr.Start(ctx, fmt.Sprintf("%s_Otel_OTOtel", name), trace.WithSpanKind(trace.SpanKindClient))
	defer span.End()
	ctx = callback(t, ctx)
	func(ctx2 context.Context) {
		span, ctx2 := ot.StartSpanFromContext(ctx2, fmt.Sprintf("%sOtel_OT_Otel", name))
		defer span.Finish()
		ctx2 = callback(t, ctx2)
		func(ctx3 context.Context) {
			ctx3, span := tr.Start(ctx3, fmt.Sprintf("%sOtelOT_Otel_", name), trace.WithSpanKind(trace.SpanKindProducer))
			defer span.End()
			_ = callback(t, ctx3)
		}(ctx2)
	}(ctx)
}

func runOTOtelOT(t *testing.T, ctx context.Context, name string, callback func(*testing.T, context.Context) context.Context) {
	tr := otel.Tracer("")
	span, ctx := ot.StartSpanFromContext(ctx, fmt.Sprintf("%s_OT_OtelOT", name), ot.Tag{Key: "span.kind", Value: "client"})
	defer span.Finish()
	ctx = callback(t, ctx)
	func(ctx2 context.Context) {
		ctx2, span := tr.Start(ctx2, fmt.Sprintf("%sOT_Otel_OT", name))
		defer span.End()
		ctx2 = callback(t, ctx2)
		func(ctx3 context.Context) {
			span, ctx3 := ot.StartSpanFromContext(ctx3, fmt.Sprintf("%sOTOtel_OT_", name), ot.Tag{Key: "span.kind", Value: "producer"})
			defer span.Finish()
			_ = callback(t, ctx3)
		}(ctx2)
	}(ctx)
}

<<<<<<< HEAD
func TestOtTagToOTelAttr_CheckTypeConversions(t *testing.T) {
=======
func TestOtTagToOTelLabelCheckTypeConversions(t *testing.T) {
>>>>>>> 0f3ab76f
	tableTest := []struct {
		key               string
		value             interface{}
		expectedValueType attribute.Type
	}{
		{
			key:               "bool to bool",
			value:             true,
			expectedValueType: attribute.BOOL,
		},
		{
			key:               "int to int64",
			value:             123,
			expectedValueType: attribute.INT64,
		},
		{
			key:               "uint to string",
			value:             uint(1234),
			expectedValueType: attribute.STRING,
		},
		{
			key:               "int32 to int64",
			value:             int32(12345),
			expectedValueType: attribute.INT64,
		},
		{
			key:               "uint32 to int64",
			value:             uint32(123456),
			expectedValueType: attribute.INT64,
		},
		{
			key:               "int64 to int64",
			value:             int64(1234567),
			expectedValueType: attribute.INT64,
		},
		{
			key:               "uint64 to string",
			value:             uint64(12345678),
			expectedValueType: attribute.STRING,
		},
		{
			key:               "float32 to float64",
			value:             float32(3.14),
			expectedValueType: attribute.FLOAT64,
		},
		{
			key:               "float64 to float64",
			value:             float64(3.14),
			expectedValueType: attribute.FLOAT64,
		},
		{
			key:               "string to string",
			value:             "string_value",
			expectedValueType: attribute.STRING,
		},
		{
			key:               "unexpected type to string",
			value:             struct{}{},
			expectedValueType: attribute.STRING,
		},
	}

	for _, test := range tableTest {
		got := otTagToOTelAttr(test.key, test.value)
		if test.expectedValueType != got.Value.Type() {
			t.Errorf("Expected type %s, but got %s after conversion '%v' value",
				test.expectedValueType,
				got.Value.Type(),
				test.value)
		}
	}
}<|MERGE_RESOLUTION|>--- conflicted
+++ resolved
@@ -652,11 +652,7 @@
 	}(ctx)
 }
 
-<<<<<<< HEAD
-func TestOtTagToOTelAttr_CheckTypeConversions(t *testing.T) {
-=======
-func TestOtTagToOTelLabelCheckTypeConversions(t *testing.T) {
->>>>>>> 0f3ab76f
+func TestOtTagToOTelAttrCheckTypeConversions(t *testing.T) {
 	tableTest := []struct {
 		key               string
 		value             interface{}
