// Copyright The OpenTelemetry Authors
//
// Licensed under the Apache License, Version 2.0 (the "License");
// you may not use this file except in compliance with the License.
// You may obtain a copy of the License at
//
//     http://www.apache.org/licenses/LICENSE-2.0
//
// Unless required by applicable law or agreed to in writing, software
// distributed under the License is distributed on an "AS IS" BASIS,
// WITHOUT WARRANTIES OR CONDITIONS OF ANY KIND, either express or implied.
// See the License for the specific language governing permissions and
// limitations under the License.

package internal // import "go.opentelemetry.io/otel/bridge/opencensus/opencensusmetric/internal"

import (
	"errors"
	"fmt"
	"math"
	"reflect"
	"testing"
	"time"

	"github.com/stretchr/testify/assert"
	ocmetricdata "go.opencensus.io/metric/metricdata"
	octrace "go.opencensus.io/trace"

	"go.opentelemetry.io/otel/attribute"
	"go.opentelemetry.io/otel/sdk/metric/metricdata"
	"go.opentelemetry.io/otel/sdk/metric/metricdata/metricdatatest"
)

func TestConvertMetrics(t *testing.T) {
	endTime1 := time.Now()
	exemplarTime := endTime1.Add(-10 * time.Second)
	endTime2 := endTime1.Add(-time.Millisecond)
	startTime := endTime2.Add(-time.Minute)
	for _, tc := range []struct {
		desc        string
		input       []*ocmetricdata.Metric
		expected    []metricdata.Metrics
		expectedErr error
	}{
		{
			desc:     "empty",
			expected: []metricdata.Metrics{},
		},
		{
			desc: "normal Histogram, summary, gauges, and sums",
			input: []*ocmetricdata.Metric{
				{
					Descriptor: ocmetricdata.Descriptor{
						Name:        "foo.com/histogram-a",
						Description: "a testing histogram",
						Unit:        ocmetricdata.UnitDimensionless,
						Type:        ocmetricdata.TypeCumulativeDistribution,
						LabelKeys: []ocmetricdata.LabelKey{
							{Key: "a"},
							{Key: "b"},
						},
					},
					TimeSeries: []*ocmetricdata.TimeSeries{
						{
							LabelValues: []ocmetricdata.LabelValue{
								{
									Value:   "hello",
									Present: true,
								}, {
									Value:   "world",
									Present: true,
								},
							},
							Points: []ocmetricdata.Point{
								ocmetricdata.NewDistributionPoint(endTime1, &ocmetricdata.Distribution{
									Count: 8,
									Sum:   100.0,
									BucketOptions: &ocmetricdata.BucketOptions{
										Bounds: []float64{1.0, 2.0, 3.0},
									},
									Buckets: []ocmetricdata.Bucket{
										{
											Count: 1,
											Exemplar: &ocmetricdata.Exemplar{
												Value:     0.8,
												Timestamp: exemplarTime,
												Attachments: map[string]interface{}{
													ocmetricdata.AttachmentKeySpanContext: octrace.SpanContext{
														TraceID: octrace.TraceID([16]byte{1}),
														SpanID:  octrace.SpanID([8]byte{2}),
													},
													"bool": true,
												},
											},
										},
										{
											Count: 2,
											Exemplar: &ocmetricdata.Exemplar{
												Value:     1.5,
												Timestamp: exemplarTime,
												Attachments: map[string]interface{}{
													ocmetricdata.AttachmentKeySpanContext: octrace.SpanContext{
														TraceID: octrace.TraceID([16]byte{3}),
														SpanID:  octrace.SpanID([8]byte{4}),
													},
												},
											},
										},
										{
											Count: 5,
											Exemplar: &ocmetricdata.Exemplar{
												Value:     2.6,
												Timestamp: exemplarTime,
												Attachments: map[string]interface{}{
													ocmetricdata.AttachmentKeySpanContext: octrace.SpanContext{
														TraceID: octrace.TraceID([16]byte{5}),
														SpanID:  octrace.SpanID([8]byte{6}),
													},
												},
											},
										},
									},
								}),
								ocmetricdata.NewDistributionPoint(endTime2, &ocmetricdata.Distribution{
									Count: 10,
									Sum:   110.0,
									BucketOptions: &ocmetricdata.BucketOptions{
										Bounds: []float64{1.0, 2.0, 3.0},
									},
									Buckets: []ocmetricdata.Bucket{
										{
											Count: 1,
											Exemplar: &ocmetricdata.Exemplar{
												Value:     0.9,
												Timestamp: exemplarTime,
												Attachments: map[string]interface{}{
													ocmetricdata.AttachmentKeySpanContext: octrace.SpanContext{
														TraceID: octrace.TraceID([16]byte{7}),
														SpanID:  octrace.SpanID([8]byte{8}),
													},
												},
											},
										},
										{
											Count: 4,
											Exemplar: &ocmetricdata.Exemplar{
												Value:     1.1,
												Timestamp: exemplarTime,
												Attachments: map[string]interface{}{
													ocmetricdata.AttachmentKeySpanContext: octrace.SpanContext{
														TraceID: octrace.TraceID([16]byte{9}),
														SpanID:  octrace.SpanID([8]byte{10}),
													},
												},
											},
										},
										{
											Count: 5,
											Exemplar: &ocmetricdata.Exemplar{
												Value:     2.7,
												Timestamp: exemplarTime,
												Attachments: map[string]interface{}{
													ocmetricdata.AttachmentKeySpanContext: octrace.SpanContext{
														TraceID: octrace.TraceID([16]byte{11}),
														SpanID:  octrace.SpanID([8]byte{12}),
													},
												},
											},
										},
									},
								}),
							},
							StartTime: startTime,
						},
					},
				}, {
					Descriptor: ocmetricdata.Descriptor{
						Name:        "foo.com/gauge-a",
						Description: "an int testing gauge",
						Unit:        ocmetricdata.UnitBytes,
						Type:        ocmetricdata.TypeGaugeInt64,
						LabelKeys: []ocmetricdata.LabelKey{
							{Key: "c"},
							{Key: "d"},
						},
					},
					TimeSeries: []*ocmetricdata.TimeSeries{
						{
							LabelValues: []ocmetricdata.LabelValue{
								{
									Value:   "foo",
									Present: true,
								}, {
									Value:   "bar",
									Present: true,
								},
							},
							Points: []ocmetricdata.Point{
								ocmetricdata.NewInt64Point(endTime1, 123),
								ocmetricdata.NewInt64Point(endTime2, 1236),
							},
						},
					},
				}, {
					Descriptor: ocmetricdata.Descriptor{
						Name:        "foo.com/gauge-b",
						Description: "a float testing gauge",
						Unit:        ocmetricdata.UnitBytes,
						Type:        ocmetricdata.TypeGaugeFloat64,
						LabelKeys: []ocmetricdata.LabelKey{
							{Key: "cf"},
							{Key: "df"},
						},
					},
					TimeSeries: []*ocmetricdata.TimeSeries{
						{
							LabelValues: []ocmetricdata.LabelValue{
								{
									Value:   "foof",
									Present: true,
								}, {
									Value:   "barf",
									Present: true,
								},
							},
							Points: []ocmetricdata.Point{
								ocmetricdata.NewFloat64Point(endTime1, 123.4),
								ocmetricdata.NewFloat64Point(endTime2, 1236.7),
							},
						},
					},
				}, {
					Descriptor: ocmetricdata.Descriptor{
						Name:        "foo.com/sum-a",
						Description: "an int testing sum",
						Unit:        ocmetricdata.UnitMilliseconds,
						Type:        ocmetricdata.TypeCumulativeInt64,
						LabelKeys: []ocmetricdata.LabelKey{
							{Key: "e"},
							{Key: "f"},
						},
					},
					TimeSeries: []*ocmetricdata.TimeSeries{
						{
							LabelValues: []ocmetricdata.LabelValue{
								{
									Value:   "zig",
									Present: true,
								}, {
									Value:   "zag",
									Present: true,
								},
							},
							Points: []ocmetricdata.Point{
								ocmetricdata.NewInt64Point(endTime1, 13),
								ocmetricdata.NewInt64Point(endTime2, 14),
							},
						},
					},
				}, {
					Descriptor: ocmetricdata.Descriptor{
						Name:        "foo.com/sum-b",
						Description: "a float testing sum",
						Unit:        ocmetricdata.UnitMilliseconds,
						Type:        ocmetricdata.TypeCumulativeFloat64,
						LabelKeys: []ocmetricdata.LabelKey{
							{Key: "e"},
							{Key: "f"},
						},
					},
					TimeSeries: []*ocmetricdata.TimeSeries{
						{
							LabelValues: []ocmetricdata.LabelValue{
								{
									Value:   "zig",
									Present: true,
								}, {
									Value:   "zag",
									Present: true,
								},
							},
							Points: []ocmetricdata.Point{
								ocmetricdata.NewFloat64Point(endTime1, 12.3),
								ocmetricdata.NewFloat64Point(endTime2, 123.4),
							},
						},
					},
				}, {
					Descriptor: ocmetricdata.Descriptor{
						Name:        "foo.com/summary-a",
						Description: "a testing summary",
						Unit:        ocmetricdata.UnitMilliseconds,
						Type:        ocmetricdata.TypeSummary,
						LabelKeys: []ocmetricdata.LabelKey{
							{Key: "g"},
							{Key: "h"},
						},
					},
					TimeSeries: []*ocmetricdata.TimeSeries{
						{
							LabelValues: []ocmetricdata.LabelValue{
								{
									Value:   "ding",
									Present: true,
								}, {
									Value:   "dong",
									Present: true,
								},
							},
							Points: []ocmetricdata.Point{
								ocmetricdata.NewSummaryPoint(endTime1, &ocmetricdata.Summary{
									Count:          10,
									Sum:            13.2,
									HasCountAndSum: true,
									Snapshot: ocmetricdata.Snapshot{
										Percentiles: map[float64]float64{
											50.0:  1.0,
											0.0:   0.1,
											100.0: 10.4,
										},
									},
								}),
								ocmetricdata.NewSummaryPoint(endTime2, &ocmetricdata.Summary{
									Count: 12,
									Snapshot: ocmetricdata.Snapshot{
										Percentiles: map[float64]float64{
											0.0:   0.2,
											50.0:  1.1,
											100.0: 10.5,
										},
									},
								}),
							},
						},
					},
				},
			},
			expected: []metricdata.Metrics{
				{
					Name:        "foo.com/histogram-a",
					Description: "a testing histogram",
					Unit:        "1",
					Data: metricdata.Histogram[float64]{
						DataPoints: []metricdata.HistogramDataPoint[float64]{
							{
								Attributes: attribute.NewSet(attribute.KeyValue{
									Key:   attribute.Key("a"),
									Value: attribute.StringValue("hello"),
								}, attribute.KeyValue{
									Key:   attribute.Key("b"),
									Value: attribute.StringValue("world"),
								}),
								StartTime:    startTime,
								Time:         endTime1,
								Count:        8,
								Sum:          100.0,
								Bounds:       []float64{1.0, 2.0, 3.0},
								BucketCounts: []uint64{1, 2, 5},
								Exemplars: []metricdata.Exemplar[float64]{
									{
										Time:    exemplarTime,
										Value:   0.8,
										TraceID: []byte{1, 0, 0, 0, 0, 0, 0, 0, 0, 0, 0, 0, 0, 0, 0, 0},
										SpanID:  []byte{2, 0, 0, 0, 0, 0, 0, 0},
										FilteredAttributes: []attribute.KeyValue{
											attribute.Bool("bool", true),
										},
									},
									{
										Time:    exemplarTime,
										Value:   1.5,
										TraceID: []byte{3, 0, 0, 0, 0, 0, 0, 0, 0, 0, 0, 0, 0, 0, 0, 0},
										SpanID:  []byte{4, 0, 0, 0, 0, 0, 0, 0},
									},
									{
										Time:    exemplarTime,
										Value:   2.6,
										TraceID: []byte{5, 0, 0, 0, 0, 0, 0, 0, 0, 0, 0, 0, 0, 0, 0, 0},
										SpanID:  []byte{6, 0, 0, 0, 0, 0, 0, 0},
									},
								},
							}, {
								Attributes: attribute.NewSet(attribute.KeyValue{
									Key:   attribute.Key("a"),
									Value: attribute.StringValue("hello"),
								}, attribute.KeyValue{
									Key:   attribute.Key("b"),
									Value: attribute.StringValue("world"),
								}),
								StartTime:    startTime,
								Time:         endTime2,
								Count:        10,
								Sum:          110.0,
								Bounds:       []float64{1.0, 2.0, 3.0},
								BucketCounts: []uint64{1, 4, 5},
								Exemplars: []metricdata.Exemplar[float64]{
									{
										Time:    exemplarTime,
										Value:   0.9,
										TraceID: []byte{7, 0, 0, 0, 0, 0, 0, 0, 0, 0, 0, 0, 0, 0, 0, 0},
										SpanID:  []byte{8, 0, 0, 0, 0, 0, 0, 0},
									},
									{
										Time:    exemplarTime,
										Value:   1.1,
										TraceID: []byte{9, 0, 0, 0, 0, 0, 0, 0, 0, 0, 0, 0, 0, 0, 0, 0},
										SpanID:  []byte{10, 0, 0, 0, 0, 0, 0, 0},
									},
									{
										Time:    exemplarTime,
										Value:   2.7,
										TraceID: []byte{11, 0, 0, 0, 0, 0, 0, 0, 0, 0, 0, 0, 0, 0, 0, 0},
										SpanID:  []byte{12, 0, 0, 0, 0, 0, 0, 0},
									},
								},
							},
						},
						Temporality: metricdata.CumulativeTemporality,
					},
				}, {
					Name:        "foo.com/gauge-a",
					Description: "an int testing gauge",
					Unit:        "By",
					Data: metricdata.Gauge[int64]{
						DataPoints: []metricdata.DataPoint[int64]{
							{
								Attributes: attribute.NewSet(attribute.KeyValue{
									Key:   attribute.Key("c"),
									Value: attribute.StringValue("foo"),
								}, attribute.KeyValue{
									Key:   attribute.Key("d"),
									Value: attribute.StringValue("bar"),
								}),
								Time:  endTime1,
								Value: 123,
							}, {
								Attributes: attribute.NewSet(attribute.KeyValue{
									Key:   attribute.Key("c"),
									Value: attribute.StringValue("foo"),
								}, attribute.KeyValue{
									Key:   attribute.Key("d"),
									Value: attribute.StringValue("bar"),
								}),
								Time:  endTime2,
								Value: 1236,
							},
						},
					},
				}, {
					Name:        "foo.com/gauge-b",
					Description: "a float testing gauge",
					Unit:        "By",
					Data: metricdata.Gauge[float64]{
						DataPoints: []metricdata.DataPoint[float64]{
							{
								Attributes: attribute.NewSet(attribute.KeyValue{
									Key:   attribute.Key("cf"),
									Value: attribute.StringValue("foof"),
								}, attribute.KeyValue{
									Key:   attribute.Key("df"),
									Value: attribute.StringValue("barf"),
								}),
								Time:  endTime1,
								Value: 123.4,
							}, {
								Attributes: attribute.NewSet(attribute.KeyValue{
									Key:   attribute.Key("cf"),
									Value: attribute.StringValue("foof"),
								}, attribute.KeyValue{
									Key:   attribute.Key("df"),
									Value: attribute.StringValue("barf"),
								}),
								Time:  endTime2,
								Value: 1236.7,
							},
						},
					},
				}, {
					Name:        "foo.com/sum-a",
					Description: "an int testing sum",
					Unit:        "ms",
					Data: metricdata.Sum[int64]{
						IsMonotonic: true,
						Temporality: metricdata.CumulativeTemporality,
						DataPoints: []metricdata.DataPoint[int64]{
							{
								Attributes: attribute.NewSet(attribute.KeyValue{
									Key:   attribute.Key("e"),
									Value: attribute.StringValue("zig"),
								}, attribute.KeyValue{
									Key:   attribute.Key("f"),
									Value: attribute.StringValue("zag"),
								}),
								Time:  endTime1,
								Value: 13,
							}, {
								Attributes: attribute.NewSet(attribute.KeyValue{
									Key:   attribute.Key("e"),
									Value: attribute.StringValue("zig"),
								}, attribute.KeyValue{
									Key:   attribute.Key("f"),
									Value: attribute.StringValue("zag"),
								}),
								Time:  endTime2,
								Value: 14,
							},
						},
					},
				}, {
					Name:        "foo.com/sum-b",
					Description: "a float testing sum",
					Unit:        "ms",
					Data: metricdata.Sum[float64]{
						IsMonotonic: true,
						Temporality: metricdata.CumulativeTemporality,
						DataPoints: []metricdata.DataPoint[float64]{
							{
								Attributes: attribute.NewSet(attribute.KeyValue{
									Key:   attribute.Key("e"),
									Value: attribute.StringValue("zig"),
								}, attribute.KeyValue{
									Key:   attribute.Key("f"),
									Value: attribute.StringValue("zag"),
								}),
								Time:  endTime1,
								Value: 12.3,
							}, {
								Attributes: attribute.NewSet(attribute.KeyValue{
									Key:   attribute.Key("e"),
									Value: attribute.StringValue("zig"),
								}, attribute.KeyValue{
									Key:   attribute.Key("f"),
									Value: attribute.StringValue("zag"),
								}),
								Time:  endTime2,
								Value: 123.4,
							},
						},
					},
				}, {
					Name:        "foo.com/summary-a",
					Description: "a testing summary",
					Unit:        "ms",
					Data: metricdata.Summary{
						DataPoints: []metricdata.SummaryDataPoint{
							{
								Attributes: attribute.NewSet(attribute.KeyValue{
									Key:   attribute.Key("g"),
									Value: attribute.StringValue("ding"),
								}, attribute.KeyValue{
									Key:   attribute.Key("h"),
									Value: attribute.StringValue("dong"),
								}),
								Time:  endTime1,
								Count: 10,
								Sum:   13.2,
								QuantileValues: []metricdata.QuantileValue{
									{
										Quantile: 0.0,
										Value:    0.1,
									},
									{
										Quantile: 0.5,
										Value:    1.0,
									},
									{
										Quantile: 1.0,
										Value:    10.4,
									},
								},
							}, {
								Attributes: attribute.NewSet(attribute.KeyValue{
									Key:   attribute.Key("g"),
									Value: attribute.StringValue("ding"),
								}, attribute.KeyValue{
									Key:   attribute.Key("h"),
									Value: attribute.StringValue("dong"),
								}),
								Time:  endTime2,
								Count: 12,
								QuantileValues: []metricdata.QuantileValue{
									{
										Quantile: 0.0,
										Value:    0.2,
									},
									{
										Quantile: 0.5,
										Value:    1.1,
									},
									{
										Quantile: 1.0,
										Value:    10.5,
									},
								},
							},
						},
					},
				},
			},
		},
		{
			desc: "histogram without data points",
			input: []*ocmetricdata.Metric{
				{
					Descriptor: ocmetricdata.Descriptor{
						Name:        "foo.com/histogram-a",
						Description: "a testing histogram",
						Unit:        ocmetricdata.UnitDimensionless,
						Type:        ocmetricdata.TypeCumulativeDistribution,
					},
				},
			},
			expected: []metricdata.Metrics{
				{
					Name:        "foo.com/histogram-a",
					Description: "a testing histogram",
					Unit:        "1",
					Data: metricdata.Histogram[float64]{
						Temporality: metricdata.CumulativeTemporality,
						DataPoints:  []metricdata.HistogramDataPoint[float64]{},
					},
				},
			},
		},
		{
			desc: "sum without data points",
			input: []*ocmetricdata.Metric{
				{
					Descriptor: ocmetricdata.Descriptor{
						Name:        "foo.com/sum-a",
						Description: "a testing sum",
						Unit:        ocmetricdata.UnitDimensionless,
						Type:        ocmetricdata.TypeCumulativeFloat64,
					},
				},
			},
			expected: []metricdata.Metrics{
				{
					Name:        "foo.com/sum-a",
					Description: "a testing sum",
					Unit:        "1",
					Data: metricdata.Sum[float64]{
						IsMonotonic: true,
						Temporality: metricdata.CumulativeTemporality,
						DataPoints:  []metricdata.DataPoint[float64]{},
					},
				},
			},
		},
		{
			desc: "gauge without data points",
			input: []*ocmetricdata.Metric{
				{
					Descriptor: ocmetricdata.Descriptor{
						Name:        "foo.com/gauge-a",
						Description: "a testing gauge",
						Unit:        ocmetricdata.UnitDimensionless,
						Type:        ocmetricdata.TypeGaugeInt64,
					},
				},
			},
			expected: []metricdata.Metrics{
				{
					Name:        "foo.com/gauge-a",
					Description: "a testing gauge",
					Unit:        "1",
					Data: metricdata.Gauge[int64]{
						DataPoints: []metricdata.DataPoint[int64]{},
					},
				},
			},
		},
		{
			desc: "histogram with negative count",
			input: []*ocmetricdata.Metric{
				{
					Descriptor: ocmetricdata.Descriptor{
						Name:        "foo.com/histogram-a",
						Description: "a testing histogram",
						Unit:        ocmetricdata.UnitDimensionless,
						Type:        ocmetricdata.TypeCumulativeDistribution,
					},
					TimeSeries: []*ocmetricdata.TimeSeries{
						{
							Points: []ocmetricdata.Point{
								ocmetricdata.NewDistributionPoint(endTime1, &ocmetricdata.Distribution{
									Count: -8,
								}),
							},
							StartTime: startTime,
						},
					},
				},
			},
			expectedErr: errNegativeCount,
		},
		{
			desc: "histogram with negative bucket count",
			input: []*ocmetricdata.Metric{
				{
					Descriptor: ocmetricdata.Descriptor{
						Name:        "foo.com/histogram-a",
						Description: "a testing histogram",
						Unit:        ocmetricdata.UnitDimensionless,
						Type:        ocmetricdata.TypeCumulativeDistribution,
					},
					TimeSeries: []*ocmetricdata.TimeSeries{
						{
							Points: []ocmetricdata.Point{
								ocmetricdata.NewDistributionPoint(endTime1, &ocmetricdata.Distribution{
									Buckets: []ocmetricdata.Bucket{
										{Count: -1},
										{Count: 2},
										{Count: 5},
									},
								}),
							},
							StartTime: startTime,
						},
					},
				},
			},
			expectedErr: errNegativeBucketCount,
		},
		{
			desc: "histogram with non-histogram datapoint type",
			input: []*ocmetricdata.Metric{
				{
					Descriptor: ocmetricdata.Descriptor{
						Name:        "foo.com/bad-point",
						Description: "a bad type",
						Unit:        ocmetricdata.UnitDimensionless,
						Type:        ocmetricdata.TypeCumulativeDistribution,
					},
					TimeSeries: []*ocmetricdata.TimeSeries{
						{
							Points: []ocmetricdata.Point{
								ocmetricdata.NewFloat64Point(endTime1, 1.0),
							},
							StartTime: startTime,
						},
					},
				},
			},
			expectedErr: errMismatchedValueTypes,
		},
		{
<<<<<<< HEAD
			desc: "summary with mismatched attributes",
			input: []*ocmetricdata.Metric{
				{
					Descriptor: ocmetricdata.Descriptor{
						Name:        "foo.com/summary-mismatched",
						Description: "a mismatched summary",
						Unit:        ocmetricdata.UnitMilliseconds,
						Type:        ocmetricdata.TypeSummary,
						LabelKeys: []ocmetricdata.LabelKey{
							{Key: "g"},
						},
					},
					TimeSeries: []*ocmetricdata.TimeSeries{
						{
							LabelValues: []ocmetricdata.LabelValue{
								{
									Value:   "ding",
									Present: true,
								}, {
									Value:   "dong",
									Present: true,
								},
							},
							Points: []ocmetricdata.Point{
								ocmetricdata.NewSummaryPoint(endTime1, &ocmetricdata.Summary{
									Count:          10,
									Sum:            13.2,
									HasCountAndSum: true,
									Snapshot: ocmetricdata.Snapshot{
										Percentiles: map[float64]float64{
											0.0: 0.1,
											0.5: 1.0,
											1.0: 10.4,
										},
									},
								}),
							},
						},
					},
				},
			},
			expectedErr: errMismatchedAttributeKeyValues,
		},
		{
			desc: "summary with negative count",
			input: []*ocmetricdata.Metric{
				{
					Descriptor: ocmetricdata.Descriptor{
						Name:        "foo.com/summary-negative",
						Description: "a negative count summary",
						Unit:        ocmetricdata.UnitMilliseconds,
						Type:        ocmetricdata.TypeSummary,
					},
					TimeSeries: []*ocmetricdata.TimeSeries{
						{
							Points: []ocmetricdata.Point{
								ocmetricdata.NewSummaryPoint(endTime1, &ocmetricdata.Summary{
									Count:          -10,
									Sum:            13.2,
									HasCountAndSum: true,
									Snapshot: ocmetricdata.Snapshot{
										Percentiles: map[float64]float64{
											0.0: 0.1,
											0.5: 1.0,
											1.0: 10.4,
										},
									},
								}),
							},
						},
					},
				},
			},
			expectedErr: errNegativeCount,
=======
			desc: "histogram with invalid span context exemplar",
			input: []*ocmetricdata.Metric{
				{
					Descriptor: ocmetricdata.Descriptor{
						Name:        "foo.com/histogram-a",
						Description: "a testing histogram",
						Unit:        ocmetricdata.UnitDimensionless,
						Type:        ocmetricdata.TypeCumulativeDistribution,
					},
					TimeSeries: []*ocmetricdata.TimeSeries{
						{
							Points: []ocmetricdata.Point{
								ocmetricdata.NewDistributionPoint(endTime1, &ocmetricdata.Distribution{
									Count: 8,
									Sum:   100.0,
									BucketOptions: &ocmetricdata.BucketOptions{
										Bounds: []float64{1.0, 2.0, 3.0},
									},
									Buckets: []ocmetricdata.Bucket{
										{
											Count: 1,
											Exemplar: &ocmetricdata.Exemplar{
												Value:     0.8,
												Timestamp: exemplarTime,
												Attachments: map[string]interface{}{
													ocmetricdata.AttachmentKeySpanContext: "notaspancontext",
												},
											},
										},
									},
								}),
							},
							StartTime: startTime,
						},
					},
				},
			},
			expectedErr: errInvalidExemplarSpanContext,
>>>>>>> a2e3e463
		},
		{
			desc: "sum with non-sum datapoint type",
			input: []*ocmetricdata.Metric{
				{
					Descriptor: ocmetricdata.Descriptor{
						Name:        "foo.com/bad-point",
						Description: "a bad type",
						Unit:        ocmetricdata.UnitDimensionless,
						Type:        ocmetricdata.TypeCumulativeFloat64,
					},
					TimeSeries: []*ocmetricdata.TimeSeries{
						{
							Points: []ocmetricdata.Point{
								ocmetricdata.NewDistributionPoint(endTime1, &ocmetricdata.Distribution{}),
							},
							StartTime: startTime,
						},
					},
				},
			},
			expectedErr: errMismatchedValueTypes,
		},
		{
			desc: "gauge with non-gauge datapoint type",
			input: []*ocmetricdata.Metric{
				{
					Descriptor: ocmetricdata.Descriptor{
						Name:        "foo.com/bad-point",
						Description: "a bad type",
						Unit:        ocmetricdata.UnitDimensionless,
						Type:        ocmetricdata.TypeGaugeFloat64,
					},
					TimeSeries: []*ocmetricdata.TimeSeries{
						{
							Points: []ocmetricdata.Point{
								ocmetricdata.NewDistributionPoint(endTime1, &ocmetricdata.Distribution{}),
							},
							StartTime: startTime,
						},
					},
				},
			},
			expectedErr: errMismatchedValueTypes,
		},
		{
			desc: "summary with non-summary datapoint type",
			input: []*ocmetricdata.Metric{
				{
					Descriptor: ocmetricdata.Descriptor{
						Name:        "foo.com/bad-point",
						Description: "a bad type",
						Unit:        ocmetricdata.UnitDimensionless,
						Type:        ocmetricdata.TypeSummary,
					},
					TimeSeries: []*ocmetricdata.TimeSeries{
						{
							Points: []ocmetricdata.Point{
								ocmetricdata.NewDistributionPoint(endTime1, &ocmetricdata.Distribution{}),
							},
							StartTime: startTime,
						},
					},
				},
			},
			expectedErr: errMismatchedValueTypes,
		},
		{
			desc: "unsupported Gauge Distribution type",
			input: []*ocmetricdata.Metric{
				{
					Descriptor: ocmetricdata.Descriptor{
						Name:        "foo.com/bad-point",
						Description: "a bad type",
						Unit:        ocmetricdata.UnitDimensionless,
						Type:        ocmetricdata.TypeGaugeDistribution,
					},
				},
			},
			expectedErr: errAggregationType,
		},
	} {
		t.Run(tc.desc, func(t *testing.T) {
			output, err := ConvertMetrics(tc.input)
			if !errors.Is(err, tc.expectedErr) {
				t.Errorf("ConvertMetrics(%+v) = err(%v), want err(%v)", tc.input, err, tc.expectedErr)
			}
			metricdatatest.AssertEqual[metricdata.ScopeMetrics](t,
				metricdata.ScopeMetrics{Metrics: tc.expected},
				metricdata.ScopeMetrics{Metrics: output})
		})
	}
}

func TestConvertAttributes(t *testing.T) {
	setWithMultipleKeys := attribute.NewSet(
		attribute.KeyValue{Key: attribute.Key("first"), Value: attribute.StringValue("1")},
		attribute.KeyValue{Key: attribute.Key("second"), Value: attribute.StringValue("2")},
	)
	for _, tc := range []struct {
		desc        string
		inputKeys   []ocmetricdata.LabelKey
		inputValues []ocmetricdata.LabelValue
		expected    *attribute.Set
		expectedErr error
	}{
		{
			desc:     "no attributes",
			expected: attribute.EmptySet(),
		},
		{
			desc:        "different numbers of keys and values",
			inputKeys:   []ocmetricdata.LabelKey{{Key: "foo"}},
			expected:    attribute.EmptySet(),
			expectedErr: errMismatchedAttributeKeyValues,
		},
		{
			desc:      "multiple keys and values",
			inputKeys: []ocmetricdata.LabelKey{{Key: "first"}, {Key: "second"}},
			inputValues: []ocmetricdata.LabelValue{
				{Value: "1", Present: true},
				{Value: "2", Present: true},
			},
			expected: &setWithMultipleKeys,
		},
		{
			desc:      "multiple keys and values with some not present",
			inputKeys: []ocmetricdata.LabelKey{{Key: "first"}, {Key: "second"}, {Key: "third"}},
			inputValues: []ocmetricdata.LabelValue{
				{Value: "1", Present: true},
				{Value: "2", Present: true},
				{Present: false},
			},
			expected: &setWithMultipleKeys,
		},
	} {
		t.Run(tc.desc, func(t *testing.T) {
			output, err := convertAttrs(tc.inputKeys, tc.inputValues)
			if !errors.Is(err, tc.expectedErr) {
				t.Errorf("convertAttrs(keys: %v, values: %v) = err(%v), want err(%v)", tc.inputKeys, tc.inputValues, err, tc.expectedErr)
			}
			if !output.Equals(tc.expected) {
				t.Errorf("convertAttrs(keys: %v, values: %v) = %+v, want %+v", tc.inputKeys, tc.inputValues, output.ToSlice(), tc.expected.ToSlice())
			}
		})
	}
}

type fakeStringer string

func (f fakeStringer) String() string {
	return string(f)
}

func TestConvertKV(t *testing.T) {
	key := "foo"
	for _, tt := range []struct {
		value    any
		expected attribute.Value
	}{
		{
			value:    bool(true),
			expected: attribute.BoolValue(true),
		},
		{
			value:    []bool{true, false},
			expected: attribute.BoolSliceValue([]bool{true, false}),
		},
		{
			value:    int(10),
			expected: attribute.IntValue(10),
		},
		{
			value:    []int{10, 20},
			expected: attribute.IntSliceValue([]int{10, 20}),
		},
		{
			value:    int8(10),
			expected: attribute.IntValue(10),
		},
		{
			value:    []int8{10, 20},
			expected: attribute.IntSliceValue([]int{10, 20}),
		},
		{
			value:    int16(10),
			expected: attribute.IntValue(10),
		},
		{
			value:    []int16{10, 20},
			expected: attribute.IntSliceValue([]int{10, 20}),
		},
		{
			value:    int32(10),
			expected: attribute.IntValue(10),
		},
		{
			value:    []int32{10, 20},
			expected: attribute.IntSliceValue([]int{10, 20}),
		},
		{
			value:    int64(10),
			expected: attribute.Int64Value(10),
		},
		{
			value:    []int64{10, 20},
			expected: attribute.Int64SliceValue([]int64{10, 20}),
		},
		{
			value:    uint(10),
			expected: attribute.IntValue(10),
		},
		{
			value:    uint(math.MaxUint),
			expected: attribute.StringValue(fmt.Sprintf("%v", uint(math.MaxUint))),
		},
		{
			value:    []uint{10, 20},
			expected: attribute.StringSliceValue([]string{"10", "20"}),
		},
		{
			value:    uint8(10),
			expected: attribute.IntValue(10),
		},
		{
			value:    []uint8{10, 20},
			expected: attribute.StringSliceValue([]string{"10", "20"}),
		},
		{
			value:    uint16(10),
			expected: attribute.IntValue(10),
		},
		{
			value:    []uint16{10, 20},
			expected: attribute.StringSliceValue([]string{"10", "20"}),
		},
		{
			value:    uint32(10),
			expected: attribute.IntValue(10),
		},
		{
			value:    []uint32{10, 20},
			expected: attribute.StringSliceValue([]string{"10", "20"}),
		},
		{
			value:    uint64(10),
			expected: attribute.Int64Value(10),
		},
		{
			value:    uint64(math.MaxUint64),
			expected: attribute.StringValue("18446744073709551615"),
		},
		{
			value:    []uint64{10, 20},
			expected: attribute.StringSliceValue([]string{"10", "20"}),
		},
		{
			value:    uintptr(10),
			expected: attribute.Int64Value(10),
		},
		{
			value:    []uintptr{10, 20},
			expected: attribute.StringSliceValue([]string{"10", "20"}),
		},
		{
			value:    float32(10),
			expected: attribute.Float64Value(10),
		},
		{
			value:    []float32{10, 20},
			expected: attribute.Float64SliceValue([]float64{10, 20}),
		},
		{
			value:    float64(10),
			expected: attribute.Float64Value(10),
		},
		{
			value:    []float64{10, 20},
			expected: attribute.Float64SliceValue([]float64{10, 20}),
		},
		{
			value:    complex64(10),
			expected: attribute.StringValue("(10+0i)"),
		},
		{
			value:    []complex64{10, 20},
			expected: attribute.StringSliceValue([]string{"(10+0i)", "(20+0i)"}),
		},
		{
			value:    complex128(10),
			expected: attribute.StringValue("(10+0i)"),
		},
		{
			value:    []complex128{10, 20},
			expected: attribute.StringSliceValue([]string{"(10+0i)", "(20+0i)"}),
		},
		{
			value:    "string",
			expected: attribute.StringValue("string"),
		},
		{
			value:    []string{"string", "slice"},
			expected: attribute.StringSliceValue([]string{"string", "slice"}),
		},
		{
			value:    fakeStringer("stringer"),
			expected: attribute.StringValue("stringer"),
		},
		{
			value:    metricdata.Histogram[float64]{},
			expected: attribute.StringValue("unhandled attribute value: {DataPoints:[] Temporality:undefinedTemporality}"),
		},
	} {
		t.Run(fmt.Sprintf("%v(%+v)", reflect.TypeOf(tt.value), tt.value), func(t *testing.T) {
			got := convertKV(key, tt.value)
			assert.Equal(t, key, string(got.Key))
			assert.Equal(t, tt.expected, got.Value)
		})
	}
}<|MERGE_RESOLUTION|>--- conflicted
+++ resolved
@@ -745,7 +745,6 @@
 			expectedErr: errMismatchedValueTypes,
 		},
 		{
-<<<<<<< HEAD
 			desc: "summary with mismatched attributes",
 			input: []*ocmetricdata.Metric{
 				{
@@ -820,7 +819,8 @@
 				},
 			},
 			expectedErr: errNegativeCount,
-=======
+		},
+		{
 			desc: "histogram with invalid span context exemplar",
 			input: []*ocmetricdata.Metric{
 				{
@@ -859,7 +859,6 @@
 				},
 			},
 			expectedErr: errInvalidExemplarSpanContext,
->>>>>>> a2e3e463
 		},
 		{
 			desc: "sum with non-sum datapoint type",
