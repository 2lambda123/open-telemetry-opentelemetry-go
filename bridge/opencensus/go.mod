module go.opentelemetry.io/otel/bridge/opencensus

go 1.19

require (
	github.com/stretchr/testify v1.8.2
	go.opencensus.io v0.24.0
	go.opentelemetry.io/otel v1.15.0-rc.2
	go.opentelemetry.io/otel/sdk v1.15.0-rc.2
	go.opentelemetry.io/otel/sdk/metric v0.38.0-rc.2
	go.opentelemetry.io/otel/trace v1.15.0-rc.2
)

require (
	github.com/Masterminds/semver/v3 v3.2.0 // indirect
	github.com/davecgh/go-spew v1.1.1 // indirect
	github.com/go-logr/logr v1.2.4 // indirect
	github.com/go-logr/stdr v1.2.2 // indirect
	github.com/golang/groupcache v0.0.0-20200121045136-8c9f03a8e57e // indirect
	github.com/kr/pretty v0.1.0 // indirect
	github.com/pmezard/go-difflib v1.0.0 // indirect
	go.opentelemetry.io/otel/metric v1.15.0-rc.2 // indirect
<<<<<<< HEAD
	go.opentelemetry.io/otel/schema v0.0.4 // indirect
	golang.org/x/sys v0.6.0 // indirect
=======
	golang.org/x/sys v0.7.0 // indirect
>>>>>>> 1b97d783
	gopkg.in/check.v1 v1.0.0-20190902080502-41f04d3bba15 // indirect
	gopkg.in/yaml.v2 v2.4.0 // indirect
	gopkg.in/yaml.v3 v3.0.1 // indirect
)

replace go.opentelemetry.io/otel => ../..

replace go.opentelemetry.io/otel/trace => ../../trace

replace go.opentelemetry.io/otel/sdk => ../../sdk

replace go.opentelemetry.io/otel/metric => ../../metric

replace go.opentelemetry.io/otel/sdk/metric => ../../sdk/metric

replace go.opentelemetry.io/otel/schema => ../../schema<|MERGE_RESOLUTION|>--- conflicted
+++ resolved
@@ -20,12 +20,8 @@
 	github.com/kr/pretty v0.1.0 // indirect
 	github.com/pmezard/go-difflib v1.0.0 // indirect
 	go.opentelemetry.io/otel/metric v1.15.0-rc.2 // indirect
-<<<<<<< HEAD
 	go.opentelemetry.io/otel/schema v0.0.4 // indirect
-	golang.org/x/sys v0.6.0 // indirect
-=======
 	golang.org/x/sys v0.7.0 // indirect
->>>>>>> 1b97d783
 	gopkg.in/check.v1 v1.0.0-20190902080502-41f04d3bba15 // indirect
 	gopkg.in/yaml.v2 v2.4.0 // indirect
 	gopkg.in/yaml.v3 v3.0.1 // indirect
