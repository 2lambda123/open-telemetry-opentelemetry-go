// Copyright 2019, OpenTelemetry Authors
//
// Licensed under the Apache License, Version 2.0 (the "License");
// you may not use this file except in compliance with the License.
// You may obtain a copy of the License at
//
//     http://www.apache.org/licenses/LICENSE-2.0
//
// Unless required by applicable law or agreed to in writing, software
// distributed under the License is distributed on an "AS IS" BASIS,
// WITHOUT WARRANTIES OR CONDITIONS OF ANY KIND, either express or implied.
// See the License for the specific language governing permissions and
// limitations under the License.

package main

import (
	"context"
	"log"

	"go.opentelemetry.io/otel/api/correlation"
	"go.opentelemetry.io/otel/api/global"
	"go.opentelemetry.io/otel/api/key"
	"go.opentelemetry.io/otel/api/metric"
	"go.opentelemetry.io/otel/api/trace"
	metricstdout "go.opentelemetry.io/otel/exporters/metric/stdout"
	tracestdout "go.opentelemetry.io/otel/exporters/trace/stdout"
	"go.opentelemetry.io/otel/sdk/metric/controller/push"
	sdktrace "go.opentelemetry.io/otel/sdk/trace"
)

var (
	fooKey     = key.New("ex.com/foo")
	barKey     = key.New("ex.com/bar")
	lemonsKey  = key.New("ex.com/lemons")
	anotherKey = key.New("ex.com/another")
)

// initTracer creates and registers trace provider instance.
func initTracer() {
	var err error
	exp, err := tracestdout.NewExporter(tracestdout.Options{PrettyPrint: false})
	if err != nil {
		log.Panicf("failed to initialize trace stdout exporter %v", err)
		return
	}
	tp, err := sdktrace.NewProvider(sdktrace.WithSyncer(exp),
		sdktrace.WithConfig(sdktrace.Config{DefaultSampler: sdktrace.AlwaysSample()}))
	if err != nil {
		log.Panicf("failed to initialize trace provider %v", err)
	}
	global.SetTraceProvider(tp)
}

func initMeter() *push.Controller {
	pusher, err := metricstdout.InstallNewPipeline(metricstdout.Config{
		Quantiles:   []float64{0.5, 0.9, 0.99},
		PrettyPrint: false,
	})
	if err != nil {
		log.Panicf("failed to initialize metric stdout exporter %v", err)
	}
	return pusher
}

func main() {
	defer initMeter().Stop()
	initTracer()

<<<<<<< HEAD
	tracer := global.TraceProvider().Tracer("ex.com/basic")
	meter := metric.Must(global.MeterProvider().Meter("ex.com/basic"))
=======
	// Note: Have to get the meter and tracer after the global is
	// initialized.  See OTEP 0005.

	tracer := global.Tracer("ex.com/basic")
	meter := global.Meter("ex.com/basic")
>>>>>>> ae9033e0

	commonLabels := meter.Labels(lemonsKey.Int(10), key.String("A", "1"), key.String("B", "2"), key.String("C", "3"))

	oneMetricCB := func(result metric.Float64ObserverResult) {
		result.Observe(1, commonLabels)
	}
	oneMetric := meter.RegisterFloat64Observer("ex.com.one", oneMetricCB,
		metric.WithKeys(fooKey, barKey, lemonsKey),
		metric.WithDescription("An observer set to 1.0"),
	)
	defer oneMetric.Unregister()

	measureTwo := meter.NewFloat64Measure("ex.com.two")

	ctx := context.Background()

	ctx = correlation.NewContext(ctx,
		fooKey.String("foo1"),
		barKey.String("bar1"),
	)

	measure := measureTwo.Bind(commonLabels)
	defer measure.Unbind()

	err := tracer.WithSpan(ctx, "operation", func(ctx context.Context) error {

		trace.SpanFromContext(ctx).AddEvent(ctx, "Nice operation!", key.New("bogons").Int(100))

		trace.SpanFromContext(ctx).SetAttributes(anotherKey.String("yes"))

		meter.RecordBatch(
			// Note: call-site variables added as context Entries:
			correlation.NewContext(ctx, anotherKey.String("xyz")),
			commonLabels,

			measureTwo.Measurement(2.0),
		)

		return tracer.WithSpan(
			ctx,
			"Sub operation...",
			func(ctx context.Context) error {
				trace.SpanFromContext(ctx).SetAttributes(lemonsKey.String("five"))

				trace.SpanFromContext(ctx).AddEvent(ctx, "Sub span event")

				measure.Record(ctx, 1.3)

				return nil
			},
		)
	})
	if err != nil {
		panic(err)
	}
}<|MERGE_RESOLUTION|>--- conflicted
+++ resolved
@@ -67,29 +67,21 @@
 	defer initMeter().Stop()
 	initTracer()
 
-<<<<<<< HEAD
-	tracer := global.TraceProvider().Tracer("ex.com/basic")
-	meter := metric.Must(global.MeterProvider().Meter("ex.com/basic"))
-=======
-	// Note: Have to get the meter and tracer after the global is
-	// initialized.  See OTEP 0005.
-
 	tracer := global.Tracer("ex.com/basic")
 	meter := global.Meter("ex.com/basic")
->>>>>>> ae9033e0
 
 	commonLabels := meter.Labels(lemonsKey.Int(10), key.String("A", "1"), key.String("B", "2"), key.String("C", "3"))
 
 	oneMetricCB := func(result metric.Float64ObserverResult) {
 		result.Observe(1, commonLabels)
 	}
-	oneMetric := meter.RegisterFloat64Observer("ex.com.one", oneMetricCB,
+	oneMetric := metric.Must(meter).RegisterFloat64Observer("ex.com.one", oneMetricCB,
 		metric.WithKeys(fooKey, barKey, lemonsKey),
 		metric.WithDescription("An observer set to 1.0"),
 	)
 	defer oneMetric.Unregister()
 
-	measureTwo := meter.NewFloat64Measure("ex.com.two")
+	measureTwo := metric.Must(meter).NewFloat64Measure("ex.com.two")
 
 	ctx := context.Background()
 
