// Copyright The OpenTelemetry Authors
//
// Licensed under the Apache License, Version 2.0 (the "License");
// you may not use this file except in compliance with the License.
// You may obtain a copy of the License at
//
//     http://www.apache.org/licenses/LICENSE-2.0
//
// Unless required by applicable law or agreed to in writing, software
// distributed under the License is distributed on an "AS IS" BASIS,
// WITHOUT WARRANTIES OR CONDITIONS OF ANY KIND, either express or implied.
// See the License for the specific language governing permissions and
// limitations under the License.

package main

import (
	"context"
	"log"

	"go.opentelemetry.io/otel"
	"go.opentelemetry.io/otel/exporters/stdout"
	"go.opentelemetry.io/otel/global"
	"go.opentelemetry.io/otel/label"
	"go.opentelemetry.io/otel/propagators"
	"go.opentelemetry.io/otel/sdk/metric/controller/push"
	"go.opentelemetry.io/otel/sdk/metric/processor/basic"
	"go.opentelemetry.io/otel/sdk/metric/selector/simple"
	sdktrace "go.opentelemetry.io/otel/sdk/trace"
)

var (
	fooKey     = label.Key("ex.com/foo")
	barKey     = label.Key("ex.com/bar")
	lemonsKey  = label.Key("ex.com/lemons")
	anotherKey = label.Key("ex.com/another")
)

func main() {
	exporter, err := stdout.NewExporter([]stdout.Option{
		stdout.WithQuantiles([]float64{0.5, 0.9, 0.99}),
		stdout.WithPrettyPrint(),
	}...)
	if err != nil {
		log.Fatalf("failed to initialize stdout export pipeline: %v", err)
	}

	ctx := context.Background()

	bsp := sdktrace.NewBatchSpanProcessor(exporter)
<<<<<<< HEAD
	defer func() { _ = bsp.Shutdown(ctx) }()
=======
>>>>>>> 412ee70a
	tp := sdktrace.NewTracerProvider(sdktrace.WithSpanProcessor(bsp))
	defer func() { _ = tp.Shutdown(context.Background()) }()
	pusher := push.New(
		basic.New(
			simple.NewWithExactDistribution(),
			exporter,
		),
		exporter,
	)
	pusher.Start()
	defer pusher.Stop()
	global.SetTracerProvider(tp)
	global.SetMeterProvider(pusher.MeterProvider())

	// set global propagator to baggage (the default is no-op).
	global.SetTextMapPropagator(propagators.Baggage{})
	tracer := global.Tracer("ex.com/basic")
	meter := global.Meter("ex.com/basic")

	commonLabels := []label.KeyValue{lemonsKey.Int(10), label.String("A", "1"), label.String("B", "2"), label.String("C", "3")}

	oneMetricCB := func(_ context.Context, result otel.Float64ObserverResult) {
		result.Observe(1, commonLabels...)
	}
	_ = otel.Must(meter).NewFloat64ValueObserver("ex.com.one", oneMetricCB,
		otel.WithDescription("A ValueObserver set to 1.0"),
	)

	valuerecorderTwo := otel.Must(meter).NewFloat64ValueRecorder("ex.com.two")

	ctx = otel.ContextWithBaggageValues(ctx, fooKey.String("foo1"), barKey.String("bar1"))

	valuerecorder := valuerecorderTwo.Bind(commonLabels...)
	defer valuerecorder.Unbind()

	err = func(ctx context.Context) error {
		var span otel.Span
		ctx, span = tracer.Start(ctx, "operation")
		defer span.End()

		span.AddEvent("Nice operation!", otel.WithAttributes(label.Int("bogons", 100)))
		span.SetAttributes(anotherKey.String("yes"))

		meter.RecordBatch(
			// Note: call-site variables added as context Entries:
			otel.ContextWithBaggageValues(ctx, anotherKey.String("xyz")),
			commonLabels,

			valuerecorderTwo.Measurement(2.0),
		)

		return func(ctx context.Context) error {
			var span otel.Span
			ctx, span = tracer.Start(ctx, "Sub operation...")
			defer span.End()

			span.SetAttributes(lemonsKey.String("five"))
			span.AddEvent("Sub span event")
			valuerecorder.Record(ctx, 1.3)

			return nil
		}(ctx)
	}(ctx)
	if err != nil {
		panic(err)
	}
}<|MERGE_RESOLUTION|>--- conflicted
+++ resolved
@@ -48,10 +48,6 @@
 	ctx := context.Background()
 
 	bsp := sdktrace.NewBatchSpanProcessor(exporter)
-<<<<<<< HEAD
-	defer func() { _ = bsp.Shutdown(ctx) }()
-=======
->>>>>>> 412ee70a
 	tp := sdktrace.NewTracerProvider(sdktrace.WithSpanProcessor(bsp))
 	defer func() { _ = tp.Shutdown(context.Background()) }()
 	pusher := push.New(
