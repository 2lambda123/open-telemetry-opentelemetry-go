--- conflicted
+++ resolved
@@ -69,11 +69,7 @@
 	if err != nil {
 		log.Fatal(err)
 	}
-<<<<<<< HEAD
-	_, err = meter.RegisterCallback([]instrument.Asynchronous{gauge}, func(_ context.Context, o api.Observer) error {
-=======
-	_, err = meter.RegisterCallback(func(ctx context.Context) error {
->>>>>>> f941b3a8
+	_, err = meter.RegisterCallback(func(_ context.Context, o api.Observer) error {
 		n := -10. + rand.Float64()*(90.) // [-10, 100)
 		o.ObserveFloat64(gauge, n, attrs...)
 		return nil
