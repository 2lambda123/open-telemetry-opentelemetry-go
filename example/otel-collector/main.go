// Copyright The OpenTelemetry Authors
//
// Licensed under the Apache License, Version 2.0 (the "License");
// you may not use this file except in compliance with the License.
// You may obtain a copy of the License at
//
//     http://www.apache.org/licenses/LICENSE-2.0
//
// Unless required by applicable law or agreed to in writing, software
// distributed under the License is distributed on an "AS IS" BASIS,
// WITHOUT WARRANTIES OR CONDITIONS OF ANY KIND, either express or implied.
// See the License for the specific language governing permissions and
// limitations under the License.

// Example using the OTLP exporter + collector + third-party backends. For
// information about using the exporter, see:
// https://pkg.go.dev/go.opentelemetry.io/otel/exporters/otlp?tab=doc#example-package-Insecure
package main

import (
	"context"
	"fmt"
	"log"
	"time"

	"google.golang.org/grpc"

	"go.opentelemetry.io/otel"
	"go.opentelemetry.io/otel/exporters/otlp"
	"go.opentelemetry.io/otel/global"
	"go.opentelemetry.io/otel/label"
	"go.opentelemetry.io/otel/propagators"
	"go.opentelemetry.io/otel/sdk/metric/controller/push"
	"go.opentelemetry.io/otel/sdk/metric/processor/basic"
	"go.opentelemetry.io/otel/sdk/metric/selector/simple"
	"go.opentelemetry.io/otel/sdk/resource"
	sdktrace "go.opentelemetry.io/otel/sdk/trace"
	"go.opentelemetry.io/otel/semconv"
)

// Initializes an OTLP exporter, and configures the corresponding trace and
// metric providers.
func initProvider() func() {

	// If the OpenTelemetry Collector is running on a local cluster (minikube or
	// microk8s), it should be accessible through the NodePort service at the
	// `localhost:30080` address. Otherwise, replace `localhost` with the
	// address of your cluster. If you run the app inside k8s, then you can
	// probably connect directly to the service through dns
	exp, err := otlp.NewExporter(
		otlp.WithInsecure(),
		otlp.WithAddress("localhost:30080"),
		otlp.WithGRPCDialOption(grpc.WithBlock()), // useful for testing
	)
	handleErr(err, "failed to create exporter")

<<<<<<< HEAD
=======
	bsp := sdktrace.NewBatchSpanProcessor(exp)
>>>>>>> 5660b0b5
	tracerProvider := sdktrace.NewTracerProvider(
		sdktrace.WithConfig(sdktrace.Config{DefaultSampler: sdktrace.AlwaysSample()}),
		sdktrace.WithResource(resource.New(
			// the service name used to display traces in backends
			semconv.ServiceNameKey.String("test-service"),
		)),
		sdktrace.WithSpanProcessor(bsp),
	)

	pusher := push.New(
		basic.New(
			simple.NewWithExactDistribution(),
			exp,
		),
		exp,
		push.WithPeriod(2*time.Second),
	)

	// set global propagator to tracecontext (the default is no-op).
	global.SetTextMapPropagator(propagators.TraceContext{})
	global.SetTracerProvider(tracerProvider)
	global.SetMeterProvider(pusher.MeterProvider())
	pusher.Start()

	return func() {
		bsp.Shutdown() // shutdown the processor
		handleErr(exp.Shutdown(context.Background()), "failed to stop exporter")
		pusher.Stop() // pushes any last exports to the receiver
	}
}

func main() {
	log.Printf("Waiting for connection...")

	shutdown := initProvider()
	defer shutdown()

	tracer := global.Tracer("test-tracer")
	meter := global.Meter("test-meter")

	// labels represent additional key-value descriptors that can be bound to a
	// metric observer or recorder.
	commonLabels := []label.KeyValue{
		label.String("labelA", "chocolate"),
		label.String("labelB", "raspberry"),
		label.String("labelC", "vanilla"),
	}

	// Recorder metric example
	valuerecorder := otel.Must(meter).
		NewFloat64Counter(
			"an_important_metric",
			otel.WithDescription("Measures the cumulative epicness of the app"),
		).Bind(commonLabels...)
	defer valuerecorder.Unbind()

	// work begins
	ctx, span := tracer.Start(
		context.Background(),
		"CollectorExporter-Example",
<<<<<<< HEAD
		otel.WithAttributes(commonLabels...))
=======
		apitrace.WithAttributes(commonLabels...))
	defer span.End()
>>>>>>> 5660b0b5
	for i := 0; i < 10; i++ {
		_, iSpan := tracer.Start(ctx, fmt.Sprintf("Sample-%d", i))
		log.Printf("Doing really hard work (%d / 10)\n", i+1)
		valuerecorder.Add(ctx, 1.0)

		<-time.After(time.Second)
		iSpan.End()
	}

	log.Printf("Done!")
}

func handleErr(err error, message string) {
	if err != nil {
		log.Fatalf("%s: %v", message, err)
	}
}<|MERGE_RESOLUTION|>--- conflicted
+++ resolved
@@ -54,10 +54,7 @@
 	)
 	handleErr(err, "failed to create exporter")
 
-<<<<<<< HEAD
-=======
 	bsp := sdktrace.NewBatchSpanProcessor(exp)
->>>>>>> 5660b0b5
 	tracerProvider := sdktrace.NewTracerProvider(
 		sdktrace.WithConfig(sdktrace.Config{DefaultSampler: sdktrace.AlwaysSample()}),
 		sdktrace.WithResource(resource.New(
@@ -118,12 +115,8 @@
 	ctx, span := tracer.Start(
 		context.Background(),
 		"CollectorExporter-Example",
-<<<<<<< HEAD
 		otel.WithAttributes(commonLabels...))
-=======
-		apitrace.WithAttributes(commonLabels...))
 	defer span.End()
->>>>>>> 5660b0b5
 	for i := 0; i < 10; i++ {
 		_, iSpan := tracer.Start(ctx, fmt.Sprintf("Sample-%d", i))
 		log.Printf("Doing really hard work (%d / 10)\n", i+1)
