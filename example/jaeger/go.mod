module go.opentelemetry.io/otel/example/jaeger

go 1.19

replace (
	go.opentelemetry.io/otel => ../..
	go.opentelemetry.io/otel/exporters/jaeger => ../../exporters/jaeger
	go.opentelemetry.io/otel/sdk => ../../sdk
)

require (
	go.opentelemetry.io/otel v1.15.0-rc.2
	go.opentelemetry.io/otel/exporters/jaeger v1.15.0-rc.2
	go.opentelemetry.io/otel/sdk v1.15.0-rc.2
)

require (
<<<<<<< HEAD
	github.com/Masterminds/semver/v3 v3.2.0 // indirect
	github.com/go-logr/logr v1.2.3 // indirect
=======
	github.com/go-logr/logr v1.2.4 // indirect
>>>>>>> 65ebe5e5
	github.com/go-logr/stdr v1.2.2 // indirect
	go.opentelemetry.io/otel/metric v1.15.0-rc.2 // indirect
	go.opentelemetry.io/otel/schema v0.0.4 // indirect
	go.opentelemetry.io/otel/trace v1.15.0-rc.2 // indirect
	golang.org/x/sys v0.6.0 // indirect
	gopkg.in/yaml.v2 v2.4.0 // indirect
)

replace go.opentelemetry.io/otel/trace => ../../trace

replace go.opentelemetry.io/otel/metric => ../../metric

replace go.opentelemetry.io/otel/schema => ../../schema<|MERGE_RESOLUTION|>--- conflicted
+++ resolved
@@ -15,12 +15,8 @@
 )
 
 require (
-<<<<<<< HEAD
 	github.com/Masterminds/semver/v3 v3.2.0 // indirect
-	github.com/go-logr/logr v1.2.3 // indirect
-=======
 	github.com/go-logr/logr v1.2.4 // indirect
->>>>>>> 65ebe5e5
 	github.com/go-logr/stdr v1.2.2 // indirect
 	go.opentelemetry.io/otel/metric v1.15.0-rc.2 // indirect
 	go.opentelemetry.io/otel/schema v0.0.4 // indirect
