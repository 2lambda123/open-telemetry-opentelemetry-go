module go.opentelemetry.io/otel/example/jaeger

go 1.19

replace (
	go.opentelemetry.io/otel => ../..
	go.opentelemetry.io/otel/exporters/jaeger => ../../exporters/jaeger
	go.opentelemetry.io/otel/sdk => ../../sdk
)

require (
	go.opentelemetry.io/otel v1.15.1
	go.opentelemetry.io/otel/exporters/jaeger v1.15.1
	go.opentelemetry.io/otel/sdk v1.15.1
)

require (
	github.com/go-logr/logr v1.2.4 // indirect
	github.com/go-logr/stdr v1.2.2 // indirect
<<<<<<< HEAD
	go.opentelemetry.io/otel/metric v0.38.0 // indirect
	go.opentelemetry.io/otel/trace v1.15.0 // indirect
=======
	go.opentelemetry.io/otel/trace v1.15.1 // indirect
>>>>>>> fc961386
	golang.org/x/sys v0.7.0 // indirect
)

replace go.opentelemetry.io/otel/trace => ../../trace

replace go.opentelemetry.io/otel/metric => ../../metric<|MERGE_RESOLUTION|>--- conflicted
+++ resolved
@@ -17,12 +17,8 @@
 require (
 	github.com/go-logr/logr v1.2.4 // indirect
 	github.com/go-logr/stdr v1.2.2 // indirect
-<<<<<<< HEAD
 	go.opentelemetry.io/otel/metric v0.38.0 // indirect
-	go.opentelemetry.io/otel/trace v1.15.0 // indirect
-=======
 	go.opentelemetry.io/otel/trace v1.15.1 // indirect
->>>>>>> fc961386
 	golang.org/x/sys v0.7.0 // indirect
 )
 
