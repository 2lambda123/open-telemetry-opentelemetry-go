// Copyright The OpenTelemetry Authors
//
// Licensed under the Apache License, Version 2.0 (the "License");
// you may not use this file except in compliance with the License.
// You may obtain a copy of the License at
//
//     http://www.apache.org/licenses/LICENSE-2.0
//
// Unless required by applicable law or agreed to in writing, software
// distributed under the License is distributed on an "AS IS" BASIS,
// WITHOUT WARRANTIES OR CONDITIONS OF ANY KIND, either express or implied.
// See the License for the specific language governing permissions and
// limitations under the License.

package main

import (
	"context"
	"log"
	"math/rand"
	"net/http"
	"time"

	"google.golang.org/grpc"

	"go.opentelemetry.io/otel"
	"go.opentelemetry.io/otel/exporters/metric/prometheus"
	"go.opentelemetry.io/otel/exporters/otlp"
	"go.opentelemetry.io/otel/exporters/otlp/otlpgrpc"
	"go.opentelemetry.io/otel/label"
	"go.opentelemetry.io/otel/metric"
	"go.opentelemetry.io/otel/sdk/metric/aggregator/histogram"
	controller "go.opentelemetry.io/otel/sdk/metric/controller/basic"
	processor "go.opentelemetry.io/otel/sdk/metric/processor/basic"
	"go.opentelemetry.io/otel/sdk/metric/selector/simple"
	"go.opentelemetry.io/otel/sdk/resource"
)

func initMeter() {
	ctx := context.Background()

	res, err := resource.New(
		ctx,
		resource.WithAttributes(label.String("R", "V")),
	)
	if err != nil {
		log.Fatal("could not initialize resource:", err)
	}

	driver := otlpgrpc.NewDriver(
		otlpgrpc.WithInsecure(),
		otlpgrpc.WithEndpoint("localhost:30080"),
		otlpgrpc.WithDialOption(grpc.WithBlock()), // useful for testing
	)
	otlpExporter, err := otlp.NewExporter(ctx, driver)

	if err != nil {
		log.Fatal("could not initialize OTLP:", err)
	}

	cont := controller.New(
		processor.New(
<<<<<<< HEAD
			simple.NewWithHistogramDistribution([]float64{
				0.001, 0.01, 0.1, 1, 10, 100, 1000,
			}),
			otlpExporter, // otlpExporter is an AggregationTemporalitySelector
=======
			simple.NewWithHistogramDistribution(
				histogram.WithExplicitBoundaries([]float64{
					0.001, 0.01, 0.1, 1, 10, 100, 1000,
				}),
			),
			otlpExporter, // otlpExporter is an ExportKindSelector
>>>>>>> c5622777
			processor.WithMemory(true),
		),
		controller.WithResource(res),
		controller.WithPusher(otlpExporter),
	)

	if err := cont.Start(context.Background()); err != nil {
		log.Fatal("could not start controller:", err)
	}

	promExporter, err := prometheus.NewExporter(prometheus.Config{}, cont)
	if err != nil {
		log.Fatal("could not initialize prometheus:", err)
	}
	http.HandleFunc("/", promExporter.ServeHTTP)
	go func() {
		log.Fatal(http.ListenAndServe(":17000", nil))
	}()

	otel.SetMeterProvider(cont.MeterProvider())

	log.Println("Prometheus server running on :17000")
	log.Println("Exporting OTLP to :30080")
}

func main() {
	initMeter()

	labels := []label.KeyValue{
		label.String("label1", "value1"),
	}

	meter := otel.Meter("ex.com/prom-collector")
	_ = metric.Must(meter).NewFloat64ValueObserver(
		"randval",
		func(_ context.Context, result metric.Float64ObserverResult) {
			result.Observe(
				rand.Float64(),
				labels...,
			)
		},
		metric.WithDescription("A random value"),
	)

	temperature := metric.Must(meter).NewFloat64ValueRecorder("temperature")
	interrupts := metric.Must(meter).NewInt64Counter("interrupts")

	ctx := context.Background()

	log.Println("Example is running, please visit :17000")

	for {
		temperature.Record(ctx, 100+10*rand.NormFloat64(), labels...)
		interrupts.Add(ctx, int64(rand.Intn(100)), labels...)

		time.Sleep(time.Second * time.Duration(rand.Intn(10)))
	}
}<|MERGE_RESOLUTION|>--- conflicted
+++ resolved
@@ -60,19 +60,10 @@
 
 	cont := controller.New(
 		processor.New(
-<<<<<<< HEAD
-			simple.NewWithHistogramDistribution([]float64{
+			histogram.WithExplicitBoundaries([]float64{
 				0.001, 0.01, 0.1, 1, 10, 100, 1000,
 			}),
 			otlpExporter, // otlpExporter is an AggregationTemporalitySelector
-=======
-			simple.NewWithHistogramDistribution(
-				histogram.WithExplicitBoundaries([]float64{
-					0.001, 0.01, 0.1, 1, 10, 100, 1000,
-				}),
-			),
-			otlpExporter, // otlpExporter is an ExportKindSelector
->>>>>>> c5622777
 			processor.WithMemory(true),
 		),
 		controller.WithResource(res),
