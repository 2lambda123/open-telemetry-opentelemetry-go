module go.opentelemetry.io/otel/sdk

go 1.20

replace go.opentelemetry.io/otel => ../

require (
	github.com/Masterminds/semver/v3 v3.2.1
	github.com/go-logr/logr v1.2.4
	github.com/google/go-cmp v0.5.9
	github.com/stretchr/testify v1.8.4
<<<<<<< HEAD
	go.opentelemetry.io/otel v1.17.0
	go.opentelemetry.io/otel/schema v0.0.5
	go.opentelemetry.io/otel/trace v1.17.0
=======
	go.opentelemetry.io/otel v1.18.0
	go.opentelemetry.io/otel/trace v1.18.0
>>>>>>> 42422281
	golang.org/x/sys v0.12.0
)

require (
	github.com/davecgh/go-spew v1.1.1 // indirect
	github.com/go-logr/stdr v1.2.2 // indirect
	github.com/pmezard/go-difflib v1.0.0 // indirect
<<<<<<< HEAD
	go.opentelemetry.io/otel/metric v1.17.0 // indirect
	gopkg.in/yaml.v2 v2.4.0 // indirect
=======
	go.opentelemetry.io/otel/metric v1.18.0 // indirect
>>>>>>> 42422281
	gopkg.in/yaml.v3 v3.0.1 // indirect
)

replace go.opentelemetry.io/otel/trace => ../trace

replace go.opentelemetry.io/otel/metric => ../metric<|MERGE_RESOLUTION|>--- conflicted
+++ resolved
@@ -9,14 +9,9 @@
 	github.com/go-logr/logr v1.2.4
 	github.com/google/go-cmp v0.5.9
 	github.com/stretchr/testify v1.8.4
-<<<<<<< HEAD
-	go.opentelemetry.io/otel v1.17.0
-	go.opentelemetry.io/otel/schema v0.0.5
-	go.opentelemetry.io/otel/trace v1.17.0
-=======
 	go.opentelemetry.io/otel v1.18.0
+	go.opentelemetry.io/otel/schema v0.0.6
 	go.opentelemetry.io/otel/trace v1.18.0
->>>>>>> 42422281
 	golang.org/x/sys v0.12.0
 )
 
@@ -24,12 +19,8 @@
 	github.com/davecgh/go-spew v1.1.1 // indirect
 	github.com/go-logr/stdr v1.2.2 // indirect
 	github.com/pmezard/go-difflib v1.0.0 // indirect
-<<<<<<< HEAD
-	go.opentelemetry.io/otel/metric v1.17.0 // indirect
+	go.opentelemetry.io/otel/metric v1.18.0 // indirect
 	gopkg.in/yaml.v2 v2.4.0 // indirect
-=======
-	go.opentelemetry.io/otel/metric v1.18.0 // indirect
->>>>>>> 42422281
 	gopkg.in/yaml.v3 v3.0.1 // indirect
 )
 
