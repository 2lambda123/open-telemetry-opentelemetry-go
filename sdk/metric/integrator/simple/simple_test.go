--- conflicted
+++ resolved
@@ -25,6 +25,7 @@
 	"go.opentelemetry.io/otel/api/kv"
 	"go.opentelemetry.io/otel/api/label"
 	"go.opentelemetry.io/otel/api/metric"
+	exportTest "go.opentelemetry.io/otel/exporters/metric/test"
 	export "go.opentelemetry.io/otel/sdk/export/metric"
 	"go.opentelemetry.io/otel/sdk/export/metric/aggregation"
 	"go.opentelemetry.io/otel/sdk/metric/aggregator/array"
@@ -38,7 +39,6 @@
 	"go.opentelemetry.io/otel/sdk/resource"
 )
 
-<<<<<<< HEAD
 // TestIntegrator tests all the non-error paths in this package.
 func TestIntegrator(t *testing.T) {
 	type exportCase struct {
@@ -121,132 +121,6 @@
 			*aggPtrs[i] = &array.New(1)[0]
 		}
 	}
-=======
-// Note: This var block and the helpers below will disappear in a
-// future PR (see the draft in #799).  The test has been completely
-// rewritten there, so this code will simply be dropped.
-
-var (
-	// Resource is applied to all test records built in this package.
-	Resource = resource.New(kv.String("R", "V"))
-
-	// LastValueADesc and LastValueBDesc group by "G"
-	LastValueADesc = metric.NewDescriptor(
-		"a.lastvalue", metric.ValueObserverKind, metric.Int64NumberKind)
-	LastValueBDesc = metric.NewDescriptor(
-		"b.lastvalue", metric.ValueObserverKind, metric.Int64NumberKind)
-	// CounterADesc and CounterBDesc group by "C"
-	CounterADesc = metric.NewDescriptor(
-		"a.sum", metric.CounterKind, metric.Int64NumberKind)
-	CounterBDesc = metric.NewDescriptor(
-		"b.sum", metric.CounterKind, metric.Int64NumberKind)
-
-	// LastValue groups are (labels1), (labels2+labels3)
-	// Counter groups are (labels1+labels2), (labels3)
-
-	// Labels1 has G=H and C=D
-	Labels1 = makeLabels(kv.String("G", "H"), kv.String("C", "D"))
-	// Labels2 has C=D and E=F
-	Labels2 = makeLabels(kv.String("C", "D"), kv.String("E", "F"))
-	// Labels3 is the empty set
-	Labels3 = makeLabels()
-)
-
-func makeLabels(labels ...kv.KeyValue) *label.Set {
-	s := label.NewSet(labels...)
-	return &s
-}
-
-// LastValueAgg returns a checkpointed lastValue aggregator w/ the specified descriptor and value.
-func LastValueAgg(desc *metric.Descriptor, v int64) export.Aggregator {
-	ctx := context.Background()
-	gagg := &lastvalue.New(1)[0]
-	_ = gagg.Update(ctx, metric.NewInt64Number(v), desc)
-	return gagg
-}
-
-// Convenience method for building a test exported lastValue record.
-func NewLastValueAccumulation(desc *metric.Descriptor, labels *label.Set, value int64) export.Accumulation {
-	return export.NewAccumulation(desc, labels, Resource, LastValueAgg(desc, value))
-}
-
-// Convenience method for building a test exported counter record.
-func NewCounterAccumulation(desc *metric.Descriptor, labels *label.Set, value int64) export.Accumulation {
-	return export.NewAccumulation(desc, labels, Resource, CounterAgg(desc, value))
-}
-
-// CounterAgg returns a checkpointed counter aggregator w/ the specified descriptor and value.
-func CounterAgg(desc *metric.Descriptor, v int64) export.Aggregator {
-	ctx := context.Background()
-	cagg := &sum.New(1)[0]
-	_ = cagg.Update(ctx, metric.NewInt64Number(v), desc)
-	return cagg
-}
-
-func TestSimpleStateless(t *testing.T) {
-	b := simple.New(test.AggregationSelector(), false)
-
-	b.StartCollection()
-
-	// Set initial lastValue values
-	_ = b.Process(NewLastValueAccumulation(&LastValueADesc, Labels1, 10))
-	_ = b.Process(NewLastValueAccumulation(&LastValueADesc, Labels2, 20))
-	_ = b.Process(NewLastValueAccumulation(&LastValueADesc, Labels3, 30))
-
-	_ = b.Process(NewLastValueAccumulation(&LastValueBDesc, Labels1, 10))
-	_ = b.Process(NewLastValueAccumulation(&LastValueBDesc, Labels2, 20))
-	_ = b.Process(NewLastValueAccumulation(&LastValueBDesc, Labels3, 30))
-
-	// Another lastValue Set for Labels1
-	_ = b.Process(NewLastValueAccumulation(&LastValueADesc, Labels1, 50))
-	_ = b.Process(NewLastValueAccumulation(&LastValueBDesc, Labels1, 50))
-
-	// Set initial counter values
-	_ = b.Process(NewCounterAccumulation(&CounterADesc, Labels1, 10))
-	_ = b.Process(NewCounterAccumulation(&CounterADesc, Labels2, 20))
-	_ = b.Process(NewCounterAccumulation(&CounterADesc, Labels3, 40))
-
-	_ = b.Process(NewCounterAccumulation(&CounterBDesc, Labels1, 10))
-	_ = b.Process(NewCounterAccumulation(&CounterBDesc, Labels2, 20))
-	_ = b.Process(NewCounterAccumulation(&CounterBDesc, Labels3, 40))
-
-	// Another counter Add for Labels1
-	_ = b.Process(NewCounterAccumulation(&CounterADesc, Labels1, 50))
-	_ = b.Process(NewCounterAccumulation(&CounterBDesc, Labels1, 50))
-
-	require.NoError(t, b.FinishCollection())
-
-	checkpointSet := b.CheckpointSet()
-
-	records := test.NewOutput(label.DefaultEncoder())
-	_ = checkpointSet.ForEach(records.AddRecord)
-
-	// Output lastvalue should have only the "G=H" and "G=" keys.
-	// Output counter should have only the "C=D" and "C=" keys.
-	require.EqualValues(t, map[string]float64{
-		"a.sum/C=D,G=H/R=V":       60, // labels1
-		"a.sum/C=D,E=F/R=V":       20, // labels2
-		"a.sum//R=V":              40, // labels3
-		"b.sum/C=D,G=H/R=V":       60, // labels1
-		"b.sum/C=D,E=F/R=V":       20, // labels2
-		"b.sum//R=V":              40, // labels3
-		"a.lastvalue/C=D,G=H/R=V": 50, // labels1
-		"a.lastvalue/C=D,E=F/R=V": 20, // labels2
-		"a.lastvalue//R=V":        30, // labels3
-		"b.lastvalue/C=D,G=H/R=V": 50, // labels1
-		"b.lastvalue/C=D,E=F/R=V": 20, // labels2
-		"b.lastvalue//R=V":        30, // labels3
-	}, records.Map)
-
-	// Verify that state was reset
-	b.StartCollection()
-	require.NoError(t, b.FinishCollection())
-	checkpointSet = b.CheckpointSet()
-	_ = checkpointSet.ForEach(func(rec export.Record) error {
-		t.Fatal("Unexpected call")
-		return nil
-	})
->>>>>>> 4e427179
 }
 
 func testSynchronousIntegration(
@@ -257,7 +131,6 @@
 	akind aggregation.Kind,
 ) {
 	ctx := context.Background()
-<<<<<<< HEAD
 	selector := testSelector{akind}
 	res := resource.New(kv.String("R", "V"))
 
@@ -274,7 +147,6 @@
 		selector.AggregatorFor(desc, &agg)
 		_ = agg.Update(ctx, asNumber(value), desc)
 
-		//fmt.Printf("AGGREGATOR %T %v\n", agg, agg)
 		return export.NewAccumulation(desc, &ls, res, agg)
 	}
 
@@ -378,113 +250,58 @@
 				})
 			}
 		})
-=======
-	b := simple.New(test.AggregationSelector(), true)
-
-	b.StartCollection()
-
-	counterA := NewCounterAccumulation(&CounterADesc, Labels1, 10)
-	_ = b.Process(counterA)
-
-	counterB := NewCounterAccumulation(&CounterBDesc, Labels1, 10)
-	_ = b.Process(counterB)
-	require.NoError(t, b.FinishCollection())
-
-	checkpointSet := b.CheckpointSet()
-
-	records1 := test.NewOutput(label.DefaultEncoder())
-	_ = checkpointSet.ForEach(records1.AddRecord)
-
-	require.EqualValues(t, map[string]float64{
-		"a.sum/C=D,G=H/R=V": 10, // labels1
-		"b.sum/C=D,G=H/R=V": 10, // labels1
-	}, records1.Map)
-
-	alloc := sum.New(4)
-	caggA, caggB, ckptA, ckptB := &alloc[0], &alloc[1], &alloc[2], &alloc[3]
-
-	// Test that state was NOT reset
-	checkpointSet = b.CheckpointSet()
-
-	b.StartCollection()
-	require.NoError(t, b.FinishCollection())
-
-	records2 := test.NewOutput(label.DefaultEncoder())
-	_ = checkpointSet.ForEach(records2.AddRecord)
-
-	require.EqualValues(t, records1.Map, records2.Map)
-
-	// Update and re-checkpoint the original record.
-	_ = caggA.Update(ctx, metric.NewInt64Number(20), &CounterADesc)
-	_ = caggB.Update(ctx, metric.NewInt64Number(20), &CounterBDesc)
-	err := caggA.SynchronizedCopy(ckptA, &CounterADesc)
-	require.NoError(t, err)
-	err = caggB.SynchronizedCopy(ckptB, &CounterBDesc)
-	require.NoError(t, err)
-
-	// As yet cagg has not been passed to Integrator.Process.  Should
-	// not see an update.
-	checkpointSet = b.CheckpointSet()
-
-	records3 := test.NewOutput(label.DefaultEncoder())
-	_ = checkpointSet.ForEach(records3.AddRecord)
-
-	require.EqualValues(t, records1.Map, records3.Map)
-	b.StartCollection()
-
-	// Now process the second update
-	_ = b.Process(export.NewAccumulation(&CounterADesc, Labels1, Resource, ckptA))
-	_ = b.Process(export.NewAccumulation(&CounterBDesc, Labels1, Resource, ckptB))
-	require.NoError(t, b.FinishCollection())
-
-	checkpointSet = b.CheckpointSet()
-
-	records4 := test.NewOutput(label.DefaultEncoder())
-	_ = checkpointSet.ForEach(records4.AddRecord)
-
-	require.EqualValues(t, map[string]float64{
-		"a.sum/C=D,G=H/R=V": 30,
-		"b.sum/C=D,G=H/R=V": 30,
-	}, records4.Map)
+	}
 }
 
 func TestSimpleInconsistent(t *testing.T) {
 	// Test double-start
-	b := simple.New(test.AggregationSelector(), true)
+	b := simple.New(test.AggregationSelector(), export.PassThroughExporter)
 
 	b.StartCollection()
 	b.StartCollection()
 	require.Equal(t, simple.ErrInconsistentState, b.FinishCollection())
 
 	// Test finish without start
-	b = simple.New(test.AggregationSelector(), true)
+	b = simple.New(test.AggregationSelector(), export.PassThroughExporter)
 
 	require.Equal(t, simple.ErrInconsistentState, b.FinishCollection())
 
 	// Test no finish
-	b = simple.New(test.AggregationSelector(), true)
+	b = simple.New(test.AggregationSelector(), export.PassThroughExporter)
 
 	b.StartCollection()
-	require.Equal(t, simple.ErrInconsistentState, b.ForEach(func(export.Record) error { return nil }))
+	require.Equal(
+		t,
+		simple.ErrInconsistentState,
+		b.ForEach(
+			export.PassThroughExporter,
+			func(export.Record) error { return nil },
+		),
+	)
 
 	// Test no start
-	b = simple.New(test.AggregationSelector(), true)
-
-	require.Equal(t, simple.ErrInconsistentState, b.Process(NewCounterAccumulation(&CounterADesc, Labels1, 10)))
+	b = simple.New(test.AggregationSelector(), export.PassThroughExporter)
+
+	desc := metric.NewDescriptor("inst", metric.CounterKind, metric.Int64NumberKind)
+	accum := export.NewAccumulation(&desc, label.EmptySet(), resource.Empty(), exportTest.NoopAggregator{})
+	require.Equal(t, simple.ErrInconsistentState, b.Process(accum))
 }
 
 func TestSimpleTimestamps(t *testing.T) {
 	beforeNew := time.Now()
-	b := simple.New(test.AggregationSelector(), true)
+	b := simple.New(test.AggregationSelector(), export.PassThroughExporter)
 	afterNew := time.Now()
 
+	desc := metric.NewDescriptor("inst", metric.CounterKind, metric.Int64NumberKind)
+	accum := export.NewAccumulation(&desc, label.EmptySet(), resource.Empty(), exportTest.NoopAggregator{})
+
 	b.StartCollection()
-	_ = b.Process(NewCounterAccumulation(&CounterADesc, Labels1, 10))
+	_ = b.Process(accum)
 	require.NoError(t, b.FinishCollection())
 
 	var start1, end1 time.Time
 
-	require.NoError(t, b.ForEach(func(rec export.Record) error {
+	require.NoError(t, b.ForEach(export.PassThroughExporter, func(rec export.Record) error {
 		start1 = rec.StartTime()
 		end1 = rec.EndTime()
 		return nil
@@ -496,12 +313,12 @@
 
 	for i := 0; i < 2; i++ {
 		b.StartCollection()
-		require.NoError(t, b.Process(NewCounterAccumulation(&CounterADesc, Labels1, 10)))
+		require.NoError(t, b.Process(accum))
 		require.NoError(t, b.FinishCollection())
 
 		var start2, end2 time.Time
 
-		require.NoError(t, b.ForEach(func(rec export.Record) error {
+		require.NoError(t, b.ForEach(export.PassThroughExporter, func(rec export.Record) error {
 			start2 = rec.StartTime()
 			end2 = rec.EndTime()
 			return nil
@@ -514,6 +331,5 @@
 
 		start1 = start2
 		end1 = end2
->>>>>>> 4e427179
 	}
 }