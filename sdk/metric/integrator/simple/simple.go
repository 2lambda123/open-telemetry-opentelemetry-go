// Copyright The OpenTelemetry Authors
//
// Licensed under the Apache License, Version 2.0 (the "License");
// you may not use this file except in compliance with the License.
// You may obtain a copy of the License at
//
//     http://www.apache.org/licenses/LICENSE-2.0
//
// Unless required by applicable law or agreed to in writing, software
// distributed under the License is distributed on an "AS IS" BASIS,
// WITHOUT WARRANTIES OR CONDITIONS OF ANY KIND, either express or implied.
// See the License for the specific language governing permissions and
// limitations under the License.

package simple // import "go.opentelemetry.io/otel/sdk/metric/integrator/simple"

import (
	"errors"
	"fmt"
	"sync"
	"time"

	"go.opentelemetry.io/otel/api/label"
	"go.opentelemetry.io/otel/api/metric"
	export "go.opentelemetry.io/otel/sdk/export/metric"
	"go.opentelemetry.io/otel/sdk/export/metric/aggregation"
	"go.opentelemetry.io/otel/sdk/resource"
)

type (
	Integrator struct {
		export.ExportKindSelector
		export.AggregationSelector

		state
	}

	stateKey struct {
		descriptor *metric.Descriptor
		distinct   label.Distinct
		resource   label.Distinct
	}

	stateValue struct {
		// labels corresponds to the stateKey.distinct field.
		labels *label.Set

		// resource corresponds to the stateKey.resource field.
		resource *resource.Resource

		// updated indicates the last sequence number when this value had
		// Process() called by an accumulator.
		updated int64

		// stateful indicates that a cumulative aggregation is
		// being maintained, taken from the process start time.
		stateful bool

		current    export.Aggregator // refers to single-accumulator checkpoint or delta.
		delta      export.Aggregator // owned if multi accumulator else nil.
		cumulative export.Aggregator // owned if stateful else nil.
	}

	state struct {
		// RWMutex implements locking for the `CheckpointSet` interface.
		sync.RWMutex
<<<<<<< HEAD
		sequence int64

		processStart  time.Time
		intervalStart time.Time
		intervalEnd   time.Time
		values        map[stateKey]*stateValue
=======
		values map[batchKey]batchValue

		// Note: the timestamp logic currently assumes all
		// exports are deltas.

		intervalStart time.Time
		intervalEnd   time.Time

		// startedCollection and finishedCollection are the
		// number of StartCollection() and FinishCollection()
		// calls, used to ensure that the sequence of starts
		// and finishes are correctly balanced.

		startedCollection  int64
		finishedCollection int64
>>>>>>> 4e427179
	}
)

var _ export.Integrator = &Integrator{}
<<<<<<< HEAD
var _ export.CheckpointSet = &state{}
=======
var _ export.CheckpointSet = &batch{}
var ErrInconsistentState = fmt.Errorf("inconsistent integrator state")
>>>>>>> 4e427179

func New(aselector export.AggregationSelector, eselector export.ExportKindSelector) *Integrator {
	now := time.Now()
	return &Integrator{
<<<<<<< HEAD
		AggregationSelector: aselector,
		ExportKindSelector:  eselector,
		state: state{
			values:        map[stateKey]*stateValue{},
			processStart:  now,
			intervalStart: now,
			sequence:      -1,
		},
	}
}

func (b *Integrator) StartCollection() {
	b.state.intervalEnd = time.Now()
	b.state.sequence++
}

func (b *Integrator) Process(accum export.Accumulation) error {
	desc := accum.Descriptor()
	key := stateKey{
		descriptor: desc,
		distinct:   accum.Labels().Equivalent(),
		resource:   accum.Resource().Equivalent(),
	}
	agg := accum.Aggregator()

	// Check if there is an existing record.
	value, ok := b.state.values[key]
	if !ok {
		stateful := b.ExportKindFor(desc, agg.Kind()).MemoryRequired(desc.MetricKind())

		newValue := &stateValue{
			labels:   accum.Labels(),
			resource: accum.Resource(),
			updated:  b.state.sequence,
			stateful: stateful,
			current:  agg,
		}
		if stateful {
			// If stateful, allocate a cumulative aggregator.
			b.AggregatorFor(desc, &newValue.cumulative)

			if desc.MetricKind().PrecomputedSum() {
				// If we need to compute deltas, allocate another aggregator.
				b.AggregatorFor(desc, &newValue.delta)
			}
		}
		b.state.values[key] = newValue
		return nil
	}

	// Advance the update sequence number:
	sameRound := b.state.sequence == value.updated
	value.updated = b.state.sequence

	// An existing record will be found when:
	// (a) stateful aggregation is required for an exporter
	// (b) multiple accumulators (SDKs) are being used.
	// Another accumulator must have produced this.

	if !sameRound {
		// This is the first time through in a new round.
		value.current = agg
		return nil
	}
	if desc.MetricKind().Asynchronous() {
		// The last value across multiple accumulators is taken.
		value.current = agg
		return nil
=======
		AggregationSelector: selector,
		stateful:            stateful,
		batch: batch{
			values:        map[batchKey]batchValue{},
			intervalStart: time.Now(),
		},
	}
}

func (b *Integrator) Process(accumulation export.Accumulation) error {
	if b.startedCollection != b.finishedCollection+1 {
		return ErrInconsistentState
	}

	desc := accumulation.Descriptor()
	key := batchKey{
		descriptor: desc,
		distinct:   accumulation.Labels().Equivalent(),
		resource:   accumulation.Resource().Equivalent(),
	}
	agg := accumulation.Aggregator()
	value, ok := b.batch.values[key]
	if ok {
		// Note: The call to Merge here combines only
		// identical accumulations.  It is required even for a
		// stateless Integrator because such identical accumulations
		// may arise in the Meter implementation due to race
		// conditions.
		return value.aggregator.Merge(agg, desc)
>>>>>>> 4e427179
	}
	if value.delta == nil {
		// Merging values: may need to allocate the delta aggregator.
		b.AggregationSelector.AggregatorFor(desc, &value.delta)
	}
	if value.current != value.delta {
		// Merging two values, first copy the singleton.
		err := value.current.SynchronizedCopy(value.delta, desc)
		if err != nil {
			return err
		}
		value.current = value.delta
	}
<<<<<<< HEAD
	return value.delta.Merge(agg, desc)
}

func (b *Integrator) FinishCollection() error {
	b.state.intervalStart = b.state.intervalEnd
	b.state.intervalEnd = time.Time{}

	for key, value := range b.values {
		mkind := key.descriptor.MetricKind()

		if !value.stateful {
			if value.updated != b.sequence {
				delete(b.values, key)
			}
			continue
		}

		var err error
		if mkind.PrecomputedSum() {
			// We need to compute a delta.  We have the prior cumulative value.
			if subt, ok := value.current.(export.Subtractor); ok {
				err = subt.Subtract(value.cumulative, value.delta, key.descriptor)

				if err == nil {
					err = value.current.SynchronizedCopy(value.cumulative, key.descriptor)
				}
			} else {
				err = aggregation.ErrNoSubtraction
			}
		} else {
			err = value.cumulative.Merge(value.current, key.descriptor)
		}
		if err != nil {
			return err
		}
=======
	b.batch.values[key] = batchValue{
		aggregator: agg,
		labels:     accumulation.Labels(),
		resource:   accumulation.Resource(),
>>>>>>> 4e427179
	}
	return nil
}

func (b *Integrator) CheckpointSet() export.CheckpointSet {
<<<<<<< HEAD
	return &b.state
}

func (b *state) ForEach(exporter export.ExportKindSelector, f func(export.Record) error) error {
=======
	return &b.batch
}

func (b *Integrator) StartCollection() {
	if b.startedCollection != 0 {
		b.intervalStart = b.intervalEnd
	}
	b.startedCollection++
	if !b.stateful {
		b.batch.values = map[batchKey]batchValue{}
	}
}

func (b *Integrator) FinishCollection() error {
	b.finishedCollection++
	b.intervalEnd = time.Now()
	if b.startedCollection != b.finishedCollection {
		return ErrInconsistentState
	}
	return nil
}

func (b *batch) ForEach(f func(export.Record) error) error {
	if b.startedCollection != b.finishedCollection {
		return ErrInconsistentState
	}

>>>>>>> 4e427179
	for key, value := range b.values {
		mkind := key.descriptor.MetricKind()

		var agg aggregation.Aggregation
		var start time.Time

		switch exporter.ExportKindFor(key.descriptor, value.current.Kind()) {
		case export.PassThroughExporter:
			// No state is required, pass through the checkpointed value.
			agg = value.current

			if mkind.PrecomputedSum() {
				start = b.processStart
			} else {
				start = b.intervalStart
			}

		case export.CumulativeExporter:
			// If stateful, the sum has been computed.  If stateless, the
			// input was already cumulative.  Either way, use the checkpointed
			// value:
			if value.stateful {
				agg = value.cumulative
			} else {
				agg = value.current
			}
			start = b.processStart

		case export.DeltaExporter:
			// Precomputed sums are a special case.
			if mkind.PrecomputedSum() {
				agg = value.delta
			} else {
				agg = value.current
			}
			start = b.intervalStart
		}

		if err := f(export.NewRecord(
			key.descriptor,
			value.labels,
			value.resource,
<<<<<<< HEAD
			agg,
			start,
=======
			value.aggregator.Aggregation(),
			b.intervalStart,
>>>>>>> 4e427179
			b.intervalEnd,
		)); err != nil && !errors.Is(err, aggregation.ErrNoData) {
			return err
		}
	}
	return nil
}

func (b *stateValue) String() string {
	return fmt.Sprintf("%v %v %v", b.current, b.updated, b.stateful)
}<|MERGE_RESOLUTION|>--- conflicted
+++ resolved
@@ -64,19 +64,13 @@
 	state struct {
 		// RWMutex implements locking for the `CheckpointSet` interface.
 		sync.RWMutex
-<<<<<<< HEAD
 		sequence int64
-
-		processStart  time.Time
-		intervalStart time.Time
-		intervalEnd   time.Time
-		values        map[stateKey]*stateValue
-=======
-		values map[batchKey]batchValue
+		values   map[stateKey]*stateValue
 
 		// Note: the timestamp logic currently assumes all
 		// exports are deltas.
 
+		processStart  time.Time
 		intervalStart time.Time
 		intervalEnd   time.Time
 
@@ -87,36 +81,24 @@
 
 		startedCollection  int64
 		finishedCollection int64
->>>>>>> 4e427179
 	}
 )
 
 var _ export.Integrator = &Integrator{}
-<<<<<<< HEAD
 var _ export.CheckpointSet = &state{}
-=======
-var _ export.CheckpointSet = &batch{}
 var ErrInconsistentState = fmt.Errorf("inconsistent integrator state")
->>>>>>> 4e427179
 
 func New(aselector export.AggregationSelector, eselector export.ExportKindSelector) *Integrator {
 	now := time.Now()
 	return &Integrator{
-<<<<<<< HEAD
 		AggregationSelector: aselector,
 		ExportKindSelector:  eselector,
 		state: state{
 			values:        map[stateKey]*stateValue{},
 			processStart:  now,
 			intervalStart: now,
-			sequence:      -1,
 		},
 	}
-}
-
-func (b *Integrator) StartCollection() {
-	b.state.intervalEnd = time.Now()
-	b.state.sequence++
 }
 
 func (b *Integrator) Process(accum export.Accumulation) error {
@@ -131,7 +113,7 @@
 	// Check if there is an existing record.
 	value, ok := b.state.values[key]
 	if !ok {
-		stateful := b.ExportKindFor(desc, agg.Kind()).MemoryRequired(desc.MetricKind())
+		stateful := b.ExportKindFor(desc, agg.Aggregation().Kind()).MemoryRequired(desc.MetricKind())
 
 		newValue := &stateValue{
 			labels:   accum.Labels(),
@@ -171,37 +153,6 @@
 		// The last value across multiple accumulators is taken.
 		value.current = agg
 		return nil
-=======
-		AggregationSelector: selector,
-		stateful:            stateful,
-		batch: batch{
-			values:        map[batchKey]batchValue{},
-			intervalStart: time.Now(),
-		},
-	}
-}
-
-func (b *Integrator) Process(accumulation export.Accumulation) error {
-	if b.startedCollection != b.finishedCollection+1 {
-		return ErrInconsistentState
-	}
-
-	desc := accumulation.Descriptor()
-	key := batchKey{
-		descriptor: desc,
-		distinct:   accumulation.Labels().Equivalent(),
-		resource:   accumulation.Resource().Equivalent(),
-	}
-	agg := accumulation.Aggregator()
-	value, ok := b.batch.values[key]
-	if ok {
-		// Note: The call to Merge here combines only
-		// identical accumulations.  It is required even for a
-		// stateless Integrator because such identical accumulations
-		// may arise in the Meter implementation due to race
-		// conditions.
-		return value.aggregator.Merge(agg, desc)
->>>>>>> 4e427179
 	}
 	if value.delta == nil {
 		// Merging values: may need to allocate the delta aggregator.
@@ -215,14 +166,26 @@
 		}
 		value.current = value.delta
 	}
-<<<<<<< HEAD
 	return value.delta.Merge(agg, desc)
 }
 
+func (b *Integrator) CheckpointSet() export.CheckpointSet {
+	return &b.state
+}
+
+func (b *Integrator) StartCollection() {
+	if b.startedCollection != 0 {
+		b.intervalStart = b.intervalEnd
+	}
+	b.startedCollection++
+}
+
 func (b *Integrator) FinishCollection() error {
-	b.state.intervalStart = b.state.intervalEnd
-	b.state.intervalEnd = time.Time{}
-
+	b.finishedCollection++
+	b.intervalEnd = time.Now()
+	if b.startedCollection != b.finishedCollection {
+		return ErrInconsistentState
+	}
 	for key, value := range b.values {
 		mkind := key.descriptor.MetricKind()
 
@@ -251,61 +214,21 @@
 		if err != nil {
 			return err
 		}
-=======
-	b.batch.values[key] = batchValue{
-		aggregator: agg,
-		labels:     accumulation.Labels(),
-		resource:   accumulation.Resource(),
->>>>>>> 4e427179
 	}
 	return nil
 }
 
-func (b *Integrator) CheckpointSet() export.CheckpointSet {
-<<<<<<< HEAD
-	return &b.state
-}
-
 func (b *state) ForEach(exporter export.ExportKindSelector, f func(export.Record) error) error {
-=======
-	return &b.batch
-}
-
-func (b *Integrator) StartCollection() {
-	if b.startedCollection != 0 {
-		b.intervalStart = b.intervalEnd
-	}
-	b.startedCollection++
-	if !b.stateful {
-		b.batch.values = map[batchKey]batchValue{}
-	}
-}
-
-func (b *Integrator) FinishCollection() error {
-	b.finishedCollection++
-	b.intervalEnd = time.Now()
-	if b.startedCollection != b.finishedCollection {
-		return ErrInconsistentState
-	}
-	return nil
-}
-
-func (b *batch) ForEach(f func(export.Record) error) error {
-	if b.startedCollection != b.finishedCollection {
-		return ErrInconsistentState
-	}
-
->>>>>>> 4e427179
 	for key, value := range b.values {
 		mkind := key.descriptor.MetricKind()
 
 		var agg aggregation.Aggregation
 		var start time.Time
 
-		switch exporter.ExportKindFor(key.descriptor, value.current.Kind()) {
+		switch exporter.ExportKindFor(key.descriptor, value.current.Aggregation().Kind()) {
 		case export.PassThroughExporter:
 			// No state is required, pass through the checkpointed value.
-			agg = value.current
+			agg = value.current.Aggregation()
 
 			if mkind.PrecomputedSum() {
 				start = b.processStart
@@ -318,18 +241,18 @@
 			// input was already cumulative.  Either way, use the checkpointed
 			// value:
 			if value.stateful {
-				agg = value.cumulative
-			} else {
-				agg = value.current
+				agg = value.cumulative.Aggregation()
+			} else {
+				agg = value.current.Aggregation()
 			}
 			start = b.processStart
 
 		case export.DeltaExporter:
 			// Precomputed sums are a special case.
 			if mkind.PrecomputedSum() {
-				agg = value.delta
-			} else {
-				agg = value.current
+				agg = value.delta.Aggregation()
+			} else {
+				agg = value.current.Aggregation()
 			}
 			start = b.intervalStart
 		}
@@ -338,13 +261,8 @@
 			key.descriptor,
 			value.labels,
 			value.resource,
-<<<<<<< HEAD
 			agg,
 			start,
-=======
-			value.aggregator.Aggregation(),
-			b.intervalStart,
->>>>>>> 4e427179
 			b.intervalEnd,
 		)); err != nil && !errors.Is(err, aggregation.ErrNoData) {
 			return err
