// Copyright The OpenTelemetry Authors
//
// Licensed under the Apache License, Version 2.0 (the "License");
// you may not use this file except in compliance with the License.
// You may obtain a copy of the License at
//
//     http://www.apache.org/licenses/LICENSE-2.0
//
// Unless required by applicable law or agreed to in writing, software
// distributed under the License is distributed on an "AS IS" BASIS,
// WITHOUT WARRANTIES OR CONDITIONS OF ANY KIND, either express or implied.
// See the License for the specific language governing permissions and
// limitations under the License.

package test

import (
	"fmt"
	"strings"
	"time"

	"go.opentelemetry.io/otel/api/label"
	"go.opentelemetry.io/otel/api/metric"
	export "go.opentelemetry.io/otel/sdk/export/metric"
	"go.opentelemetry.io/otel/sdk/export/metric/aggregation"
	"go.opentelemetry.io/otel/sdk/metric/aggregator/array"
	"go.opentelemetry.io/otel/sdk/metric/aggregator/ddsketch"
	"go.opentelemetry.io/otel/sdk/metric/aggregator/histogram"
	"go.opentelemetry.io/otel/sdk/metric/aggregator/lastvalue"
	"go.opentelemetry.io/otel/sdk/metric/aggregator/minmaxsumcount"
	"go.opentelemetry.io/otel/sdk/metric/aggregator/sum"
)

type (
	// Output collects distinct metric/label set outputs.
	Output struct {
		Map          map[string]float64
		labelEncoder label.Encoder
	}

	// testAggregationSelector returns aggregators consistent with
	// the test variables below, needed for testing stateful
	// integrators, which clone Aggregators using AggregatorFor(desc).
	testAggregationSelector struct{}
)

func NewOutput(labelEncoder label.Encoder) Output {
	return Output{
		Map:          make(map[string]float64),
		labelEncoder: labelEncoder,
	}
}

// AggregationSelector returns a policy that is consistent with the
// test descriptors above.  I.e., it returns sum.New() for counter
// instruments and lastvalue.New() for lastValue instruments.
func AggregationSelector() export.AggregationSelector {
	return testAggregationSelector{}
}

func (testAggregationSelector) AggregatorFor(desc *metric.Descriptor, aggPtrs ...*export.Aggregator) {

	switch {
	case strings.HasSuffix(desc.Name(), ".disabled"):
		for i := range aggPtrs {
			*aggPtrs[i] = nil
		}
	case strings.HasSuffix(desc.Name(), ".sum"):
		aggs := sum.New(len(aggPtrs))
		for i := range aggPtrs {
			*aggPtrs[i] = &aggs[i]
		}
	case strings.HasSuffix(desc.Name(), ".minmaxsumcount"):
		aggs := minmaxsumcount.New(len(aggPtrs), desc)
		for i := range aggPtrs {
			*aggPtrs[i] = &aggs[i]
		}
	case strings.HasSuffix(desc.Name(), ".lastvalue"):
		aggs := lastvalue.New(len(aggPtrs))
		for i := range aggPtrs {
			*aggPtrs[i] = &aggs[i]
		}
	case strings.HasSuffix(desc.Name(), ".sketch"):
		aggs := ddsketch.New(len(aggPtrs), desc, ddsketch.NewDefaultConfig())
		for i := range aggPtrs {
			*aggPtrs[i] = &aggs[i]
		}
	case strings.HasSuffix(desc.Name(), ".histogram"):
		aggs := histogram.New(len(aggPtrs), desc, nil)
		for i := range aggPtrs {
			*aggPtrs[i] = &aggs[i]
		}
	case strings.HasSuffix(desc.Name(), ".exact"):
		aggs := array.New(len(aggPtrs))
		for i := range aggPtrs {
			*aggPtrs[i] = &aggs[i]
		}
	default:
		panic(fmt.Sprint("Invalid instrument name for test AggregationSelector: ", desc.Name()))
	}
}

<<<<<<< HEAD
// AddTo adds a name/label-encoding entry with the lastValue or counter
// value to the output map.
=======
// AddRecord adds a string representation of the exported metric data
// to a map for use in testing.  The value taken from the record is
// either the Sum() or the LastValue() of its Aggregation(), whichever
// is defined.  Record timestamps are ignored.
>>>>>>> 4e427179
func (o Output) AddRecord(rec export.Record) error {
	encoded := rec.Labels().Encoded(o.labelEncoder)
	rencoded := rec.Resource().Encoded(o.labelEncoder)
	key := fmt.Sprint(rec.Descriptor().Name(), "/", encoded, "/", rencoded)
	var value float64

	if s, ok := rec.Aggregation().(aggregation.Sum); ok {
		sum, _ := s.Sum()
		value = sum.CoerceToFloat64(rec.Descriptor().NumberKind())
	} else if l, ok := rec.Aggregation().(aggregation.LastValue); ok {
		last, _, _ := l.LastValue()
		value = last.CoerceToFloat64(rec.Descriptor().NumberKind())
	} else {
		panic(fmt.Sprintf("Unhandled aggregator type: %T", rec.Aggregation()))
	}
	o.Map[key] = value
	return nil
}

<<<<<<< HEAD
func (o Output) AddAccumulation(acc export.Accumulation) error {
	return o.AddRecord(export.NewRecord(acc.Descriptor(), acc.Labels(), acc.Resource(), acc.Aggregator(), time.Time{}, time.Time{}))
=======
// AddAccumulation adds a string representation of the exported metric
// data to a map for use in testing.  The value taken from the
// accumulation is either the Sum() or the LastValue() of its
// Aggregator().Aggregation(), whichever is defined.
func (o Output) AddAccumulation(acc export.Accumulation) error {
	return o.AddRecord(
		export.NewRecord(
			acc.Descriptor(),
			acc.Labels(),
			acc.Resource(),
			acc.Aggregator().Aggregation(),
			time.Time{},
			time.Time{},
		),
	)
>>>>>>> 4e427179
}<|MERGE_RESOLUTION|>--- conflicted
+++ resolved
@@ -100,15 +100,10 @@
 	}
 }
 
-<<<<<<< HEAD
-// AddTo adds a name/label-encoding entry with the lastValue or counter
-// value to the output map.
-=======
 // AddRecord adds a string representation of the exported metric data
 // to a map for use in testing.  The value taken from the record is
 // either the Sum() or the LastValue() of its Aggregation(), whichever
 // is defined.  Record timestamps are ignored.
->>>>>>> 4e427179
 func (o Output) AddRecord(rec export.Record) error {
 	encoded := rec.Labels().Encoded(o.labelEncoder)
 	rencoded := rec.Resource().Encoded(o.labelEncoder)
@@ -128,10 +123,6 @@
 	return nil
 }
 
-<<<<<<< HEAD
-func (o Output) AddAccumulation(acc export.Accumulation) error {
-	return o.AddRecord(export.NewRecord(acc.Descriptor(), acc.Labels(), acc.Resource(), acc.Aggregator(), time.Time{}, time.Time{}))
-=======
 // AddAccumulation adds a string representation of the exported metric
 // data to a map for use in testing.  The value taken from the
 // accumulation is either the Sum() or the LastValue() of its
@@ -147,5 +138,4 @@
 			time.Time{},
 		),
 	)
->>>>>>> 4e427179
 }