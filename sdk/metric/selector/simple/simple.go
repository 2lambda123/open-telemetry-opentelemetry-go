--- conflicted
+++ resolved
@@ -87,11 +87,6 @@
 	}
 }
 
-<<<<<<< HEAD
-func (selectorInexpensive) AggregatorFor(descriptor *otel.Descriptor, aggPtrs ...*export.Aggregator) {
-	switch descriptor.MetricKind() {
-	case otel.ValueObserverKind, otel.ValueRecorderKind:
-=======
 func lastValueAggs(aggPtrs []*export.Aggregator) {
 	aggs := lastvalue.New(len(aggPtrs))
 	for i := range aggPtrs {
@@ -99,12 +94,11 @@
 	}
 }
 
-func (selectorInexpensive) AggregatorFor(descriptor *metric.Descriptor, aggPtrs ...*export.Aggregator) {
+func (selectorInexpensive) AggregatorFor(descriptor *otel.Descriptor, aggPtrs ...*export.Aggregator) {
 	switch descriptor.MetricKind() {
-	case metric.ValueObserverKind:
+	case otel.ValueObserverKind:
 		lastValueAggs(aggPtrs)
-	case metric.ValueRecorderKind:
->>>>>>> 5660b0b5
+	case otel.ValueRecorderKind:
 		aggs := minmaxsumcount.New(len(aggPtrs), descriptor)
 		for i := range aggPtrs {
 			*aggPtrs[i] = &aggs[i]
@@ -116,13 +110,9 @@
 
 func (s selectorSketch) AggregatorFor(descriptor *otel.Descriptor, aggPtrs ...*export.Aggregator) {
 	switch descriptor.MetricKind() {
-<<<<<<< HEAD
-	case otel.ValueObserverKind, otel.ValueRecorderKind:
-=======
-	case metric.ValueObserverKind:
+	case otel.ValueObserverKind:
 		lastValueAggs(aggPtrs)
-	case metric.ValueRecorderKind:
->>>>>>> 5660b0b5
+	case otel.ValueRecorderKind:
 		aggs := ddsketch.New(len(aggPtrs), descriptor, s.config)
 		for i := range aggPtrs {
 			*aggPtrs[i] = &aggs[i]
@@ -134,13 +124,9 @@
 
 func (selectorExact) AggregatorFor(descriptor *otel.Descriptor, aggPtrs ...*export.Aggregator) {
 	switch descriptor.MetricKind() {
-<<<<<<< HEAD
-	case otel.ValueObserverKind, otel.ValueRecorderKind:
-=======
-	case metric.ValueObserverKind:
+	case otel.ValueObserverKind:
 		lastValueAggs(aggPtrs)
-	case metric.ValueRecorderKind:
->>>>>>> 5660b0b5
+	case otel.ValueRecorderKind:
 		aggs := array.New(len(aggPtrs))
 		for i := range aggPtrs {
 			*aggPtrs[i] = &aggs[i]
@@ -152,13 +138,9 @@
 
 func (s selectorHistogram) AggregatorFor(descriptor *otel.Descriptor, aggPtrs ...*export.Aggregator) {
 	switch descriptor.MetricKind() {
-<<<<<<< HEAD
-	case otel.ValueObserverKind, otel.ValueRecorderKind:
-=======
-	case metric.ValueObserverKind:
+	case otel.ValueObserverKind:
 		lastValueAggs(aggPtrs)
-	case metric.ValueRecorderKind:
->>>>>>> 5660b0b5
+	case otel.ValueRecorderKind:
 		aggs := histogram.New(len(aggPtrs), descriptor, s.boundaries)
 		for i := range aggPtrs {
 			*aggPtrs[i] = &aggs[i]
