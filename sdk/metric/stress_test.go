--- conflicted
+++ resolved
@@ -292,13 +292,9 @@
 		AggregatorSelector: processortest.AggregatorSelector(),
 	}
 	cc := concurrency()
-<<<<<<< HEAD
+
 	sdk := NewAccumulator(fixture, nil)
-	meter := metric.WrapMeterImpl(sdk, "stress_test")
-=======
-	sdk := NewAccumulator(fixture)
 	meter := otel.WrapMeterImpl(sdk, "stress_test")
->>>>>>> c9bc90b3
 	fixture.wg.Add(cc + 1)
 
 	for i := 0; i < cc; i++ {
