--- conflicted
+++ resolved
@@ -296,13 +296,8 @@
 		lused: map[string]bool{},
 	}
 	cc := concurrency()
-<<<<<<< HEAD
-	sdk := New(fixture, NewDefaultLabelEncoder())
+	sdk := New(fixture)
 	meter := metric.WrapMeterImpl(sdk, "stress_test")
-=======
-	sdk := New(fixture)
-	meter := metric.WrapMeterImpl(sdk)
->>>>>>> d648712c
 	fixture.wg.Add(cc + 1)
 
 	for i := 0; i < cc; i++ {
