// Copyright 2019, OpenTelemetry Authors
//
// Licensed under the Apache License, Version 2.0 (the "License");
// you may not use this file except in compliance with the License.
// You may obtain a copy of the License at
//
//     http://www.apache.org/licenses/LICENSE-2.0
//
// Unless required by applicable law or agreed to in writing, software
// distributed under the License is distributed on an "AS IS" BASIS,
// WITHOUT WARRANTIES OR CONDITIONS OF ANY KIND, either express or implied.
// See the License for the specific language governing permissions and
// limitations under the License.

// This test is too large for the race detector.  This SDK uses no locks
// that the race detector would help with, anyway.
// +build !race

package metric_test

import (
	"context"
	"fmt"
	"math"
	"math/rand"
	"runtime"
	"sort"
	"strings"
	"sync"
	"sync/atomic"
	"testing"
	"time"

	"go.opentelemetry.io/otel/api/core"
	"go.opentelemetry.io/otel/api/key"
	"go.opentelemetry.io/otel/api/metric"
	api "go.opentelemetry.io/otel/api/metric"
	export "go.opentelemetry.io/otel/sdk/export/metric"
	sdk "go.opentelemetry.io/otel/sdk/metric"
	"go.opentelemetry.io/otel/sdk/metric/aggregator/counter"
	"go.opentelemetry.io/otel/sdk/metric/aggregator/gauge"
)

const (
	concurrencyPerCPU = 100
	reclaimPeriod     = time.Millisecond * 100
	testRun           = time.Second
	epsilon           = 1e-10
)

type (
	testFixture struct {
		stop     int64
		expected sync.Map
		received sync.Map // Note: doesn't require synchronization
		wg       sync.WaitGroup
		impl     testImpl
		T        *testing.T

		lock  sync.Mutex
		lused map[string]bool

		dupCheck  map[testKey]int
		totalDups int64
	}

	testKey struct {
		labels     string
		descriptor *export.Descriptor
	}

	testImpl struct {
		newInstrument  func(meter api.Meter, name string) withImpl
		getUpdateValue func() core.Number
		operate        func(interface{}, context.Context, core.Number, api.LabelSet)
		newStore       func() interface{}

		// storeCollect and storeExpect are the same for
		// counters, different for gauges, to ensure we are
		// testing the timestamps correctly.
		storeCollect func(store interface{}, value core.Number, ts time.Time)
		storeExpect  func(store interface{}, value core.Number)
		readStore    func(store interface{}) core.Number
		equalValues  func(a, b core.Number) bool
	}

	withImpl interface {
		Impl() metric.InstrumentImpl
	}

	// gaugeState supports merging gauge values, for the case
	// where a race condition causes duplicate records.  We always
	// take the later timestamp.
	gaugeState struct {
		raw core.Number
		ts  time.Time
	}
)

func concurrency() int {
	return concurrencyPerCPU * runtime.NumCPU()
}

func canonicalizeLabels(ls []core.KeyValue) string {
	copy := append(ls[0:0:0], ls...)
	sort.SliceStable(copy, func(i, j int) bool {
		return copy[i].Key < copy[j].Key
	})
	var b strings.Builder
	for _, kv := range copy {
		b.WriteString(string(kv.Key))
		b.WriteString("=")
		b.WriteString(kv.Value.Emit())
		b.WriteString("$")
	}
	return b.String()
}

func getPeriod() time.Duration {
	dur := math.Max(
		float64(reclaimPeriod)/10,
		float64(reclaimPeriod)*(1+0.1*rand.NormFloat64()),
	)
	return time.Duration(dur)
}

func (f *testFixture) someLabels() []core.KeyValue {
	n := 1 + rand.Intn(3)
	l := make([]core.KeyValue, n)

	for {
		oused := map[string]bool{}
		for i := 0; i < n; i++ {
			var k string
			for {
				k = fmt.Sprint("k", rand.Intn(1000000000))
				if !oused[k] {
					oused[k] = true
					break
				}
			}
			l[i] = key.New(k).String(fmt.Sprint("v", rand.Intn(1000000000)))
		}
		lc := canonicalizeLabels(l)
		f.lock.Lock()
		avail := !f.lused[lc]
		if avail {
			f.lused[lc] = true
			f.lock.Unlock()
			return l
		}
		f.lock.Unlock()
	}
}

func (f *testFixture) startWorker(sdk *sdk.SDK, wg *sync.WaitGroup, i int) {
	ctx := context.Background()
	name := fmt.Sprint("test_", i)
	instrument := f.impl.newInstrument(sdk, name)
	descriptor := sdk.GetDescriptor(instrument.Impl())
	kvs := f.someLabels()
	clabs := canonicalizeLabels(kvs)
	labs := sdk.Labels(kvs...)
	dur := getPeriod()
	key := testKey{
		labels:     clabs,
		descriptor: descriptor,
	}
	for {
		sleep := time.Duration(rand.ExpFloat64() * float64(dur))
		time.Sleep(sleep)
		value := f.impl.getUpdateValue()
		f.impl.operate(instrument, ctx, value, labs)

		actual, _ := f.expected.LoadOrStore(key, f.impl.newStore())

		f.impl.storeExpect(actual, value)

		if atomic.LoadInt64(&f.stop) != 0 {
			wg.Done()
			return
		}
	}
}

func (f *testFixture) assertTest(numCollect int) {
	csize := 0
	f.received.Range(func(key, gstore interface{}) bool {
		csize++
		gvalue := f.impl.readStore(gstore)

		estore, loaded := f.expected.Load(key)
		if !loaded {
			f.T.Error("Could not locate expected key: ", key)
		}
		evalue := f.impl.readStore(estore)

		if !f.impl.equalValues(evalue, gvalue) {
			f.T.Error("Expected value mismatch: ",
				evalue, "!=", gvalue, " for ", key)
		}
		return true
	})
	rsize := 0
	f.expected.Range(func(key, value interface{}) bool {
		rsize++
		if _, loaded := f.received.Load(key); !loaded {
			f.T.Error("Did not receive expected key: ", key)
		}
		return true
	})
	if rsize != csize {
		f.T.Error("Did not receive the correct set of metrics: Received != Expected", rsize, csize)
	}

	// Note: It's useful to know the test triggers this condition,
	// but we can't assert it.  Infrequently no duplicates are
	// found, and we can't really force a race to happen.
	//
	// fmt.Printf("Test duplicate records seen: %.1f%%\n",
	// 	float64(100*f.totalDups/int64(numCollect*concurrency())))
}

func (f *testFixture) preCollect() {
	// Collect calls Process in a single-threaded context. No need
	// to lock this struct.
	f.dupCheck = map[testKey]int{}
}

func (f *testFixture) AggregatorFor(record export.Record) export.Aggregator {
	switch record.Descriptor().MetricKind() {
	case export.CounterKind:
		return counter.New()
	case export.GaugeKind:
		return gauge.New()
	default:
		panic("Not implemented for this test")
	}
}

<<<<<<< HEAD
func (f *testFixture) ReadCheckpoint() export.MetricProducer {
	return nil
}

func (f *testFixture) Process(ctx context.Context, record export.MetricRecord, agg export.MetricAggregator) {
=======
func (f *testFixture) Export(ctx context.Context, record export.Record, agg export.Aggregator) {
>>>>>>> 68bd627a
	desc := record.Descriptor()
	key := testKey{
		labels:     canonicalizeLabels(record.Labels()),
		descriptor: desc,
	}
	if f.dupCheck[key] == 0 {
		f.dupCheck[key]++
	} else {
		f.totalDups++
	}

	actual, _ := f.received.LoadOrStore(key, f.impl.newStore())

	switch desc.MetricKind() {
<<<<<<< HEAD
	case export.CounterMetricKind:
		f.impl.storeCollect(actual, agg.(*counter.Aggregator).Sum(), time.Time{})
	case export.GaugeMetricKind:
=======
	case export.CounterKind:
		f.impl.storeCollect(actual, agg.(*counter.Aggregator).AsNumber(), time.Time{})
	case export.GaugeKind:
>>>>>>> 68bd627a
		gauge := agg.(*gauge.Aggregator)
		f.impl.storeCollect(actual, gauge.LastValue(), gauge.Timestamp())
	default:
		panic("Not used in this test")
	}
}

func stressTest(t *testing.T, impl testImpl) {
	ctx := context.Background()
	t.Parallel()
	fixture := &testFixture{
		T:     t,
		impl:  impl,
		lused: map[string]bool{},
	}
	cc := concurrency()
	sdk := sdk.New(fixture, sdk.DefaultLabelEncoder())
	fixture.wg.Add(cc + 1)

	for i := 0; i < cc; i++ {
		go fixture.startWorker(sdk, &fixture.wg, i)
	}

	numCollect := 0

	go func() {
		for {
			time.Sleep(reclaimPeriod)
			fixture.preCollect()
			sdk.Collect(ctx)
			numCollect++
			if atomic.LoadInt64(&fixture.stop) != 0 {
				fixture.wg.Done()
				return
			}
		}
	}()

	time.Sleep(testRun)
	atomic.StoreInt64(&fixture.stop, 1)
	fixture.wg.Wait()
	fixture.preCollect()
	sdk.Collect(ctx)
	numCollect++

	fixture.assertTest(numCollect)
}

func int64sEqual(a, b core.Number) bool {
	return a.AsInt64() == b.AsInt64()
}

func float64sEqual(a, b core.Number) bool {
	diff := math.Abs(a.AsFloat64() - b.AsFloat64())
	return diff < math.Abs(a.AsFloat64())*epsilon
}

// Counters

func intCounterTestImpl(nonMonotonic bool) testImpl {
	return testImpl{
		newInstrument: func(meter api.Meter, name string) withImpl {
			return meter.NewInt64Counter(name, api.WithMonotonic(!nonMonotonic))
		},
		getUpdateValue: func() core.Number {
			var offset int64
			if nonMonotonic {
				offset = -50
			}
			for {
				x := offset + int64(rand.Intn(100))
				if x != 0 {
					return core.NewInt64Number(x)
				}
			}
		},
		operate: func(inst interface{}, ctx context.Context, value core.Number, labels api.LabelSet) {
			counter := inst.(api.Int64Counter)
			counter.Add(ctx, value.AsInt64(), labels)
		},
		newStore: func() interface{} {
			n := core.NewInt64Number(0)
			return &n
		},
		storeCollect: func(store interface{}, value core.Number, _ time.Time) {
			store.(*core.Number).AddInt64Atomic(value.AsInt64())
		},
		storeExpect: func(store interface{}, value core.Number) {
			store.(*core.Number).AddInt64Atomic(value.AsInt64())
		},
		readStore: func(store interface{}) core.Number {
			return store.(*core.Number).AsNumberAtomic()
		},
		equalValues: int64sEqual,
	}
}

func TestStressInt64CounterNormal(t *testing.T) {
	stressTest(t, intCounterTestImpl(false))
}

func TestStressInt64CounterNonMonotonic(t *testing.T) {
	stressTest(t, intCounterTestImpl(true))
}

func floatCounterTestImpl(nonMonotonic bool) testImpl {
	return testImpl{
		newInstrument: func(meter api.Meter, name string) withImpl {
			return meter.NewFloat64Counter(name, api.WithMonotonic(!nonMonotonic))
		},
		getUpdateValue: func() core.Number {
			var offset float64
			if nonMonotonic {
				offset = -0.5
			}
			for {
				x := offset + rand.Float64()
				if x != 0 {
					return core.NewFloat64Number(x)
				}
			}
		},
		operate: func(inst interface{}, ctx context.Context, value core.Number, labels api.LabelSet) {
			counter := inst.(api.Float64Counter)
			counter.Add(ctx, value.AsFloat64(), labels)
		},
		newStore: func() interface{} {
			n := core.NewFloat64Number(0.0)
			return &n
		},
		storeCollect: func(store interface{}, value core.Number, _ time.Time) {
			store.(*core.Number).AddFloat64Atomic(value.AsFloat64())
		},
		storeExpect: func(store interface{}, value core.Number) {
			store.(*core.Number).AddFloat64Atomic(value.AsFloat64())
		},
		readStore: func(store interface{}) core.Number {
			return store.(*core.Number).AsNumberAtomic()
		},
		equalValues: float64sEqual,
	}
}

func TestStressFloat64CounterNormal(t *testing.T) {
	stressTest(t, floatCounterTestImpl(false))
}

func TestStressFloat64CounterNonMonotonic(t *testing.T) {
	stressTest(t, floatCounterTestImpl(true))
}

// Gauges

func intGaugeTestImpl(monotonic bool) testImpl {
	// (Now()-startTime) is used as a free monotonic source
	startTime := time.Now()

	return testImpl{
		newInstrument: func(meter api.Meter, name string) withImpl {
			return meter.NewInt64Gauge(name, api.WithMonotonic(monotonic))
		},
		getUpdateValue: func() core.Number {
			if !monotonic {
				r1 := rand.Int63()
				return core.NewInt64Number(rand.Int63() - r1)
			}
			return core.NewInt64Number(int64(time.Since(startTime)))
		},
		operate: func(inst interface{}, ctx context.Context, value core.Number, labels api.LabelSet) {
			gauge := inst.(api.Int64Gauge)
			gauge.Set(ctx, value.AsInt64(), labels)
		},
		newStore: func() interface{} {
			return &gaugeState{
				raw: core.NewInt64Number(0),
			}
		},
		storeCollect: func(store interface{}, value core.Number, ts time.Time) {
			gs := store.(*gaugeState)

			if !ts.Before(gs.ts) {
				gs.ts = ts
				gs.raw.SetInt64Atomic(value.AsInt64())
			}
		},
		storeExpect: func(store interface{}, value core.Number) {
			gs := store.(*gaugeState)
			gs.raw.SetInt64Atomic(value.AsInt64())
		},
		readStore: func(store interface{}) core.Number {
			gs := store.(*gaugeState)
			return gs.raw.AsNumberAtomic()
		},
		equalValues: int64sEqual,
	}
}

func TestStressInt64GaugeNormal(t *testing.T) {
	stressTest(t, intGaugeTestImpl(false))
}

func TestStressInt64GaugeMonotonic(t *testing.T) {
	stressTest(t, intGaugeTestImpl(true))
}

func floatGaugeTestImpl(monotonic bool) testImpl {
	// (Now()-startTime) is used as a free monotonic source
	startTime := time.Now()

	return testImpl{
		newInstrument: func(meter api.Meter, name string) withImpl {
			return meter.NewFloat64Gauge(name, api.WithMonotonic(monotonic))
		},
		getUpdateValue: func() core.Number {
			if !monotonic {
				return core.NewFloat64Number((-0.5 + rand.Float64()) * 100000)
			}
			return core.NewFloat64Number(float64(time.Since(startTime)))
		},
		operate: func(inst interface{}, ctx context.Context, value core.Number, labels api.LabelSet) {
			gauge := inst.(api.Float64Gauge)
			gauge.Set(ctx, value.AsFloat64(), labels)
		},
		newStore: func() interface{} {
			return &gaugeState{
				raw: core.NewFloat64Number(0),
			}
		},
		storeCollect: func(store interface{}, value core.Number, ts time.Time) {
			gs := store.(*gaugeState)

			if !ts.Before(gs.ts) {
				gs.ts = ts
				gs.raw.SetFloat64Atomic(value.AsFloat64())
			}
		},
		storeExpect: func(store interface{}, value core.Number) {
			gs := store.(*gaugeState)
			gs.raw.SetFloat64Atomic(value.AsFloat64())
		},
		readStore: func(store interface{}) core.Number {
			gs := store.(*gaugeState)
			return gs.raw.AsNumberAtomic()
		},
		equalValues: float64sEqual,
	}
}

func TestStressFloat64GaugeNormal(t *testing.T) {
	stressTest(t, floatGaugeTestImpl(false))
}

func TestStressFloat64GaugeMonotonic(t *testing.T) {
	stressTest(t, floatGaugeTestImpl(true))
}<|MERGE_RESOLUTION|>--- conflicted
+++ resolved
@@ -238,15 +238,11 @@
 	}
 }
 
-<<<<<<< HEAD
-func (f *testFixture) ReadCheckpoint() export.MetricProducer {
+func (f *testFixture) ReadCheckpoint() export.Producer {
 	return nil
 }
 
-func (f *testFixture) Process(ctx context.Context, record export.MetricRecord, agg export.MetricAggregator) {
-=======
-func (f *testFixture) Export(ctx context.Context, record export.Record, agg export.Aggregator) {
->>>>>>> 68bd627a
+func (f *testFixture) Process(ctx context.Context, record export.Record, agg export.Aggregator) {
 	desc := record.Descriptor()
 	key := testKey{
 		labels:     canonicalizeLabels(record.Labels()),
@@ -261,15 +257,9 @@
 	actual, _ := f.received.LoadOrStore(key, f.impl.newStore())
 
 	switch desc.MetricKind() {
-<<<<<<< HEAD
-	case export.CounterMetricKind:
+	case export.CounterKind:
 		f.impl.storeCollect(actual, agg.(*counter.Aggregator).Sum(), time.Time{})
-	case export.GaugeMetricKind:
-=======
-	case export.CounterKind:
-		f.impl.storeCollect(actual, agg.(*counter.Aggregator).AsNumber(), time.Time{})
 	case export.GaugeKind:
->>>>>>> 68bd627a
 		gauge := agg.(*gauge.Aggregator)
 		f.impl.storeCollect(actual, gauge.LastValue(), gauge.Timestamp())
 	default:
