// Copyright 2019, OpenTelemetry Authors
//
// Licensed under the Apache License, Version 2.0 (the "License");
// you may not use this file except in compliance with the License.
// You may obtain a copy of the License at
//
//     http://www.apache.org/licenses/LICENSE-2.0
//
// Unless required by applicable law or agreed to in writing, software
// distributed under the License is distributed on an "AS IS" BASIS,
// WITHOUT WARRANTIES OR CONDITIONS OF ANY KIND, either express or implied.
// See the License for the specific language governing permissions and
// limitations under the License.

package metric

import (
	"context"
	"fmt"
	"os"
	"reflect"
	"runtime"
	"sort"
	"sync"
	"sync/atomic"

	"go.opentelemetry.io/otel/api/core"
	"go.opentelemetry.io/otel/api/metric"
	api "go.opentelemetry.io/otel/api/metric"
	export "go.opentelemetry.io/otel/sdk/export/metric"
	"go.opentelemetry.io/otel/sdk/export/metric/aggregator"
	"go.opentelemetry.io/otel/sdk/resource"
)

type (
	// SDK implements the OpenTelemetry Meter API.  The SDK is
	// bound to a single export.Batcher in `New()`.
	//
	// The SDK supports a Collect() API to gather and export
	// current data.  Collect() should be arranged according to
	// the batcher model.  Push-based batchers will setup a
	// timer to call Collect() periodically.  Pull-based batchers
	// will call Collect() when a pull request arrives.
	SDK struct {
		// current maps `mapkey` to *record.
		current sync.Map

		// asyncInstruments is a set of
		// `*asyncInstrument` instances
		asyncInstruments sync.Map

		// empty is the (singleton) result of Labels()
		// w/ zero arguments.
		empty labels

		// currentEpoch is the current epoch number. It is
		// incremented in `Collect()`.
		currentEpoch int64

		// batcher is the configured batcher+configuration.
		batcher export.Batcher

		// lencoder determines how labels are uniquely encoded.
		labelEncoder export.LabelEncoder

		// collectLock prevents simultaneous calls to Collect().
		collectLock sync.Mutex

		// errorHandler supports delivering errors to the user.
		errorHandler ErrorHandler

		// resource represents the entity producing telemetry.
		resource resource.Resource
	}

	syncInstrument struct {
		instrument
	}

	// orderedLabels is a variable-size array of core.KeyValue
	// suitable for use as a map key.
	orderedLabels interface{}

	// labels implements the OpenTelemetry LabelSet API,
	// represents an internalized set of labels that may be used
	// repeatedly.
	labels struct {
		meter *SDK

		// slice is a slice of `ordered`.
		slice sortedLabels

		// ordered is the output of sorting and deduplicating
		// the labels, copied into an array of the correct
		// size for use as a map key.
		ordered orderedLabels
	}

	// mapkey uniquely describes a metric instrument in terms of
	// its InstrumentID and the encoded form of its LabelSet.
	mapkey struct {
		descriptor *metric.Descriptor
		ordered    orderedLabels
	}

	// record maintains the state of one metric instrument.  Due
	// the use of lock-free algorithms, there may be more than one
	// `record` in existence at a time, although at most one can
	// be referenced from the `SDK.current` map.
	record struct {
		// refMapped keeps track of refcounts and the mapping state to the
		// SDK.current map.
		refMapped refcountMapped

		// modified is an atomic boolean that tracks if the current record
		// was modified since the last Collect().
		//
		// modified has to be aligned for 64-bit atomic operations.
		modified int64

		// labels is the LabelSet passed by the user.
		labels *labels

		// inst is a pointer to the corresponding instrument.
		inst *syncInstrument

		// recorder implements the actual RecordOne() API,
		// depending on the type of aggregation.  If nil, the
		// metric was disabled by the exporter.
		recorder export.Aggregator
	}

	instrument struct {
		meter      *SDK
		descriptor metric.Descriptor
	}

	asyncInstrument struct {
		instrument
		// recorders maps ordered labels to the pair of
		// labelset and recorder
		recorders map[orderedLabels]labeledRecorder

		callback func(func(core.Number, api.LabelSet))
	}

	labeledRecorder struct {
		recorder      export.Aggregator
		labels        *labels
		modifiedEpoch int64
	}

	ErrorHandler func(error)
)

var (
	_ api.MeterImpl     = &SDK{}
	_ api.LabelSet      = &labels{}
	_ api.AsyncImpl     = &asyncInstrument{}
	_ api.SyncImpl      = &syncInstrument{}
	_ api.BoundSyncImpl = &record{}

	kvType = reflect.TypeOf(core.KeyValue{})
)

func (inst *instrument) Descriptor() api.Descriptor {
	return inst.descriptor
}

func (a *asyncInstrument) Implementation() interface{} {
	return a
}

func (s *syncInstrument) Implementation() interface{} {
	return s
}

func (a *asyncInstrument) observe(number core.Number, ls api.LabelSet) {
	if err := aggregator.RangeTest(number, &a.descriptor); err != nil {
		a.meter.errorHandler(err)
		return
	}
	recorder := a.getRecorder(ls)
	if recorder == nil {
		// The instrument is disabled according to the
		// AggregationSelector.
		return
	}
	if err := recorder.Update(context.Background(), number, &a.descriptor); err != nil {
		a.meter.errorHandler(err)
		return
	}
}

func (a *asyncInstrument) getRecorder(ls api.LabelSet) export.Aggregator {
	labels := a.meter.labsFor(ls)
	lrec, ok := a.recorders[labels.ordered]
	if ok {
		lrec.modifiedEpoch = a.meter.currentEpoch
		a.recorders[labels.ordered] = lrec
		return lrec.recorder
	}
	rec := a.meter.batcher.AggregatorFor(&a.descriptor)
	if a.recorders == nil {
		a.recorders = make(map[orderedLabels]labeledRecorder)
	}
	// This may store nil recorder in the map, thus disabling the
	// asyncInstrument for the labelset for good. This is intentional,
	// but will be revisited later.
	a.recorders[labels.ordered] = labeledRecorder{
		recorder:      rec,
		labels:        labels,
		modifiedEpoch: a.meter.currentEpoch,
	}
	return rec
}

func (m *SDK) SetErrorHandler(f ErrorHandler) {
	m.errorHandler = f
}

func (s *syncInstrument) acquireHandle(ls *labels) *record {
	// Create lookup key for sync.Map (one allocation)
	mk := mapkey{
		descriptor: &s.descriptor,
		ordered:    ls.ordered,
	}

	if actual, ok := s.meter.current.Load(mk); ok {
		// Existing record case, only one allocation so far.
		rec := actual.(*record)
		if rec.refMapped.ref() {
			// At this moment it is guaranteed that the entry is in
			// the map and will not be removed.
			return rec
		}
		// This entry is no longer mapped, try to add a new entry.
	}

	// There's a memory allocation here.
	rec := &record{
		labels:    ls,
		inst:      s,
		refMapped: refcountMapped{value: 2},
		modified:  0,
		recorder:  s.meter.batcher.AggregatorFor(&s.descriptor),
	}

	for {
		// Load/Store: there's a memory allocation to place `mk` into
		// an interface here.
		if actual, loaded := s.meter.current.LoadOrStore(mk, rec); loaded {
			// Existing record case. Cannot change rec here because if fail
			// will try to add rec again to avoid new allocations.
			oldRec := actual.(*record)
			if oldRec.refMapped.ref() {
				// At this moment it is guaranteed that the entry is in
				// the map and will not be removed.
				return oldRec
			}
			// This loaded entry is marked as unmapped (so Collect will remove
			// it from the map immediately), try again - this is a busy waiting
			// strategy to wait until Collect() removes this entry from the map.
			//
			// This can be improved by having a list of "Unmapped" entries for
			// one time only usages, OR we can make this a blocking path and use
			// a Mutex that protects the delete operation (delete only if the old
			// record is associated with the key).

			// Let collector get work done to remove the entry from the map.
			runtime.Gosched()
			continue
		}
		// The new entry was added to the map, good to go.
		return rec
	}
}

func (s *syncInstrument) Bind(ls api.LabelSet) api.BoundSyncImpl {
	labs := s.meter.labsFor(ls)
	return s.acquireHandle(labs)
}

func (s *syncInstrument) RecordOne(ctx context.Context, number core.Number, ls api.LabelSet) {
	ourLs := s.meter.labsFor(ls)
	h := s.acquireHandle(ourLs)
	defer h.Unbind()
	h.RecordOne(ctx, number)
}

// New constructs a new SDK for the given batcher.  This SDK supports
// only a single batcher.
//
// The SDK does not start any background process to collect itself
// periodically, this responsbility lies with the batcher, typically,
// depending on the type of export.  For example, a pull-based
// batcher will call Collect() when it receives a request to scrape
// current metric values.  A push-based batcher should configure its
// own periodic collection.
func New(batcher export.Batcher, labelEncoder export.LabelEncoder, opts ...Option) *SDK {
	c := &Config{ErrorHandler: DefaultErrorHandler}
	for _, opt := range opts {
		opt.Apply(c)
	}

	m := &SDK{
		batcher:      batcher,
		labelEncoder: labelEncoder,
		errorHandler: c.ErrorHandler,
		resource:     c.Resource,
	}
	m.empty.meter = m
	return m
}

func DefaultErrorHandler(err error) {
	fmt.Fprintln(os.Stderr, "Metrics SDK error:", err)
}

// Labels returns a LabelSet corresponding to the arguments.  Passed
// labels are de-duplicated, with last-value-wins semantics.
func (m *SDK) Labels(kvs ...core.KeyValue) api.LabelSet {
	// Check for empty set.
	if len(kvs) == 0 {
		return &m.empty
	}

	ls := &labels{ // allocation
		meter: m,
		slice: kvs,
	}

	// Sort and de-duplicate.  Note: this use of `ls.slice` avoids
	// an allocation by using the address-able field rather than
	// `kvs`.  Labels retains a copy of this slice, i.e., the
	// initial allocation at the varargs call site.
	//
	// Note that `ls.slice` continues to refer to this memory,
	// even though a new array is allocated for `ls.ordered`.  It
	// is possible for the `slice` to refer to the same memory,
	// although in the reflection code path of `computeOrdered` it
	// costs an allocation to yield a slice through
	// `(reflect.Value).Interface()`.
	//
	// TODO: There is a possibility that the caller passes values
	// without an allocation (e.g., `meter.Labels(kvs...)`), and
	// that the user could later modify the slice, leading to
	// incorrect results.  This is indeed a risk, one that should
	// be quickly addressed via the following TODO.
	//
	// TODO: It would be better overall if the export.Labels interface
	// did not expose a slice via `Ordered()`, if instead it exposed
	// getter methods like `Len()` and `Order(i int)`.  Then we would
	// just implement the interface using the `orderedLabels` array.
	sort.Stable(&ls.slice)

	oi := 1
	for i := 1; i < len(kvs); i++ {
		if kvs[i-1].Key == kvs[i].Key {
			// Overwrite the value for "last-value wins".
			kvs[oi-1].Value = kvs[i].Value
			continue
		}
		kvs[oi] = kvs[i]
		oi++
	}
	kvs = kvs[0:oi]
	ls.slice = kvs
	ls.computeOrdered(kvs)
	return ls
}

func (ls *labels) computeOrdered(kvs []core.KeyValue) {
	switch len(kvs) {
	case 1:
		ptr := new([1]core.KeyValue)
		copy((*ptr)[:], kvs)
		ls.ordered = *ptr
	case 2:
		ptr := new([2]core.KeyValue)
		copy((*ptr)[:], kvs)
		ls.ordered = *ptr
	case 3:
		ptr := new([3]core.KeyValue)
		copy((*ptr)[:], kvs)
		ls.ordered = *ptr
	case 4:
		ptr := new([4]core.KeyValue)
		copy((*ptr)[:], kvs)
		ls.ordered = *ptr
	case 5:
		ptr := new([5]core.KeyValue)
		copy((*ptr)[:], kvs)
		ls.ordered = *ptr
	case 6:
		ptr := new([6]core.KeyValue)
		copy((*ptr)[:], kvs)
		ls.ordered = *ptr
	case 7:
		ptr := new([7]core.KeyValue)
		copy((*ptr)[:], kvs)
		ls.ordered = *ptr
	case 8:
		ptr := new([8]core.KeyValue)
		copy((*ptr)[:], kvs)
		ls.ordered = *ptr
	case 9:
		ptr := new([9]core.KeyValue)
		copy((*ptr)[:], kvs)
		ls.ordered = *ptr
	case 10:
		ptr := new([10]core.KeyValue)
		copy((*ptr)[:], kvs)
		ls.ordered = *ptr
	default:
		at := reflect.New(reflect.ArrayOf(len(kvs), kvType)).Elem()

		for i := 0; i < len(kvs); i++ {
			*(at.Index(i).Addr().Interface().(*core.KeyValue)) = kvs[i]
		}

		ls.ordered = at.Interface()
	}
}

// labsFor sanitizes the input LabelSet.  The input will be rejected
// if it was created by another Meter instance, for example.
func (m *SDK) labsFor(ls api.LabelSet) *labels {
	if del, ok := ls.(api.LabelSetDelegate); ok {
		ls = del.Delegate()
	}
	if l, _ := ls.(*labels); l != nil && l.meter == m {
		return l
	}
	return &m.empty
}

<<<<<<< HEAD
func (m *SDK) newDescriptor(name string, metricKind export.Kind, numberKind core.NumberKind, opts []api.Option) *export.Descriptor {
	config := api.Configure(opts)
	return export.NewDescriptor(
		name,
		metricKind,
		numberKind,
		export.WithKeys(config.Keys...),
		export.WithDescription(config.Description),
		export.WithUnit(config.Unit),
		export.WithResource(m.resource),
	)
}

func (m *SDK) newInstrument(name string, metricKind export.Kind, numberKind core.NumberKind, opts []api.Option) *instrument {
	descriptor := m.newDescriptor(name, metricKind, numberKind, opts)
	return &instrument{
		descriptor: descriptor,
		meter:      m,
	}
}

func (m *SDK) newCounterInstrument(name string, numberKind core.NumberKind, opts []api.Option) *instrument {
	return m.newInstrument(name, export.CounterKind, numberKind, opts)
}

func (m *SDK) newMeasureInstrument(name string, numberKind core.NumberKind, opts []api.Option) *instrument {
	return m.newInstrument(name, export.MeasureKind, numberKind, opts)
}

func (m *SDK) NewInt64Counter(name string, opts ...api.Option) (api.Int64Counter, error) {
	return api.WrapInt64CounterInstrument(m.newCounterInstrument(name, core.Int64NumberKind, opts), nil)
}

func (m *SDK) NewFloat64Counter(name string, opts ...api.Option) (api.Float64Counter, error) {
	return api.WrapFloat64CounterInstrument(m.newCounterInstrument(name, core.Float64NumberKind, opts), nil)
}

func (m *SDK) NewInt64Measure(name string, opts ...api.Option) (api.Int64Measure, error) {
	return api.WrapInt64MeasureInstrument(m.newMeasureInstrument(name, core.Int64NumberKind, opts), nil)
}

func (m *SDK) NewFloat64Measure(name string, opts ...api.Option) (api.Float64Measure, error) {
	return api.WrapFloat64MeasureInstrument(m.newMeasureInstrument(name, core.Float64NumberKind, opts), nil)
}

func (m *SDK) RegisterInt64Observer(name string, callback api.Int64ObserverCallback, opts ...api.Option) (api.Int64Observer, error) {
	if callback == nil {
		return api.NoopMeter{}.RegisterInt64Observer("", nil)
	}
	descriptor := m.newDescriptor(name, export.ObserverKind, core.Int64NumberKind, opts)
	cb := wrapInt64ObserverCallback(callback)
	obs := m.newObserver(descriptor, cb)
	return int64Observer{
		observer: obs,
=======
func (m *SDK) NewSyncInstrument(descriptor api.Descriptor) (api.SyncImpl, error) {
	return &syncInstrument{
		instrument: instrument{
			descriptor: descriptor,
			meter:      m,
		},
>>>>>>> d8682c19
	}, nil
}

func (m *SDK) NewAsyncInstrument(descriptor api.Descriptor, callback func(func(core.Number, api.LabelSet))) (api.AsyncImpl, error) {
	a := &asyncInstrument{
		instrument: instrument{
			descriptor: descriptor,
			meter:      m,
		},
		callback: callback,
	}
<<<<<<< HEAD
	descriptor := m.newDescriptor(name, export.ObserverKind, core.Float64NumberKind, opts)
	cb := wrapFloat64ObserverCallback(callback)
	obs := m.newObserver(descriptor, cb)
	return float64Observer{
		observer: obs,
	}, nil
}

func wrapFloat64ObserverCallback(callback api.Float64ObserverCallback) observerCallback {
	return func(result observerResult) {
		typeSafeResult := float64ObserverResult{
			result: result,
		}
		callback(typeSafeResult)
	}
}

func (m *SDK) newObserver(descriptor *export.Descriptor, callback observerCallback) *observer {
	obs := &observer{
		meter:      m,
		descriptor: descriptor,
		recorders:  nil,
		callback:   callback,
	}
	m.observers.Store(obs, nil)
	return obs
=======
	m.asyncInstruments.Store(a, nil)
	return a, nil
>>>>>>> d8682c19
}

// Collect traverses the list of active records and observers and
// exports data for each active instrument.  Collect() may not be
// called concurrently.
//
// During the collection pass, the export.Batcher will receive
// one Export() call per current aggregation.
//
// Returns the number of records that were checkpointed.
func (m *SDK) Collect(ctx context.Context) int {
	m.collectLock.Lock()
	defer m.collectLock.Unlock()

	checkpointed := m.collectRecords(ctx)
	checkpointed += m.collectAsync(ctx)
	m.currentEpoch++
	return checkpointed
}

func (m *SDK) collectRecords(ctx context.Context) int {
	checkpointed := 0

	m.current.Range(func(key interface{}, value interface{}) bool {
		inuse := value.(*record)
		unmapped := inuse.refMapped.tryUnmap()
		// If able to unmap then remove the record from the current Map.
		if unmapped {
			m.current.Delete(inuse.mapkey())
		}

		// Always report the values if a reference to the Record is active,
		// this is to keep the previous behavior.
		// TODO: Reconsider this logic.
		if inuse.refMapped.inUse() || atomic.LoadInt64(&inuse.modified) != 0 {
			atomic.StoreInt64(&inuse.modified, 0)
			checkpointed += m.checkpointRecord(ctx, inuse)
		}

		// Always continue to iterate over the entire map.
		return true
	})

	return checkpointed
}

func (m *SDK) collectAsync(ctx context.Context) int {
	checkpointed := 0

	m.asyncInstruments.Range(func(key, value interface{}) bool {
		a := key.(*asyncInstrument)
		a.callback(a.observe)
		checkpointed += m.checkpointAsync(ctx, a)
		return true
	})

	return checkpointed
}

func (m *SDK) checkpointRecord(ctx context.Context, r *record) int {
	return m.checkpoint(ctx, &r.inst.descriptor, r.recorder, r.labels)
}

func (m *SDK) checkpointAsync(ctx context.Context, a *asyncInstrument) int {
	if len(a.recorders) == 0 {
		return 0
	}
	checkpointed := 0
	for encodedLabels, lrec := range a.recorders {
		epochDiff := m.currentEpoch - lrec.modifiedEpoch
		if epochDiff == 0 {
			checkpointed += m.checkpoint(ctx, &a.descriptor, lrec.recorder, lrec.labels)
		} else if epochDiff > 1 {
			// This is second collection cycle with no
			// observations for this labelset. Remove the
			// recorder.
			delete(a.recorders, encodedLabels)
		}
	}
	if len(a.recorders) == 0 {
		a.recorders = nil
	}
	return checkpointed
}

func (m *SDK) checkpoint(ctx context.Context, descriptor *metric.Descriptor, recorder export.Aggregator, labels *labels) int {
	if recorder == nil {
		return 0
	}
	recorder.Checkpoint(ctx, descriptor)

	// TODO Labels are encoded once per collection interval,
	// instead of once per bound instrument lifetime.  This can be
	// addressed similarly to OTEP 78, see
	// https://github.com/jmacd/opentelemetry-go/blob/8bed2e14df7f9f4688fbab141924bb786dc9a3a1/api/context/internal/set.go#L89
	exportLabels := export.NewLabels(labels.slice, m.labelEncoder.Encode(labels.slice), m.labelEncoder)
	exportRecord := export.NewRecord(descriptor, exportLabels, recorder)
	err := m.batcher.Process(ctx, exportRecord)
	if err != nil {
		m.errorHandler(err)
	}
	return 1
}

// RecordBatch enters a batch of metric events.
func (m *SDK) RecordBatch(ctx context.Context, ls api.LabelSet, measurements ...api.Measurement) {
	for _, meas := range measurements {
		meas.SyncImpl().RecordOne(ctx, meas.Number(), ls)
	}
}

// GetDescriptor returns a pointer to the descriptor of an instrument,
// which is not part of the public metric API.  This is for testing.  Use
// SyncImpl().Descriptor() to get a copy of the descriptor.
func (m *SDK) GetDescriptor(inst api.SyncImpl) *metric.Descriptor {
	if ii, ok := inst.(*syncInstrument); ok {
		return &ii.descriptor
	}
	return nil
}

func (r *record) RecordOne(ctx context.Context, number core.Number) {
	if r.recorder == nil {
		// The instrument is disabled according to the AggregationSelector.
		return
	}
	if err := aggregator.RangeTest(number, &r.inst.descriptor); err != nil {
		r.labels.meter.errorHandler(err)
		return
	}
	if err := r.recorder.Update(ctx, number, &r.inst.descriptor); err != nil {
		r.labels.meter.errorHandler(err)
		return
	}
}

func (r *record) Unbind() {
	// Record was modified, inform the Collect() that things need to be collected.
	// TODO: Reconsider if we should marked as modified when an Update happens and
	// collect only when updates happened even for Bounds.
	atomic.StoreInt64(&r.modified, 1)
	r.refMapped.unref()
}

func (r *record) mapkey() mapkey {
	return mapkey{
		descriptor: &r.inst.descriptor,
		ordered:    r.labels.ordered,
	}
}<|MERGE_RESOLUTION|>--- conflicted
+++ resolved
@@ -435,69 +435,12 @@
 	return &m.empty
 }
 
-<<<<<<< HEAD
-func (m *SDK) newDescriptor(name string, metricKind export.Kind, numberKind core.NumberKind, opts []api.Option) *export.Descriptor {
-	config := api.Configure(opts)
-	return export.NewDescriptor(
-		name,
-		metricKind,
-		numberKind,
-		export.WithKeys(config.Keys...),
-		export.WithDescription(config.Description),
-		export.WithUnit(config.Unit),
-		export.WithResource(m.resource),
-	)
-}
-
-func (m *SDK) newInstrument(name string, metricKind export.Kind, numberKind core.NumberKind, opts []api.Option) *instrument {
-	descriptor := m.newDescriptor(name, metricKind, numberKind, opts)
-	return &instrument{
-		descriptor: descriptor,
-		meter:      m,
-	}
-}
-
-func (m *SDK) newCounterInstrument(name string, numberKind core.NumberKind, opts []api.Option) *instrument {
-	return m.newInstrument(name, export.CounterKind, numberKind, opts)
-}
-
-func (m *SDK) newMeasureInstrument(name string, numberKind core.NumberKind, opts []api.Option) *instrument {
-	return m.newInstrument(name, export.MeasureKind, numberKind, opts)
-}
-
-func (m *SDK) NewInt64Counter(name string, opts ...api.Option) (api.Int64Counter, error) {
-	return api.WrapInt64CounterInstrument(m.newCounterInstrument(name, core.Int64NumberKind, opts), nil)
-}
-
-func (m *SDK) NewFloat64Counter(name string, opts ...api.Option) (api.Float64Counter, error) {
-	return api.WrapFloat64CounterInstrument(m.newCounterInstrument(name, core.Float64NumberKind, opts), nil)
-}
-
-func (m *SDK) NewInt64Measure(name string, opts ...api.Option) (api.Int64Measure, error) {
-	return api.WrapInt64MeasureInstrument(m.newMeasureInstrument(name, core.Int64NumberKind, opts), nil)
-}
-
-func (m *SDK) NewFloat64Measure(name string, opts ...api.Option) (api.Float64Measure, error) {
-	return api.WrapFloat64MeasureInstrument(m.newMeasureInstrument(name, core.Float64NumberKind, opts), nil)
-}
-
-func (m *SDK) RegisterInt64Observer(name string, callback api.Int64ObserverCallback, opts ...api.Option) (api.Int64Observer, error) {
-	if callback == nil {
-		return api.NoopMeter{}.RegisterInt64Observer("", nil)
-	}
-	descriptor := m.newDescriptor(name, export.ObserverKind, core.Int64NumberKind, opts)
-	cb := wrapInt64ObserverCallback(callback)
-	obs := m.newObserver(descriptor, cb)
-	return int64Observer{
-		observer: obs,
-=======
 func (m *SDK) NewSyncInstrument(descriptor api.Descriptor) (api.SyncImpl, error) {
 	return &syncInstrument{
 		instrument: instrument{
 			descriptor: descriptor,
 			meter:      m,
 		},
->>>>>>> d8682c19
 	}, nil
 }
 
@@ -509,37 +452,8 @@
 		},
 		callback: callback,
 	}
-<<<<<<< HEAD
-	descriptor := m.newDescriptor(name, export.ObserverKind, core.Float64NumberKind, opts)
-	cb := wrapFloat64ObserverCallback(callback)
-	obs := m.newObserver(descriptor, cb)
-	return float64Observer{
-		observer: obs,
-	}, nil
-}
-
-func wrapFloat64ObserverCallback(callback api.Float64ObserverCallback) observerCallback {
-	return func(result observerResult) {
-		typeSafeResult := float64ObserverResult{
-			result: result,
-		}
-		callback(typeSafeResult)
-	}
-}
-
-func (m *SDK) newObserver(descriptor *export.Descriptor, callback observerCallback) *observer {
-	obs := &observer{
-		meter:      m,
-		descriptor: descriptor,
-		recorders:  nil,
-		callback:   callback,
-	}
-	m.observers.Store(obs, nil)
-	return obs
-=======
 	m.asyncInstruments.Store(a, nil)
 	return a, nil
->>>>>>> d8682c19
 }
 
 // Collect traverses the list of active records and observers and
