// Copyright The OpenTelemetry Authors
//
// Licensed under the Apache License, Version 2.0 (the "License");
// you may not use this file except in compliance with the License.
// You may obtain a copy of the License at
//
//     http://www.apache.org/licenses/LICENSE-2.0
//
// Unless required by applicable law or agreed to in writing, software
// distributed under the License is distributed on an "AS IS" BASIS,
// WITHOUT WARRANTIES OR CONDITIONS OF ANY KIND, either express or implied.
// See the License for the specific language governing permissions and
// limitations under the License.

package metric

import (
	"context"
	"fmt"
	"os"
	"runtime"
	"sync"
	"sync/atomic"

	"go.opentelemetry.io/otel/api/core"
	"go.opentelemetry.io/otel/api/label"
	"go.opentelemetry.io/otel/api/metric"
	api "go.opentelemetry.io/otel/api/metric"
	export "go.opentelemetry.io/otel/sdk/export/metric"
	"go.opentelemetry.io/otel/sdk/export/metric/aggregator"
	"go.opentelemetry.io/otel/sdk/resource"
)

type (
	// SDK implements the OpenTelemetry Meter API.  The SDK is
	// bound to a single export.Batcher in `New()`.
	//
	// The SDK supports a Collect() API to gather and export
	// current data.  Collect() should be arranged according to
	// the batcher model.  Push-based batchers will setup a
	// timer to call Collect() periodically.  Pull-based batchers
	// will call Collect() when a pull request arrives.
	SDK struct {
		// current maps `mapkey` to *record.
		current sync.Map

		// asyncInstruments is a set of
		// `*asyncInstrument` instances
		asyncInstruments sync.Map

		// currentEpoch is the current epoch number. It is
		// incremented in `Collect()`.
		currentEpoch int64

		// batcher is the configured batcher+configuration.
		batcher export.Batcher

		// collectLock prevents simultaneous calls to Collect().
		collectLock sync.Mutex

		// errorHandler supports delivering errors to the user.
		errorHandler ErrorHandler

		// resource represents the entity producing telemetry.
		resource resource.Resource

		// asyncSortSlice has a single purpose - as a temporary
		// place for sorting during labels creation to avoid
		// allocation.  It is cleared after use.
		asyncSortSlice label.Sortable
	}

	syncInstrument struct {
		instrument
	}

	// mapkey uniquely describes a metric instrument in terms of
	// its InstrumentID and the encoded form of its labels.
	mapkey struct {
		descriptor *metric.Descriptor
		ordered    label.Distinct
	}

	// record maintains the state of one metric instrument.  Due
	// the use of lock-free algorithms, there may be more than one
	// `record` in existence at a time, although at most one can
	// be referenced from the `SDK.current` map.
	record struct {
		// refMapped keeps track of refcounts and the mapping state to the
		// SDK.current map.
		refMapped refcountMapped

		// updateCount is incremented on every Update.
		updateCount int64

		// collectedCount is set to updateCount on collection,
		// supports checking for no updates during a round.
		collectedCount int64

		// labels is the processed label set for this record.
		//
		// labels has to be aligned for 64-bit atomic operations.
		labels label.Set

		// sortSlice has a single purpose - as a temporary
		// place for sorting during labels creation to avoid
		// allocation.
		sortSlice label.Sortable

		// inst is a pointer to the corresponding instrument.
		inst *syncInstrument

		// recorder implements the actual RecordOne() API,
		// depending on the type of aggregation.  If nil, the
		// metric was disabled by the exporter.
		recorder export.Aggregator
	}

	instrument struct {
		meter      *SDK
		descriptor metric.Descriptor
	}

	asyncInstrument struct {
		instrument
		// recorders maps ordered labels to the pair of
		// labelset and recorder
		recorders map[label.Distinct]labeledRecorder

		callback func(func(core.Number, []core.KeyValue))
	}

	labeledRecorder struct {
<<<<<<< HEAD
		modifiedEpoch int64
		labels        label.Set
=======
		observedEpoch int64
		labels        labels
>>>>>>> d20fc722
		recorder      export.Aggregator
	}

	ErrorHandler func(error)
)

var (
	_ api.MeterImpl     = &SDK{}
	_ api.AsyncImpl     = &asyncInstrument{}
	_ api.SyncImpl      = &syncInstrument{}
	_ api.BoundSyncImpl = &record{}
)

func (inst *instrument) Descriptor() api.Descriptor {
	return inst.descriptor
}

func (a *asyncInstrument) Implementation() interface{} {
	return a
}

func (s *syncInstrument) Implementation() interface{} {
	return s
}

func (a *asyncInstrument) observe(number core.Number, labels []core.KeyValue) {
	if err := aggregator.RangeTest(number, &a.descriptor); err != nil {
		a.meter.errorHandler(err)
		return
	}
	recorder := a.getRecorder(labels)
	if recorder == nil {
		// The instrument is disabled according to the
		// AggregationSelector.
		return
	}
	if err := recorder.Update(context.Background(), number, &a.descriptor); err != nil {
		a.meter.errorHandler(err)
		return
	}
}

func (a *asyncInstrument) getRecorder(kvs []core.KeyValue) export.Aggregator {
	// We are in a single-threaded context.  Note: this assumption
	// could be violated if the user added concurrency within
	// their callback.
	labels := label.NewSetWithSortable(kvs, &a.meter.asyncSortSlice)

	lrec, ok := a.recorders[labels.Equivalent()]
	if ok {
		if lrec.observedEpoch == a.meter.currentEpoch {
			// last value wins for Observers, so if we see the same labels
			// in the current epoch, we replace the old recorder
			lrec.recorder = a.meter.batcher.AggregatorFor(&a.descriptor)
		} else {
			lrec.observedEpoch = a.meter.currentEpoch
		}
		a.recorders[labels.Equivalent()] = lrec
		return lrec.recorder
	}
	rec := a.meter.batcher.AggregatorFor(&a.descriptor)
	if a.recorders == nil {
		a.recorders = make(map[label.Distinct]labeledRecorder)
	}
	// This may store nil recorder in the map, thus disabling the
	// asyncInstrument for the labelset for good. This is intentional,
	// but will be revisited later.
	a.recorders[labels.Equivalent()] = labeledRecorder{
		recorder:      rec,
		labels:        labels,
		observedEpoch: a.meter.currentEpoch,
	}
	return rec
}

func (m *SDK) SetErrorHandler(f ErrorHandler) {
	m.errorHandler = f
}

// acquireHandle gets or creates a `*record` corresponding to `kvs`,
// the input labels.  The second argument `labels` is passed in to
// support re-use of the orderedLabels computed by a previous
// measurement in the same batch.   This performs two allocations
// in the common case.
func (s *syncInstrument) acquireHandle(kvs []core.KeyValue, lptr *label.Set) *record {
	var rec *record
	var labels label.Set

	if lptr == nil {
		// This memory allocation may not be used, but it's
		// needed for the `sortSlice` field, to avoid an
		// allocation while sorting.
		rec = &record{}
		labels = label.NewSetWithSortable(kvs, &rec.sortSlice)
	} else {
		labels = *lptr
	}

	// Create lookup key for sync.Map (one allocation, as this
	// passes through an interface{})
	mk := mapkey{
		descriptor: &s.descriptor,
		ordered:    labels.Equivalent(),
	}

	if actual, ok := s.meter.current.Load(mk); ok {
		// Existing record case.
		existingRec := actual.(*record)
		if existingRec.refMapped.ref() {
			// At this moment it is guaranteed that the entry is in
			// the map and will not be removed.
			return existingRec
		}
		// This entry is no longer mapped, try to add a new entry.
	}

	if rec == nil {
		rec = &record{}
	}
	rec.refMapped = refcountMapped{value: 2}
	rec.labels = labels
	rec.inst = s
	rec.recorder = s.meter.batcher.AggregatorFor(&s.descriptor)

	for {
		// Load/Store: there's a memory allocation to place `mk` into
		// an interface here.
		if actual, loaded := s.meter.current.LoadOrStore(mk, rec); loaded {
			// Existing record case. Cannot change rec here because if fail
			// will try to add rec again to avoid new allocations.
			oldRec := actual.(*record)
			if oldRec.refMapped.ref() {
				// At this moment it is guaranteed that the entry is in
				// the map and will not be removed.
				return oldRec
			}
			// This loaded entry is marked as unmapped (so Collect will remove
			// it from the map immediately), try again - this is a busy waiting
			// strategy to wait until Collect() removes this entry from the map.
			//
			// This can be improved by having a list of "Unmapped" entries for
			// one time only usages, OR we can make this a blocking path and use
			// a Mutex that protects the delete operation (delete only if the old
			// record is associated with the key).

			// Let collector get work done to remove the entry from the map.
			runtime.Gosched()
			continue
		}
		// The new entry was added to the map, good to go.
		return rec
	}
}

func (s *syncInstrument) Bind(kvs []core.KeyValue) api.BoundSyncImpl {
	return s.acquireHandle(kvs, nil)
}

func (s *syncInstrument) RecordOne(ctx context.Context, number core.Number, kvs []core.KeyValue) {
	h := s.acquireHandle(kvs, nil)
	defer h.Unbind()
	h.RecordOne(ctx, number)
}

// New constructs a new SDK for the given batcher.  This SDK supports
// only a single batcher.
//
// The SDK does not start any background process to collect itself
// periodically, this responsbility lies with the batcher, typically,
// depending on the type of export.  For example, a pull-based
// batcher will call Collect() when it receives a request to scrape
// current metric values.  A push-based batcher should configure its
// own periodic collection.
func New(batcher export.Batcher, opts ...Option) *SDK {
	c := &Config{ErrorHandler: DefaultErrorHandler}
	for _, opt := range opts {
		opt.Apply(c)
	}

	return &SDK{
		batcher:      batcher,
		errorHandler: c.ErrorHandler,
		resource:     c.Resource,
	}
}

func DefaultErrorHandler(err error) {
	fmt.Fprintln(os.Stderr, "Metrics SDK error:", err)
}

func (m *SDK) NewSyncInstrument(descriptor api.Descriptor) (api.SyncImpl, error) {
	return &syncInstrument{
		instrument: instrument{
			descriptor: descriptor,
			meter:      m,
		},
	}, nil
}

func (m *SDK) NewAsyncInstrument(descriptor api.Descriptor, callback func(func(core.Number, []core.KeyValue))) (api.AsyncImpl, error) {
	a := &asyncInstrument{
		instrument: instrument{
			descriptor: descriptor,
			meter:      m,
		},
		callback: callback,
	}
	m.asyncInstruments.Store(a, nil)
	return a, nil
}

// Collect traverses the list of active records and observers and
// exports data for each active instrument.  Collect() may not be
// called concurrently.
//
// During the collection pass, the export.Batcher will receive
// one Export() call per current aggregation.
//
// Returns the number of records that were checkpointed.
func (m *SDK) Collect(ctx context.Context) int {
	m.collectLock.Lock()
	defer m.collectLock.Unlock()

	checkpointed := m.collectRecords(ctx)
	checkpointed += m.collectAsync(ctx)
	m.currentEpoch++
	return checkpointed
}

func (m *SDK) collectRecords(ctx context.Context) int {
	checkpointed := 0

	m.current.Range(func(key interface{}, value interface{}) bool {
		// Note: always continue to iterate over the entire
		// map by returning `true` in this function.
		inuse := value.(*record)

		mods := atomic.LoadInt64(&inuse.updateCount)
		coll := inuse.collectedCount

		if mods != coll {
			// Updates happened in this interval,
			// checkpoint and continue.
			checkpointed += m.checkpointRecord(ctx, inuse)
			inuse.collectedCount = mods
			return true
		}

		// Having no updates since last collection, try to unmap:
		if unmapped := inuse.refMapped.tryUnmap(); !unmapped {
			// The record is referenced by a binding, continue.
			return true
		}

		// If any other goroutines are now trying to re-insert this
		// entry in the map, they are busy calling Gosched() awaiting
		// this deletion:
		m.current.Delete(inuse.mapkey())

		// There's a potential race between `LoadInt64` and
		// `tryUnmap` in this function.  Since this is the
		// last we'll see of this record, checkpoint
		mods = atomic.LoadInt64(&inuse.updateCount)
		if mods != coll {
			checkpointed += m.checkpointRecord(ctx, inuse)
		}
		return true
	})

	return checkpointed
}

func (m *SDK) collectAsync(ctx context.Context) int {
	checkpointed := 0

	m.asyncInstruments.Range(func(key, value interface{}) bool {
		a := key.(*asyncInstrument)
		a.callback(a.observe)
		checkpointed += m.checkpointAsync(ctx, a)
		return true
	})

	return checkpointed
}

func (m *SDK) checkpointRecord(ctx context.Context, r *record) int {
	return m.checkpoint(ctx, &r.inst.descriptor, r.recorder, &r.labels)
}

func (m *SDK) checkpointAsync(ctx context.Context, a *asyncInstrument) int {
	if len(a.recorders) == 0 {
		return 0
	}
	checkpointed := 0
	for encodedLabels, lrec := range a.recorders {
		lrec := lrec
		epochDiff := m.currentEpoch - lrec.observedEpoch
		if epochDiff == 0 {
			checkpointed += m.checkpoint(ctx, &a.descriptor, lrec.recorder, &lrec.labels)
		} else if epochDiff > 1 {
			// This is second collection cycle with no
			// observations for this labelset. Remove the
			// recorder.
			delete(a.recorders, encodedLabels)
		}
	}
	if len(a.recorders) == 0 {
		a.recorders = nil
	}
	return checkpointed
}

func (m *SDK) checkpoint(ctx context.Context, descriptor *metric.Descriptor, recorder export.Aggregator, labels *label.Set) int {
	if recorder == nil {
		return 0
	}
	recorder.Checkpoint(ctx, descriptor)

	exportRecord := export.NewRecord(descriptor, labels, recorder)
	err := m.batcher.Process(ctx, exportRecord)
	if err != nil {
		m.errorHandler(err)
	}
	return 1
}

// Resource returns the Resource this SDK was created with describing the
// entity for which it creates instruments for.
//
// Resource means that the SDK implements the Resourcer interface and
// therefore all metric instruments it creates will inherit its
// Resource by default unless explicitly overwritten.
func (m *SDK) Resource() resource.Resource {
	return m.resource
}

// RecordBatch enters a batch of metric events.
func (m *SDK) RecordBatch(ctx context.Context, kvs []core.KeyValue, measurements ...api.Measurement) {
	// Labels will be computed the first time acquireHandle is
	// called.  Subsequent calls to acquireHandle will re-use the
	// previously computed value instead of recomputing the
	// ordered labels.
	var labels label.Set
	for i, meas := range measurements {
		s := meas.SyncImpl().(*syncInstrument)

		var labelsPtr *label.Set
		if i > 0 {
			labelsPtr = &labels
		}

		h := s.acquireHandle(kvs, labelsPtr)

		// Re-use labels for the next measurement.
		if i == 0 {
			labels = h.labels
		}

		defer h.Unbind()
		h.RecordOne(ctx, meas.Number())
	}
}

func (r *record) RecordOne(ctx context.Context, number core.Number) {
	if r.recorder == nil {
		// The instrument is disabled according to the AggregationSelector.
		return
	}
	if err := aggregator.RangeTest(number, &r.inst.descriptor); err != nil {
		r.inst.meter.errorHandler(err)
		return
	}
	if err := r.recorder.Update(ctx, number, &r.inst.descriptor); err != nil {
		r.inst.meter.errorHandler(err)
		return
	}
	// Record was modified, inform the Collect() that things need
	// to be collected while the record is still mapped.
	atomic.AddInt64(&r.updateCount, 1)
}

func (r *record) Unbind() {
	r.refMapped.unref()
}

func (r *record) mapkey() mapkey {
	return mapkey{
		descriptor: &r.inst.descriptor,
		ordered:    r.labels.Equivalent(),
	}
}<|MERGE_RESOLUTION|>--- conflicted
+++ resolved
@@ -131,13 +131,8 @@
 	}
 
 	labeledRecorder struct {
-<<<<<<< HEAD
-		modifiedEpoch int64
+		observedEpoch int64
 		labels        label.Set
-=======
-		observedEpoch int64
-		labels        labels
->>>>>>> d20fc722
 		recorder      export.Aggregator
 	}
 
