--- conflicted
+++ resolved
@@ -59,7 +59,7 @@
 		batcher export.Batcher
 
 		// lencoder determines how labels are uniquely encoded.
-		lencoder export.LabelEncoder
+		labelEncoder export.LabelEncoder
 
 		// collectLock prevents simultaneous calls to Collect().
 		collectLock sync.Mutex
@@ -226,10 +226,10 @@
 // batcher will call Collect() when it receives a request to scrape
 // current metric values.  A push-based batcher should configure its
 // own periodic collection.
-func New(batcher export.Batcher, lencoder export.LabelEncoder) *SDK {
+func New(batcher export.Batcher, labelEncoder export.LabelEncoder) *SDK {
 	m := &SDK{
 		batcher:      batcher,
-		lencoder:     lencoder,
+		labelEncoder: labelEncoder,
 		errorHandler: DefaultErrorHandler,
 	}
 	m.empty.meter = m
@@ -261,13 +261,7 @@
 	}
 
 	// Sort and de-duplicate.
-<<<<<<< HEAD
-	sorted := sortedLabels(kvs)
-
-	sort.Stable(&sorted)
-=======
 	sort.Stable(&ls.sorted)
->>>>>>> 64eaee8b
 	oi := 1
 	for i := 1; i < len(ls.sorted); i++ {
 		if ls.sorted[i-1].Key == ls.sorted[i].Key {
@@ -279,33 +273,9 @@
 	}
 	ls.sorted = ls.sorted[0:oi]
 
-<<<<<<< HEAD
-	encoded := m.lencoder.Encode(sorted)
-
-	return &labels{
-		meter:   m,
-		sorted:  sorted,
-		encoded: encoded,
-	}
-=======
-	// Serialize.
-	buf := m.pool.Get().(*bytes.Buffer)
-	defer m.pool.Put(buf)
-	buf.Reset()
-	_, _ = buf.WriteRune('|')
-	delimiter := '#'
-	for _, kv := range ls.sorted {
-		_, _ = buf.WriteRune(delimiter)
-		_, _ = buf.WriteString(string(kv.Key))
-		_, _ = buf.WriteRune(':')
-		_, _ = buf.WriteString(kv.Value.Emit())
-		delimiter = ','
-	}
-
-	ls.encoded = buf.String()
+	ls.encoded = m.labelEncoder.Encode(ls.sorted)
 
 	return ls
->>>>>>> 64eaee8b
 }
 
 // labsFor sanitizes the input LabelSet.  The input will be rejected
@@ -453,7 +423,7 @@
 		return 0
 	}
 	r.recorder.Checkpoint(ctx, r.descriptor)
-	labels := export.NewLabels(r.labels.sorted, r.labels.encoded, m.lencoder)
+	labels := export.NewLabels(r.labels.sorted, r.labels.encoded, m.labelEncoder)
 	err := m.batcher.Process(ctx, export.NewRecord(r.descriptor, labels, r.recorder))
 
 	if err != nil {
