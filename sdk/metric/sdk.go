--- conflicted
+++ resolved
@@ -29,7 +29,7 @@
 
 type (
 	// SDK implements the OpenTelemetry Meter API.  The SDK is
-	// bound to a single export.MetricBatcher in `New()`.
+	// bound to a single export.Batcher in `New()`.
 	//
 	// The SDK supports a Collect() API to gather and export
 	// current data.  Collect() should be arranged according to
@@ -52,16 +52,11 @@
 		// incremented in `Collect()`.
 		currentEpoch int64
 
-<<<<<<< HEAD
 		// batcher is the configured batcher+configuration.
-		batcher export.MetricBatcher
+		batcher export.Batcher
 
 		// lencoder determines how labels are uniquely encoded.
-		lencoder export.MetricLabelEncoder
-=======
-		// exporter is the configured exporter+configuration.
-		exporter export.Batcher
->>>>>>> 68bd627a
+		lencoder export.LabelEncoder
 
 		// collectLock prevents simultaneous calls to Collect().
 		collectLock sync.Mutex
@@ -123,13 +118,8 @@
 
 		// recorder implements the actual RecordOne() API,
 		// depending on the type of aggregation.  If nil, the
-<<<<<<< HEAD
-		// metric was disabled by the batcher.
-		recorder export.MetricAggregator
-=======
 		// metric was disabled by the exporter.
 		recorder export.Aggregator
->>>>>>> 68bd627a
 
 		// next contains the next pointer for both the primary
 		// and the reclaim lists.
@@ -218,11 +208,7 @@
 // batcher will call Collect() when it receives a request to scrape
 // current metric values.  A push-based batcher should configure its
 // own periodic collection.
-<<<<<<< HEAD
-func New(batcher export.MetricBatcher, lencoder export.MetricLabelEncoder) *SDK {
-=======
-func New(exporter export.Batcher) *SDK {
->>>>>>> 68bd627a
+func New(batcher export.Batcher, lencoder export.LabelEncoder) *SDK {
 	m := &SDK{
 		batcher:  batcher,
 		lencoder: lencoder,
@@ -278,7 +264,7 @@
 	return &m.empty
 }
 
-func (m *SDK) newInstrument(name string, metricKind export.Kind, numberKind core.NumberKind, opts *api.Options) *instrument {
+func (m *SDK) newInstrument(name string, metricKind export.MetricKind, numberKind core.NumberKind, opts *api.Options) *instrument {
 	descriptor := export.NewDescriptor(
 		name,
 		metricKind,
