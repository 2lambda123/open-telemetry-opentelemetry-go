--- conflicted
+++ resolved
@@ -160,11 +160,7 @@
 	sdk.SetErrorHandler(func(handleErr error) {
 		sdkErr = handleErr
 	})
-<<<<<<< HEAD
-	g := sdk.MustNewFloat64Gauge("gauge.name")
-=======
-	c := sdk.NewFloat64Counter("counter.name")
->>>>>>> 9674c81c
+	c := sdk.MustNewFloat64Counter("counter.name")
 
 	require.Nil(t, sdkErr)
 	c.Add(ctx, math.NaN(), sdk.Labels())
