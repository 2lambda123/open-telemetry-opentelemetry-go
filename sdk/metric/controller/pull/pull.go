// Copyright The OpenTelemetry Authors
//
// Licensed under the Apache License, Version 2.0 (the "License");
// you may not use this file except in compliance with the License.
// You may obtain a copy of the License at
//
//     http://www.apache.org/licenses/LICENSE-2.0
//
// Unless required by applicable law or agreed to in writing, software
// distributed under the License is distributed on an "AS IS" BASIS,
// WITHOUT WARRANTIES OR CONDITIONS OF ANY KIND, either express or implied.
// See the License for the specific language governing permissions and
// limitations under the License.

package pull // import "go.opentelemetry.io/otel/sdk/metric/controller/pull"

import (
	"context"
	"time"

	"go.opentelemetry.io/otel/api/metric"
	"go.opentelemetry.io/otel/api/metric/registry"
	export "go.opentelemetry.io/otel/sdk/export/metric"
	sdk "go.opentelemetry.io/otel/sdk/metric"
	controllerTime "go.opentelemetry.io/otel/sdk/metric/controller/time"
	integrator "go.opentelemetry.io/otel/sdk/metric/integrator/simple"
	"go.opentelemetry.io/otel/sdk/resource"
)

// DefaultCachePeriod determines how long a recently-computed result
// will be returned without gathering metric data again.
const DefaultCachePeriod time.Duration = 10 * time.Second

// Controller manages access to a *sdk.Accumulator and
// *simple.Integrator.  Use Provider() for obtaining Meters.  Use
// Foreach() for accessing current records.
type Controller struct {
	accumulator *sdk.Accumulator
	integrator  *integrator.Integrator
	provider    *registry.Provider
	period      time.Duration
	lastCollect time.Time
	clock       controllerTime.Clock
	checkpoint  export.CheckpointSet
}

// New returns a *Controller configured with an aggregation selector and options.
func New(aselector export.AggregationSelector, eselector export.ExportKindSelector, options ...Option) *Controller {
	config := &Config{
		Resource:    resource.Empty(),
		CachePeriod: DefaultCachePeriod,
	}
	for _, opt := range options {
		opt.Apply(config)
	}
	integrator := integrator.New(aselector, eselector)
	accum := sdk.NewAccumulator(
		integrator,
		sdk.WithResource(config.Resource),
	)
	return &Controller{
		accumulator: accum,
		integrator:  integrator,
		provider:    registry.NewProvider(accum),
		period:      config.CachePeriod,
		checkpoint:  integrator.CheckpointSet(),
		clock:       controllerTime.RealClock{},
	}
}

// SetClock sets the clock used for caching.  For testing purposes.
func (c *Controller) SetClock(clock controllerTime.Clock) {
	c.integrator.Lock()
	defer c.integrator.Unlock()
	c.clock = clock
}

// Provider returns a metric.Provider for the implementation managed
// by this controller.
func (c *Controller) Provider() metric.Provider {
	return c.provider
}

// Foreach gives the caller read-locked access to the current
// export.CheckpointSet.
func (c *Controller) ForEach(ks export.ExportKindSelector, f func(export.Record) error) error {
	c.integrator.RLock()
	defer c.integrator.RUnlock()

	return c.checkpoint.ForEach(ks, f)
}

// Collect requests a collection.  The collection will be skipped if
// the last collection is aged less than the CachePeriod.
func (c *Controller) Collect(ctx context.Context) error {
	c.integrator.Lock()
	defer c.integrator.Unlock()

	if c.period > 0 {
		now := c.clock.Now()
		elapsed := now.Sub(c.lastCollect)

		if elapsed < c.period {
			return nil
		}
		c.lastCollect = now
	}

	c.integrator.StartCollection()
	c.accumulator.Collect(ctx)
	err := c.integrator.FinishCollection()
	c.checkpoint = c.integrator.CheckpointSet()
<<<<<<< HEAD
	return c.integrator.FinishCollection()
=======
	return err
>>>>>>> 4e427179
}<|MERGE_RESOLUTION|>--- conflicted
+++ resolved
@@ -110,9 +110,5 @@
 	c.accumulator.Collect(ctx)
 	err := c.integrator.FinishCollection()
 	c.checkpoint = c.integrator.CheckpointSet()
-<<<<<<< HEAD
-	return c.integrator.FinishCollection()
-=======
 	return err
->>>>>>> 4e427179
 }