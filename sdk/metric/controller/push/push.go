// Copyright The OpenTelemetry Authors
//
// Licensed under the Apache License, Version 2.0 (the "License");
// you may not use this file except in compliance with the License.
// You may obtain a copy of the License at
//
//     http://www.apache.org/licenses/LICENSE-2.0
//
// Unless required by applicable law or agreed to in writing, software
// distributed under the License is distributed on an "AS IS" BASIS,
// WITHOUT WARRANTIES OR CONDITIONS OF ANY KIND, either express or implied.
// See the License for the specific language governing permissions and
// limitations under the License.

package push // import "go.opentelemetry.io/otel/sdk/metric/controller/push"

import (
	"context"
	"sync"
	"time"

	"go.opentelemetry.io/otel/api/metric"
	"go.opentelemetry.io/otel/api/metric/registry"
	export "go.opentelemetry.io/otel/sdk/export/metric"
	sdk "go.opentelemetry.io/otel/sdk/metric"
	controllerTime "go.opentelemetry.io/otel/sdk/metric/controller/time"
	"go.opentelemetry.io/otel/sdk/metric/integrator/simple"
)

// DefaultPushPeriod is the default time interval between pushes.
const DefaultPushPeriod = 10 * time.Second

// Controller organizes a periodic push of metric data.
type Controller struct {
	lock         sync.Mutex
	accumulator  *sdk.Accumulator
	provider     *registry.Provider
	errorHandler sdk.ErrorHandler
	integrator   *simple.Integrator
	exporter     export.Exporter
	wg           sync.WaitGroup
	ch           chan struct{}
	period       time.Duration
<<<<<<< HEAD
	timeout      time.Duration
	ticker       Ticker
	clock        Clock
	provider     *registry.Provider
}

// Several types below are created to match "github.com/benbjohnson/clock"
// so that it remains a test-only dependency.

type Clock interface {
	Now() time.Time
	Ticker(time.Duration) Ticker
}

type Ticker interface {
	Stop()
	C() <-chan time.Time
}

type realClock struct {
=======
	clock        controllerTime.Clock
	ticker       controllerTime.Ticker
>>>>>>> 1e36a61e
}

// New constructs a Controller, an implementation of metric.Provider,
// using the provided exporter and options to configure an SDK with
// periodic collection.
func New(selector export.AggregationSelector, exporter export.Exporter, opts ...Option) *Controller {
	c := &Config{
		ErrorHandler: sdk.DefaultErrorHandler,
		Period:       DefaultPushPeriod,
	}
	for _, opt := range opts {
		opt.Apply(c)
	}
	if c.Timeout == 0 {
		c.Timeout = period
	}

	integrator := simple.New(selector, c.Stateful)
	impl := sdk.NewAccumulator(
		integrator,
		sdk.WithErrorHandler(c.ErrorHandler),
		sdk.WithResource(c.Resource),
	)
	return &Controller{
		provider:     registry.NewProvider(impl),
		accumulator:  impl,
		integrator:   integrator,
		exporter:     exporter,
		errorHandler: c.ErrorHandler,
		ch:           make(chan struct{}),
<<<<<<< HEAD
		period:       period,
		timeout:      c.Timeout,
		clock:        realClock{},
=======
		period:       c.Period,
		clock:        controllerTime.RealClock{},
>>>>>>> 1e36a61e
	}
}

// SetClock supports setting a mock clock for testing.  This must be
// called before Start().
func (c *Controller) SetClock(clock controllerTime.Clock) {
	c.lock.Lock()
	defer c.lock.Unlock()
	c.clock = clock
}

// SetErrorHandler sets the handler for errors.  If none has been set, the
// SDK default error handler is used.
func (c *Controller) SetErrorHandler(errorHandler sdk.ErrorHandler) {
	c.lock.Lock()
	defer c.lock.Unlock()
	c.errorHandler = errorHandler
	c.accumulator.SetErrorHandler(errorHandler)
}

// Provider returns a metric.Provider instance for this controller.
func (c *Controller) Provider() metric.Provider {
	return c.provider
}

// Start begins a ticker that periodically collects and exports
// metrics with the configured interval.
func (c *Controller) Start() {
	c.lock.Lock()
	defer c.lock.Unlock()

	if c.ticker != nil {
		return
	}

	c.ticker = c.clock.Ticker(c.period)
	c.wg.Add(1)
	go c.run(c.ch)
}

// Stop waits for the background goroutine to return and then collects
// and exports metrics one last time before returning.
func (c *Controller) Stop() {
	c.lock.Lock()
	defer c.lock.Unlock()

	if c.ch == nil {
		return
	}

	close(c.ch)
	c.ch = nil
	c.wg.Wait()
	c.ticker.Stop()

	c.tick()
}

func (c *Controller) run(ch chan struct{}) {
	for {
		select {
		case <-ch:
			c.wg.Done()
			return
		case <-c.ticker.C():
			c.tick()
		}
	}
}

func (c *Controller) tick() {
<<<<<<< HEAD
	ctx, cancel := context.WithTimeout(context.Background(), c.timeout)
	defer cancel()

	c.collect(ctx)
	checkpointSet := syncCheckpointSet{
		mtx:      &c.collectLock,
		delegate: c.integrator.CheckpointSet(),
	}
	err := c.exporter.Export(ctx, c.resource, checkpointSet)
=======
	// TODO: either remove the context argument from Export() or
	// configure a timeout here?
	ctx := context.Background()
	c.integrator.Lock()
	defer c.integrator.Unlock()

	c.accumulator.Collect(ctx)

	err := c.exporter.Export(ctx, c.integrator.CheckpointSet())
>>>>>>> 1e36a61e
	c.integrator.FinishedCollection()

	if err != nil {
		c.errorHandler(err)
	}
}<|MERGE_RESOLUTION|>--- conflicted
+++ resolved
@@ -41,31 +41,9 @@
 	wg           sync.WaitGroup
 	ch           chan struct{}
 	period       time.Duration
-<<<<<<< HEAD
 	timeout      time.Duration
-	ticker       Ticker
-	clock        Clock
-	provider     *registry.Provider
-}
-
-// Several types below are created to match "github.com/benbjohnson/clock"
-// so that it remains a test-only dependency.
-
-type Clock interface {
-	Now() time.Time
-	Ticker(time.Duration) Ticker
-}
-
-type Ticker interface {
-	Stop()
-	C() <-chan time.Time
-}
-
-type realClock struct {
-=======
 	clock        controllerTime.Clock
 	ticker       controllerTime.Ticker
->>>>>>> 1e36a61e
 }
 
 // New constructs a Controller, an implementation of metric.Provider,
@@ -80,7 +58,7 @@
 		opt.Apply(c)
 	}
 	if c.Timeout == 0 {
-		c.Timeout = period
+		c.Timeout = c.Period
 	}
 
 	integrator := simple.New(selector, c.Stateful)
@@ -96,14 +74,9 @@
 		exporter:     exporter,
 		errorHandler: c.ErrorHandler,
 		ch:           make(chan struct{}),
-<<<<<<< HEAD
-		period:       period,
+		period:       c.Period,
 		timeout:      c.Timeout,
-		clock:        realClock{},
-=======
-		period:       c.Period,
 		clock:        controllerTime.RealClock{},
->>>>>>> 1e36a61e
 	}
 }
 
@@ -175,27 +148,15 @@
 }
 
 func (c *Controller) tick() {
-<<<<<<< HEAD
 	ctx, cancel := context.WithTimeout(context.Background(), c.timeout)
 	defer cancel()
 
-	c.collect(ctx)
-	checkpointSet := syncCheckpointSet{
-		mtx:      &c.collectLock,
-		delegate: c.integrator.CheckpointSet(),
-	}
-	err := c.exporter.Export(ctx, c.resource, checkpointSet)
-=======
-	// TODO: either remove the context argument from Export() or
-	// configure a timeout here?
-	ctx := context.Background()
 	c.integrator.Lock()
 	defer c.integrator.Unlock()
 
 	c.accumulator.Collect(ctx)
 
 	err := c.exporter.Export(ctx, c.integrator.CheckpointSet())
->>>>>>> 1e36a61e
 	c.integrator.FinishedCollection()
 
 	if err != nil {
