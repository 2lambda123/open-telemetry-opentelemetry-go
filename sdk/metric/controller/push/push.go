--- conflicted
+++ resolved
@@ -31,12 +31,7 @@
 	lock         sync.Mutex
 	collectLock  sync.Mutex
 	accumulator  *sdk.Accumulator
-<<<<<<< HEAD
-	uniq         metric.MeterImpl
-	named        map[string]metric.Meter
-=======
-	resource     *resource.Resource
->>>>>>> 5a534a0b
+	provider     *registry.Provider
 	errorHandler sdk.ErrorHandler
 	integrator   export.Integrator
 	exporter     export.Exporter
@@ -45,7 +40,6 @@
 	period       time.Duration
 	ticker       Ticker
 	clock        Clock
-	provider     *registry.Provider
 }
 
 // Several types below are created to match "github.com/benbjohnson/clock"
@@ -87,13 +81,7 @@
 	impl := sdk.NewAccumulator(integrator, sdk.WithErrorHandler(c.ErrorHandler), sdk.WithResource(c.Resource))
 	return &Controller{
 		accumulator:  impl,
-<<<<<<< HEAD
-		uniq:         registry.NewUniqueInstrumentMeterImpl(impl),
-		named:        map[string]metric.Meter{},
-=======
-		resource:     c.Resource,
 		provider:     registry.NewProvider(impl),
->>>>>>> 5a534a0b
 		errorHandler: c.ErrorHandler,
 		integrator:   integrator,
 		exporter:     exporter,
