--- conflicted
+++ resolved
@@ -25,7 +25,6 @@
 	sdk "go.opentelemetry.io/otel/sdk/metric"
 	controllerTime "go.opentelemetry.io/otel/sdk/metric/controller/time"
 	"go.opentelemetry.io/otel/sdk/metric/integrator/simple"
-	"go.opentelemetry.io/otel/sdk/resource"
 )
 
 const DefaultPushPeriod = 10 * time.Second
@@ -41,50 +40,34 @@
 	wg           sync.WaitGroup
 	ch           chan struct{}
 	period       time.Duration
-<<<<<<< HEAD
 	clock        controllerTime.Clock
 	ticker       controllerTime.Ticker
-	provider     *registry.Provider
-=======
-	ticker       Ticker
-	clock        Clock
->>>>>>> 69da3056
 }
 
 // New constructs a Controller, an implementation of metric.Provider,
-<<<<<<< HEAD
 // using the provided exporter and options to configure an SDK with
 // periodic collection.
 func New(selector export.AggregationSelector, exporter export.Exporter, opts ...Option) *Controller {
 	c := &Config{
 		ErrorHandler: sdk.DefaultErrorHandler,
 		Period:       DefaultPushPeriod,
-=======
-// using the provided integrator, exporter, collection period, and SDK
-// configuration options to configure an SDK with periodic collection.
-// The integrator itself is configured with the aggregation selector policy.
-func New(integrator export.Integrator, exporter export.Exporter, period time.Duration, opts ...Option) *Controller {
-	c := &Config{
-		ErrorHandler: sdk.DefaultErrorHandler,
-		Resource:     resource.Empty(),
->>>>>>> 69da3056
 	}
 	for _, opt := range opts {
 		opt.Apply(c)
 	}
 
-<<<<<<< HEAD
 	integrator := simple.New(selector, c.Stateful)
-	impl := sdk.NewAccumulator(integrator, sdk.WithErrorHandler(c.ErrorHandler))
-=======
-	impl := sdk.NewAccumulator(integrator, sdk.WithErrorHandler(c.ErrorHandler), sdk.WithResource(c.Resource))
->>>>>>> 69da3056
+	impl := sdk.NewAccumulator(
+		integrator,
+		sdk.WithErrorHandler(c.ErrorHandler),
+		sdk.WithResource(c.Resource),
+	)
 	return &Controller{
+		provider:     registry.NewProvider(impl),
 		accumulator:  impl,
-		provider:     registry.NewProvider(impl),
-		errorHandler: c.ErrorHandler,
 		integrator:   integrator,
 		exporter:     exporter,
+		errorHandler: c.ErrorHandler,
 		ch:           make(chan struct{}),
 		period:       c.Period,
 		clock:        controllerTime.RealClock{},
@@ -162,21 +145,12 @@
 	// TODO: either remove the context argument from Export() or
 	// configure a timeout here?
 	ctx := context.Background()
-<<<<<<< HEAD
 	c.integrator.Lock()
 	defer c.integrator.Unlock()
 
 	c.accumulator.Collect(ctx)
 
-	err := c.exporter.Export(ctx, c.resource, c.integrator.CheckpointSet())
-=======
-	c.collect(ctx)
-	checkpointSet := syncCheckpointSet{
-		mtx:      &c.collectLock,
-		delegate: c.integrator.CheckpointSet(),
-	}
-	err := c.exporter.Export(ctx, checkpointSet)
->>>>>>> 69da3056
+	err := c.exporter.Export(ctx, c.integrator.CheckpointSet())
 	c.integrator.FinishedCollection()
 
 	if err != nil {
