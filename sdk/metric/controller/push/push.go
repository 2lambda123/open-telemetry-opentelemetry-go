// Copyright 2019, OpenTelemetry Authors
//
// Licensed under the Apache License, Version 2.0 (the "License");
// you may not use this file except in compliance with the License.
// You may obtain a copy of the License at
//
//     http://www.apache.org/licenses/LICENSE-2.0
//
// Unless required by applicable law or agreed to in writing, software
// distributed under the License is distributed on an "AS IS" BASIS,
// WITHOUT WARRANTIES OR CONDITIONS OF ANY KIND, either express or implied.
// See the License for the specific language governing permissions and
// limitations under the License.

package push // import "go.opentelemetry.io/otel/sdk/metric/controller/push"

import (
	"context"
	"sync"
	"time"

	"go.opentelemetry.io/otel/api/metric"
	export "go.opentelemetry.io/otel/sdk/export/metric"
	sdk "go.opentelemetry.io/otel/sdk/metric"
)

// Controller organizes a periodic push of metric data.
type Controller struct {
	lock         sync.Mutex
	collectLock  sync.Mutex
	sdk          *sdk.SDK
	meter        metric.Meter
	errorHandler sdk.ErrorHandler
	batcher      export.Batcher
	exporter     export.Exporter
	wg           sync.WaitGroup
	ch           chan struct{}
	period       time.Duration
	ticker       Ticker
	clock        Clock
}

var _ metric.Provider = &Controller{}

// Several types below are created to match "github.com/benbjohnson/clock"
// so that it remains a test-only dependency.

type Clock interface {
	Now() time.Time
	Ticker(time.Duration) Ticker
}

type Ticker interface {
	Stop()
	C() <-chan time.Time
}

type realClock struct {
}

type realTicker struct {
	ticker *time.Ticker
}

var _ Clock = realClock{}
var _ Ticker = realTicker{}

// New constructs a Controller, an implementation of metric.Provider,
// using the provided batcher, exporter, collection period, and SDK
// configuration options to configure an SDK with periodic collection.
// The batcher itself is configured with the aggregation selector policy.
//
// If the Exporter implements the export.LabelEncoder interface, the
// exporter will be used as the label encoder for the SDK itself,
// otherwise the SDK will be configured with the default label
// encoder.
func New(batcher export.Batcher, exporter export.Exporter, period time.Duration, opts ...Option) *Controller {
	lencoder, _ := exporter.(export.LabelEncoder)

	if lencoder == nil {
		lencoder = sdk.NewDefaultLabelEncoder()
	}

<<<<<<< HEAD
	c := &Config{ErrorHandler: sdk.DefaultErrorHandler}
	for _, opt := range opts {
		opt.Apply(c)
	}

	return &Controller{
		sdk:          sdk.New(batcher, lencoder, sdk.WithResource(c.Resource)),
		errorHandler: c.ErrorHandler,
=======
	impl := sdk.New(batcher, lencoder)
	return &Controller{
		sdk:          impl,
		meter:        metric.WrapMeterImpl(impl),
		errorHandler: sdk.DefaultErrorHandler,
>>>>>>> d8682c19
		batcher:      batcher,
		exporter:     exporter,
		ch:           make(chan struct{}),
		period:       period,
		clock:        realClock{},
	}
}

// SetClock supports setting a mock clock for testing.  This must be
// called before Start().
func (c *Controller) SetClock(clock Clock) {
	c.lock.Lock()
	defer c.lock.Unlock()
	c.clock = clock
}

func (c *Controller) SetErrorHandler(errorHandler sdk.ErrorHandler) {
	c.lock.Lock()
	defer c.lock.Unlock()
	c.errorHandler = errorHandler
	c.sdk.SetErrorHandler(errorHandler)
}

// Meter returns a named Meter, satisifying the metric.Provider
// interface.
func (c *Controller) Meter(_ string) metric.Meter {
	return c.meter
}

// Start begins a ticker that periodically collects and exports
// metrics with the configured interval.
func (c *Controller) Start() {
	c.lock.Lock()
	defer c.lock.Unlock()

	if c.ticker != nil {
		return
	}

	c.ticker = c.clock.Ticker(c.period)
	c.wg.Add(1)
	go c.run(c.ch)
}

// Stop waits for the background goroutine to return and then collects
// and exports metrics one last time before returning.
func (c *Controller) Stop() {
	c.lock.Lock()
	defer c.lock.Unlock()

	if c.ch == nil {
		return
	}

	close(c.ch)
	c.ch = nil
	c.wg.Wait()
	c.ticker.Stop()

	c.tick()
}

func (c *Controller) run(ch chan struct{}) {
	for {
		select {
		case <-ch:
			c.wg.Done()
			return
		case <-c.ticker.C():
			c.tick()
		}
	}
}

func (c *Controller) tick() {
	// TODO: either remove the context argument from Export() or
	// configure a timeout here?
	ctx := context.Background()
	c.collect(ctx)
	checkpointSet := syncCheckpointSet{
		mtx:      &c.collectLock,
		delegate: c.batcher.CheckpointSet(),
	}
	err := c.exporter.Export(ctx, checkpointSet)
	c.batcher.FinishedCollection()

	if err != nil {
		c.errorHandler(err)
	}
}

func (c *Controller) collect(ctx context.Context) {
	c.collectLock.Lock()
	defer c.collectLock.Unlock()

	c.sdk.Collect(ctx)
}

// syncCheckpointSet is a wrapper for a CheckpointSet to synchronize
// SDK's collection and reads of a CheckpointSet by an exporter.
type syncCheckpointSet struct {
	mtx      *sync.Mutex
	delegate export.CheckpointSet
}

var _ export.CheckpointSet = (*syncCheckpointSet)(nil)

func (c syncCheckpointSet) ForEach(fn func(export.Record) error) error {
	c.mtx.Lock()
	defer c.mtx.Unlock()
	return c.delegate.ForEach(fn)
}

func (realClock) Now() time.Time {
	return time.Now()
}

func (realClock) Ticker(period time.Duration) Ticker {
	return realTicker{time.NewTicker(period)}
}

func (t realTicker) Stop() {
	t.ticker.Stop()
}

func (t realTicker) C() <-chan time.Time {
	return t.ticker.C
}<|MERGE_RESOLUTION|>--- conflicted
+++ resolved
@@ -81,22 +81,16 @@
 		lencoder = sdk.NewDefaultLabelEncoder()
 	}
 
-<<<<<<< HEAD
 	c := &Config{ErrorHandler: sdk.DefaultErrorHandler}
 	for _, opt := range opts {
 		opt.Apply(c)
 	}
 
-	return &Controller{
-		sdk:          sdk.New(batcher, lencoder, sdk.WithResource(c.Resource)),
-		errorHandler: c.ErrorHandler,
-=======
-	impl := sdk.New(batcher, lencoder)
+	impl := sdk.New(batcher, lencoder, sdk.WithResource(c.Resource))
 	return &Controller{
 		sdk:          impl,
 		meter:        metric.WrapMeterImpl(impl),
-		errorHandler: sdk.DefaultErrorHandler,
->>>>>>> d8682c19
+		errorHandler: c.ErrorHandler,
 		batcher:      batcher,
 		exporter:     exporter,
 		ch:           make(chan struct{}),
