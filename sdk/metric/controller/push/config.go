// Copyright The OpenTelemetry Authors
//
// Licensed under the Apache License, Version 2.0 (the "License");
// you may not use this file except in compliance with the License.
// You may obtain a copy of the License at
//
//     http://www.apache.org/licenses/LICENSE-2.0
//
// Unless required by applicable law or agreed to in writing, software
// distributed under the License is distributed on an "AS IS" BASIS,
// WITHOUT WARRANTIES OR CONDITIONS OF ANY KIND, either express or implied.
// See the License for the specific language governing permissions and
// limitations under the License.

package push

import (
	"time"

	sdk "go.opentelemetry.io/otel/sdk/metric"
	"go.opentelemetry.io/otel/sdk/resource"
)

// Config contains configuration for a push Controller.
type Config struct {
	// ErrorHandler is the function called when the Controller encounters an error.
	//
	// This option can be overridden after instantiation of the Controller
	// with the `SetErrorHandler` method.
	ErrorHandler sdk.ErrorHandler

	// Resource is the OpenTelemetry resource associated with all Meters
	// created by the Controller.
	Resource *resource.Resource

<<<<<<< HEAD
	// Timeout is the duration a collection (i.e. collect, accumulate,
	// integrate, and export) can last before it is canceled. Defaults to
	// the controller push period.
	Timeout time.Duration
=======
	// Stateful causes the controller to maintain state across
	// collection events, so that records in the exported
	// checkpoint set are cumulative.
	Stateful bool

	// Period is the interval between calls to Collect a checkpoint.
	Period time.Duration
>>>>>>> 1e36a61e
}

// Option is the interface that applies the value to a configuration option.
type Option interface {
	// Apply sets the Option value of a Config.
	Apply(*Config)
}

// WithErrorHandler sets the ErrorHandler configuration option of a Config.
func WithErrorHandler(fn sdk.ErrorHandler) Option {
	return errorHandlerOption(fn)
}

type errorHandlerOption sdk.ErrorHandler

func (o errorHandlerOption) Apply(config *Config) {
	config.ErrorHandler = sdk.ErrorHandler(o)
}

// WithResource sets the Resource configuration option of a Config.
func WithResource(r *resource.Resource) Option {
	return resourceOption{r}
}

type resourceOption struct{ *resource.Resource }

func (o resourceOption) Apply(config *Config) {
	config.Resource = o.Resource
}

<<<<<<< HEAD
// WithTimeout sets the Timeout configuration option of a Config.
func WithTimeout(timeout time.Duration) Option {
	return timeoutOption(timeout)
}

type timeoutOption time.Duration

func (o timeoutOption) Apply(config *Config) {
	config.Timeout = time.Duration(o)
=======
// WithStateful sets the Stateful configuration option of a Config.
func WithStateful(stateful bool) Option {
	return statefulOption(stateful)
}

type statefulOption bool

func (o statefulOption) Apply(config *Config) {
	config.Stateful = bool(o)
}

// WithPeriod sets the Period configuration option of a Config.
func WithPeriod(period time.Duration) Option {
	return periodOption(period)
}

type periodOption time.Duration

func (o periodOption) Apply(config *Config) {
	config.Period = time.Duration(o)
>>>>>>> 1e36a61e
}<|MERGE_RESOLUTION|>--- conflicted
+++ resolved
@@ -33,12 +33,6 @@
 	// created by the Controller.
 	Resource *resource.Resource
 
-<<<<<<< HEAD
-	// Timeout is the duration a collection (i.e. collect, accumulate,
-	// integrate, and export) can last before it is canceled. Defaults to
-	// the controller push period.
-	Timeout time.Duration
-=======
 	// Stateful causes the controller to maintain state across
 	// collection events, so that records in the exported
 	// checkpoint set are cumulative.
@@ -46,7 +40,11 @@
 
 	// Period is the interval between calls to Collect a checkpoint.
 	Period time.Duration
->>>>>>> 1e36a61e
+
+	// Timeout is the duration a collection (i.e. collect, accumulate,
+	// integrate, and export) can last before it is canceled. Defaults to
+	// the controller push period.
+	Timeout time.Duration
 }
 
 // Option is the interface that applies the value to a configuration option.
@@ -77,17 +75,6 @@
 	config.Resource = o.Resource
 }
 
-<<<<<<< HEAD
-// WithTimeout sets the Timeout configuration option of a Config.
-func WithTimeout(timeout time.Duration) Option {
-	return timeoutOption(timeout)
-}
-
-type timeoutOption time.Duration
-
-func (o timeoutOption) Apply(config *Config) {
-	config.Timeout = time.Duration(o)
-=======
 // WithStateful sets the Stateful configuration option of a Config.
 func WithStateful(stateful bool) Option {
 	return statefulOption(stateful)
@@ -108,5 +95,15 @@
 
 func (o periodOption) Apply(config *Config) {
 	config.Period = time.Duration(o)
->>>>>>> 1e36a61e
+}
+
+// WithTimeout sets the Timeout configuration option of a Config.
+func WithTimeout(timeout time.Duration) Option {
+	return timeoutOption(timeout)
+}
+
+type timeoutOption time.Duration
+
+func (o timeoutOption) Apply(config *Config) {
+	config.Timeout = time.Duration(o)
 }