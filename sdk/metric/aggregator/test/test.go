// Copyright 2019, OpenTelemetry Authors
//
// Licensed under the Apache License, Version 2.0 (the "License");
// you may not use this file except in compliance with the License.
// You may obtain a copy of the License at
//
//     http://www.apache.org/licenses/LICENSE-2.0
//
// Unless required by applicable law or agreed to in writing, software
// distributed under the License is distributed on an "AS IS" BASIS,
// WITHOUT WARRANTIES OR CONDITIONS OF ANY KIND, either express or implied.
// See the License for the specific language governing permissions and
// limitations under the License.

package test

import (
	"context"
	"math/rand"
	"os"
	"sort"
	"testing"
	"unsafe"

	"go.opentelemetry.io/otel/api/core"
	"go.opentelemetry.io/otel/api/metric"
	ottest "go.opentelemetry.io/otel/internal/testing"
	export "go.opentelemetry.io/otel/sdk/export/metric"
	"go.opentelemetry.io/otel/sdk/export/metric/aggregator"
)

const Magnitude = 1000

type Profile struct {
	NumberKind core.NumberKind
	Random     func(sign int) core.Number
}

func newProfiles() []Profile {
	rnd := rand.New(rand.NewSource(rand.Int63()))
	return []Profile{
		{
			NumberKind: core.Int64NumberKind,
			Random: func(sign int) core.Number {
				return core.NewInt64Number(int64(sign) * int64(rnd.Intn(Magnitude+1)))
			},
		},
		{
			NumberKind: core.Float64NumberKind,
			Random: func(sign int) core.Number {
				return core.NewFloat64Number(float64(sign) * rnd.Float64() * Magnitude)
			},
		},
	}
}

<<<<<<< HEAD
func NewAggregatorTest(mkind export.Kind, nkind core.NumberKind) *export.Descriptor {
	return export.NewDescriptor("test.name", mkind, nkind)
=======
func NewAggregatorTest(mkind metric.Kind, nkind core.NumberKind) *metric.Descriptor {
	desc := metric.NewDescriptor("test.name", mkind, nkind)
	return &desc
>>>>>>> d8682c19
}

func RunProfiles(t *testing.T, f func(*testing.T, Profile)) {
	for _, profile := range newProfiles() {
		t.Run(profile.NumberKind.String(), func(t *testing.T) {
			f(t, profile)
		})
	}
}

// Ensure local struct alignment prior to running tests.
func TestMain(m *testing.M) {
	fields := []ottest.FieldOffset{
		{
			Name:   "Numbers.numbers",
			Offset: unsafe.Offsetof(Numbers{}.numbers),
		},
	}
	if !ottest.Aligned8Byte(fields, os.Stderr) {
		os.Exit(1)
	}

	os.Exit(m.Run())
}

type Numbers struct {
	// numbers has to be aligned for 64-bit atomic operations.
	numbers []core.Number
	kind    core.NumberKind
}

func NewNumbers(kind core.NumberKind) Numbers {
	return Numbers{
		kind: kind,
	}
}

func (n *Numbers) Append(v core.Number) {
	n.numbers = append(n.numbers, v)
}

func (n *Numbers) Sort() {
	sort.Sort(n)
}

func (n *Numbers) Less(i, j int) bool {
	return n.numbers[i].CompareNumber(n.kind, n.numbers[j]) < 0
}

func (n *Numbers) Len() int {
	return len(n.numbers)
}

func (n *Numbers) Swap(i, j int) {
	n.numbers[i], n.numbers[j] = n.numbers[j], n.numbers[i]
}

func (n *Numbers) Sum() core.Number {
	var sum core.Number
	for _, num := range n.numbers {
		sum.AddNumber(n.kind, num)
	}
	return sum
}

func (n *Numbers) Count() int64 {
	return int64(len(n.numbers))
}

func (n *Numbers) Min() core.Number {
	return n.numbers[0]
}

func (n *Numbers) Max() core.Number {
	return n.numbers[len(n.numbers)-1]
}

// Median() is an alias for Quantile(0.5).
func (n *Numbers) Median() core.Number {
	// Note that len(n.numbers) is 1 greater than the max element
	// index, so dividing by two rounds up.  This gives the
	// intended definition for Quantile() in tests, which is to
	// return the smallest element that is at or above the
	// specified quantile.
	return n.numbers[len(n.numbers)/2]
}

func (n *Numbers) Points() []core.Number {
	return n.numbers
}

// Performs the same range test the SDK does on behalf of the aggregator.
func CheckedUpdate(t *testing.T, agg export.Aggregator, number core.Number, descriptor *metric.Descriptor) {
	ctx := context.Background()

	// Note: Aggregator tests are written assuming that the SDK
	// has performed the RangeTest. Therefore we skip errors that
	// would have been detected by the RangeTest.
	err := aggregator.RangeTest(number, descriptor)
	if err != nil {
		return
	}

	if err := agg.Update(ctx, number, descriptor); err != nil {
		t.Error("Unexpected Update failure", err)
	}
}

func CheckedMerge(t *testing.T, aggInto, aggFrom export.Aggregator, descriptor *metric.Descriptor) {
	if err := aggInto.Merge(aggFrom, descriptor); err != nil {
		t.Error("Unexpected Merge failure", err)
	}
}<|MERGE_RESOLUTION|>--- conflicted
+++ resolved
@@ -54,14 +54,9 @@
 	}
 }
 
-<<<<<<< HEAD
-func NewAggregatorTest(mkind export.Kind, nkind core.NumberKind) *export.Descriptor {
-	return export.NewDescriptor("test.name", mkind, nkind)
-=======
 func NewAggregatorTest(mkind metric.Kind, nkind core.NumberKind) *metric.Descriptor {
 	desc := metric.NewDescriptor("test.name", mkind, nkind)
 	return &desc
->>>>>>> d8682c19
 }
 
 func RunProfiles(t *testing.T, f func(*testing.T, Profile)) {
