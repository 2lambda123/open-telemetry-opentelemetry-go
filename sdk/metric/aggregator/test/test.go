// Copyright 2019, OpenTelemetry Authors
//
// Licensed under the Apache License, Version 2.0 (the "License");
// you may not use this file except in compliance with the License.
// You may obtain a copy of the License at
//
//     http://www.apache.org/licenses/LICENSE-2.0
//
// Unless required by applicable law or agreed to in writing, software
// distributed under the License is distributed on an "AS IS" BASIS,
// WITHOUT WARRANTIES OR CONDITIONS OF ANY KIND, either express or implied.
// See the License for the specific language governing permissions and
// limitations under the License.

package test

import (
	"context"
	"math/rand"
	"sort"
	"testing"

	"go.opentelemetry.io/otel/api/core"
	export "go.opentelemetry.io/otel/sdk/export/metric"
)

var _ export.Batcher = &metricBatcher{}
var _ export.Record = &metricRecord{}

const Magnitude = 1000

type Profile struct {
	NumberKind core.NumberKind
	Random     func(sign int) core.Number
}

func newProfiles() []Profile {
	rnd := rand.New(rand.NewSource(rand.Int63()))
	return []Profile{
		{
			NumberKind: core.Int64NumberKind,
			Random: func(sign int) core.Number {
				return core.NewInt64Number(int64(sign) * int64(rnd.Intn(Magnitude+1)))
			},
		},
		{
			NumberKind: core.Float64NumberKind,
			Random: func(sign int) core.Number {
				return core.NewFloat64Number(float64(sign) * rnd.Float64() * Magnitude)
			},
		},
	}
}

type metricBatcher struct {
}

type metricRecord struct {
	descriptor *export.Descriptor
}

func NewAggregatorTest(mkind export.Kind, nkind core.NumberKind, alternate bool) (export.Batcher, export.Record) {
	desc := export.NewDescriptor("test.name", mkind, nil, "", "", nkind, alternate)
	return &metricBatcher{}, &metricRecord{descriptor: desc}
}

func (t *metricRecord) Descriptor() *export.Descriptor {
	return t.descriptor
}

func (t *metricRecord) Labels() []core.KeyValue {
	return nil
}

<<<<<<< HEAD
func (t *metricRecord) EncodedLabels() string {
	return ""
}

func (m *metricBatcher) AggregatorFor(rec export.MetricRecord) export.MetricAggregator {
	return nil
}

func (m *metricBatcher) ReadCheckpoint() export.MetricProducer {
	return nil
}

func (m *metricBatcher) Process(context.Context, export.MetricRecord, export.MetricAggregator) {
=======
func (m *metricBatcher) AggregatorFor(rec export.Record) export.Aggregator {
	return nil
}

func (m *metricBatcher) Export(context.Context, export.Record, export.Aggregator) {
>>>>>>> 68bd627a
}

func RunProfiles(t *testing.T, f func(*testing.T, Profile)) {
	for _, profile := range newProfiles() {
		t.Run(profile.NumberKind.String(), func(t *testing.T) {
			f(t, profile)
		})
	}
}

type Numbers struct {
	kind    core.NumberKind
	numbers []core.Number
}

func NewNumbers(kind core.NumberKind) Numbers {
	return Numbers{
		kind: kind,
	}
}

func (n *Numbers) Append(v core.Number) {
	n.numbers = append(n.numbers, v)
}

func (n *Numbers) Sort() {
	sort.Sort(n)
}

func (n *Numbers) Less(i, j int) bool {
	return n.numbers[i].CompareNumber(n.kind, n.numbers[j]) < 0
}

func (n *Numbers) Len() int {
	return len(n.numbers)
}

func (n *Numbers) Swap(i, j int) {
	n.numbers[i], n.numbers[j] = n.numbers[j], n.numbers[i]
}

func (n *Numbers) Sum() core.Number {
	var sum core.Number
	for _, num := range n.numbers {
		sum.AddNumber(n.kind, num)
	}
	return sum
}

func (n *Numbers) Count() int64 {
	return int64(len(n.numbers))
}

func (n *Numbers) Min() core.Number {
	return n.numbers[0]
}

func (n *Numbers) Max() core.Number {
	return n.numbers[len(n.numbers)-1]
}

// Median() is an alias for Quantile(0.5).
func (n *Numbers) Median() core.Number {
	// Note that len(n.numbers) is 1 greater than the max element
	// index, so dividing by two rounds up.  This gives the
	// intended definition for Quantile() in tests, which is to
	// return the smallest element that is at or above the
	// specified quantile.
	return n.numbers[len(n.numbers)/2]
}<|MERGE_RESOLUTION|>--- conflicted
+++ resolved
@@ -59,7 +59,7 @@
 	descriptor *export.Descriptor
 }
 
-func NewAggregatorTest(mkind export.Kind, nkind core.NumberKind, alternate bool) (export.Batcher, export.Record) {
+func NewAggregatorTest(mkind export.MetricKind, nkind core.NumberKind, alternate bool) (export.Batcher, export.Record) {
 	desc := export.NewDescriptor("test.name", mkind, nil, "", "", nkind, alternate)
 	return &metricBatcher{}, &metricRecord{descriptor: desc}
 }
@@ -72,27 +72,19 @@
 	return nil
 }
 
-<<<<<<< HEAD
 func (t *metricRecord) EncodedLabels() string {
 	return ""
 }
 
-func (m *metricBatcher) AggregatorFor(rec export.MetricRecord) export.MetricAggregator {
-	return nil
-}
-
-func (m *metricBatcher) ReadCheckpoint() export.MetricProducer {
-	return nil
-}
-
-func (m *metricBatcher) Process(context.Context, export.MetricRecord, export.MetricAggregator) {
-=======
 func (m *metricBatcher) AggregatorFor(rec export.Record) export.Aggregator {
 	return nil
 }
 
-func (m *metricBatcher) Export(context.Context, export.Record, export.Aggregator) {
->>>>>>> 68bd627a
+func (m *metricBatcher) ReadCheckpoint() export.Producer {
+	return nil
+}
+
+func (m *metricBatcher) Process(context.Context, export.Record, export.Aggregator) {
 }
 
 func RunProfiles(t *testing.T, f func(*testing.T, Profile)) {
