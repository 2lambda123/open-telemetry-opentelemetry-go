// Copyright The OpenTelemetry Authors
//
// Licensed under the Apache License, Version 2.0 (the "License");
// you may not use this file except in compliance with the License.
// You may obtain a copy of the License at
//
//     http://www.apache.org/licenses/LICENSE-2.0
//
// Unless required by applicable law or agreed to in writing, software
// distributed under the License is distributed on an "AS IS" BASIS,
// WITHOUT WARRANTIES OR CONDITIONS OF ANY KIND, either express or implied.
// See the License for the specific language governing permissions and
// limitations under the License.

package array // import "go.opentelemetry.io/otel/sdk/metric/aggregator/array"

import (
	"context"
	"math"
	"sort"
	"sync"
	"unsafe"

	"go.opentelemetry.io/otel/api/metric"
	export "go.opentelemetry.io/otel/sdk/export/metric"
	"go.opentelemetry.io/otel/sdk/export/metric/aggregation"
	"go.opentelemetry.io/otel/sdk/metric/aggregator"
)

type (
	// Aggregator aggregates events that form a distribution, keeping
	// an array with the exact set of values.
	Aggregator struct {
		lock   sync.Mutex
		sum    metric.Number
		points points
	}

	points []metric.Number
)

var _ export.Aggregator = &Aggregator{}
var _ aggregation.MinMaxSumCount = &Aggregator{}
var _ aggregation.Distribution = &Aggregator{}
var _ aggregation.Points = &Aggregator{}

// New returns a new array aggregator, which aggregates recorded
// measurements by storing them in an array.  This type uses a mutex
// for Update() and Checkpoint() concurrency.
func New(cnt int) []Aggregator {
	return make([]Aggregator, cnt)
}

// Kind returns aggregation.ExactKind.
func (c *Aggregator) Kind() aggregation.Kind {
	return aggregation.ExactKind
}

// Sum returns the sum of values in the checkpoint.
func (c *Aggregator) Sum() (metric.Number, error) {
	return c.sum, nil
}

// Count returns the number of values in the checkpoint.
func (c *Aggregator) Count() (int64, error) {
	return int64(len(c.points)), nil
}

// Max returns the maximum value in the checkpoint.
func (c *Aggregator) Max() (metric.Number, error) {
	return c.points.Quantile(1)
}

// Min returns the mininum value in the checkpoint.
func (c *Aggregator) Min() (metric.Number, error) {
	return c.points.Quantile(0)
}

// Quantile returns the estimated quantile of data in the checkpoint.
// It is an error if `q` is less than 0 or greated than 1.
func (c *Aggregator) Quantile(q float64) (metric.Number, error) {
	return c.points.Quantile(q)
}

// Points returns access to the raw data set.
func (c *Aggregator) Points() ([]metric.Number, error) {
	return c.points, nil
}

// Checkpoint saves the current state and resets the current state to
// the empty set, taking a lock to prevent concurrent Update() calls.
func (c *Aggregator) Checkpoint(oa export.Aggregator, desc *metric.Descriptor) error {
	o, _ := oa.(*Aggregator)
	if o == nil {
		return aggregator.NewInconsistentAggregatorError(c, oa)
	}

	c.lock.Lock()
	o.points, c.points = c.points, nil
	o.sum, c.sum = c.sum, 0
	c.lock.Unlock()

	// TODO: This sort should be done lazily, only when quantiles
	// are requested.  The SDK specification says you can use this
	// aggregator to simply list values in the order they were
	// received as an alternative to requesting quantile information.
	o.sort(desc.NumberKind())
	return nil
}

// Update adds the recorded measurement to the current data set.
// Update takes a lock to prevent concurrent Update() and Checkpoint()
// calls.
func (c *Aggregator) Update(_ context.Context, number metric.Number, desc *metric.Descriptor) error {
	c.lock.Lock()
	c.points = append(c.points, number)
	c.sum.AddNumber(desc.NumberKind(), number)
	c.lock.Unlock()

	return nil
}

// Merge combines two data sets into one.
func (c *Aggregator) Merge(oa export.Aggregator, desc *metric.Descriptor) error {
	o, _ := oa.(*Aggregator)
	if o == nil {
		return aggregator.NewInconsistentAggregatorError(c, oa)
	}

	// Note: Current assumption is that `o` was checkpointed,
	// therefore is already sorted.  See the TODO above, since
	// this is an open question.
	c.sum.AddNumber(desc.NumberKind(), o.sum)
	c.points = combine(c.points, o.points, desc.NumberKind())
	return nil
}

func (c *Aggregator) sort(kind metric.NumberKind) {
	switch kind {
	case metric.Float64NumberKind:
		sort.Float64s(*(*[]float64)(unsafe.Pointer(&c.points)))

	case metric.Int64NumberKind:
		sort.Sort(&c.points)

	default:
		// NOTE: This can't happen because the SDK doesn't
		// support uint64-kind metric instruments.
		panic("Impossible case")
	}
}

func combine(a, b points, kind metric.NumberKind) points {
	result := make(points, 0, len(a)+len(b))

	for len(a) != 0 && len(b) != 0 {
		if a[0].CompareNumber(kind, b[0]) < 0 {
			result = append(result, a[0])
			a = a[1:]
		} else {
			result = append(result, b[0])
			b = b[1:]
		}
	}
	result = append(result, a...)
	result = append(result, b...)
	return result
}

func (p *points) Len() int {
	return len(*p)
}

func (p *points) Less(i, j int) bool {
	// Note this is specialized for int64, because float64 is
	// handled by `sort.Float64s` and uint64 numbers never appear
	// in this data.
	return int64((*p)[i]) < int64((*p)[j])
}

func (p *points) Swap(i, j int) {
	(*p)[i], (*p)[j] = (*p)[j], (*p)[i]
}

// Quantile returns the least X such that Pr(x<X)>=q, where X is an
// element of the data set.  This uses the "Nearest-Rank" definition
// of a quantile.
func (p *points) Quantile(q float64) (metric.Number, error) {
	if len(*p) == 0 {
<<<<<<< HEAD
		return 0, aggregator.ErrNoData
	}

	if q < 0 || q > 1 {
		return 0, aggregator.ErrInvalidQuantile
=======
		return metric.Number(0), aggregation.ErrNoData
	}

	if q < 0 || q > 1 {
		return metric.Number(0), aggregation.ErrInvalidQuantile
>>>>>>> 4bf35c61
	}

	if q == 0 || len(*p) == 1 {
		return (*p)[0], nil
	} else if q == 1 {
		return (*p)[len(*p)-1], nil
	}

	position := float64(len(*p)-1) * q
	ceil := int(math.Ceil(position))
	return (*p)[ceil], nil
}<|MERGE_RESOLUTION|>--- conflicted
+++ resolved
@@ -187,19 +187,11 @@
 // of a quantile.
 func (p *points) Quantile(q float64) (metric.Number, error) {
 	if len(*p) == 0 {
-<<<<<<< HEAD
-		return 0, aggregator.ErrNoData
+		return 0, aggregation.ErrNoData
 	}
 
 	if q < 0 || q > 1 {
-		return 0, aggregator.ErrInvalidQuantile
-=======
-		return metric.Number(0), aggregation.ErrNoData
-	}
-
-	if q < 0 || q > 1 {
-		return metric.Number(0), aggregation.ErrInvalidQuantile
->>>>>>> 4bf35c61
+		return 0, aggregation.ErrInvalidQuantile
 	}
 
 	if q == 0 || len(*p) == 1 {
