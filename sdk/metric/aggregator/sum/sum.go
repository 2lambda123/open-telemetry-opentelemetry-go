--- conflicted
+++ resolved
@@ -51,13 +51,8 @@
 
 // Checkpoint atomically saves the current value and resets the
 // current sum to zero.
-<<<<<<< HEAD
-func (c *Aggregator) Checkpoint(_ *metric.Descriptor) {
+func (c *Aggregator) Checkpoint(*metric.Descriptor) {
 	c.checkpoint.Number = c.current.Number.SwapNumberAtomic(metric.Number(0))
-=======
-func (c *Aggregator) Checkpoint(*metric.Descriptor) {
-	c.checkpoint = c.current.SwapNumberAtomic(metric.Number(0))
->>>>>>> 9401bd9c
 }
 
 // Update atomically adds to the current value.
