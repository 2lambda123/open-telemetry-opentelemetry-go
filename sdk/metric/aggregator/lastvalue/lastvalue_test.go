--- conflicted
+++ resolved
@@ -52,7 +52,7 @@
 
 func checkZero(t *testing.T, agg *Aggregator) {
 	lv, ts, err := agg.LastValue()
-	require.True(t, errors.Is(err, aggregator.ErrNoData))
+	require.True(t, errors.Is(err, aggregation.ErrNoData))
 	require.Equal(t, time.Time{}, ts)
 	require.Equal(t, metric.Number(0), lv)
 }
@@ -122,12 +122,5 @@
 	ckpt := &New(1)[0]
 	g.Checkpoint(ckpt, descriptor)
 
-<<<<<<< HEAD
 	checkZero(t, g)
-=======
-	value, timestamp, err := g.LastValue()
-	require.Equal(t, aggregation.ErrNoData, err)
-	require.True(t, timestamp.IsZero())
-	require.Equal(t, metric.Number(0), value)
->>>>>>> 4bf35c61
 }