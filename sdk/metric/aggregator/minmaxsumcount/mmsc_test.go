--- conflicted
+++ resolved
@@ -88,11 +88,11 @@
 	require.Equal(t, int64(0), count)
 
 	max, err := agg.Max()
-	require.True(t, errors.Is(err, aggregator.ErrNoData))
+	require.True(t, errors.Is(err, aggregation.ErrNoData))
 	require.Equal(t, kind.Zero(), max)
 
 	min, err := agg.Min()
-	require.True(t, errors.Is(err, aggregator.ErrNoData))
+	require.True(t, errors.Is(err, aggregation.ErrNoData))
 	require.Equal(t, kind.Zero(), min)
 }
 
@@ -221,13 +221,8 @@
 		require.Equal(t, int64(0), count, "Empty checkpoint count = 0")
 		require.Nil(t, err)
 
-<<<<<<< HEAD
 		max, err := ckpt.Max()
-		require.Equal(t, aggregator.ErrNoData, err)
-=======
-		max, err := agg.Max()
 		require.Equal(t, aggregation.ErrNoData, err)
->>>>>>> 4bf35c61
 		require.Equal(t, metric.Number(0), max)
 	})
 }