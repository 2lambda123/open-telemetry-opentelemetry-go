// Copyright The OpenTelemetry Authors
//
// Licensed under the Apache License, Version 2.0 (the "License");
// you may not use this file except in compliance with the License.
// You may obtain a copy of the License at
//
//     http://www.apache.org/licenses/LICENSE-2.0
//
// Unless required by applicable law or agreed to in writing, software
// distributed under the License is distributed on an "AS IS" BASIS,
// WITHOUT WARRANTIES OR CONDITIONS OF ANY KIND, either express or implied.
// See the License for the specific language governing permissions and
// limitations under the License.
package ddsketch // import "go.opentelemetry.io/otel/sdk/metric/aggregator/ddsketch"

import (
	"context"
	"math"
	"sync"

	sdk "github.com/DataDog/sketches-go/ddsketch"

	"go.opentelemetry.io/otel/api/metric"
	export "go.opentelemetry.io/otel/sdk/export/metric"
	"go.opentelemetry.io/otel/sdk/export/metric/aggregation"
	"go.opentelemetry.io/otel/sdk/metric/aggregator"
)

// Config is an alias for the underlying DDSketch config object.
type Config = sdk.Config

// Aggregator aggregates events into a distribution.
type Aggregator struct {
	lock   sync.Mutex
	cfg    *Config
	kind   metric.NumberKind
	sketch *sdk.DDSketch
}

var _ export.Aggregator = &Aggregator{}
var _ aggregation.MinMaxSumCount = &Aggregator{}
var _ aggregation.Distribution = &Aggregator{}

// New returns a new DDSketch aggregator.
func New(cnt int, desc *metric.Descriptor, cfg *Config) []Aggregator {
	aggs := make([]Aggregator, cnt)
	for i := range aggs {
		aggs[i] = Aggregator{
			cfg:    cfg,
			kind:   desc.NumberKind(),
			sketch: sdk.NewDDSketch(cfg),
		}
	}
	return aggs
}

// Kind returns aggregation.SketchKind.
func (c *Aggregator) Kind() aggregation.Kind {
	return aggregation.SketchKind
}

// NewDefaultConfig returns a new, default DDSketch config.
func NewDefaultConfig() *Config {
	return sdk.NewDefaultConfig()
}

// Sum returns the sum of values in the checkpoint.
func (c *Aggregator) Sum() (metric.Number, error) {
	return c.toNumber(c.sketch.Sum()), nil
}

// Count returns the number of values in the checkpoint.
func (c *Aggregator) Count() (int64, error) {
	return c.sketch.Count(), nil
}

// Max returns the maximum value in the checkpoint.
func (c *Aggregator) Max() (metric.Number, error) {
	return c.Quantile(1)
}

// Min returns the minimum value in the checkpoint.
func (c *Aggregator) Min() (metric.Number, error) {
	return c.Quantile(0)
}

// Quantile returns the estimated quantile of data in the checkpoint.
// It is an error if `q` is less than 0 or greated than 1.
func (c *Aggregator) Quantile(q float64) (metric.Number, error) {
<<<<<<< HEAD
	if c.sketch.Count() == 0 {
		return metric.Number(0), aggregator.ErrNoData
=======
	if c.checkpoint.Count() == 0 {
		return metric.Number(0), aggregation.ErrNoData
>>>>>>> 4bf35c61
	}
	f := c.sketch.Quantile(q)
	if math.IsNaN(f) {
		return metric.Number(0), aggregation.ErrInvalidQuantile
	}
	return c.toNumber(f), nil
}

func (c *Aggregator) toNumber(f float64) metric.Number {
	if c.kind == metric.Float64NumberKind {
		return metric.NewFloat64Number(f)
	}
	return metric.NewInt64Number(int64(f))
}

// Checkpoint saves the current state and resets the current state to
// a new sketch, taking a lock to prevent concurrent Update() calls.
func (c *Aggregator) Checkpoint(oa export.Aggregator, _ *metric.Descriptor) error {
	o, _ := oa.(*Aggregator)
	if o == nil {
		return aggregator.NewInconsistentAggregatorError(c, oa)
	}
	replace := sdk.NewDDSketch(c.cfg)

	c.lock.Lock()
	o.sketch, c.sketch = c.sketch, replace
	c.lock.Unlock()

	return nil
}

// Update adds the recorded measurement to the current data set.
// Update takes a lock to prevent concurrent Update() and Checkpoint()
// calls.
func (c *Aggregator) Update(_ context.Context, number metric.Number, desc *metric.Descriptor) error {
	c.lock.Lock()
	defer c.lock.Unlock()
	c.sketch.Add(number.CoerceToFloat64(desc.NumberKind()))
	return nil
}

// Merge combines two sketches into one.
func (c *Aggregator) Merge(oa export.Aggregator, d *metric.Descriptor) error {
	o, _ := oa.(*Aggregator)
	if o == nil {
		return aggregator.NewInconsistentAggregatorError(c, oa)
	}

	c.sketch.Merge(o.sketch)
	return nil
}<|MERGE_RESOLUTION|>--- conflicted
+++ resolved
@@ -87,17 +87,12 @@
 // Quantile returns the estimated quantile of data in the checkpoint.
 // It is an error if `q` is less than 0 or greated than 1.
 func (c *Aggregator) Quantile(q float64) (metric.Number, error) {
-<<<<<<< HEAD
 	if c.sketch.Count() == 0 {
-		return metric.Number(0), aggregator.ErrNoData
-=======
-	if c.checkpoint.Count() == 0 {
-		return metric.Number(0), aggregation.ErrNoData
->>>>>>> 4bf35c61
+		return 0, aggregation.ErrNoData
 	}
 	f := c.sketch.Quantile(q)
 	if math.IsNaN(f) {
-		return metric.Number(0), aggregation.ErrInvalidQuantile
+		return 0, aggregation.ErrInvalidQuantile
 	}
 	return c.toNumber(f), nil
 }
