// Copyright The OpenTelemetry Authors
//
// Licensed under the Apache License, Version 2.0 (the "License");
// you may not use this file except in compliance with the License.
// You may obtain a copy of the License at
//
//     http://www.apache.org/licenses/LICENSE-2.0
//
// Unless required by applicable law or agreed to in writing, software
// distributed under the License is distributed on an "AS IS" BASIS,
// WITHOUT WARRANTIES OR CONDITIONS OF ANY KIND, either express or implied.
// See the License for the specific language governing permissions and
// limitations under the License.
package ddsketch // import "go.opentelemetry.io/otel/sdk/metric/aggregator/ddsketch"

import (
	"context"
	"math"
	"sync"

	sdk "github.com/DataDog/sketches-go/ddsketch"

	"go.opentelemetry.io/otel/api/metric"
	"go.opentelemetry.io/otel/sdk/metric/aggregator"

	export "go.opentelemetry.io/otel/sdk/export/metric"
	"go.opentelemetry.io/otel/sdk/export/metric/aggregation"
)

// Config is an alias for the underlying DDSketch config object.
type Config = sdk.Config

type sketchValue struct {
	sketch *sdk.DDSketch
	self   *Aggregator
}

// Aggregator aggregates events into a distribution.
type Aggregator struct {
	lock       sync.Mutex
	cfg        *Config
	kind       metric.NumberKind
	current    sketchValue
	checkpoint sketchValue
}

var _ export.Aggregator = &Aggregator{}
var _ aggregation.MinMaxSumCount = &sketchValue{}
var _ aggregation.Distribution = &sketchValue{}

// New returns a new DDSketch aggregation.
func New(desc *metric.Descriptor, cfg *Config) *Aggregator {
	if cfg == nil {
		cfg = NewDefaultConfig()
	}
	agg := &Aggregator{
		cfg:  cfg,
		kind: desc.NumberKind(),
	}
	agg.current = sketchValue{
		sketch: sdk.NewDDSketch(cfg),
		self:   agg,
	}
	agg.checkpoint = sketchValue{
		sketch: sdk.NewDDSketch(cfg),
		self:   agg,
	}
	return agg
}

// NewDefaultConfig returns a new, default DDSketch config.
//
// TODO: Should the Config constructor set minValue to -Inf to
// when the descriptor has absolute=false?  This requires providing
// values for alpha and maxNumBins, apparently.
func NewDefaultConfig() *Config {
	return sdk.NewDefaultConfig()
}

// Checkpoint saves the current state and resets the current state to
// the empty set, taking a lock to prevent concurrent Update() calls.
<<<<<<< HEAD
func (c *Aggregator) Checkpoint(_ *metric.Descriptor) {
=======
func (c *Aggregator) Checkpoint(*metric.Descriptor) {
>>>>>>> 9401bd9c
	replace := sdk.NewDDSketch(c.cfg)

	c.lock.Lock()
	c.checkpoint.sketch = c.current.sketch
	c.current.sketch = replace
	c.lock.Unlock()
}

// Update adds the recorded measurement to the current data set.
// Update takes a lock to prevent concurrent Update() and Checkpoint()
// calls.
func (c *Aggregator) Update(_ context.Context, number metric.Number, desc *metric.Descriptor) error {
	c.lock.Lock()
	defer c.lock.Unlock()
	c.current.sketch.Add(number.CoerceToFloat64(desc.NumberKind()))
	return nil
}

// Merge combines two sketches into one.
func (c *Aggregator) Merge(oa export.Aggregator, d *metric.Descriptor) error {
	o, _ := oa.(*Aggregator)
	if o == nil {
		return aggregator.NewInconsistentMergeError(c, oa)
	}

	c.current.sketch.Merge(o.checkpoint.sketch)
	return nil
}

func (c *Aggregator) Swap() {
	c.current, c.checkpoint = c.checkpoint, c.current
}

func (c *Aggregator) CheckpointedValue() aggregation.Aggregation {
	return &c.checkpoint
}

func (c *Aggregator) AccumulatedValue() aggregation.Aggregation {
	return &c.current
}

func (c *Aggregator) toNumber(f float64) metric.Number {
	if c.kind == metric.Float64NumberKind {
		return metric.NewFloat64Number(f)
	}
	return metric.NewInt64Number(int64(f))
}

// Kind returns aggregation.SketchKind
func (s *sketchValue) Kind() aggregation.Kind {
	return aggregation.SketchKind
}

// Sum returns the sum of values in the checkpoint.
func (s *sketchValue) Sum() (metric.Number, error) {
	return s.self.toNumber(s.sketch.Sum()), nil
}

// Count returns the number of values in the checkpoint.
func (s *sketchValue) Count() (int64, error) {
	return s.sketch.Count(), nil
}

// Max returns the maximum value in the checkpoint.
func (s *sketchValue) Max() (metric.Number, error) {
	return s.Quantile(1)
}

// Min returns the minimum value in the checkpoint.
func (s *sketchValue) Min() (metric.Number, error) {
	return s.Quantile(0)
}

// Quantile returns the estimated quantile of data in the checkpoint.
// It is an error if `q` is less than 0 or greated than 1.
func (s *sketchValue) Quantile(q float64) (metric.Number, error) {
	if s.sketch.Count() == 0 {
		return metric.Number(0), aggregation.ErrNoData
	}
	f := s.sketch.Quantile(q)
	if math.IsNaN(f) {
		return metric.Number(0), aggregation.ErrInvalidQuantile
	}
	return s.self.toNumber(f), nil
}<|MERGE_RESOLUTION|>--- conflicted
+++ resolved
@@ -79,11 +79,7 @@
 
 // Checkpoint saves the current state and resets the current state to
 // the empty set, taking a lock to prevent concurrent Update() calls.
-<<<<<<< HEAD
-func (c *Aggregator) Checkpoint(_ *metric.Descriptor) {
-=======
 func (c *Aggregator) Checkpoint(*metric.Descriptor) {
->>>>>>> 9401bd9c
 	replace := sdk.NewDDSketch(c.cfg)
 
 	c.lock.Lock()
