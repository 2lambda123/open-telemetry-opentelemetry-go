// Copyright The OpenTelemetry Authors
//
// Licensed under the Apache License, Version 2.0 (the "License");
// you may not use this file except in compliance with the License.
// You may obtain a copy of the License at
//
//     http://www.apache.org/licenses/LICENSE-2.0
//
// Unless required by applicable law or agreed to in writing, software
// distributed under the License is distributed on an "AS IS" BASIS,
// WITHOUT WARRANTIES OR CONDITIONS OF ANY KIND, either express or implied.
// See the License for the specific language governing permissions and
// limitations under the License.

package histogram // import "go.opentelemetry.io/otel/sdk/metric/aggregator/histogram"

import (
	"context"
	"sort"
	"sync"

	"go.opentelemetry.io/otel/metric"
	"go.opentelemetry.io/otel/metric/number"
	export "go.opentelemetry.io/otel/sdk/export/metric"
	"go.opentelemetry.io/otel/sdk/export/metric/aggregation"
	"go.opentelemetry.io/otel/sdk/metric/aggregator"
)

// Note: This code uses a Mutex to govern access to the exclusive
// aggregator state.  This is in contrast to a lock-free approach
// (as in the Go prometheus client) that was reverted here:
// https://github.com/open-telemetry/opentelemetry-go/pull/669

type (
	// Aggregator observe events and counts them in pre-determined buckets.
	// It also calculates the sum and count of all events.
	Aggregator struct {
		lock       sync.Mutex
		boundaries []float64
		kind       number.Kind
		state      *state
	}

	// state represents the state of a histogram, consisting of
	// the sum and counts for all observed values and
	// the less than equal bucket count for the pre-determined boundaries.
	state struct {
		bucketCounts []uint64
		sum          number.Number
		count        uint64
	}
)

var _ export.Aggregator = &Aggregator{}
var _ aggregation.Sum = &Aggregator{}
var _ aggregation.Count = &Aggregator{}
var _ aggregation.Histogram = &Aggregator{}

// New returns a new aggregator for computing Histograms.
//
// A Histogram observe events and counts them in pre-defined buckets.
// And also provides the total sum and count of all observations.
//
// Note that this aggregator maintains each value using independent
// atomic operations, which introduces the possibility that
// checkpoints are inconsistent.
func New(cnt int, desc *metric.Descriptor, boundaries []float64) []Aggregator {
	aggs := make([]Aggregator, cnt)

	// Boundaries MUST be ordered otherwise the histogram could not
	// be properly computed.
	sortedBoundaries := make([]float64, len(boundaries))

	copy(sortedBoundaries, boundaries)
	sort.Float64s(sortedBoundaries)

	for i := range aggs {
		aggs[i] = Aggregator{
			kind:       desc.NumberKind(),
			boundaries: sortedBoundaries,
		}
		aggs[i].state = aggs[i].newState()
	}
	return aggs
}

func (c *Aggregator) newState() *state {
	return &state{
		bucketCounts: make([]float64, len(c.boundaries)+1),
	}
}

func (c *Aggregator) clearState() {
	for i := range c.state.bucketCounts {
		c.state.bucketCounts[i] = 0
	}
	c.state.sum = 0
	c.state.count = 0
}

// Aggregation returns an interface for reading the state of this aggregator.
func (c *Aggregator) Aggregation() aggregation.Aggregation {
	return c
}

// Kind returns aggregation.HistogramKind.
func (c *Aggregator) Kind() aggregation.Kind {
	return aggregation.HistogramKind
}

// Sum returns the sum of all values in the checkpoint.
func (c *Aggregator) Sum() (number.Number, error) {
	return c.state.sum, nil
}

// Count returns the number of values in the checkpoint.
func (c *Aggregator) Count() (uint64, error) {
	return c.state.count, nil
}

// Histogram returns the count of events in pre-determined buckets.
func (c *Aggregator) Histogram() (aggregation.Buckets, error) {
	return aggregation.Buckets{
		Boundaries: c.boundaries,
		Counts:     c.state.bucketCounts,
	}, nil
}

// SynchronizedMove saves the current state into oa and resets the current state to
// the empty set.  Since no locks are taken, there is a chance that
// the independent Sum, Count and Bucket Count are not consistent with each
// other.
func (c *Aggregator) SynchronizedMove(oa export.Aggregator, desc *metric.Descriptor) error {
	o, _ := oa.(*Aggregator)

	if oa != nil && o == nil {
		return aggregator.NewInconsistentAggregatorError(c, oa)
	}

	if o != nil {
		// Swap case: This is the ordinary case for a
		// synchronous instrument, where the SDK allocates two
		// Aggregators and lock contention is anticipated.
		// Reset the target state before swapping it under the
		// lock below.
		o.clearState()
	}

	c.lock.Lock()
	if o != nil {
		c.state, o.state = o.state, c.state
	} else {
		// No swap case: This is the ordinary case for an
		// asynchronous instrument, where the SDK allocates a
		// single Aggregator and there is no anticipated lock
		// contention.
		c.clearState()
	}
	c.lock.Unlock()

	return nil
}

<<<<<<< HEAD
=======
func emptyState(boundaries []float64) state {
	return state{
		bucketCounts: make([]uint64, len(boundaries)+1),
	}
}

>>>>>>> fe9d1f7e
// Update adds the recorded measurement to the current data set.
func (c *Aggregator) Update(_ context.Context, number number.Number, desc *metric.Descriptor) error {
	kind := desc.NumberKind()
	asFloat := number.CoerceToFloat64(kind)

	bucketID := len(c.boundaries)
	for i, boundary := range c.boundaries {
		if asFloat < boundary {
			bucketID = i
			break
		}
	}
	// Note: Binary-search was compared using the benchmarks. The following
	// code is equivalent to the linear search above:
	//
	//     bucketID := sort.Search(len(c.boundaries), func(i int) bool {
	//         return asFloat < c.boundaries[i]
	//     })
	//
	// The binary search wins for very large boundary sets, but
	// the linear search performs better up through arrays between
	// 256 and 512 elements, which is a relatively large histogram, so we
	// continue to prefer linear search.

	c.lock.Lock()
	defer c.lock.Unlock()

	c.state.count++
	c.state.sum.AddNumber(kind, number)
	c.state.bucketCounts[bucketID]++

	return nil
}

// Merge combines two histograms that have the same buckets into a single one.
func (c *Aggregator) Merge(oa export.Aggregator, desc *metric.Descriptor) error {
	o, _ := oa.(*Aggregator)
	if o == nil {
		return aggregator.NewInconsistentAggregatorError(c, oa)
	}

	c.state.sum.AddNumber(desc.NumberKind(), o.state.sum)
	c.state.count += o.state.count

	for i := 0; i < len(c.state.bucketCounts); i++ {
		c.state.bucketCounts[i] += o.state.bucketCounts[i]
	}
	return nil
}<|MERGE_RESOLUTION|>--- conflicted
+++ resolved
@@ -82,20 +82,6 @@
 		aggs[i].state = aggs[i].newState()
 	}
 	return aggs
-}
-
-func (c *Aggregator) newState() *state {
-	return &state{
-		bucketCounts: make([]float64, len(c.boundaries)+1),
-	}
-}
-
-func (c *Aggregator) clearState() {
-	for i := range c.state.bucketCounts {
-		c.state.bucketCounts[i] = 0
-	}
-	c.state.sum = 0
-	c.state.count = 0
 }
 
 // Aggregation returns an interface for reading the state of this aggregator.
@@ -161,15 +147,20 @@
 	return nil
 }
 
-<<<<<<< HEAD
-=======
-func emptyState(boundaries []float64) state {
-	return state{
-		bucketCounts: make([]uint64, len(boundaries)+1),
-	}
-}
-
->>>>>>> fe9d1f7e
+func (c *Aggregator) newState() *state {
+	return &state{
+		bucketCounts: make([]uint64, len(c.boundaries)+1),
+	}
+}
+
+func (c *Aggregator) clearState() {
+	for i := range c.state.bucketCounts {
+		c.state.bucketCounts[i] = 0
+	}
+	c.state.sum = 0
+	c.state.count = 0
+}
+
 // Update adds the recorded measurement to the current data set.
 func (c *Aggregator) Update(_ context.Context, number number.Number, desc *metric.Descriptor) error {
 	kind := desc.NumberKind()
