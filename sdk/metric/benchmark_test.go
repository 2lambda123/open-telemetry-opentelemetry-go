// Copyright 2019, OpenTelemetry Authors
//
// Licensed under the Apache License, Version 2.0 (the "License");
// you may not use this file except in compliance with the License.
// You may obtain a copy of the License at
//
//     http://www.apache.org/licenses/LICENSE-2.0
//
// Unless required by applicable law or agreed to in writing, software
// distributed under the License is distributed on an "AS IS" BASIS,
// WITHOUT WARRANTIES OR CONDITIONS OF ANY KIND, either express or implied.
// See the License for the specific language governing permissions and
// limitations under the License.

package metric_test

import (
	"context"
	"fmt"
	"math/rand"
	"strings"
	"testing"

	"go.opentelemetry.io/otel/api/core"
	"go.opentelemetry.io/otel/api/key"
	"go.opentelemetry.io/otel/api/metric"
	export "go.opentelemetry.io/otel/sdk/export/metric"
	sdk "go.opentelemetry.io/otel/sdk/metric"
	"go.opentelemetry.io/otel/sdk/metric/aggregator/counter"
	"go.opentelemetry.io/otel/sdk/metric/aggregator/ddsketch"
	"go.opentelemetry.io/otel/sdk/metric/aggregator/lastvalue"
	"go.opentelemetry.io/otel/sdk/metric/aggregator/minmaxsumcount"
)

type benchFixture struct {
	sdk *sdk.SDK
	B   *testing.B
}

func newFixture(b *testing.B) *benchFixture {
	b.ReportAllocs()
	bf := &benchFixture{
		B: b,
	}
	bf.sdk = sdk.New(bf, sdk.NewDefaultLabelEncoder())
	return bf
}

func (*benchFixture) AggregatorFor(descriptor *export.Descriptor) export.Aggregator {
	name := descriptor.Name()
	switch {
	case strings.HasSuffix(name, "counter"):
		return counter.New()
	case strings.HasSuffix(name, "lastvalue"):
		return lastvalue.New()
	default:
		if strings.HasSuffix(descriptor.Name(), "minmaxsumcount") {
			return minmaxsumcount.New(descriptor)
		} else if strings.HasSuffix(descriptor.Name(), "ddsketch") {
			return ddsketch.New(ddsketch.NewDefaultConfig(), descriptor)
		} else if strings.HasSuffix(descriptor.Name(), "array") {
			return ddsketch.New(ddsketch.NewDefaultConfig(), descriptor)
		}
	}
	return nil
}

func (*benchFixture) Process(context.Context, export.Record) error {
	return nil
}

func (*benchFixture) CheckpointSet() export.CheckpointSet {
	return nil
}

func (*benchFixture) FinishedCollection() {
}

func makeLabelSets(n int) [][]core.KeyValue {
	r := make([][]core.KeyValue, n)

	for i := 0; i < n; i++ {
		r[i] = makeLabels(1)
	}

	return r
}

func makeLabels(n int) []core.KeyValue {
	used := map[string]bool{}
	l := make([]core.KeyValue, n)
	for i := 0; i < n; i++ {
		var k string
		for {
			k = fmt.Sprint("k", rand.Intn(1000000000))
			if !used[k] {
				used[k] = true
				break
			}
		}
		l[i] = key.New(k).String(fmt.Sprint("v", rand.Intn(1000000000)))
	}
	return l
}

func benchmarkLabels(b *testing.B, n int) {
	fix := newFixture(b)
	labs := makeLabels(n)

	b.ResetTimer()

	for i := 0; i < b.N; i++ {
		fix.sdk.Labels(labs...)
	}
}

func BenchmarkLabels_1(b *testing.B) {
	benchmarkLabels(b, 1)
}

func BenchmarkLabels_2(b *testing.B) {
	benchmarkLabels(b, 2)
}

func BenchmarkLabels_4(b *testing.B) {
	benchmarkLabels(b, 4)
}

func BenchmarkLabels_8(b *testing.B) {
	benchmarkLabels(b, 8)
}

func BenchmarkLabels_16(b *testing.B) {
	benchmarkLabels(b, 16)
}

// Note: performance does not depend on label set size for the
// benchmarks below.

func BenchmarkAcquireNewHandle(b *testing.B) {
	fix := newFixture(b)
	labelSets := makeLabelSets(b.N)
	cnt := fix.sdk.MustNewInt64Counter("int64.counter")
	labels := make([]metric.LabelSet, b.N)

	for i := 0; i < b.N; i++ {
		labels[i] = fix.sdk.Labels(labelSets[i]...)
	}

	b.ResetTimer()

	for i := 0; i < b.N; i++ {
		cnt.Bind(labels[i])
	}
}

func BenchmarkAcquireExistingHandle(b *testing.B) {
	fix := newFixture(b)
	labelSets := makeLabelSets(b.N)
	cnt := fix.sdk.MustNewInt64Counter("int64.counter")
	labels := make([]metric.LabelSet, b.N)

	for i := 0; i < b.N; i++ {
		labels[i] = fix.sdk.Labels(labelSets[i]...)
		cnt.Bind(labels[i]).Unbind()
	}

	b.ResetTimer()

	for i := 0; i < b.N; i++ {
		cnt.Bind(labels[i])
	}
}

func BenchmarkAcquireReleaseExistingHandle(b *testing.B) {
	fix := newFixture(b)
	labelSets := makeLabelSets(b.N)
	cnt := fix.sdk.MustNewInt64Counter("int64.counter")
	labels := make([]metric.LabelSet, b.N)

	for i := 0; i < b.N; i++ {
		labels[i] = fix.sdk.Labels(labelSets[i]...)
		cnt.Bind(labels[i]).Unbind()
	}

	b.ResetTimer()

	for i := 0; i < b.N; i++ {
		cnt.Bind(labels[i]).Unbind()
	}
}

// Counters

func BenchmarkInt64CounterAdd(b *testing.B) {
	ctx := context.Background()
	fix := newFixture(b)
	labs := fix.sdk.Labels(makeLabels(1)...)
	cnt := fix.sdk.MustNewInt64Counter("int64.counter")

	b.ResetTimer()

	for i := 0; i < b.N; i++ {
		cnt.Add(ctx, 1, labs)
	}
}

func BenchmarkInt64CounterHandleAdd(b *testing.B) {
	ctx := context.Background()
	fix := newFixture(b)
	labs := fix.sdk.Labels(makeLabels(1)...)
	cnt := fix.sdk.MustNewInt64Counter("int64.counter")
	handle := cnt.Bind(labs)

	b.ResetTimer()

	for i := 0; i < b.N; i++ {
		handle.Add(ctx, 1)
	}
}

func BenchmarkFloat64CounterAdd(b *testing.B) {
	ctx := context.Background()
	fix := newFixture(b)
	labs := fix.sdk.Labels(makeLabels(1)...)
	cnt := fix.sdk.MustNewFloat64Counter("float64.counter")

	b.ResetTimer()

	for i := 0; i < b.N; i++ {
		cnt.Add(ctx, 1.1, labs)
	}
}

func BenchmarkFloat64CounterHandleAdd(b *testing.B) {
	ctx := context.Background()
	fix := newFixture(b)
	labs := fix.sdk.Labels(makeLabels(1)...)
	cnt := fix.sdk.MustNewFloat64Counter("float64.counter")
	handle := cnt.Bind(labs)

	b.ResetTimer()

	for i := 0; i < b.N; i++ {
		handle.Add(ctx, 1.1)
	}
}

// LastValue

func BenchmarkInt64LastValueAdd(b *testing.B) {
	ctx := context.Background()
	fix := newFixture(b)
	labs := fix.sdk.Labels(makeLabels(1)...)
<<<<<<< HEAD
	gau := fix.sdk.MustNewInt64Gauge("int64.gauge")
=======
	mea := fix.sdk.NewInt64Measure("int64.lastvalue")
>>>>>>> 9674c81c

	b.ResetTimer()

	for i := 0; i < b.N; i++ {
		mea.Record(ctx, int64(i), labs)
	}
}

func BenchmarkInt64LastValueHandleAdd(b *testing.B) {
	ctx := context.Background()
	fix := newFixture(b)
	labs := fix.sdk.Labels(makeLabels(1)...)
<<<<<<< HEAD
	gau := fix.sdk.MustNewInt64Gauge("int64.gauge")
	handle := gau.Bind(labs)
=======
	mea := fix.sdk.NewInt64Measure("int64.lastvalue")
	handle := mea.Bind(labs)
>>>>>>> 9674c81c

	b.ResetTimer()

	for i := 0; i < b.N; i++ {
		handle.Record(ctx, int64(i))
	}
}

func BenchmarkFloat64LastValueAdd(b *testing.B) {
	ctx := context.Background()
	fix := newFixture(b)
	labs := fix.sdk.Labels(makeLabels(1)...)
<<<<<<< HEAD
	gau := fix.sdk.MustNewFloat64Gauge("float64.gauge")
=======
	mea := fix.sdk.NewFloat64Measure("float64.lastvalue")
>>>>>>> 9674c81c

	b.ResetTimer()

	for i := 0; i < b.N; i++ {
		mea.Record(ctx, float64(i), labs)
	}
}

func BenchmarkFloat64LastValueHandleAdd(b *testing.B) {
	ctx := context.Background()
	fix := newFixture(b)
	labs := fix.sdk.Labels(makeLabels(1)...)
<<<<<<< HEAD
	gau := fix.sdk.MustNewFloat64Gauge("float64.gauge")
	handle := gau.Bind(labs)
=======
	mea := fix.sdk.NewFloat64Measure("float64.lastvalue")
	handle := mea.Bind(labs)
>>>>>>> 9674c81c

	b.ResetTimer()

	for i := 0; i < b.N; i++ {
		handle.Record(ctx, float64(i))
	}
}

// Measures

func benchmarkInt64MeasureAdd(b *testing.B, name string) {
	ctx := context.Background()
	fix := newFixture(b)
	labs := fix.sdk.Labels(makeLabels(1)...)
	mea := fix.sdk.MustNewInt64Measure(name)

	b.ResetTimer()

	for i := 0; i < b.N; i++ {
		mea.Record(ctx, int64(i), labs)
	}
}

func benchmarkInt64MeasureHandleAdd(b *testing.B, name string) {
	ctx := context.Background()
	fix := newFixture(b)
	labs := fix.sdk.Labels(makeLabels(1)...)
	mea := fix.sdk.MustNewInt64Measure(name)
	handle := mea.Bind(labs)

	b.ResetTimer()

	for i := 0; i < b.N; i++ {
		handle.Record(ctx, int64(i))
	}
}

func benchmarkFloat64MeasureAdd(b *testing.B, name string) {
	ctx := context.Background()
	fix := newFixture(b)
	labs := fix.sdk.Labels(makeLabels(1)...)
	mea := fix.sdk.MustNewFloat64Measure(name)

	b.ResetTimer()

	for i := 0; i < b.N; i++ {
		mea.Record(ctx, float64(i), labs)
	}
}

func benchmarkFloat64MeasureHandleAdd(b *testing.B, name string) {
	ctx := context.Background()
	fix := newFixture(b)
	labs := fix.sdk.Labels(makeLabels(1)...)
	mea := fix.sdk.MustNewFloat64Measure(name)
	handle := mea.Bind(labs)

	b.ResetTimer()

	for i := 0; i < b.N; i++ {
		handle.Record(ctx, float64(i))
	}
}

// Observers

func BenchmarkObserverRegistration(b *testing.B) {
	fix := newFixture(b)
	names := make([]string, 0, b.N)
	for i := 0; i < b.N; i++ {
		names = append(names, fmt.Sprintf("test.observer.%d", i))
	}
	cb := func(result metric.Int64ObserverResult) {}

	b.ResetTimer()

	for i := 0; i < b.N; i++ {
		fix.sdk.MustRegisterInt64Observer(names[i], cb)
	}
}

func BenchmarkObserverRegistrationUnregistration(b *testing.B) {
	fix := newFixture(b)
	names := make([]string, 0, b.N)
	for i := 0; i < b.N; i++ {
		names = append(names, fmt.Sprintf("test.observer.%d", i))
	}
	cb := func(result metric.Int64ObserverResult) {}

	b.ResetTimer()

	for i := 0; i < b.N; i++ {
		fix.sdk.MustRegisterInt64Observer(names[i], cb).Unregister()
	}
}

func BenchmarkObserverRegistrationUnregistrationBatched(b *testing.B) {
	fix := newFixture(b)
	names := make([]string, 0, b.N)
	for i := 0; i < b.N; i++ {
		names = append(names, fmt.Sprintf("test.observer.%d", i))
	}
	observers := make([]metric.Int64Observer, 0, b.N)
	cb := func(result metric.Int64ObserverResult) {}

	b.ResetTimer()

	for i := 0; i < b.N; i++ {
		observers = append(observers, fix.sdk.MustRegisterInt64Observer(names[i], cb))
	}
	for i := 0; i < b.N; i++ {
		observers[i].Unregister()
	}
}

func BenchmarkObserverObservationInt64(b *testing.B) {
	ctx := context.Background()
	fix := newFixture(b)
	labs := fix.sdk.Labels(makeLabels(1)...)
	_ = fix.sdk.MustRegisterInt64Observer("test.observer", func(result metric.Int64ObserverResult) {
		b.StartTimer()
		defer b.StopTimer()
		for i := 0; i < b.N; i++ {
			result.Observe((int64)(i), labs)
		}
	})
	b.StopTimer()
	b.ResetTimer()
	fix.sdk.Collect(ctx)
}

func BenchmarkObserverObservationFloat64(b *testing.B) {
	ctx := context.Background()
	fix := newFixture(b)
	labs := fix.sdk.Labels(makeLabels(1)...)
	_ = fix.sdk.MustRegisterFloat64Observer("test.observer", func(result metric.Float64ObserverResult) {
		b.StartTimer()
		defer b.StopTimer()
		for i := 0; i < b.N; i++ {
			result.Observe((float64)(i), labs)
		}
	})
	b.StopTimer()
	b.ResetTimer()
	fix.sdk.Collect(ctx)
}

// MaxSumCount

func BenchmarkInt64MaxSumCountAdd(b *testing.B) {
	benchmarkInt64MeasureAdd(b, "int64.minmaxsumcount")
}

func BenchmarkInt64MaxSumCountHandleAdd(b *testing.B) {
	benchmarkInt64MeasureHandleAdd(b, "int64.minmaxsumcount")
}

func BenchmarkFloat64MaxSumCountAdd(b *testing.B) {
	benchmarkFloat64MeasureAdd(b, "float64.minmaxsumcount")
}

func BenchmarkFloat64MaxSumCountHandleAdd(b *testing.B) {
	benchmarkFloat64MeasureHandleAdd(b, "float64.minmaxsumcount")
}

// DDSketch

func BenchmarkInt64DDSketchAdd(b *testing.B) {
	benchmarkInt64MeasureAdd(b, "int64.ddsketch")
}

func BenchmarkInt64DDSketchHandleAdd(b *testing.B) {
	benchmarkInt64MeasureHandleAdd(b, "int64.ddsketch")
}

func BenchmarkFloat64DDSketchAdd(b *testing.B) {
	benchmarkFloat64MeasureAdd(b, "float64.ddsketch")
}

func BenchmarkFloat64DDSketchHandleAdd(b *testing.B) {
	benchmarkFloat64MeasureHandleAdd(b, "float64.ddsketch")
}

// Array

func BenchmarkInt64ArrayAdd(b *testing.B) {
	benchmarkInt64MeasureAdd(b, "int64.array")
}

func BenchmarkInt64ArrayHandleAdd(b *testing.B) {
	benchmarkInt64MeasureHandleAdd(b, "int64.array")
}

func BenchmarkFloat64ArrayAdd(b *testing.B) {
	benchmarkFloat64MeasureAdd(b, "float64.array")
}

func BenchmarkFloat64ArrayHandleAdd(b *testing.B) {
	benchmarkFloat64MeasureHandleAdd(b, "float64.array")
}<|MERGE_RESOLUTION|>--- conflicted
+++ resolved
@@ -252,11 +252,7 @@
 	ctx := context.Background()
 	fix := newFixture(b)
 	labs := fix.sdk.Labels(makeLabels(1)...)
-<<<<<<< HEAD
-	gau := fix.sdk.MustNewInt64Gauge("int64.gauge")
-=======
-	mea := fix.sdk.NewInt64Measure("int64.lastvalue")
->>>>>>> 9674c81c
+	mea := fix.sdk.MustNewInt64Measure("int64.lastvalue")
 
 	b.ResetTimer()
 
@@ -269,13 +265,8 @@
 	ctx := context.Background()
 	fix := newFixture(b)
 	labs := fix.sdk.Labels(makeLabels(1)...)
-<<<<<<< HEAD
-	gau := fix.sdk.MustNewInt64Gauge("int64.gauge")
-	handle := gau.Bind(labs)
-=======
-	mea := fix.sdk.NewInt64Measure("int64.lastvalue")
+	mea := fix.sdk.MustNewInt64Measure("int64.lastvalue")
 	handle := mea.Bind(labs)
->>>>>>> 9674c81c
 
 	b.ResetTimer()
 
@@ -288,11 +279,7 @@
 	ctx := context.Background()
 	fix := newFixture(b)
 	labs := fix.sdk.Labels(makeLabels(1)...)
-<<<<<<< HEAD
-	gau := fix.sdk.MustNewFloat64Gauge("float64.gauge")
-=======
-	mea := fix.sdk.NewFloat64Measure("float64.lastvalue")
->>>>>>> 9674c81c
+	mea := fix.sdk.MustNewFloat64Measure("float64.lastvalue")
 
 	b.ResetTimer()
 
@@ -305,13 +292,8 @@
 	ctx := context.Background()
 	fix := newFixture(b)
 	labs := fix.sdk.Labels(makeLabels(1)...)
-<<<<<<< HEAD
-	gau := fix.sdk.MustNewFloat64Gauge("float64.gauge")
-	handle := gau.Bind(labs)
-=======
-	mea := fix.sdk.NewFloat64Measure("float64.lastvalue")
+	mea := fix.sdk.MustNewFloat64Measure("float64.lastvalue")
 	handle := mea.Bind(labs)
->>>>>>> 9674c81c
 
 	b.ResetTimer()
 
