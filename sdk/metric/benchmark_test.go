--- conflicted
+++ resolved
@@ -414,11 +414,7 @@
 	ctx := context.Background()
 	fix := newFixture(b)
 	labs := makeLabels(1)
-<<<<<<< HEAD
-	_ = fix.meterMust().NewInt64ValueObserver("test.valueobserver", func(_ context.Context, result otel.Int64ObserverResult) {
-=======
-	_ = fix.meterMust().NewInt64ValueObserver("test.lastvalue", func(_ context.Context, result metric.Int64ObserverResult) {
->>>>>>> 5660b0b5
+	_ = fix.meterMust().NewInt64ValueObserver("test.lastvalue", func(_ context.Context, result otel.Int64ObserverResult) {
 		for i := 0; i < b.N; i++ {
 			result.Observe((int64)(i), labs...)
 		}
@@ -433,11 +429,7 @@
 	ctx := context.Background()
 	fix := newFixture(b)
 	labs := makeLabels(1)
-<<<<<<< HEAD
-	_ = fix.meterMust().NewFloat64ValueObserver("test.valueobserver", func(_ context.Context, result otel.Float64ObserverResult) {
-=======
-	_ = fix.meterMust().NewFloat64ValueObserver("test.lastvalue", func(_ context.Context, result metric.Float64ObserverResult) {
->>>>>>> 5660b0b5
+	_ = fix.meterMust().NewFloat64ValueObserver("test.lastvalue", func(_ context.Context, result otel.Float64ObserverResult) {
 		for i := 0; i < b.N; i++ {
 			result.Observe((float64)(i), labs...)
 		}
