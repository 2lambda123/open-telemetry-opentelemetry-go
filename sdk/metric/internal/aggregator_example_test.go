--- conflicted
+++ resolved
@@ -31,27 +31,11 @@
 	aggregations []metricdata.Aggregation
 }
 
-<<<<<<< HEAD
-func (m *meter) SyncInt64() syncint64.InstrumentProvider {
-	// The same would be done for all the other instrument providers.
-	return (*syncInt64Provider)(m)
-}
-
-type syncInt64Provider meter
-
-func (p *syncInt64Provider) Counter(string, ...instrument.Int64Option) (syncint64.Counter, error) {
-	// This is an example of how a synchronous int64 provider would create an
-	// aggregator for a new counter. At this point the provider would
-	// determine the aggregation and temporality to used based on the Reader
-	// and View configuration. Assume here these are determined to be a
-	// cumulative sum.
-=======
-func (p *meter) Int64Counter(string, ...instrument.Option) (syncint64.Counter, error) {
+func (p *meter) Int64Counter(string, ...instrument.Int64Option) (syncint64.Counter, error) {
 	// This is an example of how a meter would create an aggregator for a new
 	// counter. At this point the provider would determine the aggregation and
 	// temporality to used based on the Reader and View configuration. Assume
 	// here these are determined to be a cumulative sum.
->>>>>>> a54167d2
 
 	aggregator := NewCumulativeSum[int64](true)
 	count := inst{aggregateFunc: aggregator.Aggregate}
@@ -63,22 +47,12 @@
 	return count, nil
 }
 
-<<<<<<< HEAD
-func (p *syncInt64Provider) UpDownCounter(string, ...instrument.Int64Option) (syncint64.UpDownCounter, error) {
-	// This is an example of how a synchronous int64 provider would create an
-	// aggregator for a new up-down counter. At this point the provider would
-	// determine the aggregation and temporality to used based on the Reader
-	// and View configuration. Assume here these are determined to be a
-	// last-value aggregation (the temporality does not affect the produced
-	// aggregations).
-=======
-func (p *meter) Int64UpDownCounter(string, ...instrument.Option) (syncint64.UpDownCounter, error) {
+func (p *meter) Int64UpDownCounter(string, ...instrument.Int64Option) (syncint64.UpDownCounter, error) {
 	// This is an example of how a meter would create an aggregator for a new
 	// up-down counter. At this point the provider would determine the
 	// aggregation and temporality to used based on the Reader and View
 	// configuration. Assume here these are determined to be a last-value
 	// aggregation (the temporality does not affect the produced aggregations).
->>>>>>> a54167d2
 
 	aggregator := NewLastValue[int64]()
 	upDownCount := inst{aggregateFunc: aggregator.Aggregate}
@@ -90,21 +64,12 @@
 	return upDownCount, nil
 }
 
-<<<<<<< HEAD
-func (p *syncInt64Provider) Histogram(string, ...instrument.Int64Option) (syncint64.Histogram, error) {
-	// This is an example of how a synchronous int64 provider would create an
-	// aggregator for a new histogram. At this point the provider would
-	// determine the aggregation and temporality to used based on the Reader
-	// and View configuration. Assume here these are determined to be a delta
-	// explicit-bucket histogram.
-=======
-func (p *meter) Int64Histogram(string, ...instrument.Option) (syncint64.Histogram, error) {
+func (p *meter) Int64Histogram(string, ...instrument.Int64Option) (syncint64.Histogram, error) {
 	// This is an example of how a meter would create an aggregator for a new
 	// histogram. At this point the provider would determine the aggregation
 	// and temporality to used based on the Reader and View configuration.
 	// Assume here these are determined to be a delta explicit-bucket
 	// histogram.
->>>>>>> a54167d2
 
 	aggregator := NewDeltaHistogram[int64](aggregation.ExplicitBucketHistogram{
 		Boundaries: []float64{0, 5, 10, 25, 50, 75, 100, 250, 500, 1000},
