--- conflicted
+++ resolved
@@ -18,116 +18,236 @@
 package internal // import "go.opentelemetry.io/otel/sdk/metric/internal"
 
 import (
-<<<<<<< HEAD
+	"errors"
+	"fmt"
 	"sync"
 	"time"
 
-	"go.opentelemetry.io/otel/attribute"
-=======
+	"go.opentelemetry.io/otel"
 	"go.opentelemetry.io/otel/attribute"
 	"go.opentelemetry.io/otel/sdk/metric/metricdata"
->>>>>>> 1dbe1fc0
 )
 
-// sum summarizes a set of measurements as their arithmetic sum.
-type sum[N int64 | float64] struct {
+var errNegVal = errors.New("monotonic increasing sum: negative value")
+
+// valueMap is the sum aggregator storage.
+type valueMap[N int64 | float64] struct {
 	sync.Mutex
 
 	values map[attribute.Set]N
 }
 
-func newSum[N int64 | float64]() sum[N] {
-	return sum[N]{values: make(map[attribute.Set]N)}
-}
-
-func (s *sum[N]) Aggregate(value N, attr attribute.Set) {
-	s.Lock()
-	s.values[attr] += value
-	s.Unlock()
-}
-
-// NewDeltaSum returns an Aggregator that summarizes a set of measurements as
-// their arithmetic sum. Each sum is scoped by attributes and the aggregation
-// cycle the measurements were made in.
-//
-// Each aggregation cycle is treated independently. When the returned
-// Aggregator's Aggregations method is called it will reset all sums to zero.
-func NewDeltaSum[N int64 | float64]() Aggregator[N] {
-	return &deltaSum[N]{newSum[N]()}
+// newValueMap returns an instantiated valueMap.
+func newValueMap[N int64 | float64]() valueMap[N] {
+	return valueMap[N]{values: make(map[attribute.Set]N)}
+}
+
+func (v *valueMap[N]) add(value N, attr attribute.Set) {
+	v.Lock()
+	v.values[attr] += value
+	v.Unlock()
+}
+
+// nonMonotonicSum summarizes a set of measurements as their arithmetic sum.
+type nonMonotonicSum[N int64 | float64] struct {
+	valueMap[N]
+}
+
+func (s *nonMonotonicSum[N]) Aggregate(value N, attr attribute.Set) {
+	s.add(value, attr)
+}
+
+// monotonicSum summarizes a set of monotonically increasing measurements as
+// their arithmetic sum.
+type monotonicSum[N int64 | float64] struct {
+	valueMap[N]
+}
+
+func (s *monotonicSum[N]) Aggregate(value N, attr attribute.Set) {
+	if value < 0 {
+		otel.Handle(fmt.Errorf("%w: %v", errNegVal, value))
+	}
+	s.add(value, attr)
 }
 
 // deltaSum summarizes a set of measurements made in a single aggregation
 // cycle as their arithmetic sum.
 type deltaSum[N int64 | float64] struct {
-	sum[N]
-}
-
-<<<<<<< HEAD
-func (s *deltaSum[N]) Aggregations() []Aggregation {
-	now := time.Now().UnixNano()
-
+	valueMap[N]
+
+	start time.Time
+}
+
+func (s *deltaSum[N]) dataPoints() []metricdata.DataPoint {
 	s.Lock()
 	defer s.Unlock()
 
-	aggs := make([]Aggregation, 0, len(s.values))
+	if len(s.values) == 0 {
+		return nil
+	}
+
+	now := time.Now()
+
+	data := make([]metricdata.DataPoint, 0, len(s.values))
 	for attr, value := range s.values {
-		aggs = append(aggs, Aggregation{
-			Timestamp:  now,
+		value = value // FIXME: remove when Value is assigned below.
+		data = append(data, metricdata.DataPoint{
 			Attributes: attr,
-			Value:      SingleValue[N]{Value: value},
+			StartTime:  s.start,
+			Time:       now,
+			// FIXME: Value: ...
 		})
 		// Unused attribute sets do not report.
 		delete(s.values, attr)
 	}
 
-	return aggs
-=======
-func (s *deltaSum[N]) Aggregation() metricdata.Aggregation {
-	// TODO(#2972): implement.
-	return nil
->>>>>>> 1dbe1fc0
-}
-
-// NewCumulativeSum returns an Aggregator that summarizes a set of
-// measurements as their arithmetic sum. Each sum is scoped by attributes.
-//
-// Each aggregation cycle builds from the previous, the sums are the
-// arithmetic sum of all values aggregated since the returned Aggregator was
-// created.
-func NewCumulativeSum[N int64 | float64]() Aggregator[N] {
-	return &cumulativeSum[N]{sum: newSum[N]()}
+	// The delta collection cycle resets.
+	s.start = now
+	return data
 }
 
 // cumulativeSum summarizes a set of measurements made over all aggregation
 // cycles as their arithmetic sum.
 type cumulativeSum[N int64 | float64] struct {
-	sum[N]
-}
-
-<<<<<<< HEAD
-func (s *cumulativeSum[N]) Aggregations() []Aggregation {
-	now := time.Now().UnixNano()
-
+	valueMap[N]
+
+	start time.Time
+}
+
+func (s *cumulativeSum[N]) dataPoints() []metricdata.DataPoint {
 	s.Lock()
 	defer s.Unlock()
 
-	aggs := make([]Aggregation, 0, len(s.values))
+	if len(s.values) == 0 {
+		return nil
+	}
+
+	now := time.Now()
+
+	data := make([]metricdata.DataPoint, 0, len(s.values))
 	for attr, value := range s.values {
-		aggs = append(aggs, Aggregation{
-			Timestamp:  now,
+		value = value // FIXME: remove when Value is assigned below.
+		data = append(data, metricdata.DataPoint{
 			Attributes: attr,
-			Value:      SingleValue[N]{Value: value},
+			StartTime:  s.start,
+			Time:       now,
+			// FIXME: Value: ...
 		})
 		// TODO (#3006): This will use an unbounded amount of memory if there
 		// are unbounded number of attribute sets being aggregated. Attribute
-		// sets that become "stale" need to be fogotten so this will not
+		// sets that become "stale" need to be forgotten so this will not
 		// overload the system.
 	}
 
-	return aggs
-=======
-func (s *cumulativeSum[N]) Aggregation() metricdata.Aggregation {
-	// TODO(#2972): implement.
-	return nil
->>>>>>> 1dbe1fc0
+	return data
+}
+
+func NewNonMonotonicDeltaSum[N int64 | float64]() Aggregator[N] {
+	v := newValueMap[N]()
+	return &nonMonotonicDeltaSum[N]{
+		nonMonotonicSum: nonMonotonicSum[N]{v},
+		deltaSum: deltaSum[N]{
+			valueMap: v,
+			start:    time.Now(),
+		},
+	}
+}
+
+type nonMonotonicDeltaSum[N int64 | float64] struct {
+	nonMonotonicSum[N]
+	deltaSum[N]
+}
+
+func (s *nonMonotonicDeltaSum[N]) Aggregation() metricdata.Aggregation {
+	return metricdata.Sum{
+		Temporality: metricdata.DeltaTemporality,
+		IsMonotonic: false,
+		DataPoints:  s.deltaSum.dataPoints(),
+	}
+}
+
+// NewMonotonicDeltaSum returns an Aggregator that summarizes a set of
+// monotonically increasing measurements as their arithmetic sum. Each sum is
+// scoped by attributes and the aggregation cycle the measurements were made
+// in.
+//
+// Each aggregation cycle is treated independently. When the returned
+// Aggregator's Aggregation method is called it will reset all sums to zero.
+func NewMonotonicDeltaSum[N int64 | float64]() Aggregator[N] {
+	v := newValueMap[N]()
+	return &monotonicDeltaSum[N]{
+		monotonicSum: monotonicSum[N]{v},
+		deltaSum: deltaSum[N]{
+			valueMap: v,
+			start:    time.Now(),
+		},
+	}
+}
+
+type monotonicDeltaSum[N int64 | float64] struct {
+	monotonicSum[N]
+	deltaSum[N]
+}
+
+func (s *monotonicDeltaSum[N]) Aggregation() metricdata.Aggregation {
+	return metricdata.Sum{
+		Temporality: metricdata.DeltaTemporality,
+		IsMonotonic: true,
+		DataPoints:  s.deltaSum.dataPoints(),
+	}
+}
+
+func NewNonMonotonicCumulativeSum[N int64 | float64]() Aggregator[N] {
+	v := newValueMap[N]()
+	return &nonMonotonicCumulativeSum[N]{
+		nonMonotonicSum: nonMonotonicSum[N]{v},
+		cumulativeSum: cumulativeSum[N]{
+			valueMap: v,
+			start:    time.Now(),
+		},
+	}
+}
+
+type nonMonotonicCumulativeSum[N int64 | float64] struct {
+	nonMonotonicSum[N]
+	cumulativeSum[N]
+}
+
+func (s *nonMonotonicCumulativeSum[N]) Aggregation() metricdata.Aggregation {
+	return metricdata.Sum{
+		Temporality: metricdata.CumulativeTemporality,
+		IsMonotonic: false,
+		DataPoints:  s.cumulativeSum.dataPoints(),
+	}
+}
+
+// NewMonotonicCumulativeSum returns an Aggregator that summarizes a set of
+// monotonically increasing measurements as their arithmetic sum. Each sum is
+// scoped by attributes and the aggregation cycle the measurements were made
+// in.
+//
+// Each aggregation cycle is treated independently. When the returned
+// Aggregator's Aggregation method is called it will reset all sums to zero.
+func NewMonotonicCumulativeSum[N int64 | float64]() Aggregator[N] {
+	v := newValueMap[N]()
+	return &monotonicCumulativeSum[N]{
+		monotonicSum: monotonicSum[N]{v},
+		cumulativeSum: cumulativeSum[N]{
+			valueMap: v,
+			start:    time.Now(),
+		},
+	}
+}
+
+type monotonicCumulativeSum[N int64 | float64] struct {
+	monotonicSum[N]
+	cumulativeSum[N]
+}
+
+func (s *monotonicCumulativeSum[N]) Aggregation() metricdata.Aggregation {
+	return metricdata.Sum{
+		Temporality: metricdata.CumulativeTemporality,
+		IsMonotonic: true,
+		DataPoints:  s.cumulativeSum.dataPoints(),
+	}
 }