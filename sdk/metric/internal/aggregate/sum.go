// Copyright The OpenTelemetry Authors
//
// Licensed under the Apache License, Version 2.0 (the "License");
// you may not use this file except in compliance with the License.
// You may obtain a copy of the License at
//
//     http://www.apache.org/licenses/LICENSE-2.0
//
// Unless required by applicable law or agreed to in writing, software
// distributed under the License is distributed on an "AS IS" BASIS,
// WITHOUT WARRANTIES OR CONDITIONS OF ANY KIND, either express or implied.
// See the License for the specific language governing permissions and
// limitations under the License.

package aggregate // import "go.opentelemetry.io/otel/sdk/metric/internal/aggregate"

import (
	"context"
	"sync"
	"time"

	"go.opentelemetry.io/otel/attribute"
	"go.opentelemetry.io/otel/sdk/metric/internal/exemplar"
	"go.opentelemetry.io/otel/sdk/metric/metricdata"
)

// valueMap is the storage for sums.
type valueMap[N int64 | float64] struct {
	sync.Mutex
<<<<<<< HEAD
	values map[attribute.Distinct]struct {
		attr attribute.Set
		n    N
		res  exemplar.Reservoir[N]
	}
	newRes func() exemplar.Reservoir[N]
}

func newValueMap[N int64 | float64](r func() exemplar.Reservoir[N]) *valueMap[N] {
	return &valueMap[N]{
		values: make(map[attribute.Distinct]struct {
			attr attribute.Set
			n    N
			res  exemplar.Reservoir[N]
		}),
		newRes: r,
=======
	limit  limiter[N]
	values map[attribute.Set]N
}

func newValueMap[N int64 | float64](limit int) *valueMap[N] {
	return &valueMap[N]{
		limit:  newLimiter[N](limit),
		values: make(map[attribute.Set]N),
>>>>>>> 237ed379
	}
}

func (s *valueMap[N]) measure(ctx context.Context, value N, origAttr, fltrAttr attribute.Set) {
	t := now()
	key := fltrAttr.Equivalent()

	s.Lock()
<<<<<<< HEAD
	defer s.Unlock()

	v, ok := s.values[key]
	if !ok {
		v.attr = fltrAttr
		v.res = s.newRes()
	}

	v.n += value
	v.res.Offer(ctx, t, value, origAttr)

	s.values[key] = v
=======
	attr = s.limit.Attributes(attr, s.values)
	s.values[attr] += value
	s.Unlock()
>>>>>>> 237ed379
}

// newSum returns an aggregator that summarizes a set of measurements as their
// arithmetic sum. Each sum is scoped by attributes and the aggregation cycle
// the measurements were made in.
<<<<<<< HEAD
func newSum[N int64 | float64](monotonic bool, r func() exemplar.Reservoir[N]) *sum[N] {
	return &sum[N]{
		valueMap:  newValueMap[N](r),
=======
func newSum[N int64 | float64](monotonic bool, limit int) *sum[N] {
	return &sum[N]{
		valueMap:  newValueMap[N](limit),
>>>>>>> 237ed379
		monotonic: monotonic,
		start:     now(),
	}
}

// sum summarizes a set of measurements made as their arithmetic sum.
type sum[N int64 | float64] struct {
	*valueMap[N]

	monotonic bool
	start     time.Time
}

func (s *sum[N]) delta(dest *metricdata.Aggregation) int {
	t := now()

	// If *dest is not a metricdata.Sum, memory reuse is missed. In that case,
	// use the zero-value sData and hope for better alignment next cycle.
	sData, _ := (*dest).(metricdata.Sum[N])
	sData.Temporality = metricdata.DeltaTemporality
	sData.IsMonotonic = s.monotonic

	s.Lock()
	defer s.Unlock()

	n := len(s.values)
	dPts := reset(sData.DataPoints, n, n)

	var i int
	for key, val := range s.values {
		dPts[i].Attributes = val.attr
		dPts[i].StartTime = s.start
		dPts[i].Time = t
		dPts[i].Value = val.n
		val.res.Flush(&dPts[i].Exemplars, val.attr)
		// Do not report stale values.
		delete(s.values, key)
		i++
	}
	// The delta collection cycle resets.
	s.start = t

	sData.DataPoints = dPts
	*dest = sData

	return n
}

func (s *sum[N]) cumulative(dest *metricdata.Aggregation) int {
	t := now()

	// If *dest is not a metricdata.Sum, memory reuse is missed. In that case,
	// use the zero-value sData and hope for better alignment next cycle.
	sData, _ := (*dest).(metricdata.Sum[N])
	sData.Temporality = metricdata.CumulativeTemporality
	sData.IsMonotonic = s.monotonic

	s.Lock()
	defer s.Unlock()

	n := len(s.values)
	dPts := reset(sData.DataPoints, n, n)

	var i int
	for _, val := range s.values {
		dPts[i].Attributes = val.attr
		dPts[i].StartTime = s.start
		dPts[i].Time = t
		dPts[i].Value = val.n
		val.res.Collect(&dPts[i].Exemplars, val.attr)
		// TODO (#3006): This will use an unbounded amount of memory if there
		// are unbounded number of attribute sets being aggregated. Attribute
		// sets that become "stale" need to be forgotten so this will not
		// overload the system.
		i++
	}

	sData.DataPoints = dPts
	*dest = sData

	return n
}

// newPrecomputedSum returns an aggregator that summarizes a set of
// observatrions as their arithmetic sum. Each sum is scoped by attributes and
// the aggregation cycle the measurements were made in.
<<<<<<< HEAD
func newPrecomputedSum[N int64 | float64](monotonic bool, r func() exemplar.Reservoir[N]) *precomputedSum[N] {
	return &precomputedSum[N]{
		valueMap:  newValueMap[N](r),
=======
func newPrecomputedSum[N int64 | float64](monotonic bool, limit int) *precomputedSum[N] {
	return &precomputedSum[N]{
		valueMap:  newValueMap[N](limit),
>>>>>>> 237ed379
		monotonic: monotonic,
		start:     now(),
	}
}

// precomputedSum summarizes a set of observatrions as their arithmetic sum.
type precomputedSum[N int64 | float64] struct {
	*valueMap[N]

	monotonic bool
	start     time.Time

	reported map[attribute.Distinct]N
}

func (s *precomputedSum[N]) delta(dest *metricdata.Aggregation) int {
	t := now()
	newReported := make(map[attribute.Distinct]N)

	// If *dest is not a metricdata.Sum, memory reuse is missed. In that case,
	// use the zero-value sData and hope for better alignment next cycle.
	sData, _ := (*dest).(metricdata.Sum[N])
	sData.Temporality = metricdata.DeltaTemporality
	sData.IsMonotonic = s.monotonic

	s.Lock()
	defer s.Unlock()

	n := len(s.values)
	dPts := reset(sData.DataPoints, n, n)

	var i int
	for key, val := range s.values {
		delta := val.n - s.reported[key]

		dPts[i].Attributes = val.attr
		dPts[i].StartTime = s.start
		dPts[i].Time = t
		dPts[i].Value = delta
		val.res.Flush(&dPts[i].Exemplars, val.attr)

		newReported[key] = val.n
		// Unused attribute sets do not report.
		delete(s.values, key)
		i++
	}
	// Unused attribute sets are forgotten.
	s.reported = newReported
	// The delta collection cycle resets.
	s.start = t

	sData.DataPoints = dPts
	*dest = sData

	return n
}

func (s *precomputedSum[N]) cumulative(dest *metricdata.Aggregation) int {
	t := now()

	// If *dest is not a metricdata.Sum, memory reuse is missed. In that case,
	// use the zero-value sData and hope for better alignment next cycle.
	sData, _ := (*dest).(metricdata.Sum[N])
	sData.Temporality = metricdata.CumulativeTemporality
	sData.IsMonotonic = s.monotonic

	s.Lock()
	defer s.Unlock()

	n := len(s.values)
	dPts := reset(sData.DataPoints, n, n)

	var i int
	for key, val := range s.values {
		dPts[i].Attributes = val.attr
		dPts[i].StartTime = s.start
		dPts[i].Time = t
		dPts[i].Value = val.n
		val.res.Collect(&dPts[i].Exemplars, val.attr)

		// Unused attribute sets do not report.
		delete(s.values, key)
		i++
	}

	sData.DataPoints = dPts
	*dest = sData

	return n
}<|MERGE_RESOLUTION|>--- conflicted
+++ resolved
@@ -24,76 +24,51 @@
 	"go.opentelemetry.io/otel/sdk/metric/metricdata"
 )
 
+type sumValue[N int64 | float64] struct {
+	n   N
+	res exemplar.Reservoir[N]
+}
+
 // valueMap is the storage for sums.
 type valueMap[N int64 | float64] struct {
 	sync.Mutex
-<<<<<<< HEAD
-	values map[attribute.Distinct]struct {
-		attr attribute.Set
-		n    N
-		res  exemplar.Reservoir[N]
-	}
 	newRes func() exemplar.Reservoir[N]
-}
-
-func newValueMap[N int64 | float64](r func() exemplar.Reservoir[N]) *valueMap[N] {
+	limit  limiter[sumValue[N]]
+	values map[attribute.Set]sumValue[N]
+}
+
+func newValueMap[N int64 | float64](limit int, r func() exemplar.Reservoir[N]) *valueMap[N] {
 	return &valueMap[N]{
-		values: make(map[attribute.Distinct]struct {
-			attr attribute.Set
-			n    N
-			res  exemplar.Reservoir[N]
-		}),
 		newRes: r,
-=======
-	limit  limiter[N]
-	values map[attribute.Set]N
-}
-
-func newValueMap[N int64 | float64](limit int) *valueMap[N] {
-	return &valueMap[N]{
-		limit:  newLimiter[N](limit),
-		values: make(map[attribute.Set]N),
->>>>>>> 237ed379
+		limit:  newLimiter[sumValue[N]](limit),
+		values: make(map[attribute.Set]sumValue[N]),
 	}
 }
 
 func (s *valueMap[N]) measure(ctx context.Context, value N, origAttr, fltrAttr attribute.Set) {
 	t := now()
-	key := fltrAttr.Equivalent()
-
-	s.Lock()
-<<<<<<< HEAD
-	defer s.Unlock()
-
-	v, ok := s.values[key]
+
+	s.Lock()
+	defer s.Unlock()
+
+	attr := s.limit.Attributes(fltrAttr, s.values)
+	v, ok := s.values[attr]
 	if !ok {
-		v.attr = fltrAttr
 		v.res = s.newRes()
 	}
 
 	v.n += value
 	v.res.Offer(ctx, t, value, origAttr)
 
-	s.values[key] = v
-=======
-	attr = s.limit.Attributes(attr, s.values)
-	s.values[attr] += value
-	s.Unlock()
->>>>>>> 237ed379
+	s.values[attr] = v
 }
 
 // newSum returns an aggregator that summarizes a set of measurements as their
 // arithmetic sum. Each sum is scoped by attributes and the aggregation cycle
 // the measurements were made in.
-<<<<<<< HEAD
-func newSum[N int64 | float64](monotonic bool, r func() exemplar.Reservoir[N]) *sum[N] {
+func newSum[N int64 | float64](monotonic bool, limit int, r func() exemplar.Reservoir[N]) *sum[N] {
 	return &sum[N]{
-		valueMap:  newValueMap[N](r),
-=======
-func newSum[N int64 | float64](monotonic bool, limit int) *sum[N] {
-	return &sum[N]{
-		valueMap:  newValueMap[N](limit),
->>>>>>> 237ed379
+		valueMap:  newValueMap[N](limit, r),
 		monotonic: monotonic,
 		start:     now(),
 	}
@@ -123,14 +98,14 @@
 	dPts := reset(sData.DataPoints, n, n)
 
 	var i int
-	for key, val := range s.values {
-		dPts[i].Attributes = val.attr
+	for attr, val := range s.values {
+		dPts[i].Attributes = attr
 		dPts[i].StartTime = s.start
 		dPts[i].Time = t
 		dPts[i].Value = val.n
-		val.res.Flush(&dPts[i].Exemplars, val.attr)
+		val.res.Flush(&dPts[i].Exemplars, attr)
 		// Do not report stale values.
-		delete(s.values, key)
+		delete(s.values, attr)
 		i++
 	}
 	// The delta collection cycle resets.
@@ -158,12 +133,12 @@
 	dPts := reset(sData.DataPoints, n, n)
 
 	var i int
-	for _, val := range s.values {
-		dPts[i].Attributes = val.attr
+	for attr, val := range s.values {
+		dPts[i].Attributes = attr
 		dPts[i].StartTime = s.start
 		dPts[i].Time = t
 		dPts[i].Value = val.n
-		val.res.Collect(&dPts[i].Exemplars, val.attr)
+		val.res.Collect(&dPts[i].Exemplars, attr)
 		// TODO (#3006): This will use an unbounded amount of memory if there
 		// are unbounded number of attribute sets being aggregated. Attribute
 		// sets that become "stale" need to be forgotten so this will not
@@ -180,15 +155,9 @@
 // newPrecomputedSum returns an aggregator that summarizes a set of
 // observatrions as their arithmetic sum. Each sum is scoped by attributes and
 // the aggregation cycle the measurements were made in.
-<<<<<<< HEAD
-func newPrecomputedSum[N int64 | float64](monotonic bool, r func() exemplar.Reservoir[N]) *precomputedSum[N] {
+func newPrecomputedSum[N int64 | float64](monotonic bool, limit int, r func() exemplar.Reservoir[N]) *precomputedSum[N] {
 	return &precomputedSum[N]{
-		valueMap:  newValueMap[N](r),
-=======
-func newPrecomputedSum[N int64 | float64](monotonic bool, limit int) *precomputedSum[N] {
-	return &precomputedSum[N]{
-		valueMap:  newValueMap[N](limit),
->>>>>>> 237ed379
+		valueMap:  newValueMap[N](limit, r),
 		monotonic: monotonic,
 		start:     now(),
 	}
@@ -201,12 +170,12 @@
 	monotonic bool
 	start     time.Time
 
-	reported map[attribute.Distinct]N
+	reported map[attribute.Set]N
 }
 
 func (s *precomputedSum[N]) delta(dest *metricdata.Aggregation) int {
 	t := now()
-	newReported := make(map[attribute.Distinct]N)
+	newReported := make(map[attribute.Set]N)
 
 	// If *dest is not a metricdata.Sum, memory reuse is missed. In that case,
 	// use the zero-value sData and hope for better alignment next cycle.
@@ -221,18 +190,18 @@
 	dPts := reset(sData.DataPoints, n, n)
 
 	var i int
-	for key, val := range s.values {
-		delta := val.n - s.reported[key]
-
-		dPts[i].Attributes = val.attr
+	for attr, val := range s.values {
+		delta := val.n - s.reported[attr]
+
+		dPts[i].Attributes = attr
 		dPts[i].StartTime = s.start
 		dPts[i].Time = t
 		dPts[i].Value = delta
-		val.res.Flush(&dPts[i].Exemplars, val.attr)
-
-		newReported[key] = val.n
+		val.res.Flush(&dPts[i].Exemplars, attr)
+
+		newReported[attr] = val.n
 		// Unused attribute sets do not report.
-		delete(s.values, key)
+		delete(s.values, attr)
 		i++
 	}
 	// Unused attribute sets are forgotten.
@@ -262,15 +231,15 @@
 	dPts := reset(sData.DataPoints, n, n)
 
 	var i int
-	for key, val := range s.values {
-		dPts[i].Attributes = val.attr
+	for attr, val := range s.values {
+		dPts[i].Attributes = attr
 		dPts[i].StartTime = s.start
 		dPts[i].Time = t
 		dPts[i].Value = val.n
-		val.res.Collect(&dPts[i].Exemplars, val.attr)
+		val.res.Collect(&dPts[i].Exemplars, attr)
 
 		// Unused attribute sets do not report.
-		delete(s.values, key)
+		delete(s.values, attr)
 		i++
 	}
 
