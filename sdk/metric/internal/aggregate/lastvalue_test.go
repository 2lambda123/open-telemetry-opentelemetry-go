// Copyright The OpenTelemetry Authors
// SPDX-License-Identifier: Apache-2.0

package aggregate // import "go.opentelemetry.io/otel/sdk/metric/internal/aggregate"

import (
	"context"
	"testing"

	"go.opentelemetry.io/otel/sdk/metric/metricdata"
)

func TestLastValue(t *testing.T) {
	c := new(clock)
	t.Cleanup(c.Register())

<<<<<<< HEAD
	t.Run("Int64/DeltaLastValue", testDeltaLastValue[int64]())
	t.Run("Float64/DeltaLastValue", testDeltaLastValue[float64]())

	t.Run("Int64/CumulativeLastValue", testCumulativeLastValue[int64]())
	t.Run("Float64/CumulativeLastValue", testCumulativeLastValue[float64]())

	t.Run("Int64/DeltaPrecomputedLastValue", testDeltaPrecomputedLastValue[int64]())
	t.Run("Float64/DeltaPrecomputedLastValue", testDeltaPrecomputedLastValue[float64]())

	t.Run("Int64/CumulativePrecomputedLastValue", testCumulativePrecomputedLastValue[int64]())
	t.Run("Float64/CumulativePrecomputedLastValue", testCumulativePrecomputedLastValue[float64]())
}

func testDeltaLastValue[N int64 | float64]() func(*testing.T) {
	in, out := Builder[N]{
		Temporality:      metricdata.DeltaTemporality,
		Filter:           attrFltr,
		AggregationLimit: 3,
	}.LastValue()
	ctx := context.Background()
	return test[N](in, out, []teststep[N]{
		{
			// Empty output if nothing is measured.
			input:  []arg[N]{},
			expect: output{n: 0, agg: metricdata.Gauge[N]{}},
		}, {
			input: []arg[N]{
				{ctx, 1, alice},
				{ctx, -1, bob},
				{ctx, 1, fltrAlice},
				{ctx, 2, alice},
				{ctx, -10, bob},
			},
			expect: output{
				n: 2,
				agg: metricdata.Gauge[N]{
					DataPoints: []metricdata.DataPoint[N]{
						{
							Attributes: fltrAlice,
							StartTime:  staticTime,
							Time:       staticTime,
							Value:      2,
						},
						{
							Attributes: fltrBob,
							StartTime:  staticTime,
							Time:       staticTime,
							Value:      -10,
						},
					},
				},
			},
		}, {
			// Everything resets, do not report old measurements.
			input:  []arg[N]{},
			expect: output{n: 0, agg: metricdata.Gauge[N]{}},
		}, {
			input: []arg[N]{
				{ctx, 10, alice},
				{ctx, 3, bob},
			},
			expect: output{
				n: 2,
				agg: metricdata.Gauge[N]{
					DataPoints: []metricdata.DataPoint[N]{
						{
							Attributes: fltrAlice,
							StartTime:  staticTime,
							Time:       staticTime,
							Value:      10,
						},
						{
							Attributes: fltrBob,
							StartTime:  staticTime,
							Time:       staticTime,
							Value:      3,
						},
					},
				},
			},
		}, {
			input: []arg[N]{
				{ctx, 1, alice},
				{ctx, 1, bob},
				// These will exceed cardinality limit.
				{ctx, 1, carol},
				{ctx, 1, dave},
			},
			expect: output{
				n: 3,
				agg: metricdata.Gauge[N]{
					DataPoints: []metricdata.DataPoint[N]{
						{
							Attributes: fltrAlice,
							StartTime:  staticTime,
							Time:       staticTime,
							Value:      1,
						},
						{
							Attributes: fltrBob,
							StartTime:  staticTime,
							Time:       staticTime,
							Value:      1,
						},
						{
							Attributes: overflowSet,
							StartTime:  staticTime,
							Time:       staticTime,
							Value:      1,
						},
					},
				},
			},
		},
	})
=======
	t.Run("Int64", testLastValue[int64]())
	c.Reset()

	t.Run("Float64", testLastValue[float64]())
>>>>>>> c00a51af
}

func testCumulativeLastValue[N int64 | float64]() func(*testing.T) {
	in, out := Builder[N]{
		Temporality:      metricdata.CumulativeTemporality,
		Filter:           attrFltr,
		AggregationLimit: 3,
	}.LastValue()
	ctx := context.Background()
	return test[N](in, out, []teststep[N]{
		{
			// Empty output if nothing is measured.
			input:  []arg[N]{},
			expect: output{n: 0, agg: metricdata.Gauge[N]{}},
		}, {
			input: []arg[N]{
				{ctx, 1, alice},
				{ctx, -1, bob},
				{ctx, 1, fltrAlice},
				{ctx, 2, alice},
				{ctx, -10, bob},
			},
			expect: output{
				n: 2,
				agg: metricdata.Gauge[N]{
					DataPoints: []metricdata.DataPoint[N]{
						{
							Attributes: fltrAlice,
<<<<<<< HEAD
							StartTime:  staticTime,
							Time:       staticTime,
							Value:      2,
						},
						{
							Attributes: fltrBob,
							StartTime:  staticTime,
							Time:       staticTime,
							Value:      -10,
						},
					},
				},
			},
		}, {
			// Cumulative temporality means no resets.
			input: []arg[N]{},
			expect: output{
				n: 2,
				agg: metricdata.Gauge[N]{
					DataPoints: []metricdata.DataPoint[N]{
						{
							Attributes: fltrAlice,
							StartTime:  staticTime,
							Time:       staticTime,
							Value:      2,
						},
						{
							Attributes: fltrBob,
							StartTime:  staticTime,
							Time:       staticTime,
							Value:      -10,
						},
					},
				},
			},
		}, {
			input: []arg[N]{
				{ctx, 10, alice},
				{ctx, 3, bob},
			},
			expect: output{
				n: 2,
				agg: metricdata.Gauge[N]{
					DataPoints: []metricdata.DataPoint[N]{
						{
							Attributes: fltrAlice,
							StartTime:  staticTime,
							Time:       staticTime,
							Value:      10,
						},
						{
							Attributes: fltrBob,
							StartTime:  staticTime,
							Time:       staticTime,
							Value:      3,
						},
					},
				},
			},
		}, {
			input: []arg[N]{
				{ctx, 1, alice},
				{ctx, 1, bob},
				// These will exceed cardinality limit.
				{ctx, 1, carol},
				{ctx, 1, dave},
			},
			expect: output{
				n: 3,
				agg: metricdata.Gauge[N]{
					DataPoints: []metricdata.DataPoint[N]{
						{
							Attributes: fltrAlice,
							StartTime:  staticTime,
							Time:       staticTime,
							Value:      1,
						},
						{
							Attributes: fltrBob,
							StartTime:  staticTime,
							Time:       staticTime,
							Value:      1,
						},
						{
							Attributes: overflowSet,
							StartTime:  staticTime,
							Time:       staticTime,
							Value:      1,
						},
					},
				},
			},
		},
	})
}

func testDeltaPrecomputedLastValue[N int64 | float64]() func(*testing.T) {
	in, out := Builder[N]{
		Temporality:      metricdata.DeltaTemporality,
		Filter:           attrFltr,
		AggregationLimit: 3,
	}.PrecomputedLastValue()
	ctx := context.Background()
	return test[N](in, out, []teststep[N]{
		{
			// Empty output if nothing is measured.
			input:  []arg[N]{},
			expect: output{n: 0, agg: metricdata.Gauge[N]{}},
		}, {
			input: []arg[N]{
				{ctx, 1, alice},
				{ctx, -1, bob},
				{ctx, 1, fltrAlice},
				{ctx, 2, alice},
				{ctx, -10, bob},
			},
			expect: output{
				n: 2,
				agg: metricdata.Gauge[N]{
					DataPoints: []metricdata.DataPoint[N]{
						{
							Attributes: fltrAlice,
							StartTime:  staticTime,
							Time:       staticTime,
							Value:      2,
						},
						{
							Attributes: fltrBob,
							StartTime:  staticTime,
							Time:       staticTime,
							Value:      -10,
						},
					},
				},
			},
		}, {
			// Everything resets, do not report old measurements.
			input:  []arg[N]{},
			expect: output{n: 0, agg: metricdata.Gauge[N]{}},
		}, {
			input: []arg[N]{
				{ctx, 10, alice},
				{ctx, 3, bob},
			},
			expect: output{
				n: 2,
				agg: metricdata.Gauge[N]{
					DataPoints: []metricdata.DataPoint[N]{
						{
							Attributes: fltrAlice,
							StartTime:  staticTime,
							Time:       staticTime,
							Value:      10,
						},
						{
							Attributes: fltrBob,
							StartTime:  staticTime,
							Time:       staticTime,
							Value:      3,
						},
					},
				},
			},
		}, {
			input: []arg[N]{
				{ctx, 1, alice},
				{ctx, 1, bob},
				// These will exceed cardinality limit.
				{ctx, 1, carol},
				{ctx, 1, dave},
			},
			expect: output{
				n: 3,
				agg: metricdata.Gauge[N]{
					DataPoints: []metricdata.DataPoint[N]{
						{
							Attributes: fltrAlice,
							StartTime:  staticTime,
							Time:       staticTime,
							Value:      1,
						},
						{
							Attributes: fltrBob,
							StartTime:  staticTime,
							Time:       staticTime,
							Value:      1,
						},
						{
							Attributes: overflowSet,
							StartTime:  staticTime,
							Time:       staticTime,
							Value:      1,
						},
					},
				},
			},
		},
	})
}

func testCumulativePrecomputedLastValue[N int64 | float64]() func(*testing.T) {
	in, out := Builder[N]{
		Temporality:      metricdata.CumulativeTemporality,
		Filter:           attrFltr,
		AggregationLimit: 3,
	}.PrecomputedLastValue()
	ctx := context.Background()
	return test[N](in, out, []teststep[N]{
		{
			// Empty output if nothing is measured.
			input:  []arg[N]{},
			expect: output{n: 0, agg: metricdata.Gauge[N]{}},
		}, {
			input: []arg[N]{
				{ctx, 1, alice},
				{ctx, -1, bob},
				{ctx, 1, fltrAlice},
				{ctx, 2, alice},
				{ctx, -10, bob},
			},
			expect: output{
				n: 2,
				agg: metricdata.Gauge[N]{
					DataPoints: []metricdata.DataPoint[N]{
						{
							Attributes: fltrAlice,
							StartTime:  staticTime,
							Time:       staticTime,
=======
							Time:       y2kPlus(3),
>>>>>>> c00a51af
							Value:      2,
						},
						{
							Attributes: fltrBob,
<<<<<<< HEAD
							StartTime:  staticTime,
							Time:       staticTime,
=======
							Time:       y2kPlus(4),
>>>>>>> c00a51af
							Value:      -10,
						},
					},
				},
			},
		}, {
			// Everything resets, do not report old measurements.
			input:  []arg[N]{},
			expect: output{n: 0, agg: metricdata.Gauge[N]{}},
		}, {
			input: []arg[N]{
				{ctx, 10, alice},
				{ctx, 3, bob},
			},
			expect: output{
				n: 2,
				agg: metricdata.Gauge[N]{
					DataPoints: []metricdata.DataPoint[N]{
						{
							Attributes: fltrAlice,
<<<<<<< HEAD
							StartTime:  staticTime,
							Time:       staticTime,
=======
							Time:       y2kPlus(5),
>>>>>>> c00a51af
							Value:      10,
						},
						{
							Attributes: fltrBob,
<<<<<<< HEAD
							StartTime:  staticTime,
							Time:       staticTime,
=======
							Time:       y2kPlus(6),
>>>>>>> c00a51af
							Value:      3,
						},
					},
				},
			},
		}, {
			input: []arg[N]{
				{ctx, 1, alice},
				{ctx, 1, bob},
				// These will exceed cardinality limit.
				{ctx, 1, carol},
				{ctx, 1, dave},
			},
			expect: output{
				n: 3,
				agg: metricdata.Gauge[N]{
					DataPoints: []metricdata.DataPoint[N]{
						{
							Attributes: fltrAlice,
<<<<<<< HEAD
							StartTime:  staticTime,
							Time:       staticTime,
=======
							Time:       y2kPlus(7),
>>>>>>> c00a51af
							Value:      1,
						},
						{
							Attributes: fltrBob,
<<<<<<< HEAD
							StartTime:  staticTime,
							Time:       staticTime,
=======
							Time:       y2kPlus(8),
>>>>>>> c00a51af
							Value:      1,
						},
						{
							Attributes: overflowSet,
<<<<<<< HEAD
							StartTime:  staticTime,
							Time:       staticTime,
=======
							Time:       y2kPlus(10),
>>>>>>> c00a51af
							Value:      1,
						},
					},
				},
			},
		},
	})
}

func BenchmarkLastValue(b *testing.B) {
	b.Run("Int64", benchmarkAggregate(Builder[int64]{}.PrecomputedLastValue))
	b.Run("Float64", benchmarkAggregate(Builder[float64]{}.PrecomputedLastValue))
}<|MERGE_RESOLUTION|>--- conflicted
+++ resolved
@@ -14,17 +14,23 @@
 	c := new(clock)
 	t.Cleanup(c.Register())
 
-<<<<<<< HEAD
 	t.Run("Int64/DeltaLastValue", testDeltaLastValue[int64]())
+	c.Reset()
 	t.Run("Float64/DeltaLastValue", testDeltaLastValue[float64]())
+	c.Reset()
 
 	t.Run("Int64/CumulativeLastValue", testCumulativeLastValue[int64]())
+	c.Reset()
 	t.Run("Float64/CumulativeLastValue", testCumulativeLastValue[float64]())
+	c.Reset()
 
 	t.Run("Int64/DeltaPrecomputedLastValue", testDeltaPrecomputedLastValue[int64]())
+	c.Reset()
 	t.Run("Float64/DeltaPrecomputedLastValue", testDeltaPrecomputedLastValue[float64]())
+	c.Reset()
 
 	t.Run("Int64/CumulativePrecomputedLastValue", testCumulativePrecomputedLastValue[int64]())
+	c.Reset()
 	t.Run("Float64/CumulativePrecomputedLastValue", testCumulativePrecomputedLastValue[float64]())
 }
 
@@ -54,14 +60,14 @@
 					DataPoints: []metricdata.DataPoint[N]{
 						{
 							Attributes: fltrAlice,
-							StartTime:  staticTime,
-							Time:       staticTime,
+							StartTime:  y2kPlus(1),
+							Time:       y2kPlus(5),
 							Value:      2,
 						},
 						{
 							Attributes: fltrBob,
-							StartTime:  staticTime,
-							Time:       staticTime,
+							StartTime:  y2kPlus(1),
+							Time:       y2kPlus(6),
 							Value:      -10,
 						},
 					},
@@ -82,14 +88,14 @@
 					DataPoints: []metricdata.DataPoint[N]{
 						{
 							Attributes: fltrAlice,
-							StartTime:  staticTime,
-							Time:       staticTime,
+							StartTime:  y2kPlus(8),
+							Time:       y2kPlus(9),
 							Value:      10,
 						},
 						{
 							Attributes: fltrBob,
-							StartTime:  staticTime,
-							Time:       staticTime,
+							StartTime:  y2kPlus(8),
+							Time:       y2kPlus(10),
 							Value:      3,
 						},
 					},
@@ -109,20 +115,20 @@
 					DataPoints: []metricdata.DataPoint[N]{
 						{
 							Attributes: fltrAlice,
-							StartTime:  staticTime,
-							Time:       staticTime,
-							Value:      1,
-						},
-						{
-							Attributes: fltrBob,
-							StartTime:  staticTime,
-							Time:       staticTime,
+							StartTime:  y2kPlus(11),
+							Time:       y2kPlus(12),
+							Value:      1,
+						},
+						{
+							Attributes: fltrBob,
+							StartTime:  y2kPlus(11),
+							Time:       y2kPlus(13),
 							Value:      1,
 						},
 						{
 							Attributes: overflowSet,
-							StartTime:  staticTime,
-							Time:       staticTime,
+							StartTime:  y2kPlus(11),
+							Time:       y2kPlus(15),
 							Value:      1,
 						},
 					},
@@ -130,12 +136,6 @@
 			},
 		},
 	})
-=======
-	t.Run("Int64", testLastValue[int64]())
-	c.Reset()
-
-	t.Run("Float64", testLastValue[float64]())
->>>>>>> c00a51af
 }
 
 func testCumulativeLastValue[N int64 | float64]() func(*testing.T) {
@@ -164,15 +164,14 @@
 					DataPoints: []metricdata.DataPoint[N]{
 						{
 							Attributes: fltrAlice,
-<<<<<<< HEAD
-							StartTime:  staticTime,
-							Time:       staticTime,
+							StartTime:  y2kPlus(0),
+							Time:       y2kPlus(4),
 							Value:      2,
 						},
 						{
 							Attributes: fltrBob,
-							StartTime:  staticTime,
-							Time:       staticTime,
+							StartTime:  y2kPlus(0),
+							Time:       y2kPlus(5),
 							Value:      -10,
 						},
 					},
@@ -187,14 +186,14 @@
 					DataPoints: []metricdata.DataPoint[N]{
 						{
 							Attributes: fltrAlice,
-							StartTime:  staticTime,
-							Time:       staticTime,
+							StartTime:  y2kPlus(0),
+							Time:       y2kPlus(4),
 							Value:      2,
 						},
 						{
 							Attributes: fltrBob,
-							StartTime:  staticTime,
-							Time:       staticTime,
+							StartTime:  y2kPlus(0),
+							Time:       y2kPlus(5),
 							Value:      -10,
 						},
 					},
@@ -211,14 +210,14 @@
 					DataPoints: []metricdata.DataPoint[N]{
 						{
 							Attributes: fltrAlice,
-							StartTime:  staticTime,
-							Time:       staticTime,
+							StartTime:  y2kPlus(0),
+							Time:       y2kPlus(6),
 							Value:      10,
 						},
 						{
 							Attributes: fltrBob,
-							StartTime:  staticTime,
-							Time:       staticTime,
+							StartTime:  y2kPlus(0),
+							Time:       y2kPlus(7),
 							Value:      3,
 						},
 					},
@@ -238,20 +237,20 @@
 					DataPoints: []metricdata.DataPoint[N]{
 						{
 							Attributes: fltrAlice,
-							StartTime:  staticTime,
-							Time:       staticTime,
-							Value:      1,
-						},
-						{
-							Attributes: fltrBob,
-							StartTime:  staticTime,
-							Time:       staticTime,
+							StartTime:  y2kPlus(0),
+							Time:       y2kPlus(8),
+							Value:      1,
+						},
+						{
+							Attributes: fltrBob,
+							StartTime:  y2kPlus(0),
+							Time:       y2kPlus(9),
 							Value:      1,
 						},
 						{
 							Attributes: overflowSet,
-							StartTime:  staticTime,
-							Time:       staticTime,
+							StartTime:  y2kPlus(0),
+							Time:       y2kPlus(11),
 							Value:      1,
 						},
 					},
@@ -287,14 +286,14 @@
 					DataPoints: []metricdata.DataPoint[N]{
 						{
 							Attributes: fltrAlice,
-							StartTime:  staticTime,
-							Time:       staticTime,
+							StartTime:  y2kPlus(1),
+							Time:       y2kPlus(5),
 							Value:      2,
 						},
 						{
 							Attributes: fltrBob,
-							StartTime:  staticTime,
-							Time:       staticTime,
+							StartTime:  y2kPlus(1),
+							Time:       y2kPlus(6),
 							Value:      -10,
 						},
 					},
@@ -315,14 +314,14 @@
 					DataPoints: []metricdata.DataPoint[N]{
 						{
 							Attributes: fltrAlice,
-							StartTime:  staticTime,
-							Time:       staticTime,
+							StartTime:  y2kPlus(8),
+							Time:       y2kPlus(9),
 							Value:      10,
 						},
 						{
 							Attributes: fltrBob,
-							StartTime:  staticTime,
-							Time:       staticTime,
+							StartTime:  y2kPlus(8),
+							Time:       y2kPlus(10),
 							Value:      3,
 						},
 					},
@@ -342,20 +341,20 @@
 					DataPoints: []metricdata.DataPoint[N]{
 						{
 							Attributes: fltrAlice,
-							StartTime:  staticTime,
-							Time:       staticTime,
-							Value:      1,
-						},
-						{
-							Attributes: fltrBob,
-							StartTime:  staticTime,
-							Time:       staticTime,
+							StartTime:  y2kPlus(11),
+							Time:       y2kPlus(12),
+							Value:      1,
+						},
+						{
+							Attributes: fltrBob,
+							StartTime:  y2kPlus(11),
+							Time:       y2kPlus(13),
 							Value:      1,
 						},
 						{
 							Attributes: overflowSet,
-							StartTime:  staticTime,
-							Time:       staticTime,
+							StartTime:  y2kPlus(11),
+							Time:       y2kPlus(15),
 							Value:      1,
 						},
 					},
@@ -391,21 +390,14 @@
 					DataPoints: []metricdata.DataPoint[N]{
 						{
 							Attributes: fltrAlice,
-							StartTime:  staticTime,
-							Time:       staticTime,
-=======
-							Time:       y2kPlus(3),
->>>>>>> c00a51af
+							StartTime:  y2kPlus(0),
+							Time:       y2kPlus(4),
 							Value:      2,
 						},
 						{
 							Attributes: fltrBob,
-<<<<<<< HEAD
-							StartTime:  staticTime,
-							Time:       staticTime,
-=======
-							Time:       y2kPlus(4),
->>>>>>> c00a51af
+							StartTime:  y2kPlus(0),
+							Time:       y2kPlus(5),
 							Value:      -10,
 						},
 					},
@@ -426,22 +418,14 @@
 					DataPoints: []metricdata.DataPoint[N]{
 						{
 							Attributes: fltrAlice,
-<<<<<<< HEAD
-							StartTime:  staticTime,
-							Time:       staticTime,
-=======
-							Time:       y2kPlus(5),
->>>>>>> c00a51af
+							StartTime:  y2kPlus(0),
+							Time:       y2kPlus(6),
 							Value:      10,
 						},
 						{
 							Attributes: fltrBob,
-<<<<<<< HEAD
-							StartTime:  staticTime,
-							Time:       staticTime,
-=======
-							Time:       y2kPlus(6),
->>>>>>> c00a51af
+							StartTime:  y2kPlus(0),
+							Time:       y2kPlus(7),
 							Value:      3,
 						},
 					},
@@ -461,32 +445,20 @@
 					DataPoints: []metricdata.DataPoint[N]{
 						{
 							Attributes: fltrAlice,
-<<<<<<< HEAD
-							StartTime:  staticTime,
-							Time:       staticTime,
-=======
-							Time:       y2kPlus(7),
->>>>>>> c00a51af
-							Value:      1,
-						},
-						{
-							Attributes: fltrBob,
-<<<<<<< HEAD
-							StartTime:  staticTime,
-							Time:       staticTime,
-=======
+							StartTime:  y2kPlus(0),
 							Time:       y2kPlus(8),
->>>>>>> c00a51af
+							Value:      1,
+						},
+						{
+							Attributes: fltrBob,
+							StartTime:  y2kPlus(0),
+							Time:       y2kPlus(9),
 							Value:      1,
 						},
 						{
 							Attributes: overflowSet,
-<<<<<<< HEAD
-							StartTime:  staticTime,
-							Time:       staticTime,
-=======
-							Time:       y2kPlus(10),
->>>>>>> c00a51af
+							StartTime:  y2kPlus(0),
+							Time:       y2kPlus(11),
 							Value:      1,
 						},
 					},
