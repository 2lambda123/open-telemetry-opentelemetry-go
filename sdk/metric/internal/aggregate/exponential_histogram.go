// Copyright The OpenTelemetry Authors
//
// Licensed under the Apache License, Version 2.0 (the "License");
// you may not use this file except in compliance with the License.
// You may obtain a copy of the License at
//
//     http://www.apache.org/licenses/LICENSE-2.0
//
// Unless required by applicable law or agreed to in writing, software
// distributed under the License is distributed on an "AS IS" BASIS,
// WITHOUT WARRANTIES OR CONDITIONS OF ANY KIND, either express or implied.
// See the License for the specific language governing permissions and
// limitations under the License.

package aggregate // import "go.opentelemetry.io/otel/sdk/metric/internal/aggregate"

import (
	"context"
	"errors"
	"math"
	"sync"
	"time"

	"go.opentelemetry.io/otel"
	"go.opentelemetry.io/otel/attribute"
	"go.opentelemetry.io/otel/sdk/metric/internal/exemplar"
	"go.opentelemetry.io/otel/sdk/metric/metricdata"
)

const (
	expoMaxScale = 20
	expoMinScale = -10

	smallestNonZeroNormalFloat64 = 0x1p-1022

	// These redefine the Math constants with a type, so the compiler won't coerce
	// them into an int on 32 bit platforms.
	maxInt64 int64 = math.MaxInt64
	minInt64 int64 = math.MinInt64
)

// expoHistogramDataPoint is a single data point in an exponential histogram.
type expoHistogramDataPoint[N int64 | float64] struct {
	attr attribute.Set
	res  exemplar.Reservoir[N]

	count uint64
	min   N
	max   N
	sum   N

	maxSize  int
	noMinMax bool
	noSum    bool

	scale int

	posBuckets expoBuckets
	negBuckets expoBuckets
	zeroCount  uint64
}

func newExpoHistogramDataPoint[N int64 | float64](maxSize, maxScale int, noMinMax, noSum bool) *expoHistogramDataPoint[N] {
	f := math.MaxFloat64
	max := N(f) // if N is int64, max will overflow to -9223372036854775808
	min := N(-f)
	if N(maxInt64) > N(f) {
		max = N(maxInt64)
		min = N(minInt64)
	}
	return &expoHistogramDataPoint[N]{
		min:      max,
		max:      min,
		maxSize:  maxSize,
		noMinMax: noMinMax,
		noSum:    noSum,
		scale:    maxScale,
	}
}

// record adds a new measurement to the histogram. It will rescale the buckets if needed.
func (p *expoHistogramDataPoint[N]) record(v N) {
	p.count++

	if !p.noMinMax {
		if v < p.min {
			p.min = v
		}
		if v > p.max {
			p.max = v
		}
	}
	if !p.noSum {
		p.sum += v
	}

	absV := math.Abs(float64(v))

	if float64(absV) == 0.0 {
		p.zeroCount++
		return
	}

	bin := p.getBin(absV)

	bucket := &p.posBuckets
	if v < 0 {
		bucket = &p.negBuckets
	}

	// If the new bin would make the counts larger than maxScale, we need to
	// downscale current measurements.
	if scaleDelta := p.scaleChange(bin, bucket.startBin, len(bucket.counts)); scaleDelta > 0 {
		if p.scale-scaleDelta < expoMinScale {
			// With a scale of -10 there is only two buckets for the whole range of float64 values.
			// This can only happen if there is a max size of 1.
			otel.Handle(errors.New("exponential histogram scale underflow"))
			return
		}
		// Downscale
		p.scale -= scaleDelta
		p.posBuckets.downscale(scaleDelta)
		p.negBuckets.downscale(scaleDelta)

		bin = p.getBin(absV)
	}

	bucket.record(bin)
}

// getBin returns the bin v should be recorded into.
func (p *expoHistogramDataPoint[N]) getBin(v float64) int {
	frac, exp := math.Frexp(v)
	if p.scale <= 0 {
		// Because of the choice of fraction is always 1 power of two higher than we want.
		correction := 1
		if frac == .5 {
			// If v is an exact power of two the frac will be .5 and the exp
			// will be one higher than we want.
			correction = 2
		}
		return (exp - correction) >> (-p.scale)
	}
	return exp<<p.scale + int(math.Log(frac)*scaleFactors[p.scale]) - 1
}

// scaleFactors are constants used in calculating the logarithm index. They are
// equivalent to 2^index/log(2).
var scaleFactors = [21]float64{
	math.Ldexp(math.Log2E, 0),
	math.Ldexp(math.Log2E, 1),
	math.Ldexp(math.Log2E, 2),
	math.Ldexp(math.Log2E, 3),
	math.Ldexp(math.Log2E, 4),
	math.Ldexp(math.Log2E, 5),
	math.Ldexp(math.Log2E, 6),
	math.Ldexp(math.Log2E, 7),
	math.Ldexp(math.Log2E, 8),
	math.Ldexp(math.Log2E, 9),
	math.Ldexp(math.Log2E, 10),
	math.Ldexp(math.Log2E, 11),
	math.Ldexp(math.Log2E, 12),
	math.Ldexp(math.Log2E, 13),
	math.Ldexp(math.Log2E, 14),
	math.Ldexp(math.Log2E, 15),
	math.Ldexp(math.Log2E, 16),
	math.Ldexp(math.Log2E, 17),
	math.Ldexp(math.Log2E, 18),
	math.Ldexp(math.Log2E, 19),
	math.Ldexp(math.Log2E, 20),
}

// scaleChange returns the magnitude of the scale change needed to fit bin in
// the bucket. If no scale change is needed 0 is returned.
func (p *expoHistogramDataPoint[N]) scaleChange(bin, startBin, length int) int {
	if length == 0 {
		// No need to rescale if there are no buckets.
		return 0
	}

	low := startBin
	high := bin
	if startBin >= bin {
		low = bin
		high = startBin + length - 1
	}

	count := 0
	for high-low >= p.maxSize {
		low = low >> 1
		high = high >> 1
		count++
		if count > expoMaxScale-expoMinScale {
			return count
		}
	}
	return count
}

// expoBuckets is a set of buckets in an exponential histogram.
type expoBuckets struct {
	startBin int
	counts   []uint64
}

// record increments the count for the given bin, and expands the buckets if needed.
// Size changes must be done before calling this function.
func (b *expoBuckets) record(bin int) {
	if len(b.counts) == 0 {
		b.counts = []uint64{1}
		b.startBin = bin
		return
	}

	endBin := b.startBin + len(b.counts) - 1

	// if the new bin is inside the current range
	if bin >= b.startBin && bin <= endBin {
		b.counts[bin-b.startBin]++
		return
	}
	// if the new bin is before the current start add spaces to the counts
	if bin < b.startBin {
		origLen := len(b.counts)
		newLength := endBin - bin + 1
		shift := b.startBin - bin

		if newLength > cap(b.counts) {
			b.counts = append(b.counts, make([]uint64, newLength-len(b.counts))...)
		}

		copy(b.counts[shift:origLen+shift], b.counts[:])
		b.counts = b.counts[:newLength]
		for i := 1; i < shift; i++ {
			b.counts[i] = 0
		}
		b.startBin = bin
		b.counts[0] = 1
		return
	}
	// if the new is after the end add spaces to the end
	if bin > endBin {
		if bin-b.startBin < cap(b.counts) {
			b.counts = b.counts[:bin-b.startBin+1]
			for i := endBin + 1 - b.startBin; i < len(b.counts); i++ {
				b.counts[i] = 0
			}
			b.counts[bin-b.startBin] = 1
			return
		}

		end := make([]uint64, bin-b.startBin-len(b.counts)+1)
		b.counts = append(b.counts, end...)
		b.counts[bin-b.startBin] = 1
	}
}

// downscale shrinks a bucket by a factor of 2*s. It will sum counts into the
// correct lower resolution bucket.
func (b *expoBuckets) downscale(delta int) {
	// Example
	// delta = 2
	// Original offset: -6
	// Counts: [ 3,  1,  2,  3,  4,  5, 6, 7, 8, 9, 10]
	// bins:    -6  -5, -4, -3, -2, -1, 0, 1, 2, 3, 4
	// new bins:-2, -2, -1, -1, -1, -1, 0, 0, 0, 0, 1
	// new Offset: -2
	// new Counts: [4, 14, 30, 10]

	if len(b.counts) <= 1 || delta < 1 {
		b.startBin = b.startBin >> delta
		return
	}

	steps := 1 << delta
	offset := b.startBin % steps
	offset = (offset + steps) % steps // to make offset positive
	for i := 1; i < len(b.counts); i++ {
		idx := i + offset
		if idx%steps == 0 {
			b.counts[idx/steps] = b.counts[i]
			continue
		}
		b.counts[idx/steps] += b.counts[i]
	}

	lastIdx := (len(b.counts) - 1 + offset) / steps
	b.counts = b.counts[:lastIdx+1]
	b.startBin = b.startBin >> delta
}

// newExponentialHistogram returns an Aggregator that summarizes a set of
// measurements as an exponential histogram. Each histogram is scoped by attributes
// and the aggregation cycle the measurements were made in.
<<<<<<< HEAD
func newExponentialHistogram[N int64 | float64](maxSize, maxScale int32, noMinMax, noSum bool, r func() exemplar.Reservoir[N]) *expoHistogram[N] {
=======
func newExponentialHistogram[N int64 | float64](maxSize, maxScale int32, noMinMax, noSum bool, limit int) *expoHistogram[N] {
>>>>>>> 237ed379
	return &expoHistogram[N]{
		noSum:    noSum,
		noMinMax: noMinMax,
		maxSize:  int(maxSize),
		maxScale: int(maxScale),

<<<<<<< HEAD
		newRes: r,
		values: make(map[attribute.Distinct]*expoHistogramDataPoint[N]),
=======
		limit:  newLimiter[*expoHistogramDataPoint[N]](limit),
		values: make(map[attribute.Set]*expoHistogramDataPoint[N]),
>>>>>>> 237ed379

		start: now(),
	}
}

// expoHistogram summarizes a set of measurements as an histogram with exponentially
// defined buckets.
type expoHistogram[N int64 | float64] struct {
	noSum    bool
	noMinMax bool
	maxSize  int
	maxScale int

<<<<<<< HEAD
	newRes   func() exemplar.Reservoir[N]
	values   map[attribute.Distinct]*expoHistogramDataPoint[N]
=======
	limit    limiter[*expoHistogramDataPoint[N]]
	values   map[attribute.Set]*expoHistogramDataPoint[N]
>>>>>>> 237ed379
	valuesMu sync.Mutex

	start time.Time
}

func (e *expoHistogram[N]) measure(ctx context.Context, value N, origAttr, fltrAttr attribute.Set) {
	// Ignore NaN and infinity.
	if math.IsInf(float64(value), 0) || math.IsNaN(float64(value)) {
		return
	}

	t := now()
	key := fltrAttr.Equivalent()

	e.valuesMu.Lock()
	defer e.valuesMu.Unlock()

<<<<<<< HEAD
	v, ok := e.values[key]
=======
	attr = e.limit.Attributes(attr, e.values)
	v, ok := e.values[attr]
>>>>>>> 237ed379
	if !ok {
		v = newExpoHistogramDataPoint[N](e.maxSize, e.maxScale, e.noMinMax, e.noSum)
		v.attr = fltrAttr
		v.res = e.newRes()

		e.values[key] = v
	}
	v.record(value)
	v.res.Offer(ctx, t, value, origAttr)
}

func (e *expoHistogram[N]) delta(dest *metricdata.Aggregation) int {
	t := now()

	// If *dest is not a metricdata.ExponentialHistogram, memory reuse is missed.
	// In that case, use the zero-value h and hope for better alignment next cycle.
	h, _ := (*dest).(metricdata.ExponentialHistogram[N])
	h.Temporality = metricdata.DeltaTemporality

	e.valuesMu.Lock()
	defer e.valuesMu.Unlock()

	n := len(e.values)
	hDPts := reset(h.DataPoints, n, n)

	var i int
	for key, val := range e.values {
		hDPts[i].Attributes = val.attr
		hDPts[i].StartTime = e.start
		hDPts[i].Time = t
		hDPts[i].Count = val.count
		hDPts[i].Scale = int32(val.scale)
		hDPts[i].ZeroCount = val.zeroCount
		hDPts[i].ZeroThreshold = 0.0

		hDPts[i].PositiveBucket.Offset = int32(val.posBuckets.startBin)
		hDPts[i].PositiveBucket.Counts = reset(hDPts[i].PositiveBucket.Counts, len(val.posBuckets.counts), len(val.posBuckets.counts))
		copy(hDPts[i].PositiveBucket.Counts, val.posBuckets.counts)

		hDPts[i].NegativeBucket.Offset = int32(val.negBuckets.startBin)
		hDPts[i].NegativeBucket.Counts = reset(hDPts[i].NegativeBucket.Counts, len(val.negBuckets.counts), len(val.negBuckets.counts))

		if !e.noSum {
			hDPts[i].Sum = val.sum
		}
		if !e.noMinMax {
			hDPts[i].Min = metricdata.NewExtrema(val.min)
			hDPts[i].Max = metricdata.NewExtrema(val.max)
		}

		val.res.Flush(&hDPts[i].Exemplars, val.attr)

		delete(e.values, key)
		i++
	}
	e.start = t
	h.DataPoints = hDPts
	*dest = h
	return n
}

func (e *expoHistogram[N]) cumulative(dest *metricdata.Aggregation) int {
	t := now()

	// If *dest is not a metricdata.ExponentialHistogram, memory reuse is missed.
	// In that case, use the zero-value h and hope for better alignment next cycle.
	h, _ := (*dest).(metricdata.ExponentialHistogram[N])
	h.Temporality = metricdata.CumulativeTemporality

	e.valuesMu.Lock()
	defer e.valuesMu.Unlock()

	n := len(e.values)
	hDPts := reset(h.DataPoints, n, n)

	var i int
	for _, val := range e.values {
		hDPts[i].Attributes = val.attr
		hDPts[i].StartTime = e.start
		hDPts[i].Time = t
		hDPts[i].Count = val.count
		hDPts[i].Scale = int32(val.scale)
		hDPts[i].ZeroCount = val.zeroCount
		hDPts[i].ZeroThreshold = 0.0

		hDPts[i].PositiveBucket.Offset = int32(val.posBuckets.startBin)
		hDPts[i].PositiveBucket.Counts = reset(hDPts[i].PositiveBucket.Counts, len(val.posBuckets.counts), len(val.posBuckets.counts))
		copy(hDPts[i].PositiveBucket.Counts, val.posBuckets.counts)

		hDPts[i].NegativeBucket.Offset = int32(val.negBuckets.startBin)
		hDPts[i].NegativeBucket.Counts = reset(hDPts[i].NegativeBucket.Counts, len(val.negBuckets.counts), len(val.negBuckets.counts))

		if !e.noSum {
			hDPts[i].Sum = val.sum
		}
		if !e.noMinMax {
			hDPts[i].Min = metricdata.NewExtrema(val.min)
			hDPts[i].Max = metricdata.NewExtrema(val.max)
		}

		val.res.Collect(&hDPts[i].Exemplars, val.attr)

		i++
		// TODO (#3006): This will use an unbounded amount of memory if there
		// are unbounded number of attribute sets being aggregated. Attribute
		// sets that become "stale" need to be forgotten so this will not
		// overload the system.
	}

	h.DataPoints = hDPts
	*dest = h
	return n
}<|MERGE_RESOLUTION|>--- conflicted
+++ resolved
@@ -41,8 +41,7 @@
 
 // expoHistogramDataPoint is a single data point in an exponential histogram.
 type expoHistogramDataPoint[N int64 | float64] struct {
-	attr attribute.Set
-	res  exemplar.Reservoir[N]
+	res exemplar.Reservoir[N]
 
 	count uint64
 	min   N
@@ -292,24 +291,16 @@
 // newExponentialHistogram returns an Aggregator that summarizes a set of
 // measurements as an exponential histogram. Each histogram is scoped by attributes
 // and the aggregation cycle the measurements were made in.
-<<<<<<< HEAD
-func newExponentialHistogram[N int64 | float64](maxSize, maxScale int32, noMinMax, noSum bool, r func() exemplar.Reservoir[N]) *expoHistogram[N] {
-=======
-func newExponentialHistogram[N int64 | float64](maxSize, maxScale int32, noMinMax, noSum bool, limit int) *expoHistogram[N] {
->>>>>>> 237ed379
+func newExponentialHistogram[N int64 | float64](maxSize, maxScale int32, noMinMax, noSum bool, limit int, r func() exemplar.Reservoir[N]) *expoHistogram[N] {
 	return &expoHistogram[N]{
 		noSum:    noSum,
 		noMinMax: noMinMax,
 		maxSize:  int(maxSize),
 		maxScale: int(maxScale),
 
-<<<<<<< HEAD
 		newRes: r,
-		values: make(map[attribute.Distinct]*expoHistogramDataPoint[N]),
-=======
 		limit:  newLimiter[*expoHistogramDataPoint[N]](limit),
 		values: make(map[attribute.Set]*expoHistogramDataPoint[N]),
->>>>>>> 237ed379
 
 		start: now(),
 	}
@@ -323,13 +314,9 @@
 	maxSize  int
 	maxScale int
 
-<<<<<<< HEAD
 	newRes   func() exemplar.Reservoir[N]
-	values   map[attribute.Distinct]*expoHistogramDataPoint[N]
-=======
 	limit    limiter[*expoHistogramDataPoint[N]]
 	values   map[attribute.Set]*expoHistogramDataPoint[N]
->>>>>>> 237ed379
 	valuesMu sync.Mutex
 
 	start time.Time
@@ -342,23 +329,17 @@
 	}
 
 	t := now()
-	key := fltrAttr.Equivalent()
 
 	e.valuesMu.Lock()
 	defer e.valuesMu.Unlock()
 
-<<<<<<< HEAD
-	v, ok := e.values[key]
-=======
-	attr = e.limit.Attributes(attr, e.values)
+	attr := e.limit.Attributes(fltrAttr, e.values)
 	v, ok := e.values[attr]
->>>>>>> 237ed379
 	if !ok {
 		v = newExpoHistogramDataPoint[N](e.maxSize, e.maxScale, e.noMinMax, e.noSum)
-		v.attr = fltrAttr
 		v.res = e.newRes()
 
-		e.values[key] = v
+		e.values[attr] = v
 	}
 	v.record(value)
 	v.res.Offer(ctx, t, value, origAttr)
@@ -379,8 +360,8 @@
 	hDPts := reset(h.DataPoints, n, n)
 
 	var i int
-	for key, val := range e.values {
-		hDPts[i].Attributes = val.attr
+	for attr, val := range e.values {
+		hDPts[i].Attributes = attr
 		hDPts[i].StartTime = e.start
 		hDPts[i].Time = t
 		hDPts[i].Count = val.count
@@ -403,9 +384,9 @@
 			hDPts[i].Max = metricdata.NewExtrema(val.max)
 		}
 
-		val.res.Flush(&hDPts[i].Exemplars, val.attr)
-
-		delete(e.values, key)
+		val.res.Flush(&hDPts[i].Exemplars, attr)
+
+		delete(e.values, attr)
 		i++
 	}
 	e.start = t
@@ -429,8 +410,8 @@
 	hDPts := reset(h.DataPoints, n, n)
 
 	var i int
-	for _, val := range e.values {
-		hDPts[i].Attributes = val.attr
+	for attr, val := range e.values {
+		hDPts[i].Attributes = attr
 		hDPts[i].StartTime = e.start
 		hDPts[i].Time = t
 		hDPts[i].Count = val.count
@@ -453,7 +434,7 @@
 			hDPts[i].Max = metricdata.NewExtrema(val.max)
 		}
 
-		val.res.Collect(&hDPts[i].Exemplars, val.attr)
+		val.res.Collect(&hDPts[i].Exemplars, attr)
 
 		i++
 		// TODO (#3006): This will use an unbounded amount of memory if there
