// Copyright The OpenTelemetry Authors
//
// Licensed under the Apache License, Version 2.0 (the "License");
// you may not use this file except in compliance with the License.
// You may obtain a copy of the License at
//
//     http://www.apache.org/licenses/LICENSE-2.0
//
// Unless required by applicable law or agreed to in writing, software
// distributed under the License is distributed on an "AS IS" BASIS,
// WITHOUT WARRANTIES OR CONDITIONS OF ANY KIND, either express or implied.
// See the License for the specific language governing permissions and
// limitations under the License.

package aggregate // import "go.opentelemetry.io/otel/sdk/metric/internal/aggregate"

import (
	"context"
	"errors"
	"math"
	"sync"
	"time"

	"go.opentelemetry.io/otel"
	"go.opentelemetry.io/otel/attribute"
	"go.opentelemetry.io/otel/sdk/metric/metricdata"
)

const (
	expoMaxScale = 20
	expoMinScale = -10

	smallestNonZeroNormalFloat64 = 0x1p-1022

	// These redefine the Math constants with a type, so the compiler won't coerce
	// them into an int on 32 bit platforms.
	maxInt64 int64 = math.MaxInt64
	minInt64 int64 = math.MinInt64
)

<<<<<<< HEAD
// expoHistogramValues summarizes a set of measurements as expoHistogramDataPoints using
// dynamically scaled buckets.
type expoHistogramValues[N int64 | float64] struct {
	noSum    bool
	noMinMax bool
	maxSize  int
	maxScale int

	values   map[attribute.Set]*expoHistogramDataPoint[N]
	valuesMu sync.Mutex
}

func newExpoHistValues[N int64 | float64](maxSize, maxScale int, noMinMax, noSum bool) *expoHistogramValues[N] {
	return &expoHistogramValues[N]{
		noSum:    noSum,
		noMinMax: noMinMax,
		maxSize:  maxSize,
		maxScale: maxScale,

		values: make(map[attribute.Set]*expoHistogramDataPoint[N]),
	}
}

// Aggregate records the measurement, scoped by attr, and aggregates it
// into an aggregation.
func (e *expoHistogramValues[N]) measure(_ context.Context, value N, attr attribute.Set) {
	// Ignore NaN and infinity.
	if math.IsInf(float64(value), 0) || math.IsNaN(float64(value)) {
		return
	}

	e.valuesMu.Lock()
	defer e.valuesMu.Unlock()

	v, ok := e.values[attr]
	if !ok {
		v = newExpoHistogramDataPoint[N](e.maxSize, e.maxScale, e.noMinMax, e.noSum)
		e.values[attr] = v
	}
	v.record(value)
}

=======
>>>>>>> 9b47674b
// expoHistogramDataPoint is a single data point in an exponential histogram.
type expoHistogramDataPoint[N int64 | float64] struct {
	count uint64
	min   N
	max   N
	sum   N

	maxSize  int
	noMinMax bool
	noSum    bool

	scale int

	posBuckets expoBuckets
	negBuckets expoBuckets
	zeroCount  uint64
}

func newExpoHistogramDataPoint[N int64 | float64](maxSize, maxScale int, noMinMax, noSum bool) *expoHistogramDataPoint[N] {
	f := math.MaxFloat64
	max := N(f) // if N is int64, max will overflow to -9223372036854775808
	min := N(-f)
	if N(maxInt64) > N(f) {
		max = N(maxInt64)
		min = N(minInt64)
	}
	return &expoHistogramDataPoint[N]{
		min:      max,
		max:      min,
		maxSize:  maxSize,
		noMinMax: noMinMax,
		noSum:    noSum,
		scale:    maxScale,
	}
}

// record adds a new measurement to the histogram. It will rescale the buckets if needed.
func (p *expoHistogramDataPoint[N]) record(v N) {
	p.count++

	if !p.noMinMax {
		if v < p.min {
			p.min = v
		}
		if v > p.max {
			p.max = v
		}
	}
	if !p.noSum {
		p.sum += v
	}

	absV := math.Abs(float64(v))

	if float64(absV) == 0.0 {
		p.zeroCount++
		return
	}

	bin := p.getBin(absV)

	bucket := &p.posBuckets
	if v < 0 {
		bucket = &p.negBuckets
	}

	// If the new bin would make the counts larger than maxScale, we need to
	// downscale current measurements.
	if scaleDelta := p.scaleChange(bin, bucket.startBin, len(bucket.counts)); scaleDelta > 0 {
		if p.scale-scaleDelta < expoMinScale {
			// With a scale of -10 there is only two buckets for the whole range of float64 values.
			// This can only happen if there is a max size of 1.
			otel.Handle(errors.New("exponential histogram scale underflow"))
			return
		}
		//Downscale
		p.scale -= scaleDelta
		p.posBuckets.downscale(scaleDelta)
		p.negBuckets.downscale(scaleDelta)

		bin = p.getBin(absV)
	}

	bucket.record(bin)
}

// getBin returns the bin v should be recorded into.
func (p *expoHistogramDataPoint[N]) getBin(v float64) int {
	frac, exp := math.Frexp(v)
	if p.scale <= 0 {
		// Because of the choice of fraction is always 1 power of two higher than we want.
		correction := 1
		if frac == .5 {
			// If v is an exact power of two the frac will be .5 and the exp
			// will be one higher than we want.
			correction = 2
		}
		return (exp - correction) >> (-p.scale)
	}
	return exp<<p.scale + int(math.Log(frac)*scaleFactors[p.scale]) - 1
}

// scaleFactors are constants used in calculating the logarithm index. They are
// equivalent to 2^index/log(2).
var scaleFactors = [21]float64{
	math.Ldexp(math.Log2E, 0),
	math.Ldexp(math.Log2E, 1),
	math.Ldexp(math.Log2E, 2),
	math.Ldexp(math.Log2E, 3),
	math.Ldexp(math.Log2E, 4),
	math.Ldexp(math.Log2E, 5),
	math.Ldexp(math.Log2E, 6),
	math.Ldexp(math.Log2E, 7),
	math.Ldexp(math.Log2E, 8),
	math.Ldexp(math.Log2E, 9),
	math.Ldexp(math.Log2E, 10),
	math.Ldexp(math.Log2E, 11),
	math.Ldexp(math.Log2E, 12),
	math.Ldexp(math.Log2E, 13),
	math.Ldexp(math.Log2E, 14),
	math.Ldexp(math.Log2E, 15),
	math.Ldexp(math.Log2E, 16),
	math.Ldexp(math.Log2E, 17),
	math.Ldexp(math.Log2E, 18),
	math.Ldexp(math.Log2E, 19),
	math.Ldexp(math.Log2E, 20),
}

// scaleChange returns the magnitude of the scale change needed to fit bin in
// the bucket. If no scale change is needed 0 is returned.
func (p *expoHistogramDataPoint[N]) scaleChange(bin, startBin, length int) int {
	if length == 0 {
		// No need to rescale if there are no buckets.
		return 0
	}

	low := startBin
	high := bin
	if startBin >= bin {
		low = bin
		high = startBin + length - 1
	}

	count := 0
	for high-low >= p.maxSize {
		low = low >> 1
		high = high >> 1
		count++
		if count > expoMaxScale-expoMinScale {
			return count
		}
	}
	return count
}

// expoBuckets is a set of buckets in an exponential histogram.
type expoBuckets struct {
	startBin int
	counts   []uint64
}

// record increments the count for the given bin, and expands the buckets if needed.
// Size changes must be done before calling this function.
func (b *expoBuckets) record(bin int) {
	if len(b.counts) == 0 {
		b.counts = []uint64{1}
		b.startBin = bin
		return
	}

	endBin := b.startBin + len(b.counts) - 1

	// if the new bin is inside the current range
	if bin >= b.startBin && bin <= endBin {
		b.counts[bin-b.startBin]++
		return
	}
	// if the new bin is before the current start add spaces to the counts
	if bin < b.startBin {
		origLen := len(b.counts)
		newLength := endBin - bin + 1
		shift := b.startBin - bin

		if newLength > cap(b.counts) {
			b.counts = append(b.counts, make([]uint64, newLength-len(b.counts))...)
		}

		copy(b.counts[shift:origLen+shift], b.counts[:])
		b.counts = b.counts[:newLength]
		for i := 1; i < shift; i++ {
			b.counts[i] = 0
		}
		b.startBin = bin
		b.counts[0] = 1
		return
	}
	// if the new is after the end add spaces to the end
	if bin > endBin {
		if bin-b.startBin < cap(b.counts) {
			b.counts = b.counts[:bin-b.startBin+1]
			for i := endBin + 1 - b.startBin; i < len(b.counts); i++ {
				b.counts[i] = 0
			}
			b.counts[bin-b.startBin] = 1
			return
		}

		end := make([]uint64, bin-b.startBin-len(b.counts)+1)
		b.counts = append(b.counts, end...)
		b.counts[bin-b.startBin] = 1
	}
}

// downscale shrinks a bucket by a factor of 2*s. It will sum counts into the
// correct lower resolution bucket.
func (b *expoBuckets) downscale(delta int) {
	// Example
	// delta = 2
	// Original offset: -6
	// Counts: [ 3,  1,  2,  3,  4,  5, 6, 7, 8, 9, 10]
	// bins:    -6  -5, -4, -3, -2, -1, 0, 1, 2, 3, 4
	// new bins:-2, -2, -1, -1, -1, -1, 0, 0, 0, 0, 1
	// new Offset: -2
	// new Counts: [4, 14, 30, 10]

	if len(b.counts) <= 1 || delta < 1 {
		b.startBin = b.startBin >> delta
		return
	}

	steps := 1 << delta
	offset := b.startBin % steps
	offset = (offset + steps) % steps // to make offset positive
	for i := 1; i < len(b.counts); i++ {
		idx := i + offset
		if idx%steps == 0 {
			b.counts[idx/steps] = b.counts[i]
			continue
		}
		b.counts[idx/steps] += b.counts[i]
	}

	lastIdx := (len(b.counts) - 1 + offset) / steps
	b.counts = b.counts[:lastIdx+1]
	b.startBin = b.startBin >> delta
}

// newExponentialHistogram returns an Aggregator that summarizes a set of
// measurements as an exponential histogram. Each histogram is scoped by attributes
// and the aggregation cycle the measurements were made in.
func newExponentialHistogram[N int64 | float64](maxSize, maxScale int32, noMinMax, noSum bool) *expoHistogram[N] {
	return &expoHistogram[N]{
		noSum:    noSum,
		noMinMax: noMinMax,
		maxSize:  int(maxSize),
		maxScale: int(maxScale),

		values: make(map[attribute.Set]*expoHistogramDataPoint[N]),

		start: now(),
	}
}

// expoHistogram summarizes a set of measurements as an histogram with exponentially
// defined buckets.
type expoHistogram[N int64 | float64] struct {
	noSum    bool
	noMinMax bool
	maxSize  int
	maxScale int

	values   map[attribute.Set]*expoHistogramDataPoint[N]
	valuesMu sync.Mutex

	start time.Time
}

func (e *expoHistogram[N]) measure(_ context.Context, value N, attr attribute.Set) {
	e.valuesMu.Lock()
	defer e.valuesMu.Unlock()

	v, ok := e.values[attr]
	if !ok {
		v = newExpoHistogramDataPoint[N](e.maxSize, e.maxScale, e.noMinMax, e.noSum)
		e.values[attr] = v
	}
	v.record(value)
}

func (e *expoHistogram[N]) delta(dest *metricdata.Aggregation) int {
	t := now()

	// If *dest is not a metricdata.ExponentialHistogram, memory reuse is missed.
	// In that case, use the zero-value h and hope for better alignment next cycle.
	h, _ := (*dest).(metricdata.ExponentialHistogram[N])
	h.Temporality = metricdata.DeltaTemporality

	e.valuesMu.Lock()
	defer e.valuesMu.Unlock()

	n := len(e.values)
	hDPts := reset(h.DataPoints, n, n)

	var i int
	for a, b := range e.values {
		hDPts[i].Attributes = a
		hDPts[i].StartTime = e.start
		hDPts[i].Time = t
		hDPts[i].Count = b.count
		hDPts[i].Scale = int32(b.scale)
		hDPts[i].ZeroCount = b.zeroCount
		hDPts[i].ZeroThreshold = 0.0

		hDPts[i].PositiveBucket.Offset = int32(b.posBuckets.startBin)
		hDPts[i].PositiveBucket.Counts = reset(hDPts[i].PositiveBucket.Counts, len(b.posBuckets.counts), len(b.posBuckets.counts))
		copy(hDPts[i].PositiveBucket.Counts, b.posBuckets.counts)

		hDPts[i].NegativeBucket.Offset = int32(b.negBuckets.startBin)
		hDPts[i].NegativeBucket.Counts = reset(hDPts[i].NegativeBucket.Counts, len(b.negBuckets.counts), len(b.negBuckets.counts))

		if !e.noSum {
			hDPts[i].Sum = b.sum
		}
		if !e.noMinMax {
			hDPts[i].Min = metricdata.NewExtrema(b.min)
			hDPts[i].Max = metricdata.NewExtrema(b.max)
		}

		delete(e.values, a)
		i++
	}
	e.start = t
	h.DataPoints = hDPts
	*dest = h
	return n
}

func (e *expoHistogram[N]) cumulative(dest *metricdata.Aggregation) int {
	t := now()

	// If *dest is not a metricdata.ExponentialHistogram, memory reuse is missed.
	// In that case, use the zero-value h and hope for better alignment next cycle.
	h, _ := (*dest).(metricdata.ExponentialHistogram[N])
	h.Temporality = metricdata.CumulativeTemporality

	e.valuesMu.Lock()
	defer e.valuesMu.Unlock()

	n := len(e.values)
	hDPts := reset(h.DataPoints, n, n)

	var i int
	for a, b := range e.values {
		hDPts[i].Attributes = a
		hDPts[i].StartTime = e.start
		hDPts[i].Time = t
		hDPts[i].Count = b.count
		hDPts[i].Scale = int32(b.scale)
		hDPts[i].ZeroCount = b.zeroCount
		hDPts[i].ZeroThreshold = 0.0

		hDPts[i].PositiveBucket.Offset = int32(b.posBuckets.startBin)
		hDPts[i].PositiveBucket.Counts = reset(hDPts[i].PositiveBucket.Counts, len(b.posBuckets.counts), len(b.posBuckets.counts))
		copy(hDPts[i].PositiveBucket.Counts, b.posBuckets.counts)

		hDPts[i].NegativeBucket.Offset = int32(b.negBuckets.startBin)
		hDPts[i].NegativeBucket.Counts = reset(hDPts[i].NegativeBucket.Counts, len(b.negBuckets.counts), len(b.negBuckets.counts))

		if !e.noSum {
			hDPts[i].Sum = b.sum
		}
		if !e.noMinMax {
			hDPts[i].Min = metricdata.NewExtrema(b.min)
			hDPts[i].Max = metricdata.NewExtrema(b.max)
		}

		i++
		// TODO (#3006): This will use an unbounded amount of memory if there
		// are unbounded number of attribute sets being aggregated. Attribute
		// sets that become "stale" need to be forgotten so this will not
		// overload the system.
	}

	h.DataPoints = hDPts
	*dest = h
	return n
}<|MERGE_RESOLUTION|>--- conflicted
+++ resolved
@@ -38,51 +38,6 @@
 	minInt64 int64 = math.MinInt64
 )
 
-<<<<<<< HEAD
-// expoHistogramValues summarizes a set of measurements as expoHistogramDataPoints using
-// dynamically scaled buckets.
-type expoHistogramValues[N int64 | float64] struct {
-	noSum    bool
-	noMinMax bool
-	maxSize  int
-	maxScale int
-
-	values   map[attribute.Set]*expoHistogramDataPoint[N]
-	valuesMu sync.Mutex
-}
-
-func newExpoHistValues[N int64 | float64](maxSize, maxScale int, noMinMax, noSum bool) *expoHistogramValues[N] {
-	return &expoHistogramValues[N]{
-		noSum:    noSum,
-		noMinMax: noMinMax,
-		maxSize:  maxSize,
-		maxScale: maxScale,
-
-		values: make(map[attribute.Set]*expoHistogramDataPoint[N]),
-	}
-}
-
-// Aggregate records the measurement, scoped by attr, and aggregates it
-// into an aggregation.
-func (e *expoHistogramValues[N]) measure(_ context.Context, value N, attr attribute.Set) {
-	// Ignore NaN and infinity.
-	if math.IsInf(float64(value), 0) || math.IsNaN(float64(value)) {
-		return
-	}
-
-	e.valuesMu.Lock()
-	defer e.valuesMu.Unlock()
-
-	v, ok := e.values[attr]
-	if !ok {
-		v = newExpoHistogramDataPoint[N](e.maxSize, e.maxScale, e.noMinMax, e.noSum)
-		e.values[attr] = v
-	}
-	v.record(value)
-}
-
-=======
->>>>>>> 9b47674b
 // expoHistogramDataPoint is a single data point in an exponential histogram.
 type expoHistogramDataPoint[N int64 | float64] struct {
 	count uint64
@@ -361,6 +316,11 @@
 }
 
 func (e *expoHistogram[N]) measure(_ context.Context, value N, attr attribute.Set) {
+	// Ignore NaN and infinity.
+	if math.IsInf(float64(value), 0) || math.IsNaN(float64(value)) {
+		return
+	}
+
 	e.valuesMu.Lock()
 	defer e.valuesMu.Unlock()
 
