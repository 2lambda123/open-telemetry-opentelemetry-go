// Copyright The OpenTelemetry Authors
//
// Licensed under the Apache License, Version 2.0 (the "License");
// you may not use this file except in compliance with the License.
// You may obtain a copy of the License at
//
//     http://www.apache.org/licenses/LICENSE-2.0
//
// Unless required by applicable law or agreed to in writing, software
// distributed under the License is distributed on an "AS IS" BASIS,
// WITHOUT WARRANTIES OR CONDITIONS OF ANY KIND, either express or implied.
// See the License for the specific language governing permissions and
// limitations under the License.

package metric // import "go.opentelemetry.io/otel/sdk/metric"

import (
	"context"
	"sync"

	"go.opentelemetry.io/otel/metric"
	"go.opentelemetry.io/otel/metric/instrument"
	"go.opentelemetry.io/otel/metric/instrument/asyncfloat64"
	"go.opentelemetry.io/otel/metric/instrument/asyncint64"
	"go.opentelemetry.io/otel/metric/instrument/syncfloat64"
	"go.opentelemetry.io/otel/metric/instrument/syncint64"
	"go.opentelemetry.io/otel/sdk/instrumentation"
)

// meterRegistry keeps a record of initialized meters for instrumentation
// scopes. A meter is unique to an instrumentation scope and if multiple
// requests for that meter are made a meterRegistry ensure the same instance
// is used.
//
// The zero meterRegistry is empty and ready for use.
//
// A meterRegistry must not be copied after first use.
//
// All methods of a meterRegistry are safe to call concurrently.
type meterRegistry struct {
	sync.Mutex

	meters map[instrumentation.Scope]*meter

	pipes pipelines
}

// Get returns a registered meter matching the instrumentation scope if it
// exists in the meterRegistry. Otherwise, a new meter configured for the
// instrumentation scope is registered and then returned.
//
// Get is safe to call concurrently.
func (r *meterRegistry) Get(s instrumentation.Scope) *meter {
	r.Lock()
	defer r.Unlock()

	if r.meters == nil {
		m := newMeter(s, r.pipes)
		r.meters = map[instrumentation.Scope]*meter{s: m}
		return m
	}

	m, ok := r.meters[s]
	if ok {
		return m
	}

	m = newMeter(s, r.pipes)
	r.meters[s] = m
	return m
}

// meter handles the creation and coordination of all metric instruments. A
// meter represents a single instrumentation scope; all metric telemetry
// produced by an instrumentation scope will use metric instruments from a
// single meter.
type meter struct {
<<<<<<< HEAD
=======
	instrumentation.Scope

	// *Resolvers are used by the provided instrument providers to resolve new
	// instruments aggregators and maintain a cache across instruments this
	// meter owns.
	int64Resolver   resolver[int64]
	float64Resolver resolver[float64]

>>>>>>> 29511a00
	pipes pipelines

	instProviderInt64   *instProvider[int64]
	instProviderFloat64 *instProvider[float64]
}

func newMeter(s instrumentation.Scope, p pipelines) *meter {
	// viewCache ensures instrument conflicts, including number conflicts, this
	// meter is asked to create are logged to the user.
	var viewCache cache[string, instrumentID]

	// Passing nil as the ac parameter to newInstrumentCache will have each
	// create its own aggregator cache.
	ic := newInstrumentCache[int64](nil, &viewCache)
	fc := newInstrumentCache[float64](nil, &viewCache)

	return &meter{
		Scope: s,
		pipes: p,

		int64Resolver:   newResolver(p, ic),
		float64Resolver: newResolver(p, fc),
	}
}

// Compile-time check meter implements metric.Meter.
var _ metric.Meter = (*meter)(nil)

func newMeter(s instrumentation.Scope, p pipelines) *meter {
	ri := newResolver[int64](s, p)
	rf := newResolver[float64](s, p)
	return &meter{
		pipes:               p,
		instProviderInt64:   newInstProvider(ri),
		instProviderFloat64: newInstProvider(rf),
	}
}

// AsyncInt64 returns the asynchronous integer instrument provider.
func (m *meter) AsyncInt64() asyncint64.InstrumentProvider {
<<<<<<< HEAD
	return asyncInt64Provider{m.instProviderInt64}
=======
	return asyncInt64Provider{scope: m.Scope, resolve: &m.int64Resolver}
>>>>>>> 29511a00
}

// AsyncFloat64 returns the asynchronous floating-point instrument provider.
func (m *meter) AsyncFloat64() asyncfloat64.InstrumentProvider {
<<<<<<< HEAD
	return asyncFloat64Provider{m.instProviderFloat64}
=======
	return asyncFloat64Provider{scope: m.Scope, resolve: &m.float64Resolver}
>>>>>>> 29511a00
}

// RegisterCallback registers the function f to be called when any of the
// insts Collect method is called.
func (m *meter) RegisterCallback(insts []instrument.Asynchronous, f func(context.Context)) error {
	m.pipes.registerCallback(f)
	return nil
}

// SyncInt64 returns the synchronous integer instrument provider.
func (m *meter) SyncInt64() syncint64.InstrumentProvider {
<<<<<<< HEAD
	return syncInt64Provider{m.instProviderInt64}
=======
	return syncInt64Provider{scope: m.Scope, resolve: &m.int64Resolver}
>>>>>>> 29511a00
}

// SyncFloat64 returns the synchronous floating-point instrument provider.
func (m *meter) SyncFloat64() syncfloat64.InstrumentProvider {
<<<<<<< HEAD
	return syncFloat64Provider{m.instProviderFloat64}
=======
	return syncFloat64Provider{scope: m.Scope, resolve: &m.float64Resolver}
>>>>>>> 29511a00
}<|MERGE_RESOLUTION|>--- conflicted
+++ resolved
@@ -75,17 +75,6 @@
 // produced by an instrumentation scope will use metric instruments from a
 // single meter.
 type meter struct {
-<<<<<<< HEAD
-=======
-	instrumentation.Scope
-
-	// *Resolvers are used by the provided instrument providers to resolve new
-	// instruments aggregators and maintain a cache across instruments this
-	// meter owns.
-	int64Resolver   resolver[int64]
-	float64Resolver resolver[float64]
-
->>>>>>> 29511a00
 	pipes pipelines
 
 	instProviderInt64   *instProvider[int64]
@@ -102,44 +91,27 @@
 	ic := newInstrumentCache[int64](nil, &viewCache)
 	fc := newInstrumentCache[float64](nil, &viewCache)
 
+	ir := newResolver(s, p, ic)
+	fr := newResolver(s, p, fc)
+
 	return &meter{
-		Scope: s,
-		pipes: p,
-
-		int64Resolver:   newResolver(p, ic),
-		float64Resolver: newResolver(p, fc),
+		pipes:               p,
+		instProviderInt64:   newInstProvider(ir),
+		instProviderFloat64: newInstProvider(fr),
 	}
 }
 
 // Compile-time check meter implements metric.Meter.
 var _ metric.Meter = (*meter)(nil)
 
-func newMeter(s instrumentation.Scope, p pipelines) *meter {
-	ri := newResolver[int64](s, p)
-	rf := newResolver[float64](s, p)
-	return &meter{
-		pipes:               p,
-		instProviderInt64:   newInstProvider(ri),
-		instProviderFloat64: newInstProvider(rf),
-	}
-}
-
 // AsyncInt64 returns the asynchronous integer instrument provider.
 func (m *meter) AsyncInt64() asyncint64.InstrumentProvider {
-<<<<<<< HEAD
 	return asyncInt64Provider{m.instProviderInt64}
-=======
-	return asyncInt64Provider{scope: m.Scope, resolve: &m.int64Resolver}
->>>>>>> 29511a00
 }
 
 // AsyncFloat64 returns the asynchronous floating-point instrument provider.
 func (m *meter) AsyncFloat64() asyncfloat64.InstrumentProvider {
-<<<<<<< HEAD
 	return asyncFloat64Provider{m.instProviderFloat64}
-=======
-	return asyncFloat64Provider{scope: m.Scope, resolve: &m.float64Resolver}
->>>>>>> 29511a00
 }
 
 // RegisterCallback registers the function f to be called when any of the
@@ -151,18 +123,10 @@
 
 // SyncInt64 returns the synchronous integer instrument provider.
 func (m *meter) SyncInt64() syncint64.InstrumentProvider {
-<<<<<<< HEAD
 	return syncInt64Provider{m.instProviderInt64}
-=======
-	return syncInt64Provider{scope: m.Scope, resolve: &m.int64Resolver}
->>>>>>> 29511a00
 }
 
 // SyncFloat64 returns the synchronous floating-point instrument provider.
 func (m *meter) SyncFloat64() syncfloat64.InstrumentProvider {
-<<<<<<< HEAD
 	return syncFloat64Provider{m.instProviderFloat64}
-=======
-	return syncFloat64Provider{scope: m.Scope, resolve: &m.float64Resolver}
->>>>>>> 29511a00
 }