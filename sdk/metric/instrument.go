// Copyright The OpenTelemetry Authors
//
// Licensed under the Apache License, Version 2.0 (the "License");
// you may not use this file except in compliance with the License.
// You may obtain a copy of the License at
//
//     http://www.apache.org/licenses/LICENSE-2.0
//
// Unless required by applicable law or agreed to in writing, software
// distributed under the License is distributed on an "AS IS" BASIS,
// WITHOUT WARRANTIES OR CONDITIONS OF ANY KIND, either express or implied.
// See the License for the specific language governing permissions and
// limitations under the License.

package metric // import "go.opentelemetry.io/otel/sdk/metric"

import (
	"context"
	"errors"
	"fmt"

	"go.opentelemetry.io/otel/attribute"
	"go.opentelemetry.io/otel/internal/global"
	"go.opentelemetry.io/otel/metric/instrument"
	"go.opentelemetry.io/otel/metric/unit"
	"go.opentelemetry.io/otel/sdk/instrumentation"
	"go.opentelemetry.io/otel/sdk/metric/aggregation"
	"go.opentelemetry.io/otel/sdk/metric/internal"
	"go.opentelemetry.io/otel/sdk/metric/metricdata"
)

var (
	zeroUnit           unit.Unit
	zeroInstrumentKind InstrumentKind
	zeroScope          instrumentation.Scope
)

// InstrumentKind is the identifier of a group of instruments that all
// performing the same function.
type InstrumentKind uint8

const (
	// instrumentKindUndefined is an undefined instrument kind, it should not
	// be used by any initialized type.
	instrumentKindUndefined InstrumentKind = iota // nolint:deadcode,varcheck,unused
	// InstrumentKindCounter identifies a group of instruments that record
	// increasing values synchronously with the code path they are measuring.
	InstrumentKindCounter
	// InstrumentKindUpDownCounter identifies a group of instruments that
	// record increasing and decreasing values synchronously with the code path
	// they are measuring.
	InstrumentKindUpDownCounter
	// InstrumentKindHistogram identifies a group of instruments that record a
	// distribution of values synchronously with the code path they are
	// measuring.
	InstrumentKindHistogram
	// InstrumentKindObservableCounter identifies a group of instruments that
	// record increasing values in an asynchronous callback.
	InstrumentKindObservableCounter
	// InstrumentKindObservableUpDownCounter identifies a group of instruments
	// that record increasing and decreasing values in an asynchronous
	// callback.
	InstrumentKindObservableUpDownCounter
	// InstrumentKindObservableGauge identifies a group of instruments that
	// record current values in an asynchronous callback.
	InstrumentKindObservableGauge
)

type nonComparable [0]func() // nolint: unused  // This is indeed used.

// Instrument describes properties an instrument is created with.
type Instrument struct {
	// Name is the human-readable identifier of the instrument.
	Name string
	// Description describes the purpose of the instrument.
	Description string
	// Kind defines the functional group of the instrument.
	Kind InstrumentKind
	// Unit is the unit of measurement recorded by the instrument.
	Unit unit.Unit
	// Scope identifies the instrumentation that created the instrument.
	Scope instrumentation.Scope

	// Ensure forward compatibility if non-comparable fields need to be added.
	nonComparable // nolint: unused
}

// empty returns if all fields of i are their zero-value.
func (i Instrument) empty() bool {
	return i.Name == "" &&
		i.Description == "" &&
		i.Kind == zeroInstrumentKind &&
		i.Unit == zeroUnit &&
		i.Scope == zeroScope
}

// matches returns whether all the non-zero-value fields of i match the
// corresponding fields of other. If i is empty it will match all other, and
// true will always be returned.
func (i Instrument) matches(other Instrument) bool {
	return i.matchesName(other) &&
		i.matchesDescription(other) &&
		i.matchesKind(other) &&
		i.matchesUnit(other) &&
		i.matchesScope(other)
}

// matchesName returns true if the Name of i is "" or it equals the Name of
// other, otherwise false.
func (i Instrument) matchesName(other Instrument) bool {
	return i.Name == "" || i.Name == other.Name
}

// matchesDescription returns true if the Description of i is "" or it equals
// the Description of other, otherwise false.
func (i Instrument) matchesDescription(other Instrument) bool {
	return i.Description == "" || i.Description == other.Description
}

// matchesKind returns true if the Kind of i is its zero-value or it equals the
// Kind of other, otherwise false.
func (i Instrument) matchesKind(other Instrument) bool {
	return i.Kind == zeroInstrumentKind || i.Kind == other.Kind
}

// matchesUnit returns true if the Unit of i is its zero-value or it equals the
// Unit of other, otherwise false.
func (i Instrument) matchesUnit(other Instrument) bool {
	return i.Unit == zeroUnit || i.Unit == other.Unit
}

// matchesScope returns true if the Scope of i is its zero-value or it equals
// the Scope of other, otherwise false.
func (i Instrument) matchesScope(other Instrument) bool {
	return (i.Scope.Name == "" || i.Scope.Name == other.Scope.Name) &&
		(i.Scope.Version == "" || i.Scope.Version == other.Scope.Version) &&
		(i.Scope.SchemaURL == "" || i.Scope.SchemaURL == other.Scope.SchemaURL)
}

// Stream describes the stream of data an instrument produces.
type Stream struct {
	// Name is the human-readable identifier of the stream.
	Name string
	// Description describes the purpose of the data.
	Description string
	// Unit is the unit of measurement recorded.
	Unit unit.Unit
	// Aggregation the stream uses for an instrument.
	Aggregation aggregation.Aggregation
	// AttributeFilter applied to all attributes recorded for an instrument.
	AttributeFilter attribute.Filter
}

// instrumentID are the identifying properties of an instrument.
type instrumentID struct {
	// Name is the name of the instrument.
	Name string
	// Description is the description of the instrument.
	Description string
	// Unit is the unit of the instrument.
	Unit unit.Unit
	// Aggregation is the aggregation data type of the instrument.
	Aggregation string
	// Monotonic is the monotonicity of an instruments data type. This field is
	// not used for all data types, so a zero value needs to be understood in the
	// context of Aggregation.
	Monotonic bool
	// Temporality is the temporality of an instrument's data type. This field
	// is not used by some data types.
	Temporality metricdata.Temporality
	// Number is the number type of the instrument.
	Number string
}

type instrumentImpl[N int64 | float64] struct {
	instrument.Synchronous

	aggregators []internal.Aggregator[N]
}

var _ instrument.Float64Counter = (*instrumentImpl[float64])(nil)
var _ instrument.Float64UpDownCounter = (*instrumentImpl[float64])(nil)
var _ instrument.Float64Histogram = (*instrumentImpl[float64])(nil)
var _ instrument.Int64Counter = (*instrumentImpl[int64])(nil)
var _ instrument.Int64UpDownCounter = (*instrumentImpl[int64])(nil)
var _ instrument.Int64Histogram = (*instrumentImpl[int64])(nil)

func (i *instrumentImpl[N]) Add(ctx context.Context, val N, attrs ...attribute.KeyValue) {
	i.aggregate(ctx, val, attrs)
}

func (i *instrumentImpl[N]) Record(ctx context.Context, val N, attrs ...attribute.KeyValue) {
	i.aggregate(ctx, val, attrs)
}

func (i *instrumentImpl[N]) aggregate(ctx context.Context, val N, attrs []attribute.KeyValue) {
	if err := ctx.Err(); err != nil {
		return
	}
	for _, agg := range i.aggregators {
		agg.Aggregate(val, attribute.NewSet(attrs...))
	}
}

<<<<<<< HEAD
// observerID is a comparable unique identifier of an observer.
type observerID[N int64 | float64] struct {
=======
// observablID is a comparable unique identifier of an observable.
type observablID[N int64 | float64] struct {
>>>>>>> 69b18e62
	name        string
	description string
	kind        InstrumentKind
	unit        unit.Unit
	scope       instrumentation.Scope
}

<<<<<<< HEAD
type float64Observable struct {
	instrument.Float64Observable
	*observable[float64]
}

var _ instrument.Float64ObservableCounter = float64Observable{}
var _ instrument.Float64ObservableUpDownCounter = float64Observable{}
var _ instrument.Float64ObservableGauge = float64Observable{}

func newFloat64Observable(scope instrumentation.Scope, kind InstrumentKind, name, desc string, u unit.Unit, agg []internal.Aggregator[float64]) float64Observable {
	return float64Observable{
		observable: newObservable[float64](scope, kind, name, desc, u, agg),
	}
}

type int64Observable struct {
	instrument.Int64Observable
	*observable[int64]
}

var _ instrument.Int64ObservableCounter = int64Observable{}
var _ instrument.Int64ObservableUpDownCounter = int64Observable{}
var _ instrument.Int64ObservableGauge = int64Observable{}

func newInt64Observable(scope instrumentation.Scope, kind InstrumentKind, name, desc string, u unit.Unit, agg []internal.Aggregator[int64]) int64Observable {
	return int64Observable{
		observable: newObservable[int64](scope, kind, name, desc, u, agg),
	}
}

type observable[N int64 | float64] struct {
	observerID[N]
=======
type observable[N int64 | float64] struct {
	instrument.Asynchronous
	observablID[N]
>>>>>>> 69b18e62

	aggregators []internal.Aggregator[N]
}

func newObservable[N int64 | float64](scope instrumentation.Scope, kind InstrumentKind, name, desc string, u unit.Unit, agg []internal.Aggregator[N]) *observable[N] {
	return &observable[N]{
<<<<<<< HEAD
		observerID: observerID[N]{
=======
		observablID: observablID[N]{
>>>>>>> 69b18e62
			name:        name,
			description: desc,
			kind:        kind,
			unit:        u,
			scope:       scope,
		},
		aggregators: agg,
	}
}

<<<<<<< HEAD
=======
var _ instrument.Float64ObservableCounter = (*observable[float64])(nil)
var _ instrument.Float64ObservableUpDownCounter = (*observable[float64])(nil)
var _ instrument.Float64ObservableGauge = (*observable[float64])(nil)
var _ instrument.Int64ObservableCounter = (*observable[int64])(nil)
var _ instrument.Int64ObservableUpDownCounter = (*observable[int64])(nil)
var _ instrument.Int64ObservableGauge = (*observable[int64])(nil)

// Observe logs an error.
func (o *observable[N]) Observe(ctx context.Context, val N, attrs ...attribute.KeyValue) {
	var zero N
	err := errors.New("invalid observation")
	global.Error(err, "dropping observation made outside a callback",
		"name", o.name,
		"description", o.description,
		"unit", o.unit,
		"number", fmt.Sprintf("%T", zero),
	)
}

// observe records the val for the set of attrs.
>>>>>>> 69b18e62
func (o *observable[N]) observe(val N, attrs []attribute.KeyValue) {
	for _, agg := range o.aggregators {
		agg.Aggregate(val, attribute.NewSet(attrs...))
	}
}

<<<<<<< HEAD
var errEmptyAgg = errors.New("no aggregators for observer")

=======
var errEmptyAgg = errors.New("no aggregators for observable instrument")

// registerable returns an error if the observable o should not be registered,
// and nil if it should. An errEmptyAgg error is returned if o is effecively a
// no-op because it does not have any aggregators. Also, an error is returned
// if scope defines a Meter other than the one o was created by.
>>>>>>> 69b18e62
func (o *observable[N]) registerable(scope instrumentation.Scope) error {
	if len(o.aggregators) == 0 {
		return errEmptyAgg
	}
	if scope != o.scope {
		return fmt.Errorf(
<<<<<<< HEAD
			"invalid registration: observer %q from Meter %q, registered with Meter %q",
			o.name,
			scope.Name,
			o.scope.Name,
=======
			"invalid registration: observable %q from Meter %q, registered with Meter %q",
			o.name,
			o.scope.Name,
			scope.Name,
>>>>>>> 69b18e62
		)
	}
	return nil
}<|MERGE_RESOLUTION|>--- conflicted
+++ resolved
@@ -20,7 +20,6 @@
 	"fmt"
 
 	"go.opentelemetry.io/otel/attribute"
-	"go.opentelemetry.io/otel/internal/global"
 	"go.opentelemetry.io/otel/metric/instrument"
 	"go.opentelemetry.io/otel/metric/unit"
 	"go.opentelemetry.io/otel/sdk/instrumentation"
@@ -202,13 +201,8 @@
 	}
 }
 
-<<<<<<< HEAD
-// observerID is a comparable unique identifier of an observer.
-type observerID[N int64 | float64] struct {
-=======
 // observablID is a comparable unique identifier of an observable.
 type observablID[N int64 | float64] struct {
->>>>>>> 69b18e62
 	name        string
 	description string
 	kind        InstrumentKind
@@ -216,7 +210,6 @@
 	scope       instrumentation.Scope
 }
 
-<<<<<<< HEAD
 type float64Observable struct {
 	instrument.Float64Observable
 	*observable[float64]
@@ -248,23 +241,15 @@
 }
 
 type observable[N int64 | float64] struct {
-	observerID[N]
-=======
-type observable[N int64 | float64] struct {
 	instrument.Asynchronous
 	observablID[N]
->>>>>>> 69b18e62
 
 	aggregators []internal.Aggregator[N]
 }
 
 func newObservable[N int64 | float64](scope instrumentation.Scope, kind InstrumentKind, name, desc string, u unit.Unit, agg []internal.Aggregator[N]) *observable[N] {
 	return &observable[N]{
-<<<<<<< HEAD
-		observerID: observerID[N]{
-=======
 		observablID: observablID[N]{
->>>>>>> 69b18e62
 			name:        name,
 			description: desc,
 			kind:        kind,
@@ -275,63 +260,28 @@
 	}
 }
 
-<<<<<<< HEAD
-=======
-var _ instrument.Float64ObservableCounter = (*observable[float64])(nil)
-var _ instrument.Float64ObservableUpDownCounter = (*observable[float64])(nil)
-var _ instrument.Float64ObservableGauge = (*observable[float64])(nil)
-var _ instrument.Int64ObservableCounter = (*observable[int64])(nil)
-var _ instrument.Int64ObservableUpDownCounter = (*observable[int64])(nil)
-var _ instrument.Int64ObservableGauge = (*observable[int64])(nil)
-
-// Observe logs an error.
-func (o *observable[N]) Observe(ctx context.Context, val N, attrs ...attribute.KeyValue) {
-	var zero N
-	err := errors.New("invalid observation")
-	global.Error(err, "dropping observation made outside a callback",
-		"name", o.name,
-		"description", o.description,
-		"unit", o.unit,
-		"number", fmt.Sprintf("%T", zero),
-	)
-}
-
-// observe records the val for the set of attrs.
->>>>>>> 69b18e62
 func (o *observable[N]) observe(val N, attrs []attribute.KeyValue) {
 	for _, agg := range o.aggregators {
 		agg.Aggregate(val, attribute.NewSet(attrs...))
 	}
 }
 
-<<<<<<< HEAD
-var errEmptyAgg = errors.New("no aggregators for observer")
-
-=======
 var errEmptyAgg = errors.New("no aggregators for observable instrument")
 
 // registerable returns an error if the observable o should not be registered,
 // and nil if it should. An errEmptyAgg error is returned if o is effecively a
 // no-op because it does not have any aggregators. Also, an error is returned
 // if scope defines a Meter other than the one o was created by.
->>>>>>> 69b18e62
 func (o *observable[N]) registerable(scope instrumentation.Scope) error {
 	if len(o.aggregators) == 0 {
 		return errEmptyAgg
 	}
 	if scope != o.scope {
 		return fmt.Errorf(
-<<<<<<< HEAD
-			"invalid registration: observer %q from Meter %q, registered with Meter %q",
-			o.name,
-			scope.Name,
-			o.scope.Name,
-=======
 			"invalid registration: observable %q from Meter %q, registered with Meter %q",
 			o.name,
 			o.scope.Name,
 			scope.Name,
->>>>>>> 69b18e62
 		)
 	}
 	return nil
