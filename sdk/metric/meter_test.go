--- conflicted
+++ resolved
@@ -179,13 +179,8 @@
 				}
 				ctr, err := m.Int64ObservableCounter("aint", instrument.WithInt64Callback(cback))
 				assert.NoError(t, err)
-<<<<<<< HEAD
-				_, err = m.RegisterCallback([]instrument.Asynchronous{ctr}, func(_ context.Context, o metric.Observer) error {
+				_, err = m.RegisterCallback(func(_ context.Context, o metric.Observer) error {
 					o.ObserveInt64(ctr, 3)
-=======
-				_, err = m.RegisterCallback(func(ctx context.Context) error {
-					ctr.Observe(ctx, 3)
->>>>>>> f941b3a8
 					return nil
 				}, ctr)
 				assert.NoError(t, err)
@@ -214,13 +209,8 @@
 				}
 				ctr, err := m.Int64ObservableUpDownCounter("aint", instrument.WithInt64Callback(cback))
 				assert.NoError(t, err)
-<<<<<<< HEAD
-				_, err = m.RegisterCallback([]instrument.Asynchronous{ctr}, func(_ context.Context, o metric.Observer) error {
+				_, err = m.RegisterCallback(func(_ context.Context, o metric.Observer) error {
 					o.ObserveInt64(ctr, 11)
-=======
-				_, err = m.RegisterCallback(func(ctx context.Context) error {
-					ctr.Observe(ctx, 11)
->>>>>>> f941b3a8
 					return nil
 				}, ctr)
 				assert.NoError(t, err)
@@ -249,13 +239,8 @@
 				}
 				gauge, err := m.Int64ObservableGauge("agauge", instrument.WithInt64Callback(cback))
 				assert.NoError(t, err)
-<<<<<<< HEAD
-				_, err = m.RegisterCallback([]instrument.Asynchronous{gauge}, func(_ context.Context, o metric.Observer) error {
+				_, err = m.RegisterCallback(func(_ context.Context, o metric.Observer) error {
 					o.ObserveInt64(gauge, 11)
-=======
-				_, err = m.RegisterCallback(func(ctx context.Context) error {
-					gauge.Observe(ctx, 11)
->>>>>>> f941b3a8
 					return nil
 				}, gauge)
 				assert.NoError(t, err)
@@ -282,13 +267,8 @@
 				}
 				ctr, err := m.Float64ObservableCounter("afloat", instrument.WithFloat64Callback(cback))
 				assert.NoError(t, err)
-<<<<<<< HEAD
-				_, err = m.RegisterCallback([]instrument.Asynchronous{ctr}, func(_ context.Context, o metric.Observer) error {
+				_, err = m.RegisterCallback(func(_ context.Context, o metric.Observer) error {
 					o.ObserveFloat64(ctr, 3)
-=======
-				_, err = m.RegisterCallback(func(ctx context.Context) error {
-					ctr.Observe(ctx, 3)
->>>>>>> f941b3a8
 					return nil
 				}, ctr)
 				assert.NoError(t, err)
@@ -317,13 +297,8 @@
 				}
 				ctr, err := m.Float64ObservableUpDownCounter("afloat", instrument.WithFloat64Callback(cback))
 				assert.NoError(t, err)
-<<<<<<< HEAD
-				_, err = m.RegisterCallback([]instrument.Asynchronous{ctr}, func(_ context.Context, o metric.Observer) error {
+				_, err = m.RegisterCallback(func(_ context.Context, o metric.Observer) error {
 					o.ObserveFloat64(ctr, 11)
-=======
-				_, err = m.RegisterCallback(func(ctx context.Context) error {
-					ctr.Observe(ctx, 11)
->>>>>>> f941b3a8
 					return nil
 				}, ctr)
 				assert.NoError(t, err)
@@ -352,13 +327,8 @@
 				}
 				gauge, err := m.Float64ObservableGauge("agauge", instrument.WithFloat64Callback(cback))
 				assert.NoError(t, err)
-<<<<<<< HEAD
-				_, err = m.RegisterCallback([]instrument.Asynchronous{gauge}, func(_ context.Context, o metric.Observer) error {
+				_, err = m.RegisterCallback(func(_ context.Context, o metric.Observer) error {
 					o.ObserveFloat64(gauge, 11)
-=======
-				_, err = m.RegisterCallback(func(ctx context.Context) error {
-					gauge.Observe(ctx, 11)
->>>>>>> f941b3a8
 					return nil
 				}, gauge)
 				assert.NoError(t, err)
@@ -535,8 +505,8 @@
 	o := obsrv{}
 
 	_, err := meter.RegisterCallback(
-		[]instrument.Asynchronous{o},
 		func(context.Context, metric.Observer) error { return nil },
+		o,
 	)
 	assert.ErrorContains(
 		t,
@@ -557,8 +527,8 @@
 	fCtr, err := m2.Float64ObservableCounter("float64 ctr")
 	require.NoError(t, err)
 	_, err = m1.RegisterCallback(
-		[]instrument.Asynchronous{iCtr, fCtr},
 		func(context.Context, metric.Observer) error { return nil },
+		iCtr, fCtr,
 	)
 	assert.ErrorContains(
 		t,
@@ -595,7 +565,6 @@
 	float64Foreign := float64Obsrv{}
 
 	_, err = m1.RegisterCallback(
-		[]instrument.Asynchronous{valid},
 		func(_ context.Context, o metric.Observer) error {
 			o.ObserveInt64(valid, 1)
 			o.ObserveInt64(iCtr, 1)
@@ -604,6 +573,7 @@
 			o.ObserveFloat64(float64Foreign, 1)
 			return nil
 		},
+		valid,
 	)
 	require.NoError(t, err)
 
@@ -647,13 +617,8 @@
 	m1 := mp.Meter("scope1")
 	ctr1, err := m1.Float64ObservableCounter("ctr1")
 	assert.NoError(t, err)
-<<<<<<< HEAD
-	_, err = m1.RegisterCallback([]instrument.Asynchronous{ctr1}, func(_ context.Context, o metric.Observer) error {
+	_, err = m1.RegisterCallback(func(_ context.Context, o metric.Observer) error {
 		o.ObserveFloat64(ctr1, 5)
-=======
-	_, err = m1.RegisterCallback(func(ctx context.Context) error {
-		ctr1.Observe(ctx, 5)
->>>>>>> f941b3a8
 		return nil
 	}, ctr1)
 	assert.NoError(t, err)
@@ -661,13 +626,8 @@
 	m2 := mp.Meter("scope2")
 	ctr2, err := m2.Int64ObservableCounter("ctr2")
 	assert.NoError(t, err)
-<<<<<<< HEAD
-	_, err = m2.RegisterCallback([]instrument.Asynchronous{ctr2}, func(_ context.Context, o metric.Observer) error {
+	_, err = m2.RegisterCallback(func(_ context.Context, o metric.Observer) error {
 		o.ObserveInt64(ctr2, 7)
-=======
-	_, err = m1.RegisterCallback(func(ctx context.Context) error {
-		ctr2.Observe(ctx, 7)
->>>>>>> f941b3a8
 		return nil
 	}, ctr2)
 	assert.NoError(t, err)
@@ -746,7 +706,7 @@
 
 	var called bool
 	reg, err := m.RegisterCallback(
-		func(context.Context) error {
+		func(context.Context, metric.Observer) error {
 			called = true
 			return nil
 		},
@@ -756,14 +716,7 @@
 		floag64Counter,
 		floag64UpDownCounter,
 		floag64Gauge,
-<<<<<<< HEAD
-	}, func(context.Context, metric.Observer) error {
-		called = true
-		return nil
-	})
-=======
 	)
->>>>>>> f941b3a8
 	require.NoError(t, err)
 
 	ctx := context.Background()
@@ -807,7 +760,7 @@
 
 	var called bool
 	_, err = m.RegisterCallback(
-		func(context.Context) error {
+		func(context.Context, metric.Observer) error {
 			called = true
 			return nil
 		},
@@ -817,14 +770,7 @@
 		floag64Counter,
 		floag64UpDownCounter,
 		floag64Gauge,
-<<<<<<< HEAD
-	}, func(context.Context, metric.Observer) error {
-		called = true
-		return nil
-	})
-=======
 	)
->>>>>>> f941b3a8
 	require.NoError(t, err)
 
 	data, err := r.Collect(context.Background())
@@ -849,15 +795,9 @@
 				if err != nil {
 					return err
 				}
-<<<<<<< HEAD
-				_, err = mtr.RegisterCallback([]instrument.Asynchronous{ctr}, func(_ context.Context, o metric.Observer) error {
+				_, err = mtr.RegisterCallback(func(_ context.Context, o metric.Observer) error {
 					o.ObserveFloat64(ctr, 1.0, attribute.String("foo", "bar"), attribute.Int("version", 1))
 					o.ObserveFloat64(ctr, 2.0, attribute.String("foo", "bar"), attribute.Int("version", 2))
-=======
-				_, err = mtr.RegisterCallback(func(ctx context.Context) error {
-					ctr.Observe(ctx, 1.0, attribute.String("foo", "bar"), attribute.Int("version", 1))
-					ctr.Observe(ctx, 2.0, attribute.String("foo", "bar"), attribute.Int("version", 2))
->>>>>>> f941b3a8
 					return nil
 				}, ctr)
 				return err
@@ -883,15 +823,9 @@
 				if err != nil {
 					return err
 				}
-<<<<<<< HEAD
-				_, err = mtr.RegisterCallback([]instrument.Asynchronous{ctr}, func(_ context.Context, o metric.Observer) error {
+				_, err = mtr.RegisterCallback(func(_ context.Context, o metric.Observer) error {
 					o.ObserveFloat64(ctr, 1.0, attribute.String("foo", "bar"), attribute.Int("version", 1))
 					o.ObserveFloat64(ctr, 2.0, attribute.String("foo", "bar"), attribute.Int("version", 2))
-=======
-				_, err = mtr.RegisterCallback(func(ctx context.Context) error {
-					ctr.Observe(ctx, 1.0, attribute.String("foo", "bar"), attribute.Int("version", 1))
-					ctr.Observe(ctx, 2.0, attribute.String("foo", "bar"), attribute.Int("version", 2))
->>>>>>> f941b3a8
 					return nil
 				}, ctr)
 				return err
@@ -917,15 +851,9 @@
 				if err != nil {
 					return err
 				}
-<<<<<<< HEAD
-				_, err = mtr.RegisterCallback([]instrument.Asynchronous{ctr}, func(_ context.Context, o metric.Observer) error {
+				_, err = mtr.RegisterCallback(func(_ context.Context, o metric.Observer) error {
 					o.ObserveFloat64(ctr, 1.0, attribute.String("foo", "bar"), attribute.Int("version", 1))
 					o.ObserveFloat64(ctr, 2.0, attribute.String("foo", "bar"), attribute.Int("version", 2))
-=======
-				_, err = mtr.RegisterCallback(func(ctx context.Context) error {
-					ctr.Observe(ctx, 1.0, attribute.String("foo", "bar"), attribute.Int("version", 1))
-					ctr.Observe(ctx, 2.0, attribute.String("foo", "bar"), attribute.Int("version", 2))
->>>>>>> f941b3a8
 					return nil
 				}, ctr)
 				return err
@@ -949,15 +877,9 @@
 				if err != nil {
 					return err
 				}
-<<<<<<< HEAD
-				_, err = mtr.RegisterCallback([]instrument.Asynchronous{ctr}, func(_ context.Context, o metric.Observer) error {
+				_, err = mtr.RegisterCallback(func(_ context.Context, o metric.Observer) error {
 					o.ObserveInt64(ctr, 10, attribute.String("foo", "bar"), attribute.Int("version", 1))
 					o.ObserveInt64(ctr, 20, attribute.String("foo", "bar"), attribute.Int("version", 2))
-=======
-				_, err = mtr.RegisterCallback(func(ctx context.Context) error {
-					ctr.Observe(ctx, 10, attribute.String("foo", "bar"), attribute.Int("version", 1))
-					ctr.Observe(ctx, 20, attribute.String("foo", "bar"), attribute.Int("version", 2))
->>>>>>> f941b3a8
 					return nil
 				}, ctr)
 				return err
@@ -983,15 +905,9 @@
 				if err != nil {
 					return err
 				}
-<<<<<<< HEAD
-				_, err = mtr.RegisterCallback([]instrument.Asynchronous{ctr}, func(_ context.Context, o metric.Observer) error {
+				_, err = mtr.RegisterCallback(func(_ context.Context, o metric.Observer) error {
 					o.ObserveInt64(ctr, 10, attribute.String("foo", "bar"), attribute.Int("version", 1))
 					o.ObserveInt64(ctr, 20, attribute.String("foo", "bar"), attribute.Int("version", 2))
-=======
-				_, err = mtr.RegisterCallback(func(ctx context.Context) error {
-					ctr.Observe(ctx, 10, attribute.String("foo", "bar"), attribute.Int("version", 1))
-					ctr.Observe(ctx, 20, attribute.String("foo", "bar"), attribute.Int("version", 2))
->>>>>>> f941b3a8
 					return nil
 				}, ctr)
 				return err
@@ -1017,15 +933,9 @@
 				if err != nil {
 					return err
 				}
-<<<<<<< HEAD
-				_, err = mtr.RegisterCallback([]instrument.Asynchronous{ctr}, func(_ context.Context, o metric.Observer) error {
+				_, err = mtr.RegisterCallback(func(_ context.Context, o metric.Observer) error {
 					o.ObserveInt64(ctr, 10, attribute.String("foo", "bar"), attribute.Int("version", 1))
 					o.ObserveInt64(ctr, 20, attribute.String("foo", "bar"), attribute.Int("version", 2))
-=======
-				_, err = mtr.RegisterCallback(func(ctx context.Context) error {
-					ctr.Observe(ctx, 10, attribute.String("foo", "bar"), attribute.Int("version", 1))
-					ctr.Observe(ctx, 20, attribute.String("foo", "bar"), attribute.Int("version", 2))
->>>>>>> f941b3a8
 					return nil
 				}, ctr)
 				return err
