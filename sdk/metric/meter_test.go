// Copyright The OpenTelemetry Authors
//
// Licensed under the Apache License, Version 2.0 (the "License");
// you may not use this file except in compliance with the License.
// You may obtain a copy of the License at
//
//     http://www.apache.org/licenses/LICENSE-2.0
//
// Unless required by applicable law or agreed to in writing, software
// distributed under the License is distributed on an "AS IS" BASIS,
// WITHOUT WARRANTIES OR CONDITIONS OF ANY KIND, either express or implied.
// See the License for the specific language governing permissions and
// limitations under the License.

package metric

import (
	"context"
	"fmt"
	"strings"
	"sync"
	"testing"

	"github.com/go-logr/logr"
	"github.com/go-logr/logr/testr"
	"github.com/stretchr/testify/assert"
	"github.com/stretchr/testify/require"

	"go.opentelemetry.io/otel"
	"go.opentelemetry.io/otel/attribute"
	"go.opentelemetry.io/otel/metric"
	"go.opentelemetry.io/otel/metric/global"
	"go.opentelemetry.io/otel/metric/instrument"
	"go.opentelemetry.io/otel/sdk/instrumentation"
	"go.opentelemetry.io/otel/sdk/metric/aggregation"
	"go.opentelemetry.io/otel/sdk/metric/metricdata"
	"go.opentelemetry.io/otel/sdk/metric/metricdata/metricdatatest"
	"go.opentelemetry.io/otel/sdk/resource"
)

// A meter should be able to make instruments concurrently.
func TestMeterInstrumentConcurrency(t *testing.T) {
	wg := &sync.WaitGroup{}
	wg.Add(12)

	m := NewMeterProvider().Meter("inst-concurrency")

	go func() {
		_, _ = m.Float64ObservableCounter("AFCounter")
		wg.Done()
	}()
	go func() {
		_, _ = m.Float64ObservableUpDownCounter("AFUpDownCounter")
		wg.Done()
	}()
	go func() {
		_, _ = m.Float64ObservableGauge("AFGauge")
		wg.Done()
	}()
	go func() {
		_, _ = m.Int64ObservableCounter("AICounter")
		wg.Done()
	}()
	go func() {
		_, _ = m.Int64ObservableUpDownCounter("AIUpDownCounter")
		wg.Done()
	}()
	go func() {
		_, _ = m.Int64ObservableGauge("AIGauge")
		wg.Done()
	}()
	go func() {
		_, _ = m.Float64Counter("SFCounter")
		wg.Done()
	}()
	go func() {
		_, _ = m.Float64UpDownCounter("SFUpDownCounter")
		wg.Done()
	}()
	go func() {
		_, _ = m.Float64Histogram("SFHistogram")
		wg.Done()
	}()
	go func() {
		_, _ = m.Int64Counter("SICounter")
		wg.Done()
	}()
	go func() {
		_, _ = m.Int64UpDownCounter("SIUpDownCounter")
		wg.Done()
	}()
	go func() {
		_, _ = m.Int64Histogram("SIHistogram")
		wg.Done()
	}()

	wg.Wait()
}

var emptyCallback metric.Callback = func(context.Context, metric.Observer) error { return nil }

// A Meter Should be able register Callbacks Concurrently.
func TestMeterCallbackCreationConcurrency(t *testing.T) {
	wg := &sync.WaitGroup{}
	wg.Add(2)

	m := NewMeterProvider().Meter("callback-concurrency")

	go func() {
		_, _ = m.RegisterCallback(emptyCallback)
		wg.Done()
	}()
	go func() {
		_, _ = m.RegisterCallback(emptyCallback)
		wg.Done()
	}()
	wg.Wait()
}

func TestNoopCallbackUnregisterConcurrency(t *testing.T) {
	m := NewMeterProvider().Meter("noop-unregister-concurrency")
	reg, err := m.RegisterCallback(emptyCallback)
	require.NoError(t, err)

	wg := &sync.WaitGroup{}
	wg.Add(2)
	go func() {
		_ = reg.Unregister()
		wg.Done()
	}()
	go func() {
		_ = reg.Unregister()
		wg.Done()
	}()
	wg.Wait()
}

func TestCallbackUnregisterConcurrency(t *testing.T) {
	reader := NewManualReader()
	provider := NewMeterProvider(WithReader(reader))
	meter := provider.Meter("unregister-concurrency")

	actr, err := meter.Float64ObservableCounter("counter")
	require.NoError(t, err)

	ag, err := meter.Int64ObservableGauge("gauge")
	require.NoError(t, err)

	regCtr, err := meter.RegisterCallback(emptyCallback, actr)
	require.NoError(t, err)

	regG, err := meter.RegisterCallback(emptyCallback, ag)
	require.NoError(t, err)

	wg := &sync.WaitGroup{}
	wg.Add(2)
	go func() {
		_ = regCtr.Unregister()
		_ = regG.Unregister()
		wg.Done()
	}()
	go func() {
		_ = regCtr.Unregister()
		_ = regG.Unregister()
		wg.Done()
	}()
	wg.Wait()
}

// Instruments should produce correct ResourceMetrics.
func TestMeterCreatesInstruments(t *testing.T) {
	extrema := metricdata.NewExtrema(7.)
	attrs := []attribute.KeyValue{attribute.String("name", "alice")}
	testCases := []struct {
		name string
		fn   func(*testing.T, metric.Meter)
		want metricdata.Metrics
	}{
		{
			name: "ObservableInt64Count",
			fn: func(t *testing.T, m metric.Meter) {
				cback := func(ctx context.Context, o instrument.Int64Observer) error {
					o.Observe(ctx, 4, attrs...)
					return nil
				}
				ctr, err := m.Int64ObservableCounter("aint", instrument.WithInt64Callback(cback))
				assert.NoError(t, err)
				_, err = m.RegisterCallback(func(_ context.Context, o metric.Observer) error {
					o.ObserveInt64(ctr, 3)
					return nil
				}, ctr)
				assert.NoError(t, err)

				// Observed outside of a callback, it should be ignored.
				ctr.Observe(context.Background(), 19)
			},
			want: metricdata.Metrics{
				Name: "aint",
				Data: metricdata.Sum[int64]{
					Temporality: metricdata.CumulativeTemporality,
					IsMonotonic: true,
					DataPoints: []metricdata.DataPoint[int64]{
						{Attributes: attribute.NewSet(attrs...), Value: 4},
						{Value: 3},
					},
				},
			},
		},
		{
			name: "ObservableInt64UpDownCount",
			fn: func(t *testing.T, m metric.Meter) {
				cback := func(ctx context.Context, o instrument.Int64Observer) error {
					o.Observe(ctx, 4, attrs...)
					return nil
				}
				ctr, err := m.Int64ObservableUpDownCounter("aint", instrument.WithInt64Callback(cback))
				assert.NoError(t, err)
				_, err = m.RegisterCallback(func(_ context.Context, o metric.Observer) error {
					o.ObserveInt64(ctr, 11)
					return nil
				}, ctr)
				assert.NoError(t, err)

				// Observed outside of a callback, it should be ignored.
				ctr.Observe(context.Background(), 19)
			},
			want: metricdata.Metrics{
				Name: "aint",
				Data: metricdata.Sum[int64]{
					Temporality: metricdata.CumulativeTemporality,
					IsMonotonic: false,
					DataPoints: []metricdata.DataPoint[int64]{
						{Attributes: attribute.NewSet(attrs...), Value: 4},
						{Value: 11},
					},
				},
			},
		},
		{
			name: "ObservableInt64Gauge",
			fn: func(t *testing.T, m metric.Meter) {
				cback := func(ctx context.Context, o instrument.Int64Observer) error {
					o.Observe(ctx, 4, attrs...)
					return nil
				}
				gauge, err := m.Int64ObservableGauge("agauge", instrument.WithInt64Callback(cback))
				assert.NoError(t, err)
				_, err = m.RegisterCallback(func(_ context.Context, o metric.Observer) error {
					o.ObserveInt64(gauge, 11)
					return nil
				}, gauge)
				assert.NoError(t, err)

				// Observed outside of a callback, it should be ignored.
				gauge.Observe(context.Background(), 19)
			},
			want: metricdata.Metrics{
				Name: "agauge",
				Data: metricdata.Gauge[int64]{
					DataPoints: []metricdata.DataPoint[int64]{
						{Attributes: attribute.NewSet(attrs...), Value: 4},
						{Value: 11},
					},
				},
			},
		},
		{
			name: "ObservableFloat64Count",
			fn: func(t *testing.T, m metric.Meter) {
				cback := func(ctx context.Context, o instrument.Float64Observer) error {
					o.Observe(ctx, 4, attrs...)
					return nil
				}
				ctr, err := m.Float64ObservableCounter("afloat", instrument.WithFloat64Callback(cback))
				assert.NoError(t, err)
				_, err = m.RegisterCallback(func(_ context.Context, o metric.Observer) error {
					o.ObserveFloat64(ctr, 3)
					return nil
				}, ctr)
				assert.NoError(t, err)

				// Observed outside of a callback, it should be ignored.
				ctr.Observe(context.Background(), 19)
			},
			want: metricdata.Metrics{
				Name: "afloat",
				Data: metricdata.Sum[float64]{
					Temporality: metricdata.CumulativeTemporality,
					IsMonotonic: true,
					DataPoints: []metricdata.DataPoint[float64]{
						{Attributes: attribute.NewSet(attrs...), Value: 4},
						{Value: 3},
					},
				},
			},
		},
		{
			name: "ObservableFloat64UpDownCount",
			fn: func(t *testing.T, m metric.Meter) {
				cback := func(ctx context.Context, o instrument.Float64Observer) error {
					o.Observe(ctx, 4, attrs...)
					return nil
				}
				ctr, err := m.Float64ObservableUpDownCounter("afloat", instrument.WithFloat64Callback(cback))
				assert.NoError(t, err)
				_, err = m.RegisterCallback(func(_ context.Context, o metric.Observer) error {
					o.ObserveFloat64(ctr, 11)
					return nil
				}, ctr)
				assert.NoError(t, err)

				// Observed outside of a callback, it should be ignored.
				ctr.Observe(context.Background(), 19)
			},
			want: metricdata.Metrics{
				Name: "afloat",
				Data: metricdata.Sum[float64]{
					Temporality: metricdata.CumulativeTemporality,
					IsMonotonic: false,
					DataPoints: []metricdata.DataPoint[float64]{
						{Attributes: attribute.NewSet(attrs...), Value: 4},
						{Value: 11},
					},
				},
			},
		},
		{
			name: "ObservableFloat64Gauge",
			fn: func(t *testing.T, m metric.Meter) {
				cback := func(ctx context.Context, o instrument.Float64Observer) error {
					o.Observe(ctx, 4, attrs...)
					return nil
				}
				gauge, err := m.Float64ObservableGauge("agauge", instrument.WithFloat64Callback(cback))
				assert.NoError(t, err)
				_, err = m.RegisterCallback(func(_ context.Context, o metric.Observer) error {
					o.ObserveFloat64(gauge, 11)
					return nil
				}, gauge)
				assert.NoError(t, err)

				// Observed outside of a callback, it should be ignored.
				gauge.Observe(context.Background(), 19)
			},
			want: metricdata.Metrics{
				Name: "agauge",
				Data: metricdata.Gauge[float64]{
					DataPoints: []metricdata.DataPoint[float64]{
						{Attributes: attribute.NewSet(attrs...), Value: 4},
						{Value: 11},
					},
				},
			},
		},

		{
			name: "SyncInt64Count",
			fn: func(t *testing.T, m metric.Meter) {
				ctr, err := m.Int64Counter("sint")
				assert.NoError(t, err)

				ctr.Add(context.Background(), 3)
			},
			want: metricdata.Metrics{
				Name: "sint",
				Data: metricdata.Sum[int64]{
					Temporality: metricdata.CumulativeTemporality,
					IsMonotonic: true,
					DataPoints: []metricdata.DataPoint[int64]{
						{Value: 3},
					},
				},
			},
		},
		{
			name: "SyncInt64UpDownCount",
			fn: func(t *testing.T, m metric.Meter) {
				ctr, err := m.Int64UpDownCounter("sint")
				assert.NoError(t, err)

				ctr.Add(context.Background(), 11)
			},
			want: metricdata.Metrics{
				Name: "sint",
				Data: metricdata.Sum[int64]{
					Temporality: metricdata.CumulativeTemporality,
					IsMonotonic: false,
					DataPoints: []metricdata.DataPoint[int64]{
						{Value: 11},
					},
				},
			},
		},
		{
			name: "SyncInt64Histogram",
			fn: func(t *testing.T, m metric.Meter) {
				gauge, err := m.Int64Histogram("histogram")
				assert.NoError(t, err)

				gauge.Record(context.Background(), 7)
			},
			want: metricdata.Metrics{
				Name: "histogram",
				Data: metricdata.Histogram{
					Temporality: metricdata.CumulativeTemporality,
					DataPoints: []metricdata.HistogramDataPoint{
						{
							Attributes:   attribute.Set{},
							Count:        1,
							Bounds:       []float64{0, 5, 10, 25, 50, 75, 100, 250, 500, 750, 1000, 2500, 5000, 7500, 10000},
							BucketCounts: []uint64{0, 0, 1, 0, 0, 0, 0, 0, 0, 0, 0, 0, 0, 0, 0, 0},
							Min:          extrema,
							Max:          extrema,
							Sum:          7.0,
						},
					},
				},
			},
		},
		{
			name: "SyncFloat64Count",
			fn: func(t *testing.T, m metric.Meter) {
				ctr, err := m.Float64Counter("sfloat")
				assert.NoError(t, err)

				ctr.Add(context.Background(), 3)
			},
			want: metricdata.Metrics{
				Name: "sfloat",
				Data: metricdata.Sum[float64]{
					Temporality: metricdata.CumulativeTemporality,
					IsMonotonic: true,
					DataPoints: []metricdata.DataPoint[float64]{
						{Value: 3},
					},
				},
			},
		},
		{
			name: "SyncFloat64UpDownCount",
			fn: func(t *testing.T, m metric.Meter) {
				ctr, err := m.Float64UpDownCounter("sfloat")
				assert.NoError(t, err)

				ctr.Add(context.Background(), 11)
			},
			want: metricdata.Metrics{
				Name: "sfloat",
				Data: metricdata.Sum[float64]{
					Temporality: metricdata.CumulativeTemporality,
					IsMonotonic: false,
					DataPoints: []metricdata.DataPoint[float64]{
						{Value: 11},
					},
				},
			},
		},
		{
			name: "SyncFloat64Histogram",
			fn: func(t *testing.T, m metric.Meter) {
				gauge, err := m.Float64Histogram("histogram")
				assert.NoError(t, err)

				gauge.Record(context.Background(), 7)
			},
			want: metricdata.Metrics{
				Name: "histogram",
				Data: metricdata.Histogram{
					Temporality: metricdata.CumulativeTemporality,
					DataPoints: []metricdata.HistogramDataPoint{
						{
							Attributes:   attribute.Set{},
							Count:        1,
							Bounds:       []float64{0, 5, 10, 25, 50, 75, 100, 250, 500, 750, 1000, 2500, 5000, 7500, 10000},
							BucketCounts: []uint64{0, 0, 1, 0, 0, 0, 0, 0, 0, 0, 0, 0, 0, 0, 0, 0},
							Min:          extrema,
							Max:          extrema,
							Sum:          7.0,
						},
					},
				},
			},
		},
	}

	for _, tt := range testCases {
		t.Run(tt.name, func(t *testing.T) {
			rdr := NewManualReader()
			m := NewMeterProvider(WithReader(rdr)).Meter("testInstruments")

			tt.fn(t, m)

			rm, err := rdr.Collect(context.Background())
			assert.NoError(t, err)

			require.Len(t, rm.ScopeMetrics, 1)
			sm := rm.ScopeMetrics[0]
			require.Len(t, sm.Metrics, 1)
			got := sm.Metrics[0]
			metricdatatest.AssertEqual(t, tt.want, got, metricdatatest.IgnoreTimestamp())
		})
	}
}

func TestRegisterNonSDKObserverErrors(t *testing.T) {
	rdr := NewManualReader()
	mp := NewMeterProvider(WithReader(rdr))
	meter := mp.Meter("scope")

	type obsrv struct{ instrument.Asynchronous }
	o := obsrv{}

	_, err := meter.RegisterCallback(
		func(context.Context, metric.Observer) error { return nil },
		o,
	)
	assert.ErrorContains(
		t,
		err,
		"invalid observable: from different implementation",
		"External instrument registred",
	)
}

func TestMeterMixingOnRegisterErrors(t *testing.T) {
	rdr := NewManualReader()
	mp := NewMeterProvider(WithReader(rdr))

	m1 := mp.Meter("scope1")
	m2 := mp.Meter("scope2")
	iCtr, err := m2.Int64ObservableCounter("int64 ctr")
	require.NoError(t, err)
	fCtr, err := m2.Float64ObservableCounter("float64 ctr")
	require.NoError(t, err)
	_, err = m1.RegisterCallback(
		func(context.Context, metric.Observer) error { return nil },
		iCtr, fCtr,
	)
	assert.ErrorContains(
		t,
		err,
		`invalid registration: observable "int64 ctr" from Meter "scope2", registered with Meter "scope1"`,
		"Instrument registred with non-creation Meter",
	)
	assert.ErrorContains(
		t,
		err,
		`invalid registration: observable "float64 ctr" from Meter "scope2", registered with Meter "scope1"`,
		"Instrument registred with non-creation Meter",
	)
}

func TestCallbackObserverNonRegistered(t *testing.T) {
	rdr := NewManualReader()
	mp := NewMeterProvider(WithReader(rdr))

	m1 := mp.Meter("scope1")
	valid, err := m1.Int64ObservableCounter("ctr")
	require.NoError(t, err)

	m2 := mp.Meter("scope2")
	iCtr, err := m2.Int64ObservableCounter("int64 ctr")
	require.NoError(t, err)
	fCtr, err := m2.Float64ObservableCounter("float64 ctr")
	require.NoError(t, err)

	// Panics if Observe is called.
	type int64Obsrv struct{ instrument.Int64Observer }
	int64Foreign := int64Obsrv{}
	type float64Obsrv struct{ instrument.Float64Observer }
	float64Foreign := float64Obsrv{}

	_, err = m1.RegisterCallback(
		func(_ context.Context, o metric.Observer) error {
			o.ObserveInt64(valid, 1)
			o.ObserveInt64(iCtr, 1)
			o.ObserveFloat64(fCtr, 1)
			o.ObserveInt64(int64Foreign, 1)
			o.ObserveFloat64(float64Foreign, 1)
			return nil
		},
		valid,
	)
	require.NoError(t, err)

	var got metricdata.ResourceMetrics
	assert.NotPanics(t, func() {
		got, err = rdr.Collect(context.Background())
	})

	assert.NoError(t, err)
	want := metricdata.ResourceMetrics{
		Resource: resource.Default(),
		ScopeMetrics: []metricdata.ScopeMetrics{
			{
				Scope: instrumentation.Scope{
					Name: "scope1",
				},
				Metrics: []metricdata.Metrics{
					{
						Name: "ctr",
						Data: metricdata.Sum[int64]{
							Temporality: metricdata.CumulativeTemporality,
							IsMonotonic: true,
							DataPoints: []metricdata.DataPoint[int64]{
								{
									Value: 1,
								},
							},
						},
					},
				},
			},
		},
	}
	metricdatatest.AssertEqual(t, want, got, metricdatatest.IgnoreTimestamp())
}

type logSink struct {
	logr.LogSink

	messages []string
}

func newLogSink(t *testing.T) *logSink {
	return &logSink{LogSink: testr.New(t).GetSink()}
}

func (l *logSink) Info(level int, msg string, keysAndValues ...interface{}) {
	l.messages = append(l.messages, msg)
	l.LogSink.Info(level, msg, keysAndValues...)
}

func (l *logSink) Error(err error, msg string, keysAndValues ...interface{}) {
	l.messages = append(l.messages, fmt.Sprintf("%s: %s", err, msg))
	l.LogSink.Error(err, msg, keysAndValues...)
}

func (l *logSink) String() string {
	out := make([]string, len(l.messages))
	for i := range l.messages {
		out[i] = "\t-" + l.messages[i]
	}
	return strings.Join(out, "\n")
}

func TestGlobalInstRegisterCallback(t *testing.T) {
	l := newLogSink(t)
	otel.SetLogger(logr.New(l))

	const mtrName = "TestGlobalInstRegisterCallback"
	preMtr := global.Meter(mtrName)
	preInt64Ctr, err := preMtr.Int64ObservableCounter("pre.int64.counter")
	require.NoError(t, err)
	preFloat64Ctr, err := preMtr.Float64ObservableCounter("pre.float64.counter")
	require.NoError(t, err)

	rdr := NewManualReader()
	mp := NewMeterProvider(WithReader(rdr), WithResource(resource.Empty()))
	global.SetMeterProvider(mp)

	postMtr := global.Meter(mtrName)
	postInt64Ctr, err := postMtr.Int64ObservableCounter("post.int64.counter")
	require.NoError(t, err)
	postFloat64Ctr, err := postMtr.Float64ObservableCounter("post.float64.counter")
	require.NoError(t, err)

	cb := func(_ context.Context, o metric.Observer) error {
		o.ObserveInt64(preInt64Ctr, 1)
		o.ObserveFloat64(preFloat64Ctr, 2)
		o.ObserveInt64(postInt64Ctr, 3)
		o.ObserveFloat64(postFloat64Ctr, 4)
		return nil
	}

	_, err = preMtr.RegisterCallback(cb, preInt64Ctr, preFloat64Ctr, postInt64Ctr, postFloat64Ctr)
	assert.NoError(t, err)

	_, err = preMtr.RegisterCallback(cb, preInt64Ctr, preFloat64Ctr, postInt64Ctr, postFloat64Ctr)
	assert.NoError(t, err)

	got, err := rdr.Collect(context.Background())
	assert.NoError(t, err)
	assert.Lenf(t, l.messages, 0, "Warnings and errors logged:\n%s", l)
	metricdatatest.AssertEqual(t, metricdata.ResourceMetrics{
		ScopeMetrics: []metricdata.ScopeMetrics{
			{
				Scope: instrumentation.Scope{Name: "TestGlobalInstRegisterCallback"},
				Metrics: []metricdata.Metrics{
					{
						Name: "pre.int64.counter",
						Data: metricdata.Sum[int64]{
							Temporality: metricdata.CumulativeTemporality,
							IsMonotonic: true,
							DataPoints:  []metricdata.DataPoint[int64]{{Value: 1}},
						},
					},
					{
						Name: "pre.float64.counter",
						Data: metricdata.Sum[float64]{
							DataPoints:  []metricdata.DataPoint[float64]{{Value: 2}},
							Temporality: metricdata.CumulativeTemporality,
							IsMonotonic: true,
						},
					},
					{
						Name: "post.int64.counter",
						Data: metricdata.Sum[int64]{
							Temporality: metricdata.CumulativeTemporality,
							IsMonotonic: true,
							DataPoints:  []metricdata.DataPoint[int64]{{Value: 3}},
						},
					},
					{
						Name: "post.float64.counter",
						Data: metricdata.Sum[float64]{
							DataPoints:  []metricdata.DataPoint[float64]{{Value: 4}},
							Temporality: metricdata.CumulativeTemporality,
							IsMonotonic: true,
						},
					},
				},
			},
		},
	}, got, metricdatatest.IgnoreTimestamp())
}

func TestMetersProvideScope(t *testing.T) {
	rdr := NewManualReader()
	mp := NewMeterProvider(WithReader(rdr))

	m1 := mp.Meter("scope1")
	ctr1, err := m1.Float64ObservableCounter("ctr1")
	assert.NoError(t, err)
	_, err = m1.RegisterCallback(func(_ context.Context, o metric.Observer) error {
		o.ObserveFloat64(ctr1, 5)
		return nil
	}, ctr1)
	assert.NoError(t, err)

	m2 := mp.Meter("scope2")
	ctr2, err := m2.Int64ObservableCounter("ctr2")
	assert.NoError(t, err)
	_, err = m2.RegisterCallback(func(_ context.Context, o metric.Observer) error {
		o.ObserveInt64(ctr2, 7)
		return nil
	}, ctr2)
	assert.NoError(t, err)

	want := metricdata.ResourceMetrics{
		Resource: resource.Default(),
		ScopeMetrics: []metricdata.ScopeMetrics{
			{
				Scope: instrumentation.Scope{
					Name: "scope1",
				},
				Metrics: []metricdata.Metrics{
					{
						Name: "ctr1",
						Data: metricdata.Sum[float64]{
							Temporality: metricdata.CumulativeTemporality,
							IsMonotonic: true,
							DataPoints: []metricdata.DataPoint[float64]{
								{
									Value: 5,
								},
							},
						},
					},
				},
			},
			{
				Scope: instrumentation.Scope{
					Name: "scope2",
				},
				Metrics: []metricdata.Metrics{
					{
						Name: "ctr2",
						Data: metricdata.Sum[int64]{
							Temporality: metricdata.CumulativeTemporality,
							IsMonotonic: true,
							DataPoints: []metricdata.DataPoint[int64]{
								{
									Value: 7,
								},
							},
						},
					},
				},
			},
		},
	}

	got, err := rdr.Collect(context.Background())
	assert.NoError(t, err)
	metricdatatest.AssertEqual(t, want, got, metricdatatest.IgnoreTimestamp())
}

func TestUnregisterUnregisters(t *testing.T) {
	r := NewManualReader()
	mp := NewMeterProvider(WithReader(r))
	m := mp.Meter("TestUnregisterUnregisters")

	int64Counter, err := m.Int64ObservableCounter("int64.counter")
	require.NoError(t, err)

	int64UpDownCounter, err := m.Int64ObservableUpDownCounter("int64.up_down_counter")
	require.NoError(t, err)

	int64Gauge, err := m.Int64ObservableGauge("int64.gauge")
	require.NoError(t, err)

	floag64Counter, err := m.Float64ObservableCounter("floag64.counter")
	require.NoError(t, err)

	floag64UpDownCounter, err := m.Float64ObservableUpDownCounter("floag64.up_down_counter")
	require.NoError(t, err)

	floag64Gauge, err := m.Float64ObservableGauge("floag64.gauge")
	require.NoError(t, err)

	var called bool
	reg, err := m.RegisterCallback(
		func(context.Context, metric.Observer) error {
			called = true
			return nil
		},
		int64Counter,
		int64UpDownCounter,
		int64Gauge,
		floag64Counter,
		floag64UpDownCounter,
		floag64Gauge,
	)
	require.NoError(t, err)

	ctx := context.Background()
	_, err = r.Collect(ctx)
	require.NoError(t, err)
	assert.True(t, called, "callback not called for registered callback")

	called = false
	require.NoError(t, reg.Unregister(), "unregister")

	_, err = r.Collect(ctx)
	require.NoError(t, err)
	assert.False(t, called, "callback called for unregistered callback")
}

func TestRegisterCallbackDropAggregations(t *testing.T) {
	aggFn := func(InstrumentKind) aggregation.Aggregation {
		return aggregation.Drop{}
	}
	r := NewManualReader(WithAggregationSelector(aggFn))
	mp := NewMeterProvider(WithReader(r))
	m := mp.Meter("testRegisterCallbackDropAggregations")

	int64Counter, err := m.Int64ObservableCounter("int64.counter")
	require.NoError(t, err)

	int64UpDownCounter, err := m.Int64ObservableUpDownCounter("int64.up_down_counter")
	require.NoError(t, err)

	int64Gauge, err := m.Int64ObservableGauge("int64.gauge")
	require.NoError(t, err)

	floag64Counter, err := m.Float64ObservableCounter("floag64.counter")
	require.NoError(t, err)

	floag64UpDownCounter, err := m.Float64ObservableUpDownCounter("floag64.up_down_counter")
	require.NoError(t, err)

	floag64Gauge, err := m.Float64ObservableGauge("floag64.gauge")
	require.NoError(t, err)

	var called bool
	_, err = m.RegisterCallback(
		func(context.Context, metric.Observer) error {
			called = true
			return nil
		},
		int64Counter,
		int64UpDownCounter,
		int64Gauge,
		floag64Counter,
		floag64UpDownCounter,
		floag64Gauge,
	)
	require.NoError(t, err)

	data, err := r.Collect(context.Background())
	require.NoError(t, err)

	assert.False(t, called, "callback called for all drop instruments")
	assert.Len(t, data.ScopeMetrics, 0, "metrics exported for drop instruments")
}

func TestAttributeFilter(t *testing.T) {
<<<<<<< HEAD
=======
	t.Run("Delta", testAttributeFilter(metricdata.DeltaTemporality))
	t.Run("Cumulative", testAttributeFilter(metricdata.CumulativeTemporality))
}

func testAttributeFilter(temporality metricdata.Temporality) func(*testing.T) {
	one := 1.0
	two := 2.0
>>>>>>> a1ce7e5f
	testcases := []struct {
		name       string
		register   func(t *testing.T, mtr metric.Meter) error
		wantMetric metricdata.Metrics
	}{
		{
			name: "ObservableFloat64Counter",
			register: func(t *testing.T, mtr metric.Meter) error {
				ctr, err := mtr.Float64ObservableCounter("afcounter")
				if err != nil {
					return err
				}
				_, err = mtr.RegisterCallback(func(_ context.Context, o metric.Observer) error {
					o.ObserveFloat64(ctr, 1.0, attribute.String("foo", "bar"), attribute.Int("version", 1))
					o.ObserveFloat64(ctr, 2.0, attribute.String("foo", "bar"))
					o.ObserveFloat64(ctr, 1.0, attribute.String("foo", "bar"), attribute.Int("version", 2))
					return nil
				}, ctr)
				return err
			},
			wantMetric: metricdata.Metrics{
				Name: "afcounter",
				Data: metricdata.Sum[float64]{
					DataPoints: []metricdata.DataPoint[float64]{
						{
							Attributes: attribute.NewSet(attribute.String("foo", "bar")),
							Value:      4.0,
						},
					},
					Temporality: temporality,
					IsMonotonic: true,
				},
			},
		},
		{
			name: "ObservableFloat64UpDownCounter",
			register: func(t *testing.T, mtr metric.Meter) error {
				ctr, err := mtr.Float64ObservableUpDownCounter("afupdowncounter")
				if err != nil {
					return err
				}
				_, err = mtr.RegisterCallback(func(_ context.Context, o metric.Observer) error {
					o.ObserveFloat64(ctr, 1.0, attribute.String("foo", "bar"), attribute.Int("version", 1))
					o.ObserveFloat64(ctr, 2.0, attribute.String("foo", "bar"))
					o.ObserveFloat64(ctr, 1.0, attribute.String("foo", "bar"), attribute.Int("version", 2))
					return nil
				}, ctr)
				return err
			},
			wantMetric: metricdata.Metrics{
				Name: "afupdowncounter",
				Data: metricdata.Sum[float64]{
					DataPoints: []metricdata.DataPoint[float64]{
						{
							Attributes: attribute.NewSet(attribute.String("foo", "bar")),
							Value:      4.0,
						},
					},
					Temporality: temporality,
					IsMonotonic: false,
				},
			},
		},
		{
			name: "ObservableFloat64Gauge",
			register: func(t *testing.T, mtr metric.Meter) error {
				ctr, err := mtr.Float64ObservableGauge("afgauge")
				if err != nil {
					return err
				}
				_, err = mtr.RegisterCallback(func(_ context.Context, o metric.Observer) error {
					o.ObserveFloat64(ctr, 1.0, attribute.String("foo", "bar"), attribute.Int("version", 1))
					o.ObserveFloat64(ctr, 2.0, attribute.String("foo", "bar"), attribute.Int("version", 2))
					return nil
				}, ctr)
				return err
			},
			wantMetric: metricdata.Metrics{
				Name: "afgauge",
				Data: metricdata.Gauge[float64]{
					DataPoints: []metricdata.DataPoint[float64]{
						{
							Attributes: attribute.NewSet(attribute.String("foo", "bar")),
							Value:      2.0,
						},
					},
				},
			},
		},
		{
			name: "ObservableInt64Counter",
			register: func(t *testing.T, mtr metric.Meter) error {
				ctr, err := mtr.Int64ObservableCounter("aicounter")
				if err != nil {
					return err
				}
				_, err = mtr.RegisterCallback(func(_ context.Context, o metric.Observer) error {
					o.ObserveInt64(ctr, 10, attribute.String("foo", "bar"), attribute.Int("version", 1))
					o.ObserveInt64(ctr, 20, attribute.String("foo", "bar"))
					o.ObserveInt64(ctr, 10, attribute.String("foo", "bar"), attribute.Int("version", 2))
					return nil
				}, ctr)
				return err
			},
			wantMetric: metricdata.Metrics{
				Name: "aicounter",
				Data: metricdata.Sum[int64]{
					DataPoints: []metricdata.DataPoint[int64]{
						{
							Attributes: attribute.NewSet(attribute.String("foo", "bar")),
							Value:      40,
						},
					},
					Temporality: temporality,
					IsMonotonic: true,
				},
			},
		},
		{
			name: "ObservableInt64UpDownCounter",
			register: func(t *testing.T, mtr metric.Meter) error {
				ctr, err := mtr.Int64ObservableUpDownCounter("aiupdowncounter")
				if err != nil {
					return err
				}
				_, err = mtr.RegisterCallback(func(_ context.Context, o metric.Observer) error {
					o.ObserveInt64(ctr, 10, attribute.String("foo", "bar"), attribute.Int("version", 1))
					o.ObserveInt64(ctr, 20, attribute.String("foo", "bar"))
					o.ObserveInt64(ctr, 10, attribute.String("foo", "bar"), attribute.Int("version", 2))
					return nil
				}, ctr)
				return err
			},
			wantMetric: metricdata.Metrics{
				Name: "aiupdowncounter",
				Data: metricdata.Sum[int64]{
					DataPoints: []metricdata.DataPoint[int64]{
						{
							Attributes: attribute.NewSet(attribute.String("foo", "bar")),
							Value:      40,
						},
					},
					Temporality: temporality,
					IsMonotonic: false,
				},
			},
		},
		{
			name: "ObservableInt64Gauge",
			register: func(t *testing.T, mtr metric.Meter) error {
				ctr, err := mtr.Int64ObservableGauge("aigauge")
				if err != nil {
					return err
				}
				_, err = mtr.RegisterCallback(func(_ context.Context, o metric.Observer) error {
					o.ObserveInt64(ctr, 10, attribute.String("foo", "bar"), attribute.Int("version", 1))
					o.ObserveInt64(ctr, 20, attribute.String("foo", "bar"), attribute.Int("version", 2))
					return nil
				}, ctr)
				return err
			},
			wantMetric: metricdata.Metrics{
				Name: "aigauge",
				Data: metricdata.Gauge[int64]{
					DataPoints: []metricdata.DataPoint[int64]{
						{
							Attributes: attribute.NewSet(attribute.String("foo", "bar")),
							Value:      20,
						},
					},
				},
			},
		},
		{
			name: "SyncFloat64Counter",
			register: func(t *testing.T, mtr metric.Meter) error {
				ctr, err := mtr.Float64Counter("sfcounter")
				if err != nil {
					return err
				}

				ctr.Add(context.Background(), 1.0, attribute.String("foo", "bar"), attribute.Int("version", 1))
				ctr.Add(context.Background(), 2.0, attribute.String("foo", "bar"), attribute.Int("version", 2))
				return nil
			},
			wantMetric: metricdata.Metrics{
				Name: "sfcounter",
				Data: metricdata.Sum[float64]{
					DataPoints: []metricdata.DataPoint[float64]{
						{
							Attributes: attribute.NewSet(attribute.String("foo", "bar")),
							Value:      3.0,
						},
					},
					Temporality: temporality,
					IsMonotonic: true,
				},
			},
		},
		{
			name: "SyncFloat64UpDownCounter",
			register: func(t *testing.T, mtr metric.Meter) error {
				ctr, err := mtr.Float64UpDownCounter("sfupdowncounter")
				if err != nil {
					return err
				}

				ctr.Add(context.Background(), 1.0, attribute.String("foo", "bar"), attribute.Int("version", 1))
				ctr.Add(context.Background(), 2.0, attribute.String("foo", "bar"), attribute.Int("version", 2))
				return nil
			},
			wantMetric: metricdata.Metrics{
				Name: "sfupdowncounter",
				Data: metricdata.Sum[float64]{
					DataPoints: []metricdata.DataPoint[float64]{
						{
							Attributes: attribute.NewSet(attribute.String("foo", "bar")),
							Value:      3.0,
						},
					},
					Temporality: temporality,
					IsMonotonic: false,
				},
			},
		},
		{
			name: "SyncFloat64Histogram",
			register: func(t *testing.T, mtr metric.Meter) error {
				ctr, err := mtr.Float64Histogram("sfhistogram")
				if err != nil {
					return err
				}

				ctr.Record(context.Background(), 1.0, attribute.String("foo", "bar"), attribute.Int("version", 1))
				ctr.Record(context.Background(), 2.0, attribute.String("foo", "bar"), attribute.Int("version", 2))
				return nil
			},
			wantMetric: metricdata.Metrics{
				Name: "sfhistogram",
				Data: metricdata.Histogram{
					DataPoints: []metricdata.HistogramDataPoint{
						{
							Attributes:   attribute.NewSet(attribute.String("foo", "bar")),
							Bounds:       []float64{0, 5, 10, 25, 50, 75, 100, 250, 500, 750, 1000, 2500, 5000, 7500, 10000},
							BucketCounts: []uint64{0, 2, 0, 0, 0, 0, 0, 0, 0, 0, 0, 0, 0, 0, 0, 0},
							Count:        2,
							Min:          metricdata.NewExtrema(1.),
							Max:          metricdata.NewExtrema(2.),
							Sum:          3.0,
						},
					},
					Temporality: temporality,
				},
			},
		},
		{
			name: "SyncInt64Counter",
			register: func(t *testing.T, mtr metric.Meter) error {
				ctr, err := mtr.Int64Counter("sicounter")
				if err != nil {
					return err
				}

				ctr.Add(context.Background(), 10, attribute.String("foo", "bar"), attribute.Int("version", 1))
				ctr.Add(context.Background(), 20, attribute.String("foo", "bar"), attribute.Int("version", 2))
				return nil
			},
			wantMetric: metricdata.Metrics{
				Name: "sicounter",
				Data: metricdata.Sum[int64]{
					DataPoints: []metricdata.DataPoint[int64]{
						{
							Attributes: attribute.NewSet(attribute.String("foo", "bar")),
							Value:      30,
						},
					},
					Temporality: temporality,
					IsMonotonic: true,
				},
			},
		},
		{
			name: "SyncInt64UpDownCounter",
			register: func(t *testing.T, mtr metric.Meter) error {
				ctr, err := mtr.Int64UpDownCounter("siupdowncounter")
				if err != nil {
					return err
				}

				ctr.Add(context.Background(), 10, attribute.String("foo", "bar"), attribute.Int("version", 1))
				ctr.Add(context.Background(), 20, attribute.String("foo", "bar"), attribute.Int("version", 2))
				return nil
			},
			wantMetric: metricdata.Metrics{
				Name: "siupdowncounter",
				Data: metricdata.Sum[int64]{
					DataPoints: []metricdata.DataPoint[int64]{
						{
							Attributes: attribute.NewSet(attribute.String("foo", "bar")),
							Value:      30,
						},
					},
					Temporality: temporality,
					IsMonotonic: false,
				},
			},
		},
		{
			name: "SyncInt64Histogram",
			register: func(t *testing.T, mtr metric.Meter) error {
				ctr, err := mtr.Int64Histogram("sihistogram")
				if err != nil {
					return err
				}

				ctr.Record(context.Background(), 1, attribute.String("foo", "bar"), attribute.Int("version", 1))
				ctr.Record(context.Background(), 2, attribute.String("foo", "bar"), attribute.Int("version", 2))
				return nil
			},
			wantMetric: metricdata.Metrics{
				Name: "sihistogram",
				Data: metricdata.Histogram{
					DataPoints: []metricdata.HistogramDataPoint{
						{
							Attributes:   attribute.NewSet(attribute.String("foo", "bar")),
							Bounds:       []float64{0, 5, 10, 25, 50, 75, 100, 250, 500, 750, 1000, 2500, 5000, 7500, 10000},
							BucketCounts: []uint64{0, 2, 0, 0, 0, 0, 0, 0, 0, 0, 0, 0, 0, 0, 0, 0},
							Count:        2,
							Min:          metricdata.NewExtrema(1.),
							Max:          metricdata.NewExtrema(2.),
							Sum:          3.0,
						},
					},
					Temporality: temporality,
				},
			},
		},
	}

	return func(t *testing.T) {
		for _, tt := range testcases {
			t.Run(tt.name, func(t *testing.T) {
				rdr := NewManualReader(WithTemporalitySelector(func(InstrumentKind) metricdata.Temporality {
					return temporality
				}))
				mtr := NewMeterProvider(
					WithReader(rdr),
					WithView(NewView(
						Instrument{Name: "*"},
						Stream{AttributeFilter: func(kv attribute.KeyValue) bool {
							return kv.Key == attribute.Key("foo")
						}},
					)),
				).Meter("TestAttributeFilter")
				require.NoError(t, tt.register(t, mtr))

				m, err := rdr.Collect(context.Background())
				assert.NoError(t, err)

				require.Len(t, m.ScopeMetrics, 1)
				require.Len(t, m.ScopeMetrics[0].Metrics, 1)

				metricdatatest.AssertEqual(t, tt.wantMetric, m.ScopeMetrics[0].Metrics[0], metricdatatest.IgnoreTimestamp())
			})
		}
	}
}

func TestAsynchronousExample(t *testing.T) {
	// This example can be found:
	// https://github.com/open-telemetry/opentelemetry-specification/blob/8b91585e6175dd52b51e1d60bea105041225e35d/specification/metrics/supplementary-guidelines.md#asynchronous-example
	var (
		threadID1 = attribute.Int("tid", 1)
		threadID2 = attribute.Int("tid", 2)
		threadID3 = attribute.Int("tid", 3)

		processID1001 = attribute.String("pid", "1001")

		thread1 = attribute.NewSet(processID1001, threadID1)
		thread2 = attribute.NewSet(processID1001, threadID2)
		thread3 = attribute.NewSet(processID1001, threadID3)

		process1001 = attribute.NewSet(processID1001)
	)

	setup := func(t *testing.T, temp metricdata.Temporality) (map[attribute.Set]int64, func(*testing.T), *metricdata.ScopeMetrics, *int64, *int64, *int64) {
		t.Helper()

		const (
			instName       = "pageFaults"
			filteredStream = "filteredPageFaults"
			scopeName      = "AsynchronousExample"
		)

		selector := func(InstrumentKind) metricdata.Temporality { return temp }
		reader := NewManualReader(WithTemporalitySelector(selector))

		noopFilter := func(kv attribute.KeyValue) bool { return true }
		noFiltered := NewView(Instrument{Name: instName}, Stream{Name: instName, AttributeFilter: noopFilter})

		filter := func(kv attribute.KeyValue) bool { return kv.Key != "tid" }
		filtered := NewView(Instrument{Name: instName}, Stream{Name: filteredStream, AttributeFilter: filter})

		mp := NewMeterProvider(WithReader(reader), WithView(noFiltered, filtered))
		meter := mp.Meter(scopeName)

		observations := make(map[attribute.Set]int64)
		_, err := meter.Int64ObservableCounter(instName, instrument.WithInt64Callback(
			func(ctx context.Context, o instrument.Int64Observer) error {
				for attrSet, val := range observations {
					o.Observe(ctx, val, attrSet.ToSlice()...)
				}
				return nil
			},
		))
		require.NoError(t, err)

		want := &metricdata.ScopeMetrics{
			Scope: instrumentation.Scope{Name: scopeName},
			Metrics: []metricdata.Metrics{
				{
					Name: filteredStream,
					Data: metricdata.Sum[int64]{
						Temporality: temp,
						IsMonotonic: true,
						DataPoints: []metricdata.DataPoint[int64]{
							{Attributes: process1001},
						},
					},
				},
				{
					Name: instName,
					Data: metricdata.Sum[int64]{
						Temporality: temp,
						IsMonotonic: true,
						DataPoints: []metricdata.DataPoint[int64]{
							{Attributes: thread1},
							{Attributes: thread2},
						},
					},
				},
			},
		}
		wantFiltered := &want.Metrics[0].Data.(metricdata.Sum[int64]).DataPoints[0].Value
		wantThread1 := &want.Metrics[1].Data.(metricdata.Sum[int64]).DataPoints[0].Value
		wantThread2 := &want.Metrics[1].Data.(metricdata.Sum[int64]).DataPoints[1].Value

		collect := func(t *testing.T) {
			t.Helper()
			got, err := reader.Collect(context.Background())
			require.NoError(t, err)
			require.Len(t, got.ScopeMetrics, 1)
			metricdatatest.AssertEqual(t, *want, got.ScopeMetrics[0], metricdatatest.IgnoreTimestamp())
		}

		return observations, collect, want, wantFiltered, wantThread1, wantThread2
	}

	t.Run("Cumulative", func(t *testing.T) {
		temporality := metricdata.CumulativeTemporality
		observations, verify, want, wantFiltered, wantThread1, wantThread2 := setup(t, temporality)

		// During the time range (T0, T1]:
		//     pid = 1001, tid = 1, #PF = 50
		//     pid = 1001, tid = 2, #PF = 30
		observations[thread1] = 50
		observations[thread2] = 30

		*wantFiltered = 80
		*wantThread1 = 50
		*wantThread2 = 30

		verify(t)

		// During the time range (T1, T2]:
		//     pid = 1001, tid = 1, #PF = 53
		//     pid = 1001, tid = 2, #PF = 38
		observations[thread1] = 53
		observations[thread2] = 38

		*wantFiltered = 91
		*wantThread1 = 53
		*wantThread2 = 38

		verify(t)

		// During the time range (T2, T3]
		//     pid = 1001, tid = 1, #PF = 56
		//     pid = 1001, tid = 2, #PF = 42
		observations[thread1] = 56
		observations[thread2] = 42

		*wantFiltered = 98
		*wantThread1 = 56
		*wantThread2 = 42

		verify(t)

		// During the time range (T3, T4]:
		//     pid = 1001, tid = 1, #PF = 60
		//     pid = 1001, tid = 2, #PF = 47
		observations[thread1] = 60
		observations[thread2] = 47

		*wantFiltered = 107
		*wantThread1 = 60
		*wantThread2 = 47

		verify(t)

		// During the time range (T4, T5]:
		//     thread 1 died, thread 3 started
		//     pid = 1001, tid = 2, #PF = 53
		//     pid = 1001, tid = 3, #PF = 5
		delete(observations, thread1)
		observations[thread2] = 53
		observations[thread3] = 5

		*wantFiltered = 58
		want.Metrics[1].Data = metricdata.Sum[int64]{
			Temporality: temporality,
			IsMonotonic: true,
			DataPoints: []metricdata.DataPoint[int64]{
				// Thread 1 remains at last measured value.
				{Attributes: thread1, Value: 60},
				{Attributes: thread2, Value: 53},
				{Attributes: thread3, Value: 5},
			},
		}

		verify(t)
	})

	t.Run("Delta", func(t *testing.T) {
		temporality := metricdata.DeltaTemporality
		observations, verify, want, wantFiltered, wantThread1, wantThread2 := setup(t, temporality)

		// During the time range (T0, T1]:
		//     pid = 1001, tid = 1, #PF = 50
		//     pid = 1001, tid = 2, #PF = 30
		observations[thread1] = 50
		observations[thread2] = 30

		*wantFiltered = 80
		*wantThread1 = 50
		*wantThread2 = 30

		verify(t)

		// During the time range (T1, T2]:
		//     pid = 1001, tid = 1, #PF = 53
		//     pid = 1001, tid = 2, #PF = 38
		observations[thread1] = 53
		observations[thread2] = 38

		*wantFiltered = 11
		*wantThread1 = 3
		*wantThread2 = 8

		verify(t)

		// During the time range (T2, T3]
		//     pid = 1001, tid = 1, #PF = 56
		//     pid = 1001, tid = 2, #PF = 42
		observations[thread1] = 56
		observations[thread2] = 42

		*wantFiltered = 7
		*wantThread1 = 3
		*wantThread2 = 4

		verify(t)

		// During the time range (T3, T4]:
		//     pid = 1001, tid = 1, #PF = 60
		//     pid = 1001, tid = 2, #PF = 47
		observations[thread1] = 60
		observations[thread2] = 47

		*wantFiltered = 9
		*wantThread1 = 4
		*wantThread2 = 5

		verify(t)

		// During the time range (T4, T5]:
		//     thread 1 died, thread 3 started
		//     pid = 1001, tid = 2, #PF = 53
		//     pid = 1001, tid = 3, #PF = 5
		delete(observations, thread1)
		observations[thread2] = 53
		observations[thread3] = 5

		*wantFiltered = -49
		want.Metrics[1].Data = metricdata.Sum[int64]{
			Temporality: temporality,
			IsMonotonic: true,
			DataPoints: []metricdata.DataPoint[int64]{
				// Thread 1 remains at last measured value.
				{Attributes: thread1, Value: 0},
				{Attributes: thread2, Value: 6},
				{Attributes: thread3, Value: 5},
			},
		}

		verify(t)
	})
}

var (
	aiCounter       instrument.Int64ObservableCounter
	aiUpDownCounter instrument.Int64ObservableUpDownCounter
	aiGauge         instrument.Int64ObservableGauge

	afCounter       instrument.Float64ObservableCounter
	afUpDownCounter instrument.Float64ObservableUpDownCounter
	afGauge         instrument.Float64ObservableGauge

	siCounter       instrument.Int64Counter
	siUpDownCounter instrument.Int64UpDownCounter
	siHistogram     instrument.Int64Histogram

	sfCounter       instrument.Float64Counter
	sfUpDownCounter instrument.Float64UpDownCounter
	sfHistogram     instrument.Float64Histogram
)

func BenchmarkInstrumentCreation(b *testing.B) {
	provider := NewMeterProvider(WithReader(NewManualReader()))
	meter := provider.Meter("BenchmarkInstrumentCreation")

	b.ReportAllocs()
	b.ResetTimer()

	for n := 0; n < b.N; n++ {
		aiCounter, _ = meter.Int64ObservableCounter("observable.int64.counter")
		aiUpDownCounter, _ = meter.Int64ObservableUpDownCounter("observable.int64.up.down.counter")
		aiGauge, _ = meter.Int64ObservableGauge("observable.int64.gauge")

		afCounter, _ = meter.Float64ObservableCounter("observable.float64.counter")
		afUpDownCounter, _ = meter.Float64ObservableUpDownCounter("observable.float64.up.down.counter")
		afGauge, _ = meter.Float64ObservableGauge("observable.float64.gauge")

		siCounter, _ = meter.Int64Counter("sync.int64.counter")
		siUpDownCounter, _ = meter.Int64UpDownCounter("sync.int64.up.down.counter")
		siHistogram, _ = meter.Int64Histogram("sync.int64.histogram")

		sfCounter, _ = meter.Float64Counter("sync.float64.counter")
		sfUpDownCounter, _ = meter.Float64UpDownCounter("sync.float64.up.down.counter")
		sfHistogram, _ = meter.Float64Histogram("sync.float64.histogram")
	}
}<|MERGE_RESOLUTION|>--- conflicted
+++ resolved
@@ -896,16 +896,11 @@
 }
 
 func TestAttributeFilter(t *testing.T) {
-<<<<<<< HEAD
-=======
 	t.Run("Delta", testAttributeFilter(metricdata.DeltaTemporality))
 	t.Run("Cumulative", testAttributeFilter(metricdata.CumulativeTemporality))
 }
 
 func testAttributeFilter(temporality metricdata.Temporality) func(*testing.T) {
-	one := 1.0
-	two := 2.0
->>>>>>> a1ce7e5f
 	testcases := []struct {
 		name       string
 		register   func(t *testing.T, mtr metric.Meter) error
