--- conflicted
+++ resolved
@@ -177,15 +177,11 @@
 		{
 			name: "AsyncInt64Count",
 			fn: func(t *testing.T, m metric.Meter) {
-<<<<<<< HEAD
 				cback := func(ctx context.Context, o instrument.Int64Observer) error {
 					o.Observe(ctx, 4, attrs...)
 					return nil
 				}
-				ctr, err := m.AsyncInt64().Counter("aint", instrument.WithInt64Callback(cback))
-=======
-				ctr, err := m.Int64ObservableCounter("aint")
->>>>>>> a54167d2
+				ctr, err := m.Int64ObservableCounter("aint", instrument.WithInt64Callback(cback))
 				assert.NoError(t, err)
 				_, err = m.RegisterCallback([]instrument.Asynchronous{ctr}, func(ctx context.Context) {
 					ctr.Observe(ctx, 3)
@@ -210,15 +206,11 @@
 		{
 			name: "AsyncInt64UpDownCount",
 			fn: func(t *testing.T, m metric.Meter) {
-<<<<<<< HEAD
 				cback := func(ctx context.Context, o instrument.Int64Observer) error {
 					o.Observe(ctx, 4, attrs...)
 					return nil
 				}
-				ctr, err := m.AsyncInt64().UpDownCounter("aint", instrument.WithInt64Callback(cback))
-=======
-				ctr, err := m.Int64ObservableUpDownCounter("aint")
->>>>>>> a54167d2
+				ctr, err := m.Int64ObservableUpDownCounter("aint", instrument.WithInt64Callback(cback))
 				assert.NoError(t, err)
 				_, err = m.RegisterCallback([]instrument.Asynchronous{ctr}, func(ctx context.Context) {
 					ctr.Observe(ctx, 11)
@@ -243,15 +235,11 @@
 		{
 			name: "AsyncInt64Gauge",
 			fn: func(t *testing.T, m metric.Meter) {
-<<<<<<< HEAD
 				cback := func(ctx context.Context, o instrument.Int64Observer) error {
 					o.Observe(ctx, 4, attrs...)
 					return nil
 				}
-				gauge, err := m.AsyncInt64().Gauge("agauge", instrument.WithInt64Callback(cback))
-=======
-				gauge, err := m.Int64ObservableGauge("agauge")
->>>>>>> a54167d2
+				gauge, err := m.Int64ObservableGauge("agauge", instrument.WithInt64Callback(cback))
 				assert.NoError(t, err)
 				_, err = m.RegisterCallback([]instrument.Asynchronous{gauge}, func(ctx context.Context) {
 					gauge.Observe(ctx, 11)
@@ -274,15 +262,11 @@
 		{
 			name: "AsyncFloat64Count",
 			fn: func(t *testing.T, m metric.Meter) {
-<<<<<<< HEAD
 				cback := func(ctx context.Context, o instrument.Float64Observer) error {
 					o.Observe(ctx, 4, attrs...)
 					return nil
 				}
-				ctr, err := m.AsyncFloat64().Counter("afloat", instrument.WithFloat64Callback(cback))
-=======
-				ctr, err := m.Float64ObservableCounter("afloat")
->>>>>>> a54167d2
+				ctr, err := m.Float64ObservableCounter("afloat", instrument.WithFloat64Callback(cback))
 				assert.NoError(t, err)
 				_, err = m.RegisterCallback([]instrument.Asynchronous{ctr}, func(ctx context.Context) {
 					ctr.Observe(ctx, 3)
@@ -307,15 +291,11 @@
 		{
 			name: "AsyncFloat64UpDownCount",
 			fn: func(t *testing.T, m metric.Meter) {
-<<<<<<< HEAD
 				cback := func(ctx context.Context, o instrument.Float64Observer) error {
 					o.Observe(ctx, 4, attrs...)
 					return nil
 				}
-				ctr, err := m.AsyncFloat64().UpDownCounter("afloat", instrument.WithFloat64Callback(cback))
-=======
-				ctr, err := m.Float64ObservableUpDownCounter("afloat")
->>>>>>> a54167d2
+				ctr, err := m.Float64ObservableUpDownCounter("afloat", instrument.WithFloat64Callback(cback))
 				assert.NoError(t, err)
 				_, err = m.RegisterCallback([]instrument.Asynchronous{ctr}, func(ctx context.Context) {
 					ctr.Observe(ctx, 11)
@@ -340,15 +320,11 @@
 		{
 			name: "AsyncFloat64Gauge",
 			fn: func(t *testing.T, m metric.Meter) {
-<<<<<<< HEAD
 				cback := func(ctx context.Context, o instrument.Float64Observer) error {
 					o.Observe(ctx, 4, attrs...)
 					return nil
 				}
-				gauge, err := m.AsyncFloat64().Gauge("agauge", instrument.WithFloat64Callback(cback))
-=======
-				gauge, err := m.Float64ObservableGauge("agauge")
->>>>>>> a54167d2
+				gauge, err := m.Float64ObservableGauge("agauge", instrument.WithFloat64Callback(cback))
 				assert.NoError(t, err)
 				_, err = m.RegisterCallback([]instrument.Asynchronous{gauge}, func(ctx context.Context) {
 					gauge.Observe(ctx, 11)
