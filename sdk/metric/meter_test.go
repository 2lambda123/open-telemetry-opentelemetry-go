--- conflicted
+++ resolved
@@ -692,13 +692,9 @@
 				}
 				_, err = mtr.RegisterCallback([]instrument.Asynchronous{ctr}, func(ctx context.Context) error {
 					ctr.Observe(ctx, 1.0, attribute.String("foo", "bar"), attribute.Int("version", 1))
-<<<<<<< HEAD
 					ctr.Observe(ctx, 2.0, attribute.String("foo", "bar"))
 					ctr.Observe(ctx, 1.0, attribute.String("foo", "bar"), attribute.Int("version", 2))
-=======
-					ctr.Observe(ctx, 2.0, attribute.String("foo", "bar"), attribute.Int("version", 2))
-					return nil
->>>>>>> 479c5c58
+					return nil
 				})
 				return err
 			},
@@ -725,13 +721,9 @@
 				}
 				_, err = mtr.RegisterCallback([]instrument.Asynchronous{ctr}, func(ctx context.Context) error {
 					ctr.Observe(ctx, 1.0, attribute.String("foo", "bar"), attribute.Int("version", 1))
-<<<<<<< HEAD
 					ctr.Observe(ctx, 2.0, attribute.String("foo", "bar"))
 					ctr.Observe(ctx, 1.0, attribute.String("foo", "bar"), attribute.Int("version", 2))
-=======
-					ctr.Observe(ctx, 2.0, attribute.String("foo", "bar"), attribute.Int("version", 2))
-					return nil
->>>>>>> 479c5c58
+					return nil
 				})
 				return err
 			},
@@ -784,13 +776,9 @@
 				}
 				_, err = mtr.RegisterCallback([]instrument.Asynchronous{ctr}, func(ctx context.Context) error {
 					ctr.Observe(ctx, 10, attribute.String("foo", "bar"), attribute.Int("version", 1))
-<<<<<<< HEAD
 					ctr.Observe(ctx, 20, attribute.String("foo", "bar"))
 					ctr.Observe(ctx, 10, attribute.String("foo", "bar"), attribute.Int("version", 2))
-=======
-					ctr.Observe(ctx, 20, attribute.String("foo", "bar"), attribute.Int("version", 2))
-					return nil
->>>>>>> 479c5c58
+					return nil
 				})
 				return err
 			},
@@ -817,13 +805,9 @@
 				}
 				_, err = mtr.RegisterCallback([]instrument.Asynchronous{ctr}, func(ctx context.Context) error {
 					ctr.Observe(ctx, 10, attribute.String("foo", "bar"), attribute.Int("version", 1))
-<<<<<<< HEAD
 					ctr.Observe(ctx, 20, attribute.String("foo", "bar"))
 					ctr.Observe(ctx, 10, attribute.String("foo", "bar"), attribute.Int("version", 2))
-=======
-					ctr.Observe(ctx, 20, attribute.String("foo", "bar"), attribute.Int("version", 2))
-					return nil
->>>>>>> 479c5c58
+					return nil
 				})
 				return err
 			},
