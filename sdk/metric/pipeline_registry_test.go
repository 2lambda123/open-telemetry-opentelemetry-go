// Copyright The OpenTelemetry Authors
//
// Licensed under the Apache License, Version 2.0 (the "License");
// you may not use this file except in compliance with the License.
// You may obtain a copy of the License at
//
//     http://www.apache.org/licenses/LICENSE-2.0
//
// Unless required by applicable law or agreed to in writing, software
// distributed under the License is distributed on an "AS IS" BASIS,
// WITHOUT WARRANTIES OR CONDITIONS OF ANY KIND, either express or implied.
// See the License for the specific language governing permissions and
// limitations under the License.

package metric // import "go.opentelemetry.io/otel/sdk/metric"

import (
	"sync/atomic"
	"testing"

	"github.com/go-logr/logr"
	"github.com/go-logr/logr/testr"
	"github.com/stretchr/testify/assert"
	"github.com/stretchr/testify/require"

	"go.opentelemetry.io/otel"
	"go.opentelemetry.io/otel/attribute"
	"go.opentelemetry.io/otel/sdk/metric/aggregation"
	"go.opentelemetry.io/otel/sdk/metric/internal"
	"go.opentelemetry.io/otel/sdk/resource"
)

type invalidAggregation struct {
	aggregation.Aggregation
}

func (invalidAggregation) Copy() aggregation.Aggregation {
	return invalidAggregation{}
}
func (invalidAggregation) Err() error {
	return nil
}

func testCreateAggregators[N int64 | float64](t *testing.T) {
	changeAggView := NewView(
		Instrument{Name: "foo"},
		Stream{Aggregation: aggregation.ExplicitBucketHistogram{}},
	)
	renameView := NewView(
		Instrument{Name: "foo"},
		Stream{Instrument: Instrument{Name: "bar"}},
	)
	defaultAggView := NewView(
		Instrument{Name: "foo"},
		Stream{Aggregation: aggregation.Default{}},
	)
	invalidAggView := NewView(
		Instrument{Name: "foo"},
		Stream{Aggregation: invalidAggregation{}},
	)

	instruments := []Instrument{
		{Name: "foo", Kind: instrumentKindUndefined}, //Unknown kind
		{Name: "foo", Kind: InstrumentKindSyncCounter},
		{Name: "foo", Kind: InstrumentKindSyncUpDownCounter},
		{Name: "foo", Kind: InstrumentKindSyncHistogram},
		{Name: "foo", Kind: InstrumentKindAsyncCounter},
		{Name: "foo", Kind: InstrumentKindAsyncUpDownCounter},
		{Name: "foo", Kind: InstrumentKindAsyncGauge},
	}

	testcases := []struct {
		name     string
		reader   Reader
		views    []View
		inst     Instrument
		wantKind internal.Aggregator[N] //Aggregators should match len and types
		wantLen  int
		wantErr  error
	}{
		{
			name:   "drop should return 0 aggregators",
			reader: NewManualReader(WithAggregationSelector(func(ik InstrumentKind) aggregation.Aggregation { return aggregation.Drop{} })),
			inst:   instruments[InstrumentKindSyncCounter],
		},
		{
			name:     "default agg should use reader",
			reader:   NewManualReader(WithTemporalitySelector(deltaTemporalitySelector)),
			views:    []View{defaultAggView},
			inst:     instruments[InstrumentKindSyncUpDownCounter],
			wantKind: internal.NewDeltaSum[N](false),
			wantLen:  1,
		},
		{
			name:     "default agg should use reader",
			reader:   NewManualReader(WithTemporalitySelector(deltaTemporalitySelector)),
			views:    []View{defaultAggView},
			inst:     instruments[InstrumentKindSyncHistogram],
			wantKind: internal.NewDeltaHistogram[N](aggregation.ExplicitBucketHistogram{}),
			wantLen:  1,
		},
		{
			name:     "default agg should use reader",
			reader:   NewManualReader(WithTemporalitySelector(deltaTemporalitySelector)),
			views:    []View{defaultAggView},
			inst:     instruments[InstrumentKindAsyncCounter],
			wantKind: internal.NewPrecomputedDeltaSum[N](true),
			wantLen:  1,
		},
		{
			name:     "default agg should use reader",
			reader:   NewManualReader(WithTemporalitySelector(deltaTemporalitySelector)),
			views:    []View{defaultAggView},
			inst:     instruments[InstrumentKindAsyncUpDownCounter],
			wantKind: internal.NewPrecomputedDeltaSum[N](false),
			wantLen:  1,
		},
		{
			name:     "default agg should use reader",
			reader:   NewManualReader(WithTemporalitySelector(deltaTemporalitySelector)),
			views:    []View{defaultAggView},
			inst:     instruments[InstrumentKindAsyncGauge],
			wantKind: internal.NewLastValue[N](),
			wantLen:  1,
		},
		{
			name:     "default agg should use reader",
			reader:   NewManualReader(WithTemporalitySelector(deltaTemporalitySelector)),
			views:    []View{defaultAggView},
			inst:     instruments[InstrumentKindSyncCounter],
			wantKind: internal.NewDeltaSum[N](true),
			wantLen:  1,
		},
		{
			name:     "reader should set default agg",
			reader:   NewManualReader(),
			inst:     instruments[InstrumentKindSyncUpDownCounter],
			wantKind: internal.NewCumulativeSum[N](false),
			wantLen:  1,
		},
		{
			name:     "reader should set default agg",
			reader:   NewManualReader(),
			inst:     instruments[InstrumentKindSyncHistogram],
			wantKind: internal.NewCumulativeHistogram[N](aggregation.ExplicitBucketHistogram{}),
			wantLen:  1,
		},
		{
			name:     "reader should set default agg",
			reader:   NewManualReader(),
			inst:     instruments[InstrumentKindAsyncCounter],
			wantKind: internal.NewPrecomputedCumulativeSum[N](true),
			wantLen:  1,
		},
		{
			name:     "reader should set default agg",
			reader:   NewManualReader(),
			inst:     instruments[InstrumentKindAsyncUpDownCounter],
			wantKind: internal.NewPrecomputedCumulativeSum[N](false),
			wantLen:  1,
		},
		{
			name:     "reader should set default agg",
			reader:   NewManualReader(),
			inst:     instruments[InstrumentKindAsyncGauge],
			wantKind: internal.NewLastValue[N](),
			wantLen:  1,
		},
		{
			name:     "reader should set default agg",
			reader:   NewManualReader(),
			inst:     instruments[InstrumentKindSyncCounter],
			wantKind: internal.NewCumulativeSum[N](true),
			wantLen:  1,
		},
		{
			name:     "view should overwrite reader",
			reader:   NewManualReader(),
			views:    []View{changeAggView},
			inst:     instruments[InstrumentKindSyncCounter],
			wantKind: internal.NewCumulativeHistogram[N](aggregation.ExplicitBucketHistogram{}),
			wantLen:  1,
		},
		{
			name:     "multiple views should create multiple aggregators",
			reader:   NewManualReader(),
			views:    []View{defaultAggView, renameView},
			inst:     instruments[InstrumentKindSyncCounter],
			wantKind: internal.NewCumulativeSum[N](true),
			wantLen:  2,
		},
		{
			name:    "reader with invalid aggregation should error",
			reader:  NewManualReader(WithAggregationSelector(func(ik InstrumentKind) aggregation.Aggregation { return aggregation.Default{} })),
			inst:    instruments[InstrumentKindSyncCounter],
			wantErr: errCreatingAggregators,
		},
		{
			name:    "view with invalid aggregation should error",
			reader:  NewManualReader(),
			views:   []View{invalidAggView},
			inst:    instruments[InstrumentKindSyncCounter],
			wantErr: errCreatingAggregators,
		},
	}
	for _, tt := range testcases {
		t.Run(tt.name, func(t *testing.T) {
			c := newInstrumentCache[N](nil, nil)
			i := newInserter(newPipeline(nil, tt.reader, tt.views), c)
			got, err := i.Instrument(tt.inst)
			assert.ErrorIs(t, err, tt.wantErr)
			require.Len(t, got, tt.wantLen)
			for _, agg := range got {
				assert.IsType(t, tt.wantKind, agg)
			}
		})
	}
}

func testInvalidInstrumentShouldPanic[N int64 | float64]() {
	c := newInstrumentCache[N](nil, nil)
	i := newInserter(newPipeline(nil, NewManualReader(), nil), c)
	inst := Instrument{
		Name: "foo",
		Kind: InstrumentKind(255),
	}
	_, _ = i.Instrument(inst)
}

func TestInvalidInstrumentShouldPanic(t *testing.T) {
	assert.Panics(t, testInvalidInstrumentShouldPanic[int64])
	assert.Panics(t, testInvalidInstrumentShouldPanic[float64])
}

func TestCreateAggregators(t *testing.T) {
	t.Run("Int64", testCreateAggregators[int64])
	t.Run("Float64", testCreateAggregators[float64])
}

func TestPipelineRegistryCreateAggregators(t *testing.T) {
	defaultView := NewView(
		Instrument{Name: "*"},
		Stream{},
	)
	renameView := NewView(
		Instrument{Name: "foo"},
		Stream{Instrument: Instrument{Name: "bar"}},
	)
	testRdr := NewManualReader()
	testRdrHistogram := NewManualReader(WithAggregationSelector(func(ik InstrumentKind) aggregation.Aggregation { return aggregation.ExplicitBucketHistogram{} }))

	testCases := []struct {
		name      string
<<<<<<< HEAD
		views     map[Reader][]View
		inst      Instrument
=======
		readers   []Reader
		views     []view.View
		inst      view.Instrument
>>>>>>> 48a05478
		wantCount int
	}{
		{
			name: "No views have no aggregators",
			inst: Instrument{Name: "foo"},
		},
		{
<<<<<<< HEAD
			name: "1 reader 1 view gets 1 aggregator",
			inst: Instrument{Name: "foo"},
			views: map[Reader][]View{
				testRdr: {defaultView},
			},
			wantCount: 1,
		},
		{
			name: "1 reader 2 views gets 2 aggregator",
			inst: Instrument{Name: "foo"},
			views: map[Reader][]View{
				testRdr: {defaultView, renameView},
			},
			wantCount: 2,
		},
		{
			name: "2 readers 1 view each gets 2 aggregators",
			inst: Instrument{Name: "foo"},
			views: map[Reader][]View{
				testRdr:          {defaultView},
				testRdrHistogram: {defaultView},
			},
			wantCount: 2,
		},
		{
			name: "2 reader 2 views each gets 4 aggregators",
			inst: Instrument{Name: "foo"},
			views: map[Reader][]View{
				testRdr:          {defaultView, renameView},
				testRdrHistogram: {defaultView, renameView},
			},
			wantCount: 4,
		},
		{
			name: "An instrument is duplicated in two views share the same aggregator",
			inst: Instrument{Name: "foo"},
			views: map[Reader][]View{
				testRdr: {defaultView, defaultView},
			},
=======
			name:      "1 reader 1 view gets 1 aggregator",
			inst:      view.Instrument{Name: "foo"},
			readers:   []Reader{testRdr},
			views:     []view.View{{}},
			wantCount: 1,
		},
		{
			name:      "1 reader 2 views gets 2 aggregator",
			inst:      view.Instrument{Name: "foo"},
			readers:   []Reader{testRdr},
			views:     []view.View{{}, renameView},
			wantCount: 2,
		},
		{
			name:      "2 readers 1 view each gets 2 aggregators",
			inst:      view.Instrument{Name: "foo"},
			readers:   []Reader{testRdr, testRdrHistogram},
			views:     []view.View{{}},
			wantCount: 2,
		},
		{
			name:      "2 reader 2 views each gets 4 aggregators",
			inst:      view.Instrument{Name: "foo"},
			readers:   []Reader{testRdr, testRdrHistogram},
			views:     []view.View{{}, renameView},
			wantCount: 4,
		},
		{
			name:      "An instrument is duplicated in two views share the same aggregator",
			inst:      view.Instrument{Name: "foo"},
			readers:   []Reader{testRdr},
			views:     []view.View{{}, {}},
>>>>>>> 48a05478
			wantCount: 1,
		},
	}

	for _, tt := range testCases {
		t.Run(tt.name, func(t *testing.T) {
			p := newPipelines(resource.Empty(), tt.readers, tt.views)
			testPipelineRegistryResolveIntAggregators(t, p, tt.wantCount)
			testPipelineRegistryResolveFloatAggregators(t, p, tt.wantCount)
		})
	}
}

func testPipelineRegistryResolveIntAggregators(t *testing.T, p pipelines, wantCount int) {
	inst := Instrument{Name: "foo", Kind: InstrumentKindSyncCounter}

	c := newInstrumentCache[int64](nil, nil)
	r := newResolver(p, c)
	aggs, err := r.Aggregators(inst)
	assert.NoError(t, err)

	require.Len(t, aggs, wantCount)
}

func testPipelineRegistryResolveFloatAggregators(t *testing.T, p pipelines, wantCount int) {
	inst := Instrument{Name: "foo", Kind: InstrumentKindSyncCounter}

	c := newInstrumentCache[float64](nil, nil)
	r := newResolver(p, c)
	aggs, err := r.Aggregators(inst)
	assert.NoError(t, err)

	require.Len(t, aggs, wantCount)
}

func TestPipelineRegistryResource(t *testing.T) {
<<<<<<< HEAD
	views := map[Reader][]View{
		NewManualReader(): {
			NewView(Instrument{Name: "*"}, Stream{}),
			NewView(
				Instrument{Name: "foo"},
				Stream{Instrument: Instrument{Name: "bar"}},
			),
		},
	}
=======
	v, err := view.New(view.MatchInstrumentName("bar"), view.WithRename("foo"))
	require.NoError(t, err)
	readers := []Reader{NewManualReader()}
	views := []view.View{{}, v}
>>>>>>> 48a05478
	res := resource.NewSchemaless(attribute.String("key", "val"))
	pipes := newPipelines(res, readers, views)
	for _, p := range pipes {
		assert.True(t, res.Equal(p.resource), "resource not set")
	}
}

func TestPipelineRegistryCreateAggregatorsIncompatibleInstrument(t *testing.T) {
	testRdrHistogram := NewManualReader(WithAggregationSelector(func(ik InstrumentKind) aggregation.Aggregation { return aggregation.ExplicitBucketHistogram{} }))

<<<<<<< HEAD
	views := map[Reader][]View{
		testRdrHistogram: {
			NewView(Instrument{Name: "*"}, Stream{}),
		},
	}
	p := newPipelines(resource.Empty(), views)
	inst := Instrument{Name: "foo", Kind: InstrumentKindAsyncGauge}
=======
	readers := []Reader{testRdrHistogram}
	views := []view.View{{}}
	p := newPipelines(resource.Empty(), readers, views)
	inst := view.Instrument{Name: "foo", Kind: view.AsyncGauge}
>>>>>>> 48a05478

	vc := cache[string, instrumentID]{}
	ri := newResolver(p, newInstrumentCache[int64](nil, &vc))
	intAggs, err := ri.Aggregators(inst)
	assert.Error(t, err)
	assert.Len(t, intAggs, 0)

	rf := newResolver(p, newInstrumentCache[float64](nil, &vc))
	floatAggs, err := rf.Aggregators(inst)
	assert.Error(t, err)
	assert.Len(t, floatAggs, 0)
}

type logCounter struct {
	logr.LogSink

	errN  uint32
	infoN uint32
}

func (l *logCounter) Info(level int, msg string, keysAndValues ...interface{}) {
	atomic.AddUint32(&l.infoN, 1)
	l.LogSink.Info(level, msg, keysAndValues...)
}

func (l *logCounter) InfoN() int {
	return int(atomic.SwapUint32(&l.infoN, 0))
}

func (l *logCounter) Error(err error, msg string, keysAndValues ...interface{}) {
	atomic.AddUint32(&l.errN, 1)
	l.LogSink.Error(err, msg, keysAndValues...)
}

func (l *logCounter) ErrorN() int {
	return int(atomic.SwapUint32(&l.errN, 0))
}

func TestResolveAggregatorsDuplicateErrors(t *testing.T) {
	tLog := testr.NewWithOptions(t, testr.Options{Verbosity: 6})
	l := &logCounter{LogSink: tLog.GetSink()}
	otel.SetLogger(logr.New(l))

<<<<<<< HEAD
	views := map[Reader][]View{
		NewManualReader(): {
			NewView(Instrument{Name: "*"}, Stream{}),
			NewView(
				Instrument{Name: "bar"},
				Stream{Instrument: Instrument{Name: "foo"}},
			),
		},
	}
=======
	renameView, _ := view.New(
		view.MatchInstrumentName("bar"),
		view.WithRename("foo"),
	)
	readers := []Reader{NewManualReader()}
	views := []view.View{{}, renameView}
>>>>>>> 48a05478

	fooInst := Instrument{Name: "foo", Kind: InstrumentKindSyncCounter}
	barInst := Instrument{Name: "bar", Kind: InstrumentKindSyncCounter}

	p := newPipelines(resource.Empty(), readers, views)

	vc := cache[string, instrumentID]{}
	ri := newResolver(p, newInstrumentCache[int64](nil, &vc))
	intAggs, err := ri.Aggregators(fooInst)
	assert.NoError(t, err)
	assert.Equal(t, 0, l.InfoN(), "no info logging should happen")
	assert.Len(t, intAggs, 1)

	// The Rename view should produce the same instrument without an error, the
	// default view should also cause a new aggregator to be returned.
	intAggs, err = ri.Aggregators(barInst)
	assert.NoError(t, err)
	assert.Equal(t, 0, l.InfoN(), "no info logging should happen")
	assert.Len(t, intAggs, 2)

	// Creating a float foo instrument should log a warning because there is an
	// int foo instrument.
	rf := newResolver(p, newInstrumentCache[float64](nil, &vc))
	floatAggs, err := rf.Aggregators(fooInst)
	assert.NoError(t, err)
	assert.Equal(t, 1, l.InfoN(), "instrument conflict not logged")
	assert.Len(t, floatAggs, 1)

	fooInst = Instrument{Name: "foo-float", Kind: InstrumentKindSyncCounter}

	floatAggs, err = rf.Aggregators(fooInst)
	assert.NoError(t, err)
	assert.Equal(t, 0, l.InfoN(), "no info logging should happen")
	assert.Len(t, floatAggs, 1)

	floatAggs, err = rf.Aggregators(barInst)
	assert.NoError(t, err)
	// Both the rename and default view aggregators created above should now
	// conflict. Therefore, 2 warning messages should be logged.
	assert.Equal(t, 2, l.InfoN(), "instrument conflicts not logged")
	assert.Len(t, floatAggs, 2)
}

func TestIsAggregatorCompatible(t *testing.T) {
	testCases := []struct {
		name string
		kind InstrumentKind
		agg  aggregation.Aggregation
		want error
	}{
		{
			name: "SyncCounter and Drop",
			kind: InstrumentKindSyncCounter,
			agg:  aggregation.Drop{},
		},
		{
			name: "SyncCounter and LastValue",
			kind: InstrumentKindSyncCounter,
			agg:  aggregation.LastValue{},
			want: errIncompatibleAggregation,
		},
		{
			name: "SyncCounter and Sum",
			kind: InstrumentKindSyncCounter,
			agg:  aggregation.Sum{},
		},
		{
			name: "SyncCounter and ExplicitBucketHistogram",
			kind: InstrumentKindSyncCounter,
			agg:  aggregation.ExplicitBucketHistogram{},
		},
		{
			name: "SyncUpDownCounter and Drop",
			kind: InstrumentKindSyncUpDownCounter,
			agg:  aggregation.Drop{},
		},
		{
			name: "SyncUpDownCounter and LastValue",
			kind: InstrumentKindSyncUpDownCounter,
			agg:  aggregation.LastValue{},
			want: errIncompatibleAggregation,
		},
		{
			name: "SyncUpDownCounter and Sum",
			kind: InstrumentKindSyncUpDownCounter,
			agg:  aggregation.Sum{},
		},
		{
			name: "SyncUpDownCounter and ExplicitBucketHistogram",
			kind: InstrumentKindSyncUpDownCounter,
			agg:  aggregation.ExplicitBucketHistogram{},
			want: errIncompatibleAggregation,
		},
		{
			name: "SyncHistogram and Drop",
			kind: InstrumentKindSyncHistogram,
			agg:  aggregation.Drop{},
		},
		{
			name: "SyncHistogram and LastValue",
			kind: InstrumentKindSyncHistogram,
			agg:  aggregation.LastValue{},
			want: errIncompatibleAggregation,
		},
		{
			name: "SyncHistogram and Sum",
			kind: InstrumentKindSyncHistogram,
			agg:  aggregation.Sum{},
		},
		{
			name: "SyncHistogram and ExplicitBucketHistogram",
			kind: InstrumentKindSyncHistogram,
			agg:  aggregation.ExplicitBucketHistogram{},
		},
		{
			name: "AsyncCounter and Drop",
			kind: InstrumentKindAsyncCounter,
			agg:  aggregation.Drop{},
		},
		{
			name: "AsyncCounter and LastValue",
			kind: InstrumentKindAsyncCounter,
			agg:  aggregation.LastValue{},
			want: errIncompatibleAggregation,
		},
		{
			name: "AsyncCounter and Sum",
			kind: InstrumentKindAsyncCounter,
			agg:  aggregation.Sum{},
		},
		{
			name: "AsyncCounter and ExplicitBucketHistogram",
			kind: InstrumentKindAsyncCounter,
			agg:  aggregation.ExplicitBucketHistogram{},
			want: errIncompatibleAggregation,
		},
		{
			name: "AsyncUpDownCounter and Drop",
			kind: InstrumentKindAsyncUpDownCounter,
			agg:  aggregation.Drop{},
		},
		{
			name: "AsyncUpDownCounter and LastValue",
			kind: InstrumentKindAsyncUpDownCounter,
			agg:  aggregation.LastValue{},
			want: errIncompatibleAggregation,
		},
		{
			name: "AsyncUpDownCounter and Sum",
			kind: InstrumentKindAsyncUpDownCounter,
			agg:  aggregation.Sum{},
		},
		{
			name: "AsyncUpDownCounter and ExplicitBucketHistogram",
			kind: InstrumentKindAsyncUpDownCounter,
			agg:  aggregation.ExplicitBucketHistogram{},
			want: errIncompatibleAggregation,
		},
		{
			name: "AsyncGauge and Drop",
			kind: InstrumentKindAsyncGauge,
			agg:  aggregation.Drop{},
		},
		{
			name: "AsyncGauge and aggregation.LastValue{}",
			kind: InstrumentKindAsyncGauge,
			agg:  aggregation.LastValue{},
		},
		{
			name: "AsyncGauge and Sum",
			kind: InstrumentKindAsyncGauge,
			agg:  aggregation.Sum{},
			want: errIncompatibleAggregation,
		},
		{
			name: "AsyncGauge and ExplicitBucketHistogram",
			kind: InstrumentKindAsyncGauge,
			agg:  aggregation.ExplicitBucketHistogram{},
			want: errIncompatibleAggregation,
		},
		{
			name: "Default aggregation should error",
			kind: InstrumentKindSyncCounter,
			agg:  aggregation.Default{},
			want: errUnknownAggregation,
		},
		{
			name: "unknown kind with Sum should error",
			kind: instrumentKindUndefined,
			agg:  aggregation.Sum{},
			want: errIncompatibleAggregation,
		},
		{
			name: "unknown kind with LastValue should error",
			kind: instrumentKindUndefined,
			agg:  aggregation.LastValue{},
			want: errIncompatibleAggregation,
		},
		{
			name: "unknown kind with Histogram should error",
			kind: instrumentKindUndefined,
			agg:  aggregation.ExplicitBucketHistogram{},
			want: errIncompatibleAggregation,
		},
	}

	for _, tt := range testCases {
		t.Run(tt.name, func(t *testing.T) {
			err := isAggregatorCompatible(tt.kind, tt.agg)
			assert.ErrorIs(t, err, tt.want)
		})
	}
}<|MERGE_RESOLUTION|>--- conflicted
+++ resolved
@@ -251,14 +251,9 @@
 
 	testCases := []struct {
 		name      string
-<<<<<<< HEAD
-		views     map[Reader][]View
+		readers   []Reader
+		views     []View
 		inst      Instrument
-=======
-		readers   []Reader
-		views     []view.View
-		inst      view.Instrument
->>>>>>> 48a05478
 		wantCount int
 	}{
 		{
@@ -266,80 +261,38 @@
 			inst: Instrument{Name: "foo"},
 		},
 		{
-<<<<<<< HEAD
-			name: "1 reader 1 view gets 1 aggregator",
-			inst: Instrument{Name: "foo"},
-			views: map[Reader][]View{
-				testRdr: {defaultView},
-			},
+			name:      "1 reader 1 view gets 1 aggregator",
+			inst:      Instrument{Name: "foo"},
+			readers:   []Reader{testRdr},
+			views:     []View{defaultView},
 			wantCount: 1,
 		},
 		{
-			name: "1 reader 2 views gets 2 aggregator",
-			inst: Instrument{Name: "foo"},
-			views: map[Reader][]View{
-				testRdr: {defaultView, renameView},
-			},
+			name:      "1 reader 2 views gets 2 aggregator",
+			inst:      Instrument{Name: "foo"},
+			readers:   []Reader{testRdr},
+			views:     []View{defaultView, renameView},
 			wantCount: 2,
 		},
 		{
-			name: "2 readers 1 view each gets 2 aggregators",
-			inst: Instrument{Name: "foo"},
-			views: map[Reader][]View{
-				testRdr:          {defaultView},
-				testRdrHistogram: {defaultView},
-			},
+			name:      "2 readers 1 view each gets 2 aggregators",
+			inst:      Instrument{Name: "foo"},
+			readers:   []Reader{testRdr, testRdrHistogram},
+			views:     []View{defaultView},
 			wantCount: 2,
 		},
 		{
-			name: "2 reader 2 views each gets 4 aggregators",
-			inst: Instrument{Name: "foo"},
-			views: map[Reader][]View{
-				testRdr:          {defaultView, renameView},
-				testRdrHistogram: {defaultView, renameView},
-			},
+			name:      "2 reader 2 views each gets 4 aggregators",
+			inst:      Instrument{Name: "foo"},
+			readers:   []Reader{testRdr, testRdrHistogram},
+			views:     []View{defaultView, renameView},
 			wantCount: 4,
 		},
 		{
-			name: "An instrument is duplicated in two views share the same aggregator",
-			inst: Instrument{Name: "foo"},
-			views: map[Reader][]View{
-				testRdr: {defaultView, defaultView},
-			},
-=======
-			name:      "1 reader 1 view gets 1 aggregator",
-			inst:      view.Instrument{Name: "foo"},
+			name:      "An instrument is duplicated in two views share the same aggregator",
+			inst:      Instrument{Name: "foo"},
 			readers:   []Reader{testRdr},
-			views:     []view.View{{}},
-			wantCount: 1,
-		},
-		{
-			name:      "1 reader 2 views gets 2 aggregator",
-			inst:      view.Instrument{Name: "foo"},
-			readers:   []Reader{testRdr},
-			views:     []view.View{{}, renameView},
-			wantCount: 2,
-		},
-		{
-			name:      "2 readers 1 view each gets 2 aggregators",
-			inst:      view.Instrument{Name: "foo"},
-			readers:   []Reader{testRdr, testRdrHistogram},
-			views:     []view.View{{}},
-			wantCount: 2,
-		},
-		{
-			name:      "2 reader 2 views each gets 4 aggregators",
-			inst:      view.Instrument{Name: "foo"},
-			readers:   []Reader{testRdr, testRdrHistogram},
-			views:     []view.View{{}, renameView},
-			wantCount: 4,
-		},
-		{
-			name:      "An instrument is duplicated in two views share the same aggregator",
-			inst:      view.Instrument{Name: "foo"},
-			readers:   []Reader{testRdr},
-			views:     []view.View{{}, {}},
->>>>>>> 48a05478
+			views:     []View{defaultView, defaultView},
 			wantCount: 1,
 		},
 	}
@@ -376,22 +329,14 @@
 }
 
 func TestPipelineRegistryResource(t *testing.T) {
-<<<<<<< HEAD
-	views := map[Reader][]View{
-		NewManualReader(): {
-			NewView(Instrument{Name: "*"}, Stream{}),
-			NewView(
-				Instrument{Name: "foo"},
-				Stream{Instrument: Instrument{Name: "bar"}},
-			),
-		},
-	}
-=======
-	v, err := view.New(view.MatchInstrumentName("bar"), view.WithRename("foo"))
-	require.NoError(t, err)
+	views := []View{
+		NewView(Instrument{Name: "*"}, Stream{}),
+		NewView(
+			Instrument{Name: "foo"},
+			Stream{Instrument: Instrument{Name: "bar"}},
+		),
+	}
 	readers := []Reader{NewManualReader()}
-	views := []view.View{{}, v}
->>>>>>> 48a05478
 	res := resource.NewSchemaless(attribute.String("key", "val"))
 	pipes := newPipelines(res, readers, views)
 	for _, p := range pipes {
@@ -402,20 +347,10 @@
 func TestPipelineRegistryCreateAggregatorsIncompatibleInstrument(t *testing.T) {
 	testRdrHistogram := NewManualReader(WithAggregationSelector(func(ik InstrumentKind) aggregation.Aggregation { return aggregation.ExplicitBucketHistogram{} }))
 
-<<<<<<< HEAD
-	views := map[Reader][]View{
-		testRdrHistogram: {
-			NewView(Instrument{Name: "*"}, Stream{}),
-		},
-	}
-	p := newPipelines(resource.Empty(), views)
+	views := []View{NewView(Instrument{Name: "*"}, Stream{})}
+	readers := []Reader{testRdrHistogram}
+	p := newPipelines(resource.Empty(), readers, views)
 	inst := Instrument{Name: "foo", Kind: InstrumentKindAsyncGauge}
-=======
-	readers := []Reader{testRdrHistogram}
-	views := []view.View{{}}
-	p := newPipelines(resource.Empty(), readers, views)
-	inst := view.Instrument{Name: "foo", Kind: view.AsyncGauge}
->>>>>>> 48a05478
 
 	vc := cache[string, instrumentID]{}
 	ri := newResolver(p, newInstrumentCache[int64](nil, &vc))
@@ -459,24 +394,14 @@
 	l := &logCounter{LogSink: tLog.GetSink()}
 	otel.SetLogger(logr.New(l))
 
-<<<<<<< HEAD
-	views := map[Reader][]View{
-		NewManualReader(): {
-			NewView(Instrument{Name: "*"}, Stream{}),
-			NewView(
-				Instrument{Name: "bar"},
-				Stream{Instrument: Instrument{Name: "foo"}},
-			),
-		},
-	}
-=======
-	renameView, _ := view.New(
-		view.MatchInstrumentName("bar"),
-		view.WithRename("foo"),
-	)
+	views := []View{
+		NewView(Instrument{Name: "*"}, Stream{}),
+		NewView(
+			Instrument{Name: "bar"},
+			Stream{Instrument: Instrument{Name: "foo"}},
+		),
+	}
 	readers := []Reader{NewManualReader()}
-	views := []view.View{{}, renameView}
->>>>>>> 48a05478
 
 	fooInst := Instrument{Name: "foo", Kind: InstrumentKindSyncCounter}
 	barInst := Instrument{Name: "bar", Kind: InstrumentKindSyncCounter}
