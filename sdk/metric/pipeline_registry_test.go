--- conflicted
+++ resolved
@@ -353,20 +353,10 @@
 func TestPipelineRegistryCreateAggregatorsIncompatibleInstrument(t *testing.T) {
 	testRdrHistogram := NewManualReader(WithAggregationSelector(func(ik view.InstrumentKind) aggregation.Aggregation { return aggregation.ExplicitBucketHistogram{} }))
 
-<<<<<<< HEAD
-	views := map[Reader][]view.View{
-		testRdrHistogram: {
-			{},
-		},
-	}
-	p := newPipelines(resource.Empty(), views)
-	inst := instProviderKey{Name: "foo", Kind: view.AsyncGauge}
-=======
 	readers := []Reader{testRdrHistogram}
 	views := []view.View{{}}
 	p := newPipelines(resource.Empty(), readers, views)
-	inst := view.Instrument{Name: "foo", Kind: view.AsyncGauge}
->>>>>>> d1aca7b1
+	inst := instProviderKey{Name: "foo", Kind: view.AsyncGauge}
 
 	vc := cache[string, instrumentID]{}
 	s := instrumentation.Scope{Name: "TestPipelineRegistryCreateAggregatorsIncompatibleInstrument"}
@@ -375,15 +365,8 @@
 	assert.Error(t, err)
 	assert.Len(t, intAggs, 0)
 
-<<<<<<< HEAD
-	p = newPipelines(resource.Empty(), views)
-
 	rf := newResolver(s, p, newInstrumentCache[float64](nil, &vc))
 	floatAggs, err := rf.Aggregators(inst)
-=======
-	rf := newResolver(p, newInstrumentCache[float64](nil, &vc))
-	floatAggs, err := rf.Aggregators(inst, unit.Dimensionless)
->>>>>>> d1aca7b1
 	assert.Error(t, err)
 	assert.Len(t, floatAggs, 0)
 }
