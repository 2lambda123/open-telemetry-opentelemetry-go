// Copyright The OpenTelemetry Authors
//
// Licensed under the Apache License, Version 2.0 (the "License");
// you may not use this file except in compliance with the License.
// You may obtain a copy of the License at
//
//     http://www.apache.org/licenses/LICENSE-2.0
//
// Unless required by applicable law or agreed to in writing, software
// distributed under the License is distributed on an "AS IS" BASIS,
// WITHOUT WARRANTIES OR CONDITIONS OF ANY KIND, either express or implied.
// See the License for the specific language governing permissions and
// limitations under the License.

package metric // import "go.opentelemetry.io/otel/sdk/metric/reader"

import (
	"context"

	"github.com/stretchr/testify/suite"

	"go.opentelemetry.io/otel/sdk/metric/export"
)

<<<<<<< HEAD
type readerFactory func() Reader

func testReaderHarness(t *testing.T, f readerFactory) {
	t.Run("ErrorForNotRegistered", func(t *testing.T) {
		r := f()
		ctx := context.Background()

		_, err := r.Collect(ctx)
		require.ErrorIs(t, err, ErrReaderNotRegistered)

		// Ensure Reader is allowed clean up attempt.
		_ = r.Shutdown(ctx)
	})

	t.Run("Producer", func(t *testing.T) {
		r := f()
		r.register(testProducer{})
		ctx := context.Background()

		m, err := r.Collect(ctx)
		assert.NoError(t, err)
		assert.Equal(t, testMetrics, m)

		// Ensure Reader is allowed clean up attempt.
		_ = r.Shutdown(ctx)
	})

	t.Run("CollectAfterShutdown", func(t *testing.T) {
		r := f()
		r.register(testProducer{})
		require.NoError(t, r.Shutdown(context.Background()))

		m, err := r.Collect(context.Background())
		assert.ErrorIs(t, err, ErrReaderShutdown)
		assert.Equal(t, export.Metrics{}, m)
	})

	t.Run("ShutdownTwice", func(t *testing.T) {
		r := f()
		r.register(testProducer{})
		require.NoError(t, r.Shutdown(context.Background()))

		assert.ErrorIs(t, r.Shutdown(context.Background()), ErrReaderShutdown)
	})

	t.Run("MultipleForceFlush", func(t *testing.T) {
		r := f()
		r.register(testProducer{})
		ctx := context.Background()
		require.NoError(t, r.ForceFlush(ctx))
		assert.NoError(t, r.ForceFlush(ctx))

		// Ensure Reader is allowed clean up attempt.
		_ = r.Shutdown(ctx)
	})

	t.Run("MultipleRegister", func(t *testing.T) {
		p0 := testProducer{
			produceFunc: func(ctx context.Context) (export.Metrics, error) {
				// Differentiate this producer from the second by returning an
				// error.
				return testMetrics, assert.AnError
			},
		}
		p1 := testProducer{}

		r := f()
		r.register(p0)
		// This should be ignored.
		r.register(p1)

		ctx := context.Background()
		_, err := r.Collect(ctx)
		assert.Equal(t, assert.AnError, err)

		// Ensure Reader is allowed clean up attempt.
		_ = r.Shutdown(ctx)
	})
=======
type readerTestSuite struct {
	suite.Suite

	Factory func() Reader
	Reader  Reader
}

func (ts *readerTestSuite) SetupTest() {
	ts.Reader = ts.Factory()
}

func (ts *readerTestSuite) TearDownTest() {
	// Ensure Reader is allowed attempt to clean up.
	_ = ts.Reader.Shutdown(context.Background())
}

func (ts *readerTestSuite) TestErrorForNotRegistered() {
	_, err := ts.Reader.Collect(context.Background())
	ts.ErrorIs(err, ErrReaderNotRegistered)
}

func (ts *readerTestSuite) TestProducer() {
	ts.Reader.register(testProducer{})
	m, err := ts.Reader.Collect(context.Background())
	ts.NoError(err)
	ts.Equal(testMetrics, m)
}

func (ts *readerTestSuite) TestCollectAfterShutdown() {
	ctx := context.Background()
	ts.Reader.register(testProducer{})
	ts.Require().NoError(ts.Reader.Shutdown(ctx))

	m, err := ts.Reader.Collect(ctx)
	ts.ErrorIs(err, ErrReaderShutdown)
	ts.Equal(export.Metrics{}, m)
}

func (ts *readerTestSuite) TestShutdownTwice() {
	ctx := context.Background()
	ts.Reader.register(testProducer{})
	ts.Require().NoError(ts.Reader.Shutdown(ctx))
	ts.ErrorIs(ts.Reader.Shutdown(ctx), ErrReaderShutdown)
}

func (ts *readerTestSuite) TestMultipleForceFlush() {
	ctx := context.Background()
	ts.Reader.register(testProducer{})
	ts.Require().NoError(ts.Reader.ForceFlush(ctx))
	ts.NoError(ts.Reader.ForceFlush(ctx))
>>>>>>> 3203a045
}

var testMetrics = export.Metrics{
	// TODO: test with actual data.
}

type testProducer struct {
	produceFunc func(context.Context) (export.Metrics, error)
}

func (p testProducer) produce(ctx context.Context) (export.Metrics, error) {
	if p.produceFunc != nil {
		return p.produceFunc(ctx)
	}
	return testMetrics, nil
}<|MERGE_RESOLUTION|>--- conflicted
+++ resolved
@@ -17,91 +17,12 @@
 import (
 	"context"
 
+	"github.com/stretchr/testify/assert"
 	"github.com/stretchr/testify/suite"
 
 	"go.opentelemetry.io/otel/sdk/metric/export"
 )
 
-<<<<<<< HEAD
-type readerFactory func() Reader
-
-func testReaderHarness(t *testing.T, f readerFactory) {
-	t.Run("ErrorForNotRegistered", func(t *testing.T) {
-		r := f()
-		ctx := context.Background()
-
-		_, err := r.Collect(ctx)
-		require.ErrorIs(t, err, ErrReaderNotRegistered)
-
-		// Ensure Reader is allowed clean up attempt.
-		_ = r.Shutdown(ctx)
-	})
-
-	t.Run("Producer", func(t *testing.T) {
-		r := f()
-		r.register(testProducer{})
-		ctx := context.Background()
-
-		m, err := r.Collect(ctx)
-		assert.NoError(t, err)
-		assert.Equal(t, testMetrics, m)
-
-		// Ensure Reader is allowed clean up attempt.
-		_ = r.Shutdown(ctx)
-	})
-
-	t.Run("CollectAfterShutdown", func(t *testing.T) {
-		r := f()
-		r.register(testProducer{})
-		require.NoError(t, r.Shutdown(context.Background()))
-
-		m, err := r.Collect(context.Background())
-		assert.ErrorIs(t, err, ErrReaderShutdown)
-		assert.Equal(t, export.Metrics{}, m)
-	})
-
-	t.Run("ShutdownTwice", func(t *testing.T) {
-		r := f()
-		r.register(testProducer{})
-		require.NoError(t, r.Shutdown(context.Background()))
-
-		assert.ErrorIs(t, r.Shutdown(context.Background()), ErrReaderShutdown)
-	})
-
-	t.Run("MultipleForceFlush", func(t *testing.T) {
-		r := f()
-		r.register(testProducer{})
-		ctx := context.Background()
-		require.NoError(t, r.ForceFlush(ctx))
-		assert.NoError(t, r.ForceFlush(ctx))
-
-		// Ensure Reader is allowed clean up attempt.
-		_ = r.Shutdown(ctx)
-	})
-
-	t.Run("MultipleRegister", func(t *testing.T) {
-		p0 := testProducer{
-			produceFunc: func(ctx context.Context) (export.Metrics, error) {
-				// Differentiate this producer from the second by returning an
-				// error.
-				return testMetrics, assert.AnError
-			},
-		}
-		p1 := testProducer{}
-
-		r := f()
-		r.register(p0)
-		// This should be ignored.
-		r.register(p1)
-
-		ctx := context.Background()
-		_, err := r.Collect(ctx)
-		assert.Equal(t, assert.AnError, err)
-
-		// Ensure Reader is allowed clean up attempt.
-		_ = r.Shutdown(ctx)
-	})
-=======
 type readerTestSuite struct {
 	suite.Suite
 
@@ -152,7 +73,24 @@
 	ts.Reader.register(testProducer{})
 	ts.Require().NoError(ts.Reader.ForceFlush(ctx))
 	ts.NoError(ts.Reader.ForceFlush(ctx))
->>>>>>> 3203a045
+}
+
+func (ts *readerTestSuite) TestMultipleRegister() {
+	p0 := testProducer{
+		produceFunc: func(ctx context.Context) (export.Metrics, error) {
+			// Differentiate this producer from the second by returning an
+			// error.
+			return testMetrics, assert.AnError
+		},
+	}
+	p1 := testProducer{}
+
+	ts.Reader.register(p0)
+	// This should be ignored.
+	ts.Reader.register(p1)
+
+	_, err := ts.Reader.Collect(context.Background())
+	ts.Equal(assert.AnError, err)
 }
 
 var testMetrics = export.Metrics{
