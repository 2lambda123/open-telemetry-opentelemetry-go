// Copyright The OpenTelemetry Authors
//
// Licensed under the Apache License, Version 2.0 (the "License");
// you may not use this file except in compliance with the License.
// You may obtain a copy of the License at
//
//     http://www.apache.org/licenses/LICENSE-2.0
//
// Unless required by applicable law or agreed to in writing, software
// distributed under the License is distributed on an "AS IS" BASIS,
// WITHOUT WARRANTIES OR CONDITIONS OF ANY KIND, either express or implied.
// See the License for the specific language governing permissions and
// limitations under the License.

//go:build go1.17
// +build go1.17

package metric // import "go.opentelemetry.io/otel/sdk/metric/reader"

import (
	"context"
	"sync"

	"github.com/stretchr/testify/assert"
	"github.com/stretchr/testify/suite"

	"go.opentelemetry.io/otel/sdk/metric/export"
)

type readerTestSuite struct {
	suite.Suite

	Factory func() Reader
	Reader  Reader
}

func (ts *readerTestSuite) SetupTest() {
	ts.Reader = ts.Factory()
}

func (ts *readerTestSuite) TearDownTest() {
	// Ensure Reader is allowed attempt to clean up.
	_ = ts.Reader.Shutdown(context.Background())
}

func (ts *readerTestSuite) TestErrorForNotRegistered() {
	_, err := ts.Reader.Collect(context.Background())
	ts.ErrorIs(err, ErrReaderNotRegistered)
}

func (ts *readerTestSuite) TestProducer() {
	ts.Reader.register(testProducer{})
	m, err := ts.Reader.Collect(context.Background())
	ts.NoError(err)
	ts.Equal(testMetrics, m)
}

func (ts *readerTestSuite) TestCollectAfterShutdown() {
	ctx := context.Background()
	ts.Reader.register(testProducer{})
	ts.Require().NoError(ts.Reader.Shutdown(ctx))

	m, err := ts.Reader.Collect(ctx)
	ts.ErrorIs(err, ErrReaderShutdown)
	ts.Equal(export.Metrics{}, m)
}

func (ts *readerTestSuite) TestShutdownTwice() {
	ctx := context.Background()
	ts.Reader.register(testProducer{})
	ts.Require().NoError(ts.Reader.Shutdown(ctx))
	ts.ErrorIs(ts.Reader.Shutdown(ctx), ErrReaderShutdown)
}

func (ts *readerTestSuite) TestMultipleForceFlush() {
	ctx := context.Background()
	ts.Reader.register(testProducer{})
	ts.Require().NoError(ts.Reader.ForceFlush(ctx))
	ts.NoError(ts.Reader.ForceFlush(ctx))
}

<<<<<<< HEAD
func (ts *readerTestSuite) TestMultipleRegister() {
	p0 := testProducer{
		produceFunc: func(ctx context.Context) (export.Metrics, error) {
			// Differentiate this producer from the second by returning an
			// error.
			return testMetrics, assert.AnError
		},
	}
	p1 := testProducer{}

	ts.Reader.register(p0)
	// This should be ignored.
	ts.Reader.register(p1)

	_, err := ts.Reader.Collect(context.Background())
	ts.Equal(assert.AnError, err)
=======
func (ts *readerTestSuite) TestMethodConcurrency() {
	// Requires the race-detector (a default test option for the project).

	// All reader methods should be concurrent-safe.
	ts.Reader.register(testProducer{})
	ctx := context.Background()

	var wg sync.WaitGroup
	const threads = 2
	for i := 0; i < threads; i++ {
		wg.Add(1)
		go func() {
			defer wg.Done()
			_, _ = ts.Reader.Collect(ctx)
		}()

		wg.Add(1)
		go func() {
			defer wg.Done()
			_ = ts.Reader.ForceFlush(ctx)
		}()

		wg.Add(1)
		go func() {
			defer wg.Done()
			_ = ts.Reader.Shutdown(ctx)
		}()
	}
	wg.Wait()
}

func (ts *readerTestSuite) TestShutdownBeforeRegister() {
	ctx := context.Background()
	ts.Require().NoError(ts.Reader.Shutdown(ctx))
	// Registering after shutdown should not revert the shutdown.
	ts.Reader.register(testProducer{})

	m, err := ts.Reader.Collect(ctx)
	ts.ErrorIs(err, ErrReaderShutdown)
	ts.Equal(export.Metrics{}, m)
>>>>>>> 9e45f767
}

var testMetrics = export.Metrics{
	// TODO: test with actual data.
}

type testProducer struct {
	produceFunc func(context.Context) (export.Metrics, error)
}

func (p testProducer) produce(ctx context.Context) (export.Metrics, error) {
	if p.produceFunc != nil {
		return p.produceFunc(ctx)
	}
	return testMetrics, nil
}<|MERGE_RESOLUTION|>--- conflicted
+++ resolved
@@ -79,7 +79,6 @@
 	ts.NoError(ts.Reader.ForceFlush(ctx))
 }
 
-<<<<<<< HEAD
 func (ts *readerTestSuite) TestMultipleRegister() {
 	p0 := testProducer{
 		produceFunc: func(ctx context.Context) (export.Metrics, error) {
@@ -96,7 +95,8 @@
 
 	_, err := ts.Reader.Collect(context.Background())
 	ts.Equal(assert.AnError, err)
-=======
+}
+
 func (ts *readerTestSuite) TestMethodConcurrency() {
 	// Requires the race-detector (a default test option for the project).
 
@@ -137,7 +137,6 @@
 	m, err := ts.Reader.Collect(ctx)
 	ts.ErrorIs(err, ErrReaderShutdown)
 	ts.Equal(export.Metrics{}, m)
->>>>>>> 9e45f767
 }
 
 var testMetrics = export.Metrics{
