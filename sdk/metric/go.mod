module go.opentelemetry.io/otel/sdk/metric

go 1.20

require (
	github.com/go-logr/logr v1.4.1
	github.com/go-logr/stdr v1.2.2
	github.com/stretchr/testify v1.8.4
	go.opentelemetry.io/otel v1.21.0
	go.opentelemetry.io/otel/metric v1.21.0
	go.opentelemetry.io/otel/sdk v1.21.0
	go.opentelemetry.io/otel/trace v1.21.0
)

require (
	github.com/davecgh/go-spew v1.1.1 // indirect
	github.com/pmezard/go-difflib v1.0.0 // indirect
<<<<<<< HEAD
	golang.org/x/sys v0.15.0 // indirect
=======
	go.opentelemetry.io/otel/trace v1.21.0 // indirect
	golang.org/x/sys v0.16.0 // indirect
>>>>>>> 237ed379
	gopkg.in/yaml.v3 v3.0.1 // indirect
)

replace go.opentelemetry.io/otel => ../..

replace go.opentelemetry.io/otel/metric => ../../metric

replace go.opentelemetry.io/otel/trace => ../../trace

replace go.opentelemetry.io/otel/sdk => ../<|MERGE_RESOLUTION|>--- conflicted
+++ resolved
@@ -15,12 +15,7 @@
 require (
 	github.com/davecgh/go-spew v1.1.1 // indirect
 	github.com/pmezard/go-difflib v1.0.0 // indirect
-<<<<<<< HEAD
-	golang.org/x/sys v0.15.0 // indirect
-=======
-	go.opentelemetry.io/otel/trace v1.21.0 // indirect
 	golang.org/x/sys v0.16.0 // indirect
->>>>>>> 237ed379
 	gopkg.in/yaml.v3 v3.0.1 // indirect
 )
 
