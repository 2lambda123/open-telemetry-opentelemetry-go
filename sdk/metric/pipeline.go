// Copyright The OpenTelemetry Authors
//
// Licensed under the Apache License, Version 2.0 (the "License");
// you may not use this file except in compliance with the License.
// You may obtain a copy of the License at
//
//     http://www.apache.org/licenses/LICENSE-2.0
//
// Unless required by applicable law or agreed to in writing, software
// distributed under the License is distributed on an "AS IS" BASIS,
// WITHOUT WARRANTIES OR CONDITIONS OF ANY KIND, either express or implied.
// See the License for the specific language governing permissions and
// limitations under the License.

package metric // import "go.opentelemetry.io/otel/sdk/metric"

import (
	"container/list"
	"context"
	"errors"
	"fmt"
	"strings"
	"sync"

	"go.opentelemetry.io/otel/internal/global"
	"go.opentelemetry.io/otel/metric"
	"go.opentelemetry.io/otel/metric/unit"
	"go.opentelemetry.io/otel/sdk/instrumentation"
	"go.opentelemetry.io/otel/sdk/metric/aggregation"
	"go.opentelemetry.io/otel/sdk/metric/internal"
	"go.opentelemetry.io/otel/sdk/metric/metricdata"
	"go.opentelemetry.io/otel/sdk/resource"
)

var (
	errCreatingAggregators     = errors.New("could not create all aggregators")
	errIncompatibleAggregation = errors.New("incompatible aggregation")
	errUnknownAggregation      = errors.New("unrecognized aggregation")
	errUnknownTemporality      = errors.New("unrecognized temporality")
)

type aggregator interface {
	Aggregation() metricdata.Aggregation
}

// instrumentSync is a synchronization point between a pipeline and an
// instrument's Aggregators.
type instrumentSync struct {
	name        string
	description string
	unit        unit.Unit
	aggregator  aggregator
}

func newPipeline(res *resource.Resource, reader Reader, views []View) *pipeline {
	if res == nil {
		res = resource.Empty()
	}
	return &pipeline{
		resource:     res,
		reader:       reader,
		views:        views,
		aggregations: make(map[instrumentation.Scope][]instrumentSync),
	}
}

// pipeline connects all of the instruments created by a meter provider to a Reader.
// This is the object that will be `Reader.register()` when a meter provider is created.
//
// As instruments are created the instrument should be checked if it exists in the
// views of a the Reader, and if so each aggregator should be added to the pipeline.
type pipeline struct {
	resource *resource.Resource

	reader Reader
	views  []View

	sync.Mutex
	aggregations   map[instrumentation.Scope][]instrumentSync
	callbacks      []func(context.Context) error
	multiCallbacks list.List
}

// addSync adds the instrumentSync to pipeline p with scope. This method is not
// idempotent. Duplicate calls will result in duplicate additions, it is the
// callers responsibility to ensure this is called with unique values.
func (p *pipeline) addSync(scope instrumentation.Scope, iSync instrumentSync) {
	p.Lock()
	defer p.Unlock()
	if p.aggregations == nil {
		p.aggregations = map[instrumentation.Scope][]instrumentSync{
			scope: {iSync},
		}
		return
	}
	p.aggregations[scope] = append(p.aggregations[scope], iSync)
}

<<<<<<< HEAD
// addCallback registers a single instrument callback to be run when
// `produce()` is called.
func (p *pipeline) addCallback(cback func(context.Context) error) {
=======
// addCallback registers a callback to be run when `produce()` is called.
func (p *pipeline) addCallback(c metric.Callback) (unregister func()) {
>>>>>>> 08516900
	p.Lock()
	defer p.Unlock()
	p.callbacks = append(p.callbacks, cback)
}

// addMultiCallback registers a multi-instrument callback to be run when
// `produce()` is called.
func (p *pipeline) addMultiCallback(c callback) (unregister func()) {
	p.Lock()
	defer p.Unlock()
	e := p.multiCallbacks.PushBack(c)
	return func() {
		p.Lock()
		p.multiCallbacks.Remove(e)
		p.Unlock()
	}
}

// callbackKey is a context key type used to identify context that came from the SDK.
type callbackKey int

// produceKey is the context key to tell if a Observe is called within a callback.
// Its value of zero is arbitrary. If this package defined other context keys,
// they would have different integer values.
const produceKey callbackKey = 0

// produce returns aggregated metrics from a single collection.
//
// This method is safe to call concurrently.
func (p *pipeline) produce(ctx context.Context) (metricdata.ResourceMetrics, error) {
	ctx = context.WithValue(ctx, produceKey, struct{}{})

	p.Lock()
	defer p.Unlock()

	var errs multierror
	for _, c := range p.callbacks {
		// TODO make the callbacks parallel. ( #3034 )
		if err := c(ctx); err != nil {
			errs.append(err)
		}
		if err := ctx.Err(); err != nil {
			return metricdata.ResourceMetrics{}, err
		}
	}
	for e := p.multiCallbacks.Front(); e != nil; e = e.Next() {
		// TODO make the callbacks parallel. ( #3034 )
		f := e.Value.(metric.Callback)
		f(ctx)
		if err := ctx.Err(); err != nil {
			// This means the context expired before we finished running callbacks.
			return metricdata.ResourceMetrics{}, err
		}
	}

	sm := make([]metricdata.ScopeMetrics, 0, len(p.aggregations))
	for scope, instruments := range p.aggregations {
		metrics := make([]metricdata.Metrics, 0, len(instruments))
		for _, inst := range instruments {
			data := inst.aggregator.Aggregation()
			if data != nil {
				metrics = append(metrics, metricdata.Metrics{
					Name:        inst.name,
					Description: inst.description,
					Unit:        inst.unit,
					Data:        data,
				})
			}
		}
		if len(metrics) > 0 {
			sm = append(sm, metricdata.ScopeMetrics{
				Scope:   scope,
				Metrics: metrics,
			})
		}
	}

	return metricdata.ResourceMetrics{
		Resource:     p.resource,
		ScopeMetrics: sm,
	}, errs.errorOrNil()
}

// inserter facilitates inserting of new instruments from a single scope into a
// pipeline.
type inserter[N int64 | float64] struct {
	cache    instrumentCache[N]
	pipeline *pipeline
}

func newInserter[N int64 | float64](p *pipeline, c instrumentCache[N]) *inserter[N] {
	return &inserter[N]{cache: c, pipeline: p}
}

// Instrument inserts the instrument inst with instUnit into a pipeline. All
// views the pipeline contains are matched against, and any matching view that
// creates a unique Aggregator will be inserted into the pipeline and included
// in the returned slice.
//
// The returned Aggregators are ensured to be deduplicated and unique. If
// another view in another pipeline that is cached by this inserter's cache has
// already inserted the same Aggregator for the same instrument, that
// Aggregator instance is returned.
//
// If another instrument has already been inserted by this inserter, or any
// other using the same cache, and it conflicts with the instrument being
// inserted in this call, an Aggregator matching the arguments will still be
// returned but an Info level log message will also be logged to the OTel
// global logger.
//
// If the passed instrument would result in an incompatible Aggregator, an
// error is returned and that Aggregator is not inserted or returned.
//
// If an instrument is determined to use a Drop aggregation, that instrument is
// not inserted nor returned.
func (i *inserter[N]) Instrument(inst Instrument) ([]internal.Aggregator[N], error) {
	var (
		matched bool
		aggs    []internal.Aggregator[N]
	)

	errs := &multierror{wrapped: errCreatingAggregators}
	// The cache will return the same Aggregator instance. Use this fact to
	// compare pointer addresses to deduplicate Aggregators.
	seen := make(map[internal.Aggregator[N]]struct{})
	for _, v := range i.pipeline.views {
		stream, match := v(inst)
		if !match {
			continue
		}
		matched = true

		agg, err := i.cachedAggregator(inst.Scope, inst.Kind, stream)
		if err != nil {
			errs.append(err)
		}
		if agg == nil { // Drop aggregator.
			continue
		}
		if _, ok := seen[agg]; ok {
			// This aggregator has already been added.
			continue
		}
		seen[agg] = struct{}{}
		aggs = append(aggs, agg)
	}

	if matched {
		return aggs, errs.errorOrNil()
	}

	// Apply implicit default view if no explicit matched.
	stream := Stream{
		Name:        inst.Name,
		Description: inst.Description,
		Unit:        inst.Unit,
	}
	agg, err := i.cachedAggregator(inst.Scope, inst.Kind, stream)
	if err != nil {
		errs.append(err)
	}
	if agg != nil {
		// Ensured to have not seen given matched was false.
		aggs = append(aggs, agg)
	}
	return aggs, errs.errorOrNil()
}

// cachedAggregator returns the appropriate Aggregator for an instrument
// configuration. If the exact instrument has been created within the
// inst.Scope, that Aggregator instance will be returned. Otherwise, a new
// computed Aggregator will be cached and returned.
//
// If the instrument configuration conflicts with an instrument that has
// already been created (e.g. description, unit, data type) a warning will be
// logged at the "Info" level with the global OTel logger. A valid new
// Aggregator for the instrument configuration will still be returned without
// an error.
//
// If the instrument defines an unknown or incompatible aggregation, an error
// is returned.
func (i *inserter[N]) cachedAggregator(scope instrumentation.Scope, kind InstrumentKind, stream Stream) (internal.Aggregator[N], error) {
	switch stream.Aggregation.(type) {
	case nil, aggregation.Default:
		// Undefined, nil, means to use the default from the reader.
		stream.Aggregation = i.pipeline.reader.aggregation(kind)
	}

	if err := isAggregatorCompatible(kind, stream.Aggregation); err != nil {
		return nil, fmt.Errorf(
			"creating aggregator with instrumentKind: %d, aggregation %v: %w",
			kind, stream.Aggregation, err,
		)
	}

	id := i.instrumentID(kind, stream)
	// If there is a conflict, the specification says the view should
	// still be applied and a warning should be logged.
	i.logConflict(id)
	return i.cache.LookupAggregator(id, func() (internal.Aggregator[N], error) {
		agg, err := i.aggregator(stream.Aggregation, kind, id.Temporality, id.Monotonic)
		if err != nil {
			return nil, err
		}
		if agg == nil { // Drop aggregator.
			return nil, nil
		}
		if stream.AttributeFilter != nil {
			agg = internal.NewFilter(agg, stream.AttributeFilter)
		}

		i.pipeline.addSync(scope, instrumentSync{
			name:        stream.Name,
			description: stream.Description,
			unit:        stream.Unit,
			aggregator:  agg,
		})
		return agg, err
	})
}

// logConflict validates if an instrument with the same name as id has already
// been created. If that instrument conflicts with id, a warning is logged.
func (i *inserter[N]) logConflict(id instrumentID) {
	existing, unique := i.cache.Unique(id)
	if unique {
		return
	}

	global.Info(
		"duplicate metric stream definitions",
		"names", fmt.Sprintf("%q, %q", existing.Name, id.Name),
		"descriptions", fmt.Sprintf("%q, %q", existing.Description, id.Description),
		"units", fmt.Sprintf("%s, %s", existing.Unit, id.Unit),
		"numbers", fmt.Sprintf("%s, %s", existing.Number, id.Number),
		"aggregations", fmt.Sprintf("%s, %s", existing.Aggregation, id.Aggregation),
		"monotonics", fmt.Sprintf("%t, %t", existing.Monotonic, id.Monotonic),
		"temporalities", fmt.Sprintf("%s, %s", existing.Temporality.String(), id.Temporality.String()),
	)
}

func (i *inserter[N]) instrumentID(kind InstrumentKind, stream Stream) instrumentID {
	var zero N
	id := instrumentID{
		Name:        stream.Name,
		Description: stream.Description,
		Unit:        stream.Unit,
		Aggregation: fmt.Sprintf("%T", stream.Aggregation),
		Temporality: i.pipeline.reader.temporality(kind),
		Number:      fmt.Sprintf("%T", zero),
	}

	switch kind {
	case InstrumentKindObservableCounter, InstrumentKindCounter, InstrumentKindHistogram:
		id.Monotonic = true
	}

	return id
}

// aggregator returns a new Aggregator matching agg, kind, temporality, and
// monotonic. If the agg is unknown or temporality is invalid, an error is
// returned.
func (i *inserter[N]) aggregator(agg aggregation.Aggregation, kind InstrumentKind, temporality metricdata.Temporality, monotonic bool) (internal.Aggregator[N], error) {
	switch a := agg.(type) {
	case aggregation.Drop:
		return nil, nil
	case aggregation.LastValue:
		return internal.NewLastValue[N](), nil
	case aggregation.Sum:
		switch kind {
		case InstrumentKindObservableCounter, InstrumentKindObservableUpDownCounter:
			// Asynchronous counters and up-down-counters are defined to record
			// the absolute value of the count:
			// https://github.com/open-telemetry/opentelemetry-specification/blob/main/specification/metrics/api.md#asynchronous-counter-creation
			switch temporality {
			case metricdata.CumulativeTemporality:
				return internal.NewPrecomputedCumulativeSum[N](monotonic), nil
			case metricdata.DeltaTemporality:
				return internal.NewPrecomputedDeltaSum[N](monotonic), nil
			default:
				return nil, fmt.Errorf("%w: %s(%d)", errUnknownTemporality, temporality.String(), temporality)
			}
		}

		switch temporality {
		case metricdata.CumulativeTemporality:
			return internal.NewCumulativeSum[N](monotonic), nil
		case metricdata.DeltaTemporality:
			return internal.NewDeltaSum[N](monotonic), nil
		default:
			return nil, fmt.Errorf("%w: %s(%d)", errUnknownTemporality, temporality.String(), temporality)
		}
	case aggregation.ExplicitBucketHistogram:
		switch temporality {
		case metricdata.CumulativeTemporality:
			return internal.NewCumulativeHistogram[N](a), nil
		case metricdata.DeltaTemporality:
			return internal.NewDeltaHistogram[N](a), nil
		default:
			return nil, fmt.Errorf("%w: %s(%d)", errUnknownTemporality, temporality.String(), temporality)
		}
	}
	return nil, errUnknownAggregation
}

// isAggregatorCompatible checks if the aggregation can be used by the instrument.
// Current compatibility:
//
// | Instrument Kind          | Drop | LastValue | Sum | Histogram | Exponential Histogram |
// |--------------------------|------|-----------|-----|-----------|-----------------------|
// | Counter                  | X    |           | X   | X         | X                     |
// | UpDownCounter            | X    |           | X   |           |                       |
// | Histogram                | X    |           | X   | X         | X                     |
// | Observable Counter       | X    |           | X   |           |                       |
// | Observable UpDownCounter | X    |           | X   |           |                       |
// | Observable Gauge         | X    | X         |     |           |                       |.
func isAggregatorCompatible(kind InstrumentKind, agg aggregation.Aggregation) error {
	switch agg.(type) {
	case aggregation.ExplicitBucketHistogram:
		if kind == InstrumentKindCounter || kind == InstrumentKindHistogram {
			return nil
		}
		// TODO: review need for aggregation check after
		// https://github.com/open-telemetry/opentelemetry-specification/issues/2710
		return errIncompatibleAggregation
	case aggregation.Sum:
		switch kind {
		case InstrumentKindObservableCounter, InstrumentKindObservableUpDownCounter, InstrumentKindCounter, InstrumentKindHistogram, InstrumentKindUpDownCounter:
			return nil
		default:
			// TODO: review need for aggregation check after
			// https://github.com/open-telemetry/opentelemetry-specification/issues/2710
			return errIncompatibleAggregation
		}
	case aggregation.LastValue:
		if kind == InstrumentKindObservableGauge {
			return nil
		}
		// TODO: review need for aggregation check after
		// https://github.com/open-telemetry/opentelemetry-specification/issues/2710
		return errIncompatibleAggregation
	case aggregation.Drop:
		return nil
	default:
		// This is used passed checking for default, it should be an error at this point.
		return fmt.Errorf("%w: %v", errUnknownAggregation, agg)
	}
}

// pipelines is the group of pipelines connecting Readers with instrument
// measurement.
type pipelines []*pipeline

func newPipelines(res *resource.Resource, readers []Reader, views []View) pipelines {
	pipes := make([]*pipeline, 0, len(readers))
	for _, r := range readers {
		p := &pipeline{
			resource: res,
			reader:   r,
			views:    views,
		}
		r.register(p)
		pipes = append(pipes, p)
	}
	return pipes
}

<<<<<<< HEAD
func (p pipelines) registerCallback(cback func(context.Context) error) {
	for _, pipe := range p {
		pipe.addCallback(cback)
	}
}

func (p pipelines) registerMultiCallback(c callback) metric.Registration {
=======
func (p pipelines) registerCallback(c metric.Callback) metric.Registration {
>>>>>>> 08516900
	unregs := make([]func(), len(p))
	for i, pipe := range p {
		unregs[i] = pipe.addMultiCallback(c)
	}
	return unregisterFuncs(unregs)
}

type unregisterFuncs []func()

func (u unregisterFuncs) Unregister() error {
	for _, f := range u {
		f()
	}
	return nil
}

// resolver facilitates resolving Aggregators an instrument needs to aggregate
// measurements with while updating all pipelines that need to pull from those
// aggregations.
type resolver[N int64 | float64] struct {
	inserters []*inserter[N]
}

func newResolver[N int64 | float64](p pipelines, c instrumentCache[N]) resolver[N] {
	in := make([]*inserter[N], len(p))
	for i := range in {
		in[i] = newInserter(p[i], c)
	}
	return resolver[N]{in}
}

// Aggregators returns the Aggregators that must be updated by the instrument
// defined by key.
func (r resolver[N]) Aggregators(id Instrument) ([]internal.Aggregator[N], error) {
	var aggs []internal.Aggregator[N]

	errs := &multierror{}
	for _, i := range r.inserters {
		a, err := i.Instrument(id)
		if err != nil {
			errs.append(err)
		}
		aggs = append(aggs, a...)
	}
	return aggs, errs.errorOrNil()
}

type multierror struct {
	wrapped error
	errors  []string
}

func (m *multierror) errorOrNil() error {
	if len(m.errors) == 0 {
		return nil
	}
	return fmt.Errorf("%w: %s", m.wrapped, strings.Join(m.errors, "; "))
}

func (m *multierror) append(err error) {
	m.errors = append(m.errors, err.Error())
}<|MERGE_RESOLUTION|>--- conflicted
+++ resolved
@@ -96,14 +96,9 @@
 	p.aggregations[scope] = append(p.aggregations[scope], iSync)
 }
 
-<<<<<<< HEAD
 // addCallback registers a single instrument callback to be run when
 // `produce()` is called.
 func (p *pipeline) addCallback(cback func(context.Context) error) {
-=======
-// addCallback registers a callback to be run when `produce()` is called.
-func (p *pipeline) addCallback(c metric.Callback) (unregister func()) {
->>>>>>> 08516900
 	p.Lock()
 	defer p.Unlock()
 	p.callbacks = append(p.callbacks, cback)
@@ -111,7 +106,7 @@
 
 // addMultiCallback registers a multi-instrument callback to be run when
 // `produce()` is called.
-func (p *pipeline) addMultiCallback(c callback) (unregister func()) {
+func (p *pipeline) addMultiCallback(c metric.Callback) (unregister func()) {
 	p.Lock()
 	defer p.Unlock()
 	e := p.multiCallbacks.PushBack(c)
@@ -472,17 +467,13 @@
 	return pipes
 }
 
-<<<<<<< HEAD
 func (p pipelines) registerCallback(cback func(context.Context) error) {
 	for _, pipe := range p {
 		pipe.addCallback(cback)
 	}
 }
 
-func (p pipelines) registerMultiCallback(c callback) metric.Registration {
-=======
-func (p pipelines) registerCallback(c metric.Callback) metric.Registration {
->>>>>>> 08516900
+func (p pipelines) registerMultiCallback(c metric.Callback) metric.Registration {
 	unregs := make([]func(), len(p))
 	for i, pipe := range p {
 		unregs[i] = pipe.addMultiCallback(c)
