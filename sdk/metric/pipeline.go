--- conflicted
+++ resolved
@@ -352,16 +352,11 @@
 
 // logConflict validates if an instrument with the same name as id has already
 // been created. If that instrument conflicts with id, a warning is logged.
-<<<<<<< HEAD
-func (i *inserter[N]) logConflict(id streamID) {
+func (i *inserter[N]) logConflict(id instID) {
 	// The API specification defines names as case-insensitive. If there is a
 	// different casing of a name it needs to be a conflict.
 	name := strings.ToLower(id.Name)
-	existing := i.views.Lookup(name, func() streamID { return id })
-=======
-func (i *inserter[N]) logConflict(id instID) {
-	existing := i.views.Lookup(id.Name, func() instID { return id })
->>>>>>> 84b2e546
+	existing := i.views.Lookup(name, func() instID { return id })
 	if id == existing {
 		return
 	}
