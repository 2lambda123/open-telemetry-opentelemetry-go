--- conflicted
+++ resolved
@@ -207,11 +207,7 @@
 		}
 		matched = true
 
-<<<<<<< HEAD
-		agg, err := i.cachedAggregator(inst, key.Unit)
-=======
-		agg, err := i.cachedAggregator(inst, instUnit, v.AttributeFilter())
->>>>>>> c21b6b6b
+		agg, err := i.cachedAggregator(inst, key.Unit, v.AttributeFilter())
 		if err != nil {
 			errs.append(err)
 		}
@@ -231,11 +227,7 @@
 	}
 
 	// Apply implicit default view if no explicit matched.
-<<<<<<< HEAD
-	agg, err := i.cachedAggregator(inst, key.Unit)
-=======
-	agg, err := i.cachedAggregator(inst, instUnit, nil)
->>>>>>> c21b6b6b
+	agg, err := i.cachedAggregator(inst, key.Unit, nil)
 	if err != nil {
 		errs.append(err)
 	}
