// Copyright The OpenTelemetry Authors
//
// Licensed under the Apache License, Version 2.0 (the "License");
// you may not use this file except in compliance with the License.
// You may obtain a copy of the License at
//
//     http://www.apache.org/licenses/LICENSE-2.0
//
// Unless required by applicable law or agreed to in writing, software
// distributed under the License is distributed on an "AS IS" BASIS,
// WITHOUT WARRANTIES OR CONDITIONS OF ANY KIND, either express or implied.
// See the License for the specific language governing permissions and
// limitations under the License.

package metric // import "go.opentelemetry.io/otel/sdk/metric"

import (
	"container/list"
	"context"
	"errors"
	"fmt"
	"strings"
	"sync"
	"sync/atomic"

	"go.opentelemetry.io/otel/internal/global"
	"go.opentelemetry.io/otel/metric"
	"go.opentelemetry.io/otel/metric/embedded"
	"go.opentelemetry.io/otel/sdk/instrumentation"
	"go.opentelemetry.io/otel/sdk/metric/aggregation"
	"go.opentelemetry.io/otel/sdk/metric/internal"
	"go.opentelemetry.io/otel/sdk/metric/internal/aggregate"
	"go.opentelemetry.io/otel/sdk/metric/metricdata"
	"go.opentelemetry.io/otel/sdk/resource"
)

var (
	errCreatingAggregators     = errors.New("could not create all aggregators")
	errIncompatibleAggregation = errors.New("incompatible aggregation")
	errUnknownAggregation      = errors.New("unrecognized aggregation")
)

// instrumentSync is a synchronization point between a pipeline and an
// instrument's aggregate function.
type instrumentSync struct {
	name        string
	description string
	unit        string
	compAgg     aggregate.ComputeAggregation
}

func newPipeline(res *resource.Resource, reader Reader, views []View) *pipeline {
	if res == nil {
		res = resource.Empty()
	}
	return &pipeline{
		resource: res,
		reader:   reader,
		views:    views,
		// aggregations is lazy allocated when needed.
	}
}

// pipeline connects all of the instruments created by a meter provider to a Reader.
// This is the object that will be `Reader.register()` when a meter provider is created.
//
// As instruments are created the instrument should be checked if it exists in
// the views of a the Reader, and if so each aggregate function should be added
// to the pipeline.
type pipeline struct {
	resource *resource.Resource

	reader Reader
	views  []View

	sync.Mutex
	aggregations   map[instrumentation.Scope][]instrumentSync
	callbacks      []func(context.Context) error
	multiCallbacks list.List
}

// addSync adds the instrumentSync to pipeline p with scope. This method is not
// idempotent. Duplicate calls will result in duplicate additions, it is the
// callers responsibility to ensure this is called with unique values.
func (p *pipeline) addSync(scope instrumentation.Scope, iSync instrumentSync) {
	p.Lock()
	defer p.Unlock()
	if p.aggregations == nil {
		p.aggregations = map[instrumentation.Scope][]instrumentSync{
			scope: {iSync},
		}
		return
	}
	p.aggregations[scope] = append(p.aggregations[scope], iSync)
}

// addCallback registers a single instrument callback to be run when
// `produce()` is called.
func (p *pipeline) addCallback(cback func(context.Context) error) {
	p.Lock()
	defer p.Unlock()
	p.callbacks = append(p.callbacks, cback)
}

type multiCallback func(context.Context) error

// addMultiCallback registers a multi-instrument callback to be run when
// `produce()` is called.
func (p *pipeline) addMultiCallback(c multiCallback) (unregister func()) {
	p.Lock()
	defer p.Unlock()
	e := p.multiCallbacks.PushBack(c)
	return func() {
		p.Lock()
		p.multiCallbacks.Remove(e)
		p.Unlock()
	}
}

// produce returns aggregated metrics from a single collection.
//
// This method is safe to call concurrently.
func (p *pipeline) produce(ctx context.Context, rm *metricdata.ResourceMetrics) error {
	p.Lock()
	defer p.Unlock()

	var errs multierror
	for _, c := range p.callbacks {
		// TODO make the callbacks parallel. ( #3034 )
		if err := c(ctx); err != nil {
			errs.append(err)
		}
		if err := ctx.Err(); err != nil {
			rm.Resource = nil
			rm.ScopeMetrics = rm.ScopeMetrics[:0]
			return err
		}
	}
	for e := p.multiCallbacks.Front(); e != nil; e = e.Next() {
		// TODO make the callbacks parallel. ( #3034 )
		f := e.Value.(multiCallback)
		if err := f(ctx); err != nil {
			errs.append(err)
		}
		if err := ctx.Err(); err != nil {
			// This means the context expired before we finished running callbacks.
			rm.Resource = nil
			rm.ScopeMetrics = rm.ScopeMetrics[:0]
			return err
		}
	}

	rm.Resource = p.resource
	rm.ScopeMetrics = internal.ReuseSlice(rm.ScopeMetrics, len(p.aggregations))

	i := 0
	for scope, instruments := range p.aggregations {
		rm.ScopeMetrics[i].Metrics = internal.ReuseSlice(rm.ScopeMetrics[i].Metrics, len(instruments))
		j := 0
		for _, inst := range instruments {
			data := rm.ScopeMetrics[i].Metrics[j].Data
			if n := inst.compAgg(&data); n > 0 {
				rm.ScopeMetrics[i].Metrics[j].Name = inst.name
				rm.ScopeMetrics[i].Metrics[j].Description = inst.description
				rm.ScopeMetrics[i].Metrics[j].Unit = inst.unit
				rm.ScopeMetrics[i].Metrics[j].Data = data
				j++
			}
		}
		rm.ScopeMetrics[i].Metrics = rm.ScopeMetrics[i].Metrics[:j]
		if len(rm.ScopeMetrics[i].Metrics) > 0 {
			rm.ScopeMetrics[i].Scope = scope
			i++
		}
	}

	rm.ScopeMetrics = rm.ScopeMetrics[:i]

	return errs.errorOrNil()
}

// inserter facilitates inserting of new instruments from a single scope into a
// pipeline.
type inserter[N int64 | float64] struct {
	// aggregators is a cache that holds aggregate function inputs whose
	// outputs have been inserted into the underlying reader pipeline. This
	// cache ensures no duplicate aggregate functions are inserted into the
	// reader pipeline and if a new request during an instrument creation asks
	// for the same aggregate function input the same instance is returned.
	aggregators *cache[streamID, aggVal[N]]

	// views is a cache that holds instrument identifiers for all the
	// instruments a Meter has created, it is provided from the Meter that owns
	// this inserter. This cache ensures during the creation of instruments
	// with the same name but different options (e.g. description, unit) a
	// warning message is logged.
	views *cache[string, streamID]

	pipeline *pipeline
}

func newInserter[N int64 | float64](p *pipeline, vc *cache[string, streamID]) *inserter[N] {
	if vc == nil {
		vc = &cache[string, streamID]{}
	}
	return &inserter[N]{
		aggregators: &cache[streamID, aggVal[N]]{},
		views:       vc,
		pipeline:    p,
	}
}

// Instrument inserts the instrument inst with instUnit into a pipeline. All
// views the pipeline contains are matched against, and any matching view that
// creates a unique aggregate function will have its output inserted into the
// pipeline and its input included in the returned slice.
//
// The returned aggregate function inputs are ensured to be deduplicated and
// unique. If another view in another pipeline that is cached by this
// inserter's cache has already inserted the same aggregate function for the
// same instrument, that functions input instance is returned.
//
// If another instrument has already been inserted by this inserter, or any
// other using the same cache, and it conflicts with the instrument being
// inserted in this call, an aggregate function input matching the arguments
// will still be returned but an Info level log message will also be logged to
// the OTel global logger.
//
// If the passed instrument would result in an incompatible aggregate function,
// an error is returned and that aggregate function output is not inserted nor
// is its input returned.
//
// If an instrument is determined to use a Drop aggregation, that instrument is
// not inserted nor returned.
func (i *inserter[N]) Instrument(inst Instrument) ([]aggregate.Measure[N], error) {
	var (
		matched  bool
		measures []aggregate.Measure[N]
	)

	errs := &multierror{wrapped: errCreatingAggregators}
	seen := make(map[uint64]struct{})
	for _, v := range i.pipeline.views {
		stream, match := v(inst)
		if !match {
			continue
		}
		matched = true

		in, id, err := i.cachedAggregator(inst.Scope, inst.Kind, stream)
		if err != nil {
			errs.append(err)
		}
		if in == nil { // Drop aggregation.
			continue
		}
		if _, ok := seen[id]; ok {
			// This aggregate function has already been added.
			continue
		}
		seen[id] = struct{}{}
		measures = append(measures, in)
	}

	if matched {
		return measures, errs.errorOrNil()
	}

	// Apply implicit default view if no explicit matched.
	stream := Stream{
		Name:        inst.Name,
		Description: inst.Description,
		Unit:        inst.Unit,
	}
	in, _, err := i.cachedAggregator(inst.Scope, inst.Kind, stream)
	if err != nil {
		errs.append(err)
	}
	if in != nil {
		// Ensured to have not seen given matched was false.
		measures = append(measures, in)
	}
	return measures, errs.errorOrNil()
}

var aggIDCount uint64

// aggVal is the cached value in an aggregators cache.
type aggVal[N int64 | float64] struct {
	ID      uint64
	Measure aggregate.Measure[N]
	Err     error
}

// cachedAggregator returns the appropriate aggregate input and output
// functions for an instrument configuration. If the exact instrument has been
// created within the inst.Scope, those aggregate function instances will be
// returned. Otherwise, new computed aggregate functions will be cached and
// returned.
//
// If the instrument configuration conflicts with an instrument that has
// already been created (e.g. description, unit, data type) a warning will be
// logged at the "Info" level with the global OTel logger. Valid new aggregate
// functions for the instrument configuration will still be returned without an
// error.
//
// If the instrument defines an unknown or incompatible aggregation, an error
// is returned.
func (i *inserter[N]) cachedAggregator(scope instrumentation.Scope, kind InstrumentKind, stream Stream) (meas aggregate.Measure[N], aggID uint64, err error) {
	switch stream.Aggregation.(type) {
	case nil, aggregation.Default:
		// Undefined, nil, means to use the default from the reader.
		stream.Aggregation = i.pipeline.reader.aggregation(kind)
	}

	if err := isAggregatorCompatible(kind, stream.Aggregation); err != nil {
		return nil, 0, fmt.Errorf(
			"creating aggregator with instrumentKind: %d, aggregation %v: %w",
			kind, stream.Aggregation, err,
		)
	}

	id := i.streamID(kind, stream)
	// If there is a conflict, the specification says the view should
	// still be applied and a warning should be logged.
	i.logConflict(id)
	cv := i.aggregators.Lookup(id, func() aggVal[N] {
		b := aggregate.Builder[N]{Temporality: id.Temporality}
		if len(stream.AllowAttributeKeys) > 0 {
			b.Filter = stream.attributeFilter()
		}
		in, out, err := i.aggregateFunc(b, stream.Aggregation, kind)
		if err != nil {
			return aggVal[N]{0, nil, err}
		}
		if in == nil { // Drop aggregator.
			return aggVal[N]{0, nil, nil}
		}
		i.pipeline.addSync(scope, instrumentSync{
			name:        stream.Name,
			description: stream.Description,
			unit:        stream.Unit,
			compAgg:     out,
		})
		id := atomic.AddUint64(&aggIDCount, 1)
		return aggVal[N]{id, in, err}
	})
	return cv.Measure, cv.ID, cv.Err
}

// logConflict validates if an instrument with the same name as id has already
// been created. If that instrument conflicts with id, a warning is logged.
func (i *inserter[N]) logConflict(id streamID) {
	existing := i.views.Lookup(id.Name, func() streamID { return id })
	if id == existing {
		return
	}

	global.Warn(
		"duplicate metric stream definitions",
		"names", fmt.Sprintf("%q, %q", existing.Name, id.Name),
		"descriptions", fmt.Sprintf("%q, %q", existing.Description, id.Description),
		"units", fmt.Sprintf("%s, %s", existing.Unit, id.Unit),
		"numbers", fmt.Sprintf("%s, %s", existing.Number, id.Number),
		"aggregations", fmt.Sprintf("%s, %s", existing.Aggregation, id.Aggregation),
		"monotonics", fmt.Sprintf("%t, %t", existing.Monotonic, id.Monotonic),
		"temporalities", fmt.Sprintf("%s, %s", existing.Temporality.String(), id.Temporality.String()),
	)
}

func (i *inserter[N]) streamID(kind InstrumentKind, stream Stream) streamID {
	var zero N
	id := streamID{
		Name:        stream.Name,
		Description: stream.Description,
		Unit:        stream.Unit,
		Aggregation: fmt.Sprintf("%T", stream.Aggregation),
		Temporality: i.pipeline.reader.temporality(kind),
		Number:      fmt.Sprintf("%T", zero),
	}

	switch kind {
	case InstrumentKindObservableCounter, InstrumentKindCounter, InstrumentKindHistogram:
		id.Monotonic = true
	}

	return id
}

// aggregateFunc returns new aggregate functions matching agg, kind, and
// monotonic. If the agg is unknown or temporality is invalid, an error is
// returned.
func (i *inserter[N]) aggregateFunc(b aggregate.Builder[N], agg aggregation.Aggregation, kind InstrumentKind) (meas aggregate.Measure[N], comp aggregate.ComputeAggregation, err error) {
	switch a := agg.(type) {
	case aggregation.Default:
		return i.aggregateFunc(b, DefaultAggregationSelector(kind), kind)
	case aggregation.Drop:
		// Return nil in and out to signify the drop aggregator.
	case aggregation.LastValue:
		meas, comp = b.LastValue()
	case aggregation.Sum:
		switch kind {
		case InstrumentKindObservableCounter:
			meas, comp = b.PrecomputedSum(true)
		case InstrumentKindObservableUpDownCounter:
			meas, comp = b.PrecomputedSum(false)
		case InstrumentKindCounter, InstrumentKindHistogram:
			meas, comp = b.Sum(true)
		default:
			// InstrumentKindUpDownCounter, InstrumentKindObservableGauge, and
			// instrumentKindUndefined or other invalid instrument kinds.
			meas, comp = b.Sum(false)
		}
	case aggregation.ExplicitBucketHistogram:
<<<<<<< HEAD
		switch temporality {
		case metricdata.CumulativeTemporality:
			return aggregate.NewCumulativeHistogram[N](a), nil
		case metricdata.DeltaTemporality:
			return aggregate.NewDeltaHistogram[N](a), nil
		default:
			return nil, fmt.Errorf("%w: %s(%d)", errUnknownTemporality, temporality.String(), temporality)
		}
	case aggregation.ExponentialHistogram:
		switch temporality {
		case metricdata.CumulativeTemporality:
			return aggregate.NewCumulativeExponentialHistogram[N](a), nil
		case metricdata.DeltaTemporality:
			return aggregate.NewDeltaExponentialHistogram[N](a), nil
		default:
			return nil, fmt.Errorf("%w: %s(%d)", errUnknownTemporality, temporality.String(), temporality)
		}
=======
		meas, comp = b.ExplicitBucketHistogram(a)
	default:
		err = errUnknownAggregation
>>>>>>> 7467923a
	}

	return meas, comp, err
}

// isAggregatorCompatible checks if the aggregation can be used by the instrument.
// Current compatibility:
//
// | Instrument Kind          | Drop | LastValue | Sum | Histogram | Exponential Histogram |
// |--------------------------|------|-----------|-----|-----------|-----------------------|
// | Counter                  | X    |           | X   | X         | X                     |
// | UpDownCounter            | X    |           | X   |           |                       |
// | Histogram                | X    |           | X   | X         | X                     |
// | Observable Counter       | X    |           | X   |           |                       |
// | Observable UpDownCounter | X    |           | X   |           |                       |
// | Observable Gauge         | X    | X         |     |           |                       |.
func isAggregatorCompatible(kind InstrumentKind, agg aggregation.Aggregation) error {
	switch agg.(type) {
	case aggregation.Default:
		return nil
	case aggregation.ExplicitBucketHistogram:
		if kind == InstrumentKindCounter || kind == InstrumentKindHistogram {
			return nil
		}
		// TODO: review need for aggregation check after
		// https://github.com/open-telemetry/opentelemetry-specification/issues/2710
		return errIncompatibleAggregation
	case aggregation.ExponentialHistogram:
		if kind == InstrumentKindCounter || kind == InstrumentKindHistogram {
			return nil
		}
		// TODO: review need for aggregation check after
		// https://github.com/open-telemetry/opentelemetry-specification/issues/2710
		return errIncompatibleAggregation
	case aggregation.Sum:
		switch kind {
		case InstrumentKindObservableCounter, InstrumentKindObservableUpDownCounter, InstrumentKindCounter, InstrumentKindHistogram, InstrumentKindUpDownCounter:
			return nil
		default:
			// TODO: review need for aggregation check after
			// https://github.com/open-telemetry/opentelemetry-specification/issues/2710
			return errIncompatibleAggregation
		}
	case aggregation.LastValue:
		if kind == InstrumentKindObservableGauge {
			return nil
		}
		// TODO: review need for aggregation check after
		// https://github.com/open-telemetry/opentelemetry-specification/issues/2710
		return errIncompatibleAggregation
	case aggregation.Drop:
		return nil
	default:
		// This is used passed checking for default, it should be an error at this point.
		return fmt.Errorf("%w: %v", errUnknownAggregation, agg)
	}
}

// pipelines is the group of pipelines connecting Readers with instrument
// measurement.
type pipelines []*pipeline

func newPipelines(res *resource.Resource, readers []Reader, views []View) pipelines {
	pipes := make([]*pipeline, 0, len(readers))
	for _, r := range readers {
		p := newPipeline(res, r, views)
		r.register(p)
		pipes = append(pipes, p)
	}
	return pipes
}

func (p pipelines) registerCallback(cback func(context.Context) error) {
	for _, pipe := range p {
		pipe.addCallback(cback)
	}
}

func (p pipelines) registerMultiCallback(c multiCallback) metric.Registration {
	unregs := make([]func(), len(p))
	for i, pipe := range p {
		unregs[i] = pipe.addMultiCallback(c)
	}
	return unregisterFuncs{f: unregs}
}

type unregisterFuncs struct {
	embedded.Registration
	f []func()
}

func (u unregisterFuncs) Unregister() error {
	for _, f := range u.f {
		f()
	}
	return nil
}

// resolver facilitates resolving aggregate functions an instrument calls to
// aggregate measurements with while updating all pipelines that need to pull
// from those aggregations.
type resolver[N int64 | float64] struct {
	inserters []*inserter[N]
}

func newResolver[N int64 | float64](p pipelines, vc *cache[string, streamID]) resolver[N] {
	in := make([]*inserter[N], len(p))
	for i := range in {
		in[i] = newInserter[N](p[i], vc)
	}
	return resolver[N]{in}
}

// Aggregators returns the Aggregators that must be updated by the instrument
// defined by key.
func (r resolver[N]) Aggregators(id Instrument) ([]aggregate.Measure[N], error) {
	var measures []aggregate.Measure[N]

	errs := &multierror{}
	for _, i := range r.inserters {
		in, err := i.Instrument(id)
		if err != nil {
			errs.append(err)
		}
		measures = append(measures, in...)
	}
	return measures, errs.errorOrNil()
}

type multierror struct {
	wrapped error
	errors  []string
}

func (m *multierror) errorOrNil() error {
	if len(m.errors) == 0 {
		return nil
	}
	if m.wrapped == nil {
		return errors.New(strings.Join(m.errors, "; "))
	}
	return fmt.Errorf("%w: %s", m.wrapped, strings.Join(m.errors, "; "))
}

func (m *multierror) append(err error) {
	m.errors = append(m.errors, err.Error())
}<|MERGE_RESOLUTION|>--- conflicted
+++ resolved
@@ -412,29 +412,9 @@
 			meas, comp = b.Sum(false)
 		}
 	case aggregation.ExplicitBucketHistogram:
-<<<<<<< HEAD
-		switch temporality {
-		case metricdata.CumulativeTemporality:
-			return aggregate.NewCumulativeHistogram[N](a), nil
-		case metricdata.DeltaTemporality:
-			return aggregate.NewDeltaHistogram[N](a), nil
-		default:
-			return nil, fmt.Errorf("%w: %s(%d)", errUnknownTemporality, temporality.String(), temporality)
-		}
-	case aggregation.ExponentialHistogram:
-		switch temporality {
-		case metricdata.CumulativeTemporality:
-			return aggregate.NewCumulativeExponentialHistogram[N](a), nil
-		case metricdata.DeltaTemporality:
-			return aggregate.NewDeltaExponentialHistogram[N](a), nil
-		default:
-			return nil, fmt.Errorf("%w: %s(%d)", errUnknownTemporality, temporality.String(), temporality)
-		}
-=======
 		meas, comp = b.ExplicitBucketHistogram(a)
 	default:
 		err = errUnknownAggregation
->>>>>>> 7467923a
 	}
 
 	return meas, comp, err
