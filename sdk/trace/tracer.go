// Copyright The OpenTelemetry Authors
//
// Licensed under the Apache License, Version 2.0 (the "License");
// you may not use this file except in compliance with the License.
// You may obtain a copy of the License at
//
//     http://www.apache.org/licenses/LICENSE-2.0
//
// Unless required by applicable law or agreed to in writing, software
// distributed under the License is distributed on an "AS IS" BASIS,
// WITHOUT WARRANTIES OR CONDITIONS OF ANY KIND, either express or implied.
// See the License for the specific language governing permissions and
// limitations under the License.

package trace // import "go.opentelemetry.io/otel/sdk/trace"

import (
	"context"
	"time"

	"go.opentelemetry.io/otel/sdk/instrumentation"
	"go.opentelemetry.io/otel/trace"
)

type tracer struct {
	provider               *TracerProvider
	instrumentationLibrary instrumentation.Library
}

var _ trace.Tracer = &tracer{}

// Start starts a Span and returns it along with a context containing it.
//
// The Span is created with the provided name and as a child of any existing
// span context found in the passed context. The created Span will be
// configured appropriately by any SpanOption passed.
func (tr *tracer) Start(ctx context.Context, name string, options ...trace.SpanStartOption) (context.Context, trace.Span) {
	config := trace.NewSpanStartConfig(options...)

	// For local spans created by this SDK, track child span count.
	if p := trace.SpanFromContext(ctx); p != nil {
		if sdkSpan, ok := p.(*recordingSpan); ok {
			sdkSpan.addChild()
		}
	}

	s := tr.newSpan(ctx, name, &config)
	if rw, ok := s.(ReadWriteSpan); ok && s.IsRecording() {
		sps, _ := tr.provider.spanProcessors.Load().(spanProcessorStates)
		for _, sp := range sps {
			sp.sp.OnStart(ctx, rw)
		}
	}
	if rtt, ok := s.(runtimeTracer); ok {
		ctx = rtt.runtimeTrace(ctx)
	}

	return trace.ContextWithSpan(ctx, s), s
}

type runtimeTracer interface {
	// runtimeTrace starts a "runtime/trace".Task for the span and
	// returns a context containing the task.
	runtimeTrace(ctx context.Context) context.Context
}

// newSpan returns a new configured span.
func (tr *tracer) newSpan(ctx context.Context, name string, config *trace.SpanConfig) trace.Span {
	// If told explicitly to make this a new root use a zero value SpanContext
	// as a parent which contains an invalid trace ID and is not remote.
	var psc trace.SpanContext
	if config.NewRoot() {
		ctx = trace.ContextWithSpanContext(ctx, psc)
	} else {
		psc = trace.SpanContextFromContext(ctx)
	}

	// If there is a valid parent trace ID, use it to ensure the continuity of
	// the trace. Always generate a new span ID so other components can rely
	// on a unique span ID, even if the Span is non-recording.
	var tid trace.TraceID
	var sid trace.SpanID
	if !psc.TraceID().IsValid() {
		tid, sid = tr.provider.idGenerator.NewIDs(ctx)
	} else {
		tid = psc.TraceID()
		sid = tr.provider.idGenerator.NewSpanID(ctx, tid)
	}

	samplingResult := tr.provider.sampler.ShouldSample(SamplingParameters{
		ParentContext: ctx,
		TraceID:       tid,
		Name:          name,
		Kind:          config.SpanKind(),
		Attributes:    config.Attributes(),
		Links:         config.Links(),
	})

	scc := trace.SpanContextConfig{
		TraceID:    tid,
		SpanID:     sid,
		TraceState: samplingResult.Tracestate,
	}
	if isSampled(samplingResult) {
		scc.TraceFlags = psc.TraceFlags() | trace.FlagsSampled
	} else {
		scc.TraceFlags = psc.TraceFlags() &^ trace.FlagsSampled
	}
	sc := trace.NewSpanContext(scc)

	if !isRecording(samplingResult) {
		return tr.newNonRecordingSpan(sc)
	}
	return tr.newRecordingSpan(psc, sc, name, samplingResult, config)
}

// newRecordingSpan returns a new configured recordingSpan.
func (tr *tracer) newRecordingSpan(psc, sc trace.SpanContext, name string, sr SamplingResult, config *trace.SpanConfig) *recordingSpan {
	startTime := config.Timestamp()
	if startTime.IsZero() {
		startTime = time.Now()
	}

	s := &recordingSpan{
<<<<<<< HEAD
=======
		// Do not pre-allocate the attributes slice here! Doing so will
		// allocate memory that is likely never going to be used, or if used,
		// will be over-sized. The default Go compiler has been tested to
		// dynamically allocate needed space very well. Benchmarking has shown
		// it to be more performant than what we can predetermine here,
		// especially for the common use case of few to no added
		// attributes.

>>>>>>> 421d6867
		parent:      psc,
		spanContext: sc,
		spanKind:    trace.ValidateSpanKind(config.SpanKind()),
		name:        name,
		startTime:   startTime,
<<<<<<< HEAD
		attributes:  newAttributesMap(tr.provider.spanLimits.AttributeCountLimit),
=======
>>>>>>> 421d6867
		events:      newEvictedQueue(tr.provider.spanLimits.EventCountLimit),
		links:       newEvictedQueue(tr.provider.spanLimits.LinkCountLimit),
		tracer:      tr,
	}

	for _, l := range config.Links() {
		s.addLink(l)
	}

	s.SetAttributes(sr.Attributes...)
	s.SetAttributes(config.Attributes()...)

	return s
}

// newNonRecordingSpan returns a new configured nonRecordingSpan.
func (tr *tracer) newNonRecordingSpan(sc trace.SpanContext) nonRecordingSpan {
	return nonRecordingSpan{tracer: tr, sc: sc}
}<|MERGE_RESOLUTION|>--- conflicted
+++ resolved
@@ -122,8 +122,6 @@
 	}
 
 	s := &recordingSpan{
-<<<<<<< HEAD
-=======
 		// Do not pre-allocate the attributes slice here! Doing so will
 		// allocate memory that is likely never going to be used, or if used,
 		// will be over-sized. The default Go compiler has been tested to
@@ -132,16 +130,11 @@
 		// especially for the common use case of few to no added
 		// attributes.
 
->>>>>>> 421d6867
 		parent:      psc,
 		spanContext: sc,
 		spanKind:    trace.ValidateSpanKind(config.SpanKind()),
 		name:        name,
 		startTime:   startTime,
-<<<<<<< HEAD
-		attributes:  newAttributesMap(tr.provider.spanLimits.AttributeCountLimit),
-=======
->>>>>>> 421d6867
 		events:      newEvictedQueue(tr.provider.spanLimits.EventCountLimit),
 		links:       newEvictedQueue(tr.provider.spanLimits.LinkCountLimit),
 		tracer:      tr,
