// Copyright The OpenTelemetry Authors
//
// Licensed under the Apache License, Version 2.0 (the "License");
// you may not use this file except in compliance with the License.
// You may obtain a copy of the License at
//
//     http://www.apache.org/licenses/LICENSE-2.0
//
// Unless required by applicable law or agreed to in writing, software
// distributed under the License is distributed on an "AS IS" BASIS,
// WITHOUT WARRANTIES OR CONDITIONS OF ANY KIND, either express or implied.
// See the License for the specific language governing permissions and
// limitations under the License.

package trace // import "go.opentelemetry.io/otel/sdk/trace"

import (
	"context"
	"time"

	"go.opentelemetry.io/otel/trace"

	"go.opentelemetry.io/otel/sdk/instrumentation"
)

type tracer struct {
	provider               *TracerProvider
	instrumentationLibrary instrumentation.Library
}

var _ trace.Tracer = &tracer{}

// Start starts a Span and returns it along with a context containing it.
//
// The Span is created with the provided name and as a child of any existing
// span context found in the passed context. The created Span will be
// configured appropriately by any SpanOption passed.
func (tr *tracer) Start(ctx context.Context, name string, options ...trace.SpanStartOption) (context.Context, trace.Span) {
	config := trace.NewSpanStartConfig(options...)

	// For local spans created by this SDK, track child span count.
	if p := trace.SpanFromContext(ctx); p != nil {
		if sdkSpan, ok := p.(*recordingSpan); ok {
			sdkSpan.addChild()
		}
	}

<<<<<<< HEAD
	s := tr.newSpan(ctx, name, config)
	if rw, ok := s.(ReadWriteSpan); ok && s.IsRecording() {
=======
	span := startSpanInternal(ctx, tr, name, &config)
	for _, l := range config.Links() {
		span.addLink(l)
	}
	span.SetAttributes(config.Attributes()...)

	span.tracer = tr

	if span.IsRecording() {
>>>>>>> a7b9d021
		sps, _ := tr.provider.spanProcessors.Load().(spanProcessorStates)
		for _, sp := range sps {
			sp.sp.OnStart(ctx, rw)
		}
	}
	if rtt, ok := s.(runtimeTracer); ok {
		ctx = rtt.runtimeTrace(ctx)
	}

	return trace.ContextWithSpan(ctx, s), s
}

type runtimeTracer interface {
	// runtimeTrace starts a "runtime/trace".Task for the span and
	// returns a context containing the task.
	runtimeTrace(ctx context.Context) context.Context
}

// newSpan returns a new configured span.
func (tr *tracer) newSpan(ctx context.Context, name string, config *trace.SpanConfig) trace.Span {
	// If told explicitly to make this a new root use a zero value SpanContext
	// as a parent which contains an invalid trace ID and is not remote.
	var psc trace.SpanContext
	if config.NewRoot() {
		ctx = trace.ContextWithSpanContext(ctx, psc)
	} else {
		psc = trace.SpanContextFromContext(ctx)
	}

	// If there is a valid parent trace ID, use it to ensure the continuity of
	// the trace. Always generate a new span ID so other components can rely
	// on a unique span ID, even if the Span is non-recording.
	var tid trace.TraceID
	var sid trace.SpanID
	if !psc.TraceID().IsValid() {
		tid, sid = tr.provider.idGenerator.NewIDs(ctx)
	} else {
		tid = psc.TraceID()
		sid = tr.provider.idGenerator.NewSpanID(ctx, tid)
	}

	samplingResult := tr.provider.sampler.ShouldSample(SamplingParameters{
		ParentContext: ctx,
		TraceID:       tid,
		Name:          name,
		Kind:          config.SpanKind(),
		Attributes:    config.Attributes(),
		Links:         config.Links(),
	})

	scc := trace.SpanContextConfig{
		TraceID:    tid,
		SpanID:     sid,
		TraceState: samplingResult.Tracestate,
	}
	if isSampled(samplingResult) {
		scc.TraceFlags = psc.TraceFlags() | trace.FlagsSampled
	} else {
		scc.TraceFlags = psc.TraceFlags() &^ trace.FlagsSampled
	}
	sc := trace.NewSpanContext(scc)

	if !isRecording(samplingResult) {
		return tr.newNonRecordingSpan(sc)
	}
	return tr.newRecordingSpan(psc, sc, name, samplingResult, config)
}

// newRecordingSpan returns a new configured recordingSpan.
func (tr *tracer) newRecordingSpan(psc, sc trace.SpanContext, name string, sr SamplingResult, config *trace.SpanConfig) *recordingSpan {
	startTime := config.Timestamp()
	if startTime.IsZero() {
		startTime = time.Now()
	}

	s := &recordingSpan{
		parent:                 psc,
		spanContext:            sc,
		spanKind:               trace.ValidateSpanKind(config.SpanKind()),
		name:                   name,
		startTime:              startTime,
		attributes:             newAttributesMap(tr.provider.spanLimits.AttributeCountLimit),
		events:                 newEvictedQueue(tr.provider.spanLimits.EventCountLimit),
		links:                  newEvictedQueue(tr.provider.spanLimits.LinkCountLimit),
		tracer:                 tr,
		spanLimits:             tr.provider.spanLimits,
		resource:               tr.provider.resource,
		instrumentationLibrary: tr.instrumentationLibrary,
	}

	for _, l := range config.Links() {
		s.addLink(l)
	}

	s.SetAttributes(sr.Attributes...)
	s.SetAttributes(config.Attributes()...)

	return s
}

// newNonRecordingSpan returns a new configured nonRecordingSpan.
func (tr *tracer) newNonRecordingSpan(sc trace.SpanContext) nonRecordingSpan {
	return nonRecordingSpan{tracer: tr, sc: sc}
}<|MERGE_RESOLUTION|>--- conflicted
+++ resolved
@@ -45,20 +45,8 @@
 		}
 	}
 
-<<<<<<< HEAD
-	s := tr.newSpan(ctx, name, config)
+	s := tr.newSpan(ctx, name, &config)
 	if rw, ok := s.(ReadWriteSpan); ok && s.IsRecording() {
-=======
-	span := startSpanInternal(ctx, tr, name, &config)
-	for _, l := range config.Links() {
-		span.addLink(l)
-	}
-	span.SetAttributes(config.Attributes()...)
-
-	span.tracer = tr
-
-	if span.IsRecording() {
->>>>>>> a7b9d021
 		sps, _ := tr.provider.spanProcessors.Load().(spanProcessorStates)
 		for _, sp := range sps {
 			sp.sp.OnStart(ctx, rw)
