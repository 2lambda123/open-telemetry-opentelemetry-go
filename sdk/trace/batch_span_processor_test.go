--- conflicted
+++ resolved
@@ -181,56 +181,6 @@
 	}
 }
 
-<<<<<<< HEAD
-func TestBatchSpanProcessorForceFlush(t *testing.T) {
-	option := testOption{
-		name: "ForceFlush()",
-		o: []sdktrace.BatchSpanProcessorOption{
-			sdktrace.WithBatchTimeout(10 * time.Second),
-			sdktrace.WithMaxQueueSize(2000),
-			sdktrace.WithMaxExportBatchSize(2000),
-		},
-		wantNumSpans:   205,
-		wantBatchCount: 1,
-		genNumSpans:    205,
-	}
-
-	te := testBatchExporter{}
-	tp := basicTracerProvider(t)
-	ssp := createAndRegisterBatchSP(option, &te)
-	if ssp == nil {
-		t.Fatalf("%s: Error creating new instance of BatchSpanProcessor\n", option.name)
-	}
-	tp.RegisterSpanProcessor(ssp)
-	tr := tp.Tracer("BatchSpanProcessorWithOptions")
-
-	generateSpan(t, false, tr, option)
-
-	ssp.ForceFlush()
-
-	gotNumOfSpans := te.len()
-	if 0 == gotNumOfSpans {
-		t.Errorf("number of flushed spans is zero")
-	}
-
-	tp.UnregisterSpanProcessor(ssp)
-
-	gotNumOfSpans = te.len()
-	if option.wantNumSpans != gotNumOfSpans {
-		t.Errorf("number of exported span: got %+v, want %+v\n",
-			gotNumOfSpans, option.wantNumSpans)
-	}
-
-	gotBatchCount := te.getBatchCount()
-	if gotBatchCount < option.wantBatchCount {
-		t.Errorf("number batches: got %+v, want >= %+v\n",
-			gotBatchCount, option.wantBatchCount)
-		t.Errorf("Batches %v\n", te.sizes)
-	}
-}
-
-=======
->>>>>>> 5dd29622
 func createAndRegisterBatchSP(option testOption, te *testBatchExporter) *sdktrace.BatchSpanProcessor {
 	// Always use blocking queue to avoid flaky tests.
 	options := append(option.o, sdktrace.WithBlocking())
