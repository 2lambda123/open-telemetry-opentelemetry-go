--- conflicted
+++ resolved
@@ -142,16 +142,9 @@
 		name = defaultTracerName
 	}
 	is := instrumentation.Scope{
-<<<<<<< HEAD
-		Name:       name,
-		Version:    c.InstrumentationVersion(),
-		SchemaURL:  c.SchemaURL(),
-		Attributes: c.Attributes(),
-=======
 		Name:      name,
 		Version:   c.InstrumentationVersion(),
 		SchemaURL: c.SchemaURL(),
->>>>>>> 0e6f9c29
 	}
 	t, ok := p.namedTracer[is]
 	if !ok {
@@ -160,17 +153,7 @@
 			instrumentationScope: is,
 		}
 		p.namedTracer[is] = t
-<<<<<<< HEAD
-		global.Info(
-			"Tracer created",
-			"name", name,
-			"version", c.InstrumentationVersion(),
-			"schemaURL", c.SchemaURL(),
-			"attributes", c.Attributes(),
-		)
-=======
 		global.Info("Tracer created", "name", name, "version", c.InstrumentationVersion(), "schemaURL", c.SchemaURL())
->>>>>>> 0e6f9c29
 	}
 	return t
 }
