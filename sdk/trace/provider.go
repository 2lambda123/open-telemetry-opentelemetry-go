// Copyright The OpenTelemetry Authors
//
// Licensed under the Apache License, Version 2.0 (the "License");
// you may not use this file except in compliance with the License.
// You may obtain a copy of the License at
//
//     http://www.apache.org/licenses/LICENSE-2.0
//
// Unless required by applicable law or agreed to in writing, software
// distributed under the License is distributed on an "AS IS" BASIS,
// WITHOUT WARRANTIES OR CONDITIONS OF ANY KIND, either express or implied.
// See the License for the specific language governing permissions and
// limitations under the License.

package trace // import "go.opentelemetry.io/otel/sdk/trace"

import (
	"context"
	"fmt"
	"sync"
	"sync/atomic"

	"go.opentelemetry.io/otel"
	"go.opentelemetry.io/otel/internal/global"
	"go.opentelemetry.io/otel/sdk/instrumentation"
	"go.opentelemetry.io/otel/sdk/resource"
	"go.opentelemetry.io/otel/trace"
)

const (
	defaultTracerName = "go.opentelemetry.io/otel/sdk/tracer"
)

// tracerProviderConfig.
type tracerProviderConfig struct {
	// processors contains collection of SpanProcessors that are processing pipeline
	// for spans in the trace signal.
	// SpanProcessors registered with a TracerProvider and are called at the start
	// and end of a Span's lifecycle, and are called in the order they are
	// registered.
	processors []SpanProcessor

	// sampler is the default sampler used when creating new spans.
	sampler Sampler

	// idGenerator is used to generate all Span and Trace IDs when needed.
	idGenerator IDGenerator

	// spanLimits defines the attribute, event, and link limits for spans.
	spanLimits SpanLimits

	// resource contains attributes representing an entity that produces telemetry.
	resource *resource.Resource
}

// MarshalLog is the marshaling function used by the logging system to represent this exporter.
func (cfg tracerProviderConfig) MarshalLog() interface{} {
	return struct {
		SpanProcessors  []SpanProcessor
		SamplerType     string
		IDGeneratorType string
		SpanLimits      SpanLimits
		Resource        *resource.Resource
	}{
		SpanProcessors:  cfg.processors,
		SamplerType:     fmt.Sprintf("%T", cfg.sampler),
		IDGeneratorType: fmt.Sprintf("%T", cfg.idGenerator),
		SpanLimits:      cfg.spanLimits,
		Resource:        cfg.resource,
	}
}

// TracerProvider is an OpenTelemetry TracerProvider. It provides Tracers to
// instrumentation so it can trace operational flow through a system.
type TracerProvider struct {
	mu             sync.Mutex
	namedTracer    map[instrumentation.Scope]*tracer
	spanProcessors atomic.Value

	// These fields are not protected by the lock mu. They are assumed to be
	// immutable after creation of the TracerProvider.
	sampler     Sampler
	idGenerator IDGenerator
	spanLimits  SpanLimits
	resource    *resource.Resource
}

var _ trace.TracerProvider = &TracerProvider{}

// NewTracerProvider returns a new and configured TracerProvider.
//
// By default the returned TracerProvider is configured with:
//   - a ParentBased(AlwaysSample) Sampler
//   - a random number IDGenerator
//   - the resource.Default() Resource
//   - the default SpanLimits.
//
// The passed opts are used to override these default values and configure the
// returned TracerProvider appropriately.
func NewTracerProvider(opts ...TracerProviderOption) *TracerProvider {
	o := tracerProviderConfig{
		spanLimits: NewSpanLimits(),
	}
	o = applyTracerProviderEnvConfigs(o)

	for _, opt := range opts {
		o = opt.apply(o)
	}

	o = ensureValidTracerProviderConfig(o)

	tp := &TracerProvider{
		namedTracer: make(map[instrumentation.Scope]*tracer),
		sampler:     o.sampler,
		idGenerator: o.idGenerator,
		spanLimits:  o.spanLimits,
		resource:    o.resource,
	}

	global.Info("TracerProvider created", "config", o)

	for _, sp := range o.processors {
		tp.RegisterSpanProcessor(sp)
	}

	return tp
}

// Tracer returns a Tracer with the given name and options. If a Tracer for
// the given name and options does not exist it is created, otherwise the
// existing Tracer is returned.
//
// If name is empty, DefaultTracerName is used instead.
//
// This method is safe to be called concurrently.
func (p *TracerProvider) Tracer(name string, opts ...trace.TracerOption) trace.Tracer {
	c := trace.NewTracerConfig(opts...)

	p.mu.Lock()
	defer p.mu.Unlock()
	if name == "" {
		name = defaultTracerName
	}
	is := instrumentation.Scope{
<<<<<<< HEAD
		Name:      name,
		Version:   c.InstrumentationVersion(),
		SchemaURL: c.SchemaURL(),
=======
		Name:       name,
		Version:    c.InstrumentationVersion(),
		SchemaURL:  c.SchemaURL(),
		Attributes: c.Attributes(),
>>>>>>> 13ddf7d3
	}
	t, ok := p.namedTracer[is]
	if !ok {
		t = &tracer{
			provider:             p,
			instrumentationScope: is,
		}
		p.namedTracer[is] = t
<<<<<<< HEAD
		global.Info("Tracer created", "name", name, "version", c.InstrumentationVersion(), "schemaURL", c.SchemaURL())
=======
		global.Info(
			"Tracer created",
			"name", name,
			"version", c.InstrumentationVersion(),
			"schemaURL", c.SchemaURL(),
			"attributes", c.Attributes(),
		)
>>>>>>> 13ddf7d3
	}
	return t
}

// RegisterSpanProcessor adds the given SpanProcessor to the list of SpanProcessors.
func (p *TracerProvider) RegisterSpanProcessor(s SpanProcessor) {
	p.mu.Lock()
	defer p.mu.Unlock()
	newSPS := spanProcessorStates{}
	if old, ok := p.spanProcessors.Load().(spanProcessorStates); ok {
		newSPS = append(newSPS, old...)
	}
	newSpanSync := &spanProcessorState{
		sp:    s,
		state: &sync.Once{},
	}
	newSPS = append(newSPS, newSpanSync)
	p.spanProcessors.Store(newSPS)
}

// UnregisterSpanProcessor removes the given SpanProcessor from the list of SpanProcessors.
func (p *TracerProvider) UnregisterSpanProcessor(s SpanProcessor) {
	p.mu.Lock()
	defer p.mu.Unlock()
	spss := spanProcessorStates{}
	old, ok := p.spanProcessors.Load().(spanProcessorStates)
	if !ok || len(old) == 0 {
		return
	}
	spss = append(spss, old...)

	// stop the span processor if it is started and remove it from the list
	var stopOnce *spanProcessorState
	var idx int
	for i, sps := range spss {
		if sps.sp == s {
			stopOnce = sps
			idx = i
		}
	}
	if stopOnce != nil {
		stopOnce.state.Do(func() {
			if err := s.Shutdown(context.Background()); err != nil {
				otel.Handle(err)
			}
		})
	}
	if len(spss) > 1 {
		copy(spss[idx:], spss[idx+1:])
	}
	spss[len(spss)-1] = nil
	spss = spss[:len(spss)-1]

	p.spanProcessors.Store(spss)
}

// ForceFlush immediately exports all spans that have not yet been exported for
// all the registered span processors.
func (p *TracerProvider) ForceFlush(ctx context.Context) error {
	spss, ok := p.spanProcessors.Load().(spanProcessorStates)
	if !ok {
		return fmt.Errorf("failed to load span processors")
	}
	if len(spss) == 0 {
		return nil
	}

	for _, sps := range spss {
		select {
		case <-ctx.Done():
			return ctx.Err()
		default:
		}

		if err := sps.sp.ForceFlush(ctx); err != nil {
			return err
		}
	}
	return nil
}

// Shutdown shuts down the span processors in the order they were registered.
func (p *TracerProvider) Shutdown(ctx context.Context) error {
	spss, ok := p.spanProcessors.Load().(spanProcessorStates)
	if !ok {
		return fmt.Errorf("failed to load span processors")
	}
	var retErr error
	for _, sps := range spss {
		select {
		case <-ctx.Done():
			return ctx.Err()
		default:
		}

		var err error
		sps.state.Do(func() {
			err = sps.sp.Shutdown(ctx)
		})
		if err != nil {
			if retErr == nil {
				retErr = err
			} else {
				// Poor man's list of errors
				retErr = fmt.Errorf("%v; %v", retErr, err)
			}
		}
	}
	return retErr
}

// TracerProviderOption configures a TracerProvider.
type TracerProviderOption interface {
	apply(tracerProviderConfig) tracerProviderConfig
}

type traceProviderOptionFunc func(tracerProviderConfig) tracerProviderConfig

func (fn traceProviderOptionFunc) apply(cfg tracerProviderConfig) tracerProviderConfig {
	return fn(cfg)
}

// WithSyncer registers the exporter with the TracerProvider using a
// SimpleSpanProcessor.
//
// This is not recommended for production use. The synchronous nature of the
// SimpleSpanProcessor that will wrap the exporter make it good for testing,
// debugging, or showing examples of other feature, but it will be slow and
// have a high computation resource usage overhead. The WithBatcher option is
// recommended for production use instead.
func WithSyncer(e SpanExporter) TracerProviderOption {
	return WithSpanProcessor(NewSimpleSpanProcessor(e))
}

// WithBatcher registers the exporter with the TracerProvider using a
// BatchSpanProcessor configured with the passed opts.
func WithBatcher(e SpanExporter, opts ...BatchSpanProcessorOption) TracerProviderOption {
	return WithSpanProcessor(NewBatchSpanProcessor(e, opts...))
}

// WithSpanProcessor registers the SpanProcessor with a TracerProvider.
func WithSpanProcessor(sp SpanProcessor) TracerProviderOption {
	return traceProviderOptionFunc(func(cfg tracerProviderConfig) tracerProviderConfig {
		cfg.processors = append(cfg.processors, sp)
		return cfg
	})
}

// WithResource returns a TracerProviderOption that will configure the
// Resource r as a TracerProvider's Resource. The configured Resource is
// referenced by all the Tracers the TracerProvider creates. It represents the
// entity producing telemetry.
//
// If this option is not used, the TracerProvider will use the
// resource.Default() Resource by default.
func WithResource(r *resource.Resource) TracerProviderOption {
	return traceProviderOptionFunc(func(cfg tracerProviderConfig) tracerProviderConfig {
		var err error
		cfg.resource, err = resource.Merge(resource.Environment(), r)
		if err != nil {
			otel.Handle(err)
		}
		return cfg
	})
}

// WithIDGenerator returns a TracerProviderOption that will configure the
// IDGenerator g as a TracerProvider's IDGenerator. The configured IDGenerator
// is used by the Tracers the TracerProvider creates to generate new Span and
// Trace IDs.
//
// If this option is not used, the TracerProvider will use a random number
// IDGenerator by default.
func WithIDGenerator(g IDGenerator) TracerProviderOption {
	return traceProviderOptionFunc(func(cfg tracerProviderConfig) tracerProviderConfig {
		if g != nil {
			cfg.idGenerator = g
		}
		return cfg
	})
}

// WithSampler returns a TracerProviderOption that will configure the Sampler
// s as a TracerProvider's Sampler. The configured Sampler is used by the
// Tracers the TracerProvider creates to make their sampling decisions for the
// Spans they create.
//
// This option overrides the Sampler configured through the OTEL_TRACES_SAMPLER
// and OTEL_TRACES_SAMPLER_ARG environment variables. If this option is not used
// and the sampler is not configured through environment variables or the environment
// contains invalid/unsupported configuration, the TracerProvider will use a
// ParentBased(AlwaysSample) Sampler by default.
func WithSampler(s Sampler) TracerProviderOption {
	return traceProviderOptionFunc(func(cfg tracerProviderConfig) tracerProviderConfig {
		if s != nil {
			cfg.sampler = s
		}
		return cfg
	})
}

// WithSpanLimits returns a TracerProviderOption that configures a
// TracerProvider to use the SpanLimits sl. These SpanLimits bound any Span
// created by a Tracer from the TracerProvider.
//
// If any field of sl is zero or negative it will be replaced with the default
// value for that field.
//
// If this or WithRawSpanLimits are not provided, the TracerProvider will use
// the limits defined by environment variables, or the defaults if unset.
// Refer to the NewSpanLimits documentation for information about this
// relationship.
//
// Deprecated: Use WithRawSpanLimits instead which allows setting unlimited
// and zero limits. This option will be kept until the next major version
// incremented release.
func WithSpanLimits(sl SpanLimits) TracerProviderOption {
	if sl.AttributeValueLengthLimit <= 0 {
		sl.AttributeValueLengthLimit = DefaultAttributeValueLengthLimit
	}
	if sl.AttributeCountLimit <= 0 {
		sl.AttributeCountLimit = DefaultAttributeCountLimit
	}
	if sl.EventCountLimit <= 0 {
		sl.EventCountLimit = DefaultEventCountLimit
	}
	if sl.AttributePerEventCountLimit <= 0 {
		sl.AttributePerEventCountLimit = DefaultAttributePerEventCountLimit
	}
	if sl.LinkCountLimit <= 0 {
		sl.LinkCountLimit = DefaultLinkCountLimit
	}
	if sl.AttributePerLinkCountLimit <= 0 {
		sl.AttributePerLinkCountLimit = DefaultAttributePerLinkCountLimit
	}
	return traceProviderOptionFunc(func(cfg tracerProviderConfig) tracerProviderConfig {
		cfg.spanLimits = sl
		return cfg
	})
}

// WithRawSpanLimits returns a TracerProviderOption that configures a
// TracerProvider to use these limits. These limits bound any Span created by
// a Tracer from the TracerProvider.
//
// The limits will be used as-is. Zero or negative values will not be changed
// to the default value like WithSpanLimits does. Setting a limit to zero will
// effectively disable the related resource it limits and setting to a
// negative value will mean that resource is unlimited. Consequentially, this
// means that the zero-value SpanLimits will disable all span resources.
// Because of this, limits should be constructed using NewSpanLimits and
// updated accordingly.
//
// If this or WithSpanLimits are not provided, the TracerProvider will use the
// limits defined by environment variables, or the defaults if unset. Refer to
// the NewSpanLimits documentation for information about this relationship.
func WithRawSpanLimits(limits SpanLimits) TracerProviderOption {
	return traceProviderOptionFunc(func(cfg tracerProviderConfig) tracerProviderConfig {
		cfg.spanLimits = limits
		return cfg
	})
}

func applyTracerProviderEnvConfigs(cfg tracerProviderConfig) tracerProviderConfig {
	for _, opt := range tracerProviderOptionsFromEnv() {
		cfg = opt.apply(cfg)
	}

	return cfg
}

func tracerProviderOptionsFromEnv() []TracerProviderOption {
	var opts []TracerProviderOption

	sampler, err := samplerFromEnv()
	if err != nil {
		otel.Handle(err)
	}

	if sampler != nil {
		opts = append(opts, WithSampler(sampler))
	}

	return opts
}

// ensureValidTracerProviderConfig ensures that given TracerProviderConfig is valid.
func ensureValidTracerProviderConfig(cfg tracerProviderConfig) tracerProviderConfig {
	if cfg.sampler == nil {
		cfg.sampler = ParentBased(AlwaysSample())
	}
	if cfg.idGenerator == nil {
		cfg.idGenerator = defaultIDGenerator()
	}
	if cfg.resource == nil {
		cfg.resource = resource.Default()
	}
	return cfg
}<|MERGE_RESOLUTION|>--- conflicted
+++ resolved
@@ -142,16 +142,10 @@
 		name = defaultTracerName
 	}
 	is := instrumentation.Scope{
-<<<<<<< HEAD
-		Name:      name,
-		Version:   c.InstrumentationVersion(),
-		SchemaURL: c.SchemaURL(),
-=======
 		Name:       name,
 		Version:    c.InstrumentationVersion(),
 		SchemaURL:  c.SchemaURL(),
 		Attributes: c.Attributes(),
->>>>>>> 13ddf7d3
 	}
 	t, ok := p.namedTracer[is]
 	if !ok {
@@ -160,9 +154,6 @@
 			instrumentationScope: is,
 		}
 		p.namedTracer[is] = t
-<<<<<<< HEAD
-		global.Info("Tracer created", "name", name, "version", c.InstrumentationVersion(), "schemaURL", c.SchemaURL())
-=======
 		global.Info(
 			"Tracer created",
 			"name", name,
@@ -170,7 +161,6 @@
 			"schemaURL", c.SchemaURL(),
 			"attributes", c.Attributes(),
 		)
->>>>>>> 13ddf7d3
 	}
 	return t
 }
