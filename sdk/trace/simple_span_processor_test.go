// Copyright 2019, OpenTelemetry Authors
//
// Licensed under the Apache License, Version 2.0 (the "License");
// you may not use this file except in compliance with the License.
// You may obtain a copy of the License at
//
//     http://www.apache.org/licenses/LICENSE-2.0
//
// Unless required by applicable law or agreed to in writing, software
// distributed under the License is distributed on an "AS IS" BASIS,
// WITHOUT WARRANTIES OR CONDITIONS OF ANY KIND, either express or implied.
// See the License for the specific language governing permissions and
// limitations under the License.

package trace_test

import (
	"context"
	"testing"

	"go.opentelemetry.io/api/core"
	apitrace "go.opentelemetry.io/api/trace"
	"go.opentelemetry.io/sdk/export"
	sdktrace "go.opentelemetry.io/sdk/trace"
)

type testExporter struct {
	spans []*export.SpanData
}

func (t *testExporter) ExportSpan(ctx context.Context, s *export.SpanData) {
	t.spans = append(t.spans, s)
}

var _ export.SpanSyncer = (*testExporter)(nil)

func TestNewSimpleSpanProcessor(t *testing.T) {
	ssp := sdktrace.NewSimpleSpanProcessor(&testExporter{})
	if ssp == nil {
		t.Errorf("Error creating new instance of SimpleSpanProcessor\n")
	}
}

func TestNewSimpleSpanProcessorWithNilExporter(t *testing.T) {
	ssp := sdktrace.NewSimpleSpanProcessor(nil)
	if ssp == nil {
		t.Errorf("Error creating new instance of SimpleSpanProcessor with nil Exporter\n")
	}
}

func TestSimpleSpanProcessorOnEnd(t *testing.T) {
	tp := basicProvider(t)
	te := testExporter{}
	ssp := sdktrace.NewSimpleSpanProcessor(&te)
	if ssp == nil {
		t.Errorf("Error creating new instance of SimpleSpanProcessor with nil Exporter\n")
	}
<<<<<<< HEAD
	sdktrace.RegisterSpanProcessor(ssp)
	tid, _ := core.TraceIDFromHex("01020304050607080102040810203040")
=======
	tp.RegisterSpanProcessor(ssp)
	tr := tp.GetTracer("SimpleSpanProcessor")
	tid := core.TraceID{High: 0x0102030405060708, Low: 0x0102040810203040}
>>>>>>> cf62d126
	sid := uint64(0x0102040810203040)
	sc := core.SpanContext{
		TraceID:    tid,
		SpanID:     sid,
		TraceFlags: 0x1,
	}
	_, span := tr.Start(context.Background(), "OnEnd", apitrace.ChildOf(sc))
	span.End()

	wantTraceID := tid
	gotTraceID := te.spans[0].SpanContext.TraceID
	if wantTraceID != gotTraceID {
		t.Errorf("SimplerSpanProcessor OnEnd() check: got %+v, want %+v\n", gotTraceID, wantTraceID)
	}
}

func TestSimpleSpanProcessorShutdown(t *testing.T) {
	ssp := sdktrace.NewSimpleSpanProcessor(&testExporter{})
	if ssp == nil {
		t.Errorf("Error creating new instance of SimpleSpanProcessor\n")
	}

	ssp.Shutdown()
}<|MERGE_RESOLUTION|>--- conflicted
+++ resolved
@@ -55,14 +55,10 @@
 	if ssp == nil {
 		t.Errorf("Error creating new instance of SimpleSpanProcessor with nil Exporter\n")
 	}
-<<<<<<< HEAD
-	sdktrace.RegisterSpanProcessor(ssp)
-	tid, _ := core.TraceIDFromHex("01020304050607080102040810203040")
-=======
+
 	tp.RegisterSpanProcessor(ssp)
 	tr := tp.GetTracer("SimpleSpanProcessor")
-	tid := core.TraceID{High: 0x0102030405060708, Low: 0x0102040810203040}
->>>>>>> cf62d126
+	tid, _ := core.TraceIDFromHex("01020304050607080102040810203040")
 	sid := uint64(0x0102040810203040)
 	sc := core.SpanContext{
 		TraceID:    tid,
