// Copyright The OpenTelemetry Authors
//
// Licensed under the Apache License, Version 2.0 (the "License");
// you may not use this file except in compliance with the License.
// You may obtain a copy of the License at
//
//     http://www.apache.org/licenses/LICENSE-2.0
//
// Unless required by applicable law or agreed to in writing, software
// distributed under the License is distributed on an "AS IS" BASIS,
// WITHOUT WARRANTIES OR CONDITIONS OF ANY KIND, either express or implied.
// See the License for the specific language governing permissions and
// limitations under the License.

package trace_test

import (
	"context"
	"testing"

	"go.opentelemetry.io/otel/trace"

	export "go.opentelemetry.io/otel/sdk/export/trace"
	sdktrace "go.opentelemetry.io/otel/sdk/trace"
)

var (
	tid, _ = trace.TraceIDFromHex("01020304050607080102040810203040")
	sid, _ = trace.SpanIDFromHex("0102040810203040")
)

type testExporter struct {
	spans    []*export.SpanSnapshot
	shutdown bool
}

func (t *testExporter) ExportSpans(ctx context.Context, ss []*export.SpanSnapshot) error {
	t.spans = append(t.spans, ss...)
	return nil
}

func (t *testExporter) Shutdown(context.Context) error {
	t.shutdown = true
	return nil
}

var _ export.SpanExporter = (*testExporter)(nil)

func TestNewSimpleSpanProcessor(t *testing.T) {
	if ssp := sdktrace.NewSimpleSpanProcessor(&testExporter{}); ssp == nil {
		t.Error("failed to create new SimpleSpanProcessor")
	}
}

func TestNewSimpleSpanProcessorWithNilExporter(t *testing.T) {
	if ssp := sdktrace.NewSimpleSpanProcessor(nil); ssp == nil {
		t.Error("failed to create new SimpleSpanProcessor with nil exporter")
	}
}

func startSpan(tp trace.TracerProvider) trace.Span {
	tr := tp.Tracer("SimpleSpanProcessor")
<<<<<<< HEAD
	tid, _ := trace.TraceIDFromHex("01020304050607080102040810203040")
	sid, _ := trace.SpanIDFromHex("0102040810203040")
	sc := trace.NewSpanContext(trace.SpanContextConfig{
=======
	sc := trace.SpanContext{
>>>>>>> d75e2680
		TraceID:    tid,
		SpanID:     sid,
		TraceFlags: 0x1,
	})
	ctx := trace.ContextWithRemoteSpanContext(context.Background(), sc)
	_, span := tr.Start(ctx, "OnEnd")
	return span
}

func TestSimpleSpanProcessorOnEnd(t *testing.T) {
	tp := basicTracerProvider(t)
	te := testExporter{}
	ssp := sdktrace.NewSimpleSpanProcessor(&te)

	tp.RegisterSpanProcessor(ssp)
	startSpan(tp).End()

	wantTraceID := tid
	gotTraceID := te.spans[0].SpanContext.TraceID()
	if wantTraceID != gotTraceID {
		t.Errorf("SimplerSpanProcessor OnEnd() check: got %+v, want %+v\n", gotTraceID, wantTraceID)
	}
}

func TestSimpleSpanProcessorShutdown(t *testing.T) {
	exporter := &testExporter{}
	ssp := sdktrace.NewSimpleSpanProcessor(exporter)

	// Ensure we can export a span before we test we cannot after shutdown.
	tp := basicTracerProvider(t)
	tp.RegisterSpanProcessor(ssp)
	startSpan(tp).End()
	nExported := len(exporter.spans)
	if nExported != 1 {
		t.Error("failed to verify span export")
	}

	if err := ssp.Shutdown(context.Background()); err != nil {
		t.Errorf("shutting the SimpleSpanProcessor down: %v", err)
	}
	if !exporter.shutdown {
		t.Error("SimpleSpanProcessor.Shutdown did not shut down exporter")
	}

	startSpan(tp).End()
	if len(exporter.spans) > nExported {
		t.Error("exported span to shutdown exporter")
	}
}

func TestSimpleSpanProcessorShutdownOnEndConcurrency(t *testing.T) {
	exporter := &testExporter{}
	ssp := sdktrace.NewSimpleSpanProcessor(exporter)
	tp := basicTracerProvider(t)
	tp.RegisterSpanProcessor(ssp)

	stop := make(chan struct{})
	done := make(chan struct{})
	go func() {
		defer func() {
			done <- struct{}{}
		}()
		for {
			select {
			case <-stop:
				return
			default:
				startSpan(tp).End()
			}
		}
	}()

	if err := ssp.Shutdown(context.Background()); err != nil {
		t.Errorf("shutting the SimpleSpanProcessor down: %v", err)
	}
	if !exporter.shutdown {
		t.Error("SimpleSpanProcessor.Shutdown did not shut down exporter")
	}

	stop <- struct{}{}
	<-done
}<|MERGE_RESOLUTION|>--- conflicted
+++ resolved
@@ -60,13 +60,7 @@
 
 func startSpan(tp trace.TracerProvider) trace.Span {
 	tr := tp.Tracer("SimpleSpanProcessor")
-<<<<<<< HEAD
-	tid, _ := trace.TraceIDFromHex("01020304050607080102040810203040")
-	sid, _ := trace.SpanIDFromHex("0102040810203040")
 	sc := trace.NewSpanContext(trace.SpanContextConfig{
-=======
-	sc := trace.SpanContext{
->>>>>>> d75e2680
 		TraceID:    tid,
 		SpanID:     sid,
 		TraceFlags: 0x1,
