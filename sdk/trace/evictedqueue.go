--- conflicted
+++ resolved
@@ -29,16 +29,12 @@
 // add adds value to the evictedQueue eq. If eq is at capacity, the oldest
 // queued value will be discarded and the drop count incremented.
 func (eq *evictedQueue) add(value interface{}) {
-<<<<<<< HEAD
-	if len(eq.queue) == eq.capacity {
-=======
 	if eq.capacity == 0 {
 		eq.droppedCount++
 		return
 	}
 
 	if eq.capacity > 0 && len(eq.queue) == eq.capacity {
->>>>>>> 421d6867
 		// Drop first-in while avoiding allocating more capacity to eq.queue.
 		copy(eq.queue[:eq.capacity-1], eq.queue[1:])
 		eq.queue = eq.queue[:eq.capacity-1]
