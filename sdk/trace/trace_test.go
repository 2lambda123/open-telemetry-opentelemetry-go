// Copyright The OpenTelemetry Authors
// SPDX-License-Identifier: Apache-2.0

package trace

import (
	"context"
	"errors"
	"fmt"
	"math"
	"strconv"
	"strings"
	"sync"
	"sync/atomic"
	"testing"
	"time"

	"github.com/google/go-cmp/cmp"
	"github.com/stretchr/testify/assert"
	"github.com/stretchr/testify/require"

	"go.opentelemetry.io/otel"
	"go.opentelemetry.io/otel/attribute"
	"go.opentelemetry.io/otel/codes"
	"go.opentelemetry.io/otel/sdk/instrumentation"
	ottest "go.opentelemetry.io/otel/sdk/internal/internaltest"
	"go.opentelemetry.io/otel/sdk/resource"
	semconv "go.opentelemetry.io/otel/semconv/v1.26.0"
	"go.opentelemetry.io/otel/trace"
)

const envVar = "OTEL_RESOURCE_ATTRIBUTES"

type storingHandler struct {
	errs []error
}

func (s *storingHandler) Handle(err error) {
	s.errs = append(s.errs, err)
}

func (s *storingHandler) Reset() {
	s.errs = nil
}

var (
	tid trace.TraceID
	sid trace.SpanID
	sc  trace.SpanContext
	ts  trace.TraceState

	alwaysSampledTs trace.TraceState

	handler = &storingHandler{}
)

func init() {
	alwaysSampledTs = mustParseTraceState("ot=th:0")

	tid, _ = trace.TraceIDFromHex("01020304050607080102040810203040")
	sid, _ = trace.SpanIDFromHex("0102040810203040")
	sc = trace.NewSpanContext(trace.SpanContextConfig{
		TraceID:    tid,
		SpanID:     sid,
		TraceFlags: trace.FlagsSampled,
		TraceState: alwaysSampledTs,
	})
	ts, _ = trace.ParseTraceState("k=v")

	otel.SetErrorHandler(handler)
}

func TestTracerFollowsExpectedAPIBehaviour(t *testing.T) {
	harness := ottest.NewHarness(t)

	harness.TestTracerProvider(func() trace.TracerProvider {
		return NewTracerProvider(WithSampler(TraceIDRatioBased(0)))
	})

	tp := NewTracerProvider(WithSampler(TraceIDRatioBased(0)))
	harness.TestTracer(func() trace.Tracer {
		return tp.Tracer("")
	})
}

type testExporter struct {
	mu    sync.RWMutex
	idx   map[string]int
	spans []*snapshot
}

func mustParseTraceState(encoded string) trace.TraceState {
	ts, err := trace.ParseTraceState(encoded)
	if err != nil {
		panic(err)
	}
	return ts
}

func NewTestExporter() *testExporter {
	return &testExporter{idx: make(map[string]int)}
}

func (te *testExporter) ExportSpans(_ context.Context, spans []ReadOnlySpan) error {
	te.mu.Lock()
	defer te.mu.Unlock()

	i := len(te.spans)
	for _, s := range spans {
		te.idx[s.Name()] = i
		te.spans = append(te.spans, s.(*snapshot))
		i++
	}
	return nil
}

func (te *testExporter) Spans() []*snapshot {
	te.mu.RLock()
	defer te.mu.RUnlock()

	cp := make([]*snapshot, len(te.spans))
	copy(cp, te.spans)
	return cp
}

func (te *testExporter) GetSpan(name string) (*snapshot, bool) {
	te.mu.RLock()
	defer te.mu.RUnlock()
	i, ok := te.idx[name]
	if !ok {
		return nil, false
	}
	return te.spans[i], true
}

func (te *testExporter) Len() int {
	te.mu.RLock()
	defer te.mu.RUnlock()
	return len(te.spans)
}

func (te *testExporter) Shutdown(context.Context) error {
	te.Reset()
	return nil
}

func (te *testExporter) Reset() {
	te.mu.Lock()
	defer te.mu.Unlock()
	te.idx = make(map[string]int)
	te.spans = te.spans[:0]
}

type testSampler struct {
	callCount int
	prefix    string
	t         *testing.T
}

func (ts *testSampler) ShouldSample(p SamplingParameters) SamplingResult {
	ts.callCount++
	ts.t.Logf("called sampler for name %q", p.Name)
	decision := Drop
	if strings.HasPrefix(p.Name, ts.prefix) {
		decision = RecordAndSample
	}
	return SamplingResult{Decision: decision, Attributes: []attribute.KeyValue{attribute.Int("callCount", ts.callCount)}}
}

func (ts testSampler) Description() string {
	return "testSampler"
}

func TestSetName(t *testing.T) {
	tp := NewTracerProvider()

	type testCase struct {
		name    string
		newName string
	}
	for idx, tt := range []testCase{
		{ // 0
			name:    "foobar",
			newName: "foobaz",
		},
		{ // 1
			name:    "foobar",
			newName: "barbaz",
		},
		{ // 2
			name:    "barbar",
			newName: "barbaz",
		},
		{ // 3
			name:    "barbar",
			newName: "foobar",
		},
	} {
		sp := startNamedSpan(tp, "SetName", tt.name)
		if sdkspan, ok := sp.(*recordingSpan); ok {
			if sdkspan.Name() != tt.name {
				t.Errorf("%d: invalid name at span creation, expected %v, got %v", idx, tt.name, sdkspan.Name())
			}
		} else {
			t.Errorf("%d: unable to coerce span to SDK span, is type %T", idx, sp)
		}
		sp.SetName(tt.newName)
		if sdkspan, ok := sp.(*recordingSpan); ok {
			if sdkspan.Name() != tt.newName {
				t.Errorf("%d: span name not changed, expected %v, got %v", idx, tt.newName, sdkspan.Name())
			}
		} else {
			t.Errorf("%d: unable to coerce span to SDK span, is type %T", idx, sp)
		}
		sp.End()
	}
}

func TestSpanIsRecording(t *testing.T) {
	t.Run("while Span active", func(t *testing.T) {
		for name, tc := range map[string]struct {
			sampler Sampler
			want    bool
		}{
			"Always sample, recording on": {sampler: AlwaysSample(), want: true},
			"Never sample recording off":  {sampler: NeverSample(), want: false},
		} {
			tp := NewTracerProvider(WithSampler(tc.sampler))
			_, span := tp.Tracer(name).Start(context.Background(), "StartSpan")
			got := span.IsRecording()
			span.End()
			assert.Equal(t, got, tc.want, name)
		}
	})

	t.Run("after Span end", func(t *testing.T) {
		for name, tc := range map[string]Sampler{
			"Always Sample": AlwaysSample(),
			"Never Sample":  NeverSample(),
		} {
			tp := NewTracerProvider(WithSampler(tc))
			_, span := tp.Tracer(name).Start(context.Background(), "StartSpan")
			span.End()
			got := span.IsRecording()
			assert.False(t, got, name)
		}
	})
}

func TestSampling(t *testing.T) {
	idg := defaultIDGenerator()
	const total = 10000
	for name, tc := range map[string]struct {
		sampler       Sampler
		expect        float64
		parent        bool
		sampledParent bool
	}{
		// Span w/o a parent
		"NeverSample":           {sampler: NeverSample(), expect: 0},
		"AlwaysSample":          {sampler: AlwaysSample(), expect: 1.0},
		"TraceIdRatioBased_-1":  {sampler: TraceIDRatioBased(-1.0), expect: 0},
		"TraceIdRatioBased_.25": {sampler: TraceIDRatioBased(0.25), expect: .25},
		"TraceIdRatioBased_.50": {sampler: TraceIDRatioBased(0.50), expect: .5},
		"TraceIdRatioBased_.75": {sampler: TraceIDRatioBased(0.75), expect: .75},
		"TraceIdRatioBased_2.0": {sampler: TraceIDRatioBased(2.0), expect: 1},

		// Spans w/o a parent and using ParentBased(DelegateSampler()) Sampler, receive DelegateSampler's sampling decision
		"ParentNeverSample":           {sampler: ParentBased(NeverSample()), expect: 0},
		"ParentAlwaysSample":          {sampler: ParentBased(AlwaysSample()), expect: 1},
		"ParentTraceIdRatioBased_.50": {sampler: ParentBased(TraceIDRatioBased(0.50)), expect: .5},

		// An unadorned TraceIDRatioBased sampler ignores parent spans
		"UnsampledParentSpanWithTraceIdRatioBased_.25": {sampler: TraceIDRatioBased(0.25), expect: .25, parent: true},
		"SampledParentSpanWithTraceIdRatioBased_.25":   {sampler: TraceIDRatioBased(0.25), expect: .25, parent: true, sampledParent: true},
		"UnsampledParentSpanWithTraceIdRatioBased_.50": {sampler: TraceIDRatioBased(0.50), expect: .5, parent: true},
		"SampledParentSpanWithTraceIdRatioBased_.50":   {sampler: TraceIDRatioBased(0.50), expect: .5, parent: true, sampledParent: true},
		"UnsampledParentSpanWithTraceIdRatioBased_.75": {sampler: TraceIDRatioBased(0.75), expect: .75, parent: true},
		"SampledParentSpanWithTraceIdRatioBased_.75":   {sampler: TraceIDRatioBased(0.75), expect: .75, parent: true, sampledParent: true},

		// Spans with a sampled parent but using NeverSample Sampler, are not sampled
		"SampledParentSpanWithNeverSample": {sampler: NeverSample(), expect: 0, parent: true, sampledParent: true},

		// Spans with a sampled parent and using ParentBased(DelegateSampler()) Sampler, inherit the parent span's sampling status
		"SampledParentSpanWithParentNeverSample":             {sampler: ParentBased(NeverSample()), expect: 1, parent: true, sampledParent: true},
		"UnsampledParentSpanWithParentNeverSampler":          {sampler: ParentBased(NeverSample()), expect: 0, parent: true, sampledParent: false},
		"SampledParentSpanWithParentAlwaysSampler":           {sampler: ParentBased(AlwaysSample()), expect: 1, parent: true, sampledParent: true},
		"UnsampledParentSpanWithParentAlwaysSampler":         {sampler: ParentBased(AlwaysSample()), expect: 0, parent: true, sampledParent: false},
		"SampledParentSpanWithParentTraceIdRatioBased_.50":   {sampler: ParentBased(TraceIDRatioBased(0.50)), expect: 1, parent: true, sampledParent: true},
		"UnsampledParentSpanWithParentTraceIdRatioBased_.50": {sampler: ParentBased(TraceIDRatioBased(0.50)), expect: 0, parent: true, sampledParent: false},
	} {
		tc := tc
		t.Run(name, func(t *testing.T) {
			t.Parallel()
			p := NewTracerProvider(WithSampler(tc.sampler))
			tr := p.Tracer("test")
			var sampled int
			for i := 0; i < total; i++ {
				ctx := context.Background()
				if tc.parent {
					tid, sid := idg.NewIDs(ctx)
					psc := trace.NewSpanContext(trace.SpanContextConfig{
						TraceID: tid,
						SpanID:  sid,
					})
					if tc.sampledParent {
						psc = psc.WithTraceFlags(trace.FlagsSampled)
					}
					ctx = trace.ContextWithRemoteSpanContext(ctx, psc)
				}
				_, span := tr.Start(ctx, "test")
				if span.SpanContext().IsSampled() {
					sampled++
				}
			}
			tolerance := 0.0
			got := float64(sampled) / float64(total)

			if tc.expect > 0 && tc.expect < 1 {
				// See https://en.wikipedia.org/wiki/Binomial_proportion_confidence_interval
				const z = 4.75342 // This should succeed 99.9999% of the time
				tolerance = z * math.Sqrt(got*(1-got)/total)
			}

			diff := math.Abs(got - tc.expect)
			if diff > tolerance {
				t.Errorf("got %f (diff: %f), expected %f (w/tolerance: %f)", got, diff, tc.expect, tolerance)
			}
		})
	}
}

func TestStartSpanWithParent(t *testing.T) {
	tp := NewTracerProvider()
	tr := tp.Tracer("SpanWithParent")
	ctx := context.Background()

	_, s1 := tr.Start(trace.ContextWithRemoteSpanContext(ctx, sc), "span1-unsampled-parent1")
	if err := checkChild(t, sc, s1); err != nil {
		t.Error(err)
	}

	_, s2 := tr.Start(trace.ContextWithRemoteSpanContext(ctx, sc), "span2-unsampled-parent1")
	if err := checkChild(t, sc, s2); err != nil {
		t.Error(err)
	}

	sc2 := sc.WithTraceState(ts)
	_, s3 := tr.Start(trace.ContextWithRemoteSpanContext(ctx, sc2), "span3-sampled-parent2")
	if err := checkChild(t, sc2, s3); err != nil {
		t.Error(err)
	}

	ctx2, s4 := tr.Start(trace.ContextWithRemoteSpanContext(ctx, sc2), "span4-sampled-parent2")
	if err := checkChild(t, sc2, s4); err != nil {
		t.Error(err)
	}

	s4Sc := s4.SpanContext()
	_, s5 := tr.Start(ctx2, "span5-implicit-childof-span4")
	if err := checkChild(t, s4Sc, s5); err != nil {
		t.Error(err)
	}
}

// Test we get a successful span as a new root if a nil context is sent in, as opposed to a panic.
// See https://github.com/open-telemetry/opentelemetry-go/issues/3109
func TestStartSpanWithNilContext(t *testing.T) {
	tp := NewTracerProvider()
	tr := tp.Tracer("NoPanic")

	// nolint:staticcheck // no nil context, but that's the point of the test.
	assert.NotPanics(t, func() { tr.Start(nil, "should-not-panic") })
}

func TestStartSpanNewRootNotSampled(t *testing.T) {
	alwaysSampleTp := NewTracerProvider()
	sampledTr := alwaysSampleTp.Tracer("AlwaysSampled")
	neverSampleTp := NewTracerProvider(WithSampler(ParentBased(NeverSample())))
	neverSampledTr := neverSampleTp.Tracer("ParentBasedNeverSample")
	ctx := context.Background()

	ctx, s1 := sampledTr.Start(trace.ContextWithRemoteSpanContext(ctx, sc), "span1-sampled")
	if err := checkChild(t, sc, s1); err != nil {
		t.Error(err)
	}

	_, s2 := neverSampledTr.Start(ctx, "span2-no-newroot")
	if !s2.SpanContext().IsSampled() {
		t.Error(fmt.Errorf("got child span is not sampled, want child span with sampler: ParentBased(NeverSample()) to be sampled"))
	}

	// Adding WithNewRoot causes child spans to not sample based on parent context
	_, s3 := neverSampledTr.Start(ctx, "span3-newroot", trace.WithNewRoot())
	if s3.SpanContext().IsSampled() {
		t.Error(fmt.Errorf("got child span is sampled, want child span WithNewRoot() and with sampler: ParentBased(NeverSample()) to not be sampled"))
	}
}

func TestSetSpanAttributesOnStart(t *testing.T) {
	te := NewTestExporter()
	tp := NewTracerProvider(WithSyncer(te), WithResource(resource.Empty()))
	span := startSpan(tp,
		"StartSpanAttribute",
		trace.WithAttributes(attribute.String("key1", "value1")),
		trace.WithAttributes(attribute.String("key2", "value2")),
	)
	got, err := endSpan(te, span)
	if err != nil {
		t.Fatal(err)
	}

	want := &snapshot{
		spanContext: trace.NewSpanContext(trace.SpanContextConfig{
			TraceID:    tid,
			TraceFlags: 0x1,
			TraceState: alwaysSampledTs,
		}),
		parent: sc.WithRemote(true),
		name:   "span0",
		attributes: []attribute.KeyValue{
			attribute.String("key1", "value1"),
			attribute.String("key2", "value2"),
		},
		spanKind:             trace.SpanKindInternal,
		instrumentationScope: instrumentation.Scope{Name: "StartSpanAttribute"},
	}
	if diff := cmpDiff(got, want); diff != "" {
		t.Errorf("SetSpanAttributesOnStart: -got +want %s", diff)
	}
}

func TestSamplerAttributesLocalChildSpan(t *testing.T) {
	sampler := &testSampler{prefix: "span", t: t}
	te := NewTestExporter()
	tp := NewTracerProvider(WithSampler(sampler), WithSyncer(te), WithResource(resource.Empty()))

	ctx := context.Background()
	ctx, span := startLocalSpan(ctx, tp, "SpanOne", "span0")
	_, spanTwo := startLocalSpan(ctx, tp, "SpanTwo", "span1")

	spanTwo.End()
	span.End()

	got := te.Spans()
	require.Len(t, got, 2)
	// FILO order above means spanTwo <-> gotSpan0 and span <-> gotSpan1.
	gotSpan0, gotSpan1 := got[0], got[1]
	// Ensure sampler is called for local child spans by verifying the
	// attributes set by the sampler are set on the child span.
	assert.Equal(t, []attribute.KeyValue{attribute.Int("callCount", 2)}, gotSpan0.Attributes())
	assert.Equal(t, []attribute.KeyValue{attribute.Int("callCount", 1)}, gotSpan1.Attributes())
}

func TestSpanSetAttributes(t *testing.T) {
	attrs := [...]attribute.KeyValue{
		attribute.String("key1", "value1"),
		attribute.String("key2", "value2"),
		attribute.String("key3", "value3"),
		attribute.String("key4", "value4"),
		attribute.String("key1", "value5"),
		attribute.String("key2", "value6"),
		attribute.String("key3", "value7"),
	}
	invalid := attribute.KeyValue{}

	tests := []struct {
		name        string
		input       [][]attribute.KeyValue
		wantAttrs   []attribute.KeyValue
		wantDropped int
	}{
		{
			name:      "array",
			input:     [][]attribute.KeyValue{attrs[:3]},
			wantAttrs: attrs[:3],
		},
		{
			name:      "single_value:array",
			input:     [][]attribute.KeyValue{attrs[:1], attrs[1:3]},
			wantAttrs: attrs[:3],
		},
		{
			name:      "array:single_value",
			input:     [][]attribute.KeyValue{attrs[:2], attrs[2:3]},
			wantAttrs: attrs[:3],
		},
		{
			name:      "single_values",
			input:     [][]attribute.KeyValue{attrs[:1], attrs[1:2], attrs[2:3]},
			wantAttrs: attrs[:3],
		},

		// The tracing specification states:
		//
		//   For each unique attribute key, addition of which would result in
		//   exceeding the limit, SDK MUST discard that key/value pair
		//
		// Therefore, adding attributes after the capacity is reached should
		// result in those attributes being dropped.

		{
			name:        "drop_last_added",
			input:       [][]attribute.KeyValue{attrs[:3], attrs[3:4], attrs[3:4]},
			wantAttrs:   attrs[:3],
			wantDropped: 2,
		},

		// The tracing specification states:
		//
		//   Setting an attribute with the same key as an existing attribute
		//   SHOULD overwrite the existing attribute's value.
		//
		// Therefore, attributes are updated regardless of capacity state.

		{
			name:      "single_value_update",
			input:     [][]attribute.KeyValue{attrs[:1], attrs[:3]},
			wantAttrs: attrs[:3],
		},
		{
			name:      "all_update",
			input:     [][]attribute.KeyValue{attrs[:3], attrs[4:7]},
			wantAttrs: attrs[4:7],
		},
		{
			name:      "all_update/multi",
			input:     [][]attribute.KeyValue{attrs[:3], attrs[4:7], attrs[:3]},
			wantAttrs: attrs[:3],
		},
		{
			name:      "deduplicate/under_capacity",
			input:     [][]attribute.KeyValue{attrs[:1], attrs[:1], attrs[:1]},
			wantAttrs: attrs[:1],
		},
		{
			name:      "deduplicate/over_capacity",
			input:     [][]attribute.KeyValue{attrs[:1], attrs[:1], attrs[:1], attrs[:3]},
			wantAttrs: attrs[:3],
		},
		{
			name: "deduplicate/added",
			input: [][]attribute.KeyValue{
				attrs[:2],
				{attrs[2], attrs[2], attrs[2]},
			},
			wantAttrs: attrs[:3],
		},
		{
			name: "deduplicate/added_at_cappacity",
			input: [][]attribute.KeyValue{
				attrs[:3],
				{attrs[2], attrs[2], attrs[2]},
			},
			wantAttrs: attrs[:3],
		},
		{
			name: "invalid",
			input: [][]attribute.KeyValue{
				{invalid},
			},
			wantDropped: 1,
		},
		{
			name: "invalid_with_valid",
			input: [][]attribute.KeyValue{
				{invalid, attrs[0]},
			},
			wantAttrs:   attrs[:1],
			wantDropped: 1,
		},
		{
			name: "invalid_over_capacity",
			input: [][]attribute.KeyValue{
				{invalid, invalid, invalid, invalid, attrs[0]},
			},
			wantAttrs:   attrs[:1],
			wantDropped: 4,
		},
		{
			name: "valid:invalid/under_capacity",
			input: [][]attribute.KeyValue{
				attrs[:1],
				{invalid},
			},
			wantAttrs:   attrs[:1],
			wantDropped: 1,
		},
		{
			name: "valid:invalid/over_capacity",
			input: [][]attribute.KeyValue{
				attrs[:1],
				{invalid, invalid, invalid, invalid},
			},
			wantAttrs:   attrs[:1],
			wantDropped: 4,
		},
		{
			name: "valid_at_capacity:invalid",
			input: [][]attribute.KeyValue{
				attrs[:3],
				{invalid, invalid, invalid, invalid},
			},
			wantAttrs:   attrs[:3],
			wantDropped: 4,
		},
	}

	const (
		capacity = 3
		instName = "TestSpanAttributeCapacity"
		spanName = "test span"
	)

	for _, test := range tests {
		t.Run(test.name, func(t *testing.T) {
			te := NewTestExporter()
			sl := NewSpanLimits()
			sl.AttributeCountLimit = capacity
			tp := NewTracerProvider(WithSyncer(te), WithSpanLimits(sl))
			_, span := tp.Tracer(instName).Start(context.Background(), spanName)
			for _, a := range test.input {
				span.SetAttributes(a...)
			}
			span.End()

			require.Implements(t, (*ReadOnlySpan)(nil), span)
			roSpan := span.(ReadOnlySpan)

			// Ensure the span itself is valid.
			assert.ElementsMatch(t, test.wantAttrs, roSpan.Attributes(), "expected attributes")
			assert.Equal(t, test.wantDropped, roSpan.DroppedAttributes(), "dropped attributes")

			snap, ok := te.GetSpan(spanName)
			require.Truef(t, ok, "span %s not exported", spanName)

			// Ensure the exported span snapshot is valid.
			assert.ElementsMatch(t, test.wantAttrs, snap.Attributes(), "expected attributes")
			assert.Equal(t, test.wantDropped, snap.DroppedAttributes(), "dropped attributes")
		})
	}
}

func TestEvents(t *testing.T) {
	te := NewTestExporter()
	tp := NewTracerProvider(WithSyncer(te), WithResource(resource.Empty()))

	span := startSpan(tp, "Events")
	k1v1 := attribute.String("key1", "value1")
	k2v2 := attribute.Bool("key2", true)
	k3v3 := attribute.Int64("key3", 3)

	span.AddEvent("foo", trace.WithAttributes(attribute.String("key1", "value1")))
	span.AddEvent("bar", trace.WithAttributes(
		attribute.Bool("key2", true),
		attribute.Int64("key3", 3),
	))
	got, err := endSpan(te, span)
	if err != nil {
		t.Fatal(err)
	}

	for i := range got.Events() {
		if !checkTime(&got.Events()[i].Time) {
			t.Error("exporting span: expected nonzero Event Time")
		}
	}

	want := &snapshot{
		spanContext: trace.NewSpanContext(trace.SpanContextConfig{
			TraceID:    tid,
			TraceFlags: 0x1,
			TraceState: alwaysSampledTs,
		}),
		parent: sc.WithRemote(true),
		name:   "span0",
		events: []Event{
			{Name: "foo", Attributes: []attribute.KeyValue{k1v1}},
			{Name: "bar", Attributes: []attribute.KeyValue{k2v2, k3v3}},
		},
		spanKind:             trace.SpanKindInternal,
		instrumentationScope: instrumentation.Scope{Name: "Events"},
	}
	if diff := cmpDiff(got, want); diff != "" {
		t.Errorf("Message Events: -got +want %s", diff)
	}
}

func TestEventsOverLimit(t *testing.T) {
	te := NewTestExporter()
	sl := NewSpanLimits()
	sl.EventCountLimit = 2
	tp := NewTracerProvider(WithSpanLimits(sl), WithSyncer(te), WithResource(resource.Empty()))

	span := startSpan(tp, "EventsOverLimit")
	k1v1 := attribute.String("key1", "value1")
	k2v2 := attribute.Bool("key2", false)
	k3v3 := attribute.String("key3", "value3")

	span.AddEvent("fooDrop", trace.WithAttributes(attribute.String("key1", "value1")))
	span.AddEvent("barDrop", trace.WithAttributes(
		attribute.Bool("key2", true),
		attribute.String("key3", "value3"),
	))
	span.AddEvent("foo", trace.WithAttributes(attribute.String("key1", "value1")))
	span.AddEvent("bar", trace.WithAttributes(
		attribute.Bool("key2", false),
		attribute.String("key3", "value3"),
	))
	got, err := endSpan(te, span)
	if err != nil {
		t.Fatal(err)
	}

	for i := range got.Events() {
		if !checkTime(&got.Events()[i].Time) {
			t.Error("exporting span: expected nonzero Event Time")
		}
	}

	want := &snapshot{
		spanContext: trace.NewSpanContext(trace.SpanContextConfig{
			TraceID:    tid,
			TraceFlags: 0x1,
			TraceState: alwaysSampledTs,
		}),
		parent: sc.WithRemote(true),
		name:   "span0",
		events: []Event{
			{Name: "foo", Attributes: []attribute.KeyValue{k1v1}},
			{Name: "bar", Attributes: []attribute.KeyValue{k2v2, k3v3}},
		},
		droppedEventCount:    2,
		spanKind:             trace.SpanKindInternal,
		instrumentationScope: instrumentation.Scope{Name: "EventsOverLimit"},
	}
	if diff := cmpDiff(got, want); diff != "" {
		t.Errorf("Message Event over limit: -got +want %s", diff)
	}
}

func TestLinks(t *testing.T) {
	te := NewTestExporter()
	tp := NewTracerProvider(WithSyncer(te), WithResource(resource.Empty()))

	k1v1 := attribute.String("key1", "value1")
	k2v2 := attribute.String("key2", "value2")
	k3v3 := attribute.String("key3", "value3")

	sc1 := trace.NewSpanContext(trace.SpanContextConfig{TraceID: trace.TraceID([16]byte{1, 1}), SpanID: trace.SpanID{3}})
	sc2 := trace.NewSpanContext(trace.SpanContextConfig{TraceID: trace.TraceID([16]byte{1, 1}), SpanID: trace.SpanID{3}})

	l1 := trace.Link{SpanContext: sc1, Attributes: []attribute.KeyValue{k1v1}}
	l2 := trace.Link{SpanContext: sc2, Attributes: []attribute.KeyValue{k2v2, k3v3}}

	links := []trace.Link{l1, l2}
	span := startSpan(tp, "Links", trace.WithLinks(links...))

	got, err := endSpan(te, span)
	if err != nil {
		t.Fatal(err)
	}

	want := &snapshot{
		spanContext: trace.NewSpanContext(trace.SpanContextConfig{
			TraceID:    tid,
			TraceFlags: 0x1,
			TraceState: alwaysSampledTs,
		}),
		parent:               sc.WithRemote(true),
		name:                 "span0",
		links:                []Link{{l1.SpanContext, l1.Attributes, 0}, {l2.SpanContext, l2.Attributes, 0}},
		spanKind:             trace.SpanKindInternal,
		instrumentationScope: instrumentation.Scope{Name: "Links"},
	}
	if diff := cmpDiff(got, want); diff != "" {
		t.Errorf("Link: -got +want %s", diff)
	}
	sc1 = trace.NewSpanContext(trace.SpanContextConfig{TraceID: trace.TraceID([16]byte{1, 1}), SpanID: trace.SpanID{3}})

	span1 := startSpan(tp, "name", trace.WithLinks([]trace.Link{
		{SpanContext: trace.SpanContext{}},
		{SpanContext: sc1},
	}...))

	sdkspan, _ := span1.(*recordingSpan)
	require.Len(t, sdkspan.Links(), 1)
}

func TestLinksOverLimit(t *testing.T) {
	te := NewTestExporter()

	sc1 := trace.NewSpanContext(trace.SpanContextConfig{TraceID: trace.TraceID([16]byte{1, 1}), SpanID: trace.SpanID{3}})
	sc2 := trace.NewSpanContext(trace.SpanContextConfig{TraceID: trace.TraceID([16]byte{1, 1}), SpanID: trace.SpanID{3}})
	sc3 := trace.NewSpanContext(trace.SpanContextConfig{TraceID: trace.TraceID([16]byte{1, 1}), SpanID: trace.SpanID{3}})

	sl := NewSpanLimits()
	sl.LinkCountLimit = 2
	tp := NewTracerProvider(WithSpanLimits(sl), WithSyncer(te), WithResource(resource.Empty()))

	span := startSpan(tp, "LinksOverLimit",
		trace.WithLinks(
			trace.Link{SpanContext: sc1, Attributes: []attribute.KeyValue{attribute.String("key1", "value1")}},
			trace.Link{SpanContext: sc2, Attributes: []attribute.KeyValue{attribute.String("key2", "value2")}},
			trace.Link{SpanContext: sc3, Attributes: []attribute.KeyValue{attribute.String("key3", "value3")}},
		),
	)

	k2v2 := attribute.String("key2", "value2")
	k3v3 := attribute.String("key3", "value3")

	got, err := endSpan(te, span)
	if err != nil {
		t.Fatal(err)
	}

	want := &snapshot{
		spanContext: trace.NewSpanContext(trace.SpanContextConfig{
			TraceID:    tid,
			TraceFlags: 0x1,
			TraceState: alwaysSampledTs,
		}),
		parent: sc.WithRemote(true),
		name:   "span0",
		links: []Link{
			{SpanContext: sc2, Attributes: []attribute.KeyValue{k2v2}, DroppedAttributeCount: 0},
			{SpanContext: sc3, Attributes: []attribute.KeyValue{k3v3}, DroppedAttributeCount: 0},
		},
		droppedLinkCount:     1,
		spanKind:             trace.SpanKindInternal,
		instrumentationScope: instrumentation.Scope{Name: "LinksOverLimit"},
	}
	if diff := cmpDiff(got, want); diff != "" {
		t.Errorf("Link over limit: -got +want %s", diff)
	}
}

func TestSetSpanName(t *testing.T) {
	te := NewTestExporter()
	tp := NewTracerProvider(WithSyncer(te), WithResource(resource.Empty()))
	ctx := context.Background()

	want := "SpanName-1"
	ctx = trace.ContextWithRemoteSpanContext(ctx, sc)
	_, span := tp.Tracer("SetSpanName").Start(ctx, "SpanName-1")
	got, err := endSpan(te, span)
	if err != nil {
		t.Fatal(err)
	}

	if got.Name() != want {
		t.Errorf("span.Name: got %q; want %q", got.Name(), want)
	}
}

func TestSetSpanStatus(t *testing.T) {
	te := NewTestExporter()
	tp := NewTracerProvider(WithSyncer(te), WithResource(resource.Empty()))

	span := startSpan(tp, "SpanStatus")
	span.SetStatus(codes.Error, "Error")
	got, err := endSpan(te, span)
	if err != nil {
		t.Fatal(err)
	}

	want := &snapshot{
		spanContext: trace.NewSpanContext(trace.SpanContextConfig{
			TraceID:    tid,
			TraceFlags: 0x1,
			TraceState: alwaysSampledTs,
		}),
		parent:   sc.WithRemote(true),
		name:     "span0",
		spanKind: trace.SpanKindInternal,
		status: Status{
			Code:        codes.Error,
			Description: "Error",
		},
		instrumentationScope: instrumentation.Scope{Name: "SpanStatus"},
	}
	if diff := cmpDiff(got, want); diff != "" {
		t.Errorf("SetSpanStatus: -got +want %s", diff)
	}
}

func TestSetSpanStatusWithoutMessageWhenStatusIsNotError(t *testing.T) {
	te := NewTestExporter()
	tp := NewTracerProvider(WithSyncer(te), WithResource(resource.Empty()))

	span := startSpan(tp, "SpanStatus")
	span.SetStatus(codes.Ok, "This message will be ignored")
	got, err := endSpan(te, span)
	if err != nil {
		t.Fatal(err)
	}

	want := &snapshot{
		spanContext: trace.NewSpanContext(trace.SpanContextConfig{
			TraceID:    tid,
			TraceFlags: 0x1,
			TraceState: alwaysSampledTs,
		}),
		parent:   sc.WithRemote(true),
		name:     "span0",
		spanKind: trace.SpanKindInternal,
		status: Status{
			Code:        codes.Ok,
			Description: "",
		},
		instrumentationScope: instrumentation.Scope{Name: "SpanStatus"},
	}
	if diff := cmpDiff(got, want); diff != "" {
		t.Errorf("SetSpanStatus: -got +want %s", diff)
	}
}

func cmpDiff(x, y interface{}) string {
	return cmp.Diff(x, y,
		cmp.AllowUnexported(snapshot{}),
		cmp.AllowUnexported(attribute.Value{}),
		cmp.AllowUnexported(Event{}),
		cmp.AllowUnexported(trace.TraceState{}))
}

// checkChild is test utility function that tests that c has fields set appropriately,
// given that it is a child span of p.
func checkChild(t *testing.T, p trace.SpanContext, apiSpan trace.Span) error {
	s := apiSpan.(*recordingSpan)
	if s == nil {
		return fmt.Errorf("got nil child span, want non-nil")
	}
	if got, want := s.spanContext.TraceID().String(), p.TraceID().String(); got != want {
		return fmt.Errorf("got child trace ID %s, want %s", got, want)
	}
	if childID, parentID := s.spanContext.SpanID().String(), p.SpanID().String(); childID == parentID {
		return fmt.Errorf("got child span ID %s, parent span ID %s; want unequal IDs", childID, parentID)
	}
	if got, want := s.spanContext.TraceFlags(), p.TraceFlags(); got != want {
		return fmt.Errorf("got child trace options %d, want %d", got, want)
	}
	got := s.spanContext.TraceState()
	want := p.TraceState()
	want, _ = want.Insert("ot", "th:0")
	assert.Equal(t, want, got)
	return nil
}

// startSpan starts a span with a name "span0". See startNamedSpan for
// details.
func startSpan(tp *TracerProvider, trName string, args ...trace.SpanStartOption) trace.Span {
	return startNamedSpan(tp, trName, "span0", args...)
}

// startNamed Span is a test utility func that starts a span with a
// passed name and with remote span context as parent. The remote span
// context contains TraceFlags with sampled bit set. This allows the
// span to be automatically sampled.
func startNamedSpan(tp *TracerProvider, trName, name string, args ...trace.SpanStartOption) trace.Span {
	_, span := tp.Tracer(trName).Start(
		trace.ContextWithRemoteSpanContext(context.Background(), sc),
		name,
		args...,
	)
	return span
}

// startLocalSpan is a test utility func that starts a span with a
// passed name and with the passed context. The context is returned
// along with the span so this parent can be used to create child
// spans.
func startLocalSpan(ctx context.Context, tp *TracerProvider, trName, name string, args ...trace.SpanStartOption) (context.Context, trace.Span) {
	ctx, span := tp.Tracer(trName).Start(
		ctx,
		name,
		args...,
	)
	return ctx, span
}

// endSpan is a test utility function that ends the span in the context and
// returns the exported span.
// It requires that span be sampled using one of these methods
//  1. Passing parent span context in context
//  2. Use WithSampler(AlwaysSample())
//  3. Configuring AlwaysSample() as default sampler
//
// It also does some basic tests on the span.
// It also clears spanID in the to make the comparison easier.
func endSpan(te *testExporter, span trace.Span) (*snapshot, error) {
	if !span.IsRecording() {
		return nil, fmt.Errorf("method IsRecording: got false, want true")
	}
	if !span.SpanContext().IsSampled() {
		return nil, fmt.Errorf("method IsSampled: got false, want true")
	}
	span.End()
	if te.Len() != 1 {
		return nil, fmt.Errorf("got %d exported spans, want one span", te.Len())
	}
	got := te.Spans()[0]
	if !got.SpanContext().SpanID().IsValid() {
		return nil, fmt.Errorf("exporting span: expected nonzero SpanID")
	}
	got.spanContext = got.SpanContext().WithSpanID(trace.SpanID{})
	if !checkTime(&got.startTime) {
		return nil, fmt.Errorf("exporting span: expected nonzero StartTime")
	}
	if !checkTime(&got.endTime) {
		return nil, fmt.Errorf("exporting span: expected nonzero EndTime")
	}
	return got, nil
}

// checkTime checks that a nonzero time was set in x, then clears it.
func checkTime(x *time.Time) bool {
	if x.IsZero() {
		return false
	}
	*x = time.Time{}
	return true
}

func TestEndSpanTwice(t *testing.T) {
	te := NewTestExporter()
	tp := NewTracerProvider(WithSyncer(te))

	st := time.Now()
	et1 := st.Add(100 * time.Millisecond)
	et2 := st.Add(200 * time.Millisecond)

	span := startSpan(tp, "EndSpanTwice", trace.WithTimestamp(st))
	span.End(trace.WithTimestamp(et1))
	span.End(trace.WithTimestamp(et2))

	if te.Len() != 1 {
		t.Fatalf("expected only a single span, got %#v", te.Spans())
	}

	ro := span.(ReadOnlySpan)
	if ro.EndTime() != et1 {
		t.Fatalf("2nd call to End() should not modify end time")
	}
}

func TestStartSpanAfterEnd(t *testing.T) {
	te := NewTestExporter()
	tp := NewTracerProvider(WithSampler(AlwaysSample()), WithSyncer(te))
	ctx := context.Background()

	tr := tp.Tracer("SpanAfterEnd")
	ctx, span0 := tr.Start(trace.ContextWithRemoteSpanContext(ctx, sc), "parent")
	ctx1, span1 := tr.Start(ctx, "span-1")
	span1.End()
	// Start a new span with the context containing span-1
	// even though span-1 is ended, we still add this as a new child of span-1
	_, span2 := tr.Start(ctx1, "span-2")
	span2.End()
	span0.End()
	if got, want := te.Len(), 3; got != want {
		t.Fatalf("len(%#v) = %d; want %d", te.Spans(), got, want)
	}

	gotParent, ok := te.GetSpan("parent")
	if !ok {
		t.Fatal("parent not recorded")
	}
	gotSpan1, ok := te.GetSpan("span-1")
	if !ok {
		t.Fatal("span-1 not recorded")
	}
	gotSpan2, ok := te.GetSpan("span-2")
	if !ok {
		t.Fatal("span-2 not recorded")
	}

	if got, want := gotSpan1.SpanContext().TraceID(), gotParent.SpanContext().TraceID(); got != want {
		t.Errorf("span-1.TraceID=%q; want %q", got, want)
	}
	if got, want := gotSpan2.SpanContext().TraceID(), gotParent.SpanContext().TraceID(); got != want {
		t.Errorf("span-2.TraceID=%q; want %q", got, want)
	}
	if got, want := gotSpan1.Parent().SpanID(), gotParent.SpanContext().SpanID(); got != want {
		t.Errorf("span-1.ParentSpanID=%q; want %q (parent.SpanID)", got, want)
	}
	if got, want := gotSpan2.Parent().SpanID(), gotSpan1.SpanContext().SpanID(); got != want {
		t.Errorf("span-2.ParentSpanID=%q; want %q (span1.SpanID)", got, want)
	}
}

func TestChildSpanCount(t *testing.T) {
	te := NewTestExporter()
	tp := NewTracerProvider(WithSampler(AlwaysSample()), WithSyncer(te))

	tr := tp.Tracer("ChidSpanCount")
	ctx, span0 := tr.Start(context.Background(), "parent")
	ctx1, span1 := tr.Start(ctx, "span-1")
	_, span2 := tr.Start(ctx1, "span-2")
	span2.End()
	span1.End()

	_, span3 := tr.Start(ctx, "span-3")
	span3.End()
	span0.End()
	if got, want := te.Len(), 4; got != want {
		t.Fatalf("len(%#v) = %d; want %d", te.Spans(), got, want)
	}

	gotParent, ok := te.GetSpan("parent")
	if !ok {
		t.Fatal("parent not recorded")
	}
	gotSpan1, ok := te.GetSpan("span-1")
	if !ok {
		t.Fatal("span-1 not recorded")
	}
	gotSpan2, ok := te.GetSpan("span-2")
	if !ok {
		t.Fatal("span-2 not recorded")
	}
	gotSpan3, ok := te.GetSpan("span-3")
	if !ok {
		t.Fatal("span-3 not recorded")
	}

	if got, want := gotSpan3.ChildSpanCount(), 0; got != want {
		t.Errorf("span-3.ChildSpanCount=%d; want %d", got, want)
	}
	if got, want := gotSpan2.ChildSpanCount(), 0; got != want {
		t.Errorf("span-2.ChildSpanCount=%d; want %d", got, want)
	}
	if got, want := gotSpan1.ChildSpanCount(), 1; got != want {
		t.Errorf("span-1.ChildSpanCount=%d; want %d", got, want)
	}
	if got, want := gotParent.ChildSpanCount(), 2; got != want {
		t.Errorf("parent.ChildSpanCount=%d; want %d", got, want)
	}
}

func TestNilSpanEnd(t *testing.T) {
	var span *recordingSpan
	span.End()
}

func TestSpanWithCanceledContext(t *testing.T) {
	te := NewTestExporter()
	tp := NewTracerProvider(WithSyncer(te))

	ctx, cancel := context.WithCancel(context.Background())
	cancel()
	_, span := tp.Tracer(t.Name()).Start(ctx, "span")
	span.End()

	assert.Equal(t, 1, te.Len(), "span recording must ignore context cancellation")
}

func TestNonRecordingSpanDoesNotTrackRuntimeTracerTask(t *testing.T) {
	tp := NewTracerProvider(WithSampler(NeverSample()))
	tr := tp.Tracer("TestNonRecordingSpanDoesNotTrackRuntimeTracerTask")

	_, apiSpan := tr.Start(context.Background(), "foo")
	if _, ok := apiSpan.(runtimeTracer); ok {
		t.Fatalf("non recording span implements runtime trace task tracking")
	}
}

func TestRecordingSpanRuntimeTracerTaskEnd(t *testing.T) {
	tp := NewTracerProvider(WithSampler(AlwaysSample()))
	tr := tp.Tracer("TestRecordingSpanRuntimeTracerTaskEnd")

	var n uint64
	executionTracerTaskEnd := func() {
		atomic.AddUint64(&n, 1)
	}
	_, apiSpan := tr.Start(context.Background(), "foo")
	s, ok := apiSpan.(*recordingSpan)
	if !ok {
		t.Fatal("recording span not returned from always sampled Tracer")
	}

	s.executionTracerTaskEnd = executionTracerTaskEnd
	s.End()

	if n != 1 {
		t.Error("recording span did not end runtime trace task")
	}
}

func TestCustomStartEndTime(t *testing.T) {
	te := NewTestExporter()
	tp := NewTracerProvider(WithSyncer(te), WithSampler(AlwaysSample()))

	startTime := time.Date(2019, time.August, 27, 14, 42, 0, 0, time.UTC)
	endTime := startTime.Add(time.Second * 20)
	_, span := tp.Tracer("Custom Start and End time").Start(
		context.Background(),
		"testspan",
		trace.WithTimestamp(startTime),
	)
	span.End(trace.WithTimestamp(endTime))

	if te.Len() != 1 {
		t.Fatalf("got %d exported spans, want one span", te.Len())
	}
	got := te.Spans()[0]
	if !got.StartTime().Equal(startTime) {
		t.Errorf("expected start time to be %s, got %s", startTime, got.StartTime())
	}
	if !got.EndTime().Equal(endTime) {
		t.Errorf("expected end time to be %s, got %s", endTime, got.EndTime())
	}
}

func TestRecordError(t *testing.T) {
	scenarios := []struct {
		err error
		typ string
		msg string
	}{
		{
			err: ottest.NewTestError("test error"),
			typ: "go.opentelemetry.io/otel/sdk/internal/internaltest.TestError",
			msg: "test error",
		},
		{
			err: errors.New("test error 2"),
			typ: "*errors.errorString",
			msg: "test error 2",
		},
	}

	for _, s := range scenarios {
		te := NewTestExporter()
		tp := NewTracerProvider(WithSyncer(te), WithResource(resource.Empty()))
		span := startSpan(tp, "RecordError")

		errTime := time.Now()
		span.RecordError(s.err, trace.WithTimestamp(errTime))

		got, err := endSpan(te, span)
		if err != nil {
			t.Fatal(err)
		}

		want := &snapshot{
			spanContext: trace.NewSpanContext(trace.SpanContextConfig{
				TraceID:    tid,
				TraceFlags: 0x1,
				TraceState: alwaysSampledTs,
			}),
			parent:   sc.WithRemote(true),
			name:     "span0",
			status:   Status{Code: codes.Unset},
			spanKind: trace.SpanKindInternal,
			events: []Event{
				{
					Name: semconv.ExceptionEventName,
					Time: errTime,
					Attributes: []attribute.KeyValue{
						semconv.ExceptionType(s.typ),
						semconv.ExceptionMessage(s.msg),
					},
				},
			},
			instrumentationScope: instrumentation.Scope{Name: "RecordError"},
		}
		if diff := cmpDiff(got, want); diff != "" {
			t.Errorf("SpanErrorOptions: -got +want %s", diff)
		}
	}
}

func TestRecordErrorWithStackTrace(t *testing.T) {
	err := ottest.NewTestError("test error")
	typ := "go.opentelemetry.io/otel/sdk/internal/internaltest.TestError"
	msg := "test error"

	te := NewTestExporter()
	tp := NewTracerProvider(WithSyncer(te), WithResource(resource.Empty()))
	span := startSpan(tp, "RecordError")

	errTime := time.Now()
	span.RecordError(err, trace.WithTimestamp(errTime), trace.WithStackTrace(true))

	got, err := endSpan(te, span)
	if err != nil {
		t.Fatal(err)
	}

	want := &snapshot{
		spanContext: trace.NewSpanContext(trace.SpanContextConfig{
			TraceID:    tid,
			TraceFlags: 0x1,
			TraceState: alwaysSampledTs,
		}),
		parent:   sc.WithRemote(true),
		name:     "span0",
		status:   Status{Code: codes.Unset},
		spanKind: trace.SpanKindInternal,
		events: []Event{
			{
				Name: semconv.ExceptionEventName,
				Time: errTime,
				Attributes: []attribute.KeyValue{
					semconv.ExceptionType(typ),
					semconv.ExceptionMessage(msg),
				},
			},
		},
		instrumentationScope: instrumentation.Scope{Name: "RecordError"},
	}

	assert.Equal(t, got.spanContext, want.spanContext)
	assert.Equal(t, got.parent, want.parent)
	assert.Equal(t, got.name, want.name)
	assert.Equal(t, got.status, want.status)
	assert.Equal(t, got.spanKind, want.spanKind)
	assert.Equal(t, got.events[0].Attributes[0].Value.AsString(), want.events[0].Attributes[0].Value.AsString())
	assert.Equal(t, got.events[0].Attributes[1].Value.AsString(), want.events[0].Attributes[1].Value.AsString())
	gotStackTraceFunctionName := strings.Split(got.events[0].Attributes[2].Value.AsString(), "\n")

	assert.Truef(t, strings.HasPrefix(gotStackTraceFunctionName[1], "go.opentelemetry.io/otel/sdk/trace.recordStackTrace"), "%q not prefixed with go.opentelemetry.io/otel/sdk/trace.recordStackTrace", gotStackTraceFunctionName[1])
	assert.Truef(t, strings.HasPrefix(gotStackTraceFunctionName[3], "go.opentelemetry.io/otel/sdk/trace.(*recordingSpan).RecordError"), "%q not prefixed with go.opentelemetry.io/otel/sdk/trace.(*recordingSpan).RecordError", gotStackTraceFunctionName[3])
}

func TestRecordErrorNil(t *testing.T) {
	te := NewTestExporter()
	tp := NewTracerProvider(WithSyncer(te), WithResource(resource.Empty()))
	span := startSpan(tp, "RecordErrorNil")

	span.RecordError(nil)

	got, err := endSpan(te, span)
	if err != nil {
		t.Fatal(err)
	}

	want := &snapshot{
		spanContext: trace.NewSpanContext(trace.SpanContextConfig{
			TraceID:    tid,
			TraceFlags: 0x1,
			TraceState: alwaysSampledTs,
		}),
		parent:   sc.WithRemote(true),
		name:     "span0",
		spanKind: trace.SpanKindInternal,
		status: Status{
			Code:        codes.Unset,
			Description: "",
		},
		instrumentationScope: instrumentation.Scope{Name: "RecordErrorNil"},
	}
	if diff := cmpDiff(got, want); diff != "" {
		t.Errorf("SpanErrorOptions: -got +want %s", diff)
	}
}

func TestWithSpanKind(t *testing.T) {
	te := NewTestExporter()
	tp := NewTracerProvider(WithSyncer(te), WithSampler(AlwaysSample()), WithResource(resource.Empty()))
	tr := tp.Tracer("withSpanKind")

	_, span := tr.Start(context.Background(), "WithoutSpanKind")
	spanData, err := endSpan(te, span)
	if err != nil {
		t.Error(err.Error())
	}

	if spanData.SpanKind() != trace.SpanKindInternal {
		t.Errorf("Default value of Spankind should be Internal: got %+v, want %+v\n", spanData.SpanKind(), trace.SpanKindInternal)
	}

	sks := []trace.SpanKind{
		trace.SpanKindInternal,
		trace.SpanKindServer,
		trace.SpanKindClient,
		trace.SpanKindProducer,
		trace.SpanKindConsumer,
	}

	for _, sk := range sks {
		te.Reset()

		_, span := tr.Start(context.Background(), fmt.Sprintf("SpanKind-%v", sk), trace.WithSpanKind(sk))
		spanData, err := endSpan(te, span)
		if err != nil {
			t.Error(err.Error())
		}

		if spanData.SpanKind() != sk {
			t.Errorf("WithSpanKind check: got %+v, want %+v\n", spanData.SpanKind(), sks)
		}
	}
}

func mergeResource(t *testing.T, r1, r2 *resource.Resource) *resource.Resource {
	r, err := resource.Merge(r1, r2)
	assert.NoError(t, err)
	return r
}

func TestWithResource(t *testing.T) {
	store, err := ottest.SetEnvVariables(map[string]string{
		envVar: "key=value,rk5=7",
	})
	require.NoError(t, err)
	defer func() { require.NoError(t, store.Restore()) }()

	cases := []struct {
		name    string
		options []TracerProviderOption
		want    *resource.Resource
		msg     string
	}{
		{
			name:    "explicitly empty resource",
			options: []TracerProviderOption{WithResource(resource.Empty())},
			want:    resource.Environment(),
		},
		{
			name:    "uses default if no resource option",
			options: []TracerProviderOption{},
			want:    resource.Default(),
		},
		{
			name:    "explicit resource",
			options: []TracerProviderOption{WithResource(resource.NewSchemaless(attribute.String("rk1", "rv1"), attribute.Int64("rk2", 5)))},
			want:    mergeResource(t, resource.Environment(), resource.NewSchemaless(attribute.String("rk1", "rv1"), attribute.Int64("rk2", 5))),
		},
		{
			name: "last resource wins",
			options: []TracerProviderOption{
				WithResource(resource.NewSchemaless(attribute.String("rk1", "vk1"), attribute.Int64("rk2", 5))),
				WithResource(resource.NewSchemaless(attribute.String("rk3", "rv3"), attribute.Int64("rk4", 10))),
			},
			want: mergeResource(t, resource.Environment(), resource.NewSchemaless(attribute.String("rk3", "rv3"), attribute.Int64("rk4", 10))),
		},
		{
			name:    "overlapping attributes with environment resource",
			options: []TracerProviderOption{WithResource(resource.NewSchemaless(attribute.String("rk1", "rv1"), attribute.Int64("rk5", 10)))},
			want:    mergeResource(t, resource.Environment(), resource.NewSchemaless(attribute.String("rk1", "rv1"), attribute.Int64("rk5", 10))),
		},
	}
	for _, tc := range cases {
		tc := tc
		t.Run(tc.name, func(t *testing.T) {
			te := NewTestExporter()
			defaultOptions := []TracerProviderOption{WithSyncer(te), WithSampler(AlwaysSample())}
			tp := NewTracerProvider(append(defaultOptions, tc.options...)...)
			span := startSpan(tp, "WithResource")
			span.SetAttributes(attribute.String("key1", "value1"))
			got, err := endSpan(te, span)
			if err != nil {
				t.Error(err.Error())
			}
			want := &snapshot{
				spanContext: trace.NewSpanContext(trace.SpanContextConfig{
					TraceID:    tid,
					TraceFlags: 0x1,
					TraceState: alwaysSampledTs,
				}),
				parent: sc.WithRemote(true),
				name:   "span0",
				attributes: []attribute.KeyValue{
					attribute.String("key1", "value1"),
				},
				spanKind:             trace.SpanKindInternal,
				resource:             tc.want,
				instrumentationScope: instrumentation.Scope{Name: "WithResource"},
			}
			if diff := cmpDiff(got, want); diff != "" {
				t.Errorf("WithResource:\n  -got +want %s", diff)
			}
		})
	}
}

func TestWithInstrumentationVersionAndSchema(t *testing.T) {
	te := NewTestExporter()
	tp := NewTracerProvider(WithSyncer(te), WithResource(resource.Empty()))

	ctx := context.Background()
	ctx = trace.ContextWithRemoteSpanContext(ctx, sc)
	_, span := tp.Tracer(
		"WithInstrumentationVersion",
		trace.WithInstrumentationVersion("v0.1.0"),
		trace.WithSchemaURL("https://opentelemetry.io/schemas/1.2.0"),
	).Start(ctx, "span0")
	got, err := endSpan(te, span)
	if err != nil {
		t.Error(err.Error())
	}

	want := &snapshot{
		spanContext: trace.NewSpanContext(trace.SpanContextConfig{
			TraceID:    tid,
			TraceFlags: 0x1,
			TraceState: alwaysSampledTs,
		}),
		parent:   sc.WithRemote(true),
		name:     "span0",
		spanKind: trace.SpanKindInternal,
		instrumentationScope: instrumentation.Scope{
			Name:      "WithInstrumentationVersion",
			Version:   "v0.1.0",
			SchemaURL: "https://opentelemetry.io/schemas/1.2.0",
		},
	}
	if diff := cmpDiff(got, want); diff != "" {
		t.Errorf("WithResource:\n  -got +want %s", diff)
	}
}

func TestSpanCapturesPanic(t *testing.T) {
	te := NewTestExporter()
	tp := NewTracerProvider(WithSyncer(te), WithResource(resource.Empty()))
	_, span := tp.Tracer("CatchPanic").Start(
		context.Background(),
		"span",
	)

	f := func() {
		defer span.End()
		panic(errors.New("error message"))
	}
	require.PanicsWithError(t, "error message", f)
	spans := te.Spans()
	require.Len(t, spans, 1)
	require.Len(t, spans[0].Events(), 1)
	assert.Equal(t, spans[0].Events()[0].Name, semconv.ExceptionEventName)
	assert.Equal(t, spans[0].Events()[0].Attributes, []attribute.KeyValue{
		semconv.ExceptionType("*errors.errorString"),
		semconv.ExceptionMessage("error message"),
	})
}

func TestSpanCapturesPanicWithStackTrace(t *testing.T) {
	te := NewTestExporter()
	tp := NewTracerProvider(WithSyncer(te), WithResource(resource.Empty()))
	_, span := tp.Tracer("CatchPanic").Start(
		context.Background(),
		"span",
	)

	f := func() {
		defer span.End(trace.WithStackTrace(true))
		panic(errors.New("error message"))
	}
	require.PanicsWithError(t, "error message", f)
	spans := te.Spans()
	require.Len(t, spans, 1)
	require.Len(t, spans[0].Events(), 1)
	assert.Equal(t, spans[0].Events()[0].Name, semconv.ExceptionEventName)
	assert.Equal(t, spans[0].Events()[0].Attributes[0].Value.AsString(), "*errors.errorString")
	assert.Equal(t, spans[0].Events()[0].Attributes[1].Value.AsString(), "error message")

	gotStackTraceFunctionName := strings.Split(spans[0].Events()[0].Attributes[2].Value.AsString(), "\n")
	assert.Truef(t, strings.HasPrefix(gotStackTraceFunctionName[1], "go.opentelemetry.io/otel/sdk/trace.recordStackTrace"), "%q not prefixed with go.opentelemetry.io/otel/sdk/trace.recordStackTrace", gotStackTraceFunctionName[1])
	assert.Truef(t, strings.HasPrefix(gotStackTraceFunctionName[3], "go.opentelemetry.io/otel/sdk/trace.(*recordingSpan).End"), "%q not prefixed with go.opentelemetry.io/otel/sdk/trace.(*recordingSpan).End", gotStackTraceFunctionName[3])
}

func TestReadOnlySpan(t *testing.T) {
	kv := attribute.String("foo", "bar")

	tp := NewTracerProvider(WithResource(resource.NewSchemaless(kv)))
	tr := tp.Tracer("ReadOnlySpan", trace.WithInstrumentationVersion("3"))

	// Initialize parent context.
	tID, sID := tp.idGenerator.NewIDs(context.Background())
	parent := trace.NewSpanContext(trace.SpanContextConfig{
		TraceID:    tID,
		SpanID:     sID,
		TraceFlags: 0x1,
		Remote:     true,
	})
	ctx := trace.ContextWithRemoteSpanContext(context.Background(), parent)

	// Initialize linked context.
	tID, sID = tp.idGenerator.NewIDs(context.Background())
	linked := trace.NewSpanContext(trace.SpanContextConfig{
		TraceID:    tID,
		SpanID:     sID,
		TraceFlags: 0x1,
	})

	st := time.Now()
	ctx, s := tr.Start(ctx, "foo", trace.WithTimestamp(st),
		trace.WithLinks(trace.Link{SpanContext: linked}))
	s.SetAttributes(kv)
	s.AddEvent("foo", trace.WithAttributes(kv))
	s.SetStatus(codes.Ok, "foo")

	// Verify span implements ReadOnlySpan.
	ro, ok := s.(ReadOnlySpan)
	require.True(t, ok)

	assert.Equal(t, "foo", ro.Name())
	assert.Equal(t, trace.SpanContextFromContext(ctx), ro.SpanContext())
	assert.Equal(t, parent, ro.Parent())
	assert.Equal(t, trace.SpanKindInternal, ro.SpanKind())
	assert.Equal(t, st, ro.StartTime())
	assert.True(t, ro.EndTime().IsZero())
	assert.Equal(t, kv.Key, ro.Attributes()[0].Key)
	assert.Equal(t, kv.Value, ro.Attributes()[0].Value)
	assert.Equal(t, linked, ro.Links()[0].SpanContext)
	assert.Equal(t, kv.Key, ro.Events()[0].Attributes[0].Key)
	assert.Equal(t, kv.Value, ro.Events()[0].Attributes[0].Value)
	assert.Equal(t, codes.Ok, ro.Status().Code)
	assert.Equal(t, "", ro.Status().Description)
	assert.Equal(t, "ReadOnlySpan", ro.InstrumentationLibrary().Name)
	assert.Equal(t, "3", ro.InstrumentationLibrary().Version)
	assert.Equal(t, "ReadOnlySpan", ro.InstrumentationScope().Name)
	assert.Equal(t, "3", ro.InstrumentationScope().Version)
	assert.Equal(t, kv.Key, ro.Resource().Attributes()[0].Key)
	assert.Equal(t, kv.Value, ro.Resource().Attributes()[0].Value)

	// Verify changes to the original span are reflected in the ReadOnlySpan.
	s.SetName("bar")
	assert.Equal(t, "bar", ro.Name())

	// Verify snapshot() returns snapshots that are independent from the
	// original span and from one another.
	d1 := s.(*recordingSpan).snapshot()
	s.AddEvent("baz")
	d2 := s.(*recordingSpan).snapshot()
	for _, e := range d1.Events() {
		if e.Name == "baz" {
			t.Errorf("Didn't expect to find 'baz' event")
		}
	}
	var exists bool
	for _, e := range d2.Events() {
		if e.Name == "baz" {
			exists = true
		}
	}
	if !exists {
		t.Errorf("Expected to find 'baz' event")
	}

	et := st.Add(time.Millisecond)
	s.End(trace.WithTimestamp(et))
	assert.Equal(t, et, ro.EndTime())
}

func TestReadWriteSpan(t *testing.T) {
	tp := NewTracerProvider(WithResource(resource.Empty()))
	tr := tp.Tracer("ReadWriteSpan")

	// Initialize parent context.
	tID, sID := tp.idGenerator.NewIDs(context.Background())
	parent := trace.NewSpanContext(trace.SpanContextConfig{
		TraceID:    tID,
		SpanID:     sID,
		TraceFlags: 0x1,
	})
	ctx := trace.ContextWithRemoteSpanContext(context.Background(), parent)

	_, span := tr.Start(ctx, "foo")
	defer span.End()

	// Verify span implements ReadOnlySpan.
	rw, ok := span.(ReadWriteSpan)
	require.True(t, ok)

	// Verify the span can be read from.
	assert.False(t, rw.StartTime().IsZero())

	// Verify the span can be written to.
	rw.SetName("bar")
	assert.Equal(t, "bar", rw.Name())
	// NOTE: This function tests ReadWriteSpan which is an interface which
	// embeds trace.Span and ReadOnlySpan. Since both of these interfaces have
	// their own tests, there is no point in testing all the possible methods
	// available via ReadWriteSpan as doing so would mean creating a lot of
	// duplication.
}

func TestAddEventsWithMoreAttributesThanLimit(t *testing.T) {
	te := NewTestExporter()
	sl := NewSpanLimits()
	sl.AttributePerEventCountLimit = 2
	tp := NewTracerProvider(
		WithSpanLimits(sl),
		WithSyncer(te),
		WithResource(resource.Empty()),
	)

	span := startSpan(tp, "AddSpanEventWithOverLimitedAttributes")
	span.AddEvent("test1", trace.WithAttributes(
		attribute.Bool("key1", true),
		attribute.String("key2", "value2"),
	))
	// Parts of the attribute should be discard
	span.AddEvent("test2", trace.WithAttributes(
		attribute.Bool("key1", true),
		attribute.String("key2", "value2"),
		attribute.String("key3", "value3"),
		attribute.String("key4", "value4"),
	))
	got, err := endSpan(te, span)
	if err != nil {
		t.Fatal(err)
	}

	for i := range got.Events() {
		if !checkTime(&got.Events()[i].Time) {
			t.Error("exporting span: expected nonzero Event Time")
		}
	}

	want := &snapshot{
		spanContext: trace.NewSpanContext(trace.SpanContextConfig{
			TraceID:    tid,
			TraceFlags: 0x1,
			TraceState: alwaysSampledTs,
		}),
		parent:     sc.WithRemote(true),
		name:       "span0",
		attributes: nil,
		events: []Event{
			{
				Name: "test1",
				Attributes: []attribute.KeyValue{
					attribute.Bool("key1", true),
					attribute.String("key2", "value2"),
				},
			},
			{
				Name: "test2",
				Attributes: []attribute.KeyValue{
					attribute.Bool("key1", true),
					attribute.String("key2", "value2"),
				},
				DroppedAttributeCount: 2,
			},
		},
		spanKind:             trace.SpanKindInternal,
		instrumentationScope: instrumentation.Scope{Name: "AddSpanEventWithOverLimitedAttributes"},
	}
	if diff := cmpDiff(got, want); diff != "" {
		t.Errorf("SetSpanAttributesOverLimit: -got +want %s", diff)
	}
}

<<<<<<< HEAD
func TestAddLinksWithMoreAttributesThanLimit(t *testing.T) {
	te := NewTestExporter()
	sl := NewSpanLimits()
	sl.AttributePerLinkCountLimit = 1
	tp := NewTracerProvider(
		WithSpanLimits(sl),
		WithSyncer(te),
		WithResource(resource.Empty()),
	)

	k1v1 := attribute.String("key1", "value1")
	k2v2 := attribute.String("key2", "value2")
	k3v3 := attribute.String("key3", "value3")
	k4v4 := attribute.String("key4", "value4")

	sc1 := trace.NewSpanContext(trace.SpanContextConfig{TraceID: trace.TraceID([16]byte{1, 1}), SpanID: trace.SpanID{3}})
	sc2 := trace.NewSpanContext(trace.SpanContextConfig{TraceID: trace.TraceID([16]byte{1, 1}), SpanID: trace.SpanID{3}})

	span := startSpan(tp, "Links", trace.WithLinks([]trace.Link{
		{SpanContext: sc1, Attributes: []attribute.KeyValue{k1v1, k2v2}},
		{SpanContext: sc2, Attributes: []attribute.KeyValue{k2v2, k3v3, k4v4}},
	}...))

	got, err := endSpan(te, span)
	if err != nil {
		t.Fatal(err)
	}

	want := &snapshot{
		spanContext: trace.NewSpanContext(trace.SpanContextConfig{
			TraceID:    tid,
			TraceFlags: 0x1,
			TraceState: alwaysSampledTs,
		}),
		parent: sc.WithRemote(true),
		name:   "span0",
		links: []Link{
			{
				SpanContext:           sc1,
				Attributes:            []attribute.KeyValue{k1v1},
				DroppedAttributeCount: 1,
			},
			{
				SpanContext:           sc2,
				Attributes:            []attribute.KeyValue{k2v2},
				DroppedAttributeCount: 2,
			},
		},
		spanKind:             trace.SpanKindInternal,
		instrumentationScope: instrumentation.Scope{Name: "Links"},
	}
	if diff := cmpDiff(got, want); diff != "" {
		t.Errorf("Link: -got +want %s", diff)
	}
}

=======
>>>>>>> 2a454a77
type stateSampler struct {
	prefix string
	f      func(trace.TraceState) trace.TraceState
}

func (s *stateSampler) ShouldSample(p SamplingParameters) SamplingResult {
	decision := Drop
	if strings.HasPrefix(p.Name, s.prefix) {
		decision = RecordAndSample
	}
	ts := s.f(trace.SpanContextFromContext(p.ParentContext).TraceState())
	return SamplingResult{Decision: decision, Tracestate: ts}
}

func (s stateSampler) Description() string {
	return "stateSampler"
}

// Check that a new span propagates the SamplerResult.TraceState.
func TestSamplerTraceState(t *testing.T) {
	mustTS := func(ts trace.TraceState, err error) trace.TraceState {
		require.NoError(t, err)
		return ts
	}
	makeInserter := func(k, v, prefix string) Sampler {
		return &stateSampler{
			prefix: prefix,
			f:      func(t trace.TraceState) trace.TraceState { return mustTS(t.Insert(k, v)) },
		}
	}
	makeDeleter := func(k, prefix string) Sampler {
		return &stateSampler{
			prefix: prefix,
			f:      func(t trace.TraceState) trace.TraceState { return t.Delete(k) },
		}
	}
	clearer := func(prefix string) Sampler {
		return &stateSampler{
			prefix: prefix,
			f:      func(t trace.TraceState) trace.TraceState { return trace.TraceState{} },
		}
	}

	tests := []struct {
		name       string
		sampler    Sampler
		spanName   string
		input      trace.TraceState
		want       trace.TraceState
		exportSpan bool
	}{
		{
			name:       "alwaysOn",
			sampler:    AlwaysSample(),
			input:      mustTS(trace.ParseTraceState("k1=v1")),
			want:       mustTS(trace.ParseTraceState("ot=th:0,k1=v1")),
			exportSpan: true,
		},
		{
			name:       "alwaysOff",
			sampler:    NeverSample(),
			input:      mustTS(trace.ParseTraceState("k1=v1")),
			want:       mustTS(trace.ParseTraceState("k1=v1")),
			exportSpan: false,
		},
		{
			name:       "insertKeySampled",
			sampler:    makeInserter("k2", "v2", "span"),
			spanName:   "span0",
			input:      mustTS(trace.ParseTraceState("k1=v1")),
			want:       mustTS(trace.ParseTraceState("k2=v2,k1=v1")),
			exportSpan: true,
		},
		{
			name:       "insertKeyDropped",
			sampler:    makeInserter("k2", "v2", "span"),
			spanName:   "nospan0",
			input:      mustTS(trace.ParseTraceState("k1=v1")),
			want:       mustTS(trace.ParseTraceState("k2=v2,k1=v1")),
			exportSpan: false,
		},
		{
			name:       "deleteKeySampled",
			sampler:    makeDeleter("k1", "span"),
			spanName:   "span0",
			input:      mustTS(trace.ParseTraceState("k1=v1,k2=v2")),
			want:       mustTS(trace.ParseTraceState("k2=v2")),
			exportSpan: true,
		},
		{
			name:       "deleteKeyDropped",
			sampler:    makeDeleter("k1", "span"),
			spanName:   "nospan0",
			input:      mustTS(trace.ParseTraceState("k1=v1,k2=v2,k3=v3")),
			want:       mustTS(trace.ParseTraceState("k2=v2,k3=v3")),
			exportSpan: false,
		},
		{
			name:       "clearer",
			sampler:    clearer("span"),
			spanName:   "span0",
			input:      mustTS(trace.ParseTraceState("k1=v1,k3=v3")),
			want:       mustTS(trace.ParseTraceState("")),
			exportSpan: true,
		},
	}

	for _, ts := range tests {
		ts := ts
		t.Run(ts.name, func(t *testing.T) {
			te := NewTestExporter()
			tp := NewTracerProvider(WithSampler(ts.sampler), WithSyncer(te), WithResource(resource.Empty()))
			tr := tp.Tracer("TraceState")

			sc1 := trace.NewSpanContext(trace.SpanContextConfig{
				TraceID:    tid,
				SpanID:     sid,
				TraceFlags: trace.FlagsSampled,
				TraceState: ts.input,
			})
			ctx := trace.ContextWithRemoteSpanContext(context.Background(), sc1)
			_, span := tr.Start(ctx, ts.spanName)

			// span's TraceState should be set regardless of Sampled/NonSampled state.
			require.Equal(t, ts.want, span.SpanContext().TraceState())

			span.End()

			got := te.Spans()
			if len(got) > 0 != ts.exportSpan {
				t.Errorf("unexpected number of exported spans %d", len(got))
			}
			if len(got) == 0 {
				return
			}

			receivedState := got[0].SpanContext().TraceState()

			if diff := cmpDiff(receivedState, ts.want); diff != "" {
				t.Errorf("TraceState not propagated: -got +want %s", diff)
			}
		})
	}
}

type testIDGenerator struct {
	traceID int
	spanID  int
}

func (gen *testIDGenerator) NewIDs(ctx context.Context) (trace.TraceID, trace.SpanID) {
	traceIDHex := fmt.Sprintf("%032x", gen.traceID)
	traceID, _ := trace.TraceIDFromHex(traceIDHex)
	gen.traceID++

	spanID := gen.NewSpanID(ctx, traceID)
	return traceID, spanID
}

func (gen *testIDGenerator) NewSpanID(ctx context.Context, traceID trace.TraceID) trace.SpanID {
	spanIDHex := fmt.Sprintf("%016x", gen.spanID)
	spanID, _ := trace.SpanIDFromHex(spanIDHex)
	gen.spanID++
	return spanID
}

var _ IDGenerator = (*testIDGenerator)(nil)

func TestWithIDGenerator(t *testing.T) {
	const (
		startTraceID = 1
		startSpanID  = 10
		numSpan      = 5
	)

	gen := &testIDGenerator{traceID: startTraceID, spanID: startSpanID}
	te := NewTestExporter()
	tp := NewTracerProvider(
		WithSyncer(te),
		WithIDGenerator(gen),
	)
	for i := 0; i < numSpan; i++ {
		func() {
			_, span := tp.Tracer(t.Name()).Start(context.Background(), strconv.Itoa(i))
			defer span.End()

			gotSpanID, err := strconv.ParseUint(span.SpanContext().SpanID().String(), 16, 64)
			require.NoError(t, err)
			assert.Equal(t, uint64(startSpanID+i), gotSpanID)

			gotTraceID, err := strconv.ParseUint(span.SpanContext().TraceID().String(), 16, 64)
			require.NoError(t, err)
			assert.Equal(t, uint64(startTraceID+i), gotTraceID)
		}()
	}
}

func TestEmptyRecordingSpanAttributes(t *testing.T) {
	assert.Nil(t, (&recordingSpan{}).Attributes())
}

func TestEmptyRecordingSpanDroppedAttributes(t *testing.T) {
	assert.Equal(t, 0, (&recordingSpan{}).DroppedAttributes())
}

func TestSpanAddLink(t *testing.T) {
	tests := []struct {
		name               string
		attrLinkCountLimit int
		link               trace.Link
		want               *snapshot
	}{
		{
			name:               "AddLinkWithInvalidSpanContext",
			attrLinkCountLimit: 128,
			link: trace.Link{
				SpanContext: trace.NewSpanContext(trace.SpanContextConfig{TraceID: trace.TraceID([16]byte{}), SpanID: [8]byte{}}),
			},
			want: &snapshot{
				name: "span0",
				spanContext: trace.NewSpanContext(trace.SpanContextConfig{
					TraceID:    tid,
					TraceFlags: 0x1,
				}),
				parent:               sc.WithRemote(true),
				links:                nil,
				spanKind:             trace.SpanKindInternal,
				instrumentationScope: instrumentation.Scope{Name: "AddLinkWithInvalidSpanContext"},
			},
		},
		{
			name:               "AddLink",
			attrLinkCountLimit: 128,
			link: trace.Link{
				SpanContext: sc,
				Attributes:  []attribute.KeyValue{{Key: "k1", Value: attribute.StringValue("v1")}},
			},
			want: &snapshot{
				name: "span0",
				spanContext: trace.NewSpanContext(trace.SpanContextConfig{
					TraceID:    tid,
					TraceFlags: 0x1,
				}),
				parent: sc.WithRemote(true),
				links: []Link{
					{
						SpanContext: sc,
						Attributes:  []attribute.KeyValue{{Key: "k1", Value: attribute.StringValue("v1")}},
					},
				},
				spanKind:             trace.SpanKindInternal,
				instrumentationScope: instrumentation.Scope{Name: "AddLink"},
			},
		},
		{
			name:               "AddLinkWithMoreAttributesThanLimit",
			attrLinkCountLimit: 1,
			link: trace.Link{
				SpanContext: sc,
				Attributes: []attribute.KeyValue{
					{Key: "k1", Value: attribute.StringValue("v1")},
					{Key: "k2", Value: attribute.StringValue("v2")},
					{Key: "k3", Value: attribute.StringValue("v3")},
					{Key: "k4", Value: attribute.StringValue("v4")},
				},
			},
			want: &snapshot{
				name: "span0",
				spanContext: trace.NewSpanContext(trace.SpanContextConfig{
					TraceID:    tid,
					TraceFlags: 0x1,
				}),
				parent: sc.WithRemote(true),
				links: []Link{
					{
						SpanContext:           sc,
						Attributes:            []attribute.KeyValue{{Key: "k1", Value: attribute.StringValue("v1")}},
						DroppedAttributeCount: 3,
					},
				},
				spanKind:             trace.SpanKindInternal,
				instrumentationScope: instrumentation.Scope{Name: "AddLinkWithMoreAttributesThanLimit"},
			},
		},
		{
			name:               "AddLinkWithAttributesEmptySpanContext",
			attrLinkCountLimit: 128,
			link: trace.Link{
				Attributes: []attribute.KeyValue{{Key: "k1", Value: attribute.StringValue("v1")}},
			},
			want: &snapshot{
				name: "span0",
				spanContext: trace.NewSpanContext(trace.SpanContextConfig{
					TraceID:    tid,
					TraceFlags: 0x1,
				}),
				parent: sc.WithRemote(true),
				links: []Link{
					{
						Attributes: []attribute.KeyValue{{Key: "k1", Value: attribute.StringValue("v1")}},
					},
				},
				spanKind:             trace.SpanKindInternal,
				instrumentationScope: instrumentation.Scope{Name: "AddLinkWithAttributesEmptySpanContext"},
			},
		},
		{
			name:               "AddLinkWithTraceStateEmptySpanContext",
			attrLinkCountLimit: 128,
			link: trace.Link{
				SpanContext: trace.SpanContext{}.WithTraceState(ts),
			},
			want: &snapshot{
				name: "span0",
				spanContext: trace.NewSpanContext(trace.SpanContextConfig{
					TraceID:    tid,
					TraceFlags: 0x1,
				}),
				parent: sc.WithRemote(true),
				links: []Link{
					{
						SpanContext: trace.SpanContext{}.WithTraceState(ts),
					},
				},
				spanKind:             trace.SpanKindInternal,
				instrumentationScope: instrumentation.Scope{Name: "AddLinkWithTraceStateEmptySpanContext"},
			},
		},
	}

	for _, tc := range tests {
		t.Run(tc.name, func(t *testing.T) {
			te := NewTestExporter()
			sl := NewSpanLimits()
			sl.AttributePerLinkCountLimit = tc.attrLinkCountLimit

			tp := NewTracerProvider(WithSpanLimits(sl), WithSyncer(te), WithResource(resource.Empty()))

			span := startSpan(tp, tc.name)
			span.AddLink(tc.link)

			got, err := endSpan(te, span)
			if err != nil {
				t.Fatal(err)
			}

			if diff := cmpDiff(got, tc.want); diff != "" {
				t.Errorf("-got +want %s", diff)
			}
		})
	}
}

func TestAddLinkToNonRecordingSpan(t *testing.T) {
	te := NewTestExporter()
	sl := NewSpanLimits()
	tp := NewTracerProvider(
		WithSpanLimits(sl),
		WithSyncer(te),
		WithResource(resource.Empty()),
	)

	attrs := []attribute.KeyValue{{Key: "k", Value: attribute.StringValue("v")}}

	span := startSpan(tp, "AddLinkToNonRecordingSpan")
	_, err := endSpan(te, span)
	require.NoError(t, err)

	// Add link to ended, non-recording, span. The link should be dropped.
	span.AddLink(trace.Link{
		SpanContext: sc,
		Attributes:  attrs,
	})

	require.Equal(t, 1, te.Len())
	got := te.Spans()[0]
	want := &snapshot{
		name: "span0",
		spanContext: trace.NewSpanContext(trace.SpanContextConfig{
			TraceID:    tid,
			TraceFlags: 0x1,
		}),
		parent:               sc.WithRemote(true),
		links:                nil,
		spanKind:             trace.SpanKindInternal,
		instrumentationScope: instrumentation.Scope{Name: "AddLinkToNonRecordingSpan"},
	}

	if diff := cmpDiff(got, want); diff != "" {
		t.Errorf("AddLinkToNonRecordingSpan: -got +want %s", diff)
	}
}

func BenchmarkTraceStart(b *testing.B) {
	tracer := NewTracerProvider().Tracer("")
	ctx := trace.ContextWithSpanContext(context.Background(), trace.SpanContext{})

	l1 := trace.Link{SpanContext: trace.SpanContext{}, Attributes: []attribute.KeyValue{}}
	l2 := trace.Link{SpanContext: trace.SpanContext{}, Attributes: []attribute.KeyValue{}}

	links := []trace.Link{l1, l2}

	for _, tt := range []struct {
		name    string
		options []trace.SpanStartOption
	}{
		{
			name: "with a simple span",
		},
		{
			name: "with several links",
			options: []trace.SpanStartOption{
				trace.WithLinks(links...),
			},
		},
		{
			name: "with attributes",
			options: []trace.SpanStartOption{
				trace.WithAttributes(
					attribute.String("key1", "value1"),
					attribute.String("key2", "value2"),
				),
			},
		},
	} {
		b.Run(tt.name, func(b *testing.B) {
			spans := make([]trace.Span, b.N)
			b.ReportAllocs()
			b.ResetTimer()

			for i := 0; i < b.N; i++ {
				_, span := tracer.Start(ctx, "", tt.options...)
				spans[i] = span
			}

			b.StopTimer()
			for i := 0; i < b.N; i++ {
				spans[i].End()
			}
		})
	}
}<|MERGE_RESOLUTION|>--- conflicted
+++ resolved
@@ -1743,7 +1743,6 @@
 	}
 }
 
-<<<<<<< HEAD
 func TestAddLinksWithMoreAttributesThanLimit(t *testing.T) {
 	te := NewTestExporter()
 	sl := NewSpanLimits()
@@ -1800,8 +1799,6 @@
 	}
 }
 
-=======
->>>>>>> 2a454a77
 type stateSampler struct {
 	prefix string
 	f      func(trace.TraceState) trace.TraceState
