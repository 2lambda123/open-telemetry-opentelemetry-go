--- conflicted
+++ resolved
@@ -482,13 +482,8 @@
 
 func TestSetSpanAttributesOverLimit(t *testing.T) {
 	te := NewTestExporter()
-<<<<<<< HEAD
 	cfg := Config{SpanLimits: SpanLimits{AttributeCountLimit: 2}}
-	tp := NewTracerProvider(WithConfig(cfg), WithSyncer(te))
-=======
-	cfg := Config{MaxAttributesPerSpan: 2}
 	tp := NewTracerProvider(WithConfig(cfg), WithSyncer(te), WithResource(resource.Empty()))
->>>>>>> 8da52996
 
 	span := startSpan(tp, "SpanAttributesOverLimit")
 	span.SetAttributes(
@@ -570,13 +565,8 @@
 
 func TestEventsOverLimit(t *testing.T) {
 	te := NewTestExporter()
-<<<<<<< HEAD
 	cfg := Config{SpanLimits: SpanLimits{EventCountLimit: 2}}
-	tp := NewTracerProvider(WithConfig(cfg), WithSyncer(te))
-=======
-	cfg := Config{MaxEventsPerSpan: 2}
 	tp := NewTracerProvider(WithConfig(cfg), WithSyncer(te), WithResource(resource.Empty()))
->>>>>>> 8da52996
 
 	span := startSpan(tp, "EventsOverLimit")
 	k1v1 := label.String("key1", "value1")
