// Copyright 2019, OpenTelemetry Authors
//
// Licensed under the Apache License, Version 2.0 (the "License");
// you may not use this file except in compliance with the License.
// You may obtain a copy of the License at
//
//     http://www.apache.org/licenses/LICENSE-2.0
//
// Unless required by applicable law or agreed to in writing, software
// distributed under the License is distributed on an "AS IS" BASIS,
// WITHOUT WARRANTIES OR CONDITIONS OF ANY KIND, either express or implied.
// See the License for the specific language governing permissions and
// limitations under the License.

package trace

import (
	"context"
	"fmt"
	"math"
	"strings"
	"sync/atomic"
	"testing"
	"time"

	"github.com/google/go-cmp/cmp"
	"google.golang.org/grpc/codes"

	"go.opentelemetry.io/api/core"
	"go.opentelemetry.io/api/key"
	"go.opentelemetry.io/api/testharness"
	"go.opentelemetry.io/api/trace"
	apitrace "go.opentelemetry.io/api/trace"
	"go.opentelemetry.io/sdk/export"
)

var (
	tid core.TraceID
	sid core.SpanID
)

func init() {
	tid, _ = core.TraceIDFromHex("01020304050607080102040810203040")
	sid, _ = core.SpanIDFromHex("0102040810203040")
}

func TestTracerFollowsExpectedAPIBehaviour(t *testing.T) {
	tp, err := NewProvider(WithConfig(Config{DefaultSampler: ProbabilitySampler(0)}))
	if err != nil {
		t.Fatalf("failed to create provider, err: %v\n", err)
	}
	harness := testharness.NewHarness(t)
	subjectFactory := func() trace.Tracer {
		return tp.GetTracer("")
	}

	harness.TestTracer(subjectFactory)
}

type testExporter struct {
	spans []*export.SpanData
}

func (t *testExporter) ExportSpan(ctx context.Context, d *export.SpanData) {
	t.spans = append(t.spans, d)
}

func TestSetName(t *testing.T) {
	samplerIsCalled := false
	fooSampler := Sampler(func(p SamplingParameters) SamplingDecision {
		samplerIsCalled = true
		t.Logf("called sampler for name %q", p.Name)
		return SamplingDecision{Sample: strings.HasPrefix(p.Name, "SetName/foo")}
	})
	tp, _ := NewProvider(WithConfig(Config{DefaultSampler: fooSampler}))

	type testCase struct {
		name          string
		newName       string
		sampledBefore bool
		sampledAfter  bool
	}
	for idx, tt := range []testCase{
		{ // 0
			name:          "foobar",
			newName:       "foobaz",
			sampledBefore: true,
			sampledAfter:  true,
		},
		{ // 1
			name:          "foobar",
			newName:       "barbaz",
			sampledBefore: true,
			sampledAfter:  false,
		},
		{ // 2
			name:          "barbar",
			newName:       "barbaz",
			sampledBefore: false,
			sampledAfter:  false,
		},
		{ // 3
			name:          "barbar",
			newName:       "foobar",
			sampledBefore: false,
			sampledAfter:  true,
		},
	} {
		span := startNamedSpan(tp, "SetName", tt.name)
		if !samplerIsCalled {
			t.Errorf("%d: the sampler was not even called during span creation", idx)
		}
		samplerIsCalled = false
		if gotSampledBefore := span.SpanContext().IsSampled(); tt.sampledBefore != gotSampledBefore {
			t.Errorf("%d: invalid sampling decision before rename, expected %v, got %v", idx, tt.sampledBefore, gotSampledBefore)
		}
		span.SetName(tt.newName)
		if !samplerIsCalled {
			t.Errorf("%d: the sampler was not even called during span rename", idx)
		}
		samplerIsCalled = false
		if gotSampledAfter := span.SpanContext().IsSampled(); tt.sampledAfter != gotSampledAfter {
			t.Errorf("%d: invalid sampling decision after rename, expected %v, got %v", idx, tt.sampledAfter, gotSampledAfter)
		}
		span.End()
	}
}

func TestRecordingIsOff(t *testing.T) {
	tp, _ := NewProvider()
	_, span := tp.GetTracer("Recording off").Start(context.Background(), "StartSpan")
	defer span.End()
	if span.IsRecording() == true {
		t.Error("new span is recording events")
	}
}

func TestSampling(t *testing.T) {
	idg := defIDGenerator()
	total := 10000
	for name, tc := range map[string]struct {
		sampler       Sampler
		expect        float64
		tolerance     float64
		parent        bool
		sampledParent bool
	}{
		// Span w/o a parent
		"NeverSample":            {sampler: NeverSample(), expect: 0, tolerance: 0},
		"AlwaysSample":           {sampler: AlwaysSample(), expect: 1.0, tolerance: 0},
		"ProbabilitySampler_-1":  {sampler: ProbabilitySampler(-1.0), expect: 0, tolerance: 0},
		"ProbabilitySampler_.25": {sampler: ProbabilitySampler(0.25), expect: .25, tolerance: 0.015},
		"ProbabilitySampler_.50": {sampler: ProbabilitySampler(0.50), expect: .5, tolerance: 0.015},
		"ProbabilitySampler_.75": {sampler: ProbabilitySampler(0.75), expect: .75, tolerance: 0.015},
		"ProbabilitySampler_2.0": {sampler: ProbabilitySampler(2.0), expect: 1, tolerance: 0},
		// Spans with a parent that is *not* sampled act like spans w/o a parent
		"UnsampledParentSpanWithProbabilitySampler_-1":  {sampler: ProbabilitySampler(-1.0), expect: 0, tolerance: 0, parent: true},
		"UnsampledParentSpanWithProbabilitySampler_.25": {sampler: ProbabilitySampler(.25), expect: .25, tolerance: 0.015, parent: true},
		"UnsampledParentSpanWithProbabilitySampler_.50": {sampler: ProbabilitySampler(0.50), expect: .5, tolerance: 0.015, parent: true},
		"UnsampledParentSpanWithProbabilitySampler_.75": {sampler: ProbabilitySampler(0.75), expect: .75, tolerance: 0.015, parent: true},
		"UnsampledParentSpanWithProbabilitySampler_2.0": {sampler: ProbabilitySampler(2.0), expect: 1, tolerance: 0, parent: true},
		// Spans with a parent that is sampled, will always sample, regardless of the probability
		"SampledParentSpanWithProbabilitySampler_-1":  {sampler: ProbabilitySampler(-1.0), expect: 1, tolerance: 0, parent: true, sampledParent: true},
		"SampledParentSpanWithProbabilitySampler_.25": {sampler: ProbabilitySampler(.25), expect: 1, tolerance: 0, parent: true, sampledParent: true},
		"SampledParentSpanWithProbabilitySampler_2.0": {sampler: ProbabilitySampler(2.0), expect: 1, tolerance: 0, parent: true, sampledParent: true},
		// Spans with a sampled parent, but when using the NeverSample Sampler, aren't sampled
		"SampledParentSpanWithNeverSample": {sampler: NeverSample(), expect: 0, tolerance: 0, parent: true, sampledParent: true},
	} {
		tc := tc
		t.Run(name, func(t *testing.T) {
			t.Parallel()
			p, err := NewProvider(WithConfig(Config{DefaultSampler: tc.sampler}))
			if err != nil {
				t.Fatal("unexpected error:", err)
			}
			tr := p.GetTracer("test")
			var sampled int
			for i := 0; i < total; i++ {
				var opts []apitrace.SpanOption
				if tc.parent {
					psc := core.SpanContext{
						TraceID: idg.NewTraceID(),
						SpanID:  idg.NewSpanID(),
					}
					if tc.sampledParent {
						psc.TraceFlags = core.TraceFlagsSampled
					}
					opts = append(opts, apitrace.ChildOf(psc))
				}
				_, span := tr.Start(context.Background(), "test", opts...)
				if span.SpanContext().IsSampled() {
					sampled++
				}
			}
			got := float64(sampled) / float64(total)
			diff := math.Abs(got - tc.expect)
			if diff > tc.tolerance {
				t.Errorf("got %f (diff: %f), expected %f (w/tolerance: %f)", got, diff, tc.expect, tc.tolerance)
			}
		})
	}
}

func TestStartSpanWithChildOf(t *testing.T) {
	tp, _ := NewProvider()
	tr := tp.GetTracer("SpanWith ChildOf")

	sc1 := core.SpanContext{
		TraceID:    tid,
		SpanID:     sid,
		TraceFlags: 0x0,
	}
	_, s1 := tr.Start(context.Background(), "span1-unsampled-parent1", apitrace.ChildOf(sc1))
	if err := checkChild(sc1, s1); err != nil {
		t.Error(err)
	}

	_, s2 := tr.Start(context.Background(), "span2-unsampled-parent1", apitrace.ChildOf(sc1))
	if err := checkChild(sc1, s2); err != nil {
		t.Error(err)
	}

	sc2 := core.SpanContext{
		TraceID:    tid,
		SpanID:     sid,
		TraceFlags: 0x1,
		//Tracestate:   testTracestate,
	}
	_, s3 := tr.Start(context.Background(), "span3-sampled-parent2", apitrace.ChildOf(sc2))
	if err := checkChild(sc2, s3); err != nil {
		t.Error(err)
	}

	ctx, s4 := tr.Start(context.Background(), "span4-sampled-parent2", apitrace.ChildOf(sc2))
	if err := checkChild(sc2, s4); err != nil {
		t.Error(err)
	}

	s4Sc := s4.SpanContext()
	_, s5 := tr.Start(ctx, "span5-implicit-childof-span4")
	if err := checkChild(s4Sc, s5); err != nil {
		t.Error(err)
	}
}

func TestStartSpanWithFollowsFrom(t *testing.T) {
	tp, _ := NewProvider()
	tr := tp.GetTracer("SpanWith FollowsFrom")

	sc1 := core.SpanContext{
		TraceID:    tid,
		SpanID:     sid,
		TraceFlags: 0x0,
	}
	_, s1 := tr.Start(context.Background(), "span1-unsampled-parent1", apitrace.FollowsFrom(sc1))
	if err := checkChild(sc1, s1); err != nil {
		t.Error(err)
	}

	_, s2 := tr.Start(context.Background(), "span2-unsampled-parent1", apitrace.FollowsFrom(sc1))
	if err := checkChild(sc1, s2); err != nil {
		t.Error(err)
	}

	sc2 := core.SpanContext{
		TraceID:    tid,
		SpanID:     sid,
		TraceFlags: 0x1,
		//Tracestate:   testTracestate,
	}
	_, s3 := tr.Start(context.Background(), "span3-sampled-parent2", apitrace.FollowsFrom(sc2))
	if err := checkChild(sc2, s3); err != nil {
		t.Error(err)
	}

	ctx, s4 := tr.Start(context.Background(), "span4-sampled-parent2", apitrace.FollowsFrom(sc2))
	if err := checkChild(sc2, s4); err != nil {
		t.Error(err)
	}

	s4Sc := s4.SpanContext()
	_, s5 := tr.Start(ctx, "span5-implicit-childof-span4")
	if err := checkChild(s4Sc, s5); err != nil {
		t.Error(err)
	}
}

// TODO: [rghetia] Equivalent of SpanKind Test.

func TestSetSpanAttributes(t *testing.T) {
	te := &testExporter{}
	tp, _ := NewProvider(WithSyncer(te))
	span := startSpan(tp, "SpanAttribute")
	span.SetAttribute(key.New("key1").String("value1"))
	got, err := endSpan(te, span)
	if err != nil {
		t.Fatal(err)
	}

	want := &export.SpanData{
		SpanContext: core.SpanContext{
			TraceID:    tid,
			TraceFlags: 0x1,
		},
<<<<<<< HEAD
		ParentSpanID:    sid,
		Name:            "SpanAttribute/span0",
		Attributes:      []core.KeyValue{key.String("key1", "value1")},
=======
		ParentSpanID: sid,
		Name:         "SpanAttribute/span0",
		Attributes: []core.KeyValue{
			key.String("key1", "value1"),
		},
>>>>>>> 563985f5
		SpanKind:        "internal",
		HasRemoteParent: true,
	}
	if diff := cmpDiff(got, want); diff != "" {
		t.Errorf("SetSpanAttributes: -got +want %s", diff)
	}
}

func TestSetSpanAttributesOverLimit(t *testing.T) {
	te := &testExporter{}
	cfg := Config{MaxAttributesPerSpan: 2}
	tp, _ := NewProvider(WithConfig(cfg), WithSyncer(te))

	span := startSpan(tp, "SpanAttributesOverLimit")
	span.SetAttribute(key.Bool("key1", true))
	span.SetAttribute(key.String("key2", "value2"))
	span.SetAttribute(key.Bool("key1", false)) // Replace key1.
	span.SetAttribute(key.Int64("key4", 4))    // Remove key2 and add key4
	got, err := endSpan(te, span)
	if err != nil {
		t.Fatal(err)
	}

	want := &export.SpanData{
		SpanContext: core.SpanContext{
			TraceID:    tid,
			TraceFlags: 0x1,
		},
		ParentSpanID: sid,
		Name:         "SpanAttributesOverLimit/span0",
		Attributes: []core.KeyValue{
<<<<<<< HEAD
			key.Bool("key1", false),
			key.Int64("key4", 4),
=======
			key.String("key1", "value3"),
			key.String("key4", "value4"),
>>>>>>> 563985f5
		},
		SpanKind:              "internal",
		HasRemoteParent:       true,
		DroppedAttributeCount: 1,
	}
	if diff := cmpDiff(got, want); diff != "" {
		t.Errorf("SetSpanAttributesOverLimit: -got +want %s", diff)
	}
}

func TestEvents(t *testing.T) {
	te := &testExporter{}
	tp, _ := NewProvider(WithSyncer(te))

	span := startSpan(tp, "Events")
	k1v1 := key.New("key1").String("value1")
	k2v2 := key.Bool("key2", true)
	k3v3 := key.Int64("key3", 3)

	span.AddEvent(context.Background(), "foo", key.New("key1").String("value1"))
	span.AddEvent(context.Background(), "bar",
		key.Bool("key2", true),
		key.Int64("key3", 3),
	)
	got, err := endSpan(te, span)
	if err != nil {
		t.Fatal(err)
	}

	for i := range got.MessageEvents {
		if !checkTime(&got.MessageEvents[i].Time) {
			t.Error("exporting span: expected nonzero Event Time")
		}
	}

	want := &export.SpanData{
		SpanContext: core.SpanContext{
			TraceID:    tid,
			TraceFlags: 0x1,
		},
		ParentSpanID:    sid,
		Name:            "Events/span0",
		HasRemoteParent: true,
		MessageEvents: []export.Event{
			{Message: "foo", Attributes: []core.KeyValue{k1v1}},
			{Message: "bar", Attributes: []core.KeyValue{k2v2, k3v3}},
		},
		SpanKind: "internal",
	}
	if diff := cmpDiff(got, want); diff != "" {
		t.Errorf("Message Events: -got +want %s", diff)
	}
}

func TestEventsOverLimit(t *testing.T) {
	te := &testExporter{}
	cfg := Config{MaxEventsPerSpan: 2}
	tp, _ := NewProvider(WithConfig(cfg), WithSyncer(te))

	span := startSpan(tp, "EventsOverLimit")
	k1v1 := key.New("key1").String("value1")
	k2v2 := key.Bool("key2", false)
	k3v3 := key.New("key3").String("value3")

	span.AddEvent(context.Background(), "fooDrop", key.New("key1").String("value1"))
	span.AddEvent(context.Background(), "barDrop",
		key.Bool("key2", true),
		key.New("key3").String("value3"),
	)
	span.AddEvent(context.Background(), "foo", key.New("key1").String("value1"))
	span.AddEvent(context.Background(), "bar",
		key.Bool("key2", false),
		key.New("key3").String("value3"),
	)
	got, err := endSpan(te, span)
	if err != nil {
		t.Fatal(err)
	}

	for i := range got.MessageEvents {
		if !checkTime(&got.MessageEvents[i].Time) {
			t.Error("exporting span: expected nonzero Event Time")
		}
	}

	want := &export.SpanData{
		SpanContext: core.SpanContext{
			TraceID:    tid,
			TraceFlags: 0x1,
		},
		ParentSpanID: sid,
		Name:         "EventsOverLimit/span0",
		MessageEvents: []export.Event{
			{Message: "foo", Attributes: []core.KeyValue{k1v1}},
			{Message: "bar", Attributes: []core.KeyValue{k2v2, k3v3}},
		},
		DroppedMessageEventCount: 2,
		HasRemoteParent:          true,
		SpanKind:                 "internal",
	}
	if diff := cmpDiff(got, want); diff != "" {
		t.Errorf("Message Event over limit: -got +want %s", diff)
	}
}

func TestAddLinks(t *testing.T) {
	te := &testExporter{}
	tp, _ := NewProvider(WithSyncer(te))

	span := startSpan(tp, "AddLinks")
	k1v1 := key.New("key1").String("value1")
	k2v2 := key.New("key2").String("value2")

	sc1 := core.SpanContext{TraceID: core.TraceID([16]byte{1, 1}), SpanID: core.SpanID{3}}
	sc2 := core.SpanContext{TraceID: core.TraceID([16]byte{1, 1}), SpanID: core.SpanID{3}}

	link1 := apitrace.Link{SpanContext: sc1, Attributes: []core.KeyValue{k1v1}}
	link2 := apitrace.Link{SpanContext: sc2, Attributes: []core.KeyValue{k2v2}}
	span.AddLink(link1)
	span.AddLink(link2)

	got, err := endSpan(te, span)
	if err != nil {
		t.Fatal(err)
	}

	want := &export.SpanData{
		SpanContext: core.SpanContext{
			TraceID:    tid,
			TraceFlags: 0x1,
		},
		ParentSpanID:    sid,
		Name:            "AddLinks/span0",
		HasRemoteParent: true,
		Links: []apitrace.Link{
			{SpanContext: sc1, Attributes: []core.KeyValue{k1v1}},
			{SpanContext: sc2, Attributes: []core.KeyValue{k2v2}},
		},
		SpanKind: "internal",
	}
	if diff := cmpDiff(got, want); diff != "" {
		t.Errorf("AddLink: -got +want %s", diff)
	}
}

func TestLinks(t *testing.T) {
	te := &testExporter{}
	tp, _ := NewProvider(WithSyncer(te))

	span := startSpan(tp, "Links")
	k1v1 := key.New("key1").String("value1")
	k2v2 := key.New("key2").String("value2")
	k3v3 := key.New("key3").String("value3")

	sc1 := core.SpanContext{TraceID: core.TraceID([16]byte{1, 1}), SpanID: core.SpanID{3}}
	sc2 := core.SpanContext{TraceID: core.TraceID([16]byte{1, 1}), SpanID: core.SpanID{3}}

	span.Link(sc1, key.New("key1").String("value1"))
	span.Link(sc2,
		key.New("key2").String("value2"),
		key.New("key3").String("value3"),
	)
	got, err := endSpan(te, span)
	if err != nil {
		t.Fatal(err)
	}

	want := &export.SpanData{
		SpanContext: core.SpanContext{
			TraceID:    tid,
			TraceFlags: 0x1,
		},
		ParentSpanID:    sid,
		Name:            "Links/span0",
		HasRemoteParent: true,
		Links: []apitrace.Link{
			{SpanContext: sc1, Attributes: []core.KeyValue{k1v1}},
			{SpanContext: sc2, Attributes: []core.KeyValue{k2v2, k3v3}},
		},
		SpanKind: "internal",
	}
	if diff := cmpDiff(got, want); diff != "" {
		t.Errorf("Link: -got +want %s", diff)
	}
}

func TestLinksOverLimit(t *testing.T) {
	te := &testExporter{}
	cfg := Config{MaxLinksPerSpan: 2}

	sc1 := core.SpanContext{TraceID: core.TraceID([16]byte{1, 1}), SpanID: core.SpanID{3}}
	sc2 := core.SpanContext{TraceID: core.TraceID([16]byte{1, 1}), SpanID: core.SpanID{3}}
	sc3 := core.SpanContext{TraceID: core.TraceID([16]byte{1, 1}), SpanID: core.SpanID{3}}

	tp, _ := NewProvider(WithConfig(cfg), WithSyncer(te))
	span := startSpan(tp, "LinksOverLimit")

	k2v2 := key.New("key2").String("value2")
	k3v3 := key.New("key3").String("value3")

	span.Link(sc1, key.New("key1").String("value1"))
	span.Link(sc2, key.New("key2").String("value2"))
	span.Link(sc3, key.New("key3").String("value3"))

	got, err := endSpan(te, span)
	if err != nil {
		t.Fatal(err)
	}

	want := &export.SpanData{
		SpanContext: core.SpanContext{
			TraceID:    tid,
			TraceFlags: 0x1,
		},
		ParentSpanID: sid,
		Name:         "LinksOverLimit/span0",
		Links: []apitrace.Link{
			{SpanContext: sc2, Attributes: []core.KeyValue{k2v2}},
			{SpanContext: sc3, Attributes: []core.KeyValue{k3v3}},
		},
		DroppedLinkCount: 1,
		HasRemoteParent:  true,
		SpanKind:         "internal",
	}
	if diff := cmpDiff(got, want); diff != "" {
		t.Errorf("Link over limit: -got +want %s", diff)
	}
}

func TestSetSpanName(t *testing.T) {
	te := &testExporter{}
	tp, _ := NewProvider(WithSyncer(te))

	want := "SetSpanName/SpanName-1"
	_, span := tp.GetTracer("SetSpanName").Start(context.Background(), "SpanName-1",
		apitrace.ChildOf(core.SpanContext{
			TraceID:    tid,
			SpanID:     sid,
			TraceFlags: 1,
		}),
	)
	got, err := endSpan(te, span)
	if err != nil {
		t.Fatal(err)
	}

	if got.Name != want {
		t.Errorf("span.Name: got %q; want %q", got.Name, want)
	}
}

func TestSetSpanStatus(t *testing.T) {
	te := &testExporter{}
	tp, _ := NewProvider(WithSyncer(te))

	span := startSpan(tp, "SpanStatus")
	span.SetStatus(codes.Canceled)
	got, err := endSpan(te, span)
	if err != nil {
		t.Fatal(err)
	}

	want := &export.SpanData{
		SpanContext: core.SpanContext{
			TraceID:    tid,
			TraceFlags: 0x1,
		},
		ParentSpanID:    sid,
		Name:            "SpanStatus/span0",
		SpanKind:        "internal",
		Status:          codes.Canceled,
		HasRemoteParent: true,
	}
	if diff := cmpDiff(got, want); diff != "" {
		t.Errorf("SetSpanStatus: -got +want %s", diff)
	}
}

func cmpDiff(x, y interface{}) string {
	return cmp.Diff(x, y, cmp.AllowUnexported(core.Value{}), cmp.AllowUnexported(export.Event{}))
}

func remoteSpanContext() core.SpanContext {
	return core.SpanContext{
		TraceID:    tid,
		SpanID:     sid,
		TraceFlags: 1,
	}
}

// checkChild is test utility function that tests that c has fields set appropriately,
// given that it is a child span of p.
func checkChild(p core.SpanContext, apiSpan apitrace.Span) error {
	s := apiSpan.(*span)
	if s == nil {
		return fmt.Errorf("got nil child span, want non-nil")
	}
	if got, want := s.spanContext.TraceIDString(), p.TraceIDString(); got != want {
		return fmt.Errorf("got child trace ID %s, want %s", got, want)
	}
	if childID, parentID := s.spanContext.SpanIDString(), p.SpanIDString(); childID == parentID {
		return fmt.Errorf("got child span ID %s, parent span ID %s; want unequal IDs", childID, parentID)
	}
	if got, want := s.spanContext.TraceFlags, p.TraceFlags; got != want {
		return fmt.Errorf("got child trace options %d, want %d", got, want)
	}
	// TODO [rgheita] : Fix tracestate test
	//if got, want := c.spanContext.Tracestate, p.Tracestate; got != want {
	//	return fmt.Errorf("got child tracestate %v, want %v", got, want)
	//}
	return nil
}

// startSpan starts a span with a name "span0". See startNamedSpan for
// details.
func startSpan(tp *Provider, trName string) apitrace.Span {
	return startNamedSpan(tp, trName, "span0")
}

// startNamed Span is a test utility func that starts a span with a
// passed name and with ChildOf option.  remote span context contains
// TraceFlags with sampled bit set. This allows the span to be
// automatically sampled.
func startNamedSpan(tp *Provider, trName, name string) apitrace.Span {
	_, span := tp.GetTracer(trName).Start(
		context.Background(),
		name,
		apitrace.ChildOf(remoteSpanContext()),
		apitrace.WithRecord(),
	)
	return span
}

// endSpan is a test utility function that ends the span in the context and
// returns the exported export.SpanData.
// It requires that span be sampled using one of these methods
//  1. Passing parent span context using ChildOf option
//  2. Use WithSampler(AlwaysSample())
//  3. Configuring AlwaysSample() as default sampler
//
// It also does some basic tests on the span.
// It also clears spanID in the export.SpanData to make the comparison easier.
func endSpan(te *testExporter, span apitrace.Span) (*export.SpanData, error) {

	if !span.IsRecording() {
		return nil, fmt.Errorf("IsRecording: got false, want true")
	}
	if !span.SpanContext().IsSampled() {
		return nil, fmt.Errorf("IsSampled: got false, want true")
	}
	span.End()
	if len(te.spans) != 1 {
		return nil, fmt.Errorf("got exported spans %#v, want one span", te.spans)
	}
	got := te.spans[0]
	if !got.SpanContext.SpanID.IsValid() {
		return nil, fmt.Errorf("exporting span: expected nonzero SpanID")
	}
	got.SpanContext.SpanID = core.SpanID{}
	if !checkTime(&got.StartTime) {
		return nil, fmt.Errorf("exporting span: expected nonzero StartTime")
	}
	if !checkTime(&got.EndTime) {
		return nil, fmt.Errorf("exporting span: expected nonzero EndTime")
	}
	return got, nil
}

// checkTime checks that a nonzero time was set in x, then clears it.
func checkTime(x *time.Time) bool {
	if x.IsZero() {
		return false
	}
	*x = time.Time{}
	return true
}

type fakeExporter map[string]*export.SpanData

func (f fakeExporter) ExportSpan(ctx context.Context, s *export.SpanData) {
	f[s.Name] = s
}

func TestEndSpanTwice(t *testing.T) {
	spans := make(fakeExporter)
	tp, _ := NewProvider(WithSyncer(spans))

	span := startSpan(tp, "EndSpanTwice")
	span.End()
	span.End()
	if len(spans) != 1 {
		t.Fatalf("expected only a single span, got %#v", spans)
	}
}

func TestStartSpanAfterEnd(t *testing.T) {
	spans := make(fakeExporter)
	tp, _ := NewProvider(WithConfig(Config{DefaultSampler: AlwaysSample()}), WithSyncer(spans))

	tr := tp.GetTracer("SpanAfterEnd")
	ctx, span0 := tr.Start(context.Background(), "parent", apitrace.ChildOf(remoteSpanContext()))
	ctx1, span1 := tr.Start(ctx, "span-1")
	span1.End()
	// Start a new span with the context containing span-1
	// even though span-1 is ended, we still add this as a new child of span-1
	_, span2 := tr.Start(ctx1, "span-2")
	span2.End()
	span0.End()
	if got, want := len(spans), 3; got != want {
		t.Fatalf("len(%#v) = %d; want %d", spans, got, want)
	}
	if got, want := spans["SpanAfterEnd/span-1"].SpanContext.TraceID, spans["SpanAfterEnd/parent"].SpanContext.TraceID; got != want {
		t.Errorf("span-1.TraceID=%q; want %q", got, want)
	}
	if got, want := spans["SpanAfterEnd/span-2"].SpanContext.TraceID, spans["SpanAfterEnd/parent"].SpanContext.TraceID; got != want {
		t.Errorf("span-2.TraceID=%q; want %q", got, want)
	}
	if got, want := spans["SpanAfterEnd/span-1"].ParentSpanID, spans["SpanAfterEnd/parent"].SpanContext.SpanID; got != want {
		t.Errorf("span-1.ParentSpanID=%q; want %q (parent.SpanID)", got, want)
	}
	if got, want := spans["SpanAfterEnd/span-2"].ParentSpanID, spans["SpanAfterEnd/span-1"].SpanContext.SpanID; got != want {
		t.Errorf("span-2.ParentSpanID=%q; want %q (span1.SpanID)", got, want)
	}
}

func TestChildSpanCount(t *testing.T) {
	spans := make(fakeExporter)
	tp, _ := NewProvider(WithConfig(Config{DefaultSampler: AlwaysSample()}), WithSyncer(spans))

	tr := tp.GetTracer("ChidSpanCount")
	ctx, span0 := tr.Start(context.Background(), "parent")
	ctx1, span1 := tr.Start(ctx, "span-1")
	_, span2 := tr.Start(ctx1, "span-2")
	span2.End()
	span1.End()

	_, span3 := tr.Start(ctx, "span-3")
	span3.End()
	span0.End()
	if got, want := len(spans), 4; got != want {
		t.Fatalf("len(%#v) = %d; want %d", spans, got, want)
	}
	if got, want := spans["ChidSpanCount/span-3"].ChildSpanCount, 0; got != want {
		t.Errorf("span-3.ChildSpanCount=%q; want %q", got, want)
	}
	if got, want := spans["ChidSpanCount/span-2"].ChildSpanCount, 0; got != want {
		t.Errorf("span-2.ChildSpanCount=%q; want %q", got, want)
	}
	if got, want := spans["ChidSpanCount/span-1"].ChildSpanCount, 1; got != want {
		t.Errorf("span-1.ChildSpanCount=%q; want %q", got, want)
	}
	if got, want := spans["ChidSpanCount/parent"].ChildSpanCount, 2; got != want {
		t.Errorf("parent.ChildSpanCount=%q; want %q", got, want)
	}
}

func TestNilSpanEnd(t *testing.T) {
	var span *span
	span.End()
}

func TestExecutionTracerTaskEnd(t *testing.T) {
	var n uint64
	tp, _ := NewProvider(WithConfig(Config{DefaultSampler: NeverSample()}))
	tr := tp.GetTracer("Execution Tracer Task End")

	executionTracerTaskEnd := func() {
		atomic.AddUint64(&n, 1)
	}

	var spans []*span
	_, apiSpan := tr.Start(context.Background(), "foo")
	s := apiSpan.(*span)

	s.executionTracerTaskEnd = executionTracerTaskEnd
	spans = append(spans, s) // never sample

	tID, _ := core.TraceIDFromHex("0102030405060708090a0b0c0d0e0f")
	sID, _ := core.SpanIDFromHex("0001020304050607")

	_, apiSpan = tr.Start(
		context.Background(),
		"foo",
		apitrace.ChildOf(
			core.SpanContext{
				TraceID:    tID,
				SpanID:     sID,
				TraceFlags: 0,
			},
		),
	)
	s = apiSpan.(*span)
	s.executionTracerTaskEnd = executionTracerTaskEnd
	spans = append(spans, s) // parent not sampled

	//tp.ApplyConfig(Config{DefaultSampler: AlwaysSample()})
	_, apiSpan = tr.Start(context.Background(), "foo")
	s = apiSpan.(*span)
	s.executionTracerTaskEnd = executionTracerTaskEnd
	spans = append(spans, s) // always sample

	for _, span := range spans {
		span.End()
	}
	if got, want := n, uint64(len(spans)); got != want {
		t.Fatalf("Execution tracer task ended for %v spans; want %v", got, want)
	}
}

func TestCustomStartEndTime(t *testing.T) {
	var te testExporter
	tp, _ := NewProvider(WithSyncer(&te), WithConfig(Config{DefaultSampler: AlwaysSample()}))

	startTime := time.Date(2019, time.August, 27, 14, 42, 0, 0, time.UTC)
	endTime := startTime.Add(time.Second * 20)
	_, span := tp.GetTracer("Custom Start and End time").Start(
		context.Background(),
		"testspan",
		apitrace.WithStartTime(startTime),
	)
	span.End(apitrace.WithEndTime(endTime))

	if len(te.spans) != 1 {
		t.Fatalf("got exported spans %#v, want one span", te.spans)
	}
	got := te.spans[0]
	if got.StartTime != startTime {
		t.Errorf("expected start time to be %s, got %s", startTime, got.StartTime)
	}
	if got.EndTime != endTime {
		t.Errorf("expected end time to be %s, got %s", endTime, got.EndTime)
	}
}

func TestWithSpanKind(t *testing.T) {
	var te testExporter
	tp, _ := NewProvider(WithSyncer(&te), WithConfig(Config{DefaultSampler: AlwaysSample()}))
	tr := tp.GetTracer("withSpanKind")

	_, span := tr.Start(context.Background(), "WithoutSpanKind")
	spanData, err := endSpan(&te, span)
	if err != nil {
		t.Error(err.Error())
	}

	if spanData.SpanKind != apitrace.SpanKindInternal {
		t.Errorf("Default value of Spankind should be Internal: got %+v, want %+v\n", spanData.SpanKind, apitrace.SpanKindInternal)
	}

	sks := []apitrace.SpanKind{
		apitrace.SpanKindInternal,
		apitrace.SpanKindServer,
		apitrace.SpanKindClient,
		apitrace.SpanKindProducer,
		apitrace.SpanKindConsumer,
	}

	for _, sk := range sks {
		te.spans = nil

		_, span := tr.Start(context.Background(), fmt.Sprintf("SpanKind-%v", sk), apitrace.WithSpanKind(sk))
		spanData, err := endSpan(&te, span)
		if err != nil {
			t.Error(err.Error())
		}

		if spanData.SpanKind != sk {
			t.Errorf("WithSpanKind check: got %+v, want %+v\n", spanData.SpanKind, sks)
		}
	}
}<|MERGE_RESOLUTION|>--- conflicted
+++ resolved
@@ -302,17 +302,11 @@
 			TraceID:    tid,
 			TraceFlags: 0x1,
 		},
-<<<<<<< HEAD
-		ParentSpanID:    sid,
-		Name:            "SpanAttribute/span0",
-		Attributes:      []core.KeyValue{key.String("key1", "value1")},
-=======
 		ParentSpanID: sid,
 		Name:         "SpanAttribute/span0",
 		Attributes: []core.KeyValue{
 			key.String("key1", "value1"),
 		},
->>>>>>> 563985f5
 		SpanKind:        "internal",
 		HasRemoteParent: true,
 	}
@@ -344,13 +338,8 @@
 		ParentSpanID: sid,
 		Name:         "SpanAttributesOverLimit/span0",
 		Attributes: []core.KeyValue{
-<<<<<<< HEAD
 			key.Bool("key1", false),
 			key.Int64("key4", 4),
-=======
-			key.String("key1", "value3"),
-			key.String("key4", "value4"),
->>>>>>> 563985f5
 		},
 		SpanKind:              "internal",
 		HasRemoteParent:       true,
