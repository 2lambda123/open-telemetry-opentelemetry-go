--- conflicted
+++ resolved
@@ -25,13 +25,9 @@
 	"testing"
 	"time"
 
-<<<<<<< HEAD
 	"go.opentelemetry.io/otel"
+	"go.opentelemetry.io/otel/codes"
 	"go.opentelemetry.io/otel/global"
-=======
-	"go.opentelemetry.io/otel/api/global"
-	"go.opentelemetry.io/otel/codes"
->>>>>>> 5660b0b5
 	"go.opentelemetry.io/otel/label"
 	"go.opentelemetry.io/otel/oteltest"
 
@@ -39,13 +35,6 @@
 	"github.com/stretchr/testify/assert"
 	"github.com/stretchr/testify/require"
 
-<<<<<<< HEAD
-	otelcodes "go.opentelemetry.io/otel/codes"
-=======
-	"go.opentelemetry.io/otel/api/apitest"
-	"go.opentelemetry.io/otel/api/trace"
-	apitrace "go.opentelemetry.io/otel/api/trace"
->>>>>>> 5660b0b5
 	ottest "go.opentelemetry.io/otel/internal/testing"
 	export "go.opentelemetry.io/otel/sdk/export/trace"
 	"go.opentelemetry.io/otel/sdk/instrumentation"
@@ -70,13 +59,8 @@
 
 func TestTracerFollowsExpectedAPIBehaviour(t *testing.T) {
 	tp := NewTracerProvider(WithConfig(Config{DefaultSampler: TraceIDRatioBased(0)}))
-<<<<<<< HEAD
 	harness := oteltest.NewHarness(t)
 	subjectFactory := func() otel.Tracer {
-=======
-	harness := apitest.NewHarness(t)
-	subjectFactory := func() trace.Tracer {
->>>>>>> 5660b0b5
 		return tp.Tracer("")
 	}
 
@@ -676,15 +660,9 @@
 		},
 		ParentSpanID:           sid,
 		Name:                   "span0",
-<<<<<<< HEAD
 		SpanKind:               otel.SpanKindInternal,
-		StatusCode:             grpccodes.Canceled,
-		StatusMessage:          "canceled",
-=======
-		SpanKind:               apitrace.SpanKindInternal,
 		StatusCode:             codes.Error,
 		StatusMessage:          "Error",
->>>>>>> 5660b0b5
 		HasRemoteParent:        true,
 		InstrumentationLibrary: instrumentation.Library{Name: "SpanStatus"},
 	}
@@ -732,11 +710,7 @@
 
 // startSpan starts a span with a name "span0". See startNamedSpan for
 // details.
-<<<<<<< HEAD
 func startSpan(tp *TracerProvider, trName string, args ...otel.SpanOption) otel.Span {
-=======
-func startSpan(tp *TracerProvider, trName string, args ...apitrace.SpanOption) apitrace.Span {
->>>>>>> 5660b0b5
 	return startNamedSpan(tp, trName, "span0", args...)
 }
 
@@ -744,11 +718,7 @@
 // passed name and with remote span context as parent. The remote span
 // context contains TraceFlags with sampled bit set. This allows the
 // span to be automatically sampled.
-<<<<<<< HEAD
 func startNamedSpan(tp *TracerProvider, trName, name string, args ...otel.SpanOption) otel.Span {
-=======
-func startNamedSpan(tp *TracerProvider, trName, name string, args ...apitrace.SpanOption) apitrace.Span {
->>>>>>> 5660b0b5
 	ctx := context.Background()
 	ctx = otel.ContextWithRemoteSpanContext(ctx, remoteSpanContext())
 	args = append(args, otel.WithRecord())
@@ -1073,13 +1043,8 @@
 		},
 		ParentSpanID:    sid,
 		Name:            "span0",
-<<<<<<< HEAD
 		SpanKind:        otel.SpanKindInternal,
-		StatusCode:      grpccodes.Unknown,
-=======
-		SpanKind:        apitrace.SpanKindInternal,
 		StatusCode:      codes.Error,
->>>>>>> 5660b0b5
 		StatusMessage:   "",
 		HasRemoteParent: true,
 		MessageEvents: []export.Event{
