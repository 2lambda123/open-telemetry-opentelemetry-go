// Copyright The OpenTelemetry Authors
//
// Licensed under the Apache License, Version 2.0 (the "License");
// you may not use this file except in compliance with the License.
// You may obtain a copy of the License at
//
//     http://www.apache.org/licenses/LICENSE-2.0
//
// Unless required by applicable law or agreed to in writing, software
// distributed under the License is distributed on an "AS IS" BASIS,
// WITHOUT WARRANTIES OR CONDITIONS OF ANY KIND, either express or implied.
// See the License for the specific language governing permissions and
// limitations under the License.

package trace

import (
	"context"
	"errors"
	"fmt"
	"math"
	"strings"
	"sync"
	"sync/atomic"
	"testing"
	"time"

	"go.opentelemetry.io/otel/api/global"
	"go.opentelemetry.io/otel/label"

	"github.com/google/go-cmp/cmp"
	"github.com/stretchr/testify/assert"
	"github.com/stretchr/testify/require"
	grpccodes "google.golang.org/grpc/codes"

	"go.opentelemetry.io/otel/api/apitest"
	"go.opentelemetry.io/otel/api/trace"
	apitrace "go.opentelemetry.io/otel/api/trace"
	otelcodes "go.opentelemetry.io/otel/codes"
	ottest "go.opentelemetry.io/otel/internal/testing"
	export "go.opentelemetry.io/otel/sdk/export/trace"
	"go.opentelemetry.io/otel/sdk/instrumentation"
	"go.opentelemetry.io/otel/sdk/resource"
)

var (
	tid apitrace.ID
	sid apitrace.SpanID
)

type discardHandler struct{}

func (*discardHandler) Handle(_ error) {}

func init() {
	tid, _ = apitrace.IDFromHex("01020304050607080102040810203040")
	sid, _ = apitrace.SpanIDFromHex("0102040810203040")

	global.SetErrorHandler(new(discardHandler))
}

func TestTracerFollowsExpectedAPIBehaviour(t *testing.T) {
<<<<<<< HEAD
	tp := NewProvider(WithConfig(Config{DefaultSampler: ProbabilitySampler(0)}))
=======
	tp, err := NewProvider(WithConfig(Config{DefaultSampler: TraceIDRatioBased(0)}))
	if err != nil {
		t.Fatalf("failed to create provider, err: %v\n", err)
	}
>>>>>>> d143b8fb
	harness := apitest.NewHarness(t)
	subjectFactory := func() trace.Tracer {
		return tp.Tracer("")
	}

	harness.TestTracer(subjectFactory)
}

type testExporter struct {
	mu    sync.RWMutex
	idx   map[string]int
	spans []*export.SpanData
}

func NewTestExporter() *testExporter {
	return &testExporter{idx: make(map[string]int)}
}

func (te *testExporter) ExportSpans(_ context.Context, spans []*export.SpanData) error {
	te.mu.Lock()
	defer te.mu.Unlock()

	i := len(te.spans)
	for _, s := range spans {
		te.idx[s.Name] = i
		te.spans = append(te.spans, s)
		i++
	}
	return nil
}

func (te *testExporter) Spans() []*export.SpanData {
	te.mu.RLock()
	defer te.mu.RUnlock()

	cp := make([]*export.SpanData, len(te.spans))
	copy(cp, te.spans)
	return cp
}

func (te *testExporter) GetSpan(name string) (*export.SpanData, bool) {
	te.mu.RLock()
	defer te.mu.RUnlock()
	i, ok := te.idx[name]
	if !ok {
		return nil, false
	}
	return te.spans[i], true
}

func (te *testExporter) Len() int {
	te.mu.RLock()
	defer te.mu.RUnlock()
	return len(te.spans)
}

func (te *testExporter) Shutdown(context.Context) { te.Reset() }

func (te *testExporter) Reset() {
	te.mu.Lock()
	defer te.mu.Unlock()
	te.idx = make(map[string]int)
	te.spans = te.spans[:0]
}

type testSampler struct {
	callCount int
	prefix    string
	t         *testing.T
}

func (ts *testSampler) ShouldSample(p SamplingParameters) SamplingResult {
	ts.callCount++
	ts.t.Logf("called sampler for name %q", p.Name)
	decision := NotRecord
	if strings.HasPrefix(p.Name, ts.prefix) {
		decision = RecordAndSampled
	}
	return SamplingResult{Decision: decision, Attributes: []label.KeyValue{label.Int("callCount", ts.callCount)}}
}

func (ts testSampler) Description() string {
	return "testSampler"
}

func TestSetName(t *testing.T) {
	fooSampler := &testSampler{prefix: "foo", t: t}
	tp := NewProvider(WithConfig(Config{DefaultSampler: fooSampler}))

	type testCase struct {
		name          string
		newName       string
		sampledBefore bool
		sampledAfter  bool
	}
	for idx, tt := range []testCase{
		{ // 0
			name:          "foobar",
			newName:       "foobaz",
			sampledBefore: true,
			sampledAfter:  true,
		},
		{ // 1
			name:          "foobar",
			newName:       "barbaz",
			sampledBefore: true,
			sampledAfter:  false,
		},
		{ // 2
			name:          "barbar",
			newName:       "barbaz",
			sampledBefore: false,
			sampledAfter:  false,
		},
		{ // 3
			name:          "barbar",
			newName:       "foobar",
			sampledBefore: false,
			sampledAfter:  true,
		},
	} {
		span := startNamedSpan(tp, "SetName", tt.name)
		if fooSampler.callCount == 0 {
			t.Errorf("%d: the sampler was not even called during span creation", idx)
		}
		fooSampler.callCount = 0
		if gotSampledBefore := span.SpanContext().IsSampled(); tt.sampledBefore != gotSampledBefore {
			t.Errorf("%d: invalid sampling decision before rename, expected %v, got %v", idx, tt.sampledBefore, gotSampledBefore)
		}
		span.SetName(tt.newName)
		if fooSampler.callCount == 0 {
			t.Errorf("%d: the sampler was not even called during span rename", idx)
		}
		fooSampler.callCount = 0
		if gotSampledAfter := span.SpanContext().IsSampled(); tt.sampledAfter != gotSampledAfter {
			t.Errorf("%d: invalid sampling decision after rename, expected %v, got %v", idx, tt.sampledAfter, gotSampledAfter)
		}
		span.End()
	}
}

func TestRecordingIsOn(t *testing.T) {
	tp := NewProvider()
	_, span := tp.Tracer("Recording on").Start(context.Background(), "StartSpan")
	defer span.End()
	if span.IsRecording() == false {
		t.Error("new span is not recording events")
	}
}

func TestSampling(t *testing.T) {
	idg := defIDGenerator()
	const total = 10000
	for name, tc := range map[string]struct {
		sampler       Sampler
		expect        float64
		parent        bool
		sampledParent bool
	}{
		// Span w/o a parent
		"NeverSample":           {sampler: NeverSample(), expect: 0},
		"AlwaysSample":          {sampler: AlwaysSample(), expect: 1.0},
		"TraceIdRatioBased_-1":  {sampler: TraceIDRatioBased(-1.0), expect: 0},
		"TraceIdRatioBased_.25": {sampler: TraceIDRatioBased(0.25), expect: .25},
		"TraceIdRatioBased_.50": {sampler: TraceIDRatioBased(0.50), expect: .5},
		"TraceIdRatioBased_.75": {sampler: TraceIDRatioBased(0.75), expect: .75},
		"TraceIdRatioBased_2.0": {sampler: TraceIDRatioBased(2.0), expect: 1},

		// Spans w/o a parent and using ParentSample(DelegateSampler()) Sampler, receive DelegateSampler's sampling decision
		"ParentNeverSample":           {sampler: ParentSample(NeverSample()), expect: 0},
		"ParentAlwaysSample":          {sampler: ParentSample(AlwaysSample()), expect: 1},
		"ParentTraceIdRatioBased_.50": {sampler: ParentSample(TraceIDRatioBased(0.50)), expect: .5},

		// An unadorned TraceIDRatioBased sampler ignores parent spans
		"UnsampledParentSpanWithTraceIdRatioBased_.25": {sampler: TraceIDRatioBased(0.25), expect: .25, parent: true},
		"SampledParentSpanWithTraceIdRatioBased_.25":   {sampler: TraceIDRatioBased(0.25), expect: .25, parent: true, sampledParent: true},
		"UnsampledParentSpanWithTraceIdRatioBased_.50": {sampler: TraceIDRatioBased(0.50), expect: .5, parent: true},
		"SampledParentSpanWithTraceIdRatioBased_.50":   {sampler: TraceIDRatioBased(0.50), expect: .5, parent: true, sampledParent: true},
		"UnsampledParentSpanWithTraceIdRatioBased_.75": {sampler: TraceIDRatioBased(0.75), expect: .75, parent: true},
		"SampledParentSpanWithTraceIdRatioBased_.75":   {sampler: TraceIDRatioBased(0.75), expect: .75, parent: true, sampledParent: true},

		// Spans with a sampled parent but using NeverSample Sampler, are not sampled
		"SampledParentSpanWithNeverSample": {sampler: NeverSample(), expect: 0, parent: true, sampledParent: true},

		// Spans with a sampled parent and using ParentSample(DelegateSampler()) Sampler, inherit the parent span's sampling status
		"SampledParentSpanWithParentNeverSample":             {sampler: ParentSample(NeverSample()), expect: 1, parent: true, sampledParent: true},
		"UnsampledParentSpanWithParentNeverSampler":          {sampler: ParentSample(NeverSample()), expect: 0, parent: true, sampledParent: false},
		"SampledParentSpanWithParentAlwaysSampler":           {sampler: ParentSample(AlwaysSample()), expect: 1, parent: true, sampledParent: true},
		"UnsampledParentSpanWithParentAlwaysSampler":         {sampler: ParentSample(AlwaysSample()), expect: 0, parent: true, sampledParent: false},
		"SampledParentSpanWithParentTraceIdRatioBased_.50":   {sampler: ParentSample(TraceIDRatioBased(0.50)), expect: 1, parent: true, sampledParent: true},
		"UnsampledParentSpanWithParentTraceIdRatioBased_.50": {sampler: ParentSample(TraceIDRatioBased(0.50)), expect: 0, parent: true, sampledParent: false},
	} {
		tc := tc
		t.Run(name, func(t *testing.T) {
			t.Parallel()
			p := NewProvider(WithConfig(Config{DefaultSampler: tc.sampler}))
			tr := p.Tracer("test")
			var sampled int
			for i := 0; i < total; i++ {
				ctx := context.Background()
				if tc.parent {
					psc := apitrace.SpanContext{
						TraceID: idg.NewTraceID(),
						SpanID:  idg.NewSpanID(),
					}
					if tc.sampledParent {
						psc.TraceFlags = apitrace.FlagsSampled
					}
					ctx = apitrace.ContextWithRemoteSpanContext(ctx, psc)
				}
				_, span := tr.Start(ctx, "test")
				if span.SpanContext().IsSampled() {
					sampled++
				}
			}
			tolerance := 0.0
			got := float64(sampled) / float64(total)

			if tc.expect > 0 && tc.expect < 1 {
				// See https://en.wikipedia.org/wiki/Binomial_proportion_confidence_interval
				const z = 4.75342 // This should succeed 99.9999% of the time
				tolerance = z * math.Sqrt(got*(1-got)/total)
			}

			diff := math.Abs(got - tc.expect)
			if diff > tolerance {
				t.Errorf("got %f (diff: %f), expected %f (w/tolerance: %f)", got, diff, tc.expect, tolerance)
			}
		})
	}
}

func TestStartSpanWithParent(t *testing.T) {
	tp := NewProvider()
	tr := tp.Tracer("SpanWithParent")
	ctx := context.Background()

	sc1 := apitrace.SpanContext{
		TraceID:    tid,
		SpanID:     sid,
		TraceFlags: 0x1,
	}
	_, s1 := tr.Start(apitrace.ContextWithRemoteSpanContext(ctx, sc1), "span1-unsampled-parent1")
	if err := checkChild(sc1, s1); err != nil {
		t.Error(err)
	}

	_, s2 := tr.Start(apitrace.ContextWithRemoteSpanContext(ctx, sc1), "span2-unsampled-parent1")
	if err := checkChild(sc1, s2); err != nil {
		t.Error(err)
	}

	sc2 := apitrace.SpanContext{
		TraceID:    tid,
		SpanID:     sid,
		TraceFlags: 0x1,
		//Tracestate:   testTracestate,
	}
	_, s3 := tr.Start(apitrace.ContextWithRemoteSpanContext(ctx, sc2), "span3-sampled-parent2")
	if err := checkChild(sc2, s3); err != nil {
		t.Error(err)
	}

	ctx2, s4 := tr.Start(apitrace.ContextWithRemoteSpanContext(ctx, sc2), "span4-sampled-parent2")
	if err := checkChild(sc2, s4); err != nil {
		t.Error(err)
	}

	s4Sc := s4.SpanContext()
	_, s5 := tr.Start(ctx2, "span5-implicit-childof-span4")
	if err := checkChild(s4Sc, s5); err != nil {
		t.Error(err)
	}
}

func TestSetSpanAttributesOnStart(t *testing.T) {
	te := NewTestExporter()
	tp := NewProvider(WithSyncer(te))
	span := startSpan(tp,
		"StartSpanAttribute",
		apitrace.WithAttributes(label.String("key1", "value1")),
		apitrace.WithAttributes(label.String("key2", "value2")),
	)
	got, err := endSpan(te, span)
	if err != nil {
		t.Fatal(err)
	}

	want := &export.SpanData{
		SpanContext: apitrace.SpanContext{
			TraceID:    tid,
			TraceFlags: 0x1,
		},
		ParentSpanID: sid,
		Name:         "span0",
		Attributes: []label.KeyValue{
			label.String("key1", "value1"),
			label.String("key2", "value2"),
		},
		SpanKind:               apitrace.SpanKindInternal,
		HasRemoteParent:        true,
		InstrumentationLibrary: instrumentation.Library{Name: "StartSpanAttribute"},
	}
	if diff := cmpDiff(got, want); diff != "" {
		t.Errorf("SetSpanAttributesOnStart: -got +want %s", diff)
	}
}

func TestSetSpanAttributes(t *testing.T) {
	te := NewTestExporter()
	tp := NewProvider(WithSyncer(te))
	span := startSpan(tp, "SpanAttribute")
	span.SetAttributes(label.String("key1", "value1"))
	got, err := endSpan(te, span)
	if err != nil {
		t.Fatal(err)
	}

	want := &export.SpanData{
		SpanContext: apitrace.SpanContext{
			TraceID:    tid,
			TraceFlags: 0x1,
		},
		ParentSpanID: sid,
		Name:         "span0",
		Attributes: []label.KeyValue{
			label.String("key1", "value1"),
		},
		SpanKind:               apitrace.SpanKindInternal,
		HasRemoteParent:        true,
		InstrumentationLibrary: instrumentation.Library{Name: "SpanAttribute"},
	}
	if diff := cmpDiff(got, want); diff != "" {
		t.Errorf("SetSpanAttributes: -got +want %s", diff)
	}
}

func TestSetSpanAttributesOverLimit(t *testing.T) {
	te := NewTestExporter()
	cfg := Config{MaxAttributesPerSpan: 2}
	tp := NewProvider(WithConfig(cfg), WithSyncer(te))

	span := startSpan(tp, "SpanAttributesOverLimit")
	span.SetAttributes(
		label.Bool("key1", true),
		label.String("key2", "value2"),
		label.Bool("key1", false), // Replace key1.
		label.Int64("key4", 4),    // Remove key2 and add key4
	)
	got, err := endSpan(te, span)
	if err != nil {
		t.Fatal(err)
	}

	want := &export.SpanData{
		SpanContext: apitrace.SpanContext{
			TraceID:    tid,
			TraceFlags: 0x1,
		},
		ParentSpanID: sid,
		Name:         "span0",
		Attributes: []label.KeyValue{
			label.Bool("key1", false),
			label.Int64("key4", 4),
		},
		SpanKind:               apitrace.SpanKindInternal,
		HasRemoteParent:        true,
		DroppedAttributeCount:  1,
		InstrumentationLibrary: instrumentation.Library{Name: "SpanAttributesOverLimit"},
	}
	if diff := cmpDiff(got, want); diff != "" {
		t.Errorf("SetSpanAttributesOverLimit: -got +want %s", diff)
	}
}

func TestEvents(t *testing.T) {
	te := NewTestExporter()
	tp := NewProvider(WithSyncer(te))

	span := startSpan(tp, "Events")
	k1v1 := label.String("key1", "value1")
	k2v2 := label.Bool("key2", true)
	k3v3 := label.Int64("key3", 3)

	span.AddEvent(context.Background(), "foo", label.String("key1", "value1"))
	span.AddEvent(context.Background(), "bar",
		label.Bool("key2", true),
		label.Int64("key3", 3),
	)
	got, err := endSpan(te, span)
	if err != nil {
		t.Fatal(err)
	}

	for i := range got.MessageEvents {
		if !checkTime(&got.MessageEvents[i].Time) {
			t.Error("exporting span: expected nonzero Event Time")
		}
	}

	want := &export.SpanData{
		SpanContext: apitrace.SpanContext{
			TraceID:    tid,
			TraceFlags: 0x1,
		},
		ParentSpanID:    sid,
		Name:            "span0",
		HasRemoteParent: true,
		MessageEvents: []export.Event{
			{Name: "foo", Attributes: []label.KeyValue{k1v1}},
			{Name: "bar", Attributes: []label.KeyValue{k2v2, k3v3}},
		},
		SpanKind:               apitrace.SpanKindInternal,
		InstrumentationLibrary: instrumentation.Library{Name: "Events"},
	}
	if diff := cmpDiff(got, want); diff != "" {
		t.Errorf("Message Events: -got +want %s", diff)
	}
}

func TestEventsOverLimit(t *testing.T) {
	te := NewTestExporter()
	cfg := Config{MaxEventsPerSpan: 2}
	tp := NewProvider(WithConfig(cfg), WithSyncer(te))

	span := startSpan(tp, "EventsOverLimit")
	k1v1 := label.String("key1", "value1")
	k2v2 := label.Bool("key2", false)
	k3v3 := label.String("key3", "value3")

	span.AddEvent(context.Background(), "fooDrop", label.String("key1", "value1"))
	span.AddEvent(context.Background(), "barDrop",
		label.Bool("key2", true),
		label.String("key3", "value3"),
	)
	span.AddEvent(context.Background(), "foo", label.String("key1", "value1"))
	span.AddEvent(context.Background(), "bar",
		label.Bool("key2", false),
		label.String("key3", "value3"),
	)
	got, err := endSpan(te, span)
	if err != nil {
		t.Fatal(err)
	}

	for i := range got.MessageEvents {
		if !checkTime(&got.MessageEvents[i].Time) {
			t.Error("exporting span: expected nonzero Event Time")
		}
	}

	want := &export.SpanData{
		SpanContext: apitrace.SpanContext{
			TraceID:    tid,
			TraceFlags: 0x1,
		},
		ParentSpanID: sid,
		Name:         "span0",
		MessageEvents: []export.Event{
			{Name: "foo", Attributes: []label.KeyValue{k1v1}},
			{Name: "bar", Attributes: []label.KeyValue{k2v2, k3v3}},
		},
		DroppedMessageEventCount: 2,
		HasRemoteParent:          true,
		SpanKind:                 apitrace.SpanKindInternal,
		InstrumentationLibrary:   instrumentation.Library{Name: "EventsOverLimit"},
	}
	if diff := cmpDiff(got, want); diff != "" {
		t.Errorf("Message Event over limit: -got +want %s", diff)
	}
}

func TestLinks(t *testing.T) {
	te := NewTestExporter()
	tp := NewProvider(WithSyncer(te))

	k1v1 := label.String("key1", "value1")
	k2v2 := label.String("key2", "value2")
	k3v3 := label.String("key3", "value3")

	sc1 := apitrace.SpanContext{TraceID: apitrace.ID([16]byte{1, 1}), SpanID: apitrace.SpanID{3}}
	sc2 := apitrace.SpanContext{TraceID: apitrace.ID([16]byte{1, 1}), SpanID: apitrace.SpanID{3}}

	links := []apitrace.Link{
		{SpanContext: sc1, Attributes: []label.KeyValue{k1v1}},
		{SpanContext: sc2, Attributes: []label.KeyValue{k2v2, k3v3}},
	}
	span := startSpan(tp, "Links", apitrace.WithLinks(links...))

	got, err := endSpan(te, span)
	if err != nil {
		t.Fatal(err)
	}

	want := &export.SpanData{
		SpanContext: apitrace.SpanContext{
			TraceID:    tid,
			TraceFlags: 0x1,
		},
		ParentSpanID:           sid,
		Name:                   "span0",
		HasRemoteParent:        true,
		Links:                  links,
		SpanKind:               apitrace.SpanKindInternal,
		InstrumentationLibrary: instrumentation.Library{Name: "Links"},
	}
	if diff := cmpDiff(got, want); diff != "" {
		t.Errorf("Link: -got +want %s", diff)
	}
}

func TestLinksOverLimit(t *testing.T) {
	te := NewTestExporter()
	cfg := Config{MaxLinksPerSpan: 2}

	sc1 := apitrace.SpanContext{TraceID: apitrace.ID([16]byte{1, 1}), SpanID: apitrace.SpanID{3}}
	sc2 := apitrace.SpanContext{TraceID: apitrace.ID([16]byte{1, 1}), SpanID: apitrace.SpanID{3}}
	sc3 := apitrace.SpanContext{TraceID: apitrace.ID([16]byte{1, 1}), SpanID: apitrace.SpanID{3}}

	tp := NewProvider(WithConfig(cfg), WithSyncer(te))

	span := startSpan(tp, "LinksOverLimit",
		apitrace.WithLinks(
			apitrace.Link{SpanContext: sc1, Attributes: []label.KeyValue{label.String("key1", "value1")}},
			apitrace.Link{SpanContext: sc2, Attributes: []label.KeyValue{label.String("key2", "value2")}},
			apitrace.Link{SpanContext: sc3, Attributes: []label.KeyValue{label.String("key3", "value3")}},
		),
	)

	k2v2 := label.String("key2", "value2")
	k3v3 := label.String("key3", "value3")

	got, err := endSpan(te, span)
	if err != nil {
		t.Fatal(err)
	}

	want := &export.SpanData{
		SpanContext: apitrace.SpanContext{
			TraceID:    tid,
			TraceFlags: 0x1,
		},
		ParentSpanID: sid,
		Name:         "span0",
		Links: []apitrace.Link{
			{SpanContext: sc2, Attributes: []label.KeyValue{k2v2}},
			{SpanContext: sc3, Attributes: []label.KeyValue{k3v3}},
		},
		DroppedLinkCount:       1,
		HasRemoteParent:        true,
		SpanKind:               apitrace.SpanKindInternal,
		InstrumentationLibrary: instrumentation.Library{Name: "LinksOverLimit"},
	}
	if diff := cmpDiff(got, want); diff != "" {
		t.Errorf("Link over limit: -got +want %s", diff)
	}
}

func TestSetSpanName(t *testing.T) {
	te := NewTestExporter()
	tp := NewProvider(WithSyncer(te))
	ctx := context.Background()

	want := "SpanName-1"
	ctx = apitrace.ContextWithRemoteSpanContext(ctx, apitrace.SpanContext{
		TraceID:    tid,
		SpanID:     sid,
		TraceFlags: 1,
	})
	_, span := tp.Tracer("SetSpanName").Start(ctx, "SpanName-1")
	got, err := endSpan(te, span)
	if err != nil {
		t.Fatal(err)
	}

	if got.Name != want {
		t.Errorf("span.Name: got %q; want %q", got.Name, want)
	}
}

func TestSetSpanStatus(t *testing.T) {
	te := NewTestExporter()
	tp := NewProvider(WithSyncer(te))

	span := startSpan(tp, "SpanStatus")
	span.SetStatus(otelcodes.Canceled, "canceled")
	got, err := endSpan(te, span)
	if err != nil {
		t.Fatal(err)
	}

	want := &export.SpanData{
		SpanContext: apitrace.SpanContext{
			TraceID:    tid,
			TraceFlags: 0x1,
		},
		ParentSpanID:           sid,
		Name:                   "span0",
		SpanKind:               apitrace.SpanKindInternal,
		StatusCode:             grpccodes.Canceled,
		StatusMessage:          "canceled",
		HasRemoteParent:        true,
		InstrumentationLibrary: instrumentation.Library{Name: "SpanStatus"},
	}
	if diff := cmpDiff(got, want); diff != "" {
		t.Errorf("SetSpanStatus: -got +want %s", diff)
	}
}

func cmpDiff(x, y interface{}) string {
	return cmp.Diff(x, y,
		cmp.AllowUnexported(label.Value{}),
		cmp.AllowUnexported(export.Event{}))
}

func remoteSpanContext() apitrace.SpanContext {
	return apitrace.SpanContext{
		TraceID:    tid,
		SpanID:     sid,
		TraceFlags: 1,
	}
}

// checkChild is test utility function that tests that c has fields set appropriately,
// given that it is a child span of p.
func checkChild(p apitrace.SpanContext, apiSpan apitrace.Span) error {
	s := apiSpan.(*span)
	if s == nil {
		return fmt.Errorf("got nil child span, want non-nil")
	}
	if got, want := s.spanContext.TraceID.String(), p.TraceID.String(); got != want {
		return fmt.Errorf("got child trace ID %s, want %s", got, want)
	}
	if childID, parentID := s.spanContext.SpanID.String(), p.SpanID.String(); childID == parentID {
		return fmt.Errorf("got child span ID %s, parent span ID %s; want unequal IDs", childID, parentID)
	}
	if got, want := s.spanContext.TraceFlags, p.TraceFlags; got != want {
		return fmt.Errorf("got child trace options %d, want %d", got, want)
	}
	// TODO [rgheita] : Fix tracestate test
	//if got, want := c.spanContext.Tracestate, p.Tracestate; got != want {
	//	return fmt.Errorf("got child tracestate %v, want %v", got, want)
	//}
	return nil
}

// startSpan starts a span with a name "span0". See startNamedSpan for
// details.
func startSpan(tp *Provider, trName string, args ...apitrace.SpanOption) apitrace.Span {
	return startNamedSpan(tp, trName, "span0", args...)
}

// startNamed Span is a test utility func that starts a span with a
// passed name and with remote span context as parent. The remote span
// context contains TraceFlags with sampled bit set. This allows the
// span to be automatically sampled.
func startNamedSpan(tp *Provider, trName, name string, args ...apitrace.SpanOption) apitrace.Span {
	ctx := context.Background()
	ctx = apitrace.ContextWithRemoteSpanContext(ctx, remoteSpanContext())
	args = append(args, apitrace.WithRecord())
	_, span := tp.Tracer(trName).Start(
		ctx,
		name,
		args...,
	)
	return span
}

// endSpan is a test utility function that ends the span in the context and
// returns the exported export.SpanData.
// It requires that span be sampled using one of these methods
//  1. Passing parent span context in context
//  2. Use WithSampler(AlwaysSample())
//  3. Configuring AlwaysSample() as default sampler
//
// It also does some basic tests on the span.
// It also clears spanID in the export.SpanData to make the comparison easier.
func endSpan(te *testExporter, span apitrace.Span) (*export.SpanData, error) {
	if !span.IsRecording() {
		return nil, fmt.Errorf("IsRecording: got false, want true")
	}
	if !span.SpanContext().IsSampled() {
		return nil, fmt.Errorf("IsSampled: got false, want true")
	}
	span.End()
	if te.Len() != 1 {
		return nil, fmt.Errorf("got %d exported spans, want one span", te.Len())
	}
	got := te.Spans()[0]
	if !got.SpanContext.SpanID.IsValid() {
		return nil, fmt.Errorf("exporting span: expected nonzero SpanID")
	}
	got.SpanContext.SpanID = apitrace.SpanID{}
	if !checkTime(&got.StartTime) {
		return nil, fmt.Errorf("exporting span: expected nonzero StartTime")
	}
	if !checkTime(&got.EndTime) {
		return nil, fmt.Errorf("exporting span: expected nonzero EndTime")
	}
	return got, nil
}

// checkTime checks that a nonzero time was set in x, then clears it.
func checkTime(x *time.Time) bool {
	if x.IsZero() {
		return false
	}
	*x = time.Time{}
	return true
}

func TestEndSpanTwice(t *testing.T) {
	te := NewTestExporter()
	tp := NewProvider(WithSyncer(te))

	span := startSpan(tp, "EndSpanTwice")
	span.End()
	span.End()
	if te.Len() != 1 {
		t.Fatalf("expected only a single span, got %#v", te.Spans())
	}
}

func TestStartSpanAfterEnd(t *testing.T) {
	te := NewTestExporter()
	tp := NewProvider(WithConfig(Config{DefaultSampler: AlwaysSample()}), WithSyncer(te))
	ctx := context.Background()

	tr := tp.Tracer("SpanAfterEnd")
	ctx, span0 := tr.Start(apitrace.ContextWithRemoteSpanContext(ctx, remoteSpanContext()), "parent")
	ctx1, span1 := tr.Start(ctx, "span-1")
	span1.End()
	// Start a new span with the context containing span-1
	// even though span-1 is ended, we still add this as a new child of span-1
	_, span2 := tr.Start(ctx1, "span-2")
	span2.End()
	span0.End()
	if got, want := te.Len(), 3; got != want {
		t.Fatalf("len(%#v) = %d; want %d", te.Spans(), got, want)
	}

	gotParent, ok := te.GetSpan("parent")
	if !ok {
		t.Fatal("parent not recorded")
	}
	gotSpan1, ok := te.GetSpan("span-1")
	if !ok {
		t.Fatal("span-1 not recorded")
	}
	gotSpan2, ok := te.GetSpan("span-2")
	if !ok {
		t.Fatal("span-2 not recorded")
	}

	if got, want := gotSpan1.SpanContext.TraceID, gotParent.SpanContext.TraceID; got != want {
		t.Errorf("span-1.TraceID=%q; want %q", got, want)
	}
	if got, want := gotSpan2.SpanContext.TraceID, gotParent.SpanContext.TraceID; got != want {
		t.Errorf("span-2.TraceID=%q; want %q", got, want)
	}
	if got, want := gotSpan1.ParentSpanID, gotParent.SpanContext.SpanID; got != want {
		t.Errorf("span-1.ParentSpanID=%q; want %q (parent.SpanID)", got, want)
	}
	if got, want := gotSpan2.ParentSpanID, gotSpan1.SpanContext.SpanID; got != want {
		t.Errorf("span-2.ParentSpanID=%q; want %q (span1.SpanID)", got, want)
	}
}

func TestChildSpanCount(t *testing.T) {
	te := NewTestExporter()
	tp := NewProvider(WithConfig(Config{DefaultSampler: AlwaysSample()}), WithSyncer(te))

	tr := tp.Tracer("ChidSpanCount")
	ctx, span0 := tr.Start(context.Background(), "parent")
	ctx1, span1 := tr.Start(ctx, "span-1")
	_, span2 := tr.Start(ctx1, "span-2")
	span2.End()
	span1.End()

	_, span3 := tr.Start(ctx, "span-3")
	span3.End()
	span0.End()
	if got, want := te.Len(), 4; got != want {
		t.Fatalf("len(%#v) = %d; want %d", te.Spans(), got, want)
	}

	gotParent, ok := te.GetSpan("parent")
	if !ok {
		t.Fatal("parent not recorded")
	}
	gotSpan1, ok := te.GetSpan("span-1")
	if !ok {
		t.Fatal("span-1 not recorded")
	}
	gotSpan2, ok := te.GetSpan("span-2")
	if !ok {
		t.Fatal("span-2 not recorded")
	}
	gotSpan3, ok := te.GetSpan("span-3")
	if !ok {
		t.Fatal("span-3 not recorded")
	}

	if got, want := gotSpan3.ChildSpanCount, 0; got != want {
		t.Errorf("span-3.ChildSpanCount=%d; want %d", got, want)
	}
	if got, want := gotSpan2.ChildSpanCount, 0; got != want {
		t.Errorf("span-2.ChildSpanCount=%d; want %d", got, want)
	}
	if got, want := gotSpan1.ChildSpanCount, 1; got != want {
		t.Errorf("span-1.ChildSpanCount=%d; want %d", got, want)
	}
	if got, want := gotParent.ChildSpanCount, 2; got != want {
		t.Errorf("parent.ChildSpanCount=%d; want %d", got, want)
	}
}

func TestNilSpanEnd(t *testing.T) {
	var span *span
	span.End()
}

func TestExecutionTracerTaskEnd(t *testing.T) {
	var n uint64
	tp := NewProvider(WithConfig(Config{DefaultSampler: NeverSample()}))
	tr := tp.Tracer("Execution Tracer Task End")

	executionTracerTaskEnd := func() {
		atomic.AddUint64(&n, 1)
	}

	var spans []*span
	_, apiSpan := tr.Start(context.Background(), "foo")
	s := apiSpan.(*span)

	s.executionTracerTaskEnd = executionTracerTaskEnd
	spans = append(spans, s) // never sample

	tID, _ := apitrace.IDFromHex("0102030405060708090a0b0c0d0e0f")
	sID, _ := apitrace.SpanIDFromHex("0001020304050607")
	ctx := context.Background()

	ctx = apitrace.ContextWithRemoteSpanContext(ctx,
		apitrace.SpanContext{
			TraceID:    tID,
			SpanID:     sID,
			TraceFlags: 0,
		},
	)
	_, apiSpan = tr.Start(
		ctx,
		"foo",
	)
	s = apiSpan.(*span)
	s.executionTracerTaskEnd = executionTracerTaskEnd
	spans = append(spans, s) // parent not sampled

	//tp.ApplyConfig(Config{DefaultSampler: AlwaysSample()})
	_, apiSpan = tr.Start(context.Background(), "foo")
	s = apiSpan.(*span)
	s.executionTracerTaskEnd = executionTracerTaskEnd
	spans = append(spans, s) // always sample

	for _, span := range spans {
		span.End()
	}
	if got, want := n, uint64(len(spans)); got != want {
		t.Fatalf("Execution tracer task ended for %v spans; want %v", got, want)
	}
}

func TestCustomStartEndTime(t *testing.T) {
	te := NewTestExporter()
	tp := NewProvider(WithSyncer(te), WithConfig(Config{DefaultSampler: AlwaysSample()}))

	startTime := time.Date(2019, time.August, 27, 14, 42, 0, 0, time.UTC)
	endTime := startTime.Add(time.Second * 20)
	_, span := tp.Tracer("Custom Start and End time").Start(
		context.Background(),
		"testspan",
		apitrace.WithTimestamp(startTime),
	)
	span.End(apitrace.WithTimestamp(endTime))

	if te.Len() != 1 {
		t.Fatalf("got %d exported spans, want one span", te.Len())
	}
	got := te.Spans()[0]
	if got.StartTime != startTime {
		t.Errorf("expected start time to be %s, got %s", startTime, got.StartTime)
	}
	if got.EndTime != endTime {
		t.Errorf("expected end time to be %s, got %s", endTime, got.EndTime)
	}
}

func TestRecordError(t *testing.T) {
	scenarios := []struct {
		err error
		typ string
		msg string
	}{
		{
			err: ottest.NewTestError("test error"),
			typ: "go.opentelemetry.io/otel/internal/testing.TestError",
			msg: "test error",
		},
		{
			err: errors.New("test error 2"),
			typ: "*errors.errorString",
			msg: "test error 2",
		},
	}

	for _, s := range scenarios {
		te := NewTestExporter()
		tp := NewProvider(WithSyncer(te))
		span := startSpan(tp, "RecordError")

		errTime := time.Now()
		span.RecordError(context.Background(), s.err,
			apitrace.WithErrorTime(errTime),
		)

		got, err := endSpan(te, span)
		if err != nil {
			t.Fatal(err)
		}

		want := &export.SpanData{
			SpanContext: apitrace.SpanContext{
				TraceID:    tid,
				TraceFlags: 0x1,
			},
			ParentSpanID:    sid,
			Name:            "span0",
			SpanKind:        apitrace.SpanKindInternal,
			HasRemoteParent: true,
			MessageEvents: []export.Event{
				{
					Name: errorEventName,
					Time: errTime,
					Attributes: []label.KeyValue{
						errorTypeKey.String(s.typ),
						errorMessageKey.String(s.msg),
					},
				},
			},
			InstrumentationLibrary: instrumentation.Library{Name: "RecordError"},
		}
		if diff := cmpDiff(got, want); diff != "" {
			t.Errorf("SpanErrorOptions: -got +want %s", diff)
		}
	}
}

func TestRecordErrorWithStatus(t *testing.T) {
	te := NewTestExporter()
	tp := NewProvider(WithSyncer(te))
	span := startSpan(tp, "RecordErrorWithStatus")

	testErr := ottest.NewTestError("test error")
	errTime := time.Now()
	testStatus := otelcodes.Unknown
	span.RecordError(context.Background(), testErr,
		apitrace.WithErrorTime(errTime),
		apitrace.WithErrorStatus(testStatus),
	)

	got, err := endSpan(te, span)
	if err != nil {
		t.Fatal(err)
	}

	want := &export.SpanData{
		SpanContext: apitrace.SpanContext{
			TraceID:    tid,
			TraceFlags: 0x1,
		},
		ParentSpanID:    sid,
		Name:            "span0",
		SpanKind:        apitrace.SpanKindInternal,
		StatusCode:      grpccodes.Unknown,
		StatusMessage:   "",
		HasRemoteParent: true,
		MessageEvents: []export.Event{
			{
				Name: errorEventName,
				Time: errTime,
				Attributes: []label.KeyValue{
					errorTypeKey.String("go.opentelemetry.io/otel/internal/testing.TestError"),
					errorMessageKey.String("test error"),
				},
			},
		},
		InstrumentationLibrary: instrumentation.Library{Name: "RecordErrorWithStatus"},
	}
	if diff := cmpDiff(got, want); diff != "" {
		t.Errorf("SpanErrorOptions: -got +want %s", diff)
	}
}

func TestRecordErrorNil(t *testing.T) {
	te := NewTestExporter()
	tp := NewProvider(WithSyncer(te))
	span := startSpan(tp, "RecordErrorNil")

	span.RecordError(context.Background(), nil)

	got, err := endSpan(te, span)
	if err != nil {
		t.Fatal(err)
	}

	want := &export.SpanData{
		SpanContext: apitrace.SpanContext{
			TraceID:    tid,
			TraceFlags: 0x1,
		},
		ParentSpanID:           sid,
		Name:                   "span0",
		SpanKind:               apitrace.SpanKindInternal,
		HasRemoteParent:        true,
		StatusCode:             grpccodes.OK,
		StatusMessage:          "",
		InstrumentationLibrary: instrumentation.Library{Name: "RecordErrorNil"},
	}
	if diff := cmpDiff(got, want); diff != "" {
		t.Errorf("SpanErrorOptions: -got +want %s", diff)
	}
}

func TestWithSpanKind(t *testing.T) {
	te := NewTestExporter()
	tp := NewProvider(WithSyncer(te), WithConfig(Config{DefaultSampler: AlwaysSample()}))
	tr := tp.Tracer("withSpanKind")

	_, span := tr.Start(context.Background(), "WithoutSpanKind")
	spanData, err := endSpan(te, span)
	if err != nil {
		t.Error(err.Error())
	}

	if spanData.SpanKind != apitrace.SpanKindInternal {
		t.Errorf("Default value of Spankind should be Internal: got %+v, want %+v\n", spanData.SpanKind, apitrace.SpanKindInternal)
	}

	sks := []apitrace.SpanKind{
		apitrace.SpanKindInternal,
		apitrace.SpanKindServer,
		apitrace.SpanKindClient,
		apitrace.SpanKindProducer,
		apitrace.SpanKindConsumer,
	}

	for _, sk := range sks {
		te.Reset()

		_, span := tr.Start(context.Background(), fmt.Sprintf("SpanKind-%v", sk), apitrace.WithSpanKind(sk))
		spanData, err := endSpan(te, span)
		if err != nil {
			t.Error(err.Error())
		}

		if spanData.SpanKind != sk {
			t.Errorf("WithSpanKind check: got %+v, want %+v\n", spanData.SpanKind, sks)
		}
	}
}

func TestWithResource(t *testing.T) {
	te := NewTestExporter()
	tp := NewProvider(WithSyncer(te),
		WithConfig(Config{DefaultSampler: AlwaysSample()}),
		WithResource(resource.New(label.String("rk1", "rv1"), label.Int64("rk2", 5))))
	span := startSpan(tp, "WithResource")
	span.SetAttributes(label.String("key1", "value1"))
	got, err := endSpan(te, span)
	if err != nil {
		t.Error(err.Error())
	}

	want := &export.SpanData{
		SpanContext: apitrace.SpanContext{
			TraceID:    tid,
			TraceFlags: 0x1,
		},
		ParentSpanID: sid,
		Name:         "span0",
		Attributes: []label.KeyValue{
			label.String("key1", "value1"),
		},
		SpanKind:               apitrace.SpanKindInternal,
		HasRemoteParent:        true,
		Resource:               resource.New(label.String("rk1", "rv1"), label.Int64("rk2", 5)),
		InstrumentationLibrary: instrumentation.Library{Name: "WithResource"},
	}
	if diff := cmpDiff(got, want); diff != "" {
		t.Errorf("WithResource:\n  -got +want %s", diff)
	}
}

func TestWithInstrumentationVersion(t *testing.T) {
	te := NewTestExporter()
	tp := NewProvider(WithSyncer(te))

	ctx := context.Background()
	ctx = apitrace.ContextWithRemoteSpanContext(ctx, remoteSpanContext())
	_, span := tp.Tracer(
		"WithInstrumentationVersion",
		apitrace.WithInstrumentationVersion("v0.1.0"),
	).Start(ctx, "span0", apitrace.WithRecord())
	got, err := endSpan(te, span)
	if err != nil {
		t.Error(err.Error())
	}

	want := &export.SpanData{
		SpanContext: apitrace.SpanContext{
			TraceID:    tid,
			TraceFlags: 0x1,
		},
		ParentSpanID:    sid,
		Name:            "span0",
		SpanKind:        apitrace.SpanKindInternal,
		HasRemoteParent: true,
		InstrumentationLibrary: instrumentation.Library{
			Name:    "WithInstrumentationVersion",
			Version: "v0.1.0",
		},
	}
	if diff := cmpDiff(got, want); diff != "" {
		t.Errorf("WithResource:\n  -got +want %s", diff)
	}
}

func TestSpanCapturesPanic(t *testing.T) {
	te := NewTestExporter()
	tp := NewProvider(WithSyncer(te))
	_, span := tp.Tracer("CatchPanic").Start(
		context.Background(),
		"span",
		apitrace.WithRecord(),
	)

	f := func() {
		defer span.End()
		panic(errors.New("error message"))
	}
	require.PanicsWithError(t, "error message", f)
	spans := te.Spans()
	require.Len(t, spans, 1)
	require.Len(t, spans[0].MessageEvents, 1)
	assert.Equal(t, spans[0].MessageEvents[0].Name, errorEventName)
	assert.Equal(t, spans[0].MessageEvents[0].Attributes, []label.KeyValue{
		errorTypeKey.String("*errors.errorString"),
		errorMessageKey.String("error message"),
	})
}<|MERGE_RESOLUTION|>--- conflicted
+++ resolved
@@ -60,14 +60,7 @@
 }
 
 func TestTracerFollowsExpectedAPIBehaviour(t *testing.T) {
-<<<<<<< HEAD
-	tp := NewProvider(WithConfig(Config{DefaultSampler: ProbabilitySampler(0)}))
-=======
-	tp, err := NewProvider(WithConfig(Config{DefaultSampler: TraceIDRatioBased(0)}))
-	if err != nil {
-		t.Fatalf("failed to create provider, err: %v\n", err)
-	}
->>>>>>> d143b8fb
+	tp := NewProvider(WithConfig(Config{DefaultSampler: TraceIDRatioBased(0)}))
 	harness := apitest.NewHarness(t)
 	subjectFactory := func() trace.Tracer {
 		return tp.Tracer("")
