--- conflicted
+++ resolved
@@ -58,10 +58,6 @@
 }
 
 // ForceFlush does nothing as there is no data to flush.
-<<<<<<< HEAD
-func (ssp *SimpleSpanProcessor) ForceFlush(context.Context) error {
+func (ssp *simpleSpanProcessor) ForceFlush(context.Context) error {
 	return nil
-=======
-func (ssp *simpleSpanProcessor) ForceFlush() {
->>>>>>> 62e2a0f7
 }