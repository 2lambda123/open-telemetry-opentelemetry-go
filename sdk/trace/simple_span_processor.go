--- conflicted
+++ resolved
@@ -22,58 +22,34 @@
 	export "go.opentelemetry.io/otel/sdk/export/trace"
 )
 
-<<<<<<< HEAD
 // SimpleSpanProcessor is a SpanProcessor that synchronously sends all
 // completed Spans to a trace.Exporter immediately.
-type SimpleSpanProcessor struct {
+type simpleSpanProcessor struct {
 	exporterMu sync.RWMutex
 	exporter   export.SpanExporter
 	stopOnce   sync.Once
-=======
-// simpleSpanProcessor is a SpanProcessor that synchronously sends all
-// SpanSnapshots to a trace.Exporter when the span finishes.
-type simpleSpanProcessor struct {
-	e export.SpanExporter
->>>>>>> 62e2a0f7
 }
 
 var _ SpanProcessor = (*simpleSpanProcessor)(nil)
 
-<<<<<<< HEAD
-// NewSimpleSpanProcessor returns a new SimpleSpanProcessor.
-func NewSimpleSpanProcessor(exporter export.SpanExporter) *SimpleSpanProcessor {
-	ssp := &SimpleSpanProcessor{
-		exporter: exporter,
-=======
 // NewSimpleSpanProcessor returns a new SpanProcessor that will synchronously
 // send completed spans to the exporter immediately.
 func NewSimpleSpanProcessor(exporter export.SpanExporter) SpanProcessor {
 	ssp := &simpleSpanProcessor{
-		e: exporter,
->>>>>>> 62e2a0f7
+		exporter: exporter,
 	}
 	return ssp
 }
 
-<<<<<<< HEAD
 // OnStart does nothing.
-func (ssp *SimpleSpanProcessor) OnStart(context.Context, ReadWriteSpan) {}
+func (ssp *simpleSpanProcessor) OnStart(context.Context, ReadWriteSpan) {}
 
 // OnEnd immediately exports a ReadOnlySpan.
-func (ssp *SimpleSpanProcessor) OnEnd(s ReadOnlySpan) {
+func (ssp *simpleSpanProcessor) OnEnd(s ReadOnlySpan) {
 	ssp.exporterMu.RLock()
 	defer ssp.exporterMu.RUnlock()
 
 	if ssp.exporter != nil && s.SpanContext().IsSampled() {
-=======
-// OnStart method does nothing.
-func (ssp *simpleSpanProcessor) OnStart(parent context.Context, s ReadWriteSpan) {
-}
-
-// OnEnd method exports a ReadOnlySpan using the associated exporter.
-func (ssp *simpleSpanProcessor) OnEnd(s ReadOnlySpan) {
-	if ssp.e != nil && s.SpanContext().IsSampled() {
->>>>>>> 62e2a0f7
 		ss := s.Snapshot()
 		if err := ssp.exporter.ExportSpans(context.Background(), []*export.SpanSnapshot{ss}); err != nil {
 			otel.Handle(err)
@@ -81,9 +57,8 @@
 	}
 }
 
-<<<<<<< HEAD
 // Shutdown shuts down the exporter this SimpleSpanProcessor exports to.
-func (ssp *SimpleSpanProcessor) Shutdown(ctx context.Context) error {
+func (ssp *simpleSpanProcessor) Shutdown(ctx context.Context) error {
 	var err error
 	ssp.stopOnce.Do(func() {
 		ssp.exporterMu.Lock()
@@ -98,11 +73,6 @@
 		err = exporter.Shutdown(ctx)
 	})
 	return err
-=======
-// Shutdown method does nothing. There is no data to cleanup.
-func (ssp *simpleSpanProcessor) Shutdown(_ context.Context) error {
-	return nil
->>>>>>> 62e2a0f7
 }
 
 // ForceFlush does nothing as there is no data to flush.
