--- conflicted
+++ resolved
@@ -314,14 +314,9 @@
 
 	cfg := tr.provider.config.Load().(*Config)
 
-<<<<<<< HEAD
 	if parent.IsEqualWith(emptySpanContext) {
-		span.spanContext.TraceID = cfg.IDGenerator.NewTraceID()
-=======
-	if parent == emptySpanContext {
 		// Generate both TraceID and SpanID
 		span.spanContext.TraceID, span.spanContext.SpanID = cfg.IDGenerator.NewIDs(ctx)
->>>>>>> 970755bd
 		noParent = true
 	} else {
 		// TraceID already exists, just generate a SpanID
