--- conflicted
+++ resolved
@@ -448,15 +448,6 @@
 
 func (s *recordingSpan) addEvent(name string, o ...trace.EventOption) {
 	c := trace.NewEventConfig(o...)
-<<<<<<< HEAD
-
-	// Discard over limited attributes
-	attributes := c.Attributes()
-	var discarded int
-	if len(attributes) > s.tracer.provider.spanLimits.AttributePerEventCountLimit {
-		discarded = len(attributes) - s.tracer.provider.spanLimits.AttributePerEventCountLimit
-		attributes = attributes[:s.tracer.provider.spanLimits.AttributePerEventCountLimit]
-=======
 	e := Event{Name: name, Attributes: c.Attributes(), Time: c.Timestamp()}
 
 	// Discard attributes over limit.
@@ -469,7 +460,6 @@
 		// Drop over capacity.
 		e.DroppedAttributeCount = len(e.Attributes) - limit
 		e.Attributes = e.Attributes[:limit]
->>>>>>> 421d6867
 	}
 
 	s.mu.Lock()
@@ -615,14 +605,6 @@
 		return
 	}
 
-<<<<<<< HEAD
-	var droppedAttributeCount int
-
-	// Discard over limited attributes
-	if len(link.Attributes) > s.tracer.provider.spanLimits.AttributePerLinkCountLimit {
-		droppedAttributeCount = len(link.Attributes) - s.tracer.provider.spanLimits.AttributePerLinkCountLimit
-		link.Attributes = link.Attributes[:s.tracer.provider.spanLimits.AttributePerLinkCountLimit]
-=======
 	l := Link{SpanContext: link.SpanContext, Attributes: link.Attributes}
 
 	// Discard attributes over limit.
@@ -634,7 +616,6 @@
 	} else if limit > 0 && len(l.Attributes) > limit {
 		l.DroppedAttributeCount = len(l.Attributes) - limit
 		l.Attributes = l.Attributes[:limit]
->>>>>>> 421d6867
 	}
 
 	s.mu.Lock()
