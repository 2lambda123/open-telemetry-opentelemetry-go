// Copyright The OpenTelemetry Authors
//
// Licensed under the Apache License, Version 2.0 (the "License");
// you may not use this file except in compliance with the License.
// You may obtain a copy of the License at
//
//     http://www.apache.org/licenses/LICENSE-2.0
//
// Unless required by applicable law or agreed to in writing, software
// distributed under the License is distributed on an "AS IS" BASIS,
// WITHOUT WARRANTIES OR CONDITIONS OF ANY KIND, either express or implied.
// See the License for the specific language governing permissions and
// limitations under the License.

package metric // import "go.opentelemetry.io/otel/sdk/export/metric"

import (
	"context"
	"sync"
	"time"

	"go.opentelemetry.io/otel/attribute"
	"go.opentelemetry.io/otel/metric/number"
	"go.opentelemetry.io/otel/sdk/export/metric/aggregation"
	"go.opentelemetry.io/otel/sdk/instrumentation"
	"go.opentelemetry.io/otel/sdk/resource"
)

// Processor is responsible for deciding which kind of aggregation to
// use (via AggregatorSelector), gathering exported results from the
// SDK during collection, and deciding over which dimensions to group
// the exported data.
//
// The SDK supports binding only one of these interfaces, as it has
// the sole responsibility of determining which Aggregator to use for
// each record.
//
// The embedded AggregatorSelector interface is called (concurrently)
// in instrumentation context to select the appropriate Aggregator for
// an instrument.
//
// The `Process` method is called during collection in a
// single-threaded context from the SDK, after the aggregator is
// checkpointed, allowing the processor to build the set of metrics
// currently being exported.
type Processor interface {
	// AggregatorSelector is responsible for selecting the
	// concrete type of Aggregator used for a metric in the SDK.
	//
	// This may be a static decision based on fields of the
	// Descriptor, or it could use an external configuration
	// source to customize the treatment of each metric
	// instrument.
	//
	// The result from AggregatorSelector.AggregatorFor should be
	// the same type for a given Descriptor or else nil.  The same
	// type should be returned for a given descriptor, because
	// Aggregators only know how to Merge with their own type.  If
	// the result is nil, the metric instrument will be disabled.
	//
	// Note that the SDK only calls AggregatorFor when new records
	// require an Aggregator. This does not provide a way to
	// disable metrics with active records.
	AggregatorSelector

	// Process is called by the SDK once per internal record,
	// passing the export Accumulation (a Descriptor, the corresponding
	// Labels, and the checkpointed Aggregator). This call has no
	// Context argument because it is expected to perform only
	// computation. An SDK is not expected to call exporters from
	// with Process, use a controller for that (see
	// ./controllers/{pull,push}.
	Process(accum Accumulation) error
}

// AggregatorSelector supports selecting the kind of Aggregator to
// use at runtime for a specific metric instrument.
type AggregatorSelector interface {
	// AggregatorFor allocates a variable number of aggregators of
	// a kind suitable for the requested export.  This method
	// initializes a `...*Aggregator`, to support making a single
	// allocation.
	//
	// When the call returns without initializing the *Aggregator
	// to a non-nil value, the metric instrument is explicitly
	// disabled.
	//
	// This must return a consistent type to avoid confusion in
	// later stages of the metrics export process, i.e., when
	// Merging or Checkpointing aggregators for a specific
	// instrument.
	//
	// Note: This is context-free because the aggregator should
	// not relate to the incoming context.  This call should not
	// block.
	AggregatorFor(descriptor *sdkapi.Descriptor, aggregator ...*Aggregator)
}

// Checkpointer is the interface used by a Controller to coordinate
// the Processor with Accumulator(s) and Exporter(s).  The
// StartCollection() and FinishCollection() methods start and finish a
// collection interval.  Controllers call the Accumulator(s) during
// collection to process Accumulations.
type Checkpointer interface {
	// Processor processes metric data for export.  The Process
	// method is bracketed by StartCollection and FinishCollection
	// calls.  The embedded AggregatorSelector can be called at
	// any time.
	Processor

	// Reader returns the current data set.  This may be
	// called before and after collection.  The
	// implementation is required to return the same value
	// throughout its lifetime, since Reader exposes a
	// sync.Locker interface.  The caller is responsible for
	// locking the Reader before initiating collection.
	Reader() Reader

	// StartCollection begins a collection interval.
	StartCollection()

	// FinishCollection ends a collection interval.
	FinishCollection() error
}

// CheckpointerFactory is an interface for producing configured
// Checkpointer instances.
type CheckpointerFactory interface {
	NewCheckpointer() Checkpointer
}

// Aggregator implements a specific aggregation behavior, e.g., a
// behavior to track a sequence of updates to an instrument.  Counter
// instruments commonly use a simple Sum aggregator, but for the
// distribution instruments (Histogram, GaugeObserver) there are a
// number of possible aggregators with different cost and accuracy
// tradeoffs.
//
// Note that any Aggregator may be attached to any instrument--this is
// the result of the OpenTelemetry API/SDK separation.  It is possible
// to attach a Sum aggregator to a Histogram instrument or a
// MinMaxSumCount aggregator to a Counter instrument.
type Aggregator interface {
	// Aggregation returns an Aggregation interface to access the
	// current state of this Aggregator.  The caller is
	// responsible for synchronization and must not call any the
	// other methods in this interface concurrently while using
	// the Aggregation.
	Aggregation() aggregation.Aggregation

	// Update receives a new measured value and incorporates it
	// into the aggregation.  Update() calls may be called
	// concurrently.
	//
	// Descriptor.NumberKind() should be consulted to determine
	// whether the provided number is an int64 or float64.
	//
	// The Context argument comes from user-level code and could be
	// inspected for a `correlation.Map` or `trace.SpanContext`.
	Update(ctx context.Context, number number.Number, descriptor *sdkapi.Descriptor) error

	// SynchronizedMove is called during collection to finish one
	// period of aggregation by atomically saving the
	// currently-updating state into the argument Aggregator AND
	// resetting the current value to the zero state.
	//
	// SynchronizedMove() is called concurrently with Update().  These
	// two methods must be synchronized with respect to each
	// other, for correctness.
	//
	// After saving a synchronized copy, the Aggregator can be converted
	// into one or more of the interfaces in the `aggregation` sub-package,
	// according to kind of Aggregator that was selected.
	//
	// This method will return an InconsistentAggregatorError if
	// this Aggregator cannot be copied into the destination due
	// to an incompatible type.
	//
	// This call has no Context argument because it is expected to
	// perform only computation.
	//
	// When called with a nil `destination`, this Aggregator is reset
	// and the current value is discarded.
	SynchronizedMove(destination Aggregator, descriptor *sdkapi.Descriptor) error

	// Merge combines the checkpointed state from the argument
	// Aggregator into this Aggregator.  Merge is not synchronized
	// with respect to Update or SynchronizedMove.
	//
	// The owner of an Aggregator being merged is responsible for
	// synchronization of both Aggregator states.
	Merge(aggregator Aggregator, descriptor *sdkapi.Descriptor) error
}

// Subtractor is an optional interface implemented by some
// Aggregators.  An Aggregator must support `Subtract()` in order to
// be configured for a Precomputed-Sum instrument (CounterObserver,
// UpDownCounterObserver) using a DeltaExporter.
type Subtractor interface {
	// Subtract subtracts the `operand` from this Aggregator and
	// outputs the value in `result`.
	Subtract(operand, result Aggregator, descriptor *sdkapi.Descriptor) error
}

// Exporter handles presentation of the checkpoint of aggregate
// metrics.  This is the final stage of a metrics export pipeline,
// where metric data are formatted for a specific system.
type Exporter interface {
	// Export is called immediately after completing a collection
	// pass in the SDK.
	//
	// The Context comes from the controller that initiated
	// collection.
	//
	// The InstrumentationLibraryReader interface refers to the
	// Processor that just completed collection.
	Export(ctx context.Context, resource *resource.Resource, reader InstrumentationLibraryReader) error

	// TemporalitySelector is an interface used by the Processor
	// in deciding whether to compute Delta or Cumulative
	// Aggregations when passing Records to this Exporter.
<<<<<<< HEAD
	aggregation.TemporalitySelector
=======
	ExportKindSelector
}

// ExportKindSelector is a sub-interface of Exporter used to indicate
// whether the Processor should compute Delta or Cumulative
// Aggregations.
type ExportKindSelector interface {
	// ExportKindFor should return the correct ExportKind that
	// should be used when exporting data for the given metric
	// instrument and Aggregator kind.
	ExportKindFor(descriptor *sdkapi.Descriptor, aggregatorKind aggregation.Kind) ExportKind
>>>>>>> 478dc4fe
}

// InstrumentationLibraryReader is an interface for exporters to iterate
// over one instrumentation library of metric data at a time.
type InstrumentationLibraryReader interface {
	// ForEach calls the passed function once per instrumentation library,
	// allowing the caller to emit metrics grouped by the library that
	// produced them.
	ForEach(readerFunc func(instrumentation.Library, Reader) error) error
}

// Reader allows a controller to access a complete checkpoint of
// aggregated metrics from the Processor for a single library of
// metric data.  This is passed to the Exporter which may then use
// ForEach to iterate over the collection of aggregated metrics.
type Reader interface {
	// ForEach iterates over aggregated checkpoints for all
	// metrics that were updated during the last collection
	// period. Each aggregated checkpoint returned by the
	// function parameter may return an error.
	//
	// The TemporalitySelector argument is used to determine
	// whether the Record is computed using Delta or Cumulative
	// aggregation.
	//
	// ForEach tolerates ErrNoData silently, as this is
	// expected from the Meter implementation. Any other kind
	// of error will immediately halt ForEach and return
	// the error to the caller.
	ForEach(tempSelector aggregation.TemporalitySelector, recordFunc func(Record) error) error

	// Locker supports locking the checkpoint set.  Collection
	// into the checkpoint set cannot take place (in case of a
	// stateful processor) while it is locked.
	//
	// The Processor attached to the Accumulator MUST be called
	// with the lock held.
	sync.Locker

	// RLock acquires a read lock corresponding to this Locker.
	RLock()
	// RUnlock releases a read lock corresponding to this Locker.
	RUnlock()
}

// Metadata contains the common elements for exported metric data that
// are shared by the Accumulator->Processor and Processor->Exporter
// steps.
type Metadata struct {
	descriptor *sdkapi.Descriptor
	labels     *attribute.Set
}

// Accumulation contains the exported data for a single metric instrument
// and label set, as prepared by an Accumulator for the Processor.
type Accumulation struct {
	Metadata
	aggregator Aggregator
}

// Record contains the exported data for a single metric instrument
// and label set, as prepared by the Processor for the Exporter.
// This includes the effective start and end time for the aggregation.
type Record struct {
	Metadata
	aggregation aggregation.Aggregation
	start       time.Time
	end         time.Time
}

// Descriptor describes the metric instrument being exported.
func (m Metadata) Descriptor() *sdkapi.Descriptor {
	return m.descriptor
}

// Labels describes the labels associated with the instrument and the
// aggregated data.
func (m Metadata) Labels() *attribute.Set {
	return m.labels
}

// NewAccumulation allows Accumulator implementations to construct new
// Accumulations to send to Processors. The Descriptor, Labels,
// and Aggregator represent aggregate metric events received over a single
// collection period.
func NewAccumulation(descriptor *sdkapi.Descriptor, labels *attribute.Set, aggregator Aggregator) Accumulation {
	return Accumulation{
		Metadata: Metadata{
			descriptor: descriptor,
			labels:     labels,
		},
		aggregator: aggregator,
	}
}

// Aggregator returns the checkpointed aggregator. It is safe to
// access the checkpointed state without locking.
func (r Accumulation) Aggregator() Aggregator {
	return r.aggregator
}

// NewRecord allows Processor implementations to construct export
// records.  The Descriptor, Labels, and Aggregator represent
// aggregate metric events received over a single collection period.
func NewRecord(descriptor *sdkapi.Descriptor, labels *attribute.Set, aggregation aggregation.Aggregation, start, end time.Time) Record {
	return Record{
		Metadata: Metadata{
			descriptor: descriptor,
			labels:     labels,
		},
		aggregation: aggregation,
		start:       start,
		end:         end,
	}
}

// Aggregation returns the aggregation, an interface to the record and
// its aggregator, dependent on the kind of both the input and exporter.
func (r Record) Aggregation() aggregation.Aggregation {
	return r.aggregation
}

// StartTime is the start time of the interval covered by this aggregation.
func (r Record) StartTime() time.Time {
	return r.start
}

// EndTime is the end time of the interval covered by this aggregation.
func (r Record) EndTime() time.Time {
	return r.end
<<<<<<< HEAD
=======
}

// ExportKind indicates the kind of data exported by an exporter.
// These bits may be OR-d together when multiple exporters are in use.
type ExportKind int

const (
	// CumulativeExportKind indicates that an Exporter expects a
	// Cumulative Aggregation.
	CumulativeExportKind ExportKind = 1

	// DeltaExportKind indicates that an Exporter expects a
	// Delta Aggregation.
	DeltaExportKind ExportKind = 2
)

// Includes tests whether `kind` includes a specific kind of
// exporter.
func (kind ExportKind) Includes(has ExportKind) bool {
	return kind&has != 0
}

// MemoryRequired returns whether an exporter of this kind requires
// memory to export correctly.
func (kind ExportKind) MemoryRequired(mkind sdkapi.InstrumentKind) bool {
	switch mkind {
	case sdkapi.HistogramInstrumentKind, sdkapi.GaugeObserverInstrumentKind,
		sdkapi.CounterInstrumentKind, sdkapi.UpDownCounterInstrumentKind:
		// Delta-oriented instruments:
		return kind.Includes(CumulativeExportKind)

	case sdkapi.CounterObserverInstrumentKind, sdkapi.UpDownCounterObserverInstrumentKind:
		// Cumulative-oriented instruments:
		return kind.Includes(DeltaExportKind)
	}
	// Something unexpected is happening--we could panic.  This
	// will become an error when the exporter tries to access a
	// checkpoint, presumably, so let it be.
	return false
}

type (
	constantExportKindSelector  ExportKind
	statelessExportKindSelector struct{}
)

var (
	_ ExportKindSelector = constantExportKindSelector(0)
	_ ExportKindSelector = statelessExportKindSelector{}
)

// ConstantExportKindSelector returns an ExportKindSelector that returns
// a constant ExportKind, one that is either always cumulative or always delta.
func ConstantExportKindSelector(kind ExportKind) ExportKindSelector {
	return constantExportKindSelector(kind)
}

// CumulativeExportKindSelector returns an ExportKindSelector that
// always returns CumulativeExportKind.
func CumulativeExportKindSelector() ExportKindSelector {
	return ConstantExportKindSelector(CumulativeExportKind)
}

// DeltaExportKindSelector returns an ExportKindSelector that
// always returns DeltaExportKind.
func DeltaExportKindSelector() ExportKindSelector {
	return ConstantExportKindSelector(DeltaExportKind)
}

// StatelessExportKindSelector returns an ExportKindSelector that
// always returns the ExportKind that avoids long-term memory
// requirements.
func StatelessExportKindSelector() ExportKindSelector {
	return statelessExportKindSelector{}
}

// ExportKindFor implements ExportKindSelector.
func (c constantExportKindSelector) ExportKindFor(_ *sdkapi.Descriptor, _ aggregation.Kind) ExportKind {
	return ExportKind(c)
}

// ExportKindFor implements ExportKindSelector.
func (s statelessExportKindSelector) ExportKindFor(desc *sdkapi.Descriptor, kind aggregation.Kind) ExportKind {
	if kind == aggregation.SumKind && desc.InstrumentKind().PrecomputedSum() {
		return CumulativeExportKind
	}
	return DeltaExportKind
>>>>>>> 478dc4fe
}<|MERGE_RESOLUTION|>--- conflicted
+++ resolved
@@ -21,6 +21,7 @@
 
 	"go.opentelemetry.io/otel/attribute"
 	"go.opentelemetry.io/otel/metric/number"
+	"go.opentelemetry.io/otel/metric/sdkapi"
 	"go.opentelemetry.io/otel/sdk/export/metric/aggregation"
 	"go.opentelemetry.io/otel/sdk/instrumentation"
 	"go.opentelemetry.io/otel/sdk/resource"
@@ -219,21 +220,7 @@
 	// TemporalitySelector is an interface used by the Processor
 	// in deciding whether to compute Delta or Cumulative
 	// Aggregations when passing Records to this Exporter.
-<<<<<<< HEAD
 	aggregation.TemporalitySelector
-=======
-	ExportKindSelector
-}
-
-// ExportKindSelector is a sub-interface of Exporter used to indicate
-// whether the Processor should compute Delta or Cumulative
-// Aggregations.
-type ExportKindSelector interface {
-	// ExportKindFor should return the correct ExportKind that
-	// should be used when exporting data for the given metric
-	// instrument and Aggregator kind.
-	ExportKindFor(descriptor *sdkapi.Descriptor, aggregatorKind aggregation.Kind) ExportKind
->>>>>>> 478dc4fe
 }
 
 // InstrumentationLibraryReader is an interface for exporters to iterate
@@ -364,94 +351,4 @@
 // EndTime is the end time of the interval covered by this aggregation.
 func (r Record) EndTime() time.Time {
 	return r.end
-<<<<<<< HEAD
-=======
-}
-
-// ExportKind indicates the kind of data exported by an exporter.
-// These bits may be OR-d together when multiple exporters are in use.
-type ExportKind int
-
-const (
-	// CumulativeExportKind indicates that an Exporter expects a
-	// Cumulative Aggregation.
-	CumulativeExportKind ExportKind = 1
-
-	// DeltaExportKind indicates that an Exporter expects a
-	// Delta Aggregation.
-	DeltaExportKind ExportKind = 2
-)
-
-// Includes tests whether `kind` includes a specific kind of
-// exporter.
-func (kind ExportKind) Includes(has ExportKind) bool {
-	return kind&has != 0
-}
-
-// MemoryRequired returns whether an exporter of this kind requires
-// memory to export correctly.
-func (kind ExportKind) MemoryRequired(mkind sdkapi.InstrumentKind) bool {
-	switch mkind {
-	case sdkapi.HistogramInstrumentKind, sdkapi.GaugeObserverInstrumentKind,
-		sdkapi.CounterInstrumentKind, sdkapi.UpDownCounterInstrumentKind:
-		// Delta-oriented instruments:
-		return kind.Includes(CumulativeExportKind)
-
-	case sdkapi.CounterObserverInstrumentKind, sdkapi.UpDownCounterObserverInstrumentKind:
-		// Cumulative-oriented instruments:
-		return kind.Includes(DeltaExportKind)
-	}
-	// Something unexpected is happening--we could panic.  This
-	// will become an error when the exporter tries to access a
-	// checkpoint, presumably, so let it be.
-	return false
-}
-
-type (
-	constantExportKindSelector  ExportKind
-	statelessExportKindSelector struct{}
-)
-
-var (
-	_ ExportKindSelector = constantExportKindSelector(0)
-	_ ExportKindSelector = statelessExportKindSelector{}
-)
-
-// ConstantExportKindSelector returns an ExportKindSelector that returns
-// a constant ExportKind, one that is either always cumulative or always delta.
-func ConstantExportKindSelector(kind ExportKind) ExportKindSelector {
-	return constantExportKindSelector(kind)
-}
-
-// CumulativeExportKindSelector returns an ExportKindSelector that
-// always returns CumulativeExportKind.
-func CumulativeExportKindSelector() ExportKindSelector {
-	return ConstantExportKindSelector(CumulativeExportKind)
-}
-
-// DeltaExportKindSelector returns an ExportKindSelector that
-// always returns DeltaExportKind.
-func DeltaExportKindSelector() ExportKindSelector {
-	return ConstantExportKindSelector(DeltaExportKind)
-}
-
-// StatelessExportKindSelector returns an ExportKindSelector that
-// always returns the ExportKind that avoids long-term memory
-// requirements.
-func StatelessExportKindSelector() ExportKindSelector {
-	return statelessExportKindSelector{}
-}
-
-// ExportKindFor implements ExportKindSelector.
-func (c constantExportKindSelector) ExportKindFor(_ *sdkapi.Descriptor, _ aggregation.Kind) ExportKind {
-	return ExportKind(c)
-}
-
-// ExportKindFor implements ExportKindSelector.
-func (s statelessExportKindSelector) ExportKindFor(desc *sdkapi.Descriptor, kind aggregation.Kind) ExportKind {
-	if kind == aggregation.SumKind && desc.InstrumentKind().PrecomputedSum() {
-		return CumulativeExportKind
-	}
-	return DeltaExportKind
->>>>>>> 478dc4fe
 }