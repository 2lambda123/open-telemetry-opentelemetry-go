// Copyright The OpenTelemetry Authors
// SPDX-License-Identifier: Apache-2.0

// Copyright 2009 The Go Authors. All rights reserved.
// Use of this source code is governed by a BSD-style
// license that can be found in the LICENSE file.

package log // import "go.opentelemetry.io/otel/sdk/log"

import (
	"container/ring"
	"context"
<<<<<<< HEAD
	"errors"
	"slices"
	"sync"
	"sync/atomic"
=======
	"sync"
>>>>>>> 6c6e1e74
	"time"
)

const (
	dfltMaxQSize        = 2048
	dfltExpInterval     = time.Second
	dfltExpTimeout      = 30 * time.Second
	dfltExpMaxBatchSize = 512

	envarMaxQSize        = "OTEL_BLRP_MAX_QUEUE_SIZE"
	envarExpInterval     = "OTEL_BLRP_SCHEDULE_DELAY"
	envarExpTimeout      = "OTEL_BLRP_EXPORT_TIMEOUT"
	envarExpMaxBatchSize = "OTEL_BLRP_MAX_EXPORT_BATCH_SIZE"
)

// Compile-time check BatchingProcessor implements Processor.
var _ Processor = (*BatchingProcessor)(nil)

// BatchingProcessor is a processor that exports batches of log records.
type BatchingProcessor struct {
	// exporter is the bufferedExporter all batches are exported with.
	exporter *bufferExporter

	// q is the active queue of records that have not yet been exported.
	q *queue
	// batchSize is the minimum number of Records needed before an export is
	// triggered (unless the interval expires).
	batchSize int

	// pollTrigger triggers the poll goroutine to flush a batch from the queue.
	// This is sent to when it is known that the queue contains at least one
	// complete batch.
	//
	// When a send is made to the channel, the poll loop will be reset after
	// the flush. If there is still enough Records in the queue for another
	// batch the reset of the poll loop will automatically re-trigger itself.
	// There is no need for the original sender to monitor and resend.
	pollTrigger chan struct{}
	// pollKill kills the poll goroutine. This is only expected to be closed
	// once by the Shutdown method.
	pollKill chan struct{}
	// pollDone signals the poll goroutine has completed.
	pollDone chan struct{}

	// stopped holds the stopped state of the BatchingProcessor.
	stopped atomic.Bool
}

// NewBatchingProcessor decorates the provided exporter
// so that the log records are batched before exporting.
//
// All of the exporter's methods are called synchronously.
func NewBatchingProcessor(exporter Exporter, opts ...BatchingOption) *BatchingProcessor {
	cfg := newBatchingConfig(opts)

	if exporter == nil {
		// Do not panic on nil export.
		exporter = defaultNoopExporter
	}
	// Order is important here. Wrap the timeoutExporter with the chuncker to
	// ensure each export completes in timeout (instead of all chuncked
	// exports).
	exporter = newTimeoutExporter(exporter, cfg.expTimeout.Value)
	// Use a chunkExporter to ensure ForceFlush and Shutdown calls are batched
	// appropriately on export.
	exporter = newChunkExporter(exporter, cfg.expMaxBatchSize.Value)

	b := &BatchingProcessor{
		// TODO: explore making the size of this configurable.
		exporter: newBufferExporter(exporter, 1),

		q:           newQueue(cfg.maxQSize.Value),
		batchSize:   cfg.expMaxBatchSize.Value,
		pollTrigger: make(chan struct{}, 1),
		pollKill:    make(chan struct{}),
	}
	b.pollDone = b.poll(cfg.expInterval.Value)
	return b
}

// poll spawns a goroutine to handle interval polling and batch exporting. The
// returned done chan is closed when the spawned goroutine completes.
func (b *BatchingProcessor) poll(interval time.Duration) (done chan struct{}) {
	done = make(chan struct{})

	ticker := time.NewTicker(interval)
	// TODO: investigate using a sync.Pool instead of cloning.
	buf := make([]Record, b.batchSize)
	go func() {
		defer close(done)
		defer ticker.Stop()

		for {
			select {
			case <-ticker.C:
				// TODO: handle premature ticks. If the oldest record is
				// younger than interval, do not export batch.
			case <-b.pollTrigger:
				ticker.Reset(interval)
			case <-b.pollKill:
				return
			}

			qLen := b.q.TryFlush(buf, func(r []Record) bool {
				ok := b.exporter.EnqueueExport(r)
				if ok {
					buf = slices.Clone(buf)
				}
				return ok
			})
			if qLen >= b.batchSize {
				select {
				case b.pollTrigger <- struct{}{}:
				default:
					// Another flush signal already received.
				}
			}
		}
	}()
	return done
}

// OnEmit batches provided log record.
func (b *BatchingProcessor) OnEmit(_ context.Context, r Record) error {
	if b.stopped.Load() {
		return nil
	}
	if n := b.q.Enqueue(r); n >= b.batchSize {
		select {
		case b.pollTrigger <- struct{}{}:
		default:
			// Flush chan full. The poll goroutine will handle this by
			// re-sending any trigger until the queue has less than batchSize
			// records.
		}
	}
	return nil
}

// Enabled returns if b is enabled.
func (b *BatchingProcessor) Enabled(context.Context, Record) bool {
	return !b.stopped.Load()
}

// Shutdown flushes queued log records and shuts down the decorated exporter.
func (b *BatchingProcessor) Shutdown(ctx context.Context) error {
	if b.stopped.Swap(true) {
		return nil
	}

	// Stop the poll goroutine.
	close(b.pollKill)
	select {
	case <-b.pollDone:
	case <-ctx.Done():
		// Out of time. Do not close b.exportCh, it is not certain if the poll
		// goroutine will try to send to it still.
		return errors.Join(ctx.Err(), b.exporter.Shutdown(ctx))
	}

	// Flush remaining queued before exporter shutdown.
	//
	// Given the poll goroutine has stopped we know no more data will be
	// queued. This ensures concurrent calls to ForceFlush do not panic because
	// they are flusing to a shut down exporter.
	err := b.exporter.Export(ctx, b.q.Flush())
	return errors.Join(err, b.exporter.Shutdown(ctx))
}

// ForceFlush flushes queued log records and flushes the decorated exporter.
func (b *BatchingProcessor) ForceFlush(ctx context.Context) error {
	if b.stopped.Load() {
		return nil
	}
	err := b.exporter.Export(ctx, b.q.Flush())
	return errors.Join(err, b.exporter.ForceFlush(ctx))
}

// queue holds a queue of logging records.
type queue struct {
	sync.Mutex

	cap, len    int
	read, write *ring
}

func newQueue(size int) *queue {
	r := newRing(size)
	return &queue{
		cap:   size,
		read:  r,
		write: r,
	}
}

// Enqueue adds r to the queue. The queue size, including the addition of r, is
// returned.
func (q *queue) Enqueue(r Record) int {
	q.Lock()
	defer q.Unlock()

	q.write.Value = r
	q.write = q.write.Next()

	q.len++
	if q.len > q.cap {
		// Overflow. Advance read to be the new "oldest".
		q.len = q.cap
		q.read = q.read.Next()
	}
	return q.len
}

// TryFlush attempts to flush up to len(buf) Records. The available Records
// will be assigned into buf and passed to flush. If flush fails, returning
// false, the Records will not be removed from the queue. If flush succeeds,
// returning true, the flushed Records are removed from the queue. The number
// of Records remaining in the queue are returned.
func (q *queue) TryFlush(buf []Record, flush func([]Record) bool) int {
	q.Lock()
	defer q.Unlock()

	origRead := q.read

	n := min(len(buf), q.len)
	for i := 0; i < n; i++ {
		buf[i] = q.read.Value
		q.read = q.read.Next()
	}

	if flush(buf[:n]) {
		q.len -= n
	} else {
		q.read = origRead
	}
	return q.len
}

func (q *queue) Flush() []Record {
	q.Lock()
	defer q.Unlock()

	out := make([]Record, q.len)
	for i := range out {
		out[i] = q.read.Value
		q.read = q.read.Next()
	}
	q.len = 0

	return out
}

// A ring is an element of a circular list, or ring. Rings do not have a
// beginning or end; a pointer to any ring element serves as reference to the
// entire ring. Empty rings are represented as nil ring pointers. The zero
// value for a ring is a one-element ring with a nil Value.
//
// This is copied from the "container/ring" package. It uses a Record type for
// Value instead of any to avoid allocations.
type ring struct {
	next, prev *ring
	Value      Record
}

func (r *ring) init() *ring {
	r.next = r
	r.prev = r
	return r
}

// Next returns the next ring element. r must not be empty.
func (r *ring) Next() *ring {
	if r.next == nil {
		return r.init()
	}
	return r.next
}

// Prev returns the previous ring element. r must not be empty.
func (r *ring) Prev() *ring {
	if r.next == nil {
		return r.init()
	}
	return r.prev
}

// newRing creates a ring of n elements.
func newRing(n int) *ring {
	if n <= 0 {
		return nil
	}
	r := new(ring)
	p := r
	for i := 1; i < n; i++ {
		p.next = &ring{prev: p}
		p = p.next
	}
	p.next = r
	r.prev = p
	return r
}

// Len computes the number of elements in ring r. It executes in time
// proportional to the number of elements.
func (r *ring) Len() int {
	n := 0
	if r != nil {
		n = 1
		for p := r.Next(); p != r; p = p.next {
			n++
		}
	}
	return n
}

// Do calls function f on each element of the ring, in forward order. The
// behavior of Do is undefined if f changes *r.
func (r *ring) Do(f func(Record)) {
	if r != nil {
		f(r.Value)
		for p := r.Next(); p != r; p = p.next {
			f(p.Value)
		}
	}
}

// queue holds a queue of logging records.
//
// When the queue becomes full, the oldest records in the queue are
// overwritten.
type queue struct {
	sync.Mutex

	cap, len    int
	read, write *ring.Ring
}

func newQueue(size int) *queue {
	r := ring.New(size)
	return &queue{
		cap:   size,
		read:  r,
		write: r,
	}
}

// Enqueue adds r to the queue. The queue size, including the addition of r, is
// returned.
//
// If enqueueing r will exceed the capacity of q, the oldest Record held in q
// will be dropped and r retained.
func (q *queue) Enqueue(r Record) int {
	q.Lock()
	defer q.Unlock()

	q.write.Value = r
	q.write = q.write.Next()

	q.len++
	if q.len > q.cap {
		// Overflow. Advance read to be the new "oldest".
		q.len = q.cap
		q.read = q.read.Next()
	}
	return q.len
}

// TryDequeue attempts to dequeue up to len(buf) Records. The available Records
// will be assigned into buf and passed to write. If write fails, returning
// false, the Records will not be removed from the queue. If write succeeds,
// returning true, the dequeued Records are removed from the queue. The number
// of Records remaining in the queue are returned.
//
// When write is called the lock of q is held. The write function must not call
// other methods of this q that acquire the lock.
func (q *queue) TryDequeue(buf []Record, write func([]Record) bool) int {
	q.Lock()
	defer q.Unlock()

	origRead := q.read

	n := min(len(buf), q.len)
	for i := 0; i < n; i++ {
		buf[i] = q.read.Value.(Record)
		q.read = q.read.Next()
	}

	if write(buf[:n]) {
		q.len -= n
	} else {
		q.read = origRead
	}
	return q.len
}

// Flush returns all the Records held in the queue and resets it to be
// empty.
func (q *queue) Flush() []Record {
	q.Lock()
	defer q.Unlock()

	out := make([]Record, q.len)
	for i := range out {
		out[i] = q.read.Value.(Record)
		q.read = q.read.Next()
	}
	q.len = 0

	return out
}

type batchingConfig struct {
	maxQSize        setting[int]
	expInterval     setting[time.Duration]
	expTimeout      setting[time.Duration]
	expMaxBatchSize setting[int]
}

func newBatchingConfig(options []BatchingOption) batchingConfig {
	var c batchingConfig
	for _, o := range options {
		c = o.apply(c)
	}

	c.maxQSize = c.maxQSize.Resolve(
		clearLessThanOne[int](),
		getenv[int](envarMaxQSize),
		clearLessThanOne[int](),
		fallback[int](dfltMaxQSize),
	)
	c.expInterval = c.expInterval.Resolve(
		clearLessThanOne[time.Duration](),
		getenv[time.Duration](envarExpInterval),
		clearLessThanOne[time.Duration](),
		fallback[time.Duration](dfltExpInterval),
	)
	c.expTimeout = c.expTimeout.Resolve(
		clearLessThanOne[time.Duration](),
		getenv[time.Duration](envarExpTimeout),
		clearLessThanOne[time.Duration](),
		fallback[time.Duration](dfltExpTimeout),
	)
	c.expMaxBatchSize = c.expMaxBatchSize.Resolve(
		clearLessThanOne[int](),
		getenv[int](envarExpMaxBatchSize),
		clearLessThanOne[int](),
		fallback[int](dfltExpMaxBatchSize),
	)

	return c
}

// BatchingOption applies a configuration to a [BatchingProcessor].
type BatchingOption interface {
	apply(batchingConfig) batchingConfig
}

type batchingOptionFunc func(batchingConfig) batchingConfig

func (fn batchingOptionFunc) apply(c batchingConfig) batchingConfig {
	return fn(c)
}

// WithMaxQueueSize sets the maximum queue size used by the Batcher.
// After the size is reached log records are dropped.
//
// If the OTEL_BLRP_MAX_QUEUE_SIZE environment variable is set,
// and this option is not passed, that variable value will be used.
//
// By default, if an environment variable is not set, and this option is not
// passed, 2048 will be used.
// The default value is also used when the provided value is less than one.
func WithMaxQueueSize(size int) BatchingOption {
	return batchingOptionFunc(func(cfg batchingConfig) batchingConfig {
		cfg.maxQSize = newSetting(size)
		return cfg
	})
}

// WithExportInterval sets the maximum duration between batched exports.
//
// If the OTEL_BLRP_SCHEDULE_DELAY environment variable is set,
// and this option is not passed, that variable value will be used.
//
// By default, if an environment variable is not set, and this option is not
// passed, 1s will be used.
// The default value is also used when the provided value is less than one.
func WithExportInterval(d time.Duration) BatchingOption {
	return batchingOptionFunc(func(cfg batchingConfig) batchingConfig {
		cfg.expInterval = newSetting(d)
		return cfg
	})
}

// WithExportTimeout sets the duration after which a batched export is canceled.
//
// If the OTEL_BLRP_EXPORT_TIMEOUT environment variable is set,
// and this option is not passed, that variable value will be used.
//
// By default, if an environment variable is not set, and this option is not
// passed, 30s will be used.
// The default value is also used when the provided value is less than one.
func WithExportTimeout(d time.Duration) BatchingOption {
	return batchingOptionFunc(func(cfg batchingConfig) batchingConfig {
		cfg.expTimeout = newSetting(d)
		return cfg
	})
}

// WithExportMaxBatchSize sets the maximum batch size of every export.
// A batch will be split into multiple exports to not exceed this size.
//
// If the OTEL_BLRP_MAX_EXPORT_BATCH_SIZE environment variable is set,
// and this option is not passed, that variable value will be used.
//
// By default, if an environment variable is not set, and this option is not
// passed, 512 will be used.
// The default value is also used when the provided value is less than one.
func WithExportMaxBatchSize(size int) BatchingOption {
	return batchingOptionFunc(func(cfg batchingConfig) batchingConfig {
		cfg.expMaxBatchSize = newSetting(size)
		return cfg
	})
}<|MERGE_RESOLUTION|>--- conflicted
+++ resolved
@@ -10,14 +10,10 @@
 import (
 	"container/ring"
 	"context"
-<<<<<<< HEAD
 	"errors"
 	"slices"
 	"sync"
 	"sync/atomic"
-=======
-	"sync"
->>>>>>> 6c6e1e74
 	"time"
 )
 
