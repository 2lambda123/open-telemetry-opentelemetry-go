// Copyright The OpenTelemetry Authors
// SPDX-License-Identifier: Apache-2.0

package log // import "go.opentelemetry.io/otel/sdk/log"

import (
	"context"
	"errors"
	"slices"
	"sync"
	"sync/atomic"
	"time"

	"go.opentelemetry.io/otel/internal/global"
)

const (
	dfltMaxQSize        = 2048
	dfltExpInterval     = time.Second
	dfltExpTimeout      = 30 * time.Second
	dfltExpMaxBatchSize = 512

	envarMaxQSize        = "OTEL_BLRP_MAX_QUEUE_SIZE"
	envarExpInterval     = "OTEL_BLRP_SCHEDULE_DELAY"
	envarExpTimeout      = "OTEL_BLRP_EXPORT_TIMEOUT"
	envarExpMaxBatchSize = "OTEL_BLRP_MAX_EXPORT_BATCH_SIZE"
)

// Compile-time check BatchingProcessor implements Processor.
var _ Processor = (*BatchingProcessor)(nil)

<<<<<<< HEAD
// BatchingProcessor is an processor that asynchronously exports batches of log records.
type BatchingProcessor struct {
	exportCh   chan exportData
	exportDone chan struct{}
	exporter   Exporter

	batch *batch

	ctx      context.Context
	cancel   context.CancelFunc
	pollDone chan struct{}
	stopped  atomic.Bool
}
=======
// BatchingProcessor is a processor that exports batches of log records.
type BatchingProcessor struct {
	exporter Exporter
>>>>>>> 32e3a3d9

	maxQueueSize       int
	exportInterval     time.Duration
	exportTimeout      time.Duration
	exportMaxBatchSize int
}

// NewBatchingProcessor decorates the provided exporter
// so that the log records are batched before exporting.
//
// All of the exporter's methods are called synchronously.
func NewBatchingProcessor(exporter Exporter, opts ...BatchingOption) *BatchingProcessor {
<<<<<<< HEAD
	// TODO (#5088): handle maxQueueSize, exportInterval, exportTimeout,
	// exportMaxBatchSize direclty here.
	return newBatchingProcessor(exporter, 0, 0, 0, 0)
}

// TODO (#5088): Merge into NewBatchingProcessor when #5088 is merged.
func newBatchingProcessor(e Exporter, maxQ, maxBatch int, ival, timeout time.Duration) *BatchingProcessor {
	exp := chunker{Exporter: e, Size: maxBatch, Timeout: timeout}
	expCh := make(chan exportData, 2)

	ctx, cancel := context.WithCancel(context.Background())

	b := &BatchingProcessor{
		exporter:   exp,
		exportCh:   expCh,
		exportDone: exportSync(expCh, exp),
		batch:      newBatch(maxQ),
		ctx:        ctx,
		cancel:     cancel,
	}

	b.pollDone = b.poll(ival)
	return b
}

var (
	errElapsed = errors.New("interval elapsed")

	// Used for testing.
	ctxWithDeadlineCause = context.WithDeadlineCause
)

func (b *BatchingProcessor) poll(interval time.Duration) (done chan struct{}) {
	done = make(chan struct{})

	start := time.Now()
	go func() {
		defer func() { close(b.pollDone) }()
		for {
			// Wait until an interval has passed or the parent context stopped.
			deadline := start.Add(interval)
			// Use a custom error for the deadline to distinguish between a
			// parent context deadline being reached and a child context one.
			ctx, cancel := ctxWithDeadlineCause(b.ctx, deadline, errElapsed)
			<-ctx.Done()
			cancel() // Release any resource held by ctx.

			if !errors.Is(context.Cause(ctx), errElapsed) {
				// Parent context done.
				return
			}

			var records []Record
			records, start = b.batch.FlushStale(start)
			b.enqueue(b.ctx, records, nil)
		}
	}()
	return done
}

// enqueue attempts to enqueue an export. If the exportCh is full, the export
// will be dropped and an error logged.
func (b *BatchingProcessor) enqueue(ctx context.Context, r []Record, rCh chan error) {
	select {
	case b.exportCh <- exportData{ctx, r, rCh}:
	default:
		// Export chan full. Do not block.
		err := errors.New("export overflow")
		global.Error(err, "dropping log batch", "dropped", len(r))
=======
	if exporter == nil {
		// Do not panic on nil export.
		exporter = defaultNoopExporter
	}
	cfg := newBatchingConfig(opts)
	return &BatchingProcessor{
		exporter: exporter,

		maxQueueSize:       cfg.maxQSize.Value,
		exportInterval:     cfg.expInterval.Value,
		exportTimeout:      cfg.expTimeout.Value,
		exportMaxBatchSize: cfg.expMaxBatchSize.Value,
>>>>>>> 32e3a3d9
	}
}

// OnEmit batches provided log record.
func (b *BatchingProcessor) OnEmit(_ context.Context, r Record) error {
	if b.stopped.Load() {
		return nil
	}
	if flushed := b.batch.Append(r); flushed != nil {
		b.enqueue(b.ctx, flushed, nil)
	}
	return nil
}

// Enabled returns if b is enabled.
func (b *BatchingProcessor) Enabled(context.Context, Record) bool {
	return !b.stopped.Load()
}

// Shutdown flushes queued log records and shuts down the decorated exporter.
func (b *BatchingProcessor) Shutdown(ctx context.Context) error {
	if b.stopped.Swap(true) {
		return nil
	}

	resp := make(chan error, 1)
	b.enqueue(ctx, b.batch.Flush(), resp)

	// Close poller.
	b.cancel()
	<-b.pollDone

	// Wait for response before closing exporter.
	var err error
	select {
	case err = <-resp:
		close(resp)
	case <-ctx.Done():
		// Out of time. Ignore flush response.
		close(b.exportCh)
		return errors.Join(ctx.Err(), b.exporter.Shutdown(ctx))
	}

	// Close exporter.
	close(b.exportCh)
	select {
	case <-b.exportDone:
	case <-ctx.Done():
		err = errors.Join(err, ctx.Err())
	}
	return errors.Join(err, b.exporter.Shutdown(ctx))
}

// ForceFlush flushes queued log records and flushes the decorated exporter.
func (b *BatchingProcessor) ForceFlush(ctx context.Context) error {
	if b.stopped.Load() {
		return nil
	}
	resp := make(chan error, 1)
	defer func() { close(resp) }()
	b.enqueue(ctx, b.batch.Flush(), resp)

	var err error
	select {
	case err = <-resp:
	case <-ctx.Done():
		return ctx.Err()
	}
	return errors.Join(err, b.exporter.ForceFlush(ctx))
}

// batch holds a batch of logging records.
type batch struct {
	sync.Mutex

	data []Record
	// oldest is the timestamp of when the first Record in the batch was
	// received.
	oldest time.Time
}

func newBatch(n int) *batch {
	return &batch{data: make([]Record, 0, n)}
}

// Append adds r to the batch. If adding r fills the batch, the batch is
// flushed and its contents returned.
func (b *batch) Append(r Record) []Record {
	b.Lock()
	defer b.Unlock()

	b.data = append(b.data, r)
	if len(b.data) == 1 {
		b.oldest = time.Now()
	}
	if len(b.data) == cap(b.data) {
		return b.flush()
	}
	return nil
}

<<<<<<< HEAD
// Flush returns and clears the contents of the batch.
func (b *batch) Flush() []Record {
	b.Lock()
	defer b.Unlock()

	return b.flush()
}

// Flush flushes batch b if it is older than timestamp.
//
// If the batch is flushed, the flushed records along with the estimated start
// time (i.e. now) of the next batch is returned.
//
// If the batch is not flushed, because the batch is empty or it is younger
// than timestamp, the returned time will be the start time of the still held
// batch. This time will be the estimated start time (i.e. now) in the case
// where the batch is empty.
func (b *batch) FlushStale(timestamp time.Time) ([]Record, time.Time) {
	b.Lock()
	defer b.Unlock()

	if len(b.data) == 0 {
		return nil, time.Now()
	}

	if b.oldest.After(timestamp) {
		// Not stale.
		return nil, b.oldest
	}

	return b.flush(), time.Now()
}

func (b *batch) flush() []Record {
	clone := slices.Clone(b.data)
	b.data = b.data[:0]
	b.oldest = time.Time{}
	return clone
}

// BatchingOption applies a configuration to a BatchingProcessor.
=======
type batchingConfig struct {
	maxQSize        setting[int]
	expInterval     setting[time.Duration]
	expTimeout      setting[time.Duration]
	expMaxBatchSize setting[int]
}

func newBatchingConfig(options []BatchingOption) batchingConfig {
	var c batchingConfig
	for _, o := range options {
		c = o.apply(c)
	}

	c.maxQSize = c.maxQSize.Resolve(
		clearLessThanOne[int](),
		getenv[int](envarMaxQSize),
		clearLessThanOne[int](),
		fallback[int](dfltMaxQSize),
	)
	c.expInterval = c.expInterval.Resolve(
		clearLessThanOne[time.Duration](),
		getenv[time.Duration](envarExpInterval),
		clearLessThanOne[time.Duration](),
		fallback[time.Duration](dfltExpInterval),
	)
	c.expTimeout = c.expTimeout.Resolve(
		clearLessThanOne[time.Duration](),
		getenv[time.Duration](envarExpTimeout),
		clearLessThanOne[time.Duration](),
		fallback[time.Duration](dfltExpTimeout),
	)
	c.expMaxBatchSize = c.expMaxBatchSize.Resolve(
		clearLessThanOne[int](),
		getenv[int](envarExpMaxBatchSize),
		clearLessThanOne[int](),
		fallback[int](dfltExpMaxBatchSize),
	)

	return c
}

// BatchingOption applies a configuration to a [BatchingProcessor].
>>>>>>> 32e3a3d9
type BatchingOption interface {
	apply(batchingConfig) batchingConfig
}

type batchingOptionFunc func(batchingConfig) batchingConfig

func (fn batchingOptionFunc) apply(c batchingConfig) batchingConfig {
	return fn(c)
}

// WithMaxQueueSize sets the maximum queue size used by the Batcher.
// After the size is reached log records are dropped.
//
// If the OTEL_BLRP_MAX_QUEUE_SIZE environment variable is set,
// and this option is not passed, that variable value will be used.
//
// By default, if an environment variable is not set, and this option is not
// passed, 2048 will be used.
// The default value is also used when the provided value is less than one.
func WithMaxQueueSize(size int) BatchingOption {
	return batchingOptionFunc(func(cfg batchingConfig) batchingConfig {
		cfg.maxQSize = newSetting(size)
		return cfg
	})
}

// WithExportInterval sets the maximum duration between batched exports.
//
// If the OTEL_BLRP_SCHEDULE_DELAY environment variable is set,
// and this option is not passed, that variable value will be used.
//
// By default, if an environment variable is not set, and this option is not
// passed, 1s will be used.
// The default value is also used when the provided value is less than one.
func WithExportInterval(d time.Duration) BatchingOption {
	return batchingOptionFunc(func(cfg batchingConfig) batchingConfig {
		cfg.expInterval = newSetting(d)
		return cfg
	})
}

// WithExportTimeout sets the duration after which a batched export is canceled.
//
// If the OTEL_BLRP_EXPORT_TIMEOUT environment variable is set,
// and this option is not passed, that variable value will be used.
//
// By default, if an environment variable is not set, and this option is not
// passed, 30s will be used.
// The default value is also used when the provided value is less than one.
func WithExportTimeout(d time.Duration) BatchingOption {
	return batchingOptionFunc(func(cfg batchingConfig) batchingConfig {
		cfg.expTimeout = newSetting(d)
		return cfg
	})
}

// WithExportMaxBatchSize sets the maximum batch size of every export.
// A batch will be split into multiple exports to not exceed this size.
//
// If the OTEL_BLRP_MAX_EXPORT_BATCH_SIZE environment variable is set,
// and this option is not passed, that variable value will be used.
//
// By default, if an environment variable is not set, and this option is not
// passed, 512 will be used.
// The default value is also used when the provided value is less than one.
func WithExportMaxBatchSize(size int) BatchingOption {
	return batchingOptionFunc(func(cfg batchingConfig) batchingConfig {
		cfg.expMaxBatchSize = newSetting(size)
		return cfg
	})
}<|MERGE_RESOLUTION|>--- conflicted
+++ resolved
@@ -29,7 +29,6 @@
 // Compile-time check BatchingProcessor implements Processor.
 var _ Processor = (*BatchingProcessor)(nil)
 
-<<<<<<< HEAD
 // BatchingProcessor is an processor that asynchronously exports batches of log records.
 type BatchingProcessor struct {
 	exportCh   chan exportData
@@ -43,33 +42,24 @@
 	pollDone chan struct{}
 	stopped  atomic.Bool
 }
-=======
-// BatchingProcessor is a processor that exports batches of log records.
-type BatchingProcessor struct {
-	exporter Exporter
->>>>>>> 32e3a3d9
-
-	maxQueueSize       int
-	exportInterval     time.Duration
-	exportTimeout      time.Duration
-	exportMaxBatchSize int
-}
 
 // NewBatchingProcessor decorates the provided exporter
 // so that the log records are batched before exporting.
 //
 // All of the exporter's methods are called synchronously.
 func NewBatchingProcessor(exporter Exporter, opts ...BatchingOption) *BatchingProcessor {
-<<<<<<< HEAD
-	// TODO (#5088): handle maxQueueSize, exportInterval, exportTimeout,
-	// exportMaxBatchSize direclty here.
-	return newBatchingProcessor(exporter, 0, 0, 0, 0)
-}
-
-// TODO (#5088): Merge into NewBatchingProcessor when #5088 is merged.
-func newBatchingProcessor(e Exporter, maxQ, maxBatch int, ival, timeout time.Duration) *BatchingProcessor {
-	exp := chunker{Exporter: e, Size: maxBatch, Timeout: timeout}
+	if exporter == nil {
+		// Do not panic on nil export.
+		exporter = defaultNoopExporter
+	}
+	cfg := newBatchingConfig(opts)
+
 	expCh := make(chan exportData, 2)
+	exp := chunker{
+		Exporter: exporter,
+		Size:     cfg.expMaxBatchSize.Value,
+		Timeout:  cfg.expTimeout.Value,
+	}
 
 	ctx, cancel := context.WithCancel(context.Background())
 
@@ -77,12 +67,12 @@
 		exporter:   exp,
 		exportCh:   expCh,
 		exportDone: exportSync(expCh, exp),
-		batch:      newBatch(maxQ),
+		batch:      newBatch(cfg.maxQSize.Value),
 		ctx:        ctx,
 		cancel:     cancel,
 	}
 
-	b.pollDone = b.poll(ival)
+	b.pollDone = b.poll(cfg.expInterval.Value)
 	return b
 }
 
@@ -130,20 +120,6 @@
 		// Export chan full. Do not block.
 		err := errors.New("export overflow")
 		global.Error(err, "dropping log batch", "dropped", len(r))
-=======
-	if exporter == nil {
-		// Do not panic on nil export.
-		exporter = defaultNoopExporter
-	}
-	cfg := newBatchingConfig(opts)
-	return &BatchingProcessor{
-		exporter: exporter,
-
-		maxQueueSize:       cfg.maxQSize.Value,
-		exportInterval:     cfg.expInterval.Value,
-		exportTimeout:      cfg.expTimeout.Value,
-		exportMaxBatchSize: cfg.expMaxBatchSize.Value,
->>>>>>> 32e3a3d9
 	}
 }
 
@@ -245,7 +221,6 @@
 	return nil
 }
 
-<<<<<<< HEAD
 // Flush returns and clears the contents of the batch.
 func (b *batch) Flush() []Record {
 	b.Lock()
@@ -286,8 +261,6 @@
 	return clone
 }
 
-// BatchingOption applies a configuration to a BatchingProcessor.
-=======
 type batchingConfig struct {
 	maxQSize        setting[int]
 	expInterval     setting[time.Duration]
@@ -330,7 +303,6 @@
 }
 
 // BatchingOption applies a configuration to a [BatchingProcessor].
->>>>>>> 32e3a3d9
 type BatchingOption interface {
 	apply(batchingConfig) batchingConfig
 }
