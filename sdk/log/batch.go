--- conflicted
+++ resolved
@@ -99,13 +99,8 @@
 // so that the log records are batched before exporting.
 //
 // All of the exporter's methods are called synchronously.
-<<<<<<< HEAD
-func NewBatchingProcessor(exporter Exporter, opts ...BatchingOption) *BatchingProcessor {
+func NewBatchingProcessor(exporter Exporter, opts ...BatchProcessorOption) *BatchingProcessor {
 	cfg := newBatchingConfig(opts)
-
-=======
-func NewBatchingProcessor(exporter Exporter, opts ...BatchProcessorOption) *BatchingProcessor {
->>>>>>> 1297d5f0
 	if exporter == nil {
 		// Do not panic on nil export.
 		exporter = defaultNoopExporter
