--- conflicted
+++ resolved
@@ -8,11 +8,8 @@
 package log
 
 import (
-<<<<<<< HEAD
 	"context"
-=======
 	"slices"
->>>>>>> 6c6e1e74
 	"strconv"
 	"sync"
 	"testing"
@@ -140,7 +137,6 @@
 	}
 }
 
-<<<<<<< HEAD
 func TestBatchingProcessor(t *testing.T) {
 	ctx := context.Background()
 
@@ -328,8 +324,6 @@
 	})
 }
 
-=======
->>>>>>> 6c6e1e74
 func TestQueue(t *testing.T) {
 	var r Record
 	r.SetBody(log.BoolValue(true))
@@ -340,32 +334,13 @@
 		assert.Equal(t, q.len, 0)
 		assert.Equal(t, size, q.cap, "capacity")
 		assert.Equal(t, size, q.read.Len(), "read ring")
-<<<<<<< HEAD
-		assert.Equal(t, size, q.write.Len(), "write ring")
-=======
 		assert.Same(t, q.read, q.write, "different rings")
->>>>>>> 6c6e1e74
 	})
 
 	t.Run("Enqueue", func(t *testing.T) {
 		const size = 2
 		q := newQueue(size)
 
-<<<<<<< HEAD
-		assert.Equal(t, 1, q.Enqueue(r), "incomplete batch")
-		assert.Equal(t, 1, q.len, "length")
-		assert.Equal(t, size, q.cap, "capacity")
-
-		assert.Equal(t, 2, q.Enqueue(r), "incomplete batch")
-		assert.Equal(t, 2, q.len, "length")
-		assert.Equal(t, size, q.cap, "capacity")
-
-		var got []Record
-		q.read.Do(func(r Record) {
-			got = append(got, r)
-		})
-		assert.Equal(t, []Record{r, r}, got, "flushed")
-=======
 		var notR Record
 		notR.SetBody(log.IntValue(10))
 
@@ -382,7 +357,6 @@
 		assert.Equal(t, size, q.cap, "capacity")
 
 		assert.Equal(t, []Record{r, r}, q.Flush(), "flushed Records")
->>>>>>> 6c6e1e74
 	})
 
 	t.Run("Flush", func(t *testing.T) {
@@ -395,8 +369,6 @@
 		assert.Equal(t, []Record{r}, q.Flush(), "flushed")
 	})
 
-<<<<<<< HEAD
-=======
 	t.Run("TryFlush", func(t *testing.T) {
 		const size = 3
 		q := newQueue(size)
@@ -428,7 +400,6 @@
 		}
 	})
 
->>>>>>> 6c6e1e74
 	t.Run("ConcurrentSafe", func(t *testing.T) {
 		const goRoutines = 10
 
@@ -460,7 +431,6 @@
 
 		assert.Len(t, out, goRoutines, "flushed Records")
 	})
-<<<<<<< HEAD
 }
 
 func TestRing(t *testing.T) {
@@ -585,6 +555,4 @@
 			_ = err
 		})
 	})
-=======
->>>>>>> 6c6e1e74
 }