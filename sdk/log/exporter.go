--- conflicted
+++ resolved
@@ -54,7 +54,6 @@
 
 func (noopExporter) ForceFlush(context.Context) error { return nil }
 
-<<<<<<< HEAD
 // chunkExporter wraps an Exporter's Export method so it is called with
 // appropriately sized export payloads. Any payload larger than a defined size
 // is chunked into smaller payloads and exported sequentially.
@@ -84,7 +83,8 @@
 		}
 	}
 	return nil
-=======
+}
+
 // timeoutExporter wraps an Exporter and ensures any call to Export will have a
 // timeout for the context.
 type timeoutExporter struct {
@@ -109,7 +109,6 @@
 	ctx, cancel := context.WithTimeout(ctx, e.timeout)
 	defer cancel()
 	return e.Exporter.Export(ctx, records)
->>>>>>> bddfbc68
 }
 
 // exportSync exports all data from input using exporter in a spawned
