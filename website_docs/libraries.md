---
title: Using instrumentation libraries
weight: 3
linkTitle: Libraries
aliases: [/docs/instrumentation/go/using_instrumentation_libraries, /docs/instrumentation/go/automatic_instrumentation]
---

<<<<<<< HEAD
Go does not support truly automatic instrumentation like other languages today. Instead, you'll need to depend on [instrumentation libraries](https://opentelemetry.io/docs/reference/specification/glossary/#instrumentation-library) that generate telemetry data for a particular instrumented library. For example, the instrumentation library for `net/http` will automatically create spans that track inbound and outbound requests once you configure it in your code.
=======
Go does not support truly automatic instrumentation like other languages today. Instead, you'll need to depend on [instrumentation libraries](/docs/reference/specification/glossary/#instrumentation-library) that generate telemetry data for a particular instrumented library. For example, the instrumentation library for `net/http` will automatically create spans that track inbound and outbound requests once you configure it in your code.
>>>>>>> 421d6867

## Setup

Each instrumentation library is a package. In general, this means you need to `go get` the appropriate package:

```console
go get go.opentelemetry.io/contrib/instrumentation/{import-path}/otel{package-name}
```

And then configure it in your code based on what the library requires to be activated.

## Example with `net/http`

As an example, here's how you can set up automatic instrumentation for inbound HTTP requests for `net/http`:

First, get the `net/http` instrumentation library:

```console
go get go.opentelemetry.io/contrib/instrumentation/net/http/otelhttp
```

Next, use the library to wrap an HTTP handler in your code:

```go
package main

import (
	"context"
	"fmt"
	"log"
	"net/http"
	"time"

	"go.opentelemetry.io/contrib/instrumentation/net/http/otelhttp"
	"go.opentelemetry.io/otel"
	"go.opentelemetry.io/otel/attribute"
)

// Package-level tracer.
// This should be configured in your code setup instead of here.
var tracer = otel.Tracer("github.com/full/path/to/mypkg")

// sleepy mocks work that your application does.
func sleepy(ctx context.Context) {
	_, span := tracer.Start(ctx, "sleep")
	defer span.End()

	sleepTime := 1 * time.Second
	time.Sleep(sleepTime)
	span.SetAttributes(attribute.Int("sleep.duration", int(sleepTime)))
}

// httpHandler is an HTTP handler function that is going to be instrumented.
func httpHandler(w http.ResponseWriter, r *http.Request) {
	fmt.Fprintf(w, "Hello, World! I am instrumented automatically!")
	ctx := r.Context()
	sleepy(ctx)
}

func main() {
	// Wrap your httpHandler function.
	handler := http.HandlerFunc(httpHandler)
	wrappedHandler := otelhttp.NewHandler(handler, "hello-instrumented")
	http.Handle("/hello-instrumented", wrappedHandler)

	// And start the HTTP serve.
	log.Fatal(http.ListenAndServe(":3030", nil))
}
```

Assuming that you have a `Tracer` and [exporter]({{< relref "exporting_data" >}}) configured, this code will:

* Start an HTTP server on port `3030`
* Automatically generate a span for each inbound HTTP request to `/hello-instrumented`
* Create a child span of the automatically-generated one that tracks the work done in `sleepy`

Connecting manual instrumentation you write in your app with instrumentation generated from a library is essential to get good observability into your apps and services.

## Available packages

<<<<<<< HEAD
A full list of instrumentation libraries available can be found in the [OpenTelemetry registry](https://opentelemetry.io/registry/?language=go&component=instrumentation).
=======
A full list of instrumentation libraries available can be found in the [OpenTelemetry registry](/registry/?language=go&component=instrumentation).
>>>>>>> 421d6867

## Next steps

Instrumentation libraries can do things like generate telemetry data for inbound and outbound HTTP requests, but they don't instrument your actual application.

To get richer telemetry data, use [manual instrumentation]({{< relref "manual" >}}) to enrich your telemetry data from instrumentation libraries with instrumentation from your running application.<|MERGE_RESOLUTION|>--- conflicted
+++ resolved
@@ -5,11 +5,7 @@
 aliases: [/docs/instrumentation/go/using_instrumentation_libraries, /docs/instrumentation/go/automatic_instrumentation]
 ---
 
-<<<<<<< HEAD
-Go does not support truly automatic instrumentation like other languages today. Instead, you'll need to depend on [instrumentation libraries](https://opentelemetry.io/docs/reference/specification/glossary/#instrumentation-library) that generate telemetry data for a particular instrumented library. For example, the instrumentation library for `net/http` will automatically create spans that track inbound and outbound requests once you configure it in your code.
-=======
 Go does not support truly automatic instrumentation like other languages today. Instead, you'll need to depend on [instrumentation libraries](/docs/reference/specification/glossary/#instrumentation-library) that generate telemetry data for a particular instrumented library. For example, the instrumentation library for `net/http` will automatically create spans that track inbound and outbound requests once you configure it in your code.
->>>>>>> 421d6867
 
 ## Setup
 
@@ -90,11 +86,7 @@
 
 ## Available packages
 
-<<<<<<< HEAD
-A full list of instrumentation libraries available can be found in the [OpenTelemetry registry](https://opentelemetry.io/registry/?language=go&component=instrumentation).
-=======
 A full list of instrumentation libraries available can be found in the [OpenTelemetry registry](/registry/?language=go&component=instrumentation).
->>>>>>> 421d6867
 
 ## Next steps
 
