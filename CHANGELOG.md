# Changelog

All notable changes to this project will be documented in this file.

The format is based on [Keep a Changelog](https://keepachangelog.com/en/1.0.0/).

This project adheres to [Semantic Versioning](https://semver.org/spec/v2.0.0.html).

## [Unreleased]

<<<<<<< HEAD
### Added

- Added support to configure the span limits with environment variables.
  The following environment variables are used. (#2606)
  - `OTEL_SPAN_ATTRIBUTE_COUNT_LIMIT`
  - `OTEL_SPAN_EVENT_COUNT_LIMIT`
  - `OTEL_SPAN_LINK_COUNT_LIMIT`
  
  If the provided environment variables are invalid (negative), the default values would be used.
=======
### Changed

- Add event and link drop counts to the exported data from the `oltptrace` exporter. (#2601)

## [1.4.1] - 2022-02-16

### Fixed

- Fix race condition in reading the dropped spans number for the `BatchSpanProcessor`. (#2615)
>>>>>>> d46c0d2e

## [1.4.0] - 2022-02-11

### Added

- Use `OTEL_EXPORTER_ZIPKIN_ENDPOINT` environment variable to specify zipkin collector endpoint. (#2490)
- Log the configuration of `TracerProvider`s, and `Tracer`s for debugging.
  To enable use a logger with Verbosity (V level) `>=1`. (#2500)
- Added support to configure the batch span-processor with environment variables.
  The following environment variables are used. (#2515)
  - `OTEL_BSP_SCHEDULE_DELAY`
  - `OTEL_BSP_EXPORT_TIMEOUT`
  - `OTEL_BSP_MAX_QUEUE_SIZE`.
  - `OTEL_BSP_MAX_EXPORT_BATCH_SIZE`

### Changed

- Zipkin exporter exports `Resource` attributes in the `Tags` field. (#2589)

### Deprecated

- Deprecate module the `go.opentelemetry.io/otel/sdk/export/metric`.
  Use the `go.opentelemetry.io/otel/sdk/metric` module instead. (#2382)
- Deprecate `"go.opentelemetry.io/otel/sdk/metric".AtomicFieldOffsets`. (#2445)

### Fixed

- Fixed the instrument kind for noop async instruments to correctly report an implementation. (#2461)
- Fix UDP packets overflowing with Jaeger payloads. (#2489, #2512)
- Change the `otlpmetric.Client` interface's `UploadMetrics` method to accept a single `ResourceMetrics` instead of a slice of them. (#2491)
- Specify explicit buckets in Prometheus example, fixing issue where example only has `+inf` bucket. (#2419, #2493)
- W3C baggage will now decode urlescaped values. (#2529)
- Baggage members are now only validated once, when calling `NewMember` and not also when adding it to the baggage itself. (#2522)
- The order attributes are dropped from spans in the `go.opentelemetry.io/otel/sdk/trace` package when capacity is reached is fixed to be in compliance with the OpenTelemetry specification.
  Instead of dropping the least-recently-used attribute, the last added attribute is dropped.
  This drop order still only applies to attributes with unique keys not already contained in the span.
  If an attribute is added with a key already contained in the span, that attribute is updated to the new value being added. (#2576)

### Removed

- Updated `go.opentelemetry.io/proto/otlp` from `v0.11.0` to `v0.12.0`. This version removes a number of deprecated methods. (#2546)
  - [`Metric.GetIntGauge()`](https://pkg.go.dev/go.opentelemetry.io/proto/otlp@v0.11.0/metrics/v1#Metric.GetIntGauge)
  - [`Metric.GetIntHistogram()`](https://pkg.go.dev/go.opentelemetry.io/proto/otlp@v0.11.0/metrics/v1#Metric.GetIntHistogram)
  - [`Metric.GetIntSum()`](https://pkg.go.dev/go.opentelemetry.io/proto/otlp@v0.11.0/metrics/v1#Metric.GetIntSum)

## [1.3.0] - 2021-12-10

### ⚠️ Notice ⚠️

We have updated the project minimum supported Go version to 1.16

### Added

- Added an internal Logger.
  This can be used by the SDK and API to provide users with feedback of the internal state.
  To enable verbose logs configure the logger which will print V(1) logs. For debugging information configure to print V(5) logs. (#2343)
- Add the `WithRetry` `Option` and the `RetryConfig` type to the `go.opentelemetry.io/otel/exporter/otel/otlpmetric/otlpmetrichttp` package to specify retry behavior consistently. (#2425)
- Add `SpanStatusFromHTTPStatusCodeAndSpanKind` to all `semconv` packages to return a span status code similar to `SpanStatusFromHTTPStatusCode`, but exclude `4XX` HTTP errors as span errors if the span is of server kind. (#2296)

### Changed

- The `"go.opentelemetry.io/otel/exporter/otel/otlptrace/otlptracegrpc".Client` now uses the underlying gRPC `ClientConn` to handle name resolution, TCP connection establishment (with retries and backoff) and TLS handshakes, and handling errors on established connections by re-resolving the name and reconnecting. (#2329)
- The `"go.opentelemetry.io/otel/exporter/otel/otlpmetric/otlpmetricgrpc".Client` now uses the underlying gRPC `ClientConn` to handle name resolution, TCP connection establishment (with retries and backoff) and TLS handshakes, and handling errors on established connections by re-resolving the name and reconnecting. (#2425)
- The `"go.opentelemetry.io/otel/exporter/otel/otlpmetric/otlpmetricgrpc".RetrySettings` type is renamed to `RetryConfig`. (#2425)
- The `go.opentelemetry.io/otel/exporter/otel/*` gRPC exporters now default to using the host's root CA set if none are provided by the user and `WithInsecure` is not specified. (#2432)
- Change `resource.Default` to be evaluated the first time it is called, rather than on import. This allows the caller the option to update `OTEL_RESOURCE_ATTRIBUTES` first, such as with `os.Setenv`. (#2371)

### Fixed

- The `go.opentelemetry.io/otel/exporter/otel/*` exporters are updated to handle per-signal and universal endpoints according to the OpenTelemetry specification.
  Any per-signal endpoint set via an `OTEL_EXPORTER_OTLP_<signal>_ENDPOINT` environment variable is now used without modification of the path.
  When `OTEL_EXPORTER_OTLP_ENDPOINT` is set, if it contains a path, that path is used as a base path which per-signal paths are appended to. (#2433)
- Basic metric controller updated to use sync.Map to avoid blocking calls (#2381)
- The `go.opentelemetry.io/otel/exporter/jaeger` correctly sets the `otel.status_code` value to be a string of `ERROR` or `OK` instead of an integer code. (#2439, #2440)

### Deprecated

- Deprecated the `"go.opentelemetry.io/otel/exporter/otel/otlpmetric/otlpmetrichttp".WithMaxAttempts` `Option`, use the new `WithRetry` `Option` instead. (#2425)
- Deprecated the `"go.opentelemetry.io/otel/exporter/otel/otlpmetric/otlpmetrichttp".WithBackoff` `Option`, use the new `WithRetry` `Option` instead. (#2425)

### Removed

- Remove the metric Processor's ability to convert cumulative to delta aggregation temporality. (#2350)
- Remove the metric Bound Instruments interface and implementations. (#2399)
- Remove the metric MinMaxSumCount kind aggregation and the corresponding OTLP export path. (#2423)
- Metric SDK removes the "exact" aggregator for histogram instruments, as it performed a non-standard aggregation for OTLP export (creating repeated Gauge points) and worked its way into a number of confusing examples. (#2348)

## [1.2.0] - 2021-11-12

### Changed

- Metric SDK `export.ExportKind`, `export.ExportKindSelector` types have been renamed to `aggregation.Temporality` and `aggregation.TemporalitySelector` respectively to keep in line with current specification and protocol along with built-in selectors (e.g., `aggregation.CumulativeTemporalitySelector`, ...). (#2274)
- The Metric `Exporter` interface now requires a `TemporalitySelector` method instead of an `ExportKindSelector`. (#2274)
- Metrics API cleanup. The `metric/sdkapi` package has been created to relocate the API-to-SDK interface:
  - The following interface types simply moved from `metric` to `metric/sdkapi`: `Descriptor`, `MeterImpl`, `InstrumentImpl`, `SyncImpl`, `BoundSyncImpl`, `AsyncImpl`, `AsyncRunner`, `AsyncSingleRunner`, and `AsyncBatchRunner`
  - The following struct types moved and are replaced with type aliases, since they are exposed to the user: `Observation`, `Measurement`.
  - The No-op implementations of sync and async instruments are no longer exported, new functions `sdkapi.NewNoopAsyncInstrument()` and `sdkapi.NewNoopSyncInstrument()` are provided instead. (#2271)
- Update the SDK `BatchSpanProcessor` to export all queued spans when `ForceFlush` is called. (#2080, #2335)

### Added

- Add the `"go.opentelemetry.io/otel/exporters/otlp/otlpmetric/otlpmetricgrpc".WithGRPCConn` option so the exporter can reuse an existing gRPC connection. (#2002)
- Added a new `schema` module to help parse Schema Files in OTEP 0152 format. (#2267)
- Added a new `MapCarrier` to the `go.opentelemetry.io/otel/propagation` package to hold propagated cross-cutting concerns as a `map[string]string` held in memory. (#2334)

## [1.1.0] - 2021-10-27

### Added

- Add the `"go.opentelemetry.io/otel/exporters/otlp/otlptrace/otlptracegrpc".WithGRPCConn` option so the exporter can reuse an existing gRPC connection. (#2002)
- Add the `go.opentelemetry.io/otel/semconv/v1.7.0` package.
  The package contains semantic conventions from the `v1.7.0` version of the OpenTelemetry specification. (#2320)
- Add the `go.opentelemetry.io/otel/semconv/v1.6.1` package.
  The package contains semantic conventions from the `v1.6.1` version of the OpenTelemetry specification. (#2321)
- Add the `go.opentelemetry.io/otel/semconv/v1.5.0` package.
  The package contains semantic conventions from the `v1.5.0` version of the OpenTelemetry specification. (#2322)
  - When upgrading from the `semconv/v1.4.0` package note the following name changes:
    - `K8SReplicasetUIDKey` -> `K8SReplicaSetUIDKey`
    - `K8SReplicasetNameKey` -> `K8SReplicaSetNameKey`
    - `K8SStatefulsetUIDKey` -> `K8SStatefulSetUIDKey`
    - `k8SStatefulsetNameKey` -> `K8SStatefulSetNameKey`
    - `K8SDaemonsetUIDKey` -> `K8SDaemonSetUIDKey`
    - `K8SDaemonsetNameKey` -> `K8SDaemonSetNameKey`

### Changed

- Links added to a span will be dropped by the SDK if they contain an invalid span context (#2275).

### Fixed

- The `"go.opentelemetry.io/otel/semconv/v1.4.0".HTTPServerAttributesFromHTTPRequest` now correctly only sets the HTTP client IP attribute even if the connection was routed with proxies and there are multiple addresses in the `X-Forwarded-For` header. (#2282, #2284)
- The `"go.opentelemetry.io/otel/semconv/v1.4.0".NetAttributesFromHTTPRequest` function correctly handles IPv6 addresses as IP addresses and sets the correct net peer IP instead of the net peer hostname attribute. (#2283, #2285)
- The simple span processor shutdown method deterministically returns the exporter error status if it simultaneously finishes when the deadline is reached. (#2290, #2289)

## [1.0.1] - 2021-10-01

### Fixed

- json stdout exporter no longer crashes due to concurrency bug. (#2265)

## [Metrics 0.24.0] - 2021-10-01

### Changed

- NoopMeterProvider is now private and NewNoopMeterProvider must be used to obtain a noopMeterProvider. (#2237)
- The Metric SDK `Export()` function takes a new two-level reader interface for iterating over results one instrumentation library at a time. (#2197)
  - The former `"go.opentelemetry.io/otel/sdk/export/metric".CheckpointSet` is renamed `Reader`.
  - The new interface is named `"go.opentelemetry.io/otel/sdk/export/metric".InstrumentationLibraryReader`.

## [1.0.0] - 2021-09-20

This is the first stable release for the project.
This release includes an API and SDK for the tracing signal that will comply with the stability guarantees defined by the projects [versioning policy](./VERSIONING.md).

### Added

- OTLP trace exporter now sets the `SchemaURL` field in the exported telemetry if the Tracer has `WithSchemaURL` option. (#2242)

### Fixed

- Slice-valued attributes can correctly be used as map keys. (#2223)

### Removed

- Removed the `"go.opentelemetry.io/otel/exporters/zipkin".WithSDKOptions` function. (#2248)
- Removed the deprecated package `go.opentelemetry.io/otel/oteltest`. (#2234)
- Removed the deprecated package `go.opentelemetry.io/otel/bridge/opencensus/utils`. (#2233)
- Removed deprecated functions, types, and methods from `go.opentelemetry.io/otel/attribute` package.
  Use the typed functions and methods added to the package instead. (#2235)
  - The `Key.Array` method is removed.
  - The `Array` function is removed.
  - The `Any` function is removed.
  - The `ArrayValue` function is removed.
  - The `AsArray` function is removed.

## [1.0.0-RC3] - 2021-09-02

### Added

- Added `ErrorHandlerFunc` to use a function as an `"go.opentelemetry.io/otel".ErrorHandler`. (#2149)
- Added `"go.opentelemetry.io/otel/trace".WithStackTrace` option to add a stack trace when using `span.RecordError` or when panic is handled in `span.End`. (#2163)
- Added typed slice attribute types and functionality to the `go.opentelemetry.io/otel/attribute` package to replace the existing array type and functions. (#2162)
  - `BoolSlice`, `IntSlice`, `Int64Slice`, `Float64Slice`, and `StringSlice` replace the use of the `Array` function in the package.
- Added the `go.opentelemetry.io/otel/example/fib` example package.
  Included is an example application that computes Fibonacci numbers. (#2203)

### Changed

- Metric instruments have been renamed to match the (feature-frozen) metric API specification:
  - ValueRecorder becomes Histogram
  - ValueObserver becomes Gauge
  - SumObserver becomes CounterObserver
  - UpDownSumObserver becomes UpDownCounterObserver
  The API exported from this project is still considered experimental. (#2202)
- Metric SDK/API implementation type `InstrumentKind` moves into `sdkapi` sub-package. (#2091)
- The Metrics SDK export record no longer contains a Resource pointer, the SDK `"go.opentelemetry.io/otel/sdk/trace/export/metric".Exporter.Export()` function for push-based exporters now takes a single Resource argument, pull-based exporters use `"go.opentelemetry.io/otel/sdk/metric/controller/basic".Controller.Resource()`. (#2120)
- The JSON output of the `go.opentelemetry.io/otel/exporters/stdout/stdouttrace` is harmonized now such that the output is "plain" JSON objects after each other of the form `{ ... } { ... } { ... }`. Earlier the JSON objects describing a span were wrapped in a slice for each `Exporter.ExportSpans` call, like `[ { ... } ][ { ... } { ... } ]`. Outputting JSON object directly after each other is consistent with JSON loggers, and a bit easier to parse and read. (#2196)
- Update the `NewTracerConfig`, `NewSpanStartConfig`, `NewSpanEndConfig`, and `NewEventConfig` function in the `go.opentelemetry.io/otel/trace` package to return their respective configurations as structs instead of pointers to the struct. (#2212)

### Deprecated

- The `go.opentelemetry.io/otel/bridge/opencensus/utils` package is deprecated.
  All functionality from this package now exists in the `go.opentelemetry.io/otel/bridge/opencensus` package.
  The functions from that package should be used instead. (#2166)
- The `"go.opentelemetry.io/otel/attribute".Array` function and the related `ARRAY` value type is deprecated.
  Use the typed `*Slice` functions and types added to the package instead. (#2162)
- The `"go.opentelemetry.io/otel/attribute".Any` function is deprecated.
  Use the typed functions instead. (#2181)
- The `go.opentelemetry.io/otel/oteltest` package is deprecated.
  The `"go.opentelemetry.io/otel/sdk/trace/tracetest".SpanRecorder` can be registered with the default SDK (`go.opentelemetry.io/otel/sdk/trace`) as a `SpanProcessor` and used as a replacement for this deprecated package. (#2188)

### Removed

- Removed metrics test package `go.opentelemetry.io/otel/sdk/export/metric/metrictest`. (#2105)

### Fixed

- The `fromEnv` detector no longer throws an error when `OTEL_RESOURCE_ATTRIBUTES` environment variable is not set or empty. (#2138)
- Setting the global `ErrorHandler` with `"go.opentelemetry.io/otel".SetErrorHandler` multiple times is now supported. (#2160, #2140)
- The `"go.opentelemetry.io/otel/attribute".Any` function now supports `int32` values. (#2169)
- Multiple calls to `"go.opentelemetry.io/otel/sdk/metric/controller/basic".WithResource()` are handled correctly, and when no resources are provided `"go.opentelemetry.io/otel/sdk/resource".Default()` is used. (#2120)
- The `WithoutTimestamps` option for the `go.opentelemetry.io/otel/exporters/stdout/stdouttrace` exporter causes the exporter to correctly ommit timestamps. (#2195)
- Fixed typos in resources.go. (#2201)

## [1.0.0-RC2] - 2021-07-26

### Added

- Added `WithOSDescription` resource configuration option to set OS (Operating System) description resource attribute (`os.description`). (#1840)
- Added `WithOS` resource configuration option to set all OS (Operating System) resource attributes at once. (#1840)
- Added the `WithRetry` option to the `go.opentelemetry.io/otel/exporters/otlp/otlptrace/otlptracehttp` package.
  This option is a replacement for the removed `WithMaxAttempts` and `WithBackoff` options. (#2095)
- Added API `LinkFromContext` to return Link which encapsulates SpanContext from provided context and also encapsulates attributes. (#2115)
- Added a new `Link` type under the SDK `otel/sdk/trace` package that counts the number of attributes that were dropped for surpassing the `AttributePerLinkCountLimit` configured in the Span's `SpanLimits`.
  This new type replaces the equal-named API `Link` type found in the `otel/trace` package for most usages within the SDK.
  For example, instances of this type are now returned by the `Links()` function of `ReadOnlySpan`s provided in places like the `OnEnd` function of `SpanProcessor` implementations. (#2118)
- Added the `SpanRecorder` type to the `go.opentelemetry.io/otel/skd/trace/tracetest` package.
  This type can be used with the default SDK as a `SpanProcessor` during testing. (#2132)

### Changed

- The `SpanModels` function is now exported from the `go.opentelemetry.io/otel/exporters/zipkin` package to convert OpenTelemetry spans into Zipkin model spans. (#2027)
- Rename the `"go.opentelemetry.io/otel/exporters/otlp/otlptrace/otlptracegrpc".RetrySettings` to `RetryConfig`. (#2095)

### Deprecated

- The `TextMapCarrier` and `TextMapPropagator` from the `go.opentelemetry.io/otel/oteltest` package and their associated creation functions (`TextMapCarrier`, `NewTextMapPropagator`) are deprecated. (#2114)
- The `Harness` type from the `go.opentelemetry.io/otel/oteltest` package and its associated creation function, `NewHarness` are deprecated and will be removed in the next release. (#2123)
- The `TraceStateFromKeyValues` function from the `go.opentelemetry.io/otel/oteltest` package is deprecated.
  Use the `trace.ParseTraceState` function instead. (#2122)

### Removed

- Removed the deprecated package `go.opentelemetry.io/otel/exporters/trace/jaeger`. (#2020)
- Removed the deprecated package `go.opentelemetry.io/otel/exporters/trace/zipkin`. (#2020)
- Removed the `"go.opentelemetry.io/otel/sdk/resource".WithBuiltinDetectors` function.
  The explicit `With*` options for every built-in detector should be used instead. (#2026 #2097)
- Removed the `WithMaxAttempts` and `WithBackoff` options from the `go.opentelemetry.io/otel/exporters/otlp/otlptrace/otlptracehttp` package.
  The retry logic of the package has been updated to match the `otlptracegrpc` package and accordingly a `WithRetry` option is added that should be used instead. (#2095)
- Removed `DroppedAttributeCount` field from `otel/trace.Link` struct. (#2118)

### Fixed

- When using WithNewRoot, don't use the parent context for making sampling decisions. (#2032)
- `oteltest.Tracer` now creates a valid `SpanContext` when using `WithNewRoot`. (#2073)
- OS type detector now sets the correct `dragonflybsd` value for DragonFly BSD. (#2092)
- The OTel span status is correctly transformed into the OTLP status in the `go.opentelemetry.io/otel/exporters/otlp/otlptrace` package.
  This fix will by default set the status to `Unset` if it is not explicitly set to `Ok` or `Error`. (#2099 #2102)
- The `Inject` method for the `"go.opentelemetry.io/otel/propagation".TraceContext` type no longer injects empty `tracestate` values. (#2108)
- Use `6831` as default Jaeger agent port instead of `6832`. (#2131)

## [Experimental Metrics v0.22.0] - 2021-07-19

### Added

- Adds HTTP support for OTLP metrics exporter. (#2022)

### Removed

- Removed the deprecated package `go.opentelemetry.io/otel/exporters/metric/prometheus`. (#2020)

## [1.0.0-RC1] / 0.21.0 - 2021-06-18

With this release we are introducing a split in module versions.  The tracing API and SDK are entering the `v1.0.0` Release Candidate phase with `v1.0.0-RC1`
while the experimental metrics API and SDK continue with `v0.x` releases at `v0.21.0`.  Modules at major version 1 or greater will not depend on modules
with major version 0.

### Added

- Adds `otlpgrpc.WithRetry`option for configuring the retry policy for transient errors on the otlp/gRPC exporter. (#1832)
  - The following status codes are defined as transient errors:
      | gRPC Status Code | Description |
      | ---------------- | ----------- |
      | 1  | Cancelled |
      | 4  | Deadline Exceeded |
      | 8  | Resource Exhausted |
      | 10 | Aborted |
      | 10 | Out of Range |
      | 14 | Unavailable |
      | 15 | Data Loss |
- Added `Status` type to the `go.opentelemetry.io/otel/sdk/trace` package to represent the status of a span. (#1874)
- Added `SpanStub` type and its associated functions to the `go.opentelemetry.io/otel/sdk/trace/tracetest` package.
  This type can be used as a testing replacement for the `SpanSnapshot` that was removed from the `go.opentelemetry.io/otel/sdk/trace` package. (#1873)
- Adds support for scheme in `OTEL_EXPORTER_OTLP_ENDPOINT` according to the spec. (#1886)
- Adds `trace.WithSchemaURL` option for configuring the tracer with a Schema URL. (#1889)
- Added an example of using OpenTelemetry Go as a trace context forwarder. (#1912)
- `ParseTraceState` is added to the `go.opentelemetry.io/otel/trace` package.
  It can be used to decode a `TraceState` from a `tracestate` header string value. (#1937)
- Added `Len` method to the `TraceState` type in the `go.opentelemetry.io/otel/trace` package.
  This method returns the number of list-members the `TraceState` holds. (#1937)
- Creates package `go.opentelemetry.io/otel/exporters/otlp/otlptrace` that defines a trace exporter that uses a `otlptrace.Client` to send data.
  Creates package `go.opentelemetry.io/otel/exporters/otlp/otlptrace/otlptracegrpc` implementing a gRPC `otlptrace.Client` and offers convenience functions, `NewExportPipeline` and `InstallNewPipeline`, to setup and install a `otlptrace.Exporter` in tracing .(#1922)
- Added `Baggage`, `Member`, and `Property` types to the `go.opentelemetry.io/otel/baggage` package along with their related functions. (#1967)
- Added `ContextWithBaggage`, `ContextWithoutBaggage`, and `FromContext` functions to the `go.opentelemetry.io/otel/baggage` package.
  These functions replace the `Set`, `Value`, `ContextWithValue`, `ContextWithoutValue`, and `ContextWithEmpty` functions from that package and directly work with the new `Baggage` type. (#1967)
- The `OTEL_SERVICE_NAME` environment variable is the preferred source for `service.name`, used by the environment resource detector if a service name is present both there and in `OTEL_RESOURCE_ATTRIBUTES`. (#1969)
- Creates package `go.opentelemetry.io/otel/exporters/otlp/otlptrace/otlptracehttp` implementing an HTTP `otlptrace.Client` and offers convenience functions, `NewExportPipeline` and `InstallNewPipeline`, to setup and install a `otlptrace.Exporter` in tracing. (#1963)
- Changes `go.opentelemetry.io/otel/sdk/resource.NewWithAttributes` to require a schema URL. The old function is still available as `resource.NewSchemaless`. This is a breaking change. (#1938)
- Several builtin resource detectors now correctly populate the schema URL. (#1938)
- Creates package `go.opentelemetry.io/otel/exporters/otlp/otlpmetric` that defines a metrics exporter that uses a `otlpmetric.Client` to send data.
- Creates package `go.opentelemetry.io/otel/exporters/otlp/otlpmetric/otlpmetricgrpc` implementing a gRPC `otlpmetric.Client` and offers convenience functions, `New` and `NewUnstarted`, to create an `otlpmetric.Exporter`.(#1991)
- Added `go.opentelemetry.io/otel/exporters/stdout/stdouttrace` exporter. (#2005)
- Added `go.opentelemetry.io/otel/exporters/stdout/stdoutmetric` exporter. (#2005)
- Added a `TracerProvider()` method to the `"go.opentelemetry.io/otel/trace".Span` interface. This can be used to obtain a `TracerProvider` from a given span that utilizes the same trace processing pipeline.  (#2009)

### Changed

- Make `NewSplitDriver` from `go.opentelemetry.io/otel/exporters/otlp` take variadic arguments instead of a `SplitConfig` item.
  `NewSplitDriver` now automatically implements an internal `noopDriver` for `SplitConfig` fields that are not initialized. (#1798)
- `resource.New()` now creates a Resource without builtin detectors. Previous behavior is now achieved by using `WithBuiltinDetectors` Option. (#1810)
- Move the `Event` type from the `go.opentelemetry.io/otel` package to the `go.opentelemetry.io/otel/sdk/trace` package. (#1846)
- CI builds validate against last two versions of Go, dropping 1.14 and adding 1.16. (#1865)
- BatchSpanProcessor now report export failures when calling `ForceFlush()` method. (#1860)
- `Set.Encoded(Encoder)` no longer caches the result of an encoding. (#1855)
- Renamed `CloudZoneKey` to `CloudAvailabilityZoneKey` in Resource semantic conventions according to spec. (#1871)
- The `StatusCode` and `StatusMessage` methods of the `ReadOnlySpan` interface and the `Span` produced by the `go.opentelemetry.io/otel/sdk/trace` package have been replaced with a single `Status` method.
  This method returns the status of a span using the new `Status` type. (#1874)
- Updated `ExportSpans` method of the`SpanExporter` interface type to accept `ReadOnlySpan`s instead of the removed `SpanSnapshot`.
  This brings the export interface into compliance with the specification in that it now accepts an explicitly immutable type instead of just an implied one. (#1873)
- Unembed `SpanContext` in `Link`. (#1877)
- Generate Semantic conventions from the specification YAML. (#1891)
- Spans created by the global `Tracer` obtained from `go.opentelemetry.io/otel`, prior to a functioning `TracerProvider` being set, now propagate the span context from their parent if one exists. (#1901)
- The `"go.opentelemetry.io/otel".Tracer` function now accepts tracer options. (#1902)
- Move the `go.opentelemetry.io/otel/unit` package to `go.opentelemetry.io/otel/metric/unit`. (#1903)
- Changed `go.opentelemetry.io/otel/trace.TracerConfig` to conform to the [Contributing guidelines](CONTRIBUTING.md#config.) (#1921)
- Changed `go.opentelemetry.io/otel/trace.SpanConfig` to conform to the [Contributing guidelines](CONTRIBUTING.md#config). (#1921)
- Changed `span.End()` now only accepts Options that are allowed at `End()`. (#1921)
- Changed `go.opentelemetry.io/otel/metric.InstrumentConfig` to conform to the [Contributing guidelines](CONTRIBUTING.md#config). (#1921)
- Changed `go.opentelemetry.io/otel/metric.MeterConfig` to conform to the [Contributing guidelines](CONTRIBUTING.md#config). (#1921)
- Refactored option types according to the contribution style guide. (#1882)
- Move the `go.opentelemetry.io/otel/trace.TraceStateFromKeyValues` function to the `go.opentelemetry.io/otel/oteltest` package.
  This function is preserved for testing purposes where it may be useful to create a `TraceState` from `attribute.KeyValue`s, but it is not intended for production use.
  The new `ParseTraceState` function should be used to create a `TraceState`. (#1931)
- Updated `MarshalJSON` method of the `go.opentelemetry.io/otel/trace.TraceState` type to marshal the type into the string representation of the `TraceState`. (#1931)
- The `TraceState.Delete` method from the `go.opentelemetry.io/otel/trace` package no longer returns an error in addition to a `TraceState`. (#1931)
- Updated `Get` method of the `TraceState` type from the `go.opentelemetry.io/otel/trace` package to accept a `string` instead of an `attribute.Key` type. (#1931)
- Updated `Insert` method of the `TraceState` type from the `go.opentelemetry.io/otel/trace` package to accept a pair of `string`s instead of an `attribute.KeyValue` type. (#1931)
- Updated `Delete` method of the `TraceState` type from the `go.opentelemetry.io/otel/trace` package to accept a `string` instead of an `attribute.Key` type. (#1931)
- Renamed `NewExporter` to `New` in the `go.opentelemetry.io/otel/exporters/stdout` package. (#1985)
- Renamed `NewExporter` to `New` in the `go.opentelemetry.io/otel/exporters/metric/prometheus` package. (#1985)
- Renamed `NewExporter` to `New` in the `go.opentelemetry.io/otel/exporters/trace/jaeger` package. (#1985)
- Renamed `NewExporter` to `New` in the `go.opentelemetry.io/otel/exporters/trace/zipkin` package. (#1985)
- Renamed `NewExporter` to `New` in the `go.opentelemetry.io/otel/exporters/otlp` package. (#1985)
- Renamed `NewUnstartedExporter` to `NewUnstarted` in the `go.opentelemetry.io/otel/exporters/otlp` package. (#1985)
- The `go.opentelemetry.io/otel/semconv` package has been moved to `go.opentelemetry.io/otel/semconv/v1.4.0` to allow for multiple [telemetry schema](https://github.com/open-telemetry/oteps/blob/main/text/0152-telemetry-schemas.md) versions to be used concurrently. (#1987)
- Metrics test helpers in `go.opentelemetry.io/otel/oteltest` have been moved to `go.opentelemetry.io/otel/metric/metrictest`. (#1988)

### Deprecated

- The `go.opentelemetry.io/otel/exporters/metric/prometheus` is deprecated, use `go.opentelemetry.io/otel/exporters/prometheus` instead. (#1993)
- The `go.opentelemetry.io/otel/exporters/trace/jaeger` is deprecated, use `go.opentelemetry.io/otel/exporters/jaeger` instead. (#1993)
- The `go.opentelemetry.io/otel/exporters/trace/zipkin` is deprecated, use `go.opentelemetry.io/otel/exporters/zipkin` instead. (#1993)

### Removed

- Removed `resource.WithoutBuiltin()`. Use `resource.New()`. (#1810)
- Unexported types `resource.FromEnv`, `resource.Host`, and `resource.TelemetrySDK`, Use the corresponding `With*()` to use individually. (#1810)
- Removed the `Tracer` and `IsRecording` method from the `ReadOnlySpan` in the `go.opentelemetry.io/otel/sdk/trace`.
  The `Tracer` method is not a required to be included in this interface and given the mutable nature of the tracer that is associated with a span, this method is not appropriate.
  The `IsRecording` method returns if the span is recording or not.
  A read-only span value does not need to know if updates to it will be recorded or not.
  By definition, it cannot be updated so there is no point in communicating if an update is recorded. (#1873)
- Removed the `SpanSnapshot` type from the `go.opentelemetry.io/otel/sdk/trace` package.
  The use of this type has been replaced with the use of the explicitly immutable `ReadOnlySpan` type.
  When a concrete representation of a read-only span is needed for testing, the newly added `SpanStub` in the `go.opentelemetry.io/otel/sdk/trace/tracetest` package should be used. (#1873)
- Removed the `Tracer` method from the `Span` interface in the `go.opentelemetry.io/otel/trace` package.
  Using the same tracer that created a span introduces the error where an instrumentation library's `Tracer` is used by other code instead of their own.
  The `"go.opentelemetry.io/otel".Tracer` function or a `TracerProvider` should be used to acquire a library specific `Tracer` instead. (#1900)
  - The `TracerProvider()` method on the `Span` interface may also be used to obtain a `TracerProvider` using the same trace processing pipeline. (#2009)
- The `http.url` attribute generated by `HTTPClientAttributesFromHTTPRequest` will no longer include username or password information. (#1919)
- Removed `IsEmpty` method of the `TraceState` type in the `go.opentelemetry.io/otel/trace` package in favor of using the added `TraceState.Len` method. (#1931)
- Removed `Set`, `Value`, `ContextWithValue`, `ContextWithoutValue`, and `ContextWithEmpty` functions in the `go.opentelemetry.io/otel/baggage` package.
  Handling of baggage is now done using the added `Baggage` type and related context functions (`ContextWithBaggage`, `ContextWithoutBaggage`, and `FromContext`) in that package. (#1967)
- The `InstallNewPipeline` and `NewExportPipeline` creation functions in all the exporters (prometheus, otlp, stdout, jaeger, and zipkin) have been removed.
  These functions were deemed premature attempts to provide convenience that did not achieve this aim. (#1985)
- The `go.opentelemetry.io/otel/exporters/otlp` exporter has been removed.  Use `go.opentelemetry.io/otel/exporters/otlp/otlptrace` instead. (#1990)
- The `go.opentelemetry.io/otel/exporters/stdout` exporter has been removed.  Use `go.opentelemetry.io/otel/exporters/stdout/stdouttrace` or `go.opentelemetry.io/otel/exporters/stdout/stdoutmetric` instead. (#2005)

### Fixed

- Only report errors from the `"go.opentelemetry.io/otel/sdk/resource".Environment` function when they are not `nil`. (#1850, #1851)
- The `Shutdown` method of the simple `SpanProcessor` in the `go.opentelemetry.io/otel/sdk/trace` package now honors the context deadline or cancellation. (#1616, #1856)
- BatchSpanProcessor now drops span batches that failed to be exported. (#1860)
- Use `http://localhost:14268/api/traces` as default Jaeger collector endpoint instead of `http://localhost:14250`. (#1898)
- Allow trailing and leading whitespace in the parsing of a `tracestate` header. (#1931)
- Add logic to determine if the channel is closed to fix Jaeger exporter test panic with close closed channel. (#1870, #1973)
- Avoid transport security when OTLP endpoint is a Unix socket. (#2001)

### Security

## [0.20.0] - 2021-04-23

### Added

- The OTLP exporter now has two new convenience functions, `NewExportPipeline` and `InstallNewPipeline`, setup and install the exporter in tracing and metrics pipelines. (#1373)
- Adds semantic conventions for exceptions. (#1492)
- Added Jaeger Environment variables: `OTEL_EXPORTER_JAEGER_AGENT_HOST`, `OTEL_EXPORTER_JAEGER_AGENT_PORT`
  These environment variables can be used to override Jaeger agent hostname and port (#1752)
- Option `ExportTimeout` was added to batch span processor. (#1755)
- `trace.TraceFlags` is now a defined type over `byte` and `WithSampled(bool) TraceFlags` and `IsSampled() bool` methods have been added to it. (#1770)
- The `Event` and `Link` struct types from the `go.opentelemetry.io/otel` package now include a `DroppedAttributeCount` field to record the number of attributes that were not recorded due to configured limits being reached. (#1771)
- The Jaeger exporter now reports dropped attributes for a Span event in the exported log. (#1771)
- Adds test to check BatchSpanProcessor ignores `OnEnd` and `ForceFlush` post `Shutdown`. (#1772)
- Extract resource attributes from the `OTEL_RESOURCE_ATTRIBUTES` environment variable and merge them with the `resource.Default` resource as well as resources provided to the `TracerProvider` and metric `Controller`. (#1785)
- Added `WithOSType` resource configuration option to set OS (Operating System) type resource attribute (`os.type`). (#1788)
- Added `WithProcess*` resource configuration options to set Process resource attributes. (#1788)
  - `process.pid`
  - `process.executable.name`
  - `process.executable.path`
  - `process.command_args`
  - `process.owner`
  - `process.runtime.name`
  - `process.runtime.version`
  - `process.runtime.description`
- Adds `k8s.node.name` and `k8s.node.uid` attribute keys to the `semconv` package. (#1789)
- Added support for configuring OTLP/HTTP and OTLP/gRPC Endpoints, TLS Certificates, Headers, Compression and Timeout via Environment Variables. (#1758, #1769 and #1811)
  - `OTEL_EXPORTER_OTLP_ENDPOINT`
  - `OTEL_EXPORTER_OTLP_TRACES_ENDPOINT`
  - `OTEL_EXPORTER_OTLP_METRICS_ENDPOINT`
  - `OTEL_EXPORTER_OTLP_HEADERS`
  - `OTEL_EXPORTER_OTLP_TRACES_HEADERS`
  - `OTEL_EXPORTER_OTLP_METRICS_HEADERS`
  - `OTEL_EXPORTER_OTLP_COMPRESSION`
  - `OTEL_EXPORTER_OTLP_TRACES_COMPRESSION`
  - `OTEL_EXPORTER_OTLP_METRICS_COMPRESSION`
  - `OTEL_EXPORTER_OTLP_TIMEOUT`
  - `OTEL_EXPORTER_OTLP_TRACES_TIMEOUT`
  - `OTEL_EXPORTER_OTLP_METRICS_TIMEOUT`
  - `OTEL_EXPORTER_OTLP_CERTIFICATE`
  - `OTEL_EXPORTER_OTLP_TRACES_CERTIFICATE`
  - `OTEL_EXPORTER_OTLP_METRICS_CERTIFICATE`
- Adds `otlpgrpc.WithTimeout` option for configuring timeout to the otlp/gRPC exporter. (#1821)
- Adds `jaeger.WithMaxPacketSize` option for configuring maximum UDP packet size used when connecting to the Jaeger agent. (#1853)

### Fixed

- The `Span.IsRecording` implementation from `go.opentelemetry.io/otel/sdk/trace` always returns false when not being sampled. (#1750)
- The Jaeger exporter now correctly sets tags for the Span status code and message.
  This means it uses the correct tag keys (`"otel.status_code"`, `"otel.status_description"`) and does not set the status message as a tag unless it is set on the span. (#1761)
- The Jaeger exporter now correctly records Span event's names using the `"event"` key for a tag.
  Additionally, this tag is overridden, as specified in the OTel specification, if the event contains an attribute with that key. (#1768)
- Zipkin Exporter: Ensure mapping between OTel and Zipkin span data complies with the specification. (#1688)
- Fixed typo for default service name in Jaeger Exporter. (#1797)
- Fix flaky OTLP for the reconnnection of the client connection. (#1527, #1814)
- Fix Jaeger exporter dropping of span batches that exceed the UDP packet size limit.
  Instead, the exporter now splits the batch into smaller sendable batches. (#1828)

### Changed

- Span `RecordError` now records an `exception` event to comply with the semantic convention specification. (#1492)
- Jaeger exporter was updated to use thrift v0.14.1. (#1712)
- Migrate from using internally built and maintained version of the OTLP to the one hosted at `go.opentelemetry.io/proto/otlp`. (#1713)
- Migrate from using `github.com/gogo/protobuf` to `google.golang.org/protobuf` to match `go.opentelemetry.io/proto/otlp`. (#1713)
- The storage of a local or remote Span in a `context.Context` using its SpanContext is unified to store just the current Span.
  The Span's SpanContext can now self-identify as being remote or not.
  This means that `"go.opentelemetry.io/otel/trace".ContextWithRemoteSpanContext` will now overwrite any existing current Span, not just existing remote Spans, and make it the current Span in a `context.Context`. (#1731)
- Improve OTLP/gRPC exporter connection errors. (#1737)
- Information about a parent span context in a `"go.opentelemetry.io/otel/export/trace".SpanSnapshot` is unified in a new `Parent` field.
  The existing `ParentSpanID` and `HasRemoteParent` fields are removed in favor of this. (#1748)
- The `ParentContext` field of the `"go.opentelemetry.io/otel/sdk/trace".SamplingParameters` is updated to hold a `context.Context` containing the parent span.
  This changes it to make `SamplingParameters` conform with the OpenTelemetry specification. (#1749)
- Updated Jaeger Environment Variables: `JAEGER_ENDPOINT`, `JAEGER_USER`, `JAEGER_PASSWORD`
  to `OTEL_EXPORTER_JAEGER_ENDPOINT`, `OTEL_EXPORTER_JAEGER_USER`, `OTEL_EXPORTER_JAEGER_PASSWORD` in compliance with OTel specification. (#1752)
- Modify `BatchSpanProcessor.ForceFlush` to abort after timeout/cancellation. (#1757)
- The `DroppedAttributeCount` field of the `Span` in the `go.opentelemetry.io/otel` package now only represents the number of attributes dropped for the span itself.
  It no longer is a conglomerate of itself, events, and link attributes that have been dropped. (#1771)
- Make `ExportSpans` in Jaeger Exporter honor context deadline. (#1773)
- Modify Zipkin Exporter default service name, use default resource's serviceName instead of empty. (#1777)
- The `go.opentelemetry.io/otel/sdk/export/trace` package is merged into the `go.opentelemetry.io/otel/sdk/trace` package. (#1778)
- The prometheus.InstallNewPipeline example is moved from comment to example test (#1796)
- The convenience functions for the stdout exporter have been updated to return the `TracerProvider` implementation and enable the shutdown of the exporter. (#1800)
- Replace the flush function returned from the Jaeger exporter's convenience creation functions (`InstallNewPipeline` and `NewExportPipeline`) with the `TracerProvider` implementation they create.
  This enables the caller to shutdown and flush using the related `TracerProvider` methods. (#1822)
- Updated the Jaeger exporter to have a default endpoint, `http://localhost:14250`, for the collector. (#1824)
- Changed the function `WithCollectorEndpoint` in the Jaeger exporter to no longer accept an endpoint as an argument.
  The endpoint can be passed with the `CollectorEndpointOption` using the `WithEndpoint` function or by setting the `OTEL_EXPORTER_JAEGER_ENDPOINT` environment variable value appropriately. (#1824)
- The Jaeger exporter no longer batches exported spans itself, instead it relies on the SDK's `BatchSpanProcessor` for this functionality. (#1830)
- The Jaeger exporter creation functions (`NewRawExporter`, `NewExportPipeline`, and `InstallNewPipeline`) no longer accept the removed `Option` type as a variadic argument. (#1830)

### Removed

- Removed Jaeger Environment variables: `JAEGER_SERVICE_NAME`, `JAEGER_DISABLED`, `JAEGER_TAGS`
  These environment variables will no longer be used to override values of the Jaeger exporter (#1752)
- No longer set the links for a `Span` in `go.opentelemetry.io/otel/sdk/trace` that is configured to be a new root.
  This is unspecified behavior that the OpenTelemetry community plans to standardize in the future.
  To prevent backwards incompatible changes when it is specified, these links are removed. (#1726)
- Setting error status while recording error with Span from oteltest package. (#1729)
- The concept of a remote and local Span stored in a context is unified to just the current Span.
  Because of this `"go.opentelemetry.io/otel/trace".RemoteSpanContextFromContext` is removed as it is no longer needed.
  Instead, `"go.opentelemetry.io/otel/trace".SpanContextFromContex` can be used to return the current Span.
  If needed, that Span's `SpanContext.IsRemote()` can then be used to determine if it is remote or not. (#1731)
- The `HasRemoteParent` field of the `"go.opentelemetry.io/otel/sdk/trace".SamplingParameters` is removed.
  This field is redundant to the information returned from the `Remote` method of the `SpanContext` held in the `ParentContext` field. (#1749)
- The `trace.FlagsDebug` and `trace.FlagsDeferred` constants have been removed and will be localized to the B3 propagator. (#1770)
- Remove `Process` configuration, `WithProcessFromEnv` and `ProcessFromEnv`, and type from the Jaeger exporter package.
  The information that could be configured in the `Process` struct should be configured in a `Resource` instead. (#1776, #1804)
- Remove the `WithDisabled` option from the Jaeger exporter.
  To disable the exporter unregister it from the `TracerProvider` or use a no-operation `TracerProvider`. (#1806)
- Removed the functions `CollectorEndpointFromEnv` and `WithCollectorEndpointOptionFromEnv` from the Jaeger exporter.
  These functions for retrieving specific environment variable values are redundant of other internal functions and
  are not intended for end user use. (#1824)
- Removed the Jaeger exporter `WithSDKOptions` `Option`.
  This option was used to set SDK options for the exporter creation convenience functions.
  These functions are provided as a way to easily setup or install the exporter with what are deemed reasonable SDK settings for common use cases.
  If the SDK needs to be configured differently, the `NewRawExporter` function and direct setup of the SDK with the desired settings should be used. (#1825)
- The `WithBufferMaxCount` and `WithBatchMaxCount` `Option`s from the Jaeger exporter are removed.
  The exporter no longer batches exports, instead relying on the SDK's `BatchSpanProcessor` for this functionality. (#1830)
- The Jaeger exporter `Option` type is removed.
  The type is no longer used by the exporter to configure anything.
  All the previous configurations these options provided were duplicates of SDK configuration.
  They have been removed in favor of using the SDK configuration and focuses the exporter configuration to be only about the endpoints it will send telemetry to. (#1830)

## [0.19.0] - 2021-03-18

### Added

- Added `Marshaler` config option to `otlphttp` to enable otlp over json or protobufs. (#1586)
- A `ForceFlush` method to the `"go.opentelemetry.io/otel/sdk/trace".TracerProvider` to flush all registered `SpanProcessor`s. (#1608)
- Added `WithSampler` and `WithSpanLimits` to tracer provider. (#1633, #1702)
- `"go.opentelemetry.io/otel/trace".SpanContext` now has a `remote` property, and `IsRemote()` predicate, that is true when the `SpanContext` has been extracted from remote context data. (#1701)
- A `Valid` method to the `"go.opentelemetry.io/otel/attribute".KeyValue` type. (#1703)

### Changed

- `trace.SpanContext` is now immutable and has no exported fields. (#1573)
  - `trace.NewSpanContext()` can be used in conjunction with the `trace.SpanContextConfig` struct to initialize a new `SpanContext` where all values are known.
- Update the `ForceFlush` method signature to the `"go.opentelemetry.io/otel/sdk/trace".SpanProcessor` to accept a `context.Context` and return an error. (#1608)
- Update the `Shutdown` method to the `"go.opentelemetry.io/otel/sdk/trace".TracerProvider` return an error on shutdown failure. (#1608)
- The SimpleSpanProcessor will now shut down the enclosed `SpanExporter` and gracefully ignore subsequent calls to `OnEnd` after `Shutdown` is called. (#1612)
- `"go.opentelemetry.io/sdk/metric/controller.basic".WithPusher` is replaced with `WithExporter` to provide consistent naming across project. (#1656)
- Added non-empty string check for trace `Attribute` keys. (#1659)
- Add `description` to SpanStatus only when `StatusCode` is set to error. (#1662)
- Jaeger exporter falls back to `resource.Default`'s `service.name` if the exported Span does not have one. (#1673)
- Jaeger exporter populates Jaeger's Span Process from Resource. (#1673)
- Renamed the `LabelSet` method of `"go.opentelemetry.io/otel/sdk/resource".Resource` to `Set`. (#1692)
- Changed `WithSDK` to `WithSDKOptions` to accept variadic arguments of `TracerProviderOption` type in `go.opentelemetry.io/otel/exporters/trace/jaeger` package. (#1693)
- Changed `WithSDK` to `WithSDKOptions` to accept variadic arguments of `TracerProviderOption` type in `go.opentelemetry.io/otel/exporters/trace/zipkin` package. (#1693)

### Removed

- Removed `serviceName` parameter from Zipkin exporter and uses resource instead. (#1549)
- Removed `WithConfig` from tracer provider to avoid overriding configuration. (#1633)
- Removed the exported `SimpleSpanProcessor` and `BatchSpanProcessor` structs.
   These are now returned as a SpanProcessor interface from their respective constructors. (#1638)
- Removed `WithRecord()` from `trace.SpanOption` when creating a span. (#1660)
- Removed setting status to `Error` while recording an error as a span event in `RecordError`. (#1663)
- Removed `jaeger.WithProcess` configuration option. (#1673)
- Removed `ApplyConfig` method from `"go.opentelemetry.io/otel/sdk/trace".TracerProvider` and the now unneeded `Config` struct. (#1693)

### Fixed

- Jaeger Exporter: Ensure mapping between OTEL and Jaeger span data complies with the specification. (#1626)
- `SamplingResult.TraceState` is correctly propagated to a newly created span's `SpanContext`. (#1655)
- The `otel-collector` example now correctly flushes metric events prior to shutting down the exporter. (#1678)
- Do not set span status message in `SpanStatusFromHTTPStatusCode` if it can be inferred from `http.status_code`. (#1681)
- Synchronization issues in global trace delegate implementation. (#1686)
- Reduced excess memory usage by global `TracerProvider`. (#1687)

## [0.18.0] - 2021-03-03

### Added

- Added `resource.Default()` for use with meter and tracer providers. (#1507)
- `AttributePerEventCountLimit` and `AttributePerLinkCountLimit` for `SpanLimits`. (#1535)
- Added `Keys()` method to `propagation.TextMapCarrier` and `propagation.HeaderCarrier` to adapt `http.Header` to this interface. (#1544)
- Added `code` attributes to `go.opentelemetry.io/otel/semconv` package. (#1558)
- Compatibility testing suite in the CI system for the following systems. (#1567)
   | OS      | Go Version | Architecture |
   | ------- | ---------- | ------------ |
   | Ubuntu  | 1.15       | amd64        |
   | Ubuntu  | 1.14       | amd64        |
   | Ubuntu  | 1.15       | 386          |
   | Ubuntu  | 1.14       | 386          |
   | MacOS   | 1.15       | amd64        |
   | MacOS   | 1.14       | amd64        |
   | Windows | 1.15       | amd64        |
   | Windows | 1.14       | amd64        |
   | Windows | 1.15       | 386          |
   | Windows | 1.14       | 386          |

### Changed

- Replaced interface `oteltest.SpanRecorder` with its existing implementation
  `StandardSpanRecorder`. (#1542)
- Default span limit values to 128. (#1535)
- Rename `MaxEventsPerSpan`, `MaxAttributesPerSpan` and `MaxLinksPerSpan` to `EventCountLimit`, `AttributeCountLimit` and `LinkCountLimit`, and move these fields into `SpanLimits`. (#1535)
- Renamed the `otel/label` package to `otel/attribute`. (#1541)
- Vendor the Jaeger exporter's dependency on Apache Thrift. (#1551)
- Parallelize the CI linting and testing. (#1567)
- Stagger timestamps in exact aggregator tests. (#1569)
- Changed all examples to use `WithBatchTimeout(5 * time.Second)` rather than `WithBatchTimeout(5)`. (#1621)
- Prevent end-users from implementing some interfaces (#1575)

  ```
      "otel/exporters/otlp/otlphttp".Option
      "otel/exporters/stdout".Option
      "otel/oteltest".Option
      "otel/trace".TracerOption
      "otel/trace".SpanOption
      "otel/trace".EventOption
      "otel/trace".LifeCycleOption
      "otel/trace".InstrumentationOption
      "otel/sdk/resource".Option
      "otel/sdk/trace".ParentBasedSamplerOption
      "otel/sdk/trace".ReadOnlySpan
      "otel/sdk/trace".ReadWriteSpan
  ```

### Removed

- Removed attempt to resample spans upon changing the span name with `span.SetName()`. (#1545)
- The `test-benchmark` is no longer a dependency of the `precommit` make target. (#1567)
- Removed the `test-386` make target.
   This was replaced with a full compatibility testing suite (i.e. multi OS/arch) in the CI system. (#1567)

### Fixed

- The sequential timing check of timestamps in the stdout exporter are now setup explicitly to be sequential (#1571). (#1572)
- Windows build of Jaeger tests now compiles with OS specific functions (#1576). (#1577)
- The sequential timing check of timestamps of go.opentelemetry.io/otel/sdk/metric/aggregator/lastvalue are now setup explicitly to be sequential (#1578). (#1579)
- Validate tracestate header keys with vendors according to the W3C TraceContext specification (#1475). (#1581)
- The OTLP exporter includes related labels for translations of a GaugeArray (#1563). (#1570)

## [0.17.0] - 2021-02-12

### Changed

- Rename project default branch from `master` to `main`. (#1505)
- Reverse order in which `Resource` attributes are merged, per change in spec. (#1501)
- Add tooling to maintain "replace" directives in go.mod files automatically. (#1528)
- Create new modules: otel/metric, otel/trace, otel/oteltest, otel/sdk/export/metric, otel/sdk/metric (#1528)
- Move metric-related public global APIs from otel to otel/metric/global. (#1528)

## Fixed

- Fixed otlpgrpc reconnection issue.
- The example code in the README.md of `go.opentelemetry.io/otel/exporters/otlp` is moved to a compiled example test and used the new `WithAddress` instead of `WithEndpoint`. (#1513)
- The otel-collector example now uses the default OTLP receiver port of the collector.

## [0.16.0] - 2021-01-13

### Added

- Add the `ReadOnlySpan` and `ReadWriteSpan` interfaces to provide better control for accessing span data. (#1360)
- `NewGRPCDriver` function returns a `ProtocolDriver` that maintains a single gRPC connection to the collector. (#1369)
- Added documentation about the project's versioning policy. (#1388)
- Added `NewSplitDriver` for OTLP exporter that allows sending traces and metrics to different endpoints. (#1418)
- Added codeql worfklow to GitHub Actions (#1428)
- Added Gosec workflow to GitHub Actions (#1429)
- Add new HTTP driver for OTLP exporter in `exporters/otlp/otlphttp`. Currently it only supports the binary protobuf payloads. (#1420)
- Add an OpenCensus exporter bridge. (#1444)

### Changed

- Rename `internal/testing` to `internal/internaltest`. (#1449)
- Rename `export.SpanData` to `export.SpanSnapshot` and use it only for exporting spans. (#1360)
- Store the parent's full `SpanContext` rather than just its span ID in the `span` struct. (#1360)
- Improve span duration accuracy. (#1360)
- Migrated CI/CD from CircleCI to GitHub Actions (#1382)
- Remove duplicate checkout from GitHub Actions workflow (#1407)
- Metric `array` aggregator renamed `exact` to match its `aggregation.Kind` (#1412)
- Metric `exact` aggregator includes per-point timestamps (#1412)
- Metric stdout exporter uses MinMaxSumCount aggregator for ValueRecorder instruments (#1412)
- `NewExporter` from `exporters/otlp` now takes a `ProtocolDriver` as a parameter. (#1369)
- Many OTLP Exporter options became gRPC ProtocolDriver options. (#1369)
- Unify endpoint API that related to OTel exporter. (#1401)
- Optimize metric histogram aggregator to re-use its slice of buckets. (#1435)
- Metric aggregator Count() and histogram Bucket.Counts are consistently `uint64`. (1430)
- Histogram aggregator accepts functional options, uses default boundaries if none given. (#1434)
- `SamplingResult` now passed a `Tracestate` from the parent `SpanContext` (#1432)
- Moved gRPC driver for OTLP exporter to `exporters/otlp/otlpgrpc`. (#1420)
- The `TraceContext` propagator now correctly propagates `TraceState` through the `SpanContext`. (#1447)
- Metric Push and Pull Controller components are combined into a single "basic" Controller:
  - `WithExporter()` and `Start()` to configure Push behavior
  - `Start()` is optional; use `Collect()` and `ForEach()` for Pull behavior
  - `Start()` and `Stop()` accept Context. (#1378)
- The `Event` type is moved from the `otel/sdk/export/trace` package to the `otel/trace` API package. (#1452)

### Removed

- Remove `errUninitializedSpan` as its only usage is now obsolete. (#1360)
- Remove Metric export functionality related to quantiles and summary data points: this is not specified (#1412)
- Remove DDSketch metric aggregator; our intention is to re-introduce this as an option of the histogram aggregator after [new OTLP histogram data types](https://github.com/open-telemetry/opentelemetry-proto/pull/226) are released (#1412)

### Fixed

- `BatchSpanProcessor.Shutdown()` will now shutdown underlying `export.SpanExporter`. (#1443)

## [0.15.0] - 2020-12-10

### Added

- The `WithIDGenerator` `TracerProviderOption` is added to the `go.opentelemetry.io/otel/trace` package to configure an `IDGenerator` for the `TracerProvider`. (#1363)

### Changed

- The Zipkin exporter now uses the Span status code to determine. (#1328)
- `NewExporter` and `Start` functions in `go.opentelemetry.io/otel/exporters/otlp` now receive `context.Context` as a first parameter. (#1357)
- Move the OpenCensus example into `example` directory. (#1359)
- Moved the SDK's `internal.IDGenerator` interface in to the `sdk/trace` package to enable support for externally-defined ID generators. (#1363)
- Bump `github.com/google/go-cmp` from 0.5.3 to 0.5.4 (#1374)
- Bump `github.com/golangci/golangci-lint` in `/internal/tools` (#1375)

### Fixed

- Metric SDK `SumObserver` and `UpDownSumObserver` instruments correctness fixes. (#1381)

## [0.14.0] - 2020-11-19

### Added

- An `EventOption` and the related `NewEventConfig` function are added to the `go.opentelemetry.io/otel` package to configure Span events. (#1254)
- A `TextMapPropagator` and associated `TextMapCarrier` are added to the `go.opentelemetry.io/otel/oteltest` package to test `TextMap` type propagators and their use. (#1259)
- `SpanContextFromContext` returns `SpanContext` from context. (#1255)
- `TraceState` has been added to `SpanContext`. (#1340)
- `DeploymentEnvironmentKey` added to `go.opentelemetry.io/otel/semconv` package. (#1323)
- Add an OpenCensus to OpenTelemetry tracing bridge. (#1305)
- Add a parent context argument to `SpanProcessor.OnStart` to follow the specification. (#1333)
- Add missing tests for `sdk/trace/attributes_map.go`. (#1337)

### Changed

- Move the `go.opentelemetry.io/otel/api/trace` package into `go.opentelemetry.io/otel/trace` with the following changes. (#1229) (#1307)
  - `ID` has been renamed to `TraceID`.
  - `IDFromHex` has been renamed to `TraceIDFromHex`.
  - `EmptySpanContext` is removed.
- Move the `go.opentelemetry.io/otel/api/trace/tracetest` package into `go.opentelemetry.io/otel/oteltest`. (#1229)
- OTLP Exporter updates:
  - supports OTLP v0.6.0 (#1230, #1354)
  - supports configurable aggregation temporality (default: Cumulative, optional: Stateless). (#1296)
- The Sampler is now called on local child spans. (#1233)
- The `Kind` type from the `go.opentelemetry.io/otel/api/metric` package was renamed to `InstrumentKind` to more specifically describe what it is and avoid semantic ambiguity. (#1240)
- The `MetricKind` method of the `Descriptor` type in the `go.opentelemetry.io/otel/api/metric` package was renamed to `Descriptor.InstrumentKind`.
   This matches the returned type and fixes misuse of the term metric. (#1240)
- Move test harness from the `go.opentelemetry.io/otel/api/apitest` package into `go.opentelemetry.io/otel/oteltest`. (#1241)
- Move the `go.opentelemetry.io/otel/api/metric/metrictest` package into `go.opentelemetry.io/oteltest` as part of #964. (#1252)
- Move the `go.opentelemetry.io/otel/api/metric` package into `go.opentelemetry.io/otel/metric` as part of #1303. (#1321)
- Move the `go.opentelemetry.io/otel/api/metric/registry` package into `go.opentelemetry.io/otel/metric/registry` as a part of #1303. (#1316)
- Move the `Number` type (together with related functions) from `go.opentelemetry.io/otel/api/metric` package into `go.opentelemetry.io/otel/metric/number` as a part of #1303. (#1316)
- The function signature of the Span `AddEvent` method in `go.opentelemetry.io/otel` is updated to no longer take an unused context and instead take a required name and a variable number of `EventOption`s. (#1254)
- The function signature of the Span `RecordError` method in `go.opentelemetry.io/otel` is updated to no longer take an unused context and instead take a required error value and a variable number of `EventOption`s. (#1254)
- Move the `go.opentelemetry.io/otel/api/global` package to `go.opentelemetry.io/otel`. (#1262) (#1330)
- Move the `Version` function from `go.opentelemetry.io/otel/sdk` to `go.opentelemetry.io/otel`. (#1330)
- Rename correlation context header from `"otcorrelations"` to `"baggage"` to match the OpenTelemetry specification. (#1267)
- Fix `Code.UnmarshalJSON` to work with valid JSON only. (#1276)
- The `resource.New()` method changes signature to support builtin attributes and functional options, including `telemetry.sdk.*` and
  `host.name` semantic conventions; the former method is renamed `resource.NewWithAttributes`. (#1235)
- The Prometheus exporter now exports non-monotonic counters (i.e. `UpDownCounter`s) as gauges. (#1210)
- Correct the `Span.End` method documentation in the `otel` API to state updates are not allowed on a span after it has ended. (#1310)
- Updated span collection limits for attribute, event and link counts to 1000 (#1318)
- Renamed `semconv.HTTPUrlKey` to `semconv.HTTPURLKey`. (#1338)

### Removed

- The `ErrInvalidHexID`, `ErrInvalidTraceIDLength`, `ErrInvalidSpanIDLength`, `ErrInvalidSpanIDLength`, or `ErrNilSpanID` from the `go.opentelemetry.io/otel` package are unexported now. (#1243)
- The `AddEventWithTimestamp` method on the `Span` interface in `go.opentelemetry.io/otel` is removed due to its redundancy.
   It is replaced by using the `AddEvent` method with a `WithTimestamp` option. (#1254)
- The `MockSpan` and `MockTracer` types are removed from `go.opentelemetry.io/otel/oteltest`.
   `Tracer` and `Span` from the same module should be used in their place instead. (#1306)
- `WorkerCount` option is removed from `go.opentelemetry.io/otel/exporters/otlp`. (#1350)
- Remove the following labels types: INT32, UINT32, UINT64 and FLOAT32. (#1314)

### Fixed

- Rename `MergeItererator` to `MergeIterator` in the `go.opentelemetry.io/otel/label` package. (#1244)
- The `go.opentelemetry.io/otel/api/global` packages global TextMapPropagator now delegates functionality to a globally set delegate for all previously returned propagators. (#1258)
- Fix condition in `label.Any`. (#1299)
- Fix global `TracerProvider` to pass options to its configured provider. (#1329)
- Fix missing handler for `ExactKind` aggregator in OTLP metrics transformer (#1309)

## [0.13.0] - 2020-10-08

### Added

- OTLP Metric exporter supports Histogram aggregation. (#1209)
- The `Code` struct from the `go.opentelemetry.io/otel/codes` package now supports JSON marshaling and unmarshaling as well as implements the `Stringer` interface. (#1214)
- A Baggage API to implement the OpenTelemetry specification. (#1217)
- Add Shutdown method to sdk/trace/provider, shutdown processors in the order they were registered. (#1227)

### Changed

- Set default propagator to no-op propagator. (#1184)
- The `HTTPSupplier`, `HTTPExtractor`, `HTTPInjector`, and `HTTPPropagator` from the `go.opentelemetry.io/otel/api/propagation` package were replaced with unified `TextMapCarrier` and `TextMapPropagator` in the `go.opentelemetry.io/otel/propagation` package. (#1212) (#1325)
- The `New` function from the `go.opentelemetry.io/otel/api/propagation` package was replaced with `NewCompositeTextMapPropagator` in the `go.opentelemetry.io/otel` package. (#1212)
- The status codes of the `go.opentelemetry.io/otel/codes` package have been updated to match the latest OpenTelemetry specification.
   They now are `Unset`, `Error`, and `Ok`.
   They no longer track the gRPC codes. (#1214)
- The `StatusCode` field of the `SpanData` struct in the `go.opentelemetry.io/otel/sdk/export/trace` package now uses the codes package from this package instead of the gRPC project. (#1214)
- Move the `go.opentelemetry.io/otel/api/baggage` package into `go.opentelemetry.io/otel/baggage`. (#1217) (#1325)
- A `Shutdown` method of `SpanProcessor` and all its implementations receives a context and returns an error. (#1264)

### Fixed

- Copies of data from arrays and slices passed to `go.opentelemetry.io/otel/label.ArrayValue()` are now used in the returned `Value` instead of using the mutable data itself. (#1226)

### Removed

- The `ExtractHTTP` and `InjectHTTP` functions from the `go.opentelemetry.io/otel/api/propagation` package were removed. (#1212)
- The `Propagators` interface from the `go.opentelemetry.io/otel/api/propagation` package was removed to conform to the OpenTelemetry specification.
   The explicit `TextMapPropagator` type can be used in its place as this is the `Propagator` type the specification defines. (#1212)
- The `SetAttribute` method of the `Span` from the `go.opentelemetry.io/otel/api/trace` package was removed given its redundancy with the `SetAttributes` method. (#1216)
- The internal implementation of Baggage storage is removed in favor of using the new Baggage API functionality. (#1217)
- Remove duplicate hostname key `HostHostNameKey` in Resource semantic conventions. (#1219)
- Nested array/slice support has been removed. (#1226)

## [0.12.0] - 2020-09-24

### Added

- A `SpanConfigure` function in `go.opentelemetry.io/otel/api/trace` to create a new `SpanConfig` from `SpanOption`s. (#1108)
- In the `go.opentelemetry.io/otel/api/trace` package, `NewTracerConfig` was added to construct new `TracerConfig`s.
   This addition was made to conform with our project option conventions. (#1155)
- Instrumentation library information was added to the Zipkin exporter. (#1119)
- The `SpanProcessor` interface now has a `ForceFlush()` method. (#1166)
- More semantic conventions for k8s as resource attributes. (#1167)

### Changed

- Add reconnecting udp connection type to Jaeger exporter.
   This change adds a new optional implementation of the udp conn interface used to detect changes to an agent's host dns record.
   It then adopts the new destination address to ensure the exporter doesn't get stuck. This change was ported from jaegertracing/jaeger-client-go#520. (#1063)
- Replace `StartOption` and `EndOption` in `go.opentelemetry.io/otel/api/trace` with `SpanOption`.
   This change is matched by replacing the `StartConfig` and `EndConfig` with a unified `SpanConfig`. (#1108)
- Replace the `LinkedTo` span option in `go.opentelemetry.io/otel/api/trace` with `WithLinks`.
   This is be more consistent with our other option patterns, i.e. passing the item to be configured directly instead of its component parts, and provides a cleaner function signature. (#1108)
- The `go.opentelemetry.io/otel/api/trace` `TracerOption` was changed to an interface to conform to project option conventions. (#1109)
- Move the `B3` and `TraceContext` from within the `go.opentelemetry.io/otel/api/trace` package to their own `go.opentelemetry.io/otel/propagators` package.
    This removal of the propagators is reflective of the OpenTelemetry specification for these propagators as well as cleans up the `go.opentelemetry.io/otel/api/trace` API. (#1118)
- Rename Jaeger tags used for instrumentation library information to reflect changes in OpenTelemetry specification. (#1119)
- Rename `ProbabilitySampler` to `TraceIDRatioBased` and change semantics to ignore parent span sampling status. (#1115)
- Move `tools` package under `internal`. (#1141)
- Move `go.opentelemetry.io/otel/api/correlation` package to `go.opentelemetry.io/otel/api/baggage`. (#1142)
   The `correlation.CorrelationContext` propagator has been renamed `baggage.Baggage`.  Other exported functions and types are unchanged.
- Rename `ParentOrElse` sampler to `ParentBased` and allow setting samplers depending on parent span. (#1153)
- In the `go.opentelemetry.io/otel/api/trace` package, `SpanConfigure` was renamed to `NewSpanConfig`. (#1155)
- Change `dependabot.yml` to add a `Skip Changelog` label to dependabot-sourced PRs. (#1161)
- The [configuration style guide](https://github.com/open-telemetry/opentelemetry-go/blob/master/CONTRIBUTING.md#config) has been updated to
   recommend the use of `newConfig()` instead of `configure()`. (#1163)
- The `otlp.Config` type has been unexported and changed to `otlp.config`, along with its initializer. (#1163)
- Ensure exported interface types include parameter names and update the
   Style Guide to reflect this styling rule. (#1172)
- Don't consider unset environment variable for resource detection to be an error. (#1170)
- Rename `go.opentelemetry.io/otel/api/metric.ConfigureInstrument` to `NewInstrumentConfig` and
  `go.opentelemetry.io/otel/api/metric.ConfigureMeter` to `NewMeterConfig`.
- ValueObserver instruments use LastValue aggregator by default. (#1165)
- OTLP Metric exporter supports LastValue aggregation. (#1165)
- Move the `go.opentelemetry.io/otel/api/unit` package to `go.opentelemetry.io/otel/unit`. (#1185)
- Rename `Provider` to `MeterProvider` in the `go.opentelemetry.io/otel/api/metric` package. (#1190)
- Rename `NoopProvider` to `NoopMeterProvider` in the `go.opentelemetry.io/otel/api/metric` package. (#1190)
- Rename `NewProvider` to `NewMeterProvider` in the `go.opentelemetry.io/otel/api/metric/metrictest` package. (#1190)
- Rename `Provider` to `MeterProvider` in the `go.opentelemetry.io/otel/api/metric/registry` package. (#1190)
- Rename `NewProvider` to `NewMeterProvider` in the `go.opentelemetry.io/otel/api/metri/registryc` package. (#1190)
- Rename `Provider` to `TracerProvider` in the `go.opentelemetry.io/otel/api/trace` package. (#1190)
- Rename `NoopProvider` to `NoopTracerProvider` in the `go.opentelemetry.io/otel/api/trace` package. (#1190)
- Rename `Provider` to `TracerProvider` in the `go.opentelemetry.io/otel/api/trace/tracetest` package. (#1190)
- Rename `NewProvider` to `NewTracerProvider` in the `go.opentelemetry.io/otel/api/trace/tracetest` package. (#1190)
- Rename `WrapperProvider` to `WrapperTracerProvider` in the `go.opentelemetry.io/otel/bridge/opentracing` package. (#1190)
- Rename `NewWrapperProvider` to `NewWrapperTracerProvider` in the `go.opentelemetry.io/otel/bridge/opentracing` package. (#1190)
- Rename `Provider` method of the pull controller to `MeterProvider` in the `go.opentelemetry.io/otel/sdk/metric/controller/pull` package. (#1190)
- Rename `Provider` method of the push controller to `MeterProvider` in the `go.opentelemetry.io/otel/sdk/metric/controller/push` package. (#1190)
- Rename `ProviderOptions` to `TracerProviderConfig` in the `go.opentelemetry.io/otel/sdk/trace` package. (#1190)
- Rename `ProviderOption` to `TracerProviderOption` in the `go.opentelemetry.io/otel/sdk/trace` package. (#1190)
- Rename `Provider` to `TracerProvider` in the `go.opentelemetry.io/otel/sdk/trace` package. (#1190)
- Rename `NewProvider` to `NewTracerProvider` in the `go.opentelemetry.io/otel/sdk/trace` package. (#1190)
- Renamed `SamplingDecision` values to comply with OpenTelemetry specification change. (#1192)
- Renamed Zipkin attribute names from `ot.status_code & ot.status_description` to `otel.status_code & otel.status_description`. (#1201)
- The default SDK now invokes registered `SpanProcessor`s in the order they were registered with the `TracerProvider`. (#1195)
- Add test of spans being processed by the `SpanProcessor`s in the order they were registered. (#1203)

### Removed

- Remove the B3 propagator from `go.opentelemetry.io/otel/propagators`. It is now located in the
   `go.opentelemetry.io/contrib/propagators/` module. (#1191)
- Remove the semantic convention for HTTP status text, `HTTPStatusTextKey` from package `go.opentelemetry.io/otel/semconv`. (#1194)

### Fixed

- Zipkin example no longer mentions `ParentSampler`, corrected to `ParentBased`. (#1171)
- Fix missing shutdown processor in otel-collector example. (#1186)
- Fix missing shutdown processor in basic and namedtracer examples. (#1197)

## [0.11.0] - 2020-08-24

### Added

- Support for exporting array-valued attributes via OTLP. (#992)
- `Noop` and `InMemory` `SpanBatcher` implementations to help with testing integrations. (#994)
- Support for filtering metric label sets. (#1047)
- A dimensionality-reducing metric Processor. (#1057)
- Integration tests for more OTel Collector Attribute types. (#1062)
- A new `WithSpanProcessor` `ProviderOption` is added to the `go.opentelemetry.io/otel/sdk/trace` package to create a `Provider` and automatically register the `SpanProcessor`. (#1078)

### Changed

- Rename `sdk/metric/processor/test` to `sdk/metric/processor/processortest`. (#1049)
- Rename `sdk/metric/controller/test` to `sdk/metric/controller/controllertest`. (#1049)
- Rename `api/testharness` to `api/apitest`. (#1049)
- Rename `api/trace/testtrace` to `api/trace/tracetest`. (#1049)
- Change Metric Processor to merge multiple observations. (#1024)
- The `go.opentelemetry.io/otel/bridge/opentracing` bridge package has been made into its own module.
   This removes the package dependencies of this bridge from the rest of the OpenTelemetry based project. (#1038)
- Renamed `go.opentelemetry.io/otel/api/standard` package to `go.opentelemetry.io/otel/semconv` to avoid the ambiguous and generic name `standard` and better describe the package as containing OpenTelemetry semantic conventions. (#1016)
- The environment variable used for resource detection has been changed from `OTEL_RESOURCE_LABELS` to `OTEL_RESOURCE_ATTRIBUTES` (#1042)
- Replace `WithSyncer` with `WithBatcher` in examples. (#1044)
- Replace the `google.golang.org/grpc/codes` dependency in the API with an equivalent `go.opentelemetry.io/otel/codes` package. (#1046)
- Merge the `go.opentelemetry.io/otel/api/label` and `go.opentelemetry.io/otel/api/kv` into the new `go.opentelemetry.io/otel/label` package. (#1060)
- Unify Callback Function Naming.
   Rename `*Callback` with `*Func`. (#1061)
- CI builds validate against last two versions of Go, dropping 1.13 and adding 1.15. (#1064)
- The `go.opentelemetry.io/otel/sdk/export/trace` interfaces `SpanSyncer` and `SpanBatcher` have been replaced with a specification compliant `Exporter` interface.
   This interface still supports the export of `SpanData`, but only as a slice.
   Implementation are also required now to return any error from `ExportSpans` if one occurs as well as implement a `Shutdown` method for exporter clean-up. (#1078)
- The `go.opentelemetry.io/otel/sdk/trace` `NewBatchSpanProcessor` function no longer returns an error.
   If a `nil` exporter is passed as an argument to this function, instead of it returning an error, it now returns a `BatchSpanProcessor` that handles the export of `SpanData` by not taking any action. (#1078)
- The `go.opentelemetry.io/otel/sdk/trace` `NewProvider` function to create a `Provider` no longer returns an error, instead only a `*Provider`.
   This change is related to `NewBatchSpanProcessor` not returning an error which was the only error this function would return. (#1078)

### Removed

- Duplicate, unused API sampler interface. (#999)
   Use the [`Sampler` interface](https://github.com/open-telemetry/opentelemetry-go/blob/v0.11.0/sdk/trace/sampling.go) provided by the SDK instead.
- The `grpctrace` instrumentation was moved to the `go.opentelemetry.io/contrib` repository and out of this repository.
   This move includes moving the `grpc` example to the `go.opentelemetry.io/contrib` as well. (#1027)
- The `WithSpan` method of the `Tracer` interface.
   The functionality this method provided was limited compared to what a user can provide themselves.
   It was removed with the understanding that if there is sufficient user need it can be added back based on actual user usage. (#1043)
- The `RegisterSpanProcessor` and `UnregisterSpanProcessor` functions.
   These were holdovers from an approach prior to the TracerProvider design. They were not used anymore. (#1077)
- The `oterror` package. (#1026)
- The `othttp` and `httptrace` instrumentations were moved to `go.opentelemetry.io/contrib`. (#1032)

### Fixed

- The `semconv.HTTPServerMetricAttributesFromHTTPRequest()` function no longer generates the high-cardinality `http.request.content.length` label. (#1031)
- Correct instrumentation version tag in Jaeger exporter. (#1037)
- The SDK span will now set an error event if the `End` method is called during a panic (i.e. it was deferred). (#1043)
- Move internally generated protobuf code from the `go.opentelemetry.io/otel` to the OTLP exporter to reduce dependency overhead. (#1050)
- The `otel-collector` example referenced outdated collector processors. (#1006)

## [0.10.0] - 2020-07-29

This release migrates the default OpenTelemetry SDK into its own Go module, decoupling the SDK from the API and reducing dependencies for instrumentation packages.

### Added

- The Zipkin exporter now has `NewExportPipeline` and `InstallNewPipeline` constructor functions to match the common pattern.
    These function build a new exporter with default SDK options and register the exporter with the `global` package respectively. (#944)
- Add propagator option for gRPC instrumentation. (#986)
- The `testtrace` package now tracks the `trace.SpanKind` for each span. (#987)

### Changed

- Replace the `RegisterGlobal` `Option` in the Jaeger exporter with an `InstallNewPipeline` constructor function.
   This matches the other exporter constructor patterns and will register a new exporter after building it with default configuration. (#944)
- The trace (`go.opentelemetry.io/otel/exporters/trace/stdout`) and metric (`go.opentelemetry.io/otel/exporters/metric/stdout`) `stdout` exporters are now merged into a single exporter at `go.opentelemetry.io/otel/exporters/stdout`.
   This new exporter was made into its own Go module to follow the pattern of all exporters and decouple it from the `go.opentelemetry.io/otel` module. (#956, #963)
- Move the `go.opentelemetry.io/otel/exporters/test` test package to `go.opentelemetry.io/otel/sdk/export/metric/metrictest`. (#962)
- The `go.opentelemetry.io/otel/api/kv/value` package was merged into the parent `go.opentelemetry.io/otel/api/kv` package. (#968)
  - `value.Bool` was replaced with `kv.BoolValue`.
  - `value.Int64` was replaced with `kv.Int64Value`.
  - `value.Uint64` was replaced with `kv.Uint64Value`.
  - `value.Float64` was replaced with `kv.Float64Value`.
  - `value.Int32` was replaced with `kv.Int32Value`.
  - `value.Uint32` was replaced with `kv.Uint32Value`.
  - `value.Float32` was replaced with `kv.Float32Value`.
  - `value.String` was replaced with `kv.StringValue`.
  - `value.Int` was replaced with `kv.IntValue`.
  - `value.Uint` was replaced with `kv.UintValue`.
  - `value.Array` was replaced with `kv.ArrayValue`.
- Rename `Infer` to `Any` in the `go.opentelemetry.io/otel/api/kv` package. (#972)
- Change `othttp` to use the `httpsnoop` package to wrap the `ResponseWriter` so that optional interfaces (`http.Hijacker`, `http.Flusher`, etc.) that are implemented by the original `ResponseWriter`are also implemented by the wrapped `ResponseWriter`. (#979)
- Rename `go.opentelemetry.io/otel/sdk/metric/aggregator/test` package to `go.opentelemetry.io/otel/sdk/metric/aggregator/aggregatortest`. (#980)
- Make the SDK into its own Go module called `go.opentelemetry.io/otel/sdk`. (#985)
- Changed the default trace `Sampler` from `AlwaysOn` to `ParentOrElse(AlwaysOn)`. (#989)

### Removed

- The `IndexedAttribute` function from the `go.opentelemetry.io/otel/api/label` package was removed in favor of `IndexedLabel` which it was synonymous with. (#970)

### Fixed

- Bump github.com/golangci/golangci-lint from 1.28.3 to 1.29.0 in /tools. (#953)
- Bump github.com/google/go-cmp from 0.5.0 to 0.5.1. (#957)
- Use `global.Handle` for span export errors in the OTLP exporter. (#946)
- Correct Go language formatting in the README documentation. (#961)
- Remove default SDK dependencies from the `go.opentelemetry.io/otel/api` package. (#977)
- Remove default SDK dependencies from the `go.opentelemetry.io/otel/instrumentation` package. (#983)
- Move documented examples for `go.opentelemetry.io/otel/instrumentation/grpctrace` interceptors into Go example tests. (#984)

## [0.9.0] - 2020-07-20

### Added

- A new Resource Detector interface is included to allow resources to be automatically detected and included. (#939)
- A Detector to automatically detect resources from an environment variable. (#939)
- Github action to generate protobuf Go bindings locally in `internal/opentelemetry-proto-gen`. (#938)
- OTLP .proto files from `open-telemetry/opentelemetry-proto` imported as a git submodule under `internal/opentelemetry-proto`.
   References to `github.com/open-telemetry/opentelemetry-proto` changed to `go.opentelemetry.io/otel/internal/opentelemetry-proto-gen`. (#942)

### Changed

- Non-nil value `struct`s for key-value pairs will be marshalled using JSON rather than `Sprintf`. (#948)

### Removed

- Removed dependency on `github.com/open-telemetry/opentelemetry-collector`. (#943)

## [0.8.0] - 2020-07-09

### Added

- The `B3Encoding` type to represent the B3 encoding(s) the B3 propagator can inject.
   A value for HTTP supported encodings (Multiple Header: `MultipleHeader`, Single Header: `SingleHeader`) are included. (#882)
- The `FlagsDeferred` trace flag to indicate if the trace sampling decision has been deferred. (#882)
- The `FlagsDebug` trace flag to indicate if the trace is a debug trace. (#882)
- Add `peer.service` semantic attribute. (#898)
- Add database-specific semantic attributes. (#899)
- Add semantic convention for `faas.coldstart` and `container.id`. (#909)
- Add http content size semantic conventions. (#905)
- Include `http.request_content_length` in HTTP request basic attributes. (#905)
- Add semantic conventions for operating system process resource attribute keys. (#919)
- The Jaeger exporter now has a `WithBatchMaxCount` option to specify the maximum number of spans sent in a batch. (#931)

### Changed

- Update `CONTRIBUTING.md` to ask for updates to `CHANGELOG.md` with each pull request. (#879)
- Use lowercase header names for B3 Multiple Headers. (#881)
- The B3 propagator `SingleHeader` field has been replaced with `InjectEncoding`.
   This new field can be set to combinations of the `B3Encoding` bitmasks and will inject trace information in these encodings.
   If no encoding is set, the propagator will default to `MultipleHeader` encoding. (#882)
- The B3 propagator now extracts from either HTTP encoding of B3 (Single Header or Multiple Header) based on what is contained in the header.
   Preference is given to Single Header encoding with Multiple Header being the fallback if Single Header is not found or is invalid.
   This behavior change is made to dynamically support all correctly encoded traces received instead of having to guess the expected encoding prior to receiving. (#882)
- Extend semantic conventions for RPC. (#900)
- To match constant naming conventions in the `api/standard` package, the `FaaS*` key names are appended with a suffix of `Key`. (#920)
  - `"api/standard".FaaSName` -> `FaaSNameKey`
  - `"api/standard".FaaSID` -> `FaaSIDKey`
  - `"api/standard".FaaSVersion` -> `FaaSVersionKey`
  - `"api/standard".FaaSInstance` -> `FaaSInstanceKey`

### Removed

- The `FlagsUnused` trace flag is removed.
   The purpose of this flag was to act as the inverse of `FlagsSampled`, the inverse of `FlagsSampled` is used instead. (#882)
- The B3 header constants (`B3SingleHeader`, `B3DebugFlagHeader`, `B3TraceIDHeader`, `B3SpanIDHeader`, `B3SampledHeader`, `B3ParentSpanIDHeader`) are removed.
   If B3 header keys are needed [the authoritative OpenZipkin package constants](https://pkg.go.dev/github.com/openzipkin/zipkin-go@v0.2.2/propagation/b3?tab=doc#pkg-constants) should be used instead. (#882)

### Fixed

- The B3 Single Header name is now correctly `b3` instead of the previous `X-B3`. (#881)
- The B3 propagator now correctly supports sampling only values (`b3: 0`, `b3: 1`, or `b3: d`) for a Single B3 Header. (#882)
- The B3 propagator now propagates the debug flag.
   This removes the behavior of changing the debug flag into a set sampling bit.
   Instead, this now follow the B3 specification and omits the `X-B3-Sampling` header. (#882)
- The B3 propagator now tracks "unset" sampling state (meaning "defer the decision") and does not set the `X-B3-Sampling` header when injecting. (#882)
- Bump github.com/itchyny/gojq from 0.10.3 to 0.10.4 in /tools. (#883)
- Bump github.com/opentracing/opentracing-go from v1.1.1-0.20190913142402-a7454ce5950e to v1.2.0. (#885)
- The tracing time conversion for OTLP spans is now correctly set to `UnixNano`. (#896)
- Ensure span status is not set to `Unknown` when no HTTP status code is provided as it is assumed to be `200 OK`. (#908)
- Ensure `httptrace.clientTracer` closes `http.headers` span. (#912)
- Prometheus exporter will not apply stale updates or forget inactive metrics. (#903)
- Add test for api.standard `HTTPClientAttributesFromHTTPRequest`. (#905)
- Bump github.com/golangci/golangci-lint from 1.27.0 to 1.28.1 in /tools. (#901, #913)
- Update otel-colector example to use the v0.5.0 collector. (#915)
- The `grpctrace` instrumentation uses a span name conforming to the OpenTelemetry semantic conventions (does not contain a leading slash (`/`)). (#922)
- The `grpctrace` instrumentation includes an `rpc.method` attribute now set to the gRPC method name. (#900, #922)
- The `grpctrace` instrumentation `rpc.service` attribute now contains the package name if one exists.
   This is in accordance with OpenTelemetry semantic conventions. (#922)
- Correlation Context extractor will no longer insert an empty map into the returned context when no valid values are extracted. (#923)
- Bump google.golang.org/api from 0.28.0 to 0.29.0 in /exporters/trace/jaeger. (#925)
- Bump github.com/itchyny/gojq from 0.10.4 to 0.11.0 in /tools. (#926)
- Bump github.com/golangci/golangci-lint from 1.28.1 to 1.28.2 in /tools. (#930)

## [0.7.0] - 2020-06-26

This release implements the v0.5.0 version of the OpenTelemetry specification.

### Added

- The othttp instrumentation now includes default metrics. (#861)
- This CHANGELOG file to track all changes in the project going forward.
- Support for array type attributes. (#798)
- Apply transitive dependabot go.mod dependency updates as part of a new automatic Github workflow. (#844)
- Timestamps are now passed to exporters for each export. (#835)
- Add new `Accumulation` type to metric SDK to transport telemetry from `Accumulator`s to `Processor`s.
   This replaces the prior `Record` `struct` use for this purpose. (#835)
- New dependabot integration to automate package upgrades. (#814)
- `Meter` and `Tracer` implementations accept instrumentation version version as an optional argument.
   This instrumentation version is passed on to exporters. (#811) (#805) (#802)
- The OTLP exporter includes the instrumentation version in telemetry it exports. (#811)
- Environment variables for Jaeger exporter are supported. (#796)
- New `aggregation.Kind` in the export metric API. (#808)
- New example that uses OTLP and the collector. (#790)
- Handle errors in the span `SetName` during span initialization. (#791)
- Default service config to enable retries for retry-able failed requests in the OTLP exporter and an option to override this default. (#777)
- New `go.opentelemetry.io/otel/api/oterror` package to uniformly support error handling and definitions for the project. (#778)
- New `global` default implementation of the `go.opentelemetry.io/otel/api/oterror.Handler` interface to be used to handle errors prior to an user defined `Handler`.
   There is also functionality for the user to register their `Handler` as well as a convenience function `Handle` to handle an error with this global `Handler`(#778)
- Options to specify propagators for httptrace and grpctrace instrumentation. (#784)
- The required `application/json` header for the Zipkin exporter is included in all exports. (#774)
- Integrate HTTP semantics helpers from the contrib repository into the `api/standard` package. #769

### Changed

- Rename `Integrator` to `Processor` in the metric SDK. (#863)
- Rename `AggregationSelector` to `AggregatorSelector`. (#859)
- Rename `SynchronizedCopy` to `SynchronizedMove`. (#858)
- Rename `simple` integrator to `basic` integrator. (#857)
- Merge otlp collector examples. (#841)
- Change the metric SDK to support cumulative, delta, and pass-through exporters directly.
   With these changes, cumulative and delta specific exporters are able to request the correct kind of aggregation from the SDK. (#840)
- The `Aggregator.Checkpoint` API is renamed to `SynchronizedCopy` and adds an argument, a different `Aggregator` into which the copy is stored. (#812)
- The `export.Aggregator` contract is that `Update()` and `SynchronizedCopy()` are synchronized with each other.
   All the aggregation interfaces (`Sum`, `LastValue`, ...) are not meant to be synchronized, as the caller is expected to synchronize aggregators at a higher level after the `Accumulator`.
   Some of the `Aggregators` used unnecessary locking and that has been cleaned up. (#812)
- Use of `metric.Number` was replaced by `int64` now that we use `sync.Mutex` in the `MinMaxSumCount` and `Histogram` `Aggregators`. (#812)
- Replace `AlwaysParentSample` with `ParentSample(fallback)` to match the OpenTelemetry v0.5.0 specification. (#810)
- Rename `sdk/export/metric/aggregator` to `sdk/export/metric/aggregation`. #808
- Send configured headers with every request in the OTLP exporter, instead of just on connection creation. (#806)
- Update error handling for any one off error handlers, replacing, instead, with the `global.Handle` function. (#791)
- Rename `plugin` directory to `instrumentation` to match the OpenTelemetry specification. (#779)
- Makes the argument order to Histogram and DDSketch `New()` consistent. (#781)

### Removed

- `Uint64NumberKind` and related functions from the API. (#864)
- Context arguments from `Aggregator.Checkpoint` and `Integrator.Process` as they were unused. (#803)
- `SpanID` is no longer included in parameters for sampling decision to match the OpenTelemetry specification. (#775)

### Fixed

- Upgrade OTLP exporter to opentelemetry-proto matching the opentelemetry-collector v0.4.0 release. (#866)
- Allow changes to `go.sum` and `go.mod` when running dependabot tidy-up. (#871)
- Bump github.com/stretchr/testify from 1.4.0 to 1.6.1. (#824)
- Bump github.com/prometheus/client_golang from 1.7.0 to 1.7.1 in /exporters/metric/prometheus. (#867)
- Bump google.golang.org/grpc from 1.29.1 to 1.30.0 in /exporters/trace/jaeger. (#853)
- Bump google.golang.org/grpc from 1.29.1 to 1.30.0 in /exporters/trace/zipkin. (#854)
- Bumps github.com/golang/protobuf from 1.3.2 to 1.4.2 (#848)
- Bump github.com/stretchr/testify from 1.4.0 to 1.6.1 in /exporters/otlp (#817)
- Bump github.com/golangci/golangci-lint from 1.25.1 to 1.27.0 in /tools (#828)
- Bump github.com/prometheus/client_golang from 1.5.0 to 1.7.0 in /exporters/metric/prometheus (#838)
- Bump github.com/stretchr/testify from 1.4.0 to 1.6.1 in /exporters/trace/jaeger (#829)
- Bump github.com/benbjohnson/clock from 1.0.0 to 1.0.3 (#815)
- Bump github.com/stretchr/testify from 1.4.0 to 1.6.1 in /exporters/trace/zipkin (#823)
- Bump github.com/itchyny/gojq from 0.10.1 to 0.10.3 in /tools (#830)
- Bump github.com/stretchr/testify from 1.4.0 to 1.6.1 in /exporters/metric/prometheus (#822)
- Bump google.golang.org/grpc from 1.27.1 to 1.29.1 in /exporters/trace/zipkin (#820)
- Bump google.golang.org/grpc from 1.27.1 to 1.29.1 in /exporters/trace/jaeger (#831)
- Bump github.com/google/go-cmp from 0.4.0 to 0.5.0 (#836)
- Bump github.com/google/go-cmp from 0.4.0 to 0.5.0 in /exporters/trace/jaeger (#837)
- Bump github.com/google/go-cmp from 0.4.0 to 0.5.0 in /exporters/otlp (#839)
- Bump google.golang.org/api from 0.20.0 to 0.28.0 in /exporters/trace/jaeger (#843)
- Set span status from HTTP status code in the othttp instrumentation. (#832)
- Fixed typo in push controller comment. (#834)
- The `Aggregator` testing has been updated and cleaned. (#812)
- `metric.Number(0)` expressions are replaced by `0` where possible. (#812)
- Fixed `global` `handler_test.go` test failure. #804
- Fixed `BatchSpanProcessor.Shutdown` to wait until all spans are processed. (#766)
- Fixed OTLP example's accidental early close of exporter. (#807)
- Ensure zipkin exporter reads and closes response body. (#788)
- Update instrumentation to use `api/standard` keys instead of custom keys. (#782)
- Clean up tools and RELEASING documentation. (#762)

## [0.6.0] - 2020-05-21

### Added

- Support for `Resource`s in the prometheus exporter. (#757)
- New pull controller. (#751)
- New `UpDownSumObserver` instrument. (#750)
- OpenTelemetry collector demo. (#711)
- New `SumObserver` instrument. (#747)
- New `UpDownCounter` instrument. (#745)
- New timeout `Option` and configuration function `WithTimeout` to the push controller. (#742)
- New `api/standards` package to implement semantic conventions and standard key-value generation. (#731)

### Changed

- Rename `Register*` functions in the metric API to `New*` for all `Observer` instruments. (#761)
- Use `[]float64` for histogram boundaries, not `[]metric.Number`. (#758)
- Change OTLP example to use exporter as a trace `Syncer` instead of as an unneeded `Batcher`. (#756)
- Replace `WithResourceAttributes()` with `WithResource()` in the trace SDK. (#754)
- The prometheus exporter now uses the new pull controller. (#751)
- Rename `ScheduleDelayMillis` to `BatchTimeout` in the trace `BatchSpanProcessor`.(#752)
- Support use of synchronous instruments in asynchronous callbacks (#725)
- Move `Resource` from the `Export` method parameter into the metric export `Record`. (#739)
- Rename `Observer` instrument to `ValueObserver`. (#734)
- The push controller now has a method (`Provider()`) to return a `metric.Provider` instead of the old `Meter` method that acted as a `metric.Provider`. (#738)
- Replace `Measure` instrument by `ValueRecorder` instrument. (#732)
- Rename correlation context header from `"Correlation-Context"` to `"otcorrelations"` to match the OpenTelemetry specification. (#727)

### Fixed

- Ensure gRPC `ClientStream` override methods do not panic in grpctrace package. (#755)
- Disable parts of `BatchSpanProcessor` test until a fix is found. (#743)
- Fix `string` case in `kv` `Infer` function. (#746)
- Fix panic in grpctrace client interceptors. (#740)
- Refactor the `api/metrics` push controller and add `CheckpointSet` synchronization. (#737)
- Rewrite span batch process queue batching logic. (#719)
- Remove the push controller named Meter map. (#738)
- Fix Histogram aggregator initial state (fix #735). (#736)
- Ensure golang alpine image is running `golang-1.14` for examples. (#733)
- Added test for grpctrace `UnaryInterceptorClient`. (#695)
- Rearrange `api/metric` code layout. (#724)

## [0.5.0] - 2020-05-13

### Added

- Batch `Observer` callback support. (#717)
- Alias `api` types to root package of project. (#696)
- Create basic `othttp.Transport` for simple client instrumentation. (#678)
- `SetAttribute(string, interface{})` to the trace API. (#674)
- Jaeger exporter option that allows user to specify custom http client. (#671)
- `Stringer` and `Infer` methods to `key`s. (#662)

### Changed

- Rename `NewKey` in the `kv` package to just `Key`. (#721)
- Move `core` and `key` to `kv` package. (#720)
- Make the metric API `Meter` a `struct` so the abstract `MeterImpl` can be passed and simplify implementation. (#709)
- Rename SDK `Batcher` to `Integrator` to match draft OpenTelemetry SDK specification. (#710)
- Rename SDK `Ungrouped` integrator to `simple.Integrator` to match draft OpenTelemetry SDK specification. (#710)
- Rename SDK `SDK` `struct` to `Accumulator` to match draft OpenTelemetry SDK specification. (#710)
- Move `Number` from `core` to `api/metric` package. (#706)
- Move `SpanContext` from `core` to `trace` package. (#692)
- Change traceparent header from `Traceparent` to `traceparent` to implement the W3C specification. (#681)

### Fixed

- Update tooling to run generators in all submodules. (#705)
- gRPC interceptor regexp to match methods without a service name. (#683)
- Use a `const` for padding 64-bit B3 trace IDs. (#701)
- Update `mockZipkin` listen address from `:0` to `127.0.0.1:0`. (#700)
- Left-pad 64-bit B3 trace IDs with zero. (#698)
- Propagate at least the first W3C tracestate header. (#694)
- Remove internal `StateLocker` implementation. (#688)
- Increase instance size CI system uses. (#690)
- Add a `key` benchmark and use reflection in `key.Infer()`. (#679)
- Fix internal `global` test by using `global.Meter` with `RecordBatch()`. (#680)
- Reimplement histogram using mutex instead of `StateLocker`. (#669)
- Switch `MinMaxSumCount` to a mutex lock implementation instead of `StateLocker`. (#667)
- Update documentation to not include any references to `WithKeys`. (#672)
- Correct misspelling. (#668)
- Fix clobbering of the span context if extraction fails. (#656)
- Bump `golangci-lint` and work around the corrupting bug. (#666) (#670)

## [0.4.3] - 2020-04-24

### Added

- `Dockerfile` and `docker-compose.yml` to run example code. (#635)
- New `grpctrace` package that provides gRPC client and server interceptors for both unary and stream connections. (#621)
- New `api/label` package, providing common label set implementation. (#651)
- Support for JSON marshaling of `Resources`. (#654)
- `TraceID` and `SpanID` implementations for `Stringer` interface. (#642)
- `RemoteAddrKey` in the othttp plugin to include the HTTP client address in top-level spans. (#627)
- `WithSpanFormatter` option to the othttp plugin. (#617)
- Updated README to include section for compatible libraries and include reference to the contrib repository. (#612)
- The prometheus exporter now supports exporting histograms. (#601)
- A `String` method to the `Resource` to return a hashable identifier for a now unique resource. (#613)
- An `Iter` method to the `Resource` to return an array `AttributeIterator`. (#613)
- An `Equal` method to the `Resource` test the equivalence of resources. (#613)
- An iterable structure (`AttributeIterator`) for `Resource` attributes.

### Changed

- zipkin export's `NewExporter` now requires a `serviceName` argument to ensure this needed values is provided. (#644)
- Pass `Resources` through the metrics export pipeline. (#659)

### Removed

- `WithKeys` option from the metric API. (#639)

### Fixed

- Use the `label.Set.Equivalent` value instead of an encoding in the batcher. (#658)
- Correct typo `trace.Exporter` to `trace.SpanSyncer` in comments. (#653)
- Use type names for return values in jaeger exporter. (#648)
- Increase the visibility of the `api/key` package by updating comments and fixing usages locally. (#650)
- `Checkpoint` only after `Update`; Keep records in the `sync.Map` longer. (#647)
- Do not cache `reflect.ValueOf()` in metric Labels. (#649)
- Batch metrics exported from the OTLP exporter based on `Resource` and labels. (#626)
- Add error wrapping to the prometheus exporter. (#631)
- Update the OTLP exporter batching of traces to use a unique `string` representation of an associated `Resource` as the batching key. (#623)
- Update OTLP `SpanData` transform to only include the `ParentSpanID` if one exists. (#614)
- Update `Resource` internal representation to uniquely and reliably identify resources. (#613)
- Check return value from `CheckpointSet.ForEach` in prometheus exporter. (#622)
- Ensure spans created by httptrace client tracer reflect operation structure. (#618)
- Create a new recorder rather than reuse when multiple observations in same epoch for asynchronous instruments. #610
- The default port the OTLP exporter uses to connect to the OpenTelemetry collector is updated to match the one the collector listens on by default. (#611)

## [0.4.2] - 2020-03-31

### Fixed

- Fix `pre_release.sh` to update version in `sdk/opentelemetry.go`. (#607)
- Fix time conversion from internal to OTLP in OTLP exporter. (#606)

## [0.4.1] - 2020-03-31

### Fixed

- Update `tag.sh` to create signed tags. (#604)

## [0.4.0] - 2020-03-30

### Added

- New API package `api/metric/registry` that exposes a `MeterImpl` wrapper for use by SDKs to generate unique instruments. (#580)
- Script to verify examples after a new release. (#579)

### Removed

- The dogstatsd exporter due to lack of support.
   This additionally removes support for statsd. (#591)
- `LabelSet` from the metric API.
   This is replaced by a `[]core.KeyValue` slice. (#595)
- `Labels` from the metric API's `Meter` interface. (#595)

### Changed

- The metric `export.Labels` became an interface which the SDK implements and the `export` package provides a simple, immutable implementation of this interface intended for testing purposes. (#574)
- Renamed `internal/metric.Meter` to `MeterImpl`. (#580)
- Renamed `api/global/internal.obsImpl` to `asyncImpl`. (#580)

### Fixed

- Corrected missing return in mock span. (#582)
- Update License header for all source files to match CNCF guidelines and include a test to ensure it is present. (#586) (#596)
- Update to v0.3.0 of the OTLP in the OTLP exporter. (#588)
- Update pre-release script to be compatible between GNU and BSD based systems. (#592)
- Add a `RecordBatch` benchmark. (#594)
- Moved span transforms of the OTLP exporter to the internal package. (#593)
- Build both go-1.13 and go-1.14 in circleci to test for all supported versions of Go. (#569)
- Removed unneeded allocation on empty labels in OLTP exporter. (#597)
- Update `BatchedSpanProcessor` to process the queue until no data but respect max batch size. (#599)
- Update project documentation godoc.org links to pkg.go.dev. (#602)

## [0.3.0] - 2020-03-21

This is a first official beta release, which provides almost fully complete metrics, tracing, and context propagation functionality.
There is still a possibility of breaking changes.

### Added

- Add `Observer` metric instrument. (#474)
- Add global `Propagators` functionality to enable deferred initialization for propagators registered before the first Meter SDK is installed. (#494)
- Simplified export setup pipeline for the jaeger exporter to match other exporters. (#459)
- The zipkin trace exporter. (#495)
- The OTLP exporter to export metric and trace telemetry to the OpenTelemetry collector. (#497) (#544) (#545)
- Add `StatusMessage` field to the trace `Span`. (#524)
- Context propagation in OpenTracing bridge in terms of OpenTelemetry context propagation. (#525)
- The `Resource` type was added to the SDK. (#528)
- The global API now supports a `Tracer` and `Meter` function as shortcuts to getting a global `*Provider` and calling these methods directly. (#538)
- The metric API now defines a generic `MeterImpl` interface to support general purpose `Meter` construction.
   Additionally, `SyncImpl` and `AsyncImpl` are added to support general purpose instrument construction. (#560)
- A metric `Kind` is added to represent the `MeasureKind`, `ObserverKind`, and `CounterKind`. (#560)
- Scripts to better automate the release process. (#576)

### Changed

- Default to to use `AlwaysSampler` instead of `ProbabilitySampler` to match OpenTelemetry specification. (#506)
- Renamed `AlwaysSampleSampler` to `AlwaysOnSampler` in the trace API. (#511)
- Renamed `NeverSampleSampler` to `AlwaysOffSampler` in the trace API. (#511)
- The `Status` field of the `Span` was changed to `StatusCode` to disambiguate with the added `StatusMessage`. (#524)
- Updated the trace `Sampler` interface conform to the OpenTelemetry specification. (#531)
- Rename metric API `Options` to `Config`. (#541)
- Rename metric `Counter` aggregator to be `Sum`. (#541)
- Unify metric options into `Option` from instrument specific options. (#541)
- The trace API's `TraceProvider` now support `Resource`s. (#545)
- Correct error in zipkin module name. (#548)
- The jaeger trace exporter now supports `Resource`s. (#551)
- Metric SDK now supports `Resource`s.
   The `WithResource` option was added to configure a `Resource` on creation and the `Resource` method was added to the metric `Descriptor` to return the associated `Resource`. (#552)
- Replace `ErrNoLastValue` and `ErrEmptyDataSet` by `ErrNoData` in the metric SDK. (#557)
- The stdout trace exporter now supports `Resource`s. (#558)
- The metric `Descriptor` is now included at the API instead of the SDK. (#560)
- Replace `Ordered` with an iterator in `export.Labels`. (#567)

### Removed

- The vendor specific Stackdriver. It is now hosted on 3rd party vendor infrastructure. (#452)
- The `Unregister` method for metric observers as it is not in the OpenTelemetry specification. (#560)
- `GetDescriptor` from the metric SDK. (#575)
- The `Gauge` instrument from the metric API. (#537)

### Fixed

- Make histogram aggregator checkpoint consistent. (#438)
- Update README with import instructions and how to build and test. (#505)
- The default label encoding was updated to be unique. (#508)
- Use `NewRoot` in the othttp plugin for public endpoints. (#513)
- Fix data race in `BatchedSpanProcessor`. (#518)
- Skip test-386 for Mac OS 10.15.x (Catalina and upwards). #521
- Use a variable-size array to represent ordered labels in maps. (#523)
- Update the OTLP protobuf and update changed import path. (#532)
- Use `StateLocker` implementation in `MinMaxSumCount`. (#546)
- Eliminate goroutine leak in histogram stress test. (#547)
- Update OTLP exporter with latest protobuf. (#550)
- Add filters to the othttp plugin. (#556)
- Provide an implementation of the `Header*` filters that do not depend on Go 1.14. (#565)
- Encode labels once during checkpoint.
   The checkpoint function is executed in a single thread so we can do the encoding lazily before passing the encoded version of labels to the exporter.
   This is a cheap and quick way to avoid encoding the labels on every collection interval. (#572)
- Run coverage over all packages in `COVERAGE_MOD_DIR`. (#573)

## [0.2.3] - 2020-03-04

### Added

- `RecordError` method on `Span`s in the trace API to Simplify adding error events to spans. (#473)
- Configurable push frequency for exporters setup pipeline. (#504)

### Changed

- Rename the `exporter` directory to `exporters`.
   The `go.opentelemetry.io/otel/exporter/trace/jaeger` package was mistakenly released with a `v1.0.0` tag instead of `v0.1.0`.
   This resulted in all subsequent releases not becoming the default latest.
   A consequence of this was that all `go get`s pulled in the incompatible `v0.1.0` release of that package when pulling in more recent packages from other otel packages.
   Renaming the `exporter` directory to `exporters` fixes this issue by renaming the package and therefore clearing any existing dependency tags.
   Consequentially, this action also renames *all* exporter packages. (#502)

### Removed

- The `CorrelationContextHeader` constant in the `correlation` package is no longer exported. (#503)

## [0.2.2] - 2020-02-27

### Added

- `HTTPSupplier` interface in the propagation API to specify methods to retrieve and store a single value for a key to be associated with a carrier. (#467)
- `HTTPExtractor` interface in the propagation API to extract information from an `HTTPSupplier` into a context. (#467)
- `HTTPInjector` interface in the propagation API to inject information into an `HTTPSupplier.` (#467)
- `Config` and configuring `Option` to the propagator API. (#467)
- `Propagators` interface in the propagation API to contain the set of injectors and extractors for all supported carrier formats. (#467)
- `HTTPPropagator` interface in the propagation API to inject and extract from an `HTTPSupplier.` (#467)
- `WithInjectors` and `WithExtractors` functions to the propagator API to configure injectors and extractors to use. (#467)
- `ExtractHTTP` and `InjectHTTP` functions to apply configured HTTP extractors and injectors to a passed context. (#467)
- Histogram aggregator. (#433)
- `DefaultPropagator` function and have it return `trace.TraceContext` as the default context propagator. (#456)
- `AlwaysParentSample` sampler to the trace API. (#455)
- `WithNewRoot` option function to the trace API to specify the created span should be considered a root span. (#451)

### Changed

- Renamed `WithMap` to `ContextWithMap` in the correlation package. (#481)
- Renamed `FromContext` to `MapFromContext` in the correlation package. (#481)
- Move correlation context propagation to correlation package. (#479)
- Do not default to putting remote span context into links. (#480)
- `Tracer.WithSpan` updated to accept `StartOptions`. (#472)
- Renamed `MetricKind` to `Kind` to not stutter in the type usage. (#432)
- Renamed the `export` package to `metric` to match directory structure. (#432)
- Rename the `api/distributedcontext` package to `api/correlation`. (#444)
- Rename the `api/propagators` package to `api/propagation`. (#444)
- Move the propagators from the `propagators` package into the `trace` API package. (#444)
- Update `Float64Gauge`, `Int64Gauge`, `Float64Counter`, `Int64Counter`, `Float64Measure`, and `Int64Measure` metric methods to use value receivers instead of pointers. (#462)
- Moved all dependencies of tools package to a tools directory. (#466)

### Removed

- Binary propagators. (#467)
- NOOP propagator. (#467)

### Fixed

- Upgraded `github.com/golangci/golangci-lint` from `v1.21.0` to `v1.23.6` in `tools/`. (#492)
- Fix a possible nil-dereference crash (#478)
- Correct comments for `InstallNewPipeline` in the stdout exporter. (#483)
- Correct comments for `InstallNewPipeline` in the dogstatsd exporter. (#484)
- Correct comments for `InstallNewPipeline` in the prometheus exporter. (#482)
- Initialize `onError` based on `Config` in prometheus exporter. (#486)
- Correct module name in prometheus exporter README. (#475)
- Removed tracer name prefix from span names. (#430)
- Fix `aggregator_test.go` import package comment. (#431)
- Improved detail in stdout exporter. (#436)
- Fix a dependency issue (generate target should depend on stringer, not lint target) in Makefile. (#442)
- Reorders the Makefile targets within `precommit` target so we generate files and build the code before doing linting, so we can get much nicer errors about syntax errors from the compiler. (#442)
- Reword function documentation in gRPC plugin. (#446)
- Send the `span.kind` tag to Jaeger from the jaeger exporter. (#441)
- Fix `metadataSupplier` in the jaeger exporter to overwrite the header if existing instead of appending to it. (#441)
- Upgraded to Go 1.13 in CI. (#465)
- Correct opentelemetry.io URL in trace SDK documentation. (#464)
- Refactored reference counting logic in SDK determination of stale records. (#468)
- Add call to `runtime.Gosched` in instrument `acquireHandle` logic to not block the collector. (#469)

## [0.2.1.1] - 2020-01-13

### Fixed

- Use stateful batcher on Prometheus exporter fixing regresion introduced in #395. (#428)

## [0.2.1] - 2020-01-08

### Added

- Global meter forwarding implementation.
   This enables deferred initialization for metric instruments registered before the first Meter SDK is installed. (#392)
- Global trace forwarding implementation.
   This enables deferred initialization for tracers registered before the first Trace SDK is installed. (#406)
- Standardize export pipeline creation in all exporters. (#395)
- A testing, organization, and comments for 64-bit field alignment. (#418)
- Script to tag all modules in the project. (#414)

### Changed

- Renamed `propagation` package to `propagators`. (#362)
- Renamed `B3Propagator` propagator to `B3`. (#362)
- Renamed `TextFormatPropagator` propagator to `TextFormat`. (#362)
- Renamed `BinaryPropagator` propagator to `Binary`. (#362)
- Renamed `BinaryFormatPropagator` propagator to `BinaryFormat`. (#362)
- Renamed `NoopTextFormatPropagator` propagator to `NoopTextFormat`. (#362)
- Renamed `TraceContextPropagator` propagator to `TraceContext`. (#362)
- Renamed `SpanOption` to `StartOption` in the trace API. (#369)
- Renamed `StartOptions` to `StartConfig` in the trace API. (#369)
- Renamed `EndOptions` to `EndConfig` in the trace API. (#369)
- `Number` now has a pointer receiver for its methods. (#375)
- Renamed `CurrentSpan` to `SpanFromContext` in the trace API. (#379)
- Renamed `SetCurrentSpan` to `ContextWithSpan` in the trace API. (#379)
- Renamed `Message` in Event to `Name` in the trace API. (#389)
- Prometheus exporter no longer aggregates metrics, instead it only exports them. (#385)
- Renamed `HandleImpl` to `BoundInstrumentImpl` in the metric API. (#400)
- Renamed `Float64CounterHandle` to `Float64CounterBoundInstrument` in the metric API. (#400)
- Renamed `Int64CounterHandle` to `Int64CounterBoundInstrument` in the metric API. (#400)
- Renamed `Float64GaugeHandle` to `Float64GaugeBoundInstrument` in the metric API. (#400)
- Renamed `Int64GaugeHandle` to `Int64GaugeBoundInstrument` in the metric API. (#400)
- Renamed `Float64MeasureHandle` to `Float64MeasureBoundInstrument` in the metric API. (#400)
- Renamed `Int64MeasureHandle` to `Int64MeasureBoundInstrument` in the metric API. (#400)
- Renamed `Release` method for bound instruments in the metric API to `Unbind`. (#400)
- Renamed `AcquireHandle` method for bound instruments in the metric API to `Bind`. (#400)
- Renamed the `File` option in the stdout exporter to `Writer`. (#404)
- Renamed all `Options` to `Config` for all metric exports where this wasn't already the case.

### Fixed

- Aggregator import path corrected. (#421)
- Correct links in README. (#368)
- The README was updated to match latest code changes in its examples. (#374)
- Don't capitalize error statements. (#375)
- Fix ignored errors. (#375)
- Fix ambiguous variable naming. (#375)
- Removed unnecessary type casting. (#375)
- Use named parameters. (#375)
- Updated release schedule. (#378)
- Correct http-stackdriver example module name. (#394)
- Removed the `http.request` span in `httptrace` package. (#397)
- Add comments in the metrics SDK (#399)
- Initialize checkpoint when creating ddsketch aggregator to prevent panic when merging into a empty one. (#402) (#403)
- Add documentation of compatible exporters in the README. (#405)
- Typo fix. (#408)
- Simplify span check logic in SDK tracer implementation. (#419)

## [0.2.0] - 2019-12-03

### Added

- Unary gRPC tracing example. (#351)
- Prometheus exporter. (#334)
- Dogstatsd metrics exporter. (#326)

### Changed

- Rename `MaxSumCount` aggregation to `MinMaxSumCount` and add the `Min` interface for this aggregation. (#352)
- Rename `GetMeter` to `Meter`. (#357)
- Rename `HTTPTraceContextPropagator` to `TraceContextPropagator`. (#355)
- Rename `HTTPB3Propagator` to `B3Propagator`. (#355)
- Rename `HTTPTraceContextPropagator` to `TraceContextPropagator`. (#355)
- Move `/global` package to `/api/global`. (#356)
- Rename `GetTracer` to `Tracer`. (#347)

### Removed

- `SetAttribute` from the `Span` interface in the trace API. (#361)
- `AddLink` from the `Span` interface in the trace API. (#349)
- `Link` from the `Span` interface in the trace API. (#349)

### Fixed

- Exclude example directories from coverage report. (#365)
- Lint make target now implements automatic fixes with `golangci-lint` before a second run to report the remaining issues. (#360)
- Drop `GO111MODULE` environment variable in Makefile as Go 1.13 is the project specified minimum version and this is environment variable is not needed for that version of Go. (#359)
- Run the race checker for all test. (#354)
- Redundant commands in the Makefile are removed. (#354)
- Split the `generate` and `lint` targets of the Makefile. (#354)
- Renames `circle-ci` target to more generic `ci` in Makefile. (#354)
- Add example Prometheus binary to gitignore. (#358)
- Support negative numbers with the `MaxSumCount`. (#335)
- Resolve race conditions in `push_test.go` identified in #339. (#340)
- Use `/usr/bin/env bash` as a shebang in scripts rather than `/bin/bash`. (#336)
- Trace benchmark now tests both `AlwaysSample` and `NeverSample`.
   Previously it was testing `AlwaysSample` twice. (#325)
- Trace benchmark now uses a `[]byte` for `TraceID` to fix failing test. (#325)
- Added a trace benchmark to test variadic functions in `setAttribute` vs `setAttributes` (#325)
- The `defaultkeys` batcher was only using the encoded label set as its map key while building a checkpoint.
   This allowed distinct label sets through, but any metrics sharing a label set could be overwritten or merged incorrectly.
   This was corrected. (#333)

## [0.1.2] - 2019-11-18

### Fixed

- Optimized the `simplelru` map for attributes to reduce the number of allocations. (#328)
- Removed unnecessary unslicing of parameters that are already a slice. (#324)

## [0.1.1] - 2019-11-18

This release contains a Metrics SDK with stdout exporter and supports basic aggregations such as counter, gauges, array, maxsumcount, and ddsketch.

### Added

- Metrics stdout export pipeline. (#265)
- Array aggregation for raw measure metrics. (#282)
- The core.Value now have a `MarshalJSON` method. (#281)

### Removed

- `WithService`, `WithResources`, and `WithComponent` methods of tracers. (#314)
- Prefix slash in `Tracer.Start()` for the Jaeger example. (#292)

### Changed

- Allocation in LabelSet construction to reduce GC overhead. (#318)
- `trace.WithAttributes` to append values instead of replacing (#315)
- Use a formula for tolerance in sampling tests. (#298)
- Move export types into trace and metric-specific sub-directories. (#289)
- `SpanKind` back to being based on an `int` type. (#288)

### Fixed

- URL to OpenTelemetry website in README. (#323)
- Name of othttp default tracer. (#321)
- `ExportSpans` for the stackdriver exporter now handles `nil` context. (#294)
- CI modules cache to correctly restore/save from/to the cache. (#316)
- Fix metric SDK race condition between `LoadOrStore` and the assignment `rec.recorder = i.meter.exporter.AggregatorFor(rec)`. (#293)
- README now reflects the new code structure introduced with these changes. (#291)
- Make the basic example work. (#279)

## [0.1.0] - 2019-11-04

This is the first release of open-telemetry go library.
It contains api and sdk for trace and meter.

### Added

- Initial OpenTelemetry trace and metric API prototypes.
- Initial OpenTelemetry trace, metric, and export SDK packages.
- A wireframe bridge to support compatibility with OpenTracing.
- Example code for a basic, http-stackdriver, http, jaeger, and named tracer setup.
- Exporters for Jaeger, Stackdriver, and stdout.
- Propagators for binary, B3, and trace-context protocols.
- Project information and guidelines in the form of a README and CONTRIBUTING.
- Tools to build the project and a Makefile to automate the process.
- Apache-2.0 license.
- CircleCI build CI manifest files.
- CODEOWNERS file to track owners of this project.

[Unreleased]: https://github.com/open-telemetry/opentelemetry-go/compare/v1.4.1...HEAD
[1.4.1]: https://github.com/open-telemetry/opentelemetry-go/releases/tag/v1.4.1
[1.4.0]: https://github.com/open-telemetry/opentelemetry-go/releases/tag/v1.4.0
[1.3.0]: https://github.com/open-telemetry/opentelemetry-go/releases/tag/v1.3.0
[1.2.0]: https://github.com/open-telemetry/opentelemetry-go/releases/tag/v1.2.0
[1.1.0]: https://github.com/open-telemetry/opentelemetry-go/releases/tag/v1.1.0
[1.0.1]: https://github.com/open-telemetry/opentelemetry-go/releases/tag/v1.0.1
[Metrics 0.24.0]: https://github.com/open-telemetry/opentelemetry-go/releases/tag/metric/v0.24.0
[1.0.0]: https://github.com/open-telemetry/opentelemetry-go/releases/tag/v1.0.0
[1.0.0-RC3]: https://github.com/open-telemetry/opentelemetry-go/releases/tag/v1.0.0-RC3
[1.0.0-RC2]: https://github.com/open-telemetry/opentelemetry-go/releases/tag/v1.0.0-RC2
[Experimental Metrics v0.22.0]: https://github.com/open-telemetry/opentelemetry-go/releases/tag/metric/v0.22.0
[1.0.0-RC1]: https://github.com/open-telemetry/opentelemetry-go/releases/tag/v1.0.0-RC1
[0.20.0]: https://github.com/open-telemetry/opentelemetry-go/releases/tag/v0.20.0
[0.19.0]: https://github.com/open-telemetry/opentelemetry-go/releases/tag/v0.19.0
[0.18.0]: https://github.com/open-telemetry/opentelemetry-go/releases/tag/v0.18.0
[0.17.0]: https://github.com/open-telemetry/opentelemetry-go/releases/tag/v0.17.0
[0.16.0]: https://github.com/open-telemetry/opentelemetry-go/releases/tag/v0.16.0
[0.15.0]: https://github.com/open-telemetry/opentelemetry-go/releases/tag/v0.15.0
[0.14.0]: https://github.com/open-telemetry/opentelemetry-go/releases/tag/v0.14.0
[0.13.0]: https://github.com/open-telemetry/opentelemetry-go/releases/tag/v0.13.0
[0.12.0]: https://github.com/open-telemetry/opentelemetry-go/releases/tag/v0.12.0
[0.11.0]: https://github.com/open-telemetry/opentelemetry-go/releases/tag/v0.11.0
[0.10.0]: https://github.com/open-telemetry/opentelemetry-go/releases/tag/v0.10.0
[0.9.0]: https://github.com/open-telemetry/opentelemetry-go/releases/tag/v0.9.0
[0.8.0]: https://github.com/open-telemetry/opentelemetry-go/releases/tag/v0.8.0
[0.7.0]: https://github.com/open-telemetry/opentelemetry-go/releases/tag/v0.7.0
[0.6.0]: https://github.com/open-telemetry/opentelemetry-go/releases/tag/v0.6.0
[0.5.0]: https://github.com/open-telemetry/opentelemetry-go/releases/tag/v0.5.0
[0.4.3]: https://github.com/open-telemetry/opentelemetry-go/releases/tag/v0.4.3
[0.4.2]: https://github.com/open-telemetry/opentelemetry-go/releases/tag/v0.4.2
[0.4.1]: https://github.com/open-telemetry/opentelemetry-go/releases/tag/v0.4.1
[0.4.0]: https://github.com/open-telemetry/opentelemetry-go/releases/tag/v0.4.0
[0.3.0]: https://github.com/open-telemetry/opentelemetry-go/releases/tag/v0.3.0
[0.2.3]: https://github.com/open-telemetry/opentelemetry-go/releases/tag/v0.2.3
[0.2.2]: https://github.com/open-telemetry/opentelemetry-go/releases/tag/v0.2.2
[0.2.1.1]: https://github.com/open-telemetry/opentelemetry-go/releases/tag/v0.2.1.1
[0.2.1]: https://github.com/open-telemetry/opentelemetry-go/releases/tag/v0.2.1
[0.2.0]: https://github.com/open-telemetry/opentelemetry-go/releases/tag/v0.2.0
[0.1.2]: https://github.com/open-telemetry/opentelemetry-go/releases/tag/v0.1.2
[0.1.1]: https://github.com/open-telemetry/opentelemetry-go/releases/tag/v0.1.1
[0.1.0]: https://github.com/open-telemetry/opentelemetry-go/releases/tag/v0.1.0<|MERGE_RESOLUTION|>--- conflicted
+++ resolved
@@ -8,7 +8,6 @@
 
 ## [Unreleased]
 
-<<<<<<< HEAD
 ### Added
 
 - Added support to configure the span limits with environment variables.
@@ -18,7 +17,7 @@
   - `OTEL_SPAN_LINK_COUNT_LIMIT`
   
   If the provided environment variables are invalid (negative), the default values would be used.
-=======
+
 ### Changed
 
 - Add event and link drop counts to the exported data from the `oltptrace` exporter. (#2601)
@@ -28,7 +27,7 @@
 ### Fixed
 
 - Fix race condition in reading the dropped spans number for the `BatchSpanProcessor`. (#2615)
->>>>>>> d46c0d2e
+
 
 ## [1.4.0] - 2022-02-11
 
