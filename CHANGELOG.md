# Changelog

All notable changes to this project will be documented in this file.

The format is based on [Keep a Changelog](https://keepachangelog.com/en/1.0.0/).

This project adheres to [Semantic Versioning](https://semver.org/spec/v2.0.0.html).

## [Unreleased]

### Added

- Add `WithEndpointURL` option to the `exporters/otlp/otlpmetric/otlpmetricgrpc`, `exporters/otlp/otlpmetric/otlpmetrichttp`, `exporters/otlp/otlptrace/otlptracegrpc` and `exporters/otlp/otlptrace/otlptracehttp` packages. (#4808)

### Fixed

<<<<<<< HEAD
- Fixed missing Mix and Max values for `go.opentelemetry.io/otel/exporters/stdout/stdoutmetric` by introducing `MarshalText` and `MarshalJSON` for type `Extrema` in `go.opentelemetry.io/sdk/metric/metricdata`. (#4827)
=======
- Fix `ContainerID` resource detection on systemd when cgroup path has a colon. (#4449)
- Fix `go.opentelemetry.io/otel/sdk/metric` to cache instruments to avoid leaking memory when the same instrument is created multiple times. (#4820)
>>>>>>> c573785b

## [1.23.0-rc.1] 2024-01-18

This is a release candidate for the v1.23.0 release.
That release is expected to include the `v1` release of the following modules:

- `go.opentelemetry.io/otel/bridge/opencensus`
- `go.opentelemetry.io/otel/bridge/opencensus/test`
- `go.opentelemetry.io/otel/example/opencensus`
- `go.opentelemetry.io/otel/exporters/otlp/otlpmetric/otlpmetricgrpc`
- `go.opentelemetry.io/otel/exporters/otlp/otlpmetric/otlpmetrichttp`
- `go.opentelemetry.io/otel/exporters/stdout/stdoutmetric`

See our [versioning policy](VERSIONING.md) for more information about these stability guarantees.

## [1.22.0/0.45.0] 2024-01-17

### Added

- The `go.opentelemetry.io/otel/semconv/v1.22.0` package.
  The package contains semantic conventions from the `v1.22.0` version of the OpenTelemetry Semantic Conventions. (#4735)
- The `go.opentelemetry.io/otel/semconv/v1.23.0` package.
  The package contains semantic conventions from the `v1.23.0` version of the OpenTelemetry Semantic Conventions. (#4746)
- The `go.opentelemetry.io/otel/semconv/v1.23.1` package.
  The package contains semantic conventions from the `v1.23.1` version of the OpenTelemetry Semantic Conventions. (#4749)
- The `go.opentelemetry.io/otel/semconv/v1.24.0` package.
  The package contains semantic conventions from the `v1.24.0` version of the OpenTelemetry Semantic Conventions. (#4770)
- Add `WithResourceAsConstantLabels` option to apply resource attributes for every metric emitted by the Prometheus exporter. (#4733)
- Experimental cardinality limiting is added to the metric SDK.
  See [metric documentation](./sdk/metric/EXPERIMENTAL.md#cardinality-limit) for more information about this feature and how to enable it. (#4457)
- Add `NewMemberRaw` and `NewKeyValuePropertyRaw` in `go.opentelemetry.io/otel/baggage`. (#4804)

### Changed

- Upgrade all use of `go.opentelemetry.io/otel/semconv` to use `v1.24.0`. (#4754)
- Update transformations in `go.opentelemetry.io/otel/exporters/zipkin` to follow `v1.19.0` version of the OpenTelemetry specification. (#4754)
- Record synchronous measurements when the passed context is canceled instead of dropping in `go.opentelemetry.io/otel/sdk/metric`.
  If you do not want to make a measurement when the context is cancelled, you need to handle it yourself (e.g  `if ctx.Err() != nil`). (#4671)
- Improve `go.opentelemetry.io/otel/trace.TraceState`'s performance. (#4722)
- Improve `go.opentelemetry.io/otel/propagation.TraceContext`'s performance. (#4721)
- Improve `go.opentelemetry.io/otel/baggage` performance. (#4743)
- Improve performance of the `(*Set).Filter` method in `go.opentelemetry.io/otel/attribute` when the passed filter does not filter out any attributes from the set. (#4774)
- `Member.String` in `go.opentelemetry.io/otel/baggage` percent-encodes only when necessary. (#4775)
- Improve `go.opentelemetry.io/otel/trace.Span`'s performance when adding multiple attributes. (#4818)
- `Property.Value` in `go.opentelemetry.io/otel/baggage` now returns a raw string instead of a percent-encoded value. (#4804)

### Fixed

- Fix `Parse` in `go.opentelemetry.io/otel/baggage` to validate member value before percent-decoding. (#4755)
- Fix whitespace encoding of `Member.String` in `go.opentelemetry.io/otel/baggage`. (#4756)
- Fix observable not registered error when the asynchronous instrument has a drop aggregation in `go.opentelemetry.io/otel/sdk/metric`. (#4772)
- Fix baggage item key so that it is not canonicalized in `go.opentelemetry.io/otel/bridge/opentracing`. (#4776)
- Fix `go.opentelemetry.io/otel/bridge/opentracing` to properly handle baggage values that requires escaping during propagation. (#4804)
- Fix a bug where using multiple readers resulted in incorrect asynchronous counter values in `go.opentelemetry.io/otel/sdk/metric`. (#4742)

## [1.21.0/0.44.0] 2023-11-16

### Removed

- Remove the deprecated `go.opentelemetry.io/otel/bridge/opencensus.NewTracer`. (#4706)
- Remove the deprecated `go.opentelemetry.io/otel/exporters/otlp/otlpmetric` module. (#4707)
- Remove the deprecated `go.opentelemetry.io/otel/example/view` module. (#4708)
- Remove the deprecated `go.opentelemetry.io/otel/example/fib` module. (#4723)

### Fixed

- Do not parse non-protobuf responses in `go.opentelemetry.io/otel/exporters/otlp/otlpmetric/otlpmetrichttp`. (#4719)
- Do not parse non-protobuf responses in `go.opentelemetry.io/otel/exporters/otlp/otlptrace/otlptracehttp`. (#4719)

## [1.20.0/0.43.0] 2023-11-10

This release brings a breaking change for custom trace API implementations. Some interfaces (`TracerProvider`, `Tracer`, `Span`) now embed the `go.opentelemetry.io/otel/trace/embedded` types. Implementors need to update their implementations based on what they want the default behavior to be. See the "API Implementations" section of the [trace API] package documentation for more information about how to accomplish this.

### Added

- Add `go.opentelemetry.io/otel/bridge/opencensus.InstallTraceBridge`, which installs the OpenCensus trace bridge, and replaces `opencensus.NewTracer`. (#4567)
- Add scope version to trace and metric bridges in `go.opentelemetry.io/otel/bridge/opencensus`. (#4584)
- Add the `go.opentelemetry.io/otel/trace/embedded` package to be embedded in the exported trace API interfaces. (#4620)
- Add the `go.opentelemetry.io/otel/trace/noop` package as a default no-op implementation of the trace API. (#4620)
- Add context propagation in `go.opentelemetry.io/otel/example/dice`. (#4644)
- Add view configuration to `go.opentelemetry.io/otel/example/prometheus`. (#4649)
- Add `go.opentelemetry.io/otel/metric.WithExplicitBucketBoundaries`, which allows defining default explicit bucket boundaries when creating histogram instruments. (#4603)
- Add `Version` function in `go.opentelemetry.io/otel/exporters/otlp/otlpmetric/otlpmetricgrpc`. (#4660)
- Add `Version` function in `go.opentelemetry.io/otel/exporters/otlp/otlpmetric/otlpmetrichttp`. (#4660)
- Add Summary, SummaryDataPoint, and QuantileValue to `go.opentelemetry.io/sdk/metric/metricdata`. (#4622)
- `go.opentelemetry.io/otel/bridge/opencensus.NewMetricProducer` now supports exemplars from OpenCensus. (#4585)
- Add support for `WithExplicitBucketBoundaries` in `go.opentelemetry.io/otel/sdk/metric`. (#4605)
- Add support for Summary metrics in `go.opentelemetry.io/otel/bridge/opencensus`. (#4668)

### Deprecated

- Deprecate `go.opentelemetry.io/otel/bridge/opencensus.NewTracer` in favor of `opencensus.InstallTraceBridge`. (#4567)
- Deprecate `go.opentelemetry.io/otel/example/fib` package is in favor of `go.opentelemetry.io/otel/example/dice`. (#4618)
- Deprecate `go.opentelemetry.io/otel/trace.NewNoopTracerProvider`.
  Use the added `NewTracerProvider` function in `go.opentelemetry.io/otel/trace/noop` instead. (#4620)
- Deprecate `go.opentelemetry.io/otel/example/view` package in favor of `go.opentelemetry.io/otel/example/prometheus`. (#4649)
- Deprecate `go.opentelemetry.io/otel/exporters/otlp/otlpmetric`. (#4693)

### Changed

- `go.opentelemetry.io/otel/bridge/opencensus.NewMetricProducer` returns a `*MetricProducer` struct instead of the metric.Producer interface. (#4583)
- The `TracerProvider` in `go.opentelemetry.io/otel/trace` now embeds the `go.opentelemetry.io/otel/trace/embedded.TracerProvider` type.
  This extends the `TracerProvider` interface and is is a breaking change for any existing implementation.
  Implementors need to update their implementations based on what they want the default behavior of the interface to be.
  See the "API Implementations" section of the `go.opentelemetry.io/otel/trace` package documentation for more information about how to accomplish this. (#4620)
- The `Tracer` in `go.opentelemetry.io/otel/trace` now embeds the `go.opentelemetry.io/otel/trace/embedded.Tracer` type.
  This extends the `Tracer` interface and is is a breaking change for any existing implementation.
  Implementors need to update their implementations based on what they want the default behavior of the interface to be.
  See the "API Implementations" section of the `go.opentelemetry.io/otel/trace` package documentation for more information about how to accomplish this. (#4620)
- The `Span` in `go.opentelemetry.io/otel/trace` now embeds the `go.opentelemetry.io/otel/trace/embedded.Span` type.
  This extends the `Span` interface and is is a breaking change for any existing implementation.
  Implementors need to update their implementations based on what they want the default behavior of the interface to be.
  See the "API Implementations" section of the `go.opentelemetry.io/otel/trace` package documentation for more information about how to accomplish this. (#4620)
- `go.opentelemetry.io/otel/exporters/otlp/otlpmetric/otlpmetricgrpc` does no longer depend on `go.opentelemetry.io/otel/exporters/otlp/otlpmetric`. (#4660)
- `go.opentelemetry.io/otel/exporters/otlp/otlpmetric/otlpmetrichttp` does no longer depend on `go.opentelemetry.io/otel/exporters/otlp/otlpmetric`. (#4660)
- Retry for `502 Bad Gateway` and `504 Gateway Timeout` HTTP statuses in `go.opentelemetry.io/otel/exporters/otlp/otlpmetric/otlpmetrichttp`. (#4670)
- Retry for `502 Bad Gateway` and `504 Gateway Timeout` HTTP statuses in `go.opentelemetry.io/otel/exporters/otlp/otlptrace/otlptracehttp`. (#4670)
- Retry for `RESOURCE_EXHAUSTED` only if RetryInfo is returned in `go.opentelemetry.io/otel/exporters/otlp/otlpmetric/otlpmetricgrpc`. (#4669)
- Retry for `RESOURCE_EXHAUSTED` only if RetryInfo is returned in `go.opentelemetry.io/otel/exporters/otlp/otlptrace/otlptracegrpc`. (#4669)
- Retry temporary HTTP request failures in `go.opentelemetry.io/otel/exporters/otlp/otlpmetric/otlpmetrichttp`. (#4679)
- Retry temporary HTTP request failures in `go.opentelemetry.io/otel/exporters/otlp/otlptrace/otlptracehttp`. (#4679)

### Fixed

- Fix improper parsing of characters such us `+`, `/` by `Parse` in `go.opentelemetry.io/otel/baggage` as they were rendered as a whitespace. (#4667)
- Fix improper parsing of characters such us `+`, `/` passed via `OTEL_RESOURCE_ATTRIBUTES` in `go.opentelemetry.io/otel/sdk/resource` as they were rendered as a whitespace. (#4699)
- Fix improper parsing of characters such us `+`, `/` passed via `OTEL_EXPORTER_OTLP_HEADERS` and `OTEL_EXPORTER_OTLP_METRICS_HEADERS` in `go.opentelemetry.io/otel/exporters/otlp/otlpmetric/otlpmetricgrpc` as they were rendered as a whitespace. (#4699)
- Fix improper parsing of characters such us `+`, `/` passed via `OTEL_EXPORTER_OTLP_HEADERS` and `OTEL_EXPORTER_OTLP_METRICS_HEADERS` in `go.opentelemetry.io/otel/exporters/otlp/otlpmetric/otlpmetrichttp` as they were rendered as a whitespace. (#4699)
- Fix improper parsing of characters such us `+`, `/` passed via `OTEL_EXPORTER_OTLP_HEADERS` and `OTEL_EXPORTER_OTLP_TRACES_HEADERS` in `go.opentelemetry.io/otel/exporters/otlp/otlpmetric/otlptracegrpc` as they were rendered as a whitespace. (#4699)
- Fix improper parsing of characters such us `+`, `/` passed via `OTEL_EXPORTER_OTLP_HEADERS` and `OTEL_EXPORTER_OTLP_TRACES_HEADERS` in `go.opentelemetry.io/otel/exporters/otlp/otlpmetric/otlptracehttp` as they were rendered as a whitespace. (#4699)
- In `go.opentelemetry.op/otel/exporters/prometheus`, the exporter no longer `Collect`s metrics after `Shutdown` is invoked. (#4648)
- Fix documentation for `WithCompressor` in `go.opentelemetry.io/otel/exporters/otlp/otlptrace/otlptracegrpc`. (#4695)
- Fix documentation for `WithCompressor` in `go.opentelemetry.io/otel/exporters/otlp/otlpmetric/otlpmetricgrpc`. (#4695)

## [1.19.0/0.42.0/0.0.7] 2023-09-28

This release contains the first stable release of the OpenTelemetry Go [metric SDK].
Our project stability guarantees now apply to the `go.opentelemetry.io/otel/sdk/metric` package.
See our [versioning policy](VERSIONING.md) for more information about these stability guarantees.

### Added

- Add the "Roll the dice" getting started application example in `go.opentelemetry.io/otel/example/dice`. (#4539)
- The `WithWriter` and `WithPrettyPrint` options to `go.opentelemetry.io/otel/exporters/stdout/stdoutmetric` to set a custom `io.Writer`, and allow displaying the output in human-readable JSON. (#4507)

### Changed

- Allow '/' characters in metric instrument names. (#4501)
- The exporter in `go.opentelemetry.io/otel/exporters/stdout/stdoutmetric` does not prettify its output by default anymore. (#4507)
- Upgrade `gopkg.io/yaml` from `v2` to `v3` in `go.opentelemetry.io/otel/schema`. (#4535)

### Fixed

- In `go.opentelemetry.op/otel/exporters/prometheus`, don't try to create the Prometheus metric on every `Collect` if we know the scope is invalid. (#4499)

### Removed

- Remove `"go.opentelemetry.io/otel/bridge/opencensus".NewMetricExporter`, which is replaced by `NewMetricProducer`. (#4566)

## [1.19.0-rc.1/0.42.0-rc.1] 2023-09-14

This is a release candidate for the v1.19.0/v0.42.0 release.
That release is expected to include the `v1` release of the OpenTelemetry Go metric SDK and will provide stability guarantees of that SDK.
See our [versioning policy](VERSIONING.md) for more information about these stability guarantees.

### Changed

- Allow '/' characters in metric instrument names. (#4501)

### Fixed

- In `go.opentelemetry.op/otel/exporters/prometheus`, don't try to create the prometheus metric on every `Collect` if we know the scope is invalid. (#4499)

## [1.18.0/0.41.0/0.0.6] 2023-09-12

This release drops the compatibility guarantee of [Go 1.19].

### Added

- Add `WithProducer` option in `go.opentelemetry.op/otel/exporters/prometheus` to restore the ability to register producers on the prometheus exporter's manual reader. (#4473)
- Add `IgnoreValue` option in `go.opentelemetry.io/otel/sdk/metric/metricdata/metricdatatest` to allow ignoring values when comparing metrics. (#4447)

### Changed

- Use a `TestingT` interface instead of `*testing.T` struct in `go.opentelemetry.io/otel/sdk/metric/metricdata/metricdatatest`. (#4483)

### Deprecated

- The `NewMetricExporter` in `go.opentelemetry.io/otel/bridge/opencensus` was deprecated in `v0.35.0` (#3541).
  The deprecation notice format for the function has been corrected to trigger Go documentation and build tooling. (#4470)

### Removed

- Removed the deprecated `go.opentelemetry.io/otel/exporters/jaeger` package. (#4467)
- Removed the deprecated `go.opentelemetry.io/otel/example/jaeger` package. (#4467)
- Removed the deprecated `go.opentelemetry.io/otel/sdk/metric/aggregation` package. (#4468)
- Removed the deprecated internal packages in `go.opentelemetry.io/otel/exporters/otlp` and its sub-packages. (#4469)
- Dropped guaranteed support for versions of Go less than 1.20. (#4481)

## [1.17.0/0.40.0/0.0.5] 2023-08-28

### Added

- Export the `ManualReader` struct in `go.opentelemetry.io/otel/sdk/metric`. (#4244)
- Export the `PeriodicReader` struct in `go.opentelemetry.io/otel/sdk/metric`. (#4244)
- Add support for exponential histogram aggregations.
  A histogram can be configured as an exponential histogram using a view with `"go.opentelemetry.io/otel/sdk/metric".ExponentialHistogram` as the aggregation. (#4245)
- Export the `Exporter` struct in `go.opentelemetry.io/otel/exporters/otlp/otlpmetric/otlpmetricgrpc`. (#4272)
- Export the `Exporter` struct in `go.opentelemetry.io/otel/exporters/otlp/otlpmetric/otlpmetrichttp`. (#4272)
- The exporters in `go.opentelemetry.io/otel/exporters/otlp/otlpmetric` now support the `OTEL_EXPORTER_OTLP_METRICS_TEMPORALITY_PREFERENCE` environment variable. (#4287)
- Add `WithoutCounterSuffixes` option in `go.opentelemetry.io/otel/exporters/prometheus` to disable addition of `_total` suffixes. (#4306)
- Add info and debug logging to the metric SDK in `go.opentelemetry.io/otel/sdk/metric`. (#4315)
- The `go.opentelemetry.io/otel/semconv/v1.21.0` package.
  The package contains semantic conventions from the `v1.21.0` version of the OpenTelemetry Semantic Conventions. (#4362)
- Accept 201 to 299 HTTP status as success in `go.opentelemetry.io/otel/exporters/otlp/otlpmetric/otlpmetrichttp` and `go.opentelemetry.io/otel/exporters/otlp/otlptrace/otlptracehttp`. (#4365)
- Document the `Temporality` and `Aggregation` methods of the `"go.opentelemetry.io/otel/sdk/metric".Exporter"` need to be concurrent safe. (#4381)
- Expand the set of units supported by the Prometheus exporter, and don't add unit suffixes if they are already present in `go.opentelemetry.op/otel/exporters/prometheus` (#4374)
- Move the `Aggregation` interface and its implementations from `go.opentelemetry.io/otel/sdk/metric/aggregation` to `go.opentelemetry.io/otel/sdk/metric`. (#4435)
- The exporters in `go.opentelemetry.io/otel/exporters/otlp/otlpmetric` now support the `OTEL_EXPORTER_OTLP_METRICS_DEFAULT_HISTOGRAM_AGGREGATION` environment variable. (#4437)
- Add the `NewAllowKeysFilter` and `NewDenyKeysFilter` functions to `go.opentelemetry.io/otel/attribute` to allow convenient creation of allow-keys and deny-keys filters. (#4444)
- Support Go 1.21. (#4463)

### Changed

- Starting from `v1.21.0` of semantic conventions, `go.opentelemetry.io/otel/semconv/{version}/httpconv` and `go.opentelemetry.io/otel/semconv/{version}/netconv` packages will no longer be published. (#4145)
- Log duplicate instrument conflict at a warning level instead of info in `go.opentelemetry.io/otel/sdk/metric`. (#4202)
- Return an error on the creation of new instruments in `go.opentelemetry.io/otel/sdk/metric` if their name doesn't pass regexp validation. (#4210)
- `NewManualReader` in `go.opentelemetry.io/otel/sdk/metric` returns `*ManualReader` instead of `Reader`. (#4244)
- `NewPeriodicReader` in `go.opentelemetry.io/otel/sdk/metric` returns `*PeriodicReader` instead of `Reader`. (#4244)
- Count the Collect time in the `PeriodicReader` timeout in `go.opentelemetry.io/otel/sdk/metric`. (#4221)
- The function `New` in `go.opentelemetry.io/otel/exporters/otlp/otlpmetric/otlpmetricgrpc` returns `*Exporter` instead of `"go.opentelemetry.io/otel/sdk/metric".Exporter`. (#4272)
- The function `New` in `go.opentelemetry.io/otel/exporters/otlp/otlpmetric/otlpmetrichttp` returns `*Exporter` instead of `"go.opentelemetry.io/otel/sdk/metric".Exporter`. (#4272)
- If an attribute set is omitted from an async callback, the previous value will no longer be exported in `go.opentelemetry.io/otel/sdk/metric`. (#4290)
- If an attribute set is observed multiple times in an async callback in `go.opentelemetry.io/otel/sdk/metric`, the values will be summed instead of the last observation winning. (#4289)
- Allow the explicit bucket histogram aggregation to be used for the up-down counter, observable counter, observable up-down counter, and observable gauge in the `go.opentelemetry.io/otel/sdk/metric` package. (#4332)
- Restrict `Meter`s in `go.opentelemetry.io/otel/sdk/metric` to only register and collect instruments it created. (#4333)
- `PeriodicReader.Shutdown` and `PeriodicReader.ForceFlush` in `go.opentelemetry.io/otel/sdk/metric` now apply the periodic reader's timeout to the operation if the user provided context does not contain a deadline. (#4356, #4377)
- Upgrade all use of `go.opentelemetry.io/otel/semconv` to use `v1.21.0`. (#4408)
- Increase instrument name maximum length from 63 to 255 characters in `go.opentelemetry.io/otel/sdk/metric`. (#4434)
- Add `go.opentelemetry.op/otel/sdk/metric.WithProducer` as an `Option` for `"go.opentelemetry.io/otel/sdk/metric".NewManualReader` and `"go.opentelemetry.io/otel/sdk/metric".NewPeriodicReader`. (#4346)

### Removed

- Remove `Reader.RegisterProducer` in `go.opentelemetry.io/otel/metric`.
  Use the added `WithProducer` option instead. (#4346)
- Remove `Reader.ForceFlush` in `go.opentelemetry.io/otel/metric`.
  Notice that `PeriodicReader.ForceFlush` is still available. (#4375)

### Fixed

- Correctly format log messages from the `go.opentelemetry.io/otel/exporters/zipkin` exporter. (#4143)
- Log an error for calls to `NewView` in `go.opentelemetry.io/otel/sdk/metric` that have empty criteria. (#4307)
- Fix `"go.opentelemetry.io/otel/sdk/resource".WithHostID()` to not set an empty `host.id`. (#4317)
- Use the instrument identifying fields to cache aggregators and determine duplicate instrument registrations in `go.opentelemetry.io/otel/sdk/metric`. (#4337)
- Detect duplicate instruments for case-insensitive names in `go.opentelemetry.io/otel/sdk/metric`. (#4338)
- The `ManualReader` will not panic if `AggregationSelector` returns `nil` in `go.opentelemetry.io/otel/sdk/metric`. (#4350)
- If a `Reader`'s `AggregationSelector` returns `nil` or `DefaultAggregation` the pipeline will use the default aggregation. (#4350)
- Log a suggested view that fixes instrument conflicts in `go.opentelemetry.io/otel/sdk/metric`. (#4349)
- Fix possible panic, deadlock and race condition in batch span processor in `go.opentelemetry.io/otel/sdk/trace`. (#4353)
- Improve context cancellation handling in batch span processor's `ForceFlush` in  `go.opentelemetry.io/otel/sdk/trace`. (#4369)
- Decouple `go.opentelemetry.io/otel/exporters/otlp/otlptrace/internal` from `go.opentelemetry.io/otel/exporters/otlp/internal` using gotmpl. (#4397, #3846)
- Decouple `go.opentelemetry.io/otel/exporters/otlp/otlpmetric/otlpmetricgrpc/internal` from `go.opentelemetry.io/otel/exporters/otlp/internal` and `go.opentelemetry.io/otel/exporters/otlp/otlpmetric/internal` using gotmpl. (#4404, #3846)
- Decouple `go.opentelemetry.io/otel/exporters/otlp/otlpmetric/otlpmetrichttp/internal` from `go.opentelemetry.io/otel/exporters/otlp/internal` and `go.opentelemetry.io/otel/exporters/otlp/otlpmetric/internal` using gotmpl. (#4407, #3846)
- Decouple `go.opentelemetry.io/otel/exporters/otlp/otlptrace/otlptracegrpc/internal` from `go.opentelemetry.io/otel/exporters/otlp/internal` and `go.opentelemetry.io/otel/exporters/otlp/otlptrace/internal` using gotmpl. (#4400, #3846)
- Decouple `go.opentelemetry.io/otel/exporters/otlp/otlptrace/otlptracehttp/internal` from `go.opentelemetry.io/otel/exporters/otlp/internal` and `go.opentelemetry.io/otel/exporters/otlp/otlptrace/internal` using gotmpl. (#4401, #3846)
- Do not block the metric SDK when OTLP metric exports are blocked in `go.opentelemetry.io/otel/exporters/otlp/otlpmetric/otlpmetricgrpc` and `go.opentelemetry.io/otel/exporters/otlp/otlpmetric/otlpmetrichttp`. (#3925, #4395)
- Do not append `_total` if the counter already has that suffix for the Prometheus exproter in `go.opentelemetry.io/otel/exporter/prometheus`. (#4373)
- Fix resource detection data race in `go.opentelemetry.io/otel/sdk/resource`. (#4409)
- Use the first-seen instrument name during instrument name conflicts in `go.opentelemetry.io/otel/sdk/metric`. (#4428)

### Deprecated

- The `go.opentelemetry.io/otel/exporters/jaeger` package is deprecated.
  OpenTelemetry dropped support for Jaeger exporter in July 2023.
  Use `go.opentelemetry.io/otel/exporters/otlp/otlptrace/otlptracehttp`
  or `go.opentelemetry.io/otel/exporters/otlp/otlptrace/otlptracegrpc` instead. (#4423)
- The `go.opentelemetry.io/otel/example/jaeger` package is deprecated. (#4423)
- The `go.opentelemetry.io/otel/exporters/otlp/otlpmetric/internal` package is deprecated. (#4420)
- The `go.opentelemetry.io/otel/exporters/otlp/otlpmetric/internal/oconf` package is deprecated. (#4420)
- The `go.opentelemetry.io/otel/exporters/otlp/otlpmetric/internal/otest` package is deprecated. (#4420)
- The `go.opentelemetry.io/otel/exporters/otlp/otlpmetric/internal/transform` package is deprecated. (#4420)
- The `go.opentelemetry.io/otel/exporters/otlp/internal` package is deprecated. (#4421)
- The `go.opentelemetry.io/otel/exporters/otlp/internal/envconfig` package is deprecated. (#4421)
- The `go.opentelemetry.io/otel/exporters/otlp/internal/retry` package is deprecated. (#4421)
- The `go.opentelemetry.io/otel/exporters/otlp/otlptrace/internal` package is deprecated. (#4425)
- The `go.opentelemetry.io/otel/exporters/otlp/otlptrace/internal/envconfig` package is deprecated. (#4425)
- The `go.opentelemetry.io/otel/exporters/otlp/otlptrace/internal/otlpconfig` package is deprecated. (#4425)
- The `go.opentelemetry.io/otel/exporters/otlp/otlptrace/internal/otlptracetest` package is deprecated. (#4425)
- The `go.opentelemetry.io/otel/exporters/otlp/otlptrace/internal/retry` package is deprecated. (#4425)
- The `go.opentelemetry.io/otel/sdk/metric/aggregation` package is deprecated.
  Use the aggregation types added to `go.opentelemetry.io/otel/sdk/metric` instead. (#4435)

## [1.16.0/0.39.0] 2023-05-18

This release contains the first stable release of the OpenTelemetry Go [metric API].
Our project stability guarantees now apply to the `go.opentelemetry.io/otel/metric` package.
See our [versioning policy](VERSIONING.md) for more information about these stability guarantees.

### Added

- The `go.opentelemetry.io/otel/semconv/v1.19.0` package.
  The package contains semantic conventions from the `v1.19.0` version of the OpenTelemetry specification. (#3848)
- The `go.opentelemetry.io/otel/semconv/v1.20.0` package.
  The package contains semantic conventions from the `v1.20.0` version of the OpenTelemetry specification. (#4078)
- The Exponential Histogram data types in `go.opentelemetry.io/otel/sdk/metric/metricdata`. (#4165)
- OTLP metrics exporter now supports the Exponential Histogram Data Type. (#4222)
- Fix serialization of `time.Time` zero values in `go.opentelemetry.io/otel/exporters/otlp/otlpmetric/otlpmetricgrpc` and `go.opentelemetry.io/otel/exporters/otlp/otlpmetric/otlpmetrichttp` packages. (#4271)

### Changed

- Use `strings.Cut()` instead of `string.SplitN()` for better readability and memory use. (#4049)
- `MeterProvider` returns noop meters once it has been shutdown. (#4154)

### Removed

- The deprecated `go.opentelemetry.io/otel/metric/instrument` package is removed.
  Use `go.opentelemetry.io/otel/metric` instead. (#4055)

### Fixed

- Fix build for BSD based systems in `go.opentelemetry.io/otel/sdk/resource`. (#4077)

## [1.16.0-rc.1/0.39.0-rc.1] 2023-05-03

This is a release candidate for the v1.16.0/v0.39.0 release.
That release is expected to include the `v1` release of the OpenTelemetry Go metric API and will provide stability guarantees of that API.
See our [versioning policy](VERSIONING.md) for more information about these stability guarantees.

### Added

- Support global `MeterProvider` in `go.opentelemetry.io/otel`. (#4039)
  - Use `Meter` for a `metric.Meter` from the global `metric.MeterProvider`.
  - Use `GetMeterProivder` for a global `metric.MeterProvider`.
  - Use `SetMeterProivder` to set the global `metric.MeterProvider`.

### Changed

- Move the `go.opentelemetry.io/otel/metric` module to the `stable-v1` module set.
  This stages the metric API to be released as a stable module. (#4038)

### Removed

- The `go.opentelemetry.io/otel/metric/global` package is removed.
  Use `go.opentelemetry.io/otel` instead. (#4039)

## [1.15.1/0.38.1] 2023-05-02

### Fixed

- Remove unused imports from `sdk/resource/host_id_bsd.go` which caused build failures. (#4040, #4041)

## [1.15.0/0.38.0] 2023-04-27

### Added

- The `go.opentelemetry.io/otel/metric/embedded` package. (#3916)
- The `Version` function to `go.opentelemetry.io/otel/sdk` to return the SDK version. (#3949)
- Add a `WithNamespace` option to `go.opentelemetry.io/otel/exporters/prometheus` to allow users to prefix metrics with a namespace. (#3970)
- The following configuration types were added to `go.opentelemetry.io/otel/metric/instrument` to be used in the configuration of measurement methods. (#3971)
  - The `AddConfig` used to hold configuration for addition measurements
    - `NewAddConfig` used to create a new `AddConfig`
    - `AddOption` used to configure an `AddConfig`
  - The `RecordConfig` used to hold configuration for recorded measurements
    - `NewRecordConfig` used to create a new `RecordConfig`
    - `RecordOption` used to configure a `RecordConfig`
  - The `ObserveConfig` used to hold configuration for observed measurements
    - `NewObserveConfig` used to create a new `ObserveConfig`
    - `ObserveOption` used to configure an `ObserveConfig`
- `WithAttributeSet` and `WithAttributes` are added to `go.opentelemetry.io/otel/metric/instrument`.
  They return an option used during a measurement that defines the attribute Set associated with the measurement. (#3971)
- The `Version` function to `go.opentelemetry.io/otel/exporters/otlp/otlpmetric` to return the OTLP metrics client version. (#3956)
- The `Version` function to `go.opentelemetry.io/otel/exporters/otlp/otlptrace` to return the OTLP trace client version. (#3956)

### Changed

- The `Extrema` in `go.opentelemetry.io/otel/sdk/metric/metricdata` is redefined with a generic argument of `[N int64 | float64]`. (#3870)
- Update all exported interfaces from `go.opentelemetry.io/otel/metric` to embed their corresponding interface from `go.opentelemetry.io/otel/metric/embedded`.
  This adds an implementation requirement to set the interface default behavior for unimplemented methods. (#3916)
- Move No-Op implementation from `go.opentelemetry.io/otel/metric` into its own package `go.opentelemetry.io/otel/metric/noop`. (#3941)
  - `metric.NewNoopMeterProvider` is replaced with `noop.NewMeterProvider`
- Add all the methods from `"go.opentelemetry.io/otel/trace".SpanContext` to `bridgeSpanContext` by embedding `otel.SpanContext` in `bridgeSpanContext`. (#3966)
- Wrap `UploadMetrics` error in `go.opentelemetry.io/otel/exporters/otlp/otlpmetric/` to improve error message when encountering generic grpc errors. (#3974)
- The measurement methods for all instruments in `go.opentelemetry.io/otel/metric/instrument` accept an option instead of the variadic `"go.opentelemetry.io/otel/attribute".KeyValue`. (#3971)
  - The `Int64Counter.Add` method now accepts `...AddOption`
  - The `Float64Counter.Add` method now accepts `...AddOption`
  - The `Int64UpDownCounter.Add` method now accepts `...AddOption`
  - The `Float64UpDownCounter.Add` method now accepts `...AddOption`
  - The `Int64Histogram.Record` method now accepts `...RecordOption`
  - The `Float64Histogram.Record` method now accepts `...RecordOption`
  - The `Int64Observer.Observe` method now accepts `...ObserveOption`
  - The `Float64Observer.Observe` method now accepts `...ObserveOption`
- The `Observer` methods in `go.opentelemetry.io/otel/metric` accept an option instead of the variadic `"go.opentelemetry.io/otel/attribute".KeyValue`. (#3971)
  - The `Observer.ObserveInt64` method now accepts `...ObserveOption`
  - The `Observer.ObserveFloat64` method now accepts `...ObserveOption`
- Move global metric back to `go.opentelemetry.io/otel/metric/global` from `go.opentelemetry.io/otel`. (#3986)

### Fixed

- `TracerProvider` allows calling `Tracer()` while it's shutting down.
  It used to deadlock. (#3924)
- Use the SDK version for the Telemetry SDK resource detector in `go.opentelemetry.io/otel/sdk/resource`. (#3949)
- Fix a data race in `SpanProcessor` returned by `NewSimpleSpanProcessor` in `go.opentelemetry.io/otel/sdk/trace`. (#3951)
- Automatically figure out the default aggregation with `aggregation.Default`. (#3967)

### Deprecated

- The `go.opentelemetry.io/otel/metric/instrument` package is deprecated.
  Use the equivalent types added to `go.opentelemetry.io/otel/metric` instead. (#4018)

## [1.15.0-rc.2/0.38.0-rc.2] 2023-03-23

This is a release candidate for the v1.15.0/v0.38.0 release.
That release will include the `v1` release of the OpenTelemetry Go metric API and will provide stability guarantees of that API.
See our [versioning policy](VERSIONING.md) for more information about these stability guarantees.

### Added

- The `WithHostID` option to `go.opentelemetry.io/otel/sdk/resource`. (#3812)
- The `WithoutTimestamps` option to `go.opentelemetry.io/otel/exporters/stdout/stdoutmetric` to sets all timestamps to zero. (#3828)
- The new `Exemplar` type is added to `go.opentelemetry.io/otel/sdk/metric/metricdata`.
  Both the `DataPoint` and `HistogramDataPoint` types from that package have a new field of `Exemplars` containing the sampled exemplars for their timeseries. (#3849)
- Configuration for each metric instrument in `go.opentelemetry.io/otel/sdk/metric/instrument`. (#3895)
- The internal logging introduces a warning level verbosity equal to `V(1)`. (#3900)
- Added a log message warning about usage of `SimpleSpanProcessor` in production environments. (#3854)

### Changed

- Optimize memory allocation when creation a new `Set` using `NewSet` or `NewSetWithFiltered` in `go.opentelemetry.io/otel/attribute`. (#3832)
- Optimize memory allocation when creation new metric instruments in `go.opentelemetry.io/otel/sdk/metric`. (#3832)
- Avoid creating new objects on all calls to `WithDeferredSetup` and `SkipContextSetup` in OpenTracing bridge. (#3833)
- The `New` and `Detect` functions from `go.opentelemetry.io/otel/sdk/resource` return errors that wrap underlying errors instead of just containing the underlying error strings. (#3844)
- Both the `Histogram` and `HistogramDataPoint` are redefined with a generic argument of `[N int64 | float64]` in `go.opentelemetry.io/otel/sdk/metric/metricdata`. (#3849)
- The metric `Export` interface from `go.opentelemetry.io/otel/sdk/metric` accepts a `*ResourceMetrics` instead of `ResourceMetrics`. (#3853)
- Rename `Asynchronous` to `Observable` in `go.opentelemetry.io/otel/metric/instrument`. (#3892)
- Rename `Int64ObserverOption` to `Int64ObservableOption` in `go.opentelemetry.io/otel/metric/instrument`. (#3895)
- Rename `Float64ObserverOption` to `Float64ObservableOption` in `go.opentelemetry.io/otel/metric/instrument`. (#3895)
- The internal logging changes the verbosity level of info to `V(4)`, the verbosity level of debug to `V(8)`. (#3900)

### Fixed

- `TracerProvider` consistently doesn't allow to register a `SpanProcessor` after shutdown. (#3845)

### Removed

- The deprecated `go.opentelemetry.io/otel/metric/global` package is removed. (#3829)
- The unneeded `Synchronous` interface in `go.opentelemetry.io/otel/metric/instrument` was removed. (#3892)
- The `Float64ObserverConfig` and `NewFloat64ObserverConfig` in `go.opentelemetry.io/otel/sdk/metric/instrument`.
  Use the added `float64` instrument configuration instead. (#3895)
- The `Int64ObserverConfig` and `NewInt64ObserverConfig` in `go.opentelemetry.io/otel/sdk/metric/instrument`.
  Use the added `int64` instrument configuration instead. (#3895)
- The `NewNoopMeter` function in `go.opentelemetry.io/otel/metric`, use `NewMeterProvider().Meter("")` instead. (#3893)

## [1.15.0-rc.1/0.38.0-rc.1] 2023-03-01

This is a release candidate for the v1.15.0/v0.38.0 release.
That release will include the `v1` release of the OpenTelemetry Go metric API and will provide stability guarantees of that API.
See our [versioning policy](VERSIONING.md) for more information about these stability guarantees.

This release drops the compatibility guarantee of [Go 1.18].

### Added

- Support global `MeterProvider` in `go.opentelemetry.io/otel`. (#3818)
  - Use `Meter` for a `metric.Meter` from the global `metric.MeterProvider`.
  - Use `GetMeterProivder` for a global `metric.MeterProvider`.
  - Use `SetMeterProivder` to set the global `metric.MeterProvider`.

### Changed

- Dropped compatibility testing for [Go 1.18].
  The project no longer guarantees support for this version of Go. (#3813)

### Fixed

- Handle empty environment variable as it they were not set. (#3764)
- Clarify the `httpconv` and `netconv` packages in `go.opentelemetry.io/otel/semconv/*` provide tracing semantic conventions. (#3823)
- Fix race conditions in `go.opentelemetry.io/otel/exporters/metric/prometheus` that could cause a panic. (#3899)
- Fix sending nil `scopeInfo` to metrics channel in `go.opentelemetry.io/otel/exporters/metric/prometheus` that could cause a panic in `github.com/prometheus/client_golang/prometheus`. (#3899)

### Deprecated

- The `go.opentelemetry.io/otel/metric/global` package is deprecated.
  Use `go.opentelemetry.io/otel` instead. (#3818)

### Removed

- The deprecated `go.opentelemetry.io/otel/metric/unit` package is removed. (#3814)

## [1.14.0/0.37.0/0.0.4] 2023-02-27

This release is the last to support [Go 1.18].
The next release will require at least [Go 1.19].

### Added

- The `event` type semantic conventions are added to `go.opentelemetry.io/otel/semconv/v1.17.0`. (#3697)
- Support [Go 1.20]. (#3693)
- The `go.opentelemetry.io/otel/semconv/v1.18.0` package.
  The package contains semantic conventions from the `v1.18.0` version of the OpenTelemetry specification. (#3719)
  - The following `const` renames from `go.opentelemetry.io/otel/semconv/v1.17.0` are included:
    - `OtelScopeNameKey` -> `OTelScopeNameKey`
    - `OtelScopeVersionKey` -> `OTelScopeVersionKey`
    - `OtelLibraryNameKey` -> `OTelLibraryNameKey`
    - `OtelLibraryVersionKey` -> `OTelLibraryVersionKey`
    - `OtelStatusCodeKey` -> `OTelStatusCodeKey`
    - `OtelStatusDescriptionKey` -> `OTelStatusDescriptionKey`
    - `OtelStatusCodeOk` -> `OTelStatusCodeOk`
    - `OtelStatusCodeError` -> `OTelStatusCodeError`
  - The following `func` renames from `go.opentelemetry.io/otel/semconv/v1.17.0` are included:
    - `OtelScopeName` -> `OTelScopeName`
    - `OtelScopeVersion` -> `OTelScopeVersion`
    - `OtelLibraryName` -> `OTelLibraryName`
    - `OtelLibraryVersion` -> `OTelLibraryVersion`
    - `OtelStatusDescription` -> `OTelStatusDescription`
- A `IsSampled` method is added to the `SpanContext` implementation in `go.opentelemetry.io/otel/bridge/opentracing` to expose the span sampled state.
  See the [README](./bridge/opentracing/README.md) for more information. (#3570)
- The `WithInstrumentationAttributes` option to `go.opentelemetry.io/otel/metric`. (#3738)
- The `WithInstrumentationAttributes` option to `go.opentelemetry.io/otel/trace`. (#3739)
- The following environment variables are supported by the periodic `Reader` in `go.opentelemetry.io/otel/sdk/metric`. (#3763)
  - `OTEL_METRIC_EXPORT_INTERVAL` sets the time between collections and exports.
  - `OTEL_METRIC_EXPORT_TIMEOUT` sets the timeout an export is attempted.

### Changed

- Fall-back to `TextMapCarrier` when it's not `HttpHeader`s in `go.opentelemetry.io/otel/bridge/opentracing`. (#3679)
- The `Collect` method of the `"go.opentelemetry.io/otel/sdk/metric".Reader` interface is updated to accept the `metricdata.ResourceMetrics` value the collection will be made into.
  This change is made to enable memory reuse by SDK users. (#3732)
- The `WithUnit` option in `go.opentelemetry.io/otel/sdk/metric/instrument` is updated to accept a `string` for the unit value. (#3776)

### Fixed

- Ensure `go.opentelemetry.io/otel` does not use generics. (#3723, #3725)
- Multi-reader `MeterProvider`s now export metrics for all readers, instead of just the first reader. (#3720, #3724)
- Remove use of deprecated `"math/rand".Seed` in `go.opentelemetry.io/otel/example/prometheus`. (#3733)
- Do not silently drop unknown schema data with `Parse` in  `go.opentelemetry.io/otel/schema/v1.1`. (#3743)
- Data race issue in OTLP exporter retry mechanism. (#3755, #3756)
- Wrapping empty errors when exporting in `go.opentelemetry.io/otel/sdk/metric`. (#3698, #3772)
- Incorrect "all" and "resource" definition for schema files in `go.opentelemetry.io/otel/schema/v1.1`. (#3777)

### Deprecated

- The `go.opentelemetry.io/otel/metric/unit` package is deprecated.
  Use the equivalent unit string instead. (#3776)
  - Use `"1"` instead of `unit.Dimensionless`
  - Use `"By"` instead of `unit.Bytes`
  - Use `"ms"` instead of `unit.Milliseconds`

## [1.13.0/0.36.0] 2023-02-07

### Added

- Attribute `KeyValue` creations functions to `go.opentelemetry.io/otel/semconv/v1.17.0` for all non-enum semantic conventions.
  These functions ensure semantic convention type correctness. (#3675)

### Fixed

- Removed the `http.target` attribute from being added by `ServerRequest` in the following packages. (#3687)
  - `go.opentelemetry.io/otel/semconv/v1.13.0/httpconv`
  - `go.opentelemetry.io/otel/semconv/v1.14.0/httpconv`
  - `go.opentelemetry.io/otel/semconv/v1.15.0/httpconv`
  - `go.opentelemetry.io/otel/semconv/v1.16.0/httpconv`
  - `go.opentelemetry.io/otel/semconv/v1.17.0/httpconv`

### Removed

- The deprecated `go.opentelemetry.io/otel/metric/instrument/asyncfloat64` package is removed. (#3631)
- The deprecated `go.opentelemetry.io/otel/metric/instrument/asyncint64` package is removed. (#3631)
- The deprecated `go.opentelemetry.io/otel/metric/instrument/syncfloat64` package is removed. (#3631)
- The deprecated `go.opentelemetry.io/otel/metric/instrument/syncint64` package is removed. (#3631)

## [1.12.0/0.35.0] 2023-01-28

### Added

- The `WithInt64Callback` option to `go.opentelemetry.io/otel/metric/instrument`.
  This options is used to configure `int64` Observer callbacks during their creation. (#3507)
- The `WithFloat64Callback` option to `go.opentelemetry.io/otel/metric/instrument`.
  This options is used to configure `float64` Observer callbacks during their creation. (#3507)
- The `Producer` interface and `Reader.RegisterProducer(Producer)` to `go.opentelemetry.io/otel/sdk/metric`.
  These additions are used to enable external metric Producers. (#3524)
- The `Callback` function type to `go.opentelemetry.io/otel/metric`.
  This new named function type is registered with a `Meter`. (#3564)
- The `go.opentelemetry.io/otel/semconv/v1.13.0` package.
  The package contains semantic conventions from the `v1.13.0` version of the OpenTelemetry specification. (#3499)
  - The `EndUserAttributesFromHTTPRequest` function in `go.opentelemetry.io/otel/semconv/v1.12.0` is merged into `ClientRequest` and `ServerRequest` in `go.opentelemetry.io/otel/semconv/v1.13.0/httpconv`.
  - The `HTTPAttributesFromHTTPStatusCode` function in `go.opentelemetry.io/otel/semconv/v1.12.0` is merged into `ClientResponse` in `go.opentelemetry.io/otel/semconv/v1.13.0/httpconv`.
  - The `HTTPClientAttributesFromHTTPRequest` function in `go.opentelemetry.io/otel/semconv/v1.12.0` is replaced by `ClientRequest` in `go.opentelemetry.io/otel/semconv/v1.13.0/httpconv`.
  - The `HTTPServerAttributesFromHTTPRequest` function in `go.opentelemetry.io/otel/semconv/v1.12.0` is replaced by `ServerRequest` in `go.opentelemetry.io/otel/semconv/v1.13.0/httpconv`.
  - The `HTTPServerMetricAttributesFromHTTPRequest` function in `go.opentelemetry.io/otel/semconv/v1.12.0` is replaced by `ServerRequest` in `go.opentelemetry.io/otel/semconv/v1.13.0/httpconv`.
  - The `NetAttributesFromHTTPRequest` function in `go.opentelemetry.io/otel/semconv/v1.12.0` is split into `Transport` in `go.opentelemetry.io/otel/semconv/v1.13.0/netconv` and `ClientRequest` or `ServerRequest` in `go.opentelemetry.io/otel/semconv/v1.13.0/httpconv`.
  - The `SpanStatusFromHTTPStatusCode` function in `go.opentelemetry.io/otel/semconv/v1.12.0` is replaced by `ClientStatus` in `go.opentelemetry.io/otel/semconv/v1.13.0/httpconv`.
  - The `SpanStatusFromHTTPStatusCodeAndSpanKind` function in `go.opentelemetry.io/otel/semconv/v1.12.0` is split into `ClientStatus` and `ServerStatus` in `go.opentelemetry.io/otel/semconv/v1.13.0/httpconv`.
  - The `Client` function is included in `go.opentelemetry.io/otel/semconv/v1.13.0/netconv` to generate attributes for a `net.Conn`.
  - The `Server` function is included in `go.opentelemetry.io/otel/semconv/v1.13.0/netconv` to generate attributes for a `net.Listener`.
- The `go.opentelemetry.io/otel/semconv/v1.14.0` package.
  The package contains semantic conventions from the `v1.14.0` version of the OpenTelemetry specification. (#3566)
- The `go.opentelemetry.io/otel/semconv/v1.15.0` package.
  The package contains semantic conventions from the `v1.15.0` version of the OpenTelemetry specification. (#3578)
- The `go.opentelemetry.io/otel/semconv/v1.16.0` package.
  The package contains semantic conventions from the `v1.16.0` version of the OpenTelemetry specification. (#3579)
- Metric instruments to `go.opentelemetry.io/otel/metric/instrument`.
  These instruments are use as replacements of the deprecated `go.opentelemetry.io/otel/metric/instrument/{asyncfloat64,asyncint64,syncfloat64,syncint64}` packages.(#3575, #3586)
  - `Float64ObservableCounter` replaces the `asyncfloat64.Counter`
  - `Float64ObservableUpDownCounter` replaces the `asyncfloat64.UpDownCounter`
  - `Float64ObservableGauge` replaces the `asyncfloat64.Gauge`
  - `Int64ObservableCounter` replaces the `asyncint64.Counter`
  - `Int64ObservableUpDownCounter` replaces the `asyncint64.UpDownCounter`
  - `Int64ObservableGauge` replaces the `asyncint64.Gauge`
  - `Float64Counter` replaces the `syncfloat64.Counter`
  - `Float64UpDownCounter` replaces the `syncfloat64.UpDownCounter`
  - `Float64Histogram` replaces the `syncfloat64.Histogram`
  - `Int64Counter` replaces the `syncint64.Counter`
  - `Int64UpDownCounter` replaces the `syncint64.UpDownCounter`
  - `Int64Histogram` replaces the `syncint64.Histogram`
- `NewTracerProvider` to `go.opentelemetry.io/otel/bridge/opentracing`.
  This is used to create `WrapperTracer` instances from a `TracerProvider`. (#3116)
- The `Extrema` type to `go.opentelemetry.io/otel/sdk/metric/metricdata`.
  This type is used to represent min/max values and still be able to distinguish unset and zero values. (#3487)
- The `go.opentelemetry.io/otel/semconv/v1.17.0` package.
  The package contains semantic conventions from the `v1.17.0` version of the OpenTelemetry specification. (#3599)

### Changed

- Jaeger and Zipkin exporter use `github.com/go-logr/logr` as the logging interface, and add the `WithLogr` option. (#3497, #3500)
- Instrument configuration in `go.opentelemetry.io/otel/metric/instrument` is split into specific options and configuration based on the instrument type. (#3507)
  - Use the added `Int64Option` type to configure instruments from `go.opentelemetry.io/otel/metric/instrument/syncint64`.
  - Use the added `Float64Option` type to configure instruments from `go.opentelemetry.io/otel/metric/instrument/syncfloat64`.
  - Use the added `Int64ObserverOption` type to configure instruments from `go.opentelemetry.io/otel/metric/instrument/asyncint64`.
  - Use the added `Float64ObserverOption` type to configure instruments from `go.opentelemetry.io/otel/metric/instrument/asyncfloat64`.
- Return a `Registration` from the `RegisterCallback` method of a `Meter` in the `go.opentelemetry.io/otel/metric` package.
  This `Registration` can be used to unregister callbacks. (#3522)
- Global error handler uses an atomic value instead of a mutex. (#3543)
- Add `NewMetricProducer` to `go.opentelemetry.io/otel/bridge/opencensus`, which can be used to pass OpenCensus metrics to an OpenTelemetry Reader. (#3541)
- Global logger uses an atomic value instead of a mutex. (#3545)
- The `Shutdown` method of the `"go.opentelemetry.io/otel/sdk/trace".TracerProvider` releases all computational resources when called the first time. (#3551)
- The `Sampler` returned from `TraceIDRatioBased` `go.opentelemetry.io/otel/sdk/trace` now uses the rightmost bits for sampling decisions.
  This fixes random sampling when using ID generators like `xray.IDGenerator` and increasing parity with other language implementations. (#3557)
- Errors from `go.opentelemetry.io/otel/exporters/otlp/otlptrace` exporters are wrapped in errors identifying their signal name.
  Existing users of the exporters attempting to identify specific errors will need to use `errors.Unwrap()` to get the underlying error. (#3516)
- Exporters from `go.opentelemetry.io/otel/exporters/otlp` will print the final retryable error message when attempts to retry time out. (#3514)
- The instrument kind names in `go.opentelemetry.io/otel/sdk/metric` are updated to match the API. (#3562)
  - `InstrumentKindSyncCounter` is renamed to `InstrumentKindCounter`
  - `InstrumentKindSyncUpDownCounter` is renamed to `InstrumentKindUpDownCounter`
  - `InstrumentKindSyncHistogram` is renamed to `InstrumentKindHistogram`
  - `InstrumentKindAsyncCounter` is renamed to `InstrumentKindObservableCounter`
  - `InstrumentKindAsyncUpDownCounter` is renamed to `InstrumentKindObservableUpDownCounter`
  - `InstrumentKindAsyncGauge` is renamed to `InstrumentKindObservableGauge`
- The `RegisterCallback` method of the `Meter` in `go.opentelemetry.io/otel/metric` changed.
  - The named `Callback` replaces the inline function parameter. (#3564)
  - `Callback` is required to return an error. (#3576)
  - `Callback` accepts the added `Observer` parameter added.
    This new parameter is used by `Callback` implementations to observe values for asynchronous instruments instead of calling the `Observe` method of the instrument directly. (#3584)
  - The slice of `instrument.Asynchronous` is now passed as a variadic argument. (#3587)
- The exporter from `go.opentelemetry.io/otel/exporters/zipkin` is updated to use the `v1.16.0` version of semantic conventions.
  This means it no longer uses the removed `net.peer.ip` or `http.host` attributes to determine the remote endpoint.
  Instead it uses the `net.sock.peer` attributes. (#3581)
- The `Min` and `Max` fields of the `HistogramDataPoint` in `go.opentelemetry.io/otel/sdk/metric/metricdata` are now defined with the added `Extrema` type instead of a `*float64`. (#3487)

### Fixed

- Asynchronous instruments that use sum aggregators and attribute filters correctly add values from equivalent attribute sets that have been filtered. (#3439, #3549)
- The `RegisterCallback` method of the `Meter` from `go.opentelemetry.io/otel/sdk/metric` only registers a callback for instruments created by that meter.
  Trying to register a callback with instruments from a different meter will result in an error being returned. (#3584)

### Deprecated

- The `NewMetricExporter` in `go.opentelemetry.io/otel/bridge/opencensus` is deprecated.
  Use `NewMetricProducer` instead. (#3541)
- The `go.opentelemetry.io/otel/metric/instrument/asyncfloat64` package is deprecated.
  Use the instruments from `go.opentelemetry.io/otel/metric/instrument` instead. (#3575)
- The `go.opentelemetry.io/otel/metric/instrument/asyncint64` package is deprecated.
  Use the instruments from `go.opentelemetry.io/otel/metric/instrument` instead. (#3575)
- The `go.opentelemetry.io/otel/metric/instrument/syncfloat64` package is deprecated.
  Use the instruments from `go.opentelemetry.io/otel/metric/instrument` instead. (#3575)
- The `go.opentelemetry.io/otel/metric/instrument/syncint64` package is deprecated.
  Use the instruments from `go.opentelemetry.io/otel/metric/instrument` instead. (#3575)
- The `NewWrappedTracerProvider` in `go.opentelemetry.io/otel/bridge/opentracing` is now deprecated.
  Use `NewTracerProvider` instead. (#3116)

### Removed

- The deprecated `go.opentelemetry.io/otel/sdk/metric/view` package is removed. (#3520)
- The `InstrumentProvider` from `go.opentelemetry.io/otel/sdk/metric/asyncint64` is removed.
  Use the new creation methods of the `Meter` in `go.opentelemetry.io/otel/sdk/metric` instead. (#3530)
  - The `Counter` method is replaced by `Meter.Int64ObservableCounter`
  - The `UpDownCounter` method is replaced by `Meter.Int64ObservableUpDownCounter`
  - The `Gauge` method is replaced by `Meter.Int64ObservableGauge`
- The `InstrumentProvider` from `go.opentelemetry.io/otel/sdk/metric/asyncfloat64` is removed.
  Use the new creation methods of the `Meter` in `go.opentelemetry.io/otel/sdk/metric` instead. (#3530)
  - The `Counter` method is replaced by `Meter.Float64ObservableCounter`
  - The `UpDownCounter` method is replaced by `Meter.Float64ObservableUpDownCounter`
  - The `Gauge` method is replaced by `Meter.Float64ObservableGauge`
- The `InstrumentProvider` from `go.opentelemetry.io/otel/sdk/metric/syncint64` is removed.
  Use the new creation methods of the `Meter` in `go.opentelemetry.io/otel/sdk/metric` instead. (#3530)
  - The `Counter` method is replaced by `Meter.Int64Counter`
  - The `UpDownCounter` method is replaced by `Meter.Int64UpDownCounter`
  - The `Histogram` method is replaced by `Meter.Int64Histogram`
- The `InstrumentProvider` from `go.opentelemetry.io/otel/sdk/metric/syncfloat64` is removed.
  Use the new creation methods of the `Meter` in `go.opentelemetry.io/otel/sdk/metric` instead. (#3530)
  - The `Counter` method is replaced by `Meter.Float64Counter`
  - The `UpDownCounter` method is replaced by `Meter.Float64UpDownCounter`
  - The `Histogram` method is replaced by `Meter.Float64Histogram`

## [1.11.2/0.34.0] 2022-12-05

### Added

- The `WithView` `Option` is added to the `go.opentelemetry.io/otel/sdk/metric` package.
   This option is used to configure the view(s) a `MeterProvider` will use for all `Reader`s that are registered with it. (#3387)
- Add Instrumentation Scope and Version as info metric and label in Prometheus exporter.
  This can be disabled using the `WithoutScopeInfo()` option added to that package.(#3273, #3357)
- OTLP exporters now recognize: (#3363)
  - `OTEL_EXPORTER_OTLP_INSECURE`
  - `OTEL_EXPORTER_OTLP_TRACES_INSECURE`
  - `OTEL_EXPORTER_OTLP_METRICS_INSECURE`
  - `OTEL_EXPORTER_OTLP_CLIENT_KEY`
  - `OTEL_EXPORTER_OTLP_TRACES_CLIENT_KEY`
  - `OTEL_EXPORTER_OTLP_METRICS_CLIENT_KEY`
  - `OTEL_EXPORTER_OTLP_CLIENT_CERTIFICATE`
  - `OTEL_EXPORTER_OTLP_TRACES_CLIENT_CERTIFICATE`
  - `OTEL_EXPORTER_OTLP_METRICS_CLIENT_CERTIFICATE`
- The `View` type and related `NewView` function to create a view according to the OpenTelemetry specification are added to `go.opentelemetry.io/otel/sdk/metric`.
  These additions are replacements for the `View` type and `New` function from `go.opentelemetry.io/otel/sdk/metric/view`. (#3459)
- The `Instrument` and `InstrumentKind` type are added to `go.opentelemetry.io/otel/sdk/metric`.
  These additions are replacements for the `Instrument` and `InstrumentKind` types from `go.opentelemetry.io/otel/sdk/metric/view`. (#3459)
- The `Stream` type is added to `go.opentelemetry.io/otel/sdk/metric` to define a metric data stream a view will produce. (#3459)
- The `AssertHasAttributes` allows instrument authors to test that datapoints returned have appropriate attributes. (#3487)

### Changed

- The `"go.opentelemetry.io/otel/sdk/metric".WithReader` option no longer accepts views to associate with the `Reader`.
   Instead, views are now registered directly with the `MeterProvider` via the new `WithView` option.
   The views registered with the `MeterProvider` apply to all `Reader`s. (#3387)
- The `Temporality(view.InstrumentKind) metricdata.Temporality` and `Aggregation(view.InstrumentKind) aggregation.Aggregation` methods are added to the `"go.opentelemetry.io/otel/sdk/metric".Exporter` interface. (#3260)
- The `Temporality(view.InstrumentKind) metricdata.Temporality` and `Aggregation(view.InstrumentKind) aggregation.Aggregation` methods are added to the `"go.opentelemetry.io/otel/exporters/otlp/otlpmetric".Client` interface. (#3260)
- The `WithTemporalitySelector` and `WithAggregationSelector` `ReaderOption`s have been changed to `ManualReaderOption`s in the `go.opentelemetry.io/otel/sdk/metric` package. (#3260)
- The periodic reader in the `go.opentelemetry.io/otel/sdk/metric` package now uses the temporality and aggregation selectors from its configured exporter instead of accepting them as options. (#3260)

### Fixed

- The `go.opentelemetry.io/otel/exporters/prometheus` exporter fixes duplicated `_total` suffixes. (#3369)
- Remove comparable requirement for `Reader`s. (#3387)
- Cumulative metrics from the OpenCensus bridge (`go.opentelemetry.io/otel/bridge/opencensus`) are defined as monotonic sums, instead of non-monotonic. (#3389)
- Asynchronous counters (`Counter` and `UpDownCounter`) from the metric SDK now produce delta sums when configured with delta temporality. (#3398)
- Exported `Status` codes in the `go.opentelemetry.io/otel/exporters/zipkin` exporter are now exported as all upper case values. (#3340)
- `Aggregation`s from `go.opentelemetry.io/otel/sdk/metric` with no data are not exported. (#3394, #3436)
- Re-enabled Attribute Filters in the Metric SDK. (#3396)
- Asynchronous callbacks are only called if they are registered with at least one instrument that does not use drop aggragation. (#3408)
- Do not report empty partial-success responses in the `go.opentelemetry.io/otel/exporters/otlp` exporters. (#3438, #3432)
- Handle partial success responses in `go.opentelemetry.io/otel/exporters/otlp/otlpmetric` exporters. (#3162, #3440)
- Prevent duplicate Prometheus description, unit, and type. (#3469)
- Prevents panic when using incorrect `attribute.Value.As[Type]Slice()`. (#3489)

### Removed

- The `go.opentelemetry.io/otel/exporters/otlp/otlpmetric.Client` interface is removed. (#3486)
- The `go.opentelemetry.io/otel/exporters/otlp/otlpmetric.New` function is removed. Use the `otlpmetric[http|grpc].New` directly. (#3486)

### Deprecated

- The `go.opentelemetry.io/otel/sdk/metric/view` package is deprecated.
  Use `Instrument`, `InstrumentKind`, `View`, and `NewView` in `go.opentelemetry.io/otel/sdk/metric` instead. (#3476)

## [1.11.1/0.33.0] 2022-10-19

### Added

- The Prometheus exporter in `go.opentelemetry.io/otel/exporters/prometheus` registers with a Prometheus registerer on creation.
   By default, it will register with the default Prometheus registerer.
   A non-default registerer can be used by passing the `WithRegisterer` option. (#3239)
- Added the `WithAggregationSelector` option to the `go.opentelemetry.io/otel/exporters/prometheus` package to change the default `AggregationSelector` used. (#3341)
- The Prometheus exporter in `go.opentelemetry.io/otel/exporters/prometheus` converts the `Resource` associated with metric exports into a `target_info` metric. (#3285)

### Changed

- The `"go.opentelemetry.io/otel/exporters/prometheus".New` function is updated to return an error.
   It will return an error if the exporter fails to register with Prometheus. (#3239)

### Fixed

- The URL-encoded values from the `OTEL_RESOURCE_ATTRIBUTES` environment variable are decoded. (#2963)
- The `baggage.NewMember` function decodes the `value` parameter instead of directly using it.
   This fixes the implementation to be compliant with the W3C specification. (#3226)
- Slice attributes of the `attribute` package are now comparable based on their value, not instance. (#3108 #3252)
- The `Shutdown` and `ForceFlush` methods of the `"go.opentelemetry.io/otel/sdk/trace".TraceProvider` no longer return an error when no processor is registered. (#3268)
- The Prometheus exporter in `go.opentelemetry.io/otel/exporters/prometheus` cumulatively sums histogram buckets. (#3281)
- The sum of each histogram data point is now uniquely exported by the `go.opentelemetry.io/otel/exporters/otlpmetric` exporters. (#3284, #3293)
- Recorded values for asynchronous counters (`Counter` and `UpDownCounter`) are interpreted as exact, not incremental, sum values by the metric SDK. (#3350, #3278)
- `UpDownCounters` are now correctly output as Prometheus gauges in the `go.opentelemetry.io/otel/exporters/prometheus` exporter. (#3358)
- The Prometheus exporter in `go.opentelemetry.io/otel/exporters/prometheus` no longer describes the metrics it will send to Prometheus on startup.
   Instead the exporter is defined as an "unchecked" collector for Prometheus.
   This fixes the `reader is not registered` warning currently emitted on startup. (#3291 #3342)
- The `go.opentelemetry.io/otel/exporters/prometheus` exporter now correctly adds `_total` suffixes to counter metrics. (#3360)
- The `go.opentelemetry.io/otel/exporters/prometheus` exporter now adds a unit suffix to metric names.
   This can be disabled using the `WithoutUnits()` option added to that package. (#3352)

## [1.11.0/0.32.3] 2022-10-12

### Added

- Add default User-Agent header to OTLP exporter requests (`go.opentelemetry.io/otel/exporters/otlptrace/otlptracegrpc` and `go.opentelemetry.io/otel/exporters/otlptrace/otlptracehttp`). (#3261)

### Changed

- `span.SetStatus` has been updated such that calls that lower the status are now no-ops. (#3214)
- Upgrade `golang.org/x/sys/unix` from `v0.0.0-20210423185535-09eb48e85fd7` to `v0.0.0-20220919091848-fb04ddd9f9c8`.
  This addresses [GO-2022-0493](https://pkg.go.dev/vuln/GO-2022-0493). (#3235)

## [0.32.2] Metric SDK (Alpha) - 2022-10-11

### Added

- Added an example of using metric views to customize instruments. (#3177)
- Add default User-Agent header to OTLP exporter requests (`go.opentelemetry.io/otel/exporters/otlpmetric/otlpmetricgrpc` and `go.opentelemetry.io/otel/exporters/otlpmetric/otlpmetrichttp`). (#3261)

### Changed

- Flush pending measurements with the `PeriodicReader` in the `go.opentelemetry.io/otel/sdk/metric` when `ForceFlush` or `Shutdown` are called. (#3220)
- Update histogram default bounds to match the requirements of the latest specification. (#3222)
- Encode the HTTP status code in the OpenTracing bridge (`go.opentelemetry.io/otel/bridge/opentracing`) as an integer.  (#3265)

### Fixed

- Use default view if instrument does not match any registered view of a reader. (#3224, #3237)
- Return the same instrument every time a user makes the exact same instrument creation call. (#3229, #3251)
- Return the existing instrument when a view transforms a creation call to match an existing instrument. (#3240, #3251)
- Log a warning when a conflicting instrument (e.g. description, unit, data-type) is created instead of returning an error. (#3251)
- The OpenCensus bridge no longer sends empty batches of metrics. (#3263)

## [0.32.1] Metric SDK (Alpha) - 2022-09-22

### Changed

- The Prometheus exporter sanitizes OpenTelemetry instrument names when exporting.
   Invalid characters are replaced with `_`. (#3212)

### Added

- The metric portion of the OpenCensus bridge (`go.opentelemetry.io/otel/bridge/opencensus`) has been reintroduced. (#3192)
- The OpenCensus bridge example (`go.opentelemetry.io/otel/example/opencensus`) has been reintroduced. (#3206)

### Fixed

- Updated go.mods to point to valid versions of the sdk. (#3216)
- Set the `MeterProvider` resource on all exported metric data. (#3218)

## [0.32.0] Revised Metric SDK (Alpha) - 2022-09-18

### Changed

- The metric SDK in `go.opentelemetry.io/otel/sdk/metric` is completely refactored to comply with the OpenTelemetry specification.
  Please see the package documentation for how the new SDK is initialized and configured. (#3175)
- Update the minimum supported go version to go1.18. Removes support for go1.17 (#3179)

### Removed

- The metric portion of the OpenCensus bridge (`go.opentelemetry.io/otel/bridge/opencensus`) has been removed.
  A new bridge compliant with the revised metric SDK will be added back in a future release. (#3175)
- The `go.opentelemetry.io/otel/sdk/metric/aggregator/aggregatortest` package is removed, see the new metric SDK. (#3175)
- The `go.opentelemetry.io/otel/sdk/metric/aggregator/histogram` package is removed, see the new metric SDK. (#3175)
- The `go.opentelemetry.io/otel/sdk/metric/aggregator/lastvalue` package is removed, see the new metric SDK. (#3175)
- The `go.opentelemetry.io/otel/sdk/metric/aggregator/sum` package is removed, see the new metric SDK. (#3175)
- The `go.opentelemetry.io/otel/sdk/metric/aggregator` package is removed, see the new metric SDK. (#3175)
- The `go.opentelemetry.io/otel/sdk/metric/controller/basic` package is removed, see the new metric SDK. (#3175)
- The `go.opentelemetry.io/otel/sdk/metric/controller/controllertest` package is removed, see the new metric SDK. (#3175)
- The `go.opentelemetry.io/otel/sdk/metric/controller/time` package is removed, see the new metric SDK. (#3175)
- The `go.opentelemetry.io/otel/sdk/metric/export/aggregation` package is removed, see the new metric SDK. (#3175)
- The `go.opentelemetry.io/otel/sdk/metric/export` package is removed, see the new metric SDK. (#3175)
- The `go.opentelemetry.io/otel/sdk/metric/metrictest` package is removed.
  A replacement package that supports the new metric SDK will be added back in a future release. (#3175)
- The `go.opentelemetry.io/otel/sdk/metric/number` package is removed, see the new metric SDK. (#3175)
- The `go.opentelemetry.io/otel/sdk/metric/processor/basic` package is removed, see the new metric SDK. (#3175)
- The `go.opentelemetry.io/otel/sdk/metric/processor/processortest` package is removed, see the new metric SDK. (#3175)
- The `go.opentelemetry.io/otel/sdk/metric/processor/reducer` package is removed, see the new metric SDK. (#3175)
- The `go.opentelemetry.io/otel/sdk/metric/registry` package is removed, see the new metric SDK. (#3175)
- The `go.opentelemetry.io/otel/sdk/metric/sdkapi` package is removed, see the new metric SDK. (#3175)
- The `go.opentelemetry.io/otel/sdk/metric/selector/simple` package is removed, see the new metric SDK. (#3175)
- The `"go.opentelemetry.io/otel/sdk/metric".ErrUninitializedInstrument` variable was removed. (#3175)
- The `"go.opentelemetry.io/otel/sdk/metric".ErrBadInstrument` variable was removed. (#3175)
- The `"go.opentelemetry.io/otel/sdk/metric".Accumulator` type was removed, see the `MeterProvider`in the new metric SDK. (#3175)
- The `"go.opentelemetry.io/otel/sdk/metric".NewAccumulator` function was removed, see `NewMeterProvider`in the new metric SDK. (#3175)
- The deprecated `"go.opentelemetry.io/otel/sdk/metric".AtomicFieldOffsets` function was removed. (#3175)

## [1.10.0] - 2022-09-09

### Added

- Support Go 1.19. (#3077)
  Include compatibility testing and document support. (#3077)
- Support the OTLP ExportTracePartialSuccess response; these are passed to the registered error handler. (#3106)
- Upgrade go.opentelemetry.io/proto/otlp from v0.18.0 to v0.19.0 (#3107)

### Changed

- Fix misidentification of OpenTelemetry `SpanKind` in OpenTracing bridge (`go.opentelemetry.io/otel/bridge/opentracing`).  (#3096)
- Attempting to start a span with a nil `context` will no longer cause a panic. (#3110)
- All exporters will be shutdown even if one reports an error (#3091)
- Ensure valid UTF-8 when truncating over-length attribute values. (#3156)

## [1.9.0/0.0.3] - 2022-08-01

### Added

- Add support for Schema Files format 1.1.x (metric "split" transform) with the new `go.opentelemetry.io/otel/schema/v1.1` package. (#2999)
- Add the `go.opentelemetry.io/otel/semconv/v1.11.0` package.
  The package contains semantic conventions from the `v1.11.0` version of the OpenTelemetry specification. (#3009)
- Add the `go.opentelemetry.io/otel/semconv/v1.12.0` package.
  The package contains semantic conventions from the `v1.12.0` version of the OpenTelemetry specification. (#3010)
- Add the `http.method` attribute to HTTP server metric from all `go.opentelemetry.io/otel/semconv/*` packages. (#3018)

### Fixed

- Invalid warning for context setup being deferred in `go.opentelemetry.io/otel/bridge/opentracing` package. (#3029)

## [1.8.0/0.31.0] - 2022-07-08

### Added

- Add support for `opentracing.TextMap` format in the `Inject` and `Extract` methods
of the `"go.opentelemetry.io/otel/bridge/opentracing".BridgeTracer` type. (#2911)

### Changed

- The `crosslink` make target has been updated to use the `go.opentelemetry.io/build-tools/crosslink` package. (#2886)
- In the `go.opentelemetry.io/otel/sdk/instrumentation` package rename `Library` to `Scope` and alias `Library` as `Scope` (#2976)
- Move metric no-op implementation form `nonrecording` to `metric` package. (#2866)

### Removed

- Support for go1.16. Support is now only for go1.17 and go1.18 (#2917)

### Deprecated

- The `Library` struct in the `go.opentelemetry.io/otel/sdk/instrumentation` package is deprecated.
  Use the equivalent `Scope` struct instead. (#2977)
- The `ReadOnlySpan.InstrumentationLibrary` method from the `go.opentelemetry.io/otel/sdk/trace` package is deprecated.
  Use the equivalent `ReadOnlySpan.InstrumentationScope` method instead. (#2977)

## [1.7.0/0.30.0] - 2022-04-28

### Added

- Add the `go.opentelemetry.io/otel/semconv/v1.8.0` package.
  The package contains semantic conventions from the `v1.8.0` version of the OpenTelemetry specification. (#2763)
- Add the `go.opentelemetry.io/otel/semconv/v1.9.0` package.
  The package contains semantic conventions from the `v1.9.0` version of the OpenTelemetry specification. (#2792)
- Add the `go.opentelemetry.io/otel/semconv/v1.10.0` package.
  The package contains semantic conventions from the `v1.10.0` version of the OpenTelemetry specification. (#2842)
- Added an in-memory exporter to metrictest to aid testing with a full SDK. (#2776)

### Fixed

- Globally delegated instruments are unwrapped before delegating asynchronous callbacks. (#2784)
- Remove import of `testing` package in non-tests builds of the `go.opentelemetry.io/otel` package. (#2786)

### Changed

- The `WithLabelEncoder` option from the `go.opentelemetry.io/otel/exporters/stdout/stdoutmetric` package is renamed to `WithAttributeEncoder`. (#2790)
- The `LabelFilterSelector` interface from `go.opentelemetry.io/otel/sdk/metric/processor/reducer` is renamed to `AttributeFilterSelector`.
  The method included in the renamed interface also changed from `LabelFilterFor` to `AttributeFilterFor`. (#2790)
- The `Metadata.Labels` method from the `go.opentelemetry.io/otel/sdk/metric/export` package is renamed to `Metadata.Attributes`.
  Consequentially, the `Record` type from the same package also has had the embedded method renamed. (#2790)

### Deprecated

- The `Iterator.Label` method in the `go.opentelemetry.io/otel/attribute` package is deprecated.
  Use the equivalent `Iterator.Attribute` method instead. (#2790)
- The `Iterator.IndexedLabel` method in the `go.opentelemetry.io/otel/attribute` package is deprecated.
  Use the equivalent `Iterator.IndexedAttribute` method instead. (#2790)
- The `MergeIterator.Label` method in the `go.opentelemetry.io/otel/attribute` package is deprecated.
  Use the equivalent `MergeIterator.Attribute` method instead. (#2790)

### Removed

- Removed the `Batch` type from the `go.opentelemetry.io/otel/sdk/metric/metrictest` package. (#2864)
- Removed the `Measurement` type from the `go.opentelemetry.io/otel/sdk/metric/metrictest` package. (#2864)

## [0.29.0] - 2022-04-11

### Added

- The metrics global package was added back into several test files. (#2764)
- The `Meter` function is added back to the `go.opentelemetry.io/otel/metric/global` package.
  This function is a convenience function equivalent to calling `global.MeterProvider().Meter(...)`. (#2750)

### Removed

- Removed module the `go.opentelemetry.io/otel/sdk/export/metric`.
  Use the `go.opentelemetry.io/otel/sdk/metric` module instead. (#2720)

### Changed

- Don't panic anymore when setting a global MeterProvider to itself. (#2749)
- Upgrade `go.opentelemetry.io/proto/otlp` in `go.opentelemetry.io/otel/exporters/otlp/otlpmetric` from `v0.12.1` to `v0.15.0`.
  This replaces the use of the now deprecated `InstrumentationLibrary` and `InstrumentationLibraryMetrics` types and fields in the proto library with the equivalent `InstrumentationScope` and `ScopeMetrics`. (#2748)

## [1.6.3] - 2022-04-07

### Fixed

- Allow non-comparable global `MeterProvider`, `TracerProvider`, and `TextMapPropagator` types to be set. (#2772, #2773)

## [1.6.2] - 2022-04-06

### Changed

- Don't panic anymore when setting a global TracerProvider or TextMapPropagator to itself. (#2749)
- Upgrade `go.opentelemetry.io/proto/otlp` in `go.opentelemetry.io/otel/exporters/otlp/otlptrace` from `v0.12.1` to `v0.15.0`.
  This replaces the use of the now deprecated `InstrumentationLibrary` and `InstrumentationLibrarySpans` types and fields in the proto library with the equivalent `InstrumentationScope` and `ScopeSpans`. (#2748)

## [1.6.1] - 2022-03-28

### Fixed

- The `go.opentelemetry.io/otel/schema/*` packages now use the correct schema URL for their `SchemaURL` constant.
  Instead of using `"https://opentelemetry.io/schemas/v<version>"` they now use the correct URL without a `v` prefix, `"https://opentelemetry.io/schemas/<version>"`. (#2743, #2744)

### Security

- Upgrade `go.opentelemetry.io/proto/otlp` from `v0.12.0` to `v0.12.1`.
  This includes an indirect upgrade of `github.com/grpc-ecosystem/grpc-gateway` which resolves [a vulnerability](https://nvd.nist.gov/vuln/detail/CVE-2019-11254) from `gopkg.in/yaml.v2` in version `v2.2.3`. (#2724, #2728)

## [1.6.0/0.28.0] - 2022-03-23

### ⚠️ Notice ⚠️

This update is a breaking change of the unstable Metrics API.
Code instrumented with the `go.opentelemetry.io/otel/metric` will need to be modified.

### Added

- Add metrics exponential histogram support.
  New mapping functions have been made available in `sdk/metric/aggregator/exponential/mapping` for other OpenTelemetry projects to take dependencies on. (#2502)
- Add Go 1.18 to our compatibility tests. (#2679)
- Allow configuring the Sampler with the `OTEL_TRACES_SAMPLER` and `OTEL_TRACES_SAMPLER_ARG` environment variables. (#2305, #2517)
- Add the `metric/global` for obtaining and setting the global `MeterProvider`. (#2660)

### Changed

- The metrics API has been significantly changed to match the revised OpenTelemetry specification.
  High-level changes include:

  - Synchronous and asynchronous instruments are now handled by independent `InstrumentProvider`s.
    These `InstrumentProvider`s are managed with a `Meter`.
  - Synchronous and asynchronous instruments are grouped into their own packages based on value types.
  - Asynchronous callbacks can now be registered with a `Meter`.

  Be sure to check out the metric module documentation for more information on how to use the revised API. (#2587, #2660)

### Fixed

- Fallback to general attribute limits when span specific ones are not set in the environment. (#2675, #2677)

## [1.5.0] - 2022-03-16

### Added

- Log the Exporters configuration in the TracerProviders message. (#2578)
- Added support to configure the span limits with environment variables.
  The following environment variables are supported. (#2606, #2637)
  - `OTEL_SPAN_ATTRIBUTE_VALUE_LENGTH_LIMIT`
  - `OTEL_SPAN_ATTRIBUTE_COUNT_LIMIT`
  - `OTEL_SPAN_EVENT_COUNT_LIMIT`
  - `OTEL_EVENT_ATTRIBUTE_COUNT_LIMIT`
  - `OTEL_SPAN_LINK_COUNT_LIMIT`
  - `OTEL_LINK_ATTRIBUTE_COUNT_LIMIT`

  If the provided environment variables are invalid (negative), the default values would be used.
- Rename the `gc` runtime name to `go` (#2560)
- Add resource container ID detection. (#2418)
- Add span attribute value length limit.
  The new `AttributeValueLengthLimit` field is added to the `"go.opentelemetry.io/otel/sdk/trace".SpanLimits` type to configure this limit for a `TracerProvider`.
  The default limit for this resource is "unlimited". (#2637)
- Add the `WithRawSpanLimits` option to `go.opentelemetry.io/otel/sdk/trace`.
  This option replaces the `WithSpanLimits` option.
  Zero or negative values will not be changed to the default value like `WithSpanLimits` does.
  Setting a limit to zero will effectively disable the related resource it limits and setting to a negative value will mean that resource is unlimited.
  Consequentially, limits should be constructed using `NewSpanLimits` and updated accordingly. (#2637)

### Changed

- Drop oldest tracestate `Member` when capacity is reached. (#2592)
- Add event and link drop counts to the exported data from the `oltptrace` exporter. (#2601)
- Unify path cleaning functionally in the `otlpmetric` and `otlptrace` configuration. (#2639)
- Change the debug message from the `sdk/trace.BatchSpanProcessor` to reflect the count is cumulative. (#2640)
- Introduce new internal `envconfig` package for OTLP exporters. (#2608)
- If `http.Request.Host` is empty, fall back to use `URL.Host` when populating `http.host` in the `semconv` packages. (#2661)

### Fixed

- Remove the OTLP trace exporter limit of SpanEvents when exporting. (#2616)
- Default to port `4318` instead of `4317` for the `otlpmetrichttp` and `otlptracehttp` client. (#2614, #2625)
- Unlimited span limits are now supported (negative values). (#2636, #2637)

### Deprecated

- Deprecated `"go.opentelemetry.io/otel/sdk/trace".WithSpanLimits`.
  Use `WithRawSpanLimits` instead.
  That option allows setting unlimited and zero limits, this option does not.
  This option will be kept until the next major version incremented release. (#2637)

## [1.4.1] - 2022-02-16

### Fixed

- Fix race condition in reading the dropped spans number for the `BatchSpanProcessor`. (#2615)

## [1.4.0] - 2022-02-11

### Added

- Use `OTEL_EXPORTER_ZIPKIN_ENDPOINT` environment variable to specify zipkin collector endpoint. (#2490)
- Log the configuration of `TracerProvider`s, and `Tracer`s for debugging.
  To enable use a logger with Verbosity (V level) `>=1`. (#2500)
- Added support to configure the batch span-processor with environment variables.
  The following environment variables are used. (#2515)
  - `OTEL_BSP_SCHEDULE_DELAY`
  - `OTEL_BSP_EXPORT_TIMEOUT`
  - `OTEL_BSP_MAX_QUEUE_SIZE`.
  - `OTEL_BSP_MAX_EXPORT_BATCH_SIZE`

### Changed

- Zipkin exporter exports `Resource` attributes in the `Tags` field. (#2589)

### Deprecated

- Deprecate module the `go.opentelemetry.io/otel/sdk/export/metric`.
  Use the `go.opentelemetry.io/otel/sdk/metric` module instead. (#2382)
- Deprecate `"go.opentelemetry.io/otel/sdk/metric".AtomicFieldOffsets`. (#2445)

### Fixed

- Fixed the instrument kind for noop async instruments to correctly report an implementation. (#2461)
- Fix UDP packets overflowing with Jaeger payloads. (#2489, #2512)
- Change the `otlpmetric.Client` interface's `UploadMetrics` method to accept a single `ResourceMetrics` instead of a slice of them. (#2491)
- Specify explicit buckets in Prometheus example, fixing issue where example only has `+inf` bucket. (#2419, #2493)
- W3C baggage will now decode urlescaped values. (#2529)
- Baggage members are now only validated once, when calling `NewMember` and not also when adding it to the baggage itself. (#2522)
- The order attributes are dropped from spans in the `go.opentelemetry.io/otel/sdk/trace` package when capacity is reached is fixed to be in compliance with the OpenTelemetry specification.
  Instead of dropping the least-recently-used attribute, the last added attribute is dropped.
  This drop order still only applies to attributes with unique keys not already contained in the span.
  If an attribute is added with a key already contained in the span, that attribute is updated to the new value being added. (#2576)

### Removed

- Updated `go.opentelemetry.io/proto/otlp` from `v0.11.0` to `v0.12.0`. This version removes a number of deprecated methods. (#2546)
  - [`Metric.GetIntGauge()`](https://pkg.go.dev/go.opentelemetry.io/proto/otlp@v0.11.0/metrics/v1#Metric.GetIntGauge)
  - [`Metric.GetIntHistogram()`](https://pkg.go.dev/go.opentelemetry.io/proto/otlp@v0.11.0/metrics/v1#Metric.GetIntHistogram)
  - [`Metric.GetIntSum()`](https://pkg.go.dev/go.opentelemetry.io/proto/otlp@v0.11.0/metrics/v1#Metric.GetIntSum)

## [1.3.0] - 2021-12-10

### ⚠️ Notice ⚠️

We have updated the project minimum supported Go version to 1.16

### Added

- Added an internal Logger.
  This can be used by the SDK and API to provide users with feedback of the internal state.
  To enable verbose logs configure the logger which will print V(1) logs. For debugging information configure to print V(5) logs. (#2343)
- Add the `WithRetry` `Option` and the `RetryConfig` type to the `go.opentelemetry.io/otel/exporter/otel/otlpmetric/otlpmetrichttp` package to specify retry behavior consistently. (#2425)
- Add `SpanStatusFromHTTPStatusCodeAndSpanKind` to all `semconv` packages to return a span status code similar to `SpanStatusFromHTTPStatusCode`, but exclude `4XX` HTTP errors as span errors if the span is of server kind. (#2296)

### Changed

- The `"go.opentelemetry.io/otel/exporter/otel/otlptrace/otlptracegrpc".Client` now uses the underlying gRPC `ClientConn` to handle name resolution, TCP connection establishment (with retries and backoff) and TLS handshakes, and handling errors on established connections by re-resolving the name and reconnecting. (#2329)
- The `"go.opentelemetry.io/otel/exporter/otel/otlpmetric/otlpmetricgrpc".Client` now uses the underlying gRPC `ClientConn` to handle name resolution, TCP connection establishment (with retries and backoff) and TLS handshakes, and handling errors on established connections by re-resolving the name and reconnecting. (#2425)
- The `"go.opentelemetry.io/otel/exporter/otel/otlpmetric/otlpmetricgrpc".RetrySettings` type is renamed to `RetryConfig`. (#2425)
- The `go.opentelemetry.io/otel/exporter/otel/*` gRPC exporters now default to using the host's root CA set if none are provided by the user and `WithInsecure` is not specified. (#2432)
- Change `resource.Default` to be evaluated the first time it is called, rather than on import. This allows the caller the option to update `OTEL_RESOURCE_ATTRIBUTES` first, such as with `os.Setenv`. (#2371)

### Fixed

- The `go.opentelemetry.io/otel/exporter/otel/*` exporters are updated to handle per-signal and universal endpoints according to the OpenTelemetry specification.
  Any per-signal endpoint set via an `OTEL_EXPORTER_OTLP_<signal>_ENDPOINT` environment variable is now used without modification of the path.
  When `OTEL_EXPORTER_OTLP_ENDPOINT` is set, if it contains a path, that path is used as a base path which per-signal paths are appended to. (#2433)
- Basic metric controller updated to use sync.Map to avoid blocking calls (#2381)
- The `go.opentelemetry.io/otel/exporter/jaeger` correctly sets the `otel.status_code` value to be a string of `ERROR` or `OK` instead of an integer code. (#2439, #2440)

### Deprecated

- Deprecated the `"go.opentelemetry.io/otel/exporter/otel/otlpmetric/otlpmetrichttp".WithMaxAttempts` `Option`, use the new `WithRetry` `Option` instead. (#2425)
- Deprecated the `"go.opentelemetry.io/otel/exporter/otel/otlpmetric/otlpmetrichttp".WithBackoff` `Option`, use the new `WithRetry` `Option` instead. (#2425)

### Removed

- Remove the metric Processor's ability to convert cumulative to delta aggregation temporality. (#2350)
- Remove the metric Bound Instruments interface and implementations. (#2399)
- Remove the metric MinMaxSumCount kind aggregation and the corresponding OTLP export path. (#2423)
- Metric SDK removes the "exact" aggregator for histogram instruments, as it performed a non-standard aggregation for OTLP export (creating repeated Gauge points) and worked its way into a number of confusing examples. (#2348)

## [1.2.0] - 2021-11-12

### Changed

- Metric SDK `export.ExportKind`, `export.ExportKindSelector` types have been renamed to `aggregation.Temporality` and `aggregation.TemporalitySelector` respectively to keep in line with current specification and protocol along with built-in selectors (e.g., `aggregation.CumulativeTemporalitySelector`, ...). (#2274)
- The Metric `Exporter` interface now requires a `TemporalitySelector` method instead of an `ExportKindSelector`. (#2274)
- Metrics API cleanup. The `metric/sdkapi` package has been created to relocate the API-to-SDK interface:
  - The following interface types simply moved from `metric` to `metric/sdkapi`: `Descriptor`, `MeterImpl`, `InstrumentImpl`, `SyncImpl`, `BoundSyncImpl`, `AsyncImpl`, `AsyncRunner`, `AsyncSingleRunner`, and `AsyncBatchRunner`
  - The following struct types moved and are replaced with type aliases, since they are exposed to the user: `Observation`, `Measurement`.
  - The No-op implementations of sync and async instruments are no longer exported, new functions `sdkapi.NewNoopAsyncInstrument()` and `sdkapi.NewNoopSyncInstrument()` are provided instead. (#2271)
- Update the SDK `BatchSpanProcessor` to export all queued spans when `ForceFlush` is called. (#2080, #2335)

### Added

- Add the `"go.opentelemetry.io/otel/exporters/otlp/otlpmetric/otlpmetricgrpc".WithGRPCConn` option so the exporter can reuse an existing gRPC connection. (#2002)
- Added a new `schema` module to help parse Schema Files in OTEP 0152 format. (#2267)
- Added a new `MapCarrier` to the `go.opentelemetry.io/otel/propagation` package to hold propagated cross-cutting concerns as a `map[string]string` held in memory. (#2334)

## [1.1.0] - 2021-10-27

### Added

- Add the `"go.opentelemetry.io/otel/exporters/otlp/otlptrace/otlptracegrpc".WithGRPCConn` option so the exporter can reuse an existing gRPC connection. (#2002)
- Add the `go.opentelemetry.io/otel/semconv/v1.7.0` package.
  The package contains semantic conventions from the `v1.7.0` version of the OpenTelemetry specification. (#2320)
- Add the `go.opentelemetry.io/otel/semconv/v1.6.1` package.
  The package contains semantic conventions from the `v1.6.1` version of the OpenTelemetry specification. (#2321)
- Add the `go.opentelemetry.io/otel/semconv/v1.5.0` package.
  The package contains semantic conventions from the `v1.5.0` version of the OpenTelemetry specification. (#2322)
  - When upgrading from the `semconv/v1.4.0` package note the following name changes:
    - `K8SReplicasetUIDKey` -> `K8SReplicaSetUIDKey`
    - `K8SReplicasetNameKey` -> `K8SReplicaSetNameKey`
    - `K8SStatefulsetUIDKey` -> `K8SStatefulSetUIDKey`
    - `k8SStatefulsetNameKey` -> `K8SStatefulSetNameKey`
    - `K8SDaemonsetUIDKey` -> `K8SDaemonSetUIDKey`
    - `K8SDaemonsetNameKey` -> `K8SDaemonSetNameKey`

### Changed

- Links added to a span will be dropped by the SDK if they contain an invalid span context (#2275).

### Fixed

- The `"go.opentelemetry.io/otel/semconv/v1.4.0".HTTPServerAttributesFromHTTPRequest` now correctly only sets the HTTP client IP attribute even if the connection was routed with proxies and there are multiple addresses in the `X-Forwarded-For` header. (#2282, #2284)
- The `"go.opentelemetry.io/otel/semconv/v1.4.0".NetAttributesFromHTTPRequest` function correctly handles IPv6 addresses as IP addresses and sets the correct net peer IP instead of the net peer hostname attribute. (#2283, #2285)
- The simple span processor shutdown method deterministically returns the exporter error status if it simultaneously finishes when the deadline is reached. (#2290, #2289)

## [1.0.1] - 2021-10-01

### Fixed

- json stdout exporter no longer crashes due to concurrency bug. (#2265)

## [Metrics 0.24.0] - 2021-10-01

### Changed

- NoopMeterProvider is now private and NewNoopMeterProvider must be used to obtain a noopMeterProvider. (#2237)
- The Metric SDK `Export()` function takes a new two-level reader interface for iterating over results one instrumentation library at a time. (#2197)
  - The former `"go.opentelemetry.io/otel/sdk/export/metric".CheckpointSet` is renamed `Reader`.
  - The new interface is named `"go.opentelemetry.io/otel/sdk/export/metric".InstrumentationLibraryReader`.

## [1.0.0] - 2021-09-20

This is the first stable release for the project.
This release includes an API and SDK for the tracing signal that will comply with the stability guarantees defined by the projects [versioning policy](./VERSIONING.md).

### Added

- OTLP trace exporter now sets the `SchemaURL` field in the exported telemetry if the Tracer has `WithSchemaURL` option. (#2242)

### Fixed

- Slice-valued attributes can correctly be used as map keys. (#2223)

### Removed

- Removed the `"go.opentelemetry.io/otel/exporters/zipkin".WithSDKOptions` function. (#2248)
- Removed the deprecated package `go.opentelemetry.io/otel/oteltest`. (#2234)
- Removed the deprecated package `go.opentelemetry.io/otel/bridge/opencensus/utils`. (#2233)
- Removed deprecated functions, types, and methods from `go.opentelemetry.io/otel/attribute` package.
  Use the typed functions and methods added to the package instead. (#2235)
  - The `Key.Array` method is removed.
  - The `Array` function is removed.
  - The `Any` function is removed.
  - The `ArrayValue` function is removed.
  - The `AsArray` function is removed.

## [1.0.0-RC3] - 2021-09-02

### Added

- Added `ErrorHandlerFunc` to use a function as an `"go.opentelemetry.io/otel".ErrorHandler`. (#2149)
- Added `"go.opentelemetry.io/otel/trace".WithStackTrace` option to add a stack trace when using `span.RecordError` or when panic is handled in `span.End`. (#2163)
- Added typed slice attribute types and functionality to the `go.opentelemetry.io/otel/attribute` package to replace the existing array type and functions. (#2162)
  - `BoolSlice`, `IntSlice`, `Int64Slice`, `Float64Slice`, and `StringSlice` replace the use of the `Array` function in the package.
- Added the `go.opentelemetry.io/otel/example/fib` example package.
  Included is an example application that computes Fibonacci numbers. (#2203)

### Changed

- Metric instruments have been renamed to match the (feature-frozen) metric API specification:
  - ValueRecorder becomes Histogram
  - ValueObserver becomes Gauge
  - SumObserver becomes CounterObserver
  - UpDownSumObserver becomes UpDownCounterObserver
  The API exported from this project is still considered experimental. (#2202)
- Metric SDK/API implementation type `InstrumentKind` moves into `sdkapi` sub-package. (#2091)
- The Metrics SDK export record no longer contains a Resource pointer, the SDK `"go.opentelemetry.io/otel/sdk/trace/export/metric".Exporter.Export()` function for push-based exporters now takes a single Resource argument, pull-based exporters use `"go.opentelemetry.io/otel/sdk/metric/controller/basic".Controller.Resource()`. (#2120)
- The JSON output of the `go.opentelemetry.io/otel/exporters/stdout/stdouttrace` is harmonized now such that the output is "plain" JSON objects after each other of the form `{ ... } { ... } { ... }`. Earlier the JSON objects describing a span were wrapped in a slice for each `Exporter.ExportSpans` call, like `[ { ... } ][ { ... } { ... } ]`. Outputting JSON object directly after each other is consistent with JSON loggers, and a bit easier to parse and read. (#2196)
- Update the `NewTracerConfig`, `NewSpanStartConfig`, `NewSpanEndConfig`, and `NewEventConfig` function in the `go.opentelemetry.io/otel/trace` package to return their respective configurations as structs instead of pointers to the struct. (#2212)

### Deprecated

- The `go.opentelemetry.io/otel/bridge/opencensus/utils` package is deprecated.
  All functionality from this package now exists in the `go.opentelemetry.io/otel/bridge/opencensus` package.
  The functions from that package should be used instead. (#2166)
- The `"go.opentelemetry.io/otel/attribute".Array` function and the related `ARRAY` value type is deprecated.
  Use the typed `*Slice` functions and types added to the package instead. (#2162)
- The `"go.opentelemetry.io/otel/attribute".Any` function is deprecated.
  Use the typed functions instead. (#2181)
- The `go.opentelemetry.io/otel/oteltest` package is deprecated.
  The `"go.opentelemetry.io/otel/sdk/trace/tracetest".SpanRecorder` can be registered with the default SDK (`go.opentelemetry.io/otel/sdk/trace`) as a `SpanProcessor` and used as a replacement for this deprecated package. (#2188)

### Removed

- Removed metrics test package `go.opentelemetry.io/otel/sdk/export/metric/metrictest`. (#2105)

### Fixed

- The `fromEnv` detector no longer throws an error when `OTEL_RESOURCE_ATTRIBUTES` environment variable is not set or empty. (#2138)
- Setting the global `ErrorHandler` with `"go.opentelemetry.io/otel".SetErrorHandler` multiple times is now supported. (#2160, #2140)
- The `"go.opentelemetry.io/otel/attribute".Any` function now supports `int32` values. (#2169)
- Multiple calls to `"go.opentelemetry.io/otel/sdk/metric/controller/basic".WithResource()` are handled correctly, and when no resources are provided `"go.opentelemetry.io/otel/sdk/resource".Default()` is used. (#2120)
- The `WithoutTimestamps` option for the `go.opentelemetry.io/otel/exporters/stdout/stdouttrace` exporter causes the exporter to correctly omit timestamps. (#2195)
- Fixed typos in resources.go. (#2201)

## [1.0.0-RC2] - 2021-07-26

### Added

- Added `WithOSDescription` resource configuration option to set OS (Operating System) description resource attribute (`os.description`). (#1840)
- Added `WithOS` resource configuration option to set all OS (Operating System) resource attributes at once. (#1840)
- Added the `WithRetry` option to the `go.opentelemetry.io/otel/exporters/otlp/otlptrace/otlptracehttp` package.
  This option is a replacement for the removed `WithMaxAttempts` and `WithBackoff` options. (#2095)
- Added API `LinkFromContext` to return Link which encapsulates SpanContext from provided context and also encapsulates attributes. (#2115)
- Added a new `Link` type under the SDK `otel/sdk/trace` package that counts the number of attributes that were dropped for surpassing the `AttributePerLinkCountLimit` configured in the Span's `SpanLimits`.
  This new type replaces the equal-named API `Link` type found in the `otel/trace` package for most usages within the SDK.
  For example, instances of this type are now returned by the `Links()` function of `ReadOnlySpan`s provided in places like the `OnEnd` function of `SpanProcessor` implementations. (#2118)
- Added the `SpanRecorder` type to the `go.opentelemetry.io/otel/skd/trace/tracetest` package.
  This type can be used with the default SDK as a `SpanProcessor` during testing. (#2132)

### Changed

- The `SpanModels` function is now exported from the `go.opentelemetry.io/otel/exporters/zipkin` package to convert OpenTelemetry spans into Zipkin model spans. (#2027)
- Rename the `"go.opentelemetry.io/otel/exporters/otlp/otlptrace/otlptracegrpc".RetrySettings` to `RetryConfig`. (#2095)

### Deprecated

- The `TextMapCarrier` and `TextMapPropagator` from the `go.opentelemetry.io/otel/oteltest` package and their associated creation functions (`TextMapCarrier`, `NewTextMapPropagator`) are deprecated. (#2114)
- The `Harness` type from the `go.opentelemetry.io/otel/oteltest` package and its associated creation function, `NewHarness` are deprecated and will be removed in the next release. (#2123)
- The `TraceStateFromKeyValues` function from the `go.opentelemetry.io/otel/oteltest` package is deprecated.
  Use the `trace.ParseTraceState` function instead. (#2122)

### Removed

- Removed the deprecated package `go.opentelemetry.io/otel/exporters/trace/jaeger`. (#2020)
- Removed the deprecated package `go.opentelemetry.io/otel/exporters/trace/zipkin`. (#2020)
- Removed the `"go.opentelemetry.io/otel/sdk/resource".WithBuiltinDetectors` function.
  The explicit `With*` options for every built-in detector should be used instead. (#2026 #2097)
- Removed the `WithMaxAttempts` and `WithBackoff` options from the `go.opentelemetry.io/otel/exporters/otlp/otlptrace/otlptracehttp` package.
  The retry logic of the package has been updated to match the `otlptracegrpc` package and accordingly a `WithRetry` option is added that should be used instead. (#2095)
- Removed `DroppedAttributeCount` field from `otel/trace.Link` struct. (#2118)

### Fixed

- When using WithNewRoot, don't use the parent context for making sampling decisions. (#2032)
- `oteltest.Tracer` now creates a valid `SpanContext` when using `WithNewRoot`. (#2073)
- OS type detector now sets the correct `dragonflybsd` value for DragonFly BSD. (#2092)
- The OTel span status is correctly transformed into the OTLP status in the `go.opentelemetry.io/otel/exporters/otlp/otlptrace` package.
  This fix will by default set the status to `Unset` if it is not explicitly set to `Ok` or `Error`. (#2099 #2102)
- The `Inject` method for the `"go.opentelemetry.io/otel/propagation".TraceContext` type no longer injects empty `tracestate` values. (#2108)
- Use `6831` as default Jaeger agent port instead of `6832`. (#2131)

## [Experimental Metrics v0.22.0] - 2021-07-19

### Added

- Adds HTTP support for OTLP metrics exporter. (#2022)

### Removed

- Removed the deprecated package `go.opentelemetry.io/otel/exporters/metric/prometheus`. (#2020)

## [1.0.0-RC1] / 0.21.0 - 2021-06-18

With this release we are introducing a split in module versions.  The tracing API and SDK are entering the `v1.0.0` Release Candidate phase with `v1.0.0-RC1`
while the experimental metrics API and SDK continue with `v0.x` releases at `v0.21.0`.  Modules at major version 1 or greater will not depend on modules
with major version 0.

### Added

- Adds `otlpgrpc.WithRetry`option for configuring the retry policy for transient errors on the otlp/gRPC exporter. (#1832)
  - The following status codes are defined as transient errors:
      | gRPC Status Code | Description |
      | ---------------- | ----------- |
      | 1  | Cancelled |
      | 4  | Deadline Exceeded |
      | 8  | Resource Exhausted |
      | 10 | Aborted |
      | 10 | Out of Range |
      | 14 | Unavailable |
      | 15 | Data Loss |
- Added `Status` type to the `go.opentelemetry.io/otel/sdk/trace` package to represent the status of a span. (#1874)
- Added `SpanStub` type and its associated functions to the `go.opentelemetry.io/otel/sdk/trace/tracetest` package.
  This type can be used as a testing replacement for the `SpanSnapshot` that was removed from the `go.opentelemetry.io/otel/sdk/trace` package. (#1873)
- Adds support for scheme in `OTEL_EXPORTER_OTLP_ENDPOINT` according to the spec. (#1886)
- Adds `trace.WithSchemaURL` option for configuring the tracer with a Schema URL. (#1889)
- Added an example of using OpenTelemetry Go as a trace context forwarder. (#1912)
- `ParseTraceState` is added to the `go.opentelemetry.io/otel/trace` package.
  It can be used to decode a `TraceState` from a `tracestate` header string value. (#1937)
- Added `Len` method to the `TraceState` type in the `go.opentelemetry.io/otel/trace` package.
  This method returns the number of list-members the `TraceState` holds. (#1937)
- Creates package `go.opentelemetry.io/otel/exporters/otlp/otlptrace` that defines a trace exporter that uses a `otlptrace.Client` to send data.
  Creates package `go.opentelemetry.io/otel/exporters/otlp/otlptrace/otlptracegrpc` implementing a gRPC `otlptrace.Client` and offers convenience functions, `NewExportPipeline` and `InstallNewPipeline`, to setup and install a `otlptrace.Exporter` in tracing .(#1922)
- Added `Baggage`, `Member`, and `Property` types to the `go.opentelemetry.io/otel/baggage` package along with their related functions. (#1967)
- Added `ContextWithBaggage`, `ContextWithoutBaggage`, and `FromContext` functions to the `go.opentelemetry.io/otel/baggage` package.
  These functions replace the `Set`, `Value`, `ContextWithValue`, `ContextWithoutValue`, and `ContextWithEmpty` functions from that package and directly work with the new `Baggage` type. (#1967)
- The `OTEL_SERVICE_NAME` environment variable is the preferred source for `service.name`, used by the environment resource detector if a service name is present both there and in `OTEL_RESOURCE_ATTRIBUTES`. (#1969)
- Creates package `go.opentelemetry.io/otel/exporters/otlp/otlptrace/otlptracehttp` implementing an HTTP `otlptrace.Client` and offers convenience functions, `NewExportPipeline` and `InstallNewPipeline`, to setup and install a `otlptrace.Exporter` in tracing. (#1963)
- Changes `go.opentelemetry.io/otel/sdk/resource.NewWithAttributes` to require a schema URL. The old function is still available as `resource.NewSchemaless`. This is a breaking change. (#1938)
- Several builtin resource detectors now correctly populate the schema URL. (#1938)
- Creates package `go.opentelemetry.io/otel/exporters/otlp/otlpmetric` that defines a metrics exporter that uses a `otlpmetric.Client` to send data.
- Creates package `go.opentelemetry.io/otel/exporters/otlp/otlpmetric/otlpmetricgrpc` implementing a gRPC `otlpmetric.Client` and offers convenience functions, `New` and `NewUnstarted`, to create an `otlpmetric.Exporter`.(#1991)
- Added `go.opentelemetry.io/otel/exporters/stdout/stdouttrace` exporter. (#2005)
- Added `go.opentelemetry.io/otel/exporters/stdout/stdoutmetric` exporter. (#2005)
- Added a `TracerProvider()` method to the `"go.opentelemetry.io/otel/trace".Span` interface. This can be used to obtain a `TracerProvider` from a given span that utilizes the same trace processing pipeline.  (#2009)

### Changed

- Make `NewSplitDriver` from `go.opentelemetry.io/otel/exporters/otlp` take variadic arguments instead of a `SplitConfig` item.
  `NewSplitDriver` now automatically implements an internal `noopDriver` for `SplitConfig` fields that are not initialized. (#1798)
- `resource.New()` now creates a Resource without builtin detectors. Previous behavior is now achieved by using `WithBuiltinDetectors` Option. (#1810)
- Move the `Event` type from the `go.opentelemetry.io/otel` package to the `go.opentelemetry.io/otel/sdk/trace` package. (#1846)
- CI builds validate against last two versions of Go, dropping 1.14 and adding 1.16. (#1865)
- BatchSpanProcessor now report export failures when calling `ForceFlush()` method. (#1860)
- `Set.Encoded(Encoder)` no longer caches the result of an encoding. (#1855)
- Renamed `CloudZoneKey` to `CloudAvailabilityZoneKey` in Resource semantic conventions according to spec. (#1871)
- The `StatusCode` and `StatusMessage` methods of the `ReadOnlySpan` interface and the `Span` produced by the `go.opentelemetry.io/otel/sdk/trace` package have been replaced with a single `Status` method.
  This method returns the status of a span using the new `Status` type. (#1874)
- Updated `ExportSpans` method of the`SpanExporter` interface type to accept `ReadOnlySpan`s instead of the removed `SpanSnapshot`.
  This brings the export interface into compliance with the specification in that it now accepts an explicitly immutable type instead of just an implied one. (#1873)
- Unembed `SpanContext` in `Link`. (#1877)
- Generate Semantic conventions from the specification YAML. (#1891)
- Spans created by the global `Tracer` obtained from `go.opentelemetry.io/otel`, prior to a functioning `TracerProvider` being set, now propagate the span context from their parent if one exists. (#1901)
- The `"go.opentelemetry.io/otel".Tracer` function now accepts tracer options. (#1902)
- Move the `go.opentelemetry.io/otel/unit` package to `go.opentelemetry.io/otel/metric/unit`. (#1903)
- Changed `go.opentelemetry.io/otel/trace.TracerConfig` to conform to the [Contributing guidelines](CONTRIBUTING.md#config.) (#1921)
- Changed `go.opentelemetry.io/otel/trace.SpanConfig` to conform to the [Contributing guidelines](CONTRIBUTING.md#config). (#1921)
- Changed `span.End()` now only accepts Options that are allowed at `End()`. (#1921)
- Changed `go.opentelemetry.io/otel/metric.InstrumentConfig` to conform to the [Contributing guidelines](CONTRIBUTING.md#config). (#1921)
- Changed `go.opentelemetry.io/otel/metric.MeterConfig` to conform to the [Contributing guidelines](CONTRIBUTING.md#config). (#1921)
- Refactored option types according to the contribution style guide. (#1882)
- Move the `go.opentelemetry.io/otel/trace.TraceStateFromKeyValues` function to the `go.opentelemetry.io/otel/oteltest` package.
  This function is preserved for testing purposes where it may be useful to create a `TraceState` from `attribute.KeyValue`s, but it is not intended for production use.
  The new `ParseTraceState` function should be used to create a `TraceState`. (#1931)
- Updated `MarshalJSON` method of the `go.opentelemetry.io/otel/trace.TraceState` type to marshal the type into the string representation of the `TraceState`. (#1931)
- The `TraceState.Delete` method from the `go.opentelemetry.io/otel/trace` package no longer returns an error in addition to a `TraceState`. (#1931)
- Updated `Get` method of the `TraceState` type from the `go.opentelemetry.io/otel/trace` package to accept a `string` instead of an `attribute.Key` type. (#1931)
- Updated `Insert` method of the `TraceState` type from the `go.opentelemetry.io/otel/trace` package to accept a pair of `string`s instead of an `attribute.KeyValue` type. (#1931)
- Updated `Delete` method of the `TraceState` type from the `go.opentelemetry.io/otel/trace` package to accept a `string` instead of an `attribute.Key` type. (#1931)
- Renamed `NewExporter` to `New` in the `go.opentelemetry.io/otel/exporters/stdout` package. (#1985)
- Renamed `NewExporter` to `New` in the `go.opentelemetry.io/otel/exporters/metric/prometheus` package. (#1985)
- Renamed `NewExporter` to `New` in the `go.opentelemetry.io/otel/exporters/trace/jaeger` package. (#1985)
- Renamed `NewExporter` to `New` in the `go.opentelemetry.io/otel/exporters/trace/zipkin` package. (#1985)
- Renamed `NewExporter` to `New` in the `go.opentelemetry.io/otel/exporters/otlp` package. (#1985)
- Renamed `NewUnstartedExporter` to `NewUnstarted` in the `go.opentelemetry.io/otel/exporters/otlp` package. (#1985)
- The `go.opentelemetry.io/otel/semconv` package has been moved to `go.opentelemetry.io/otel/semconv/v1.4.0` to allow for multiple [telemetry schema](https://github.com/open-telemetry/oteps/blob/main/text/0152-telemetry-schemas.md) versions to be used concurrently. (#1987)
- Metrics test helpers in `go.opentelemetry.io/otel/oteltest` have been moved to `go.opentelemetry.io/otel/metric/metrictest`. (#1988)

### Deprecated

- The `go.opentelemetry.io/otel/exporters/metric/prometheus` is deprecated, use `go.opentelemetry.io/otel/exporters/prometheus` instead. (#1993)
- The `go.opentelemetry.io/otel/exporters/trace/jaeger` is deprecated, use `go.opentelemetry.io/otel/exporters/jaeger` instead. (#1993)
- The `go.opentelemetry.io/otel/exporters/trace/zipkin` is deprecated, use `go.opentelemetry.io/otel/exporters/zipkin` instead. (#1993)

### Removed

- Removed `resource.WithoutBuiltin()`. Use `resource.New()`. (#1810)
- Unexported types `resource.FromEnv`, `resource.Host`, and `resource.TelemetrySDK`, Use the corresponding `With*()` to use individually. (#1810)
- Removed the `Tracer` and `IsRecording` method from the `ReadOnlySpan` in the `go.opentelemetry.io/otel/sdk/trace`.
  The `Tracer` method is not a required to be included in this interface and given the mutable nature of the tracer that is associated with a span, this method is not appropriate.
  The `IsRecording` method returns if the span is recording or not.
  A read-only span value does not need to know if updates to it will be recorded or not.
  By definition, it cannot be updated so there is no point in communicating if an update is recorded. (#1873)
- Removed the `SpanSnapshot` type from the `go.opentelemetry.io/otel/sdk/trace` package.
  The use of this type has been replaced with the use of the explicitly immutable `ReadOnlySpan` type.
  When a concrete representation of a read-only span is needed for testing, the newly added `SpanStub` in the `go.opentelemetry.io/otel/sdk/trace/tracetest` package should be used. (#1873)
- Removed the `Tracer` method from the `Span` interface in the `go.opentelemetry.io/otel/trace` package.
  Using the same tracer that created a span introduces the error where an instrumentation library's `Tracer` is used by other code instead of their own.
  The `"go.opentelemetry.io/otel".Tracer` function or a `TracerProvider` should be used to acquire a library specific `Tracer` instead. (#1900)
  - The `TracerProvider()` method on the `Span` interface may also be used to obtain a `TracerProvider` using the same trace processing pipeline. (#2009)
- The `http.url` attribute generated by `HTTPClientAttributesFromHTTPRequest` will no longer include username or password information. (#1919)
- Removed `IsEmpty` method of the `TraceState` type in the `go.opentelemetry.io/otel/trace` package in favor of using the added `TraceState.Len` method. (#1931)
- Removed `Set`, `Value`, `ContextWithValue`, `ContextWithoutValue`, and `ContextWithEmpty` functions in the `go.opentelemetry.io/otel/baggage` package.
  Handling of baggage is now done using the added `Baggage` type and related context functions (`ContextWithBaggage`, `ContextWithoutBaggage`, and `FromContext`) in that package. (#1967)
- The `InstallNewPipeline` and `NewExportPipeline` creation functions in all the exporters (prometheus, otlp, stdout, jaeger, and zipkin) have been removed.
  These functions were deemed premature attempts to provide convenience that did not achieve this aim. (#1985)
- The `go.opentelemetry.io/otel/exporters/otlp` exporter has been removed.  Use `go.opentelemetry.io/otel/exporters/otlp/otlptrace` instead. (#1990)
- The `go.opentelemetry.io/otel/exporters/stdout` exporter has been removed.  Use `go.opentelemetry.io/otel/exporters/stdout/stdouttrace` or `go.opentelemetry.io/otel/exporters/stdout/stdoutmetric` instead. (#2005)

### Fixed

- Only report errors from the `"go.opentelemetry.io/otel/sdk/resource".Environment` function when they are not `nil`. (#1850, #1851)
- The `Shutdown` method of the simple `SpanProcessor` in the `go.opentelemetry.io/otel/sdk/trace` package now honors the context deadline or cancellation. (#1616, #1856)
- BatchSpanProcessor now drops span batches that failed to be exported. (#1860)
- Use `http://localhost:14268/api/traces` as default Jaeger collector endpoint instead of `http://localhost:14250`. (#1898)
- Allow trailing and leading whitespace in the parsing of a `tracestate` header. (#1931)
- Add logic to determine if the channel is closed to fix Jaeger exporter test panic with close closed channel. (#1870, #1973)
- Avoid transport security when OTLP endpoint is a Unix socket. (#2001)

### Security

## [0.20.0] - 2021-04-23

### Added

- The OTLP exporter now has two new convenience functions, `NewExportPipeline` and `InstallNewPipeline`, setup and install the exporter in tracing and metrics pipelines. (#1373)
- Adds semantic conventions for exceptions. (#1492)
- Added Jaeger Environment variables: `OTEL_EXPORTER_JAEGER_AGENT_HOST`, `OTEL_EXPORTER_JAEGER_AGENT_PORT`
  These environment variables can be used to override Jaeger agent hostname and port (#1752)
- Option `ExportTimeout` was added to batch span processor. (#1755)
- `trace.TraceFlags` is now a defined type over `byte` and `WithSampled(bool) TraceFlags` and `IsSampled() bool` methods have been added to it. (#1770)
- The `Event` and `Link` struct types from the `go.opentelemetry.io/otel` package now include a `DroppedAttributeCount` field to record the number of attributes that were not recorded due to configured limits being reached. (#1771)
- The Jaeger exporter now reports dropped attributes for a Span event in the exported log. (#1771)
- Adds test to check BatchSpanProcessor ignores `OnEnd` and `ForceFlush` post `Shutdown`. (#1772)
- Extract resource attributes from the `OTEL_RESOURCE_ATTRIBUTES` environment variable and merge them with the `resource.Default` resource as well as resources provided to the `TracerProvider` and metric `Controller`. (#1785)
- Added `WithOSType` resource configuration option to set OS (Operating System) type resource attribute (`os.type`). (#1788)
- Added `WithProcess*` resource configuration options to set Process resource attributes. (#1788)
  - `process.pid`
  - `process.executable.name`
  - `process.executable.path`
  - `process.command_args`
  - `process.owner`
  - `process.runtime.name`
  - `process.runtime.version`
  - `process.runtime.description`
- Adds `k8s.node.name` and `k8s.node.uid` attribute keys to the `semconv` package. (#1789)
- Added support for configuring OTLP/HTTP and OTLP/gRPC Endpoints, TLS Certificates, Headers, Compression and Timeout via Environment Variables. (#1758, #1769 and #1811)
  - `OTEL_EXPORTER_OTLP_ENDPOINT`
  - `OTEL_EXPORTER_OTLP_TRACES_ENDPOINT`
  - `OTEL_EXPORTER_OTLP_METRICS_ENDPOINT`
  - `OTEL_EXPORTER_OTLP_HEADERS`
  - `OTEL_EXPORTER_OTLP_TRACES_HEADERS`
  - `OTEL_EXPORTER_OTLP_METRICS_HEADERS`
  - `OTEL_EXPORTER_OTLP_COMPRESSION`
  - `OTEL_EXPORTER_OTLP_TRACES_COMPRESSION`
  - `OTEL_EXPORTER_OTLP_METRICS_COMPRESSION`
  - `OTEL_EXPORTER_OTLP_TIMEOUT`
  - `OTEL_EXPORTER_OTLP_TRACES_TIMEOUT`
  - `OTEL_EXPORTER_OTLP_METRICS_TIMEOUT`
  - `OTEL_EXPORTER_OTLP_CERTIFICATE`
  - `OTEL_EXPORTER_OTLP_TRACES_CERTIFICATE`
  - `OTEL_EXPORTER_OTLP_METRICS_CERTIFICATE`
- Adds `otlpgrpc.WithTimeout` option for configuring timeout to the otlp/gRPC exporter. (#1821)
- Adds `jaeger.WithMaxPacketSize` option for configuring maximum UDP packet size used when connecting to the Jaeger agent. (#1853)

### Fixed

- The `Span.IsRecording` implementation from `go.opentelemetry.io/otel/sdk/trace` always returns false when not being sampled. (#1750)
- The Jaeger exporter now correctly sets tags for the Span status code and message.
  This means it uses the correct tag keys (`"otel.status_code"`, `"otel.status_description"`) and does not set the status message as a tag unless it is set on the span. (#1761)
- The Jaeger exporter now correctly records Span event's names using the `"event"` key for a tag.
  Additionally, this tag is overridden, as specified in the OTel specification, if the event contains an attribute with that key. (#1768)
- Zipkin Exporter: Ensure mapping between OTel and Zipkin span data complies with the specification. (#1688)
- Fixed typo for default service name in Jaeger Exporter. (#1797)
- Fix flaky OTLP for the reconnnection of the client connection. (#1527, #1814)
- Fix Jaeger exporter dropping of span batches that exceed the UDP packet size limit.
  Instead, the exporter now splits the batch into smaller sendable batches. (#1828)

### Changed

- Span `RecordError` now records an `exception` event to comply with the semantic convention specification. (#1492)
- Jaeger exporter was updated to use thrift v0.14.1. (#1712)
- Migrate from using internally built and maintained version of the OTLP to the one hosted at `go.opentelemetry.io/proto/otlp`. (#1713)
- Migrate from using `github.com/gogo/protobuf` to `google.golang.org/protobuf` to match `go.opentelemetry.io/proto/otlp`. (#1713)
- The storage of a local or remote Span in a `context.Context` using its SpanContext is unified to store just the current Span.
  The Span's SpanContext can now self-identify as being remote or not.
  This means that `"go.opentelemetry.io/otel/trace".ContextWithRemoteSpanContext` will now overwrite any existing current Span, not just existing remote Spans, and make it the current Span in a `context.Context`. (#1731)
- Improve OTLP/gRPC exporter connection errors. (#1737)
- Information about a parent span context in a `"go.opentelemetry.io/otel/export/trace".SpanSnapshot` is unified in a new `Parent` field.
  The existing `ParentSpanID` and `HasRemoteParent` fields are removed in favor of this. (#1748)
- The `ParentContext` field of the `"go.opentelemetry.io/otel/sdk/trace".SamplingParameters` is updated to hold a `context.Context` containing the parent span.
  This changes it to make `SamplingParameters` conform with the OpenTelemetry specification. (#1749)
- Updated Jaeger Environment Variables: `JAEGER_ENDPOINT`, `JAEGER_USER`, `JAEGER_PASSWORD`
  to `OTEL_EXPORTER_JAEGER_ENDPOINT`, `OTEL_EXPORTER_JAEGER_USER`, `OTEL_EXPORTER_JAEGER_PASSWORD` in compliance with OTel specification. (#1752)
- Modify `BatchSpanProcessor.ForceFlush` to abort after timeout/cancellation. (#1757)
- The `DroppedAttributeCount` field of the `Span` in the `go.opentelemetry.io/otel` package now only represents the number of attributes dropped for the span itself.
  It no longer is a conglomerate of itself, events, and link attributes that have been dropped. (#1771)
- Make `ExportSpans` in Jaeger Exporter honor context deadline. (#1773)
- Modify Zipkin Exporter default service name, use default resource's serviceName instead of empty. (#1777)
- The `go.opentelemetry.io/otel/sdk/export/trace` package is merged into the `go.opentelemetry.io/otel/sdk/trace` package. (#1778)
- The prometheus.InstallNewPipeline example is moved from comment to example test (#1796)
- The convenience functions for the stdout exporter have been updated to return the `TracerProvider` implementation and enable the shutdown of the exporter. (#1800)
- Replace the flush function returned from the Jaeger exporter's convenience creation functions (`InstallNewPipeline` and `NewExportPipeline`) with the `TracerProvider` implementation they create.
  This enables the caller to shutdown and flush using the related `TracerProvider` methods. (#1822)
- Updated the Jaeger exporter to have a default endpoint, `http://localhost:14250`, for the collector. (#1824)
- Changed the function `WithCollectorEndpoint` in the Jaeger exporter to no longer accept an endpoint as an argument.
  The endpoint can be passed with the `CollectorEndpointOption` using the `WithEndpoint` function or by setting the `OTEL_EXPORTER_JAEGER_ENDPOINT` environment variable value appropriately. (#1824)
- The Jaeger exporter no longer batches exported spans itself, instead it relies on the SDK's `BatchSpanProcessor` for this functionality. (#1830)
- The Jaeger exporter creation functions (`NewRawExporter`, `NewExportPipeline`, and `InstallNewPipeline`) no longer accept the removed `Option` type as a variadic argument. (#1830)

### Removed

- Removed Jaeger Environment variables: `JAEGER_SERVICE_NAME`, `JAEGER_DISABLED`, `JAEGER_TAGS`
  These environment variables will no longer be used to override values of the Jaeger exporter (#1752)
- No longer set the links for a `Span` in `go.opentelemetry.io/otel/sdk/trace` that is configured to be a new root.
  This is unspecified behavior that the OpenTelemetry community plans to standardize in the future.
  To prevent backwards incompatible changes when it is specified, these links are removed. (#1726)
- Setting error status while recording error with Span from oteltest package. (#1729)
- The concept of a remote and local Span stored in a context is unified to just the current Span.
  Because of this `"go.opentelemetry.io/otel/trace".RemoteSpanContextFromContext` is removed as it is no longer needed.
  Instead, `"go.opentelemetry.io/otel/trace".SpanContextFromContex` can be used to return the current Span.
  If needed, that Span's `SpanContext.IsRemote()` can then be used to determine if it is remote or not. (#1731)
- The `HasRemoteParent` field of the `"go.opentelemetry.io/otel/sdk/trace".SamplingParameters` is removed.
  This field is redundant to the information returned from the `Remote` method of the `SpanContext` held in the `ParentContext` field. (#1749)
- The `trace.FlagsDebug` and `trace.FlagsDeferred` constants have been removed and will be localized to the B3 propagator. (#1770)
- Remove `Process` configuration, `WithProcessFromEnv` and `ProcessFromEnv`, and type from the Jaeger exporter package.
  The information that could be configured in the `Process` struct should be configured in a `Resource` instead. (#1776, #1804)
- Remove the `WithDisabled` option from the Jaeger exporter.
  To disable the exporter unregister it from the `TracerProvider` or use a no-operation `TracerProvider`. (#1806)
- Removed the functions `CollectorEndpointFromEnv` and `WithCollectorEndpointOptionFromEnv` from the Jaeger exporter.
  These functions for retrieving specific environment variable values are redundant of other internal functions and
  are not intended for end user use. (#1824)
- Removed the Jaeger exporter `WithSDKOptions` `Option`.
  This option was used to set SDK options for the exporter creation convenience functions.
  These functions are provided as a way to easily setup or install the exporter with what are deemed reasonable SDK settings for common use cases.
  If the SDK needs to be configured differently, the `NewRawExporter` function and direct setup of the SDK with the desired settings should be used. (#1825)
- The `WithBufferMaxCount` and `WithBatchMaxCount` `Option`s from the Jaeger exporter are removed.
  The exporter no longer batches exports, instead relying on the SDK's `BatchSpanProcessor` for this functionality. (#1830)
- The Jaeger exporter `Option` type is removed.
  The type is no longer used by the exporter to configure anything.
  All the previous configurations these options provided were duplicates of SDK configuration.
  They have been removed in favor of using the SDK configuration and focuses the exporter configuration to be only about the endpoints it will send telemetry to. (#1830)

## [0.19.0] - 2021-03-18

### Added

- Added `Marshaler` config option to `otlphttp` to enable otlp over json or protobufs. (#1586)
- A `ForceFlush` method to the `"go.opentelemetry.io/otel/sdk/trace".TracerProvider` to flush all registered `SpanProcessor`s. (#1608)
- Added `WithSampler` and `WithSpanLimits` to tracer provider. (#1633, #1702)
- `"go.opentelemetry.io/otel/trace".SpanContext` now has a `remote` property, and `IsRemote()` predicate, that is true when the `SpanContext` has been extracted from remote context data. (#1701)
- A `Valid` method to the `"go.opentelemetry.io/otel/attribute".KeyValue` type. (#1703)

### Changed

- `trace.SpanContext` is now immutable and has no exported fields. (#1573)
  - `trace.NewSpanContext()` can be used in conjunction with the `trace.SpanContextConfig` struct to initialize a new `SpanContext` where all values are known.
- Update the `ForceFlush` method signature to the `"go.opentelemetry.io/otel/sdk/trace".SpanProcessor` to accept a `context.Context` and return an error. (#1608)
- Update the `Shutdown` method to the `"go.opentelemetry.io/otel/sdk/trace".TracerProvider` return an error on shutdown failure. (#1608)
- The SimpleSpanProcessor will now shut down the enclosed `SpanExporter` and gracefully ignore subsequent calls to `OnEnd` after `Shutdown` is called. (#1612)
- `"go.opentelemetry.io/sdk/metric/controller.basic".WithPusher` is replaced with `WithExporter` to provide consistent naming across project. (#1656)
- Added non-empty string check for trace `Attribute` keys. (#1659)
- Add `description` to SpanStatus only when `StatusCode` is set to error. (#1662)
- Jaeger exporter falls back to `resource.Default`'s `service.name` if the exported Span does not have one. (#1673)
- Jaeger exporter populates Jaeger's Span Process from Resource. (#1673)
- Renamed the `LabelSet` method of `"go.opentelemetry.io/otel/sdk/resource".Resource` to `Set`. (#1692)
- Changed `WithSDK` to `WithSDKOptions` to accept variadic arguments of `TracerProviderOption` type in `go.opentelemetry.io/otel/exporters/trace/jaeger` package. (#1693)
- Changed `WithSDK` to `WithSDKOptions` to accept variadic arguments of `TracerProviderOption` type in `go.opentelemetry.io/otel/exporters/trace/zipkin` package. (#1693)

### Removed

- Removed `serviceName` parameter from Zipkin exporter and uses resource instead. (#1549)
- Removed `WithConfig` from tracer provider to avoid overriding configuration. (#1633)
- Removed the exported `SimpleSpanProcessor` and `BatchSpanProcessor` structs.
   These are now returned as a SpanProcessor interface from their respective constructors. (#1638)
- Removed `WithRecord()` from `trace.SpanOption` when creating a span. (#1660)
- Removed setting status to `Error` while recording an error as a span event in `RecordError`. (#1663)
- Removed `jaeger.WithProcess` configuration option. (#1673)
- Removed `ApplyConfig` method from `"go.opentelemetry.io/otel/sdk/trace".TracerProvider` and the now unneeded `Config` struct. (#1693)

### Fixed

- Jaeger Exporter: Ensure mapping between OTEL and Jaeger span data complies with the specification. (#1626)
- `SamplingResult.TraceState` is correctly propagated to a newly created span's `SpanContext`. (#1655)
- The `otel-collector` example now correctly flushes metric events prior to shutting down the exporter. (#1678)
- Do not set span status message in `SpanStatusFromHTTPStatusCode` if it can be inferred from `http.status_code`. (#1681)
- Synchronization issues in global trace delegate implementation. (#1686)
- Reduced excess memory usage by global `TracerProvider`. (#1687)

## [0.18.0] - 2021-03-03

### Added

- Added `resource.Default()` for use with meter and tracer providers. (#1507)
- `AttributePerEventCountLimit` and `AttributePerLinkCountLimit` for `SpanLimits`. (#1535)
- Added `Keys()` method to `propagation.TextMapCarrier` and `propagation.HeaderCarrier` to adapt `http.Header` to this interface. (#1544)
- Added `code` attributes to `go.opentelemetry.io/otel/semconv` package. (#1558)
- Compatibility testing suite in the CI system for the following systems. (#1567)
   | OS      | Go Version | Architecture |
   | ------- | ---------- | ------------ |
   | Ubuntu  | 1.15       | amd64        |
   | Ubuntu  | 1.14       | amd64        |
   | Ubuntu  | 1.15       | 386          |
   | Ubuntu  | 1.14       | 386          |
   | MacOS   | 1.15       | amd64        |
   | MacOS   | 1.14       | amd64        |
   | Windows | 1.15       | amd64        |
   | Windows | 1.14       | amd64        |
   | Windows | 1.15       | 386          |
   | Windows | 1.14       | 386          |

### Changed

- Replaced interface `oteltest.SpanRecorder` with its existing implementation
  `StandardSpanRecorder`. (#1542)
- Default span limit values to 128. (#1535)
- Rename `MaxEventsPerSpan`, `MaxAttributesPerSpan` and `MaxLinksPerSpan` to `EventCountLimit`, `AttributeCountLimit` and `LinkCountLimit`, and move these fields into `SpanLimits`. (#1535)
- Renamed the `otel/label` package to `otel/attribute`. (#1541)
- Vendor the Jaeger exporter's dependency on Apache Thrift. (#1551)
- Parallelize the CI linting and testing. (#1567)
- Stagger timestamps in exact aggregator tests. (#1569)
- Changed all examples to use `WithBatchTimeout(5 * time.Second)` rather than `WithBatchTimeout(5)`. (#1621)
- Prevent end-users from implementing some interfaces (#1575)

  ```
      "otel/exporters/otlp/otlphttp".Option
      "otel/exporters/stdout".Option
      "otel/oteltest".Option
      "otel/trace".TracerOption
      "otel/trace".SpanOption
      "otel/trace".EventOption
      "otel/trace".LifeCycleOption
      "otel/trace".InstrumentationOption
      "otel/sdk/resource".Option
      "otel/sdk/trace".ParentBasedSamplerOption
      "otel/sdk/trace".ReadOnlySpan
      "otel/sdk/trace".ReadWriteSpan
  ```

### Removed

- Removed attempt to resample spans upon changing the span name with `span.SetName()`. (#1545)
- The `test-benchmark` is no longer a dependency of the `precommit` make target. (#1567)
- Removed the `test-386` make target.
   This was replaced with a full compatibility testing suite (i.e. multi OS/arch) in the CI system. (#1567)

### Fixed

- The sequential timing check of timestamps in the stdout exporter are now setup explicitly to be sequential (#1571). (#1572)
- Windows build of Jaeger tests now compiles with OS specific functions (#1576). (#1577)
- The sequential timing check of timestamps of go.opentelemetry.io/otel/sdk/metric/aggregator/lastvalue are now setup explicitly to be sequential (#1578). (#1579)
- Validate tracestate header keys with vendors according to the W3C TraceContext specification (#1475). (#1581)
- The OTLP exporter includes related labels for translations of a GaugeArray (#1563). (#1570)

## [0.17.0] - 2021-02-12

### Changed

- Rename project default branch from `master` to `main`. (#1505)
- Reverse order in which `Resource` attributes are merged, per change in spec. (#1501)
- Add tooling to maintain "replace" directives in go.mod files automatically. (#1528)
- Create new modules: otel/metric, otel/trace, otel/oteltest, otel/sdk/export/metric, otel/sdk/metric (#1528)
- Move metric-related public global APIs from otel to otel/metric/global. (#1528)

## Fixed

- Fixed otlpgrpc reconnection issue.
- The example code in the README.md of `go.opentelemetry.io/otel/exporters/otlp` is moved to a compiled example test and used the new `WithAddress` instead of `WithEndpoint`. (#1513)
- The otel-collector example now uses the default OTLP receiver port of the collector.

## [0.16.0] - 2021-01-13

### Added

- Add the `ReadOnlySpan` and `ReadWriteSpan` interfaces to provide better control for accessing span data. (#1360)
- `NewGRPCDriver` function returns a `ProtocolDriver` that maintains a single gRPC connection to the collector. (#1369)
- Added documentation about the project's versioning policy. (#1388)
- Added `NewSplitDriver` for OTLP exporter that allows sending traces and metrics to different endpoints. (#1418)
- Added codeql workflow to GitHub Actions (#1428)
- Added Gosec workflow to GitHub Actions (#1429)
- Add new HTTP driver for OTLP exporter in `exporters/otlp/otlphttp`. Currently it only supports the binary protobuf payloads. (#1420)
- Add an OpenCensus exporter bridge. (#1444)

### Changed

- Rename `internal/testing` to `internal/internaltest`. (#1449)
- Rename `export.SpanData` to `export.SpanSnapshot` and use it only for exporting spans. (#1360)
- Store the parent's full `SpanContext` rather than just its span ID in the `span` struct. (#1360)
- Improve span duration accuracy. (#1360)
- Migrated CI/CD from CircleCI to GitHub Actions (#1382)
- Remove duplicate checkout from GitHub Actions workflow (#1407)
- Metric `array` aggregator renamed `exact` to match its `aggregation.Kind` (#1412)
- Metric `exact` aggregator includes per-point timestamps (#1412)
- Metric stdout exporter uses MinMaxSumCount aggregator for ValueRecorder instruments (#1412)
- `NewExporter` from `exporters/otlp` now takes a `ProtocolDriver` as a parameter. (#1369)
- Many OTLP Exporter options became gRPC ProtocolDriver options. (#1369)
- Unify endpoint API that related to OTel exporter. (#1401)
- Optimize metric histogram aggregator to re-use its slice of buckets. (#1435)
- Metric aggregator Count() and histogram Bucket.Counts are consistently `uint64`. (1430)
- Histogram aggregator accepts functional options, uses default boundaries if none given. (#1434)
- `SamplingResult` now passed a `Tracestate` from the parent `SpanContext` (#1432)
- Moved gRPC driver for OTLP exporter to `exporters/otlp/otlpgrpc`. (#1420)
- The `TraceContext` propagator now correctly propagates `TraceState` through the `SpanContext`. (#1447)
- Metric Push and Pull Controller components are combined into a single "basic" Controller:
  - `WithExporter()` and `Start()` to configure Push behavior
  - `Start()` is optional; use `Collect()` and `ForEach()` for Pull behavior
  - `Start()` and `Stop()` accept Context. (#1378)
- The `Event` type is moved from the `otel/sdk/export/trace` package to the `otel/trace` API package. (#1452)

### Removed

- Remove `errUninitializedSpan` as its only usage is now obsolete. (#1360)
- Remove Metric export functionality related to quantiles and summary data points: this is not specified (#1412)
- Remove DDSketch metric aggregator; our intention is to re-introduce this as an option of the histogram aggregator after [new OTLP histogram data types](https://github.com/open-telemetry/opentelemetry-proto/pull/226) are released (#1412)

### Fixed

- `BatchSpanProcessor.Shutdown()` will now shutdown underlying `export.SpanExporter`. (#1443)

## [0.15.0] - 2020-12-10

### Added

- The `WithIDGenerator` `TracerProviderOption` is added to the `go.opentelemetry.io/otel/trace` package to configure an `IDGenerator` for the `TracerProvider`. (#1363)

### Changed

- The Zipkin exporter now uses the Span status code to determine. (#1328)
- `NewExporter` and `Start` functions in `go.opentelemetry.io/otel/exporters/otlp` now receive `context.Context` as a first parameter. (#1357)
- Move the OpenCensus example into `example` directory. (#1359)
- Moved the SDK's `internal.IDGenerator` interface in to the `sdk/trace` package to enable support for externally-defined ID generators. (#1363)
- Bump `github.com/google/go-cmp` from 0.5.3 to 0.5.4 (#1374)
- Bump `github.com/golangci/golangci-lint` in `/internal/tools` (#1375)

### Fixed

- Metric SDK `SumObserver` and `UpDownSumObserver` instruments correctness fixes. (#1381)

## [0.14.0] - 2020-11-19

### Added

- An `EventOption` and the related `NewEventConfig` function are added to the `go.opentelemetry.io/otel` package to configure Span events. (#1254)
- A `TextMapPropagator` and associated `TextMapCarrier` are added to the `go.opentelemetry.io/otel/oteltest` package to test `TextMap` type propagators and their use. (#1259)
- `SpanContextFromContext` returns `SpanContext` from context. (#1255)
- `TraceState` has been added to `SpanContext`. (#1340)
- `DeploymentEnvironmentKey` added to `go.opentelemetry.io/otel/semconv` package. (#1323)
- Add an OpenCensus to OpenTelemetry tracing bridge. (#1305)
- Add a parent context argument to `SpanProcessor.OnStart` to follow the specification. (#1333)
- Add missing tests for `sdk/trace/attributes_map.go`. (#1337)

### Changed

- Move the `go.opentelemetry.io/otel/api/trace` package into `go.opentelemetry.io/otel/trace` with the following changes. (#1229) (#1307)
  - `ID` has been renamed to `TraceID`.
  - `IDFromHex` has been renamed to `TraceIDFromHex`.
  - `EmptySpanContext` is removed.
- Move the `go.opentelemetry.io/otel/api/trace/tracetest` package into `go.opentelemetry.io/otel/oteltest`. (#1229)
- OTLP Exporter updates:
  - supports OTLP v0.6.0 (#1230, #1354)
  - supports configurable aggregation temporality (default: Cumulative, optional: Stateless). (#1296)
- The Sampler is now called on local child spans. (#1233)
- The `Kind` type from the `go.opentelemetry.io/otel/api/metric` package was renamed to `InstrumentKind` to more specifically describe what it is and avoid semantic ambiguity. (#1240)
- The `MetricKind` method of the `Descriptor` type in the `go.opentelemetry.io/otel/api/metric` package was renamed to `Descriptor.InstrumentKind`.
   This matches the returned type and fixes misuse of the term metric. (#1240)
- Move test harness from the `go.opentelemetry.io/otel/api/apitest` package into `go.opentelemetry.io/otel/oteltest`. (#1241)
- Move the `go.opentelemetry.io/otel/api/metric/metrictest` package into `go.opentelemetry.io/oteltest` as part of #964. (#1252)
- Move the `go.opentelemetry.io/otel/api/metric` package into `go.opentelemetry.io/otel/metric` as part of #1303. (#1321)
- Move the `go.opentelemetry.io/otel/api/metric/registry` package into `go.opentelemetry.io/otel/metric/registry` as a part of #1303. (#1316)
- Move the `Number` type (together with related functions) from `go.opentelemetry.io/otel/api/metric` package into `go.opentelemetry.io/otel/metric/number` as a part of #1303. (#1316)
- The function signature of the Span `AddEvent` method in `go.opentelemetry.io/otel` is updated to no longer take an unused context and instead take a required name and a variable number of `EventOption`s. (#1254)
- The function signature of the Span `RecordError` method in `go.opentelemetry.io/otel` is updated to no longer take an unused context and instead take a required error value and a variable number of `EventOption`s. (#1254)
- Move the `go.opentelemetry.io/otel/api/global` package to `go.opentelemetry.io/otel`. (#1262) (#1330)
- Move the `Version` function from `go.opentelemetry.io/otel/sdk` to `go.opentelemetry.io/otel`. (#1330)
- Rename correlation context header from `"otcorrelations"` to `"baggage"` to match the OpenTelemetry specification. (#1267)
- Fix `Code.UnmarshalJSON` to work with valid JSON only. (#1276)
- The `resource.New()` method changes signature to support builtin attributes and functional options, including `telemetry.sdk.*` and
  `host.name` semantic conventions; the former method is renamed `resource.NewWithAttributes`. (#1235)
- The Prometheus exporter now exports non-monotonic counters (i.e. `UpDownCounter`s) as gauges. (#1210)
- Correct the `Span.End` method documentation in the `otel` API to state updates are not allowed on a span after it has ended. (#1310)
- Updated span collection limits for attribute, event and link counts to 1000 (#1318)
- Renamed `semconv.HTTPUrlKey` to `semconv.HTTPURLKey`. (#1338)

### Removed

- The `ErrInvalidHexID`, `ErrInvalidTraceIDLength`, `ErrInvalidSpanIDLength`, `ErrInvalidSpanIDLength`, or `ErrNilSpanID` from the `go.opentelemetry.io/otel` package are unexported now. (#1243)
- The `AddEventWithTimestamp` method on the `Span` interface in `go.opentelemetry.io/otel` is removed due to its redundancy.
   It is replaced by using the `AddEvent` method with a `WithTimestamp` option. (#1254)
- The `MockSpan` and `MockTracer` types are removed from `go.opentelemetry.io/otel/oteltest`.
   `Tracer` and `Span` from the same module should be used in their place instead. (#1306)
- `WorkerCount` option is removed from `go.opentelemetry.io/otel/exporters/otlp`. (#1350)
- Remove the following labels types: INT32, UINT32, UINT64 and FLOAT32. (#1314)

### Fixed

- Rename `MergeItererator` to `MergeIterator` in the `go.opentelemetry.io/otel/label` package. (#1244)
- The `go.opentelemetry.io/otel/api/global` packages global TextMapPropagator now delegates functionality to a globally set delegate for all previously returned propagators. (#1258)
- Fix condition in `label.Any`. (#1299)
- Fix global `TracerProvider` to pass options to its configured provider. (#1329)
- Fix missing handler for `ExactKind` aggregator in OTLP metrics transformer (#1309)

## [0.13.0] - 2020-10-08

### Added

- OTLP Metric exporter supports Histogram aggregation. (#1209)
- The `Code` struct from the `go.opentelemetry.io/otel/codes` package now supports JSON marshaling and unmarshaling as well as implements the `Stringer` interface. (#1214)
- A Baggage API to implement the OpenTelemetry specification. (#1217)
- Add Shutdown method to sdk/trace/provider, shutdown processors in the order they were registered. (#1227)

### Changed

- Set default propagator to no-op propagator. (#1184)
- The `HTTPSupplier`, `HTTPExtractor`, `HTTPInjector`, and `HTTPPropagator` from the `go.opentelemetry.io/otel/api/propagation` package were replaced with unified `TextMapCarrier` and `TextMapPropagator` in the `go.opentelemetry.io/otel/propagation` package. (#1212) (#1325)
- The `New` function from the `go.opentelemetry.io/otel/api/propagation` package was replaced with `NewCompositeTextMapPropagator` in the `go.opentelemetry.io/otel` package. (#1212)
- The status codes of the `go.opentelemetry.io/otel/codes` package have been updated to match the latest OpenTelemetry specification.
   They now are `Unset`, `Error`, and `Ok`.
   They no longer track the gRPC codes. (#1214)
- The `StatusCode` field of the `SpanData` struct in the `go.opentelemetry.io/otel/sdk/export/trace` package now uses the codes package from this package instead of the gRPC project. (#1214)
- Move the `go.opentelemetry.io/otel/api/baggage` package into `go.opentelemetry.io/otel/baggage`. (#1217) (#1325)
- A `Shutdown` method of `SpanProcessor` and all its implementations receives a context and returns an error. (#1264)

### Fixed

- Copies of data from arrays and slices passed to `go.opentelemetry.io/otel/label.ArrayValue()` are now used in the returned `Value` instead of using the mutable data itself. (#1226)

### Removed

- The `ExtractHTTP` and `InjectHTTP` functions from the `go.opentelemetry.io/otel/api/propagation` package were removed. (#1212)
- The `Propagators` interface from the `go.opentelemetry.io/otel/api/propagation` package was removed to conform to the OpenTelemetry specification.
   The explicit `TextMapPropagator` type can be used in its place as this is the `Propagator` type the specification defines. (#1212)
- The `SetAttribute` method of the `Span` from the `go.opentelemetry.io/otel/api/trace` package was removed given its redundancy with the `SetAttributes` method. (#1216)
- The internal implementation of Baggage storage is removed in favor of using the new Baggage API functionality. (#1217)
- Remove duplicate hostname key `HostHostNameKey` in Resource semantic conventions. (#1219)
- Nested array/slice support has been removed. (#1226)

## [0.12.0] - 2020-09-24

### Added

- A `SpanConfigure` function in `go.opentelemetry.io/otel/api/trace` to create a new `SpanConfig` from `SpanOption`s. (#1108)
- In the `go.opentelemetry.io/otel/api/trace` package, `NewTracerConfig` was added to construct new `TracerConfig`s.
   This addition was made to conform with our project option conventions. (#1155)
- Instrumentation library information was added to the Zipkin exporter. (#1119)
- The `SpanProcessor` interface now has a `ForceFlush()` method. (#1166)
- More semantic conventions for k8s as resource attributes. (#1167)

### Changed

- Add reconnecting udp connection type to Jaeger exporter.
   This change adds a new optional implementation of the udp conn interface used to detect changes to an agent's host dns record.
   It then adopts the new destination address to ensure the exporter doesn't get stuck. This change was ported from jaegertracing/jaeger-client-go#520. (#1063)
- Replace `StartOption` and `EndOption` in `go.opentelemetry.io/otel/api/trace` with `SpanOption`.
   This change is matched by replacing the `StartConfig` and `EndConfig` with a unified `SpanConfig`. (#1108)
- Replace the `LinkedTo` span option in `go.opentelemetry.io/otel/api/trace` with `WithLinks`.
   This is be more consistent with our other option patterns, i.e. passing the item to be configured directly instead of its component parts, and provides a cleaner function signature. (#1108)
- The `go.opentelemetry.io/otel/api/trace` `TracerOption` was changed to an interface to conform to project option conventions. (#1109)
- Move the `B3` and `TraceContext` from within the `go.opentelemetry.io/otel/api/trace` package to their own `go.opentelemetry.io/otel/propagators` package.
    This removal of the propagators is reflective of the OpenTelemetry specification for these propagators as well as cleans up the `go.opentelemetry.io/otel/api/trace` API. (#1118)
- Rename Jaeger tags used for instrumentation library information to reflect changes in OpenTelemetry specification. (#1119)
- Rename `ProbabilitySampler` to `TraceIDRatioBased` and change semantics to ignore parent span sampling status. (#1115)
- Move `tools` package under `internal`. (#1141)
- Move `go.opentelemetry.io/otel/api/correlation` package to `go.opentelemetry.io/otel/api/baggage`. (#1142)
   The `correlation.CorrelationContext` propagator has been renamed `baggage.Baggage`.  Other exported functions and types are unchanged.
- Rename `ParentOrElse` sampler to `ParentBased` and allow setting samplers depending on parent span. (#1153)
- In the `go.opentelemetry.io/otel/api/trace` package, `SpanConfigure` was renamed to `NewSpanConfig`. (#1155)
- Change `dependabot.yml` to add a `Skip Changelog` label to dependabot-sourced PRs. (#1161)
- The [configuration style guide](https://github.com/open-telemetry/opentelemetry-go/blob/master/CONTRIBUTING.md#config) has been updated to
   recommend the use of `newConfig()` instead of `configure()`. (#1163)
- The `otlp.Config` type has been unexported and changed to `otlp.config`, along with its initializer. (#1163)
- Ensure exported interface types include parameter names and update the
   Style Guide to reflect this styling rule. (#1172)
- Don't consider unset environment variable for resource detection to be an error. (#1170)
- Rename `go.opentelemetry.io/otel/api/metric.ConfigureInstrument` to `NewInstrumentConfig` and
  `go.opentelemetry.io/otel/api/metric.ConfigureMeter` to `NewMeterConfig`.
- ValueObserver instruments use LastValue aggregator by default. (#1165)
- OTLP Metric exporter supports LastValue aggregation. (#1165)
- Move the `go.opentelemetry.io/otel/api/unit` package to `go.opentelemetry.io/otel/unit`. (#1185)
- Rename `Provider` to `MeterProvider` in the `go.opentelemetry.io/otel/api/metric` package. (#1190)
- Rename `NoopProvider` to `NoopMeterProvider` in the `go.opentelemetry.io/otel/api/metric` package. (#1190)
- Rename `NewProvider` to `NewMeterProvider` in the `go.opentelemetry.io/otel/api/metric/metrictest` package. (#1190)
- Rename `Provider` to `MeterProvider` in the `go.opentelemetry.io/otel/api/metric/registry` package. (#1190)
- Rename `NewProvider` to `NewMeterProvider` in the `go.opentelemetry.io/otel/api/metri/registryc` package. (#1190)
- Rename `Provider` to `TracerProvider` in the `go.opentelemetry.io/otel/api/trace` package. (#1190)
- Rename `NoopProvider` to `NoopTracerProvider` in the `go.opentelemetry.io/otel/api/trace` package. (#1190)
- Rename `Provider` to `TracerProvider` in the `go.opentelemetry.io/otel/api/trace/tracetest` package. (#1190)
- Rename `NewProvider` to `NewTracerProvider` in the `go.opentelemetry.io/otel/api/trace/tracetest` package. (#1190)
- Rename `WrapperProvider` to `WrapperTracerProvider` in the `go.opentelemetry.io/otel/bridge/opentracing` package. (#1190)
- Rename `NewWrapperProvider` to `NewWrapperTracerProvider` in the `go.opentelemetry.io/otel/bridge/opentracing` package. (#1190)
- Rename `Provider` method of the pull controller to `MeterProvider` in the `go.opentelemetry.io/otel/sdk/metric/controller/pull` package. (#1190)
- Rename `Provider` method of the push controller to `MeterProvider` in the `go.opentelemetry.io/otel/sdk/metric/controller/push` package. (#1190)
- Rename `ProviderOptions` to `TracerProviderConfig` in the `go.opentelemetry.io/otel/sdk/trace` package. (#1190)
- Rename `ProviderOption` to `TracerProviderOption` in the `go.opentelemetry.io/otel/sdk/trace` package. (#1190)
- Rename `Provider` to `TracerProvider` in the `go.opentelemetry.io/otel/sdk/trace` package. (#1190)
- Rename `NewProvider` to `NewTracerProvider` in the `go.opentelemetry.io/otel/sdk/trace` package. (#1190)
- Renamed `SamplingDecision` values to comply with OpenTelemetry specification change. (#1192)
- Renamed Zipkin attribute names from `ot.status_code & ot.status_description` to `otel.status_code & otel.status_description`. (#1201)
- The default SDK now invokes registered `SpanProcessor`s in the order they were registered with the `TracerProvider`. (#1195)
- Add test of spans being processed by the `SpanProcessor`s in the order they were registered. (#1203)

### Removed

- Remove the B3 propagator from `go.opentelemetry.io/otel/propagators`. It is now located in the
   `go.opentelemetry.io/contrib/propagators/` module. (#1191)
- Remove the semantic convention for HTTP status text, `HTTPStatusTextKey` from package `go.opentelemetry.io/otel/semconv`. (#1194)

### Fixed

- Zipkin example no longer mentions `ParentSampler`, corrected to `ParentBased`. (#1171)
- Fix missing shutdown processor in otel-collector example. (#1186)
- Fix missing shutdown processor in basic and namedtracer examples. (#1197)

## [0.11.0] - 2020-08-24

### Added

- Support for exporting array-valued attributes via OTLP. (#992)
- `Noop` and `InMemory` `SpanBatcher` implementations to help with testing integrations. (#994)
- Support for filtering metric label sets. (#1047)
- A dimensionality-reducing metric Processor. (#1057)
- Integration tests for more OTel Collector Attribute types. (#1062)
- A new `WithSpanProcessor` `ProviderOption` is added to the `go.opentelemetry.io/otel/sdk/trace` package to create a `Provider` and automatically register the `SpanProcessor`. (#1078)

### Changed

- Rename `sdk/metric/processor/test` to `sdk/metric/processor/processortest`. (#1049)
- Rename `sdk/metric/controller/test` to `sdk/metric/controller/controllertest`. (#1049)
- Rename `api/testharness` to `api/apitest`. (#1049)
- Rename `api/trace/testtrace` to `api/trace/tracetest`. (#1049)
- Change Metric Processor to merge multiple observations. (#1024)
- The `go.opentelemetry.io/otel/bridge/opentracing` bridge package has been made into its own module.
   This removes the package dependencies of this bridge from the rest of the OpenTelemetry based project. (#1038)
- Renamed `go.opentelemetry.io/otel/api/standard` package to `go.opentelemetry.io/otel/semconv` to avoid the ambiguous and generic name `standard` and better describe the package as containing OpenTelemetry semantic conventions. (#1016)
- The environment variable used for resource detection has been changed from `OTEL_RESOURCE_LABELS` to `OTEL_RESOURCE_ATTRIBUTES` (#1042)
- Replace `WithSyncer` with `WithBatcher` in examples. (#1044)
- Replace the `google.golang.org/grpc/codes` dependency in the API with an equivalent `go.opentelemetry.io/otel/codes` package. (#1046)
- Merge the `go.opentelemetry.io/otel/api/label` and `go.opentelemetry.io/otel/api/kv` into the new `go.opentelemetry.io/otel/label` package. (#1060)
- Unify Callback Function Naming.
   Rename `*Callback` with `*Func`. (#1061)
- CI builds validate against last two versions of Go, dropping 1.13 and adding 1.15. (#1064)
- The `go.opentelemetry.io/otel/sdk/export/trace` interfaces `SpanSyncer` and `SpanBatcher` have been replaced with a specification compliant `Exporter` interface.
   This interface still supports the export of `SpanData`, but only as a slice.
   Implementation are also required now to return any error from `ExportSpans` if one occurs as well as implement a `Shutdown` method for exporter clean-up. (#1078)
- The `go.opentelemetry.io/otel/sdk/trace` `NewBatchSpanProcessor` function no longer returns an error.
   If a `nil` exporter is passed as an argument to this function, instead of it returning an error, it now returns a `BatchSpanProcessor` that handles the export of `SpanData` by not taking any action. (#1078)
- The `go.opentelemetry.io/otel/sdk/trace` `NewProvider` function to create a `Provider` no longer returns an error, instead only a `*Provider`.
   This change is related to `NewBatchSpanProcessor` not returning an error which was the only error this function would return. (#1078)

### Removed

- Duplicate, unused API sampler interface. (#999)
   Use the [`Sampler` interface](https://github.com/open-telemetry/opentelemetry-go/blob/v0.11.0/sdk/trace/sampling.go) provided by the SDK instead.
- The `grpctrace` instrumentation was moved to the `go.opentelemetry.io/contrib` repository and out of this repository.
   This move includes moving the `grpc` example to the `go.opentelemetry.io/contrib` as well. (#1027)
- The `WithSpan` method of the `Tracer` interface.
   The functionality this method provided was limited compared to what a user can provide themselves.
   It was removed with the understanding that if there is sufficient user need it can be added back based on actual user usage. (#1043)
- The `RegisterSpanProcessor` and `UnregisterSpanProcessor` functions.
   These were holdovers from an approach prior to the TracerProvider design. They were not used anymore. (#1077)
- The `oterror` package. (#1026)
- The `othttp` and `httptrace` instrumentations were moved to `go.opentelemetry.io/contrib`. (#1032)

### Fixed

- The `semconv.HTTPServerMetricAttributesFromHTTPRequest()` function no longer generates the high-cardinality `http.request.content.length` label. (#1031)
- Correct instrumentation version tag in Jaeger exporter. (#1037)
- The SDK span will now set an error event if the `End` method is called during a panic (i.e. it was deferred). (#1043)
- Move internally generated protobuf code from the `go.opentelemetry.io/otel` to the OTLP exporter to reduce dependency overhead. (#1050)
- The `otel-collector` example referenced outdated collector processors. (#1006)

## [0.10.0] - 2020-07-29

This release migrates the default OpenTelemetry SDK into its own Go module, decoupling the SDK from the API and reducing dependencies for instrumentation packages.

### Added

- The Zipkin exporter now has `NewExportPipeline` and `InstallNewPipeline` constructor functions to match the common pattern.
    These function build a new exporter with default SDK options and register the exporter with the `global` package respectively. (#944)
- Add propagator option for gRPC instrumentation. (#986)
- The `testtrace` package now tracks the `trace.SpanKind` for each span. (#987)

### Changed

- Replace the `RegisterGlobal` `Option` in the Jaeger exporter with an `InstallNewPipeline` constructor function.
   This matches the other exporter constructor patterns and will register a new exporter after building it with default configuration. (#944)
- The trace (`go.opentelemetry.io/otel/exporters/trace/stdout`) and metric (`go.opentelemetry.io/otel/exporters/metric/stdout`) `stdout` exporters are now merged into a single exporter at `go.opentelemetry.io/otel/exporters/stdout`.
   This new exporter was made into its own Go module to follow the pattern of all exporters and decouple it from the `go.opentelemetry.io/otel` module. (#956, #963)
- Move the `go.opentelemetry.io/otel/exporters/test` test package to `go.opentelemetry.io/otel/sdk/export/metric/metrictest`. (#962)
- The `go.opentelemetry.io/otel/api/kv/value` package was merged into the parent `go.opentelemetry.io/otel/api/kv` package. (#968)
  - `value.Bool` was replaced with `kv.BoolValue`.
  - `value.Int64` was replaced with `kv.Int64Value`.
  - `value.Uint64` was replaced with `kv.Uint64Value`.
  - `value.Float64` was replaced with `kv.Float64Value`.
  - `value.Int32` was replaced with `kv.Int32Value`.
  - `value.Uint32` was replaced with `kv.Uint32Value`.
  - `value.Float32` was replaced with `kv.Float32Value`.
  - `value.String` was replaced with `kv.StringValue`.
  - `value.Int` was replaced with `kv.IntValue`.
  - `value.Uint` was replaced with `kv.UintValue`.
  - `value.Array` was replaced with `kv.ArrayValue`.
- Rename `Infer` to `Any` in the `go.opentelemetry.io/otel/api/kv` package. (#972)
- Change `othttp` to use the `httpsnoop` package to wrap the `ResponseWriter` so that optional interfaces (`http.Hijacker`, `http.Flusher`, etc.) that are implemented by the original `ResponseWriter`are also implemented by the wrapped `ResponseWriter`. (#979)
- Rename `go.opentelemetry.io/otel/sdk/metric/aggregator/test` package to `go.opentelemetry.io/otel/sdk/metric/aggregator/aggregatortest`. (#980)
- Make the SDK into its own Go module called `go.opentelemetry.io/otel/sdk`. (#985)
- Changed the default trace `Sampler` from `AlwaysOn` to `ParentOrElse(AlwaysOn)`. (#989)

### Removed

- The `IndexedAttribute` function from the `go.opentelemetry.io/otel/api/label` package was removed in favor of `IndexedLabel` which it was synonymous with. (#970)

### Fixed

- Bump github.com/golangci/golangci-lint from 1.28.3 to 1.29.0 in /tools. (#953)
- Bump github.com/google/go-cmp from 0.5.0 to 0.5.1. (#957)
- Use `global.Handle` for span export errors in the OTLP exporter. (#946)
- Correct Go language formatting in the README documentation. (#961)
- Remove default SDK dependencies from the `go.opentelemetry.io/otel/api` package. (#977)
- Remove default SDK dependencies from the `go.opentelemetry.io/otel/instrumentation` package. (#983)
- Move documented examples for `go.opentelemetry.io/otel/instrumentation/grpctrace` interceptors into Go example tests. (#984)

## [0.9.0] - 2020-07-20

### Added

- A new Resource Detector interface is included to allow resources to be automatically detected and included. (#939)
- A Detector to automatically detect resources from an environment variable. (#939)
- Github action to generate protobuf Go bindings locally in `internal/opentelemetry-proto-gen`. (#938)
- OTLP .proto files from `open-telemetry/opentelemetry-proto` imported as a git submodule under `internal/opentelemetry-proto`.
   References to `github.com/open-telemetry/opentelemetry-proto` changed to `go.opentelemetry.io/otel/internal/opentelemetry-proto-gen`. (#942)

### Changed

- Non-nil value `struct`s for key-value pairs will be marshalled using JSON rather than `Sprintf`. (#948)

### Removed

- Removed dependency on `github.com/open-telemetry/opentelemetry-collector`. (#943)

## [0.8.0] - 2020-07-09

### Added

- The `B3Encoding` type to represent the B3 encoding(s) the B3 propagator can inject.
   A value for HTTP supported encodings (Multiple Header: `MultipleHeader`, Single Header: `SingleHeader`) are included. (#882)
- The `FlagsDeferred` trace flag to indicate if the trace sampling decision has been deferred. (#882)
- The `FlagsDebug` trace flag to indicate if the trace is a debug trace. (#882)
- Add `peer.service` semantic attribute. (#898)
- Add database-specific semantic attributes. (#899)
- Add semantic convention for `faas.coldstart` and `container.id`. (#909)
- Add http content size semantic conventions. (#905)
- Include `http.request_content_length` in HTTP request basic attributes. (#905)
- Add semantic conventions for operating system process resource attribute keys. (#919)
- The Jaeger exporter now has a `WithBatchMaxCount` option to specify the maximum number of spans sent in a batch. (#931)

### Changed

- Update `CONTRIBUTING.md` to ask for updates to `CHANGELOG.md` with each pull request. (#879)
- Use lowercase header names for B3 Multiple Headers. (#881)
- The B3 propagator `SingleHeader` field has been replaced with `InjectEncoding`.
   This new field can be set to combinations of the `B3Encoding` bitmasks and will inject trace information in these encodings.
   If no encoding is set, the propagator will default to `MultipleHeader` encoding. (#882)
- The B3 propagator now extracts from either HTTP encoding of B3 (Single Header or Multiple Header) based on what is contained in the header.
   Preference is given to Single Header encoding with Multiple Header being the fallback if Single Header is not found or is invalid.
   This behavior change is made to dynamically support all correctly encoded traces received instead of having to guess the expected encoding prior to receiving. (#882)
- Extend semantic conventions for RPC. (#900)
- To match constant naming conventions in the `api/standard` package, the `FaaS*` key names are appended with a suffix of `Key`. (#920)
  - `"api/standard".FaaSName` -> `FaaSNameKey`
  - `"api/standard".FaaSID` -> `FaaSIDKey`
  - `"api/standard".FaaSVersion` -> `FaaSVersionKey`
  - `"api/standard".FaaSInstance` -> `FaaSInstanceKey`

### Removed

- The `FlagsUnused` trace flag is removed.
   The purpose of this flag was to act as the inverse of `FlagsSampled`, the inverse of `FlagsSampled` is used instead. (#882)
- The B3 header constants (`B3SingleHeader`, `B3DebugFlagHeader`, `B3TraceIDHeader`, `B3SpanIDHeader`, `B3SampledHeader`, `B3ParentSpanIDHeader`) are removed.
   If B3 header keys are needed [the authoritative OpenZipkin package constants](https://pkg.go.dev/github.com/openzipkin/zipkin-go@v0.2.2/propagation/b3?tab=doc#pkg-constants) should be used instead. (#882)

### Fixed

- The B3 Single Header name is now correctly `b3` instead of the previous `X-B3`. (#881)
- The B3 propagator now correctly supports sampling only values (`b3: 0`, `b3: 1`, or `b3: d`) for a Single B3 Header. (#882)
- The B3 propagator now propagates the debug flag.
   This removes the behavior of changing the debug flag into a set sampling bit.
   Instead, this now follow the B3 specification and omits the `X-B3-Sampling` header. (#882)
- The B3 propagator now tracks "unset" sampling state (meaning "defer the decision") and does not set the `X-B3-Sampling` header when injecting. (#882)
- Bump github.com/itchyny/gojq from 0.10.3 to 0.10.4 in /tools. (#883)
- Bump github.com/opentracing/opentracing-go from v1.1.1-0.20190913142402-a7454ce5950e to v1.2.0. (#885)
- The tracing time conversion for OTLP spans is now correctly set to `UnixNano`. (#896)
- Ensure span status is not set to `Unknown` when no HTTP status code is provided as it is assumed to be `200 OK`. (#908)
- Ensure `httptrace.clientTracer` closes `http.headers` span. (#912)
- Prometheus exporter will not apply stale updates or forget inactive metrics. (#903)
- Add test for api.standard `HTTPClientAttributesFromHTTPRequest`. (#905)
- Bump github.com/golangci/golangci-lint from 1.27.0 to 1.28.1 in /tools. (#901, #913)
- Update otel-colector example to use the v0.5.0 collector. (#915)
- The `grpctrace` instrumentation uses a span name conforming to the OpenTelemetry semantic conventions (does not contain a leading slash (`/`)). (#922)
- The `grpctrace` instrumentation includes an `rpc.method` attribute now set to the gRPC method name. (#900, #922)
- The `grpctrace` instrumentation `rpc.service` attribute now contains the package name if one exists.
   This is in accordance with OpenTelemetry semantic conventions. (#922)
- Correlation Context extractor will no longer insert an empty map into the returned context when no valid values are extracted. (#923)
- Bump google.golang.org/api from 0.28.0 to 0.29.0 in /exporters/trace/jaeger. (#925)
- Bump github.com/itchyny/gojq from 0.10.4 to 0.11.0 in /tools. (#926)
- Bump github.com/golangci/golangci-lint from 1.28.1 to 1.28.2 in /tools. (#930)

## [0.7.0] - 2020-06-26

This release implements the v0.5.0 version of the OpenTelemetry specification.

### Added

- The othttp instrumentation now includes default metrics. (#861)
- This CHANGELOG file to track all changes in the project going forward.
- Support for array type attributes. (#798)
- Apply transitive dependabot go.mod dependency updates as part of a new automatic Github workflow. (#844)
- Timestamps are now passed to exporters for each export. (#835)
- Add new `Accumulation` type to metric SDK to transport telemetry from `Accumulator`s to `Processor`s.
   This replaces the prior `Record` `struct` use for this purpose. (#835)
- New dependabot integration to automate package upgrades. (#814)
- `Meter` and `Tracer` implementations accept instrumentation version version as an optional argument.
   This instrumentation version is passed on to exporters. (#811) (#805) (#802)
- The OTLP exporter includes the instrumentation version in telemetry it exports. (#811)
- Environment variables for Jaeger exporter are supported. (#796)
- New `aggregation.Kind` in the export metric API. (#808)
- New example that uses OTLP and the collector. (#790)
- Handle errors in the span `SetName` during span initialization. (#791)
- Default service config to enable retries for retry-able failed requests in the OTLP exporter and an option to override this default. (#777)
- New `go.opentelemetry.io/otel/api/oterror` package to uniformly support error handling and definitions for the project. (#778)
- New `global` default implementation of the `go.opentelemetry.io/otel/api/oterror.Handler` interface to be used to handle errors prior to an user defined `Handler`.
   There is also functionality for the user to register their `Handler` as well as a convenience function `Handle` to handle an error with this global `Handler`(#778)
- Options to specify propagators for httptrace and grpctrace instrumentation. (#784)
- The required `application/json` header for the Zipkin exporter is included in all exports. (#774)
- Integrate HTTP semantics helpers from the contrib repository into the `api/standard` package. #769

### Changed

- Rename `Integrator` to `Processor` in the metric SDK. (#863)
- Rename `AggregationSelector` to `AggregatorSelector`. (#859)
- Rename `SynchronizedCopy` to `SynchronizedMove`. (#858)
- Rename `simple` integrator to `basic` integrator. (#857)
- Merge otlp collector examples. (#841)
- Change the metric SDK to support cumulative, delta, and pass-through exporters directly.
   With these changes, cumulative and delta specific exporters are able to request the correct kind of aggregation from the SDK. (#840)
- The `Aggregator.Checkpoint` API is renamed to `SynchronizedCopy` and adds an argument, a different `Aggregator` into which the copy is stored. (#812)
- The `export.Aggregator` contract is that `Update()` and `SynchronizedCopy()` are synchronized with each other.
   All the aggregation interfaces (`Sum`, `LastValue`, ...) are not meant to be synchronized, as the caller is expected to synchronize aggregators at a higher level after the `Accumulator`.
   Some of the `Aggregators` used unnecessary locking and that has been cleaned up. (#812)
- Use of `metric.Number` was replaced by `int64` now that we use `sync.Mutex` in the `MinMaxSumCount` and `Histogram` `Aggregators`. (#812)
- Replace `AlwaysParentSample` with `ParentSample(fallback)` to match the OpenTelemetry v0.5.0 specification. (#810)
- Rename `sdk/export/metric/aggregator` to `sdk/export/metric/aggregation`. #808
- Send configured headers with every request in the OTLP exporter, instead of just on connection creation. (#806)
- Update error handling for any one off error handlers, replacing, instead, with the `global.Handle` function. (#791)
- Rename `plugin` directory to `instrumentation` to match the OpenTelemetry specification. (#779)
- Makes the argument order to Histogram and DDSketch `New()` consistent. (#781)

### Removed

- `Uint64NumberKind` and related functions from the API. (#864)
- Context arguments from `Aggregator.Checkpoint` and `Integrator.Process` as they were unused. (#803)
- `SpanID` is no longer included in parameters for sampling decision to match the OpenTelemetry specification. (#775)

### Fixed

- Upgrade OTLP exporter to opentelemetry-proto matching the opentelemetry-collector v0.4.0 release. (#866)
- Allow changes to `go.sum` and `go.mod` when running dependabot tidy-up. (#871)
- Bump github.com/stretchr/testify from 1.4.0 to 1.6.1. (#824)
- Bump github.com/prometheus/client_golang from 1.7.0 to 1.7.1 in /exporters/metric/prometheus. (#867)
- Bump google.golang.org/grpc from 1.29.1 to 1.30.0 in /exporters/trace/jaeger. (#853)
- Bump google.golang.org/grpc from 1.29.1 to 1.30.0 in /exporters/trace/zipkin. (#854)
- Bumps github.com/golang/protobuf from 1.3.2 to 1.4.2 (#848)
- Bump github.com/stretchr/testify from 1.4.0 to 1.6.1 in /exporters/otlp (#817)
- Bump github.com/golangci/golangci-lint from 1.25.1 to 1.27.0 in /tools (#828)
- Bump github.com/prometheus/client_golang from 1.5.0 to 1.7.0 in /exporters/metric/prometheus (#838)
- Bump github.com/stretchr/testify from 1.4.0 to 1.6.1 in /exporters/trace/jaeger (#829)
- Bump github.com/benbjohnson/clock from 1.0.0 to 1.0.3 (#815)
- Bump github.com/stretchr/testify from 1.4.0 to 1.6.1 in /exporters/trace/zipkin (#823)
- Bump github.com/itchyny/gojq from 0.10.1 to 0.10.3 in /tools (#830)
- Bump github.com/stretchr/testify from 1.4.0 to 1.6.1 in /exporters/metric/prometheus (#822)
- Bump google.golang.org/grpc from 1.27.1 to 1.29.1 in /exporters/trace/zipkin (#820)
- Bump google.golang.org/grpc from 1.27.1 to 1.29.1 in /exporters/trace/jaeger (#831)
- Bump github.com/google/go-cmp from 0.4.0 to 0.5.0 (#836)
- Bump github.com/google/go-cmp from 0.4.0 to 0.5.0 in /exporters/trace/jaeger (#837)
- Bump github.com/google/go-cmp from 0.4.0 to 0.5.0 in /exporters/otlp (#839)
- Bump google.golang.org/api from 0.20.0 to 0.28.0 in /exporters/trace/jaeger (#843)
- Set span status from HTTP status code in the othttp instrumentation. (#832)
- Fixed typo in push controller comment. (#834)
- The `Aggregator` testing has been updated and cleaned. (#812)
- `metric.Number(0)` expressions are replaced by `0` where possible. (#812)
- Fixed `global` `handler_test.go` test failure. #804
- Fixed `BatchSpanProcessor.Shutdown` to wait until all spans are processed. (#766)
- Fixed OTLP example's accidental early close of exporter. (#807)
- Ensure zipkin exporter reads and closes response body. (#788)
- Update instrumentation to use `api/standard` keys instead of custom keys. (#782)
- Clean up tools and RELEASING documentation. (#762)

## [0.6.0] - 2020-05-21

### Added

- Support for `Resource`s in the prometheus exporter. (#757)
- New pull controller. (#751)
- New `UpDownSumObserver` instrument. (#750)
- OpenTelemetry collector demo. (#711)
- New `SumObserver` instrument. (#747)
- New `UpDownCounter` instrument. (#745)
- New timeout `Option` and configuration function `WithTimeout` to the push controller. (#742)
- New `api/standards` package to implement semantic conventions and standard key-value generation. (#731)

### Changed

- Rename `Register*` functions in the metric API to `New*` for all `Observer` instruments. (#761)
- Use `[]float64` for histogram boundaries, not `[]metric.Number`. (#758)
- Change OTLP example to use exporter as a trace `Syncer` instead of as an unneeded `Batcher`. (#756)
- Replace `WithResourceAttributes()` with `WithResource()` in the trace SDK. (#754)
- The prometheus exporter now uses the new pull controller. (#751)
- Rename `ScheduleDelayMillis` to `BatchTimeout` in the trace `BatchSpanProcessor`.(#752)
- Support use of synchronous instruments in asynchronous callbacks (#725)
- Move `Resource` from the `Export` method parameter into the metric export `Record`. (#739)
- Rename `Observer` instrument to `ValueObserver`. (#734)
- The push controller now has a method (`Provider()`) to return a `metric.Provider` instead of the old `Meter` method that acted as a `metric.Provider`. (#738)
- Replace `Measure` instrument by `ValueRecorder` instrument. (#732)
- Rename correlation context header from `"Correlation-Context"` to `"otcorrelations"` to match the OpenTelemetry specification. (#727)

### Fixed

- Ensure gRPC `ClientStream` override methods do not panic in grpctrace package. (#755)
- Disable parts of `BatchSpanProcessor` test until a fix is found. (#743)
- Fix `string` case in `kv` `Infer` function. (#746)
- Fix panic in grpctrace client interceptors. (#740)
- Refactor the `api/metrics` push controller and add `CheckpointSet` synchronization. (#737)
- Rewrite span batch process queue batching logic. (#719)
- Remove the push controller named Meter map. (#738)
- Fix Histogram aggregator initial state (fix #735). (#736)
- Ensure golang alpine image is running `golang-1.14` for examples. (#733)
- Added test for grpctrace `UnaryInterceptorClient`. (#695)
- Rearrange `api/metric` code layout. (#724)

## [0.5.0] - 2020-05-13

### Added

- Batch `Observer` callback support. (#717)
- Alias `api` types to root package of project. (#696)
- Create basic `othttp.Transport` for simple client instrumentation. (#678)
- `SetAttribute(string, interface{})` to the trace API. (#674)
- Jaeger exporter option that allows user to specify custom http client. (#671)
- `Stringer` and `Infer` methods to `key`s. (#662)

### Changed

- Rename `NewKey` in the `kv` package to just `Key`. (#721)
- Move `core` and `key` to `kv` package. (#720)
- Make the metric API `Meter` a `struct` so the abstract `MeterImpl` can be passed and simplify implementation. (#709)
- Rename SDK `Batcher` to `Integrator` to match draft OpenTelemetry SDK specification. (#710)
- Rename SDK `Ungrouped` integrator to `simple.Integrator` to match draft OpenTelemetry SDK specification. (#710)
- Rename SDK `SDK` `struct` to `Accumulator` to match draft OpenTelemetry SDK specification. (#710)
- Move `Number` from `core` to `api/metric` package. (#706)
- Move `SpanContext` from `core` to `trace` package. (#692)
- Change traceparent header from `Traceparent` to `traceparent` to implement the W3C specification. (#681)

### Fixed

- Update tooling to run generators in all submodules. (#705)
- gRPC interceptor regexp to match methods without a service name. (#683)
- Use a `const` for padding 64-bit B3 trace IDs. (#701)
- Update `mockZipkin` listen address from `:0` to `127.0.0.1:0`. (#700)
- Left-pad 64-bit B3 trace IDs with zero. (#698)
- Propagate at least the first W3C tracestate header. (#694)
- Remove internal `StateLocker` implementation. (#688)
- Increase instance size CI system uses. (#690)
- Add a `key` benchmark and use reflection in `key.Infer()`. (#679)
- Fix internal `global` test by using `global.Meter` with `RecordBatch()`. (#680)
- Reimplement histogram using mutex instead of `StateLocker`. (#669)
- Switch `MinMaxSumCount` to a mutex lock implementation instead of `StateLocker`. (#667)
- Update documentation to not include any references to `WithKeys`. (#672)
- Correct misspelling. (#668)
- Fix clobbering of the span context if extraction fails. (#656)
- Bump `golangci-lint` and work around the corrupting bug. (#666) (#670)

## [0.4.3] - 2020-04-24

### Added

- `Dockerfile` and `docker-compose.yml` to run example code. (#635)
- New `grpctrace` package that provides gRPC client and server interceptors for both unary and stream connections. (#621)
- New `api/label` package, providing common label set implementation. (#651)
- Support for JSON marshaling of `Resources`. (#654)
- `TraceID` and `SpanID` implementations for `Stringer` interface. (#642)
- `RemoteAddrKey` in the othttp plugin to include the HTTP client address in top-level spans. (#627)
- `WithSpanFormatter` option to the othttp plugin. (#617)
- Updated README to include section for compatible libraries and include reference to the contrib repository. (#612)
- The prometheus exporter now supports exporting histograms. (#601)
- A `String` method to the `Resource` to return a hashable identifier for a now unique resource. (#613)
- An `Iter` method to the `Resource` to return an array `AttributeIterator`. (#613)
- An `Equal` method to the `Resource` test the equivalence of resources. (#613)
- An iterable structure (`AttributeIterator`) for `Resource` attributes.

### Changed

- zipkin export's `NewExporter` now requires a `serviceName` argument to ensure this needed values is provided. (#644)
- Pass `Resources` through the metrics export pipeline. (#659)

### Removed

- `WithKeys` option from the metric API. (#639)

### Fixed

- Use the `label.Set.Equivalent` value instead of an encoding in the batcher. (#658)
- Correct typo `trace.Exporter` to `trace.SpanSyncer` in comments. (#653)
- Use type names for return values in jaeger exporter. (#648)
- Increase the visibility of the `api/key` package by updating comments and fixing usages locally. (#650)
- `Checkpoint` only after `Update`; Keep records in the `sync.Map` longer. (#647)
- Do not cache `reflect.ValueOf()` in metric Labels. (#649)
- Batch metrics exported from the OTLP exporter based on `Resource` and labels. (#626)
- Add error wrapping to the prometheus exporter. (#631)
- Update the OTLP exporter batching of traces to use a unique `string` representation of an associated `Resource` as the batching key. (#623)
- Update OTLP `SpanData` transform to only include the `ParentSpanID` if one exists. (#614)
- Update `Resource` internal representation to uniquely and reliably identify resources. (#613)
- Check return value from `CheckpointSet.ForEach` in prometheus exporter. (#622)
- Ensure spans created by httptrace client tracer reflect operation structure. (#618)
- Create a new recorder rather than reuse when multiple observations in same epoch for asynchronous instruments. #610
- The default port the OTLP exporter uses to connect to the OpenTelemetry collector is updated to match the one the collector listens on by default. (#611)

## [0.4.2] - 2020-03-31

### Fixed

- Fix `pre_release.sh` to update version in `sdk/opentelemetry.go`. (#607)
- Fix time conversion from internal to OTLP in OTLP exporter. (#606)

## [0.4.1] - 2020-03-31

### Fixed

- Update `tag.sh` to create signed tags. (#604)

## [0.4.0] - 2020-03-30

### Added

- New API package `api/metric/registry` that exposes a `MeterImpl` wrapper for use by SDKs to generate unique instruments. (#580)
- Script to verify examples after a new release. (#579)

### Removed

- The dogstatsd exporter due to lack of support.
   This additionally removes support for statsd. (#591)
- `LabelSet` from the metric API.
   This is replaced by a `[]core.KeyValue` slice. (#595)
- `Labels` from the metric API's `Meter` interface. (#595)

### Changed

- The metric `export.Labels` became an interface which the SDK implements and the `export` package provides a simple, immutable implementation of this interface intended for testing purposes. (#574)
- Renamed `internal/metric.Meter` to `MeterImpl`. (#580)
- Renamed `api/global/internal.obsImpl` to `asyncImpl`. (#580)

### Fixed

- Corrected missing return in mock span. (#582)
- Update License header for all source files to match CNCF guidelines and include a test to ensure it is present. (#586) (#596)
- Update to v0.3.0 of the OTLP in the OTLP exporter. (#588)
- Update pre-release script to be compatible between GNU and BSD based systems. (#592)
- Add a `RecordBatch` benchmark. (#594)
- Moved span transforms of the OTLP exporter to the internal package. (#593)
- Build both go-1.13 and go-1.14 in circleci to test for all supported versions of Go. (#569)
- Removed unneeded allocation on empty labels in OLTP exporter. (#597)
- Update `BatchedSpanProcessor` to process the queue until no data but respect max batch size. (#599)
- Update project documentation godoc.org links to pkg.go.dev. (#602)

## [0.3.0] - 2020-03-21

This is a first official beta release, which provides almost fully complete metrics, tracing, and context propagation functionality.
There is still a possibility of breaking changes.

### Added

- Add `Observer` metric instrument. (#474)
- Add global `Propagators` functionality to enable deferred initialization for propagators registered before the first Meter SDK is installed. (#494)
- Simplified export setup pipeline for the jaeger exporter to match other exporters. (#459)
- The zipkin trace exporter. (#495)
- The OTLP exporter to export metric and trace telemetry to the OpenTelemetry collector. (#497) (#544) (#545)
- Add `StatusMessage` field to the trace `Span`. (#524)
- Context propagation in OpenTracing bridge in terms of OpenTelemetry context propagation. (#525)
- The `Resource` type was added to the SDK. (#528)
- The global API now supports a `Tracer` and `Meter` function as shortcuts to getting a global `*Provider` and calling these methods directly. (#538)
- The metric API now defines a generic `MeterImpl` interface to support general purpose `Meter` construction.
   Additionally, `SyncImpl` and `AsyncImpl` are added to support general purpose instrument construction. (#560)
- A metric `Kind` is added to represent the `MeasureKind`, `ObserverKind`, and `CounterKind`. (#560)
- Scripts to better automate the release process. (#576)

### Changed

- Default to to use `AlwaysSampler` instead of `ProbabilitySampler` to match OpenTelemetry specification. (#506)
- Renamed `AlwaysSampleSampler` to `AlwaysOnSampler` in the trace API. (#511)
- Renamed `NeverSampleSampler` to `AlwaysOffSampler` in the trace API. (#511)
- The `Status` field of the `Span` was changed to `StatusCode` to disambiguate with the added `StatusMessage`. (#524)
- Updated the trace `Sampler` interface conform to the OpenTelemetry specification. (#531)
- Rename metric API `Options` to `Config`. (#541)
- Rename metric `Counter` aggregator to be `Sum`. (#541)
- Unify metric options into `Option` from instrument specific options. (#541)
- The trace API's `TraceProvider` now support `Resource`s. (#545)
- Correct error in zipkin module name. (#548)
- The jaeger trace exporter now supports `Resource`s. (#551)
- Metric SDK now supports `Resource`s.
   The `WithResource` option was added to configure a `Resource` on creation and the `Resource` method was added to the metric `Descriptor` to return the associated `Resource`. (#552)
- Replace `ErrNoLastValue` and `ErrEmptyDataSet` by `ErrNoData` in the metric SDK. (#557)
- The stdout trace exporter now supports `Resource`s. (#558)
- The metric `Descriptor` is now included at the API instead of the SDK. (#560)
- Replace `Ordered` with an iterator in `export.Labels`. (#567)

### Removed

- The vendor specific Stackdriver. It is now hosted on 3rd party vendor infrastructure. (#452)
- The `Unregister` method for metric observers as it is not in the OpenTelemetry specification. (#560)
- `GetDescriptor` from the metric SDK. (#575)
- The `Gauge` instrument from the metric API. (#537)

### Fixed

- Make histogram aggregator checkpoint consistent. (#438)
- Update README with import instructions and how to build and test. (#505)
- The default label encoding was updated to be unique. (#508)
- Use `NewRoot` in the othttp plugin for public endpoints. (#513)
- Fix data race in `BatchedSpanProcessor`. (#518)
- Skip test-386 for Mac OS 10.15.x (Catalina and upwards). #521
- Use a variable-size array to represent ordered labels in maps. (#523)
- Update the OTLP protobuf and update changed import path. (#532)
- Use `StateLocker` implementation in `MinMaxSumCount`. (#546)
- Eliminate goroutine leak in histogram stress test. (#547)
- Update OTLP exporter with latest protobuf. (#550)
- Add filters to the othttp plugin. (#556)
- Provide an implementation of the `Header*` filters that do not depend on Go 1.14. (#565)
- Encode labels once during checkpoint.
   The checkpoint function is executed in a single thread so we can do the encoding lazily before passing the encoded version of labels to the exporter.
   This is a cheap and quick way to avoid encoding the labels on every collection interval. (#572)
- Run coverage over all packages in `COVERAGE_MOD_DIR`. (#573)

## [0.2.3] - 2020-03-04

### Added

- `RecordError` method on `Span`s in the trace API to Simplify adding error events to spans. (#473)
- Configurable push frequency for exporters setup pipeline. (#504)

### Changed

- Rename the `exporter` directory to `exporters`.
   The `go.opentelemetry.io/otel/exporter/trace/jaeger` package was mistakenly released with a `v1.0.0` tag instead of `v0.1.0`.
   This resulted in all subsequent releases not becoming the default latest.
   A consequence of this was that all `go get`s pulled in the incompatible `v0.1.0` release of that package when pulling in more recent packages from other otel packages.
   Renaming the `exporter` directory to `exporters` fixes this issue by renaming the package and therefore clearing any existing dependency tags.
   Consequentially, this action also renames *all* exporter packages. (#502)

### Removed

- The `CorrelationContextHeader` constant in the `correlation` package is no longer exported. (#503)

## [0.2.2] - 2020-02-27

### Added

- `HTTPSupplier` interface in the propagation API to specify methods to retrieve and store a single value for a key to be associated with a carrier. (#467)
- `HTTPExtractor` interface in the propagation API to extract information from an `HTTPSupplier` into a context. (#467)
- `HTTPInjector` interface in the propagation API to inject information into an `HTTPSupplier.` (#467)
- `Config` and configuring `Option` to the propagator API. (#467)
- `Propagators` interface in the propagation API to contain the set of injectors and extractors for all supported carrier formats. (#467)
- `HTTPPropagator` interface in the propagation API to inject and extract from an `HTTPSupplier.` (#467)
- `WithInjectors` and `WithExtractors` functions to the propagator API to configure injectors and extractors to use. (#467)
- `ExtractHTTP` and `InjectHTTP` functions to apply configured HTTP extractors and injectors to a passed context. (#467)
- Histogram aggregator. (#433)
- `DefaultPropagator` function and have it return `trace.TraceContext` as the default context propagator. (#456)
- `AlwaysParentSample` sampler to the trace API. (#455)
- `WithNewRoot` option function to the trace API to specify the created span should be considered a root span. (#451)

### Changed

- Renamed `WithMap` to `ContextWithMap` in the correlation package. (#481)
- Renamed `FromContext` to `MapFromContext` in the correlation package. (#481)
- Move correlation context propagation to correlation package. (#479)
- Do not default to putting remote span context into links. (#480)
- `Tracer.WithSpan` updated to accept `StartOptions`. (#472)
- Renamed `MetricKind` to `Kind` to not stutter in the type usage. (#432)
- Renamed the `export` package to `metric` to match directory structure. (#432)
- Rename the `api/distributedcontext` package to `api/correlation`. (#444)
- Rename the `api/propagators` package to `api/propagation`. (#444)
- Move the propagators from the `propagators` package into the `trace` API package. (#444)
- Update `Float64Gauge`, `Int64Gauge`, `Float64Counter`, `Int64Counter`, `Float64Measure`, and `Int64Measure` metric methods to use value receivers instead of pointers. (#462)
- Moved all dependencies of tools package to a tools directory. (#466)

### Removed

- Binary propagators. (#467)
- NOOP propagator. (#467)

### Fixed

- Upgraded `github.com/golangci/golangci-lint` from `v1.21.0` to `v1.23.6` in `tools/`. (#492)
- Fix a possible nil-dereference crash (#478)
- Correct comments for `InstallNewPipeline` in the stdout exporter. (#483)
- Correct comments for `InstallNewPipeline` in the dogstatsd exporter. (#484)
- Correct comments for `InstallNewPipeline` in the prometheus exporter. (#482)
- Initialize `onError` based on `Config` in prometheus exporter. (#486)
- Correct module name in prometheus exporter README. (#475)
- Removed tracer name prefix from span names. (#430)
- Fix `aggregator_test.go` import package comment. (#431)
- Improved detail in stdout exporter. (#436)
- Fix a dependency issue (generate target should depend on stringer, not lint target) in Makefile. (#442)
- Reorders the Makefile targets within `precommit` target so we generate files and build the code before doing linting, so we can get much nicer errors about syntax errors from the compiler. (#442)
- Reword function documentation in gRPC plugin. (#446)
- Send the `span.kind` tag to Jaeger from the jaeger exporter. (#441)
- Fix `metadataSupplier` in the jaeger exporter to overwrite the header if existing instead of appending to it. (#441)
- Upgraded to Go 1.13 in CI. (#465)
- Correct opentelemetry.io URL in trace SDK documentation. (#464)
- Refactored reference counting logic in SDK determination of stale records. (#468)
- Add call to `runtime.Gosched` in instrument `acquireHandle` logic to not block the collector. (#469)

## [0.2.1.1] - 2020-01-13

### Fixed

- Use stateful batcher on Prometheus exporter fixing regression introduced in #395. (#428)

## [0.2.1] - 2020-01-08

### Added

- Global meter forwarding implementation.
   This enables deferred initialization for metric instruments registered before the first Meter SDK is installed. (#392)
- Global trace forwarding implementation.
   This enables deferred initialization for tracers registered before the first Trace SDK is installed. (#406)
- Standardize export pipeline creation in all exporters. (#395)
- A testing, organization, and comments for 64-bit field alignment. (#418)
- Script to tag all modules in the project. (#414)

### Changed

- Renamed `propagation` package to `propagators`. (#362)
- Renamed `B3Propagator` propagator to `B3`. (#362)
- Renamed `TextFormatPropagator` propagator to `TextFormat`. (#362)
- Renamed `BinaryPropagator` propagator to `Binary`. (#362)
- Renamed `BinaryFormatPropagator` propagator to `BinaryFormat`. (#362)
- Renamed `NoopTextFormatPropagator` propagator to `NoopTextFormat`. (#362)
- Renamed `TraceContextPropagator` propagator to `TraceContext`. (#362)
- Renamed `SpanOption` to `StartOption` in the trace API. (#369)
- Renamed `StartOptions` to `StartConfig` in the trace API. (#369)
- Renamed `EndOptions` to `EndConfig` in the trace API. (#369)
- `Number` now has a pointer receiver for its methods. (#375)
- Renamed `CurrentSpan` to `SpanFromContext` in the trace API. (#379)
- Renamed `SetCurrentSpan` to `ContextWithSpan` in the trace API. (#379)
- Renamed `Message` in Event to `Name` in the trace API. (#389)
- Prometheus exporter no longer aggregates metrics, instead it only exports them. (#385)
- Renamed `HandleImpl` to `BoundInstrumentImpl` in the metric API. (#400)
- Renamed `Float64CounterHandle` to `Float64CounterBoundInstrument` in the metric API. (#400)
- Renamed `Int64CounterHandle` to `Int64CounterBoundInstrument` in the metric API. (#400)
- Renamed `Float64GaugeHandle` to `Float64GaugeBoundInstrument` in the metric API. (#400)
- Renamed `Int64GaugeHandle` to `Int64GaugeBoundInstrument` in the metric API. (#400)
- Renamed `Float64MeasureHandle` to `Float64MeasureBoundInstrument` in the metric API. (#400)
- Renamed `Int64MeasureHandle` to `Int64MeasureBoundInstrument` in the metric API. (#400)
- Renamed `Release` method for bound instruments in the metric API to `Unbind`. (#400)
- Renamed `AcquireHandle` method for bound instruments in the metric API to `Bind`. (#400)
- Renamed the `File` option in the stdout exporter to `Writer`. (#404)
- Renamed all `Options` to `Config` for all metric exports where this wasn't already the case.

### Fixed

- Aggregator import path corrected. (#421)
- Correct links in README. (#368)
- The README was updated to match latest code changes in its examples. (#374)
- Don't capitalize error statements. (#375)
- Fix ignored errors. (#375)
- Fix ambiguous variable naming. (#375)
- Removed unnecessary type casting. (#375)
- Use named parameters. (#375)
- Updated release schedule. (#378)
- Correct http-stackdriver example module name. (#394)
- Removed the `http.request` span in `httptrace` package. (#397)
- Add comments in the metrics SDK (#399)
- Initialize checkpoint when creating ddsketch aggregator to prevent panic when merging into a empty one. (#402) (#403)
- Add documentation of compatible exporters in the README. (#405)
- Typo fix. (#408)
- Simplify span check logic in SDK tracer implementation. (#419)

## [0.2.0] - 2019-12-03

### Added

- Unary gRPC tracing example. (#351)
- Prometheus exporter. (#334)
- Dogstatsd metrics exporter. (#326)

### Changed

- Rename `MaxSumCount` aggregation to `MinMaxSumCount` and add the `Min` interface for this aggregation. (#352)
- Rename `GetMeter` to `Meter`. (#357)
- Rename `HTTPTraceContextPropagator` to `TraceContextPropagator`. (#355)
- Rename `HTTPB3Propagator` to `B3Propagator`. (#355)
- Rename `HTTPTraceContextPropagator` to `TraceContextPropagator`. (#355)
- Move `/global` package to `/api/global`. (#356)
- Rename `GetTracer` to `Tracer`. (#347)

### Removed

- `SetAttribute` from the `Span` interface in the trace API. (#361)
- `AddLink` from the `Span` interface in the trace API. (#349)
- `Link` from the `Span` interface in the trace API. (#349)

### Fixed

- Exclude example directories from coverage report. (#365)
- Lint make target now implements automatic fixes with `golangci-lint` before a second run to report the remaining issues. (#360)
- Drop `GO111MODULE` environment variable in Makefile as Go 1.13 is the project specified minimum version and this is environment variable is not needed for that version of Go. (#359)
- Run the race checker for all test. (#354)
- Redundant commands in the Makefile are removed. (#354)
- Split the `generate` and `lint` targets of the Makefile. (#354)
- Renames `circle-ci` target to more generic `ci` in Makefile. (#354)
- Add example Prometheus binary to gitignore. (#358)
- Support negative numbers with the `MaxSumCount`. (#335)
- Resolve race conditions in `push_test.go` identified in #339. (#340)
- Use `/usr/bin/env bash` as a shebang in scripts rather than `/bin/bash`. (#336)
- Trace benchmark now tests both `AlwaysSample` and `NeverSample`.
   Previously it was testing `AlwaysSample` twice. (#325)
- Trace benchmark now uses a `[]byte` for `TraceID` to fix failing test. (#325)
- Added a trace benchmark to test variadic functions in `setAttribute` vs `setAttributes` (#325)
- The `defaultkeys` batcher was only using the encoded label set as its map key while building a checkpoint.
   This allowed distinct label sets through, but any metrics sharing a label set could be overwritten or merged incorrectly.
   This was corrected. (#333)

## [0.1.2] - 2019-11-18

### Fixed

- Optimized the `simplelru` map for attributes to reduce the number of allocations. (#328)
- Removed unnecessary unslicing of parameters that are already a slice. (#324)

## [0.1.1] - 2019-11-18

This release contains a Metrics SDK with stdout exporter and supports basic aggregations such as counter, gauges, array, maxsumcount, and ddsketch.

### Added

- Metrics stdout export pipeline. (#265)
- Array aggregation for raw measure metrics. (#282)
- The core.Value now have a `MarshalJSON` method. (#281)

### Removed

- `WithService`, `WithResources`, and `WithComponent` methods of tracers. (#314)
- Prefix slash in `Tracer.Start()` for the Jaeger example. (#292)

### Changed

- Allocation in LabelSet construction to reduce GC overhead. (#318)
- `trace.WithAttributes` to append values instead of replacing (#315)
- Use a formula for tolerance in sampling tests. (#298)
- Move export types into trace and metric-specific sub-directories. (#289)
- `SpanKind` back to being based on an `int` type. (#288)

### Fixed

- URL to OpenTelemetry website in README. (#323)
- Name of othttp default tracer. (#321)
- `ExportSpans` for the stackdriver exporter now handles `nil` context. (#294)
- CI modules cache to correctly restore/save from/to the cache. (#316)
- Fix metric SDK race condition between `LoadOrStore` and the assignment `rec.recorder = i.meter.exporter.AggregatorFor(rec)`. (#293)
- README now reflects the new code structure introduced with these changes. (#291)
- Make the basic example work. (#279)

## [0.1.0] - 2019-11-04

This is the first release of open-telemetry go library.
It contains api and sdk for trace and meter.

### Added

- Initial OpenTelemetry trace and metric API prototypes.
- Initial OpenTelemetry trace, metric, and export SDK packages.
- A wireframe bridge to support compatibility with OpenTracing.
- Example code for a basic, http-stackdriver, http, jaeger, and named tracer setup.
- Exporters for Jaeger, Stackdriver, and stdout.
- Propagators for binary, B3, and trace-context protocols.
- Project information and guidelines in the form of a README and CONTRIBUTING.
- Tools to build the project and a Makefile to automate the process.
- Apache-2.0 license.
- CircleCI build CI manifest files.
- CODEOWNERS file to track owners of this project.

[Unreleased]: https://github.com/open-telemetry/opentelemetry-go/compare/v1.23.0-rc.1...HEAD
[1.23.0-rc.1]: https://github.com/open-telemetry/opentelemetry-go/releases/tag/v1.23.0-rc.1
[1.22.0/0.45.0]: https://github.com/open-telemetry/opentelemetry-go/releases/tag/v1.22.0
[1.21.0/0.44.0]: https://github.com/open-telemetry/opentelemetry-go/releases/tag/v1.21.0
[1.20.0/0.43.0]: https://github.com/open-telemetry/opentelemetry-go/releases/tag/v1.20.0
[1.19.0/0.42.0/0.0.7]: https://github.com/open-telemetry/opentelemetry-go/releases/tag/v1.19.0
[1.19.0-rc.1/0.42.0-rc.1]: https://github.com/open-telemetry/opentelemetry-go/releases/tag/v1.19.0-rc.1
[1.18.0/0.41.0/0.0.6]: https://github.com/open-telemetry/opentelemetry-go/releases/tag/v1.18.0
[1.17.0/0.40.0/0.0.5]: https://github.com/open-telemetry/opentelemetry-go/releases/tag/v1.17.0
[1.16.0/0.39.0]: https://github.com/open-telemetry/opentelemetry-go/releases/tag/v1.16.0
[1.16.0-rc.1/0.39.0-rc.1]: https://github.com/open-telemetry/opentelemetry-go/releases/tag/v1.16.0-rc.1
[1.15.1/0.38.1]: https://github.com/open-telemetry/opentelemetry-go/releases/tag/v1.15.1
[1.15.0/0.38.0]: https://github.com/open-telemetry/opentelemetry-go/releases/tag/v1.15.0
[1.15.0-rc.2/0.38.0-rc.2]: https://github.com/open-telemetry/opentelemetry-go/releases/tag/v1.15.0-rc.2
[1.15.0-rc.1/0.38.0-rc.1]: https://github.com/open-telemetry/opentelemetry-go/releases/tag/v1.15.0-rc.1
[1.14.0/0.37.0/0.0.4]: https://github.com/open-telemetry/opentelemetry-go/releases/tag/v1.14.0
[1.13.0/0.36.0]: https://github.com/open-telemetry/opentelemetry-go/releases/tag/v1.13.0
[1.12.0/0.35.0]: https://github.com/open-telemetry/opentelemetry-go/releases/tag/v1.12.0
[1.11.2/0.34.0]: https://github.com/open-telemetry/opentelemetry-go/releases/tag/v1.11.2
[1.11.1/0.33.0]: https://github.com/open-telemetry/opentelemetry-go/releases/tag/v1.11.1
[1.11.0/0.32.3]: https://github.com/open-telemetry/opentelemetry-go/releases/tag/v1.11.0
[0.32.2]: https://github.com/open-telemetry/opentelemetry-go/releases/tag/sdk/metric/v0.32.2
[0.32.1]: https://github.com/open-telemetry/opentelemetry-go/releases/tag/sdk/metric/v0.32.1
[0.32.0]: https://github.com/open-telemetry/opentelemetry-go/releases/tag/sdk/metric/v0.32.0
[1.10.0]: https://github.com/open-telemetry/opentelemetry-go/releases/tag/v1.10.0
[1.9.0/0.0.3]: https://github.com/open-telemetry/opentelemetry-go/releases/tag/v1.9.0
[1.8.0/0.31.0]: https://github.com/open-telemetry/opentelemetry-go/releases/tag/v1.8.0
[1.7.0/0.30.0]: https://github.com/open-telemetry/opentelemetry-go/releases/tag/v1.7.0
[0.29.0]: https://github.com/open-telemetry/opentelemetry-go/releases/tag/metric/v0.29.0
[1.6.3]: https://github.com/open-telemetry/opentelemetry-go/releases/tag/v1.6.3
[1.6.2]: https://github.com/open-telemetry/opentelemetry-go/releases/tag/v1.6.2
[1.6.1]: https://github.com/open-telemetry/opentelemetry-go/releases/tag/v1.6.1
[1.6.0/0.28.0]: https://github.com/open-telemetry/opentelemetry-go/releases/tag/v1.6.0
[1.5.0]: https://github.com/open-telemetry/opentelemetry-go/releases/tag/v1.5.0
[1.4.1]: https://github.com/open-telemetry/opentelemetry-go/releases/tag/v1.4.1
[1.4.0]: https://github.com/open-telemetry/opentelemetry-go/releases/tag/v1.4.0
[1.3.0]: https://github.com/open-telemetry/opentelemetry-go/releases/tag/v1.3.0
[1.2.0]: https://github.com/open-telemetry/opentelemetry-go/releases/tag/v1.2.0
[1.1.0]: https://github.com/open-telemetry/opentelemetry-go/releases/tag/v1.1.0
[1.0.1]: https://github.com/open-telemetry/opentelemetry-go/releases/tag/v1.0.1
[Metrics 0.24.0]: https://github.com/open-telemetry/opentelemetry-go/releases/tag/metric/v0.24.0
[1.0.0]: https://github.com/open-telemetry/opentelemetry-go/releases/tag/v1.0.0
[1.0.0-RC3]: https://github.com/open-telemetry/opentelemetry-go/releases/tag/v1.0.0-RC3
[1.0.0-RC2]: https://github.com/open-telemetry/opentelemetry-go/releases/tag/v1.0.0-RC2
[Experimental Metrics v0.22.0]: https://github.com/open-telemetry/opentelemetry-go/releases/tag/metric/v0.22.0
[1.0.0-RC1]: https://github.com/open-telemetry/opentelemetry-go/releases/tag/v1.0.0-RC1
[0.20.0]: https://github.com/open-telemetry/opentelemetry-go/releases/tag/v0.20.0
[0.19.0]: https://github.com/open-telemetry/opentelemetry-go/releases/tag/v0.19.0
[0.18.0]: https://github.com/open-telemetry/opentelemetry-go/releases/tag/v0.18.0
[0.17.0]: https://github.com/open-telemetry/opentelemetry-go/releases/tag/v0.17.0
[0.16.0]: https://github.com/open-telemetry/opentelemetry-go/releases/tag/v0.16.0
[0.15.0]: https://github.com/open-telemetry/opentelemetry-go/releases/tag/v0.15.0
[0.14.0]: https://github.com/open-telemetry/opentelemetry-go/releases/tag/v0.14.0
[0.13.0]: https://github.com/open-telemetry/opentelemetry-go/releases/tag/v0.13.0
[0.12.0]: https://github.com/open-telemetry/opentelemetry-go/releases/tag/v0.12.0
[0.11.0]: https://github.com/open-telemetry/opentelemetry-go/releases/tag/v0.11.0
[0.10.0]: https://github.com/open-telemetry/opentelemetry-go/releases/tag/v0.10.0
[0.9.0]: https://github.com/open-telemetry/opentelemetry-go/releases/tag/v0.9.0
[0.8.0]: https://github.com/open-telemetry/opentelemetry-go/releases/tag/v0.8.0
[0.7.0]: https://github.com/open-telemetry/opentelemetry-go/releases/tag/v0.7.0
[0.6.0]: https://github.com/open-telemetry/opentelemetry-go/releases/tag/v0.6.0
[0.5.0]: https://github.com/open-telemetry/opentelemetry-go/releases/tag/v0.5.0
[0.4.3]: https://github.com/open-telemetry/opentelemetry-go/releases/tag/v0.4.3
[0.4.2]: https://github.com/open-telemetry/opentelemetry-go/releases/tag/v0.4.2
[0.4.1]: https://github.com/open-telemetry/opentelemetry-go/releases/tag/v0.4.1
[0.4.0]: https://github.com/open-telemetry/opentelemetry-go/releases/tag/v0.4.0
[0.3.0]: https://github.com/open-telemetry/opentelemetry-go/releases/tag/v0.3.0
[0.2.3]: https://github.com/open-telemetry/opentelemetry-go/releases/tag/v0.2.3
[0.2.2]: https://github.com/open-telemetry/opentelemetry-go/releases/tag/v0.2.2
[0.2.1.1]: https://github.com/open-telemetry/opentelemetry-go/releases/tag/v0.2.1.1
[0.2.1]: https://github.com/open-telemetry/opentelemetry-go/releases/tag/v0.2.1
[0.2.0]: https://github.com/open-telemetry/opentelemetry-go/releases/tag/v0.2.0
[0.1.2]: https://github.com/open-telemetry/opentelemetry-go/releases/tag/v0.1.2
[0.1.1]: https://github.com/open-telemetry/opentelemetry-go/releases/tag/v0.1.1
[0.1.0]: https://github.com/open-telemetry/opentelemetry-go/releases/tag/v0.1.0

[Go 1.20]: https://go.dev/doc/go1.20
[Go 1.19]: https://go.dev/doc/go1.19
[Go 1.18]: https://go.dev/doc/go1.18

[metric API]:https://pkg.go.dev/go.opentelemetry.io/otel/metric
[metric SDK]:https://pkg.go.dev/go.opentelemetry.io/otel/sdk/metric
[trace API]:https://pkg.go.dev/go.opentelemetry.io/otel/trace<|MERGE_RESOLUTION|>--- conflicted
+++ resolved
@@ -14,12 +14,9 @@
 
 ### Fixed
 
-<<<<<<< HEAD
-- Fixed missing Mix and Max values for `go.opentelemetry.io/otel/exporters/stdout/stdoutmetric` by introducing `MarshalText` and `MarshalJSON` for type `Extrema` in `go.opentelemetry.io/sdk/metric/metricdata`. (#4827)
-=======
 - Fix `ContainerID` resource detection on systemd when cgroup path has a colon. (#4449)
 - Fix `go.opentelemetry.io/otel/sdk/metric` to cache instruments to avoid leaking memory when the same instrument is created multiple times. (#4820)
->>>>>>> c573785b
+- Fix missing Mix and Max values for `go.opentelemetry.io/otel/exporters/stdout/stdoutmetric` by introducing `MarshalText` and `MarshalJSON` for type `Extrema` in `go.opentelemetry.io/sdk/metric/metricdata`. (#4827)
 
 ## [1.23.0-rc.1] 2024-01-18
 
