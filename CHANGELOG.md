# Changelog

All notable changes to this project will be documented in this file.

The format is based on [Keep a Changelog](https://keepachangelog.com/en/1.0.0/).

This project adheres to [Semantic Versioning](https://semver.org/spec/v2.0.0.html).

## [Unreleased]

<<<<<<< HEAD
### Added

- The `WithCallback` option is added to `go.opentelemetry.io/otel/metric/instrument/asyncint64` to configure instrument callbacks during their creation. (#3507)
- The `WithCallback` option is added to `go.opentelemetry.io/otel/metric/instrument/asyncfloat64` to configure instrument callbacks during their creation. (#3507)

### Changed

- Instrument configuration is split from `go.opentelemetry.io/otel/metric/instrument` into specific instrument packages. (#3507)
  - Use the added `Option` type in `go.opentelemetry.io/otel/metric/instrument/syncint64` to configure instruments from that package.
  - Use the added `Option` type in `go.opentelemetry.io/otel/metric/instrument/syncfloat64` to configure instruments from that package.
  - Use the added `Option` type in `go.opentelemetry.io/otel/metric/instrument/asyncint64` to configure instruments from that package.
  - Use the added `Option` type in `go.opentelemetry.io/otel/metric/instrument/asyncfloat64` to configure instruments from that package.
=======
### Removed

- The deprecated `go.opentelemetry.io/otel/sdk/metric/view` package is removed. (#3520)
>>>>>>> 8644a79d

## [1.11.2/0.34.0] 2022-12-05

### Added

- The `WithView` `Option` is added to the `go.opentelemetry.io/otel/sdk/metric` package.
   This option is used to configure the view(s) a `MeterProvider` will use for all `Reader`s that are registered with it. (#3387)
- Add Instrumentation Scope and Version as info metric and label in Prometheus exporter.
  This can be disabled using the `WithoutScopeInfo()` option added to that package.(#3273, #3357)
- OTLP exporters now recognize: (#3363)
  - `OTEL_EXPORTER_OTLP_INSECURE`
  - `OTEL_EXPORTER_OTLP_TRACES_INSECURE`
  - `OTEL_EXPORTER_OTLP_METRICS_INSECURE`
  - `OTEL_EXPORTER_OTLP_CLIENT_KEY`
  - `OTEL_EXPORTER_OTLP_TRACES_CLIENT_KEY`
  - `OTEL_EXPORTER_OTLP_METRICS_CLIENT_KEY`
  - `OTEL_EXPORTER_OTLP_CLIENT_CERTIFICATE`
  - `OTEL_EXPORTER_OTLP_TRACES_CLIENT_CERTIFICATE`
  - `OTEL_EXPORTER_OTLP_METRICS_CLIENT_CERTIFICATE`
- The `View` type and related `NewView` function to create a view according to the OpenTelemetry specification are added to `go.opentelemetry.io/otel/sdk/metric`.
  These additions are replacements for the `View` type and `New` function from `go.opentelemetry.io/otel/sdk/metric/view`. (#3459)
- The `Instrument` and `InstrumentKind` type are added to `go.opentelemetry.io/otel/sdk/metric`.
  These additions are replacements for the `Instrument` and `InstrumentKind` types from `go.opentelemetry.io/otel/sdk/metric/view`. (#3459)
- The `Stream` type is added to `go.opentelemetry.io/otel/sdk/metric` to define a metric data stream a view will produce. (#3459)
- The `AssertHasAttributes` allows instrument authors to test that datapoints returned have appropriate attributes. (#3487)

### Changed

- The `"go.opentelemetry.io/otel/sdk/metric".WithReader` option no longer accepts views to associate with the `Reader`.
   Instead, views are now registered directly with the `MeterProvider` via the new `WithView` option.
   The views registered with the `MeterProvider` apply to all `Reader`s. (#3387)
- The `Temporality(view.InstrumentKind) metricdata.Temporality` and `Aggregation(view.InstrumentKind) aggregation.Aggregation` methods are added to the `"go.opentelemetry.io/otel/sdk/metric".Exporter` interface. (#3260)
- The `Temporality(view.InstrumentKind) metricdata.Temporality` and `Aggregation(view.InstrumentKind) aggregation.Aggregation` methods are added to the `"go.opentelemetry.io/otel/exporters/otlp/otlpmetric".Client` interface. (#3260)
- The `WithTemporalitySelector` and `WithAggregationSelector` `ReaderOption`s have been changed to `ManualReaderOption`s in the `go.opentelemetry.io/otel/sdk/metric` package. (#3260)
- The periodic reader in the `go.opentelemetry.io/otel/sdk/metric` package now uses the temporality and aggregation selectors from its configured exporter instead of accepting them as options. (#3260)

### Fixed

- The `go.opentelemetry.io/otel/exporters/prometheus` exporter fixes duplicated `_total` suffixes. (#3369)
- Remove comparable requirement for `Reader`s. (#3387)
- Cumulative metrics from the OpenCensus bridge (`go.opentelemetry.io/otel/bridge/opencensus`) are defined as monotonic sums, instead of non-monotonic. (#3389)
- Asynchronous counters (`Counter` and `UpDownCounter`) from the metric SDK now produce delta sums when configured with delta temporality. (#3398)
- Exported `Status` codes in the `go.opentelemetry.io/otel/exporters/zipkin` exporter are now exported as all upper case values. (#3340)
- `Aggregation`s from `go.opentelemetry.io/otel/sdk/metric` with no data are not exported. (#3394, #3436)
- Reenabled Attribute Filters in the Metric SDK. (#3396)
- Asynchronous callbacks are only called if they are registered with at least one instrument that does not use drop aggragation. (#3408)
- Do not report empty partial-success responses in the `go.opentelemetry.io/otel/exporters/otlp` exporters. (#3438, #3432)
- Handle partial success responses in `go.opentelemetry.io/otel/exporters/otlp/otlpmetric` exporters. (#3162, #3440)
- Prevent duplicate Prometheus description, unit, and type. (#3469)
- Prevents panic when using incorrect `attribute.Value.As[Type]Slice()`. (#3489)

### Removed

- The `go.opentelemetry.io/otel/exporters/otlp/otlpmetric.Client` interface is removed. (#3486)
- The `go.opentelemetry.io/otel/exporters/otlp/otlpmetric.New` function is removed. Use the `otlpmetric[http|grpc].New` directly. (#3486)

### Deprecated

- The `go.opentelemetry.io/otel/sdk/metric/view` package is deprecated.
  Use `Instrument`, `InstrumentKind`, `View`, and `NewView` in `go.opentelemetry.io/otel/sdk/metric` instead. (#3476)

## [1.11.1/0.33.0] 2022-10-19

### Added

- The Prometheus exporter in `go.opentelemetry.io/otel/exporters/prometheus` registers with a Prometheus registerer on creation.
   By default, it will register with the default Prometheus registerer.
   A non-default registerer can be used by passing the `WithRegisterer` option. (#3239)
- Added the `WithAggregationSelector` option to the `go.opentelemetry.io/otel/exporters/prometheus` package to change the default `AggregationSelector` used. (#3341)
- The Prometheus exporter in `go.opentelemetry.io/otel/exporters/prometheus` converts the `Resource` associated with metric exports into a `target_info` metric. (#3285)

### Changed

- The `"go.opentelemetry.io/otel/exporters/prometheus".New` function is updated to return an error.
   It will return an error if the exporter fails to register with Prometheus. (#3239)

### Fixed

- The URL-encoded values from the `OTEL_RESOURCE_ATTRIBUTES` environment variable are decoded. (#2963)
- The `baggage.NewMember` function decodes the `value` parameter instead of directly using it.
   This fixes the implementation to be compliant with the W3C specification. (#3226)
- Slice attributes of the `attribute` package are now comparable based on their value, not instance. (#3108 #3252)
- The `Shutdown` and `ForceFlush` methods of the `"go.opentelemetry.io/otel/sdk/trace".TraceProvider` no longer return an error when no processor is registered. (#3268)
- The Prometheus exporter in `go.opentelemetry.io/otel/exporters/prometheus` cumulatively sums histogram buckets. (#3281)
- The sum of each histogram data point is now uniquely exported by the `go.opentelemetry.io/otel/exporters/otlpmetric` exporters. (#3284, #3293)
- Recorded values for asynchronous counters (`Counter` and `UpDownCounter`) are interpreted as exact, not incremental, sum values by the metric SDK. (#3350, #3278)
- `UpDownCounters` are now correctly output as Prometheus gauges in the `go.opentelemetry.io/otel/exporters/prometheus` exporter. (#3358)
- The Prometheus exporter in `go.opentelemetry.io/otel/exporters/prometheus` no longer describes the metrics it will send to Prometheus on startup.
   Instead the exporter is defined as an "unchecked" collector for Prometheus.
   This fixes the `reader is not registered` warning currently emitted on startup. (#3291 #3342)
- The `go.opentelemetry.io/otel/exporters/prometheus` exporter now correctly adds `_total` suffixes to counter metrics. (#3360)
- The `go.opentelemetry.io/otel/exporters/prometheus` exporter now adds a unit suffix to metric names.
   This can be disabled using the `WithoutUnits()` option added to that package. (#3352)

## [1.11.0/0.32.3] 2022-10-12

### Added

- Add default User-Agent header to OTLP exporter requests (`go.opentelemetry.io/otel/exporters/otlptrace/otlptracegrpc` and `go.opentelemetry.io/otel/exporters/otlptrace/otlptracehttp`). (#3261)

### Changed

- `span.SetStatus` has been updated such that calls that lower the status are now no-ops. (#3214)
- Upgrade `golang.org/x/sys/unix` from `v0.0.0-20210423185535-09eb48e85fd7` to `v0.0.0-20220919091848-fb04ddd9f9c8`.
  This addresses [GO-2022-0493](https://pkg.go.dev/vuln/GO-2022-0493). (#3235)

## [0.32.2] Metric SDK (Alpha) - 2022-10-11

### Added

- Added an example of using metric views to customize instruments. (#3177)
- Add default User-Agent header to OTLP exporter requests (`go.opentelemetry.io/otel/exporters/otlpmetric/otlpmetricgrpc` and `go.opentelemetry.io/otel/exporters/otlpmetric/otlpmetrichttp`). (#3261)

### Changed

- Flush pending measurements with the `PeriodicReader` in the `go.opentelemetry.io/otel/sdk/metric` when `ForceFlush` or `Shutdown` are called. (#3220)
- Update histogram default bounds to match the requirements of the latest specification. (#3222)
- Encode the HTTP status code in the OpenTracing bridge (`go.opentelemetry.io/otel/bridge/opentracing`) as an integer.  (#3265)

### Fixed

- Use default view if instrument does not match any registered view of a reader. (#3224, #3237)
- Return the same instrument every time a user makes the exact same instrument creation call. (#3229, #3251)
- Return the existing instrument when a view transforms a creation call to match an existing instrument. (#3240, #3251)
- Log a warning when a conflicting instrument (e.g. description, unit, data-type) is created instead of returning an error. (#3251)
- The OpenCensus bridge no longer sends empty batches of metrics. (#3263)

## [0.32.1] Metric SDK (Alpha) - 2022-09-22

### Changed

- The Prometheus exporter sanitizes OpenTelemetry instrument names when exporting.
   Invalid characters are replaced with `_`. (#3212)

### Added

- The metric portion of the OpenCensus bridge (`go.opentelemetry.io/otel/bridge/opencensus`) has been reintroduced. (#3192)
- The OpenCensus bridge example (`go.opentelemetry.io/otel/example/opencensus`) has been reintroduced. (#3206)

### Fixed

- Updated go.mods to point to valid versions of the sdk. (#3216)
- Set the `MeterProvider` resource on all exported metric data. (#3218)

## [0.32.0] Revised Metric SDK (Alpha) - 2022-09-18

### Changed

- The metric SDK in `go.opentelemetry.io/otel/sdk/metric` is completely refactored to comply with the OpenTelemetry specification.
  Please see the package documentation for how the new SDK is initialized and configured. (#3175)
- Update the minimum supported go version to go1.18. Removes support for go1.17 (#3179)

### Removed

- The metric portion of the OpenCensus bridge (`go.opentelemetry.io/otel/bridge/opencensus`) has been removed.
  A new bridge compliant with the revised metric SDK will be added back in a future release. (#3175)
- The `go.opentelemetry.io/otel/sdk/metric/aggregator/aggregatortest` package is removed, see the new metric SDK. (#3175)
- The `go.opentelemetry.io/otel/sdk/metric/aggregator/histogram` package is removed, see the new metric SDK. (#3175)
- The `go.opentelemetry.io/otel/sdk/metric/aggregator/lastvalue` package is removed, see the new metric SDK. (#3175)
- The `go.opentelemetry.io/otel/sdk/metric/aggregator/sum` package is removed, see the new metric SDK. (#3175)
- The `go.opentelemetry.io/otel/sdk/metric/aggregator` package is removed, see the new metric SDK. (#3175)
- The `go.opentelemetry.io/otel/sdk/metric/controller/basic` package is removed, see the new metric SDK. (#3175)
- The `go.opentelemetry.io/otel/sdk/metric/controller/controllertest` package is removed, see the new metric SDK. (#3175)
- The `go.opentelemetry.io/otel/sdk/metric/controller/time` package is removed, see the new metric SDK. (#3175)
- The `go.opentelemetry.io/otel/sdk/metric/export/aggregation` package is removed, see the new metric SDK. (#3175)
- The `go.opentelemetry.io/otel/sdk/metric/export` package is removed, see the new metric SDK. (#3175)
- The `go.opentelemetry.io/otel/sdk/metric/metrictest` package is removed.
  A replacement package that supports the new metric SDK will be added back in a future release. (#3175)
- The `go.opentelemetry.io/otel/sdk/metric/number` package is removed, see the new metric SDK. (#3175)
- The `go.opentelemetry.io/otel/sdk/metric/processor/basic` package is removed, see the new metric SDK. (#3175)
- The `go.opentelemetry.io/otel/sdk/metric/processor/processortest` package is removed, see the new metric SDK. (#3175)
- The `go.opentelemetry.io/otel/sdk/metric/processor/reducer` package is removed, see the new metric SDK. (#3175)
- The `go.opentelemetry.io/otel/sdk/metric/registry` package is removed, see the new metric SDK. (#3175)
- The `go.opentelemetry.io/otel/sdk/metric/sdkapi` package is removed, see the new metric SDK. (#3175)
- The `go.opentelemetry.io/otel/sdk/metric/selector/simple` package is removed, see the new metric SDK. (#3175)
- The `"go.opentelemetry.io/otel/sdk/metric".ErrUninitializedInstrument` variable was removed. (#3175)
- The `"go.opentelemetry.io/otel/sdk/metric".ErrBadInstrument` variable was removed. (#3175)
- The `"go.opentelemetry.io/otel/sdk/metric".Accumulator` type was removed, see the `MeterProvider`in the new metric SDK. (#3175)
- The `"go.opentelemetry.io/otel/sdk/metric".NewAccumulator` function was removed, see `NewMeterProvider`in the new metric SDK. (#3175)
- The deprecated `"go.opentelemetry.io/otel/sdk/metric".AtomicFieldOffsets` function was removed. (#3175)

## [1.10.0] - 2022-09-09

### Added

- Support Go 1.19. (#3077)
  Include compatibility testing and document support. (#3077)
- Support the OTLP ExportTracePartialSuccess response; these are passed to the registered error handler. (#3106)
- Upgrade go.opentelemetry.io/proto/otlp from v0.18.0 to v0.19.0 (#3107)

### Changed

- Fix misidentification of OpenTelemetry `SpanKind` in OpenTracing bridge (`go.opentelemetry.io/otel/bridge/opentracing`).  (#3096)
- Attempting to start a span with a nil `context` will no longer cause a panic. (#3110)
- All exporters will be shutdown even if one reports an error (#3091)
- Ensure valid UTF-8 when truncating over-length attribute values. (#3156)

## [1.9.0/0.0.3] - 2022-08-01

### Added

- Add support for Schema Files format 1.1.x (metric "split" transform) with the new `go.opentelemetry.io/otel/schema/v1.1` package. (#2999)
- Add the `go.opentelemetry.io/otel/semconv/v1.11.0` package.
  The package contains semantic conventions from the `v1.11.0` version of the OpenTelemetry specification. (#3009)
- Add the `go.opentelemetry.io/otel/semconv/v1.12.0` package.
  The package contains semantic conventions from the `v1.12.0` version of the OpenTelemetry specification. (#3010)
- Add the `http.method` attribute to HTTP server metric from all `go.opentelemetry.io/otel/semconv/*` packages. (#3018)

### Fixed

- Invalid warning for context setup being deferred in `go.opentelemetry.io/otel/bridge/opentracing` package. (#3029)

## [1.8.0/0.31.0] - 2022-07-08

### Added

- Add support for `opentracing.TextMap` format in the `Inject` and `Extract` methods
of the `"go.opentelemetry.io/otel/bridge/opentracing".BridgeTracer` type. (#2911)

### Changed

- The `crosslink` make target has been updated to use the `go.opentelemetry.io/build-tools/crosslink` package. (#2886)
- In the `go.opentelemetry.io/otel/sdk/instrumentation` package rename `Library` to `Scope` and alias `Library` as `Scope` (#2976)
- Move metric no-op implementation form `nonrecording` to `metric` package. (#2866)

### Removed

- Support for go1.16. Support is now only for go1.17 and go1.18 (#2917)

### Deprecated

- The `Library` struct in the `go.opentelemetry.io/otel/sdk/instrumentation` package is deprecated.
  Use the equivalent `Scope` struct instead. (#2977)
- The `ReadOnlySpan.InstrumentationLibrary` method from the `go.opentelemetry.io/otel/sdk/trace` package is deprecated.
  Use the equivalent `ReadOnlySpan.InstrumentationScope` method instead. (#2977)

## [1.7.0/0.30.0] - 2022-04-28

### Added

- Add the `go.opentelemetry.io/otel/semconv/v1.8.0` package.
  The package contains semantic conventions from the `v1.8.0` version of the OpenTelemetry specification. (#2763)
- Add the `go.opentelemetry.io/otel/semconv/v1.9.0` package.
  The package contains semantic conventions from the `v1.9.0` version of the OpenTelemetry specification. (#2792)
- Add the `go.opentelemetry.io/otel/semconv/v1.10.0` package.
  The package contains semantic conventions from the `v1.10.0` version of the OpenTelemetry specification. (#2842)
- Added an in-memory exporter to metrictest to aid testing with a full SDK. (#2776)

### Fixed

- Globally delegated instruments are unwrapped before delegating asynchronous callbacks. (#2784)
- Remove import of `testing` package in non-tests builds of the `go.opentelemetry.io/otel` package. (#2786)

### Changed

- The `WithLabelEncoder` option from the `go.opentelemetry.io/otel/exporters/stdout/stdoutmetric` package is renamed to `WithAttributeEncoder`. (#2790)
- The `LabelFilterSelector` interface from `go.opentelemetry.io/otel/sdk/metric/processor/reducer` is renamed to `AttributeFilterSelector`.
  The method included in the renamed interface also changed from `LabelFilterFor` to `AttributeFilterFor`. (#2790)
- The `Metadata.Labels` method from the `go.opentelemetry.io/otel/sdk/metric/export` package is renamed to `Metadata.Attributes`.
  Consequentially, the `Record` type from the same package also has had the embedded method renamed. (#2790)

### Deprecated

- The `Iterator.Label` method in the `go.opentelemetry.io/otel/attribute` package is deprecated.
  Use the equivalent `Iterator.Attribute` method instead. (#2790)
- The `Iterator.IndexedLabel` method in the `go.opentelemetry.io/otel/attribute` package is deprecated.
  Use the equivalent `Iterator.IndexedAttribute` method instead. (#2790)
- The `MergeIterator.Label` method in the `go.opentelemetry.io/otel/attribute` package is deprecated.
  Use the equivalent `MergeIterator.Attribute` method instead. (#2790)

### Removed

- Removed the `Batch` type from the `go.opentelemetry.io/otel/sdk/metric/metrictest` package. (#2864)
- Removed the `Measurement` type from the `go.opentelemetry.io/otel/sdk/metric/metrictest` package. (#2864)

## [0.29.0] - 2022-04-11

### Added

- The metrics global package was added back into several test files. (#2764)
- The `Meter` function is added back to the `go.opentelemetry.io/otel/metric/global` package.
  This function is a convenience function equivalent to calling `global.MeterProvider().Meter(...)`. (#2750)

### Removed

- Removed module the `go.opentelemetry.io/otel/sdk/export/metric`.
  Use the `go.opentelemetry.io/otel/sdk/metric` module instead. (#2720)

### Changed

- Don't panic anymore when setting a global MeterProvider to itself. (#2749)
- Upgrade `go.opentelemetry.io/proto/otlp` in `go.opentelemetry.io/otel/exporters/otlp/otlpmetric` from `v0.12.1` to `v0.15.0`.
  This replaces the use of the now deprecated `InstrumentationLibrary` and `InstrumentationLibraryMetrics` types and fields in the proto library with the equivalent `InstrumentationScope` and `ScopeMetrics`. (#2748)

## [1.6.3] - 2022-04-07

### Fixed

- Allow non-comparable global `MeterProvider`, `TracerProvider`, and `TextMapPropagator` types to be set. (#2772, #2773)

## [1.6.2] - 2022-04-06

### Changed

- Don't panic anymore when setting a global TracerProvider or TextMapPropagator to itself. (#2749)
- Upgrade `go.opentelemetry.io/proto/otlp` in `go.opentelemetry.io/otel/exporters/otlp/otlptrace` from `v0.12.1` to `v0.15.0`.
  This replaces the use of the now deprecated `InstrumentationLibrary` and `InstrumentationLibrarySpans` types and fields in the proto library with the equivalent `InstrumentationScope` and `ScopeSpans`. (#2748)

## [1.6.1] - 2022-03-28

### Fixed

- The `go.opentelemetry.io/otel/schema/*` packages now use the correct schema URL for their `SchemaURL` constant.
  Instead of using `"https://opentelemetry.io/schemas/v<version>"` they now use the correct URL without a `v` prefix, `"https://opentelemetry.io/schemas/<version>"`. (#2743, #2744)

### Security

- Upgrade `go.opentelemetry.io/proto/otlp` from `v0.12.0` to `v0.12.1`.
  This includes an indirect upgrade of `github.com/grpc-ecosystem/grpc-gateway` which resolves [a vulnerability](https://nvd.nist.gov/vuln/detail/CVE-2019-11254) from `gopkg.in/yaml.v2` in version `v2.2.3`. (#2724, #2728)

## [1.6.0/0.28.0] - 2022-03-23

### ⚠️ Notice ⚠️

This update is a breaking change of the unstable Metrics API.
Code instrumented with the `go.opentelemetry.io/otel/metric` will need to be modified.

### Added

- Add metrics exponential histogram support.
  New mapping functions have been made available in `sdk/metric/aggregator/exponential/mapping` for other OpenTelemetry projects to take dependencies on. (#2502)
- Add Go 1.18 to our compatibility tests. (#2679)
- Allow configuring the Sampler with the `OTEL_TRACES_SAMPLER` and `OTEL_TRACES_SAMPLER_ARG` environment variables. (#2305, #2517)
- Add the `metric/global` for obtaining and setting the global `MeterProvider`. (#2660)

### Changed

- The metrics API has been significantly changed to match the revised OpenTelemetry specification.
  High-level changes include:

  - Synchronous and asynchronous instruments are now handled by independent `InstrumentProvider`s.
    These `InstrumentProvider`s are managed with a `Meter`.
  - Synchronous and asynchronous instruments are grouped into their own packages based on value types.
  - Asynchronous callbacks can now be registered with a `Meter`.

  Be sure to check out the metric module documentation for more information on how to use the revised API. (#2587, #2660)

### Fixed

- Fallback to general attribute limits when span specific ones are not set in the environment. (#2675, #2677)

## [1.5.0] - 2022-03-16

### Added

- Log the Exporters configuration in the TracerProviders message. (#2578)
- Added support to configure the span limits with environment variables.
  The following environment variables are supported. (#2606, #2637)
  - `OTEL_SPAN_ATTRIBUTE_VALUE_LENGTH_LIMIT`
  - `OTEL_SPAN_ATTRIBUTE_COUNT_LIMIT`
  - `OTEL_SPAN_EVENT_COUNT_LIMIT`
  - `OTEL_EVENT_ATTRIBUTE_COUNT_LIMIT`
  - `OTEL_SPAN_LINK_COUNT_LIMIT`
  - `OTEL_LINK_ATTRIBUTE_COUNT_LIMIT`

  If the provided environment variables are invalid (negative), the default values would be used.
- Rename the `gc` runtime name to `go` (#2560)
- Add resource container ID detection. (#2418)
- Add span attribute value length limit.
  The new `AttributeValueLengthLimit` field is added to the `"go.opentelemetry.io/otel/sdk/trace".SpanLimits` type to configure this limit for a `TracerProvider`.
  The default limit for this resource is "unlimited". (#2637)
- Add the `WithRawSpanLimits` option to `go.opentelemetry.io/otel/sdk/trace`.
  This option replaces the `WithSpanLimits` option.
  Zero or negative values will not be changed to the default value like `WithSpanLimits` does.
  Setting a limit to zero will effectively disable the related resource it limits and setting to a negative value will mean that resource is unlimited.
  Consequentially, limits should be constructed using `NewSpanLimits` and updated accordingly. (#2637)

### Changed

- Drop oldest tracestate `Member` when capacity is reached. (#2592)
- Add event and link drop counts to the exported data from the `oltptrace` exporter. (#2601)
- Unify path cleaning functionally in the `otlpmetric` and `otlptrace` configuration. (#2639)
- Change the debug message from the `sdk/trace.BatchSpanProcessor` to reflect the count is cumulative. (#2640)
- Introduce new internal `envconfig` package for OTLP exporters. (#2608)
- If `http.Request.Host` is empty, fall back to use `URL.Host` when populating `http.host` in the `semconv` packages. (#2661)

### Fixed

- Remove the OTLP trace exporter limit of SpanEvents when exporting. (#2616)
- Default to port `4318` instead of `4317` for the `otlpmetrichttp` and `otlptracehttp` client. (#2614, #2625)
- Unlimited span limits are now supported (negative values). (#2636, #2637)

### Deprecated

- Deprecated `"go.opentelemetry.io/otel/sdk/trace".WithSpanLimits`.
  Use `WithRawSpanLimits` instead.
  That option allows setting unlimited and zero limits, this option does not.
  This option will be kept until the next major version incremented release. (#2637)

## [1.4.1] - 2022-02-16

### Fixed

- Fix race condition in reading the dropped spans number for the `BatchSpanProcessor`. (#2615)

## [1.4.0] - 2022-02-11

### Added

- Use `OTEL_EXPORTER_ZIPKIN_ENDPOINT` environment variable to specify zipkin collector endpoint. (#2490)
- Log the configuration of `TracerProvider`s, and `Tracer`s for debugging.
  To enable use a logger with Verbosity (V level) `>=1`. (#2500)
- Added support to configure the batch span-processor with environment variables.
  The following environment variables are used. (#2515)
  - `OTEL_BSP_SCHEDULE_DELAY`
  - `OTEL_BSP_EXPORT_TIMEOUT`
  - `OTEL_BSP_MAX_QUEUE_SIZE`.
  - `OTEL_BSP_MAX_EXPORT_BATCH_SIZE`

### Changed

- Zipkin exporter exports `Resource` attributes in the `Tags` field. (#2589)

### Deprecated

- Deprecate module the `go.opentelemetry.io/otel/sdk/export/metric`.
  Use the `go.opentelemetry.io/otel/sdk/metric` module instead. (#2382)
- Deprecate `"go.opentelemetry.io/otel/sdk/metric".AtomicFieldOffsets`. (#2445)

### Fixed

- Fixed the instrument kind for noop async instruments to correctly report an implementation. (#2461)
- Fix UDP packets overflowing with Jaeger payloads. (#2489, #2512)
- Change the `otlpmetric.Client` interface's `UploadMetrics` method to accept a single `ResourceMetrics` instead of a slice of them. (#2491)
- Specify explicit buckets in Prometheus example, fixing issue where example only has `+inf` bucket. (#2419, #2493)
- W3C baggage will now decode urlescaped values. (#2529)
- Baggage members are now only validated once, when calling `NewMember` and not also when adding it to the baggage itself. (#2522)
- The order attributes are dropped from spans in the `go.opentelemetry.io/otel/sdk/trace` package when capacity is reached is fixed to be in compliance with the OpenTelemetry specification.
  Instead of dropping the least-recently-used attribute, the last added attribute is dropped.
  This drop order still only applies to attributes with unique keys not already contained in the span.
  If an attribute is added with a key already contained in the span, that attribute is updated to the new value being added. (#2576)

### Removed

- Updated `go.opentelemetry.io/proto/otlp` from `v0.11.0` to `v0.12.0`. This version removes a number of deprecated methods. (#2546)
  - [`Metric.GetIntGauge()`](https://pkg.go.dev/go.opentelemetry.io/proto/otlp@v0.11.0/metrics/v1#Metric.GetIntGauge)
  - [`Metric.GetIntHistogram()`](https://pkg.go.dev/go.opentelemetry.io/proto/otlp@v0.11.0/metrics/v1#Metric.GetIntHistogram)
  - [`Metric.GetIntSum()`](https://pkg.go.dev/go.opentelemetry.io/proto/otlp@v0.11.0/metrics/v1#Metric.GetIntSum)

## [1.3.0] - 2021-12-10

### ⚠️ Notice ⚠️

We have updated the project minimum supported Go version to 1.16

### Added

- Added an internal Logger.
  This can be used by the SDK and API to provide users with feedback of the internal state.
  To enable verbose logs configure the logger which will print V(1) logs. For debugging information configure to print V(5) logs. (#2343)
- Add the `WithRetry` `Option` and the `RetryConfig` type to the `go.opentelemetry.io/otel/exporter/otel/otlpmetric/otlpmetrichttp` package to specify retry behavior consistently. (#2425)
- Add `SpanStatusFromHTTPStatusCodeAndSpanKind` to all `semconv` packages to return a span status code similar to `SpanStatusFromHTTPStatusCode`, but exclude `4XX` HTTP errors as span errors if the span is of server kind. (#2296)

### Changed

- The `"go.opentelemetry.io/otel/exporter/otel/otlptrace/otlptracegrpc".Client` now uses the underlying gRPC `ClientConn` to handle name resolution, TCP connection establishment (with retries and backoff) and TLS handshakes, and handling errors on established connections by re-resolving the name and reconnecting. (#2329)
- The `"go.opentelemetry.io/otel/exporter/otel/otlpmetric/otlpmetricgrpc".Client` now uses the underlying gRPC `ClientConn` to handle name resolution, TCP connection establishment (with retries and backoff) and TLS handshakes, and handling errors on established connections by re-resolving the name and reconnecting. (#2425)
- The `"go.opentelemetry.io/otel/exporter/otel/otlpmetric/otlpmetricgrpc".RetrySettings` type is renamed to `RetryConfig`. (#2425)
- The `go.opentelemetry.io/otel/exporter/otel/*` gRPC exporters now default to using the host's root CA set if none are provided by the user and `WithInsecure` is not specified. (#2432)
- Change `resource.Default` to be evaluated the first time it is called, rather than on import. This allows the caller the option to update `OTEL_RESOURCE_ATTRIBUTES` first, such as with `os.Setenv`. (#2371)

### Fixed

- The `go.opentelemetry.io/otel/exporter/otel/*` exporters are updated to handle per-signal and universal endpoints according to the OpenTelemetry specification.
  Any per-signal endpoint set via an `OTEL_EXPORTER_OTLP_<signal>_ENDPOINT` environment variable is now used without modification of the path.
  When `OTEL_EXPORTER_OTLP_ENDPOINT` is set, if it contains a path, that path is used as a base path which per-signal paths are appended to. (#2433)
- Basic metric controller updated to use sync.Map to avoid blocking calls (#2381)
- The `go.opentelemetry.io/otel/exporter/jaeger` correctly sets the `otel.status_code` value to be a string of `ERROR` or `OK` instead of an integer code. (#2439, #2440)

### Deprecated

- Deprecated the `"go.opentelemetry.io/otel/exporter/otel/otlpmetric/otlpmetrichttp".WithMaxAttempts` `Option`, use the new `WithRetry` `Option` instead. (#2425)
- Deprecated the `"go.opentelemetry.io/otel/exporter/otel/otlpmetric/otlpmetrichttp".WithBackoff` `Option`, use the new `WithRetry` `Option` instead. (#2425)

### Removed

- Remove the metric Processor's ability to convert cumulative to delta aggregation temporality. (#2350)
- Remove the metric Bound Instruments interface and implementations. (#2399)
- Remove the metric MinMaxSumCount kind aggregation and the corresponding OTLP export path. (#2423)
- Metric SDK removes the "exact" aggregator for histogram instruments, as it performed a non-standard aggregation for OTLP export (creating repeated Gauge points) and worked its way into a number of confusing examples. (#2348)

## [1.2.0] - 2021-11-12

### Changed

- Metric SDK `export.ExportKind`, `export.ExportKindSelector` types have been renamed to `aggregation.Temporality` and `aggregation.TemporalitySelector` respectively to keep in line with current specification and protocol along with built-in selectors (e.g., `aggregation.CumulativeTemporalitySelector`, ...). (#2274)
- The Metric `Exporter` interface now requires a `TemporalitySelector` method instead of an `ExportKindSelector`. (#2274)
- Metrics API cleanup. The `metric/sdkapi` package has been created to relocate the API-to-SDK interface:
  - The following interface types simply moved from `metric` to `metric/sdkapi`: `Descriptor`, `MeterImpl`, `InstrumentImpl`, `SyncImpl`, `BoundSyncImpl`, `AsyncImpl`, `AsyncRunner`, `AsyncSingleRunner`, and `AsyncBatchRunner`
  - The following struct types moved and are replaced with type aliases, since they are exposed to the user: `Observation`, `Measurement`.
  - The No-op implementations of sync and async instruments are no longer exported, new functions `sdkapi.NewNoopAsyncInstrument()` and `sdkapi.NewNoopSyncInstrument()` are provided instead. (#2271)
- Update the SDK `BatchSpanProcessor` to export all queued spans when `ForceFlush` is called. (#2080, #2335)

### Added

- Add the `"go.opentelemetry.io/otel/exporters/otlp/otlpmetric/otlpmetricgrpc".WithGRPCConn` option so the exporter can reuse an existing gRPC connection. (#2002)
- Added a new `schema` module to help parse Schema Files in OTEP 0152 format. (#2267)
- Added a new `MapCarrier` to the `go.opentelemetry.io/otel/propagation` package to hold propagated cross-cutting concerns as a `map[string]string` held in memory. (#2334)

## [1.1.0] - 2021-10-27

### Added

- Add the `"go.opentelemetry.io/otel/exporters/otlp/otlptrace/otlptracegrpc".WithGRPCConn` option so the exporter can reuse an existing gRPC connection. (#2002)
- Add the `go.opentelemetry.io/otel/semconv/v1.7.0` package.
  The package contains semantic conventions from the `v1.7.0` version of the OpenTelemetry specification. (#2320)
- Add the `go.opentelemetry.io/otel/semconv/v1.6.1` package.
  The package contains semantic conventions from the `v1.6.1` version of the OpenTelemetry specification. (#2321)
- Add the `go.opentelemetry.io/otel/semconv/v1.5.0` package.
  The package contains semantic conventions from the `v1.5.0` version of the OpenTelemetry specification. (#2322)
  - When upgrading from the `semconv/v1.4.0` package note the following name changes:
    - `K8SReplicasetUIDKey` -> `K8SReplicaSetUIDKey`
    - `K8SReplicasetNameKey` -> `K8SReplicaSetNameKey`
    - `K8SStatefulsetUIDKey` -> `K8SStatefulSetUIDKey`
    - `k8SStatefulsetNameKey` -> `K8SStatefulSetNameKey`
    - `K8SDaemonsetUIDKey` -> `K8SDaemonSetUIDKey`
    - `K8SDaemonsetNameKey` -> `K8SDaemonSetNameKey`

### Changed

- Links added to a span will be dropped by the SDK if they contain an invalid span context (#2275).

### Fixed

- The `"go.opentelemetry.io/otel/semconv/v1.4.0".HTTPServerAttributesFromHTTPRequest` now correctly only sets the HTTP client IP attribute even if the connection was routed with proxies and there are multiple addresses in the `X-Forwarded-For` header. (#2282, #2284)
- The `"go.opentelemetry.io/otel/semconv/v1.4.0".NetAttributesFromHTTPRequest` function correctly handles IPv6 addresses as IP addresses and sets the correct net peer IP instead of the net peer hostname attribute. (#2283, #2285)
- The simple span processor shutdown method deterministically returns the exporter error status if it simultaneously finishes when the deadline is reached. (#2290, #2289)

## [1.0.1] - 2021-10-01

### Fixed

- json stdout exporter no longer crashes due to concurrency bug. (#2265)

## [Metrics 0.24.0] - 2021-10-01

### Changed

- NoopMeterProvider is now private and NewNoopMeterProvider must be used to obtain a noopMeterProvider. (#2237)
- The Metric SDK `Export()` function takes a new two-level reader interface for iterating over results one instrumentation library at a time. (#2197)
  - The former `"go.opentelemetry.io/otel/sdk/export/metric".CheckpointSet` is renamed `Reader`.
  - The new interface is named `"go.opentelemetry.io/otel/sdk/export/metric".InstrumentationLibraryReader`.

## [1.0.0] - 2021-09-20

This is the first stable release for the project.
This release includes an API and SDK for the tracing signal that will comply with the stability guarantees defined by the projects [versioning policy](./VERSIONING.md).

### Added

- OTLP trace exporter now sets the `SchemaURL` field in the exported telemetry if the Tracer has `WithSchemaURL` option. (#2242)

### Fixed

- Slice-valued attributes can correctly be used as map keys. (#2223)

### Removed

- Removed the `"go.opentelemetry.io/otel/exporters/zipkin".WithSDKOptions` function. (#2248)
- Removed the deprecated package `go.opentelemetry.io/otel/oteltest`. (#2234)
- Removed the deprecated package `go.opentelemetry.io/otel/bridge/opencensus/utils`. (#2233)
- Removed deprecated functions, types, and methods from `go.opentelemetry.io/otel/attribute` package.
  Use the typed functions and methods added to the package instead. (#2235)
  - The `Key.Array` method is removed.
  - The `Array` function is removed.
  - The `Any` function is removed.
  - The `ArrayValue` function is removed.
  - The `AsArray` function is removed.

## [1.0.0-RC3] - 2021-09-02

### Added

- Added `ErrorHandlerFunc` to use a function as an `"go.opentelemetry.io/otel".ErrorHandler`. (#2149)
- Added `"go.opentelemetry.io/otel/trace".WithStackTrace` option to add a stack trace when using `span.RecordError` or when panic is handled in `span.End`. (#2163)
- Added typed slice attribute types and functionality to the `go.opentelemetry.io/otel/attribute` package to replace the existing array type and functions. (#2162)
  - `BoolSlice`, `IntSlice`, `Int64Slice`, `Float64Slice`, and `StringSlice` replace the use of the `Array` function in the package.
- Added the `go.opentelemetry.io/otel/example/fib` example package.
  Included is an example application that computes Fibonacci numbers. (#2203)

### Changed

- Metric instruments have been renamed to match the (feature-frozen) metric API specification:
  - ValueRecorder becomes Histogram
  - ValueObserver becomes Gauge
  - SumObserver becomes CounterObserver
  - UpDownSumObserver becomes UpDownCounterObserver
  The API exported from this project is still considered experimental. (#2202)
- Metric SDK/API implementation type `InstrumentKind` moves into `sdkapi` sub-package. (#2091)
- The Metrics SDK export record no longer contains a Resource pointer, the SDK `"go.opentelemetry.io/otel/sdk/trace/export/metric".Exporter.Export()` function for push-based exporters now takes a single Resource argument, pull-based exporters use `"go.opentelemetry.io/otel/sdk/metric/controller/basic".Controller.Resource()`. (#2120)
- The JSON output of the `go.opentelemetry.io/otel/exporters/stdout/stdouttrace` is harmonized now such that the output is "plain" JSON objects after each other of the form `{ ... } { ... } { ... }`. Earlier the JSON objects describing a span were wrapped in a slice for each `Exporter.ExportSpans` call, like `[ { ... } ][ { ... } { ... } ]`. Outputting JSON object directly after each other is consistent with JSON loggers, and a bit easier to parse and read. (#2196)
- Update the `NewTracerConfig`, `NewSpanStartConfig`, `NewSpanEndConfig`, and `NewEventConfig` function in the `go.opentelemetry.io/otel/trace` package to return their respective configurations as structs instead of pointers to the struct. (#2212)

### Deprecated

- The `go.opentelemetry.io/otel/bridge/opencensus/utils` package is deprecated.
  All functionality from this package now exists in the `go.opentelemetry.io/otel/bridge/opencensus` package.
  The functions from that package should be used instead. (#2166)
- The `"go.opentelemetry.io/otel/attribute".Array` function and the related `ARRAY` value type is deprecated.
  Use the typed `*Slice` functions and types added to the package instead. (#2162)
- The `"go.opentelemetry.io/otel/attribute".Any` function is deprecated.
  Use the typed functions instead. (#2181)
- The `go.opentelemetry.io/otel/oteltest` package is deprecated.
  The `"go.opentelemetry.io/otel/sdk/trace/tracetest".SpanRecorder` can be registered with the default SDK (`go.opentelemetry.io/otel/sdk/trace`) as a `SpanProcessor` and used as a replacement for this deprecated package. (#2188)

### Removed

- Removed metrics test package `go.opentelemetry.io/otel/sdk/export/metric/metrictest`. (#2105)

### Fixed

- The `fromEnv` detector no longer throws an error when `OTEL_RESOURCE_ATTRIBUTES` environment variable is not set or empty. (#2138)
- Setting the global `ErrorHandler` with `"go.opentelemetry.io/otel".SetErrorHandler` multiple times is now supported. (#2160, #2140)
- The `"go.opentelemetry.io/otel/attribute".Any` function now supports `int32` values. (#2169)
- Multiple calls to `"go.opentelemetry.io/otel/sdk/metric/controller/basic".WithResource()` are handled correctly, and when no resources are provided `"go.opentelemetry.io/otel/sdk/resource".Default()` is used. (#2120)
- The `WithoutTimestamps` option for the `go.opentelemetry.io/otel/exporters/stdout/stdouttrace` exporter causes the exporter to correctly ommit timestamps. (#2195)
- Fixed typos in resources.go. (#2201)

## [1.0.0-RC2] - 2021-07-26

### Added

- Added `WithOSDescription` resource configuration option to set OS (Operating System) description resource attribute (`os.description`). (#1840)
- Added `WithOS` resource configuration option to set all OS (Operating System) resource attributes at once. (#1840)
- Added the `WithRetry` option to the `go.opentelemetry.io/otel/exporters/otlp/otlptrace/otlptracehttp` package.
  This option is a replacement for the removed `WithMaxAttempts` and `WithBackoff` options. (#2095)
- Added API `LinkFromContext` to return Link which encapsulates SpanContext from provided context and also encapsulates attributes. (#2115)
- Added a new `Link` type under the SDK `otel/sdk/trace` package that counts the number of attributes that were dropped for surpassing the `AttributePerLinkCountLimit` configured in the Span's `SpanLimits`.
  This new type replaces the equal-named API `Link` type found in the `otel/trace` package for most usages within the SDK.
  For example, instances of this type are now returned by the `Links()` function of `ReadOnlySpan`s provided in places like the `OnEnd` function of `SpanProcessor` implementations. (#2118)
- Added the `SpanRecorder` type to the `go.opentelemetry.io/otel/skd/trace/tracetest` package.
  This type can be used with the default SDK as a `SpanProcessor` during testing. (#2132)

### Changed

- The `SpanModels` function is now exported from the `go.opentelemetry.io/otel/exporters/zipkin` package to convert OpenTelemetry spans into Zipkin model spans. (#2027)
- Rename the `"go.opentelemetry.io/otel/exporters/otlp/otlptrace/otlptracegrpc".RetrySettings` to `RetryConfig`. (#2095)

### Deprecated

- The `TextMapCarrier` and `TextMapPropagator` from the `go.opentelemetry.io/otel/oteltest` package and their associated creation functions (`TextMapCarrier`, `NewTextMapPropagator`) are deprecated. (#2114)
- The `Harness` type from the `go.opentelemetry.io/otel/oteltest` package and its associated creation function, `NewHarness` are deprecated and will be removed in the next release. (#2123)
- The `TraceStateFromKeyValues` function from the `go.opentelemetry.io/otel/oteltest` package is deprecated.
  Use the `trace.ParseTraceState` function instead. (#2122)

### Removed

- Removed the deprecated package `go.opentelemetry.io/otel/exporters/trace/jaeger`. (#2020)
- Removed the deprecated package `go.opentelemetry.io/otel/exporters/trace/zipkin`. (#2020)
- Removed the `"go.opentelemetry.io/otel/sdk/resource".WithBuiltinDetectors` function.
  The explicit `With*` options for every built-in detector should be used instead. (#2026 #2097)
- Removed the `WithMaxAttempts` and `WithBackoff` options from the `go.opentelemetry.io/otel/exporters/otlp/otlptrace/otlptracehttp` package.
  The retry logic of the package has been updated to match the `otlptracegrpc` package and accordingly a `WithRetry` option is added that should be used instead. (#2095)
- Removed `DroppedAttributeCount` field from `otel/trace.Link` struct. (#2118)

### Fixed

- When using WithNewRoot, don't use the parent context for making sampling decisions. (#2032)
- `oteltest.Tracer` now creates a valid `SpanContext` when using `WithNewRoot`. (#2073)
- OS type detector now sets the correct `dragonflybsd` value for DragonFly BSD. (#2092)
- The OTel span status is correctly transformed into the OTLP status in the `go.opentelemetry.io/otel/exporters/otlp/otlptrace` package.
  This fix will by default set the status to `Unset` if it is not explicitly set to `Ok` or `Error`. (#2099 #2102)
- The `Inject` method for the `"go.opentelemetry.io/otel/propagation".TraceContext` type no longer injects empty `tracestate` values. (#2108)
- Use `6831` as default Jaeger agent port instead of `6832`. (#2131)

## [Experimental Metrics v0.22.0] - 2021-07-19

### Added

- Adds HTTP support for OTLP metrics exporter. (#2022)

### Removed

- Removed the deprecated package `go.opentelemetry.io/otel/exporters/metric/prometheus`. (#2020)

## [1.0.0-RC1] / 0.21.0 - 2021-06-18

With this release we are introducing a split in module versions.  The tracing API and SDK are entering the `v1.0.0` Release Candidate phase with `v1.0.0-RC1`
while the experimental metrics API and SDK continue with `v0.x` releases at `v0.21.0`.  Modules at major version 1 or greater will not depend on modules
with major version 0.

### Added

- Adds `otlpgrpc.WithRetry`option for configuring the retry policy for transient errors on the otlp/gRPC exporter. (#1832)
  - The following status codes are defined as transient errors:
      | gRPC Status Code | Description |
      | ---------------- | ----------- |
      | 1  | Cancelled |
      | 4  | Deadline Exceeded |
      | 8  | Resource Exhausted |
      | 10 | Aborted |
      | 10 | Out of Range |
      | 14 | Unavailable |
      | 15 | Data Loss |
- Added `Status` type to the `go.opentelemetry.io/otel/sdk/trace` package to represent the status of a span. (#1874)
- Added `SpanStub` type and its associated functions to the `go.opentelemetry.io/otel/sdk/trace/tracetest` package.
  This type can be used as a testing replacement for the `SpanSnapshot` that was removed from the `go.opentelemetry.io/otel/sdk/trace` package. (#1873)
- Adds support for scheme in `OTEL_EXPORTER_OTLP_ENDPOINT` according to the spec. (#1886)
- Adds `trace.WithSchemaURL` option for configuring the tracer with a Schema URL. (#1889)
- Added an example of using OpenTelemetry Go as a trace context forwarder. (#1912)
- `ParseTraceState` is added to the `go.opentelemetry.io/otel/trace` package.
  It can be used to decode a `TraceState` from a `tracestate` header string value. (#1937)
- Added `Len` method to the `TraceState` type in the `go.opentelemetry.io/otel/trace` package.
  This method returns the number of list-members the `TraceState` holds. (#1937)
- Creates package `go.opentelemetry.io/otel/exporters/otlp/otlptrace` that defines a trace exporter that uses a `otlptrace.Client` to send data.
  Creates package `go.opentelemetry.io/otel/exporters/otlp/otlptrace/otlptracegrpc` implementing a gRPC `otlptrace.Client` and offers convenience functions, `NewExportPipeline` and `InstallNewPipeline`, to setup and install a `otlptrace.Exporter` in tracing .(#1922)
- Added `Baggage`, `Member`, and `Property` types to the `go.opentelemetry.io/otel/baggage` package along with their related functions. (#1967)
- Added `ContextWithBaggage`, `ContextWithoutBaggage`, and `FromContext` functions to the `go.opentelemetry.io/otel/baggage` package.
  These functions replace the `Set`, `Value`, `ContextWithValue`, `ContextWithoutValue`, and `ContextWithEmpty` functions from that package and directly work with the new `Baggage` type. (#1967)
- The `OTEL_SERVICE_NAME` environment variable is the preferred source for `service.name`, used by the environment resource detector if a service name is present both there and in `OTEL_RESOURCE_ATTRIBUTES`. (#1969)
- Creates package `go.opentelemetry.io/otel/exporters/otlp/otlptrace/otlptracehttp` implementing an HTTP `otlptrace.Client` and offers convenience functions, `NewExportPipeline` and `InstallNewPipeline`, to setup and install a `otlptrace.Exporter` in tracing. (#1963)
- Changes `go.opentelemetry.io/otel/sdk/resource.NewWithAttributes` to require a schema URL. The old function is still available as `resource.NewSchemaless`. This is a breaking change. (#1938)
- Several builtin resource detectors now correctly populate the schema URL. (#1938)
- Creates package `go.opentelemetry.io/otel/exporters/otlp/otlpmetric` that defines a metrics exporter that uses a `otlpmetric.Client` to send data.
- Creates package `go.opentelemetry.io/otel/exporters/otlp/otlpmetric/otlpmetricgrpc` implementing a gRPC `otlpmetric.Client` and offers convenience functions, `New` and `NewUnstarted`, to create an `otlpmetric.Exporter`.(#1991)
- Added `go.opentelemetry.io/otel/exporters/stdout/stdouttrace` exporter. (#2005)
- Added `go.opentelemetry.io/otel/exporters/stdout/stdoutmetric` exporter. (#2005)
- Added a `TracerProvider()` method to the `"go.opentelemetry.io/otel/trace".Span` interface. This can be used to obtain a `TracerProvider` from a given span that utilizes the same trace processing pipeline.  (#2009)

### Changed

- Make `NewSplitDriver` from `go.opentelemetry.io/otel/exporters/otlp` take variadic arguments instead of a `SplitConfig` item.
  `NewSplitDriver` now automatically implements an internal `noopDriver` for `SplitConfig` fields that are not initialized. (#1798)
- `resource.New()` now creates a Resource without builtin detectors. Previous behavior is now achieved by using `WithBuiltinDetectors` Option. (#1810)
- Move the `Event` type from the `go.opentelemetry.io/otel` package to the `go.opentelemetry.io/otel/sdk/trace` package. (#1846)
- CI builds validate against last two versions of Go, dropping 1.14 and adding 1.16. (#1865)
- BatchSpanProcessor now report export failures when calling `ForceFlush()` method. (#1860)
- `Set.Encoded(Encoder)` no longer caches the result of an encoding. (#1855)
- Renamed `CloudZoneKey` to `CloudAvailabilityZoneKey` in Resource semantic conventions according to spec. (#1871)
- The `StatusCode` and `StatusMessage` methods of the `ReadOnlySpan` interface and the `Span` produced by the `go.opentelemetry.io/otel/sdk/trace` package have been replaced with a single `Status` method.
  This method returns the status of a span using the new `Status` type. (#1874)
- Updated `ExportSpans` method of the`SpanExporter` interface type to accept `ReadOnlySpan`s instead of the removed `SpanSnapshot`.
  This brings the export interface into compliance with the specification in that it now accepts an explicitly immutable type instead of just an implied one. (#1873)
- Unembed `SpanContext` in `Link`. (#1877)
- Generate Semantic conventions from the specification YAML. (#1891)
- Spans created by the global `Tracer` obtained from `go.opentelemetry.io/otel`, prior to a functioning `TracerProvider` being set, now propagate the span context from their parent if one exists. (#1901)
- The `"go.opentelemetry.io/otel".Tracer` function now accepts tracer options. (#1902)
- Move the `go.opentelemetry.io/otel/unit` package to `go.opentelemetry.io/otel/metric/unit`. (#1903)
- Changed `go.opentelemetry.io/otel/trace.TracerConfig` to conform to the [Contributing guidelines](CONTRIBUTING.md#config.) (#1921)
- Changed `go.opentelemetry.io/otel/trace.SpanConfig` to conform to the [Contributing guidelines](CONTRIBUTING.md#config). (#1921)
- Changed `span.End()` now only accepts Options that are allowed at `End()`. (#1921)
- Changed `go.opentelemetry.io/otel/metric.InstrumentConfig` to conform to the [Contributing guidelines](CONTRIBUTING.md#config). (#1921)
- Changed `go.opentelemetry.io/otel/metric.MeterConfig` to conform to the [Contributing guidelines](CONTRIBUTING.md#config). (#1921)
- Refactored option types according to the contribution style guide. (#1882)
- Move the `go.opentelemetry.io/otel/trace.TraceStateFromKeyValues` function to the `go.opentelemetry.io/otel/oteltest` package.
  This function is preserved for testing purposes where it may be useful to create a `TraceState` from `attribute.KeyValue`s, but it is not intended for production use.
  The new `ParseTraceState` function should be used to create a `TraceState`. (#1931)
- Updated `MarshalJSON` method of the `go.opentelemetry.io/otel/trace.TraceState` type to marshal the type into the string representation of the `TraceState`. (#1931)
- The `TraceState.Delete` method from the `go.opentelemetry.io/otel/trace` package no longer returns an error in addition to a `TraceState`. (#1931)
- Updated `Get` method of the `TraceState` type from the `go.opentelemetry.io/otel/trace` package to accept a `string` instead of an `attribute.Key` type. (#1931)
- Updated `Insert` method of the `TraceState` type from the `go.opentelemetry.io/otel/trace` package to accept a pair of `string`s instead of an `attribute.KeyValue` type. (#1931)
- Updated `Delete` method of the `TraceState` type from the `go.opentelemetry.io/otel/trace` package to accept a `string` instead of an `attribute.Key` type. (#1931)
- Renamed `NewExporter` to `New` in the `go.opentelemetry.io/otel/exporters/stdout` package. (#1985)
- Renamed `NewExporter` to `New` in the `go.opentelemetry.io/otel/exporters/metric/prometheus` package. (#1985)
- Renamed `NewExporter` to `New` in the `go.opentelemetry.io/otel/exporters/trace/jaeger` package. (#1985)
- Renamed `NewExporter` to `New` in the `go.opentelemetry.io/otel/exporters/trace/zipkin` package. (#1985)
- Renamed `NewExporter` to `New` in the `go.opentelemetry.io/otel/exporters/otlp` package. (#1985)
- Renamed `NewUnstartedExporter` to `NewUnstarted` in the `go.opentelemetry.io/otel/exporters/otlp` package. (#1985)
- The `go.opentelemetry.io/otel/semconv` package has been moved to `go.opentelemetry.io/otel/semconv/v1.4.0` to allow for multiple [telemetry schema](https://github.com/open-telemetry/oteps/blob/main/text/0152-telemetry-schemas.md) versions to be used concurrently. (#1987)
- Metrics test helpers in `go.opentelemetry.io/otel/oteltest` have been moved to `go.opentelemetry.io/otel/metric/metrictest`. (#1988)

### Deprecated

- The `go.opentelemetry.io/otel/exporters/metric/prometheus` is deprecated, use `go.opentelemetry.io/otel/exporters/prometheus` instead. (#1993)
- The `go.opentelemetry.io/otel/exporters/trace/jaeger` is deprecated, use `go.opentelemetry.io/otel/exporters/jaeger` instead. (#1993)
- The `go.opentelemetry.io/otel/exporters/trace/zipkin` is deprecated, use `go.opentelemetry.io/otel/exporters/zipkin` instead. (#1993)

### Removed

- Removed `resource.WithoutBuiltin()`. Use `resource.New()`. (#1810)
- Unexported types `resource.FromEnv`, `resource.Host`, and `resource.TelemetrySDK`, Use the corresponding `With*()` to use individually. (#1810)
- Removed the `Tracer` and `IsRecording` method from the `ReadOnlySpan` in the `go.opentelemetry.io/otel/sdk/trace`.
  The `Tracer` method is not a required to be included in this interface and given the mutable nature of the tracer that is associated with a span, this method is not appropriate.
  The `IsRecording` method returns if the span is recording or not.
  A read-only span value does not need to know if updates to it will be recorded or not.
  By definition, it cannot be updated so there is no point in communicating if an update is recorded. (#1873)
- Removed the `SpanSnapshot` type from the `go.opentelemetry.io/otel/sdk/trace` package.
  The use of this type has been replaced with the use of the explicitly immutable `ReadOnlySpan` type.
  When a concrete representation of a read-only span is needed for testing, the newly added `SpanStub` in the `go.opentelemetry.io/otel/sdk/trace/tracetest` package should be used. (#1873)
- Removed the `Tracer` method from the `Span` interface in the `go.opentelemetry.io/otel/trace` package.
  Using the same tracer that created a span introduces the error where an instrumentation library's `Tracer` is used by other code instead of their own.
  The `"go.opentelemetry.io/otel".Tracer` function or a `TracerProvider` should be used to acquire a library specific `Tracer` instead. (#1900)
  - The `TracerProvider()` method on the `Span` interface may also be used to obtain a `TracerProvider` using the same trace processing pipeline. (#2009)
- The `http.url` attribute generated by `HTTPClientAttributesFromHTTPRequest` will no longer include username or password information. (#1919)
- Removed `IsEmpty` method of the `TraceState` type in the `go.opentelemetry.io/otel/trace` package in favor of using the added `TraceState.Len` method. (#1931)
- Removed `Set`, `Value`, `ContextWithValue`, `ContextWithoutValue`, and `ContextWithEmpty` functions in the `go.opentelemetry.io/otel/baggage` package.
  Handling of baggage is now done using the added `Baggage` type and related context functions (`ContextWithBaggage`, `ContextWithoutBaggage`, and `FromContext`) in that package. (#1967)
- The `InstallNewPipeline` and `NewExportPipeline` creation functions in all the exporters (prometheus, otlp, stdout, jaeger, and zipkin) have been removed.
  These functions were deemed premature attempts to provide convenience that did not achieve this aim. (#1985)
- The `go.opentelemetry.io/otel/exporters/otlp` exporter has been removed.  Use `go.opentelemetry.io/otel/exporters/otlp/otlptrace` instead. (#1990)
- The `go.opentelemetry.io/otel/exporters/stdout` exporter has been removed.  Use `go.opentelemetry.io/otel/exporters/stdout/stdouttrace` or `go.opentelemetry.io/otel/exporters/stdout/stdoutmetric` instead. (#2005)

### Fixed

- Only report errors from the `"go.opentelemetry.io/otel/sdk/resource".Environment` function when they are not `nil`. (#1850, #1851)
- The `Shutdown` method of the simple `SpanProcessor` in the `go.opentelemetry.io/otel/sdk/trace` package now honors the context deadline or cancellation. (#1616, #1856)
- BatchSpanProcessor now drops span batches that failed to be exported. (#1860)
- Use `http://localhost:14268/api/traces` as default Jaeger collector endpoint instead of `http://localhost:14250`. (#1898)
- Allow trailing and leading whitespace in the parsing of a `tracestate` header. (#1931)
- Add logic to determine if the channel is closed to fix Jaeger exporter test panic with close closed channel. (#1870, #1973)
- Avoid transport security when OTLP endpoint is a Unix socket. (#2001)

### Security

## [0.20.0] - 2021-04-23

### Added

- The OTLP exporter now has two new convenience functions, `NewExportPipeline` and `InstallNewPipeline`, setup and install the exporter in tracing and metrics pipelines. (#1373)
- Adds semantic conventions for exceptions. (#1492)
- Added Jaeger Environment variables: `OTEL_EXPORTER_JAEGER_AGENT_HOST`, `OTEL_EXPORTER_JAEGER_AGENT_PORT`
  These environment variables can be used to override Jaeger agent hostname and port (#1752)
- Option `ExportTimeout` was added to batch span processor. (#1755)
- `trace.TraceFlags` is now a defined type over `byte` and `WithSampled(bool) TraceFlags` and `IsSampled() bool` methods have been added to it. (#1770)
- The `Event` and `Link` struct types from the `go.opentelemetry.io/otel` package now include a `DroppedAttributeCount` field to record the number of attributes that were not recorded due to configured limits being reached. (#1771)
- The Jaeger exporter now reports dropped attributes for a Span event in the exported log. (#1771)
- Adds test to check BatchSpanProcessor ignores `OnEnd` and `ForceFlush` post `Shutdown`. (#1772)
- Extract resource attributes from the `OTEL_RESOURCE_ATTRIBUTES` environment variable and merge them with the `resource.Default` resource as well as resources provided to the `TracerProvider` and metric `Controller`. (#1785)
- Added `WithOSType` resource configuration option to set OS (Operating System) type resource attribute (`os.type`). (#1788)
- Added `WithProcess*` resource configuration options to set Process resource attributes. (#1788)
  - `process.pid`
  - `process.executable.name`
  - `process.executable.path`
  - `process.command_args`
  - `process.owner`
  - `process.runtime.name`
  - `process.runtime.version`
  - `process.runtime.description`
- Adds `k8s.node.name` and `k8s.node.uid` attribute keys to the `semconv` package. (#1789)
- Added support for configuring OTLP/HTTP and OTLP/gRPC Endpoints, TLS Certificates, Headers, Compression and Timeout via Environment Variables. (#1758, #1769 and #1811)
  - `OTEL_EXPORTER_OTLP_ENDPOINT`
  - `OTEL_EXPORTER_OTLP_TRACES_ENDPOINT`
  - `OTEL_EXPORTER_OTLP_METRICS_ENDPOINT`
  - `OTEL_EXPORTER_OTLP_HEADERS`
  - `OTEL_EXPORTER_OTLP_TRACES_HEADERS`
  - `OTEL_EXPORTER_OTLP_METRICS_HEADERS`
  - `OTEL_EXPORTER_OTLP_COMPRESSION`
  - `OTEL_EXPORTER_OTLP_TRACES_COMPRESSION`
  - `OTEL_EXPORTER_OTLP_METRICS_COMPRESSION`
  - `OTEL_EXPORTER_OTLP_TIMEOUT`
  - `OTEL_EXPORTER_OTLP_TRACES_TIMEOUT`
  - `OTEL_EXPORTER_OTLP_METRICS_TIMEOUT`
  - `OTEL_EXPORTER_OTLP_CERTIFICATE`
  - `OTEL_EXPORTER_OTLP_TRACES_CERTIFICATE`
  - `OTEL_EXPORTER_OTLP_METRICS_CERTIFICATE`
- Adds `otlpgrpc.WithTimeout` option for configuring timeout to the otlp/gRPC exporter. (#1821)
- Adds `jaeger.WithMaxPacketSize` option for configuring maximum UDP packet size used when connecting to the Jaeger agent. (#1853)

### Fixed

- The `Span.IsRecording` implementation from `go.opentelemetry.io/otel/sdk/trace` always returns false when not being sampled. (#1750)
- The Jaeger exporter now correctly sets tags for the Span status code and message.
  This means it uses the correct tag keys (`"otel.status_code"`, `"otel.status_description"`) and does not set the status message as a tag unless it is set on the span. (#1761)
- The Jaeger exporter now correctly records Span event's names using the `"event"` key for a tag.
  Additionally, this tag is overridden, as specified in the OTel specification, if the event contains an attribute with that key. (#1768)
- Zipkin Exporter: Ensure mapping between OTel and Zipkin span data complies with the specification. (#1688)
- Fixed typo for default service name in Jaeger Exporter. (#1797)
- Fix flaky OTLP for the reconnnection of the client connection. (#1527, #1814)
- Fix Jaeger exporter dropping of span batches that exceed the UDP packet size limit.
  Instead, the exporter now splits the batch into smaller sendable batches. (#1828)

### Changed

- Span `RecordError` now records an `exception` event to comply with the semantic convention specification. (#1492)
- Jaeger exporter was updated to use thrift v0.14.1. (#1712)
- Migrate from using internally built and maintained version of the OTLP to the one hosted at `go.opentelemetry.io/proto/otlp`. (#1713)
- Migrate from using `github.com/gogo/protobuf` to `google.golang.org/protobuf` to match `go.opentelemetry.io/proto/otlp`. (#1713)
- The storage of a local or remote Span in a `context.Context` using its SpanContext is unified to store just the current Span.
  The Span's SpanContext can now self-identify as being remote or not.
  This means that `"go.opentelemetry.io/otel/trace".ContextWithRemoteSpanContext` will now overwrite any existing current Span, not just existing remote Spans, and make it the current Span in a `context.Context`. (#1731)
- Improve OTLP/gRPC exporter connection errors. (#1737)
- Information about a parent span context in a `"go.opentelemetry.io/otel/export/trace".SpanSnapshot` is unified in a new `Parent` field.
  The existing `ParentSpanID` and `HasRemoteParent` fields are removed in favor of this. (#1748)
- The `ParentContext` field of the `"go.opentelemetry.io/otel/sdk/trace".SamplingParameters` is updated to hold a `context.Context` containing the parent span.
  This changes it to make `SamplingParameters` conform with the OpenTelemetry specification. (#1749)
- Updated Jaeger Environment Variables: `JAEGER_ENDPOINT`, `JAEGER_USER`, `JAEGER_PASSWORD`
  to `OTEL_EXPORTER_JAEGER_ENDPOINT`, `OTEL_EXPORTER_JAEGER_USER`, `OTEL_EXPORTER_JAEGER_PASSWORD` in compliance with OTel specification. (#1752)
- Modify `BatchSpanProcessor.ForceFlush` to abort after timeout/cancellation. (#1757)
- The `DroppedAttributeCount` field of the `Span` in the `go.opentelemetry.io/otel` package now only represents the number of attributes dropped for the span itself.
  It no longer is a conglomerate of itself, events, and link attributes that have been dropped. (#1771)
- Make `ExportSpans` in Jaeger Exporter honor context deadline. (#1773)
- Modify Zipkin Exporter default service name, use default resource's serviceName instead of empty. (#1777)
- The `go.opentelemetry.io/otel/sdk/export/trace` package is merged into the `go.opentelemetry.io/otel/sdk/trace` package. (#1778)
- The prometheus.InstallNewPipeline example is moved from comment to example test (#1796)
- The convenience functions for the stdout exporter have been updated to return the `TracerProvider` implementation and enable the shutdown of the exporter. (#1800)
- Replace the flush function returned from the Jaeger exporter's convenience creation functions (`InstallNewPipeline` and `NewExportPipeline`) with the `TracerProvider` implementation they create.
  This enables the caller to shutdown and flush using the related `TracerProvider` methods. (#1822)
- Updated the Jaeger exporter to have a default endpoint, `http://localhost:14250`, for the collector. (#1824)
- Changed the function `WithCollectorEndpoint` in the Jaeger exporter to no longer accept an endpoint as an argument.
  The endpoint can be passed with the `CollectorEndpointOption` using the `WithEndpoint` function or by setting the `OTEL_EXPORTER_JAEGER_ENDPOINT` environment variable value appropriately. (#1824)
- The Jaeger exporter no longer batches exported spans itself, instead it relies on the SDK's `BatchSpanProcessor` for this functionality. (#1830)
- The Jaeger exporter creation functions (`NewRawExporter`, `NewExportPipeline`, and `InstallNewPipeline`) no longer accept the removed `Option` type as a variadic argument. (#1830)

### Removed

- Removed Jaeger Environment variables: `JAEGER_SERVICE_NAME`, `JAEGER_DISABLED`, `JAEGER_TAGS`
  These environment variables will no longer be used to override values of the Jaeger exporter (#1752)
- No longer set the links for a `Span` in `go.opentelemetry.io/otel/sdk/trace` that is configured to be a new root.
  This is unspecified behavior that the OpenTelemetry community plans to standardize in the future.
  To prevent backwards incompatible changes when it is specified, these links are removed. (#1726)
- Setting error status while recording error with Span from oteltest package. (#1729)
- The concept of a remote and local Span stored in a context is unified to just the current Span.
  Because of this `"go.opentelemetry.io/otel/trace".RemoteSpanContextFromContext` is removed as it is no longer needed.
  Instead, `"go.opentelemetry.io/otel/trace".SpanContextFromContex` can be used to return the current Span.
  If needed, that Span's `SpanContext.IsRemote()` can then be used to determine if it is remote or not. (#1731)
- The `HasRemoteParent` field of the `"go.opentelemetry.io/otel/sdk/trace".SamplingParameters` is removed.
  This field is redundant to the information returned from the `Remote` method of the `SpanContext` held in the `ParentContext` field. (#1749)
- The `trace.FlagsDebug` and `trace.FlagsDeferred` constants have been removed and will be localized to the B3 propagator. (#1770)
- Remove `Process` configuration, `WithProcessFromEnv` and `ProcessFromEnv`, and type from the Jaeger exporter package.
  The information that could be configured in the `Process` struct should be configured in a `Resource` instead. (#1776, #1804)
- Remove the `WithDisabled` option from the Jaeger exporter.
  To disable the exporter unregister it from the `TracerProvider` or use a no-operation `TracerProvider`. (#1806)
- Removed the functions `CollectorEndpointFromEnv` and `WithCollectorEndpointOptionFromEnv` from the Jaeger exporter.
  These functions for retrieving specific environment variable values are redundant of other internal functions and
  are not intended for end user use. (#1824)
- Removed the Jaeger exporter `WithSDKOptions` `Option`.
  This option was used to set SDK options for the exporter creation convenience functions.
  These functions are provided as a way to easily setup or install the exporter with what are deemed reasonable SDK settings for common use cases.
  If the SDK needs to be configured differently, the `NewRawExporter` function and direct setup of the SDK with the desired settings should be used. (#1825)
- The `WithBufferMaxCount` and `WithBatchMaxCount` `Option`s from the Jaeger exporter are removed.
  The exporter no longer batches exports, instead relying on the SDK's `BatchSpanProcessor` for this functionality. (#1830)
- The Jaeger exporter `Option` type is removed.
  The type is no longer used by the exporter to configure anything.
  All the previous configurations these options provided were duplicates of SDK configuration.
  They have been removed in favor of using the SDK configuration and focuses the exporter configuration to be only about the endpoints it will send telemetry to. (#1830)

## [0.19.0] - 2021-03-18

### Added

- Added `Marshaler` config option to `otlphttp` to enable otlp over json or protobufs. (#1586)
- A `ForceFlush` method to the `"go.opentelemetry.io/otel/sdk/trace".TracerProvider` to flush all registered `SpanProcessor`s. (#1608)
- Added `WithSampler` and `WithSpanLimits` to tracer provider. (#1633, #1702)
- `"go.opentelemetry.io/otel/trace".SpanContext` now has a `remote` property, and `IsRemote()` predicate, that is true when the `SpanContext` has been extracted from remote context data. (#1701)
- A `Valid` method to the `"go.opentelemetry.io/otel/attribute".KeyValue` type. (#1703)

### Changed

- `trace.SpanContext` is now immutable and has no exported fields. (#1573)
  - `trace.NewSpanContext()` can be used in conjunction with the `trace.SpanContextConfig` struct to initialize a new `SpanContext` where all values are known.
- Update the `ForceFlush` method signature to the `"go.opentelemetry.io/otel/sdk/trace".SpanProcessor` to accept a `context.Context` and return an error. (#1608)
- Update the `Shutdown` method to the `"go.opentelemetry.io/otel/sdk/trace".TracerProvider` return an error on shutdown failure. (#1608)
- The SimpleSpanProcessor will now shut down the enclosed `SpanExporter` and gracefully ignore subsequent calls to `OnEnd` after `Shutdown` is called. (#1612)
- `"go.opentelemetry.io/sdk/metric/controller.basic".WithPusher` is replaced with `WithExporter` to provide consistent naming across project. (#1656)
- Added non-empty string check for trace `Attribute` keys. (#1659)
- Add `description` to SpanStatus only when `StatusCode` is set to error. (#1662)
- Jaeger exporter falls back to `resource.Default`'s `service.name` if the exported Span does not have one. (#1673)
- Jaeger exporter populates Jaeger's Span Process from Resource. (#1673)
- Renamed the `LabelSet` method of `"go.opentelemetry.io/otel/sdk/resource".Resource` to `Set`. (#1692)
- Changed `WithSDK` to `WithSDKOptions` to accept variadic arguments of `TracerProviderOption` type in `go.opentelemetry.io/otel/exporters/trace/jaeger` package. (#1693)
- Changed `WithSDK` to `WithSDKOptions` to accept variadic arguments of `TracerProviderOption` type in `go.opentelemetry.io/otel/exporters/trace/zipkin` package. (#1693)

### Removed

- Removed `serviceName` parameter from Zipkin exporter and uses resource instead. (#1549)
- Removed `WithConfig` from tracer provider to avoid overriding configuration. (#1633)
- Removed the exported `SimpleSpanProcessor` and `BatchSpanProcessor` structs.
   These are now returned as a SpanProcessor interface from their respective constructors. (#1638)
- Removed `WithRecord()` from `trace.SpanOption` when creating a span. (#1660)
- Removed setting status to `Error` while recording an error as a span event in `RecordError`. (#1663)
- Removed `jaeger.WithProcess` configuration option. (#1673)
- Removed `ApplyConfig` method from `"go.opentelemetry.io/otel/sdk/trace".TracerProvider` and the now unneeded `Config` struct. (#1693)

### Fixed

- Jaeger Exporter: Ensure mapping between OTEL and Jaeger span data complies with the specification. (#1626)
- `SamplingResult.TraceState` is correctly propagated to a newly created span's `SpanContext`. (#1655)
- The `otel-collector` example now correctly flushes metric events prior to shutting down the exporter. (#1678)
- Do not set span status message in `SpanStatusFromHTTPStatusCode` if it can be inferred from `http.status_code`. (#1681)
- Synchronization issues in global trace delegate implementation. (#1686)
- Reduced excess memory usage by global `TracerProvider`. (#1687)

## [0.18.0] - 2021-03-03

### Added

- Added `resource.Default()` for use with meter and tracer providers. (#1507)
- `AttributePerEventCountLimit` and `AttributePerLinkCountLimit` for `SpanLimits`. (#1535)
- Added `Keys()` method to `propagation.TextMapCarrier` and `propagation.HeaderCarrier` to adapt `http.Header` to this interface. (#1544)
- Added `code` attributes to `go.opentelemetry.io/otel/semconv` package. (#1558)
- Compatibility testing suite in the CI system for the following systems. (#1567)
   | OS      | Go Version | Architecture |
   | ------- | ---------- | ------------ |
   | Ubuntu  | 1.15       | amd64        |
   | Ubuntu  | 1.14       | amd64        |
   | Ubuntu  | 1.15       | 386          |
   | Ubuntu  | 1.14       | 386          |
   | MacOS   | 1.15       | amd64        |
   | MacOS   | 1.14       | amd64        |
   | Windows | 1.15       | amd64        |
   | Windows | 1.14       | amd64        |
   | Windows | 1.15       | 386          |
   | Windows | 1.14       | 386          |

### Changed

- Replaced interface `oteltest.SpanRecorder` with its existing implementation
  `StandardSpanRecorder`. (#1542)
- Default span limit values to 128. (#1535)
- Rename `MaxEventsPerSpan`, `MaxAttributesPerSpan` and `MaxLinksPerSpan` to `EventCountLimit`, `AttributeCountLimit` and `LinkCountLimit`, and move these fields into `SpanLimits`. (#1535)
- Renamed the `otel/label` package to `otel/attribute`. (#1541)
- Vendor the Jaeger exporter's dependency on Apache Thrift. (#1551)
- Parallelize the CI linting and testing. (#1567)
- Stagger timestamps in exact aggregator tests. (#1569)
- Changed all examples to use `WithBatchTimeout(5 * time.Second)` rather than `WithBatchTimeout(5)`. (#1621)
- Prevent end-users from implementing some interfaces (#1575)

  ```
      "otel/exporters/otlp/otlphttp".Option
      "otel/exporters/stdout".Option
      "otel/oteltest".Option
      "otel/trace".TracerOption
      "otel/trace".SpanOption
      "otel/trace".EventOption
      "otel/trace".LifeCycleOption
      "otel/trace".InstrumentationOption
      "otel/sdk/resource".Option
      "otel/sdk/trace".ParentBasedSamplerOption
      "otel/sdk/trace".ReadOnlySpan
      "otel/sdk/trace".ReadWriteSpan
  ```

### Removed

- Removed attempt to resample spans upon changing the span name with `span.SetName()`. (#1545)
- The `test-benchmark` is no longer a dependency of the `precommit` make target. (#1567)
- Removed the `test-386` make target.
   This was replaced with a full compatibility testing suite (i.e. multi OS/arch) in the CI system. (#1567)

### Fixed

- The sequential timing check of timestamps in the stdout exporter are now setup explicitly to be sequential (#1571). (#1572)
- Windows build of Jaeger tests now compiles with OS specific functions (#1576). (#1577)
- The sequential timing check of timestamps of go.opentelemetry.io/otel/sdk/metric/aggregator/lastvalue are now setup explicitly to be sequential (#1578). (#1579)
- Validate tracestate header keys with vendors according to the W3C TraceContext specification (#1475). (#1581)
- The OTLP exporter includes related labels for translations of a GaugeArray (#1563). (#1570)

## [0.17.0] - 2021-02-12

### Changed

- Rename project default branch from `master` to `main`. (#1505)
- Reverse order in which `Resource` attributes are merged, per change in spec. (#1501)
- Add tooling to maintain "replace" directives in go.mod files automatically. (#1528)
- Create new modules: otel/metric, otel/trace, otel/oteltest, otel/sdk/export/metric, otel/sdk/metric (#1528)
- Move metric-related public global APIs from otel to otel/metric/global. (#1528)

## Fixed

- Fixed otlpgrpc reconnection issue.
- The example code in the README.md of `go.opentelemetry.io/otel/exporters/otlp` is moved to a compiled example test and used the new `WithAddress` instead of `WithEndpoint`. (#1513)
- The otel-collector example now uses the default OTLP receiver port of the collector.

## [0.16.0] - 2021-01-13

### Added

- Add the `ReadOnlySpan` and `ReadWriteSpan` interfaces to provide better control for accessing span data. (#1360)
- `NewGRPCDriver` function returns a `ProtocolDriver` that maintains a single gRPC connection to the collector. (#1369)
- Added documentation about the project's versioning policy. (#1388)
- Added `NewSplitDriver` for OTLP exporter that allows sending traces and metrics to different endpoints. (#1418)
- Added codeql worfklow to GitHub Actions (#1428)
- Added Gosec workflow to GitHub Actions (#1429)
- Add new HTTP driver for OTLP exporter in `exporters/otlp/otlphttp`. Currently it only supports the binary protobuf payloads. (#1420)
- Add an OpenCensus exporter bridge. (#1444)

### Changed

- Rename `internal/testing` to `internal/internaltest`. (#1449)
- Rename `export.SpanData` to `export.SpanSnapshot` and use it only for exporting spans. (#1360)
- Store the parent's full `SpanContext` rather than just its span ID in the `span` struct. (#1360)
- Improve span duration accuracy. (#1360)
- Migrated CI/CD from CircleCI to GitHub Actions (#1382)
- Remove duplicate checkout from GitHub Actions workflow (#1407)
- Metric `array` aggregator renamed `exact` to match its `aggregation.Kind` (#1412)
- Metric `exact` aggregator includes per-point timestamps (#1412)
- Metric stdout exporter uses MinMaxSumCount aggregator for ValueRecorder instruments (#1412)
- `NewExporter` from `exporters/otlp` now takes a `ProtocolDriver` as a parameter. (#1369)
- Many OTLP Exporter options became gRPC ProtocolDriver options. (#1369)
- Unify endpoint API that related to OTel exporter. (#1401)
- Optimize metric histogram aggregator to re-use its slice of buckets. (#1435)
- Metric aggregator Count() and histogram Bucket.Counts are consistently `uint64`. (1430)
- Histogram aggregator accepts functional options, uses default boundaries if none given. (#1434)
- `SamplingResult` now passed a `Tracestate` from the parent `SpanContext` (#1432)
- Moved gRPC driver for OTLP exporter to `exporters/otlp/otlpgrpc`. (#1420)
- The `TraceContext` propagator now correctly propagates `TraceState` through the `SpanContext`. (#1447)
- Metric Push and Pull Controller components are combined into a single "basic" Controller:
  - `WithExporter()` and `Start()` to configure Push behavior
  - `Start()` is optional; use `Collect()` and `ForEach()` for Pull behavior
  - `Start()` and `Stop()` accept Context. (#1378)
- The `Event` type is moved from the `otel/sdk/export/trace` package to the `otel/trace` API package. (#1452)

### Removed

- Remove `errUninitializedSpan` as its only usage is now obsolete. (#1360)
- Remove Metric export functionality related to quantiles and summary data points: this is not specified (#1412)
- Remove DDSketch metric aggregator; our intention is to re-introduce this as an option of the histogram aggregator after [new OTLP histogram data types](https://github.com/open-telemetry/opentelemetry-proto/pull/226) are released (#1412)

### Fixed

- `BatchSpanProcessor.Shutdown()` will now shutdown underlying `export.SpanExporter`. (#1443)

## [0.15.0] - 2020-12-10

### Added

- The `WithIDGenerator` `TracerProviderOption` is added to the `go.opentelemetry.io/otel/trace` package to configure an `IDGenerator` for the `TracerProvider`. (#1363)

### Changed

- The Zipkin exporter now uses the Span status code to determine. (#1328)
- `NewExporter` and `Start` functions in `go.opentelemetry.io/otel/exporters/otlp` now receive `context.Context` as a first parameter. (#1357)
- Move the OpenCensus example into `example` directory. (#1359)
- Moved the SDK's `internal.IDGenerator` interface in to the `sdk/trace` package to enable support for externally-defined ID generators. (#1363)
- Bump `github.com/google/go-cmp` from 0.5.3 to 0.5.4 (#1374)
- Bump `github.com/golangci/golangci-lint` in `/internal/tools` (#1375)

### Fixed

- Metric SDK `SumObserver` and `UpDownSumObserver` instruments correctness fixes. (#1381)

## [0.14.0] - 2020-11-19

### Added

- An `EventOption` and the related `NewEventConfig` function are added to the `go.opentelemetry.io/otel` package to configure Span events. (#1254)
- A `TextMapPropagator` and associated `TextMapCarrier` are added to the `go.opentelemetry.io/otel/oteltest` package to test `TextMap` type propagators and their use. (#1259)
- `SpanContextFromContext` returns `SpanContext` from context. (#1255)
- `TraceState` has been added to `SpanContext`. (#1340)
- `DeploymentEnvironmentKey` added to `go.opentelemetry.io/otel/semconv` package. (#1323)
- Add an OpenCensus to OpenTelemetry tracing bridge. (#1305)
- Add a parent context argument to `SpanProcessor.OnStart` to follow the specification. (#1333)
- Add missing tests for `sdk/trace/attributes_map.go`. (#1337)

### Changed

- Move the `go.opentelemetry.io/otel/api/trace` package into `go.opentelemetry.io/otel/trace` with the following changes. (#1229) (#1307)
  - `ID` has been renamed to `TraceID`.
  - `IDFromHex` has been renamed to `TraceIDFromHex`.
  - `EmptySpanContext` is removed.
- Move the `go.opentelemetry.io/otel/api/trace/tracetest` package into `go.opentelemetry.io/otel/oteltest`. (#1229)
- OTLP Exporter updates:
  - supports OTLP v0.6.0 (#1230, #1354)
  - supports configurable aggregation temporality (default: Cumulative, optional: Stateless). (#1296)
- The Sampler is now called on local child spans. (#1233)
- The `Kind` type from the `go.opentelemetry.io/otel/api/metric` package was renamed to `InstrumentKind` to more specifically describe what it is and avoid semantic ambiguity. (#1240)
- The `MetricKind` method of the `Descriptor` type in the `go.opentelemetry.io/otel/api/metric` package was renamed to `Descriptor.InstrumentKind`.
   This matches the returned type and fixes misuse of the term metric. (#1240)
- Move test harness from the `go.opentelemetry.io/otel/api/apitest` package into `go.opentelemetry.io/otel/oteltest`. (#1241)
- Move the `go.opentelemetry.io/otel/api/metric/metrictest` package into `go.opentelemetry.io/oteltest` as part of #964. (#1252)
- Move the `go.opentelemetry.io/otel/api/metric` package into `go.opentelemetry.io/otel/metric` as part of #1303. (#1321)
- Move the `go.opentelemetry.io/otel/api/metric/registry` package into `go.opentelemetry.io/otel/metric/registry` as a part of #1303. (#1316)
- Move the `Number` type (together with related functions) from `go.opentelemetry.io/otel/api/metric` package into `go.opentelemetry.io/otel/metric/number` as a part of #1303. (#1316)
- The function signature of the Span `AddEvent` method in `go.opentelemetry.io/otel` is updated to no longer take an unused context and instead take a required name and a variable number of `EventOption`s. (#1254)
- The function signature of the Span `RecordError` method in `go.opentelemetry.io/otel` is updated to no longer take an unused context and instead take a required error value and a variable number of `EventOption`s. (#1254)
- Move the `go.opentelemetry.io/otel/api/global` package to `go.opentelemetry.io/otel`. (#1262) (#1330)
- Move the `Version` function from `go.opentelemetry.io/otel/sdk` to `go.opentelemetry.io/otel`. (#1330)
- Rename correlation context header from `"otcorrelations"` to `"baggage"` to match the OpenTelemetry specification. (#1267)
- Fix `Code.UnmarshalJSON` to work with valid JSON only. (#1276)
- The `resource.New()` method changes signature to support builtin attributes and functional options, including `telemetry.sdk.*` and
  `host.name` semantic conventions; the former method is renamed `resource.NewWithAttributes`. (#1235)
- The Prometheus exporter now exports non-monotonic counters (i.e. `UpDownCounter`s) as gauges. (#1210)
- Correct the `Span.End` method documentation in the `otel` API to state updates are not allowed on a span after it has ended. (#1310)
- Updated span collection limits for attribute, event and link counts to 1000 (#1318)
- Renamed `semconv.HTTPUrlKey` to `semconv.HTTPURLKey`. (#1338)

### Removed

- The `ErrInvalidHexID`, `ErrInvalidTraceIDLength`, `ErrInvalidSpanIDLength`, `ErrInvalidSpanIDLength`, or `ErrNilSpanID` from the `go.opentelemetry.io/otel` package are unexported now. (#1243)
- The `AddEventWithTimestamp` method on the `Span` interface in `go.opentelemetry.io/otel` is removed due to its redundancy.
   It is replaced by using the `AddEvent` method with a `WithTimestamp` option. (#1254)
- The `MockSpan` and `MockTracer` types are removed from `go.opentelemetry.io/otel/oteltest`.
   `Tracer` and `Span` from the same module should be used in their place instead. (#1306)
- `WorkerCount` option is removed from `go.opentelemetry.io/otel/exporters/otlp`. (#1350)
- Remove the following labels types: INT32, UINT32, UINT64 and FLOAT32. (#1314)

### Fixed

- Rename `MergeItererator` to `MergeIterator` in the `go.opentelemetry.io/otel/label` package. (#1244)
- The `go.opentelemetry.io/otel/api/global` packages global TextMapPropagator now delegates functionality to a globally set delegate for all previously returned propagators. (#1258)
- Fix condition in `label.Any`. (#1299)
- Fix global `TracerProvider` to pass options to its configured provider. (#1329)
- Fix missing handler for `ExactKind` aggregator in OTLP metrics transformer (#1309)

## [0.13.0] - 2020-10-08

### Added

- OTLP Metric exporter supports Histogram aggregation. (#1209)
- The `Code` struct from the `go.opentelemetry.io/otel/codes` package now supports JSON marshaling and unmarshaling as well as implements the `Stringer` interface. (#1214)
- A Baggage API to implement the OpenTelemetry specification. (#1217)
- Add Shutdown method to sdk/trace/provider, shutdown processors in the order they were registered. (#1227)

### Changed

- Set default propagator to no-op propagator. (#1184)
- The `HTTPSupplier`, `HTTPExtractor`, `HTTPInjector`, and `HTTPPropagator` from the `go.opentelemetry.io/otel/api/propagation` package were replaced with unified `TextMapCarrier` and `TextMapPropagator` in the `go.opentelemetry.io/otel/propagation` package. (#1212) (#1325)
- The `New` function from the `go.opentelemetry.io/otel/api/propagation` package was replaced with `NewCompositeTextMapPropagator` in the `go.opentelemetry.io/otel` package. (#1212)
- The status codes of the `go.opentelemetry.io/otel/codes` package have been updated to match the latest OpenTelemetry specification.
   They now are `Unset`, `Error`, and `Ok`.
   They no longer track the gRPC codes. (#1214)
- The `StatusCode` field of the `SpanData` struct in the `go.opentelemetry.io/otel/sdk/export/trace` package now uses the codes package from this package instead of the gRPC project. (#1214)
- Move the `go.opentelemetry.io/otel/api/baggage` package into `go.opentelemetry.io/otel/baggage`. (#1217) (#1325)
- A `Shutdown` method of `SpanProcessor` and all its implementations receives a context and returns an error. (#1264)

### Fixed

- Copies of data from arrays and slices passed to `go.opentelemetry.io/otel/label.ArrayValue()` are now used in the returned `Value` instead of using the mutable data itself. (#1226)

### Removed

- The `ExtractHTTP` and `InjectHTTP` functions from the `go.opentelemetry.io/otel/api/propagation` package were removed. (#1212)
- The `Propagators` interface from the `go.opentelemetry.io/otel/api/propagation` package was removed to conform to the OpenTelemetry specification.
   The explicit `TextMapPropagator` type can be used in its place as this is the `Propagator` type the specification defines. (#1212)
- The `SetAttribute` method of the `Span` from the `go.opentelemetry.io/otel/api/trace` package was removed given its redundancy with the `SetAttributes` method. (#1216)
- The internal implementation of Baggage storage is removed in favor of using the new Baggage API functionality. (#1217)
- Remove duplicate hostname key `HostHostNameKey` in Resource semantic conventions. (#1219)
- Nested array/slice support has been removed. (#1226)

## [0.12.0] - 2020-09-24

### Added

- A `SpanConfigure` function in `go.opentelemetry.io/otel/api/trace` to create a new `SpanConfig` from `SpanOption`s. (#1108)
- In the `go.opentelemetry.io/otel/api/trace` package, `NewTracerConfig` was added to construct new `TracerConfig`s.
   This addition was made to conform with our project option conventions. (#1155)
- Instrumentation library information was added to the Zipkin exporter. (#1119)
- The `SpanProcessor` interface now has a `ForceFlush()` method. (#1166)
- More semantic conventions for k8s as resource attributes. (#1167)

### Changed

- Add reconnecting udp connection type to Jaeger exporter.
   This change adds a new optional implementation of the udp conn interface used to detect changes to an agent's host dns record.
   It then adopts the new destination address to ensure the exporter doesn't get stuck. This change was ported from jaegertracing/jaeger-client-go#520. (#1063)
- Replace `StartOption` and `EndOption` in `go.opentelemetry.io/otel/api/trace` with `SpanOption`.
   This change is matched by replacing the `StartConfig` and `EndConfig` with a unified `SpanConfig`. (#1108)
- Replace the `LinkedTo` span option in `go.opentelemetry.io/otel/api/trace` with `WithLinks`.
   This is be more consistent with our other option patterns, i.e. passing the item to be configured directly instead of its component parts, and provides a cleaner function signature. (#1108)
- The `go.opentelemetry.io/otel/api/trace` `TracerOption` was changed to an interface to conform to project option conventions. (#1109)
- Move the `B3` and `TraceContext` from within the `go.opentelemetry.io/otel/api/trace` package to their own `go.opentelemetry.io/otel/propagators` package.
    This removal of the propagators is reflective of the OpenTelemetry specification for these propagators as well as cleans up the `go.opentelemetry.io/otel/api/trace` API. (#1118)
- Rename Jaeger tags used for instrumentation library information to reflect changes in OpenTelemetry specification. (#1119)
- Rename `ProbabilitySampler` to `TraceIDRatioBased` and change semantics to ignore parent span sampling status. (#1115)
- Move `tools` package under `internal`. (#1141)
- Move `go.opentelemetry.io/otel/api/correlation` package to `go.opentelemetry.io/otel/api/baggage`. (#1142)
   The `correlation.CorrelationContext` propagator has been renamed `baggage.Baggage`.  Other exported functions and types are unchanged.
- Rename `ParentOrElse` sampler to `ParentBased` and allow setting samplers depending on parent span. (#1153)
- In the `go.opentelemetry.io/otel/api/trace` package, `SpanConfigure` was renamed to `NewSpanConfig`. (#1155)
- Change `dependabot.yml` to add a `Skip Changelog` label to dependabot-sourced PRs. (#1161)
- The [configuration style guide](https://github.com/open-telemetry/opentelemetry-go/blob/master/CONTRIBUTING.md#config) has been updated to
   recommend the use of `newConfig()` instead of `configure()`. (#1163)
- The `otlp.Config` type has been unexported and changed to `otlp.config`, along with its initializer. (#1163)
- Ensure exported interface types include parameter names and update the
   Style Guide to reflect this styling rule. (#1172)
- Don't consider unset environment variable for resource detection to be an error. (#1170)
- Rename `go.opentelemetry.io/otel/api/metric.ConfigureInstrument` to `NewInstrumentConfig` and
  `go.opentelemetry.io/otel/api/metric.ConfigureMeter` to `NewMeterConfig`.
- ValueObserver instruments use LastValue aggregator by default. (#1165)
- OTLP Metric exporter supports LastValue aggregation. (#1165)
- Move the `go.opentelemetry.io/otel/api/unit` package to `go.opentelemetry.io/otel/unit`. (#1185)
- Rename `Provider` to `MeterProvider` in the `go.opentelemetry.io/otel/api/metric` package. (#1190)
- Rename `NoopProvider` to `NoopMeterProvider` in the `go.opentelemetry.io/otel/api/metric` package. (#1190)
- Rename `NewProvider` to `NewMeterProvider` in the `go.opentelemetry.io/otel/api/metric/metrictest` package. (#1190)
- Rename `Provider` to `MeterProvider` in the `go.opentelemetry.io/otel/api/metric/registry` package. (#1190)
- Rename `NewProvider` to `NewMeterProvider` in the `go.opentelemetry.io/otel/api/metri/registryc` package. (#1190)
- Rename `Provider` to `TracerProvider` in the `go.opentelemetry.io/otel/api/trace` package. (#1190)
- Rename `NoopProvider` to `NoopTracerProvider` in the `go.opentelemetry.io/otel/api/trace` package. (#1190)
- Rename `Provider` to `TracerProvider` in the `go.opentelemetry.io/otel/api/trace/tracetest` package. (#1190)
- Rename `NewProvider` to `NewTracerProvider` in the `go.opentelemetry.io/otel/api/trace/tracetest` package. (#1190)
- Rename `WrapperProvider` to `WrapperTracerProvider` in the `go.opentelemetry.io/otel/bridge/opentracing` package. (#1190)
- Rename `NewWrapperProvider` to `NewWrapperTracerProvider` in the `go.opentelemetry.io/otel/bridge/opentracing` package. (#1190)
- Rename `Provider` method of the pull controller to `MeterProvider` in the `go.opentelemetry.io/otel/sdk/metric/controller/pull` package. (#1190)
- Rename `Provider` method of the push controller to `MeterProvider` in the `go.opentelemetry.io/otel/sdk/metric/controller/push` package. (#1190)
- Rename `ProviderOptions` to `TracerProviderConfig` in the `go.opentelemetry.io/otel/sdk/trace` package. (#1190)
- Rename `ProviderOption` to `TracerProviderOption` in the `go.opentelemetry.io/otel/sdk/trace` package. (#1190)
- Rename `Provider` to `TracerProvider` in the `go.opentelemetry.io/otel/sdk/trace` package. (#1190)
- Rename `NewProvider` to `NewTracerProvider` in the `go.opentelemetry.io/otel/sdk/trace` package. (#1190)
- Renamed `SamplingDecision` values to comply with OpenTelemetry specification change. (#1192)
- Renamed Zipkin attribute names from `ot.status_code & ot.status_description` to `otel.status_code & otel.status_description`. (#1201)
- The default SDK now invokes registered `SpanProcessor`s in the order they were registered with the `TracerProvider`. (#1195)
- Add test of spans being processed by the `SpanProcessor`s in the order they were registered. (#1203)

### Removed

- Remove the B3 propagator from `go.opentelemetry.io/otel/propagators`. It is now located in the
   `go.opentelemetry.io/contrib/propagators/` module. (#1191)
- Remove the semantic convention for HTTP status text, `HTTPStatusTextKey` from package `go.opentelemetry.io/otel/semconv`. (#1194)

### Fixed

- Zipkin example no longer mentions `ParentSampler`, corrected to `ParentBased`. (#1171)
- Fix missing shutdown processor in otel-collector example. (#1186)
- Fix missing shutdown processor in basic and namedtracer examples. (#1197)

## [0.11.0] - 2020-08-24

### Added

- Support for exporting array-valued attributes via OTLP. (#992)
- `Noop` and `InMemory` `SpanBatcher` implementations to help with testing integrations. (#994)
- Support for filtering metric label sets. (#1047)
- A dimensionality-reducing metric Processor. (#1057)
- Integration tests for more OTel Collector Attribute types. (#1062)
- A new `WithSpanProcessor` `ProviderOption` is added to the `go.opentelemetry.io/otel/sdk/trace` package to create a `Provider` and automatically register the `SpanProcessor`. (#1078)

### Changed

- Rename `sdk/metric/processor/test` to `sdk/metric/processor/processortest`. (#1049)
- Rename `sdk/metric/controller/test` to `sdk/metric/controller/controllertest`. (#1049)
- Rename `api/testharness` to `api/apitest`. (#1049)
- Rename `api/trace/testtrace` to `api/trace/tracetest`. (#1049)
- Change Metric Processor to merge multiple observations. (#1024)
- The `go.opentelemetry.io/otel/bridge/opentracing` bridge package has been made into its own module.
   This removes the package dependencies of this bridge from the rest of the OpenTelemetry based project. (#1038)
- Renamed `go.opentelemetry.io/otel/api/standard` package to `go.opentelemetry.io/otel/semconv` to avoid the ambiguous and generic name `standard` and better describe the package as containing OpenTelemetry semantic conventions. (#1016)
- The environment variable used for resource detection has been changed from `OTEL_RESOURCE_LABELS` to `OTEL_RESOURCE_ATTRIBUTES` (#1042)
- Replace `WithSyncer` with `WithBatcher` in examples. (#1044)
- Replace the `google.golang.org/grpc/codes` dependency in the API with an equivalent `go.opentelemetry.io/otel/codes` package. (#1046)
- Merge the `go.opentelemetry.io/otel/api/label` and `go.opentelemetry.io/otel/api/kv` into the new `go.opentelemetry.io/otel/label` package. (#1060)
- Unify Callback Function Naming.
   Rename `*Callback` with `*Func`. (#1061)
- CI builds validate against last two versions of Go, dropping 1.13 and adding 1.15. (#1064)
- The `go.opentelemetry.io/otel/sdk/export/trace` interfaces `SpanSyncer` and `SpanBatcher` have been replaced with a specification compliant `Exporter` interface.
   This interface still supports the export of `SpanData`, but only as a slice.
   Implementation are also required now to return any error from `ExportSpans` if one occurs as well as implement a `Shutdown` method for exporter clean-up. (#1078)
- The `go.opentelemetry.io/otel/sdk/trace` `NewBatchSpanProcessor` function no longer returns an error.
   If a `nil` exporter is passed as an argument to this function, instead of it returning an error, it now returns a `BatchSpanProcessor` that handles the export of `SpanData` by not taking any action. (#1078)
- The `go.opentelemetry.io/otel/sdk/trace` `NewProvider` function to create a `Provider` no longer returns an error, instead only a `*Provider`.
   This change is related to `NewBatchSpanProcessor` not returning an error which was the only error this function would return. (#1078)

### Removed

- Duplicate, unused API sampler interface. (#999)
   Use the [`Sampler` interface](https://github.com/open-telemetry/opentelemetry-go/blob/v0.11.0/sdk/trace/sampling.go) provided by the SDK instead.
- The `grpctrace` instrumentation was moved to the `go.opentelemetry.io/contrib` repository and out of this repository.
   This move includes moving the `grpc` example to the `go.opentelemetry.io/contrib` as well. (#1027)
- The `WithSpan` method of the `Tracer` interface.
   The functionality this method provided was limited compared to what a user can provide themselves.
   It was removed with the understanding that if there is sufficient user need it can be added back based on actual user usage. (#1043)
- The `RegisterSpanProcessor` and `UnregisterSpanProcessor` functions.
   These were holdovers from an approach prior to the TracerProvider design. They were not used anymore. (#1077)
- The `oterror` package. (#1026)
- The `othttp` and `httptrace` instrumentations were moved to `go.opentelemetry.io/contrib`. (#1032)

### Fixed

- The `semconv.HTTPServerMetricAttributesFromHTTPRequest()` function no longer generates the high-cardinality `http.request.content.length` label. (#1031)
- Correct instrumentation version tag in Jaeger exporter. (#1037)
- The SDK span will now set an error event if the `End` method is called during a panic (i.e. it was deferred). (#1043)
- Move internally generated protobuf code from the `go.opentelemetry.io/otel` to the OTLP exporter to reduce dependency overhead. (#1050)
- The `otel-collector` example referenced outdated collector processors. (#1006)

## [0.10.0] - 2020-07-29

This release migrates the default OpenTelemetry SDK into its own Go module, decoupling the SDK from the API and reducing dependencies for instrumentation packages.

### Added

- The Zipkin exporter now has `NewExportPipeline` and `InstallNewPipeline` constructor functions to match the common pattern.
    These function build a new exporter with default SDK options and register the exporter with the `global` package respectively. (#944)
- Add propagator option for gRPC instrumentation. (#986)
- The `testtrace` package now tracks the `trace.SpanKind` for each span. (#987)

### Changed

- Replace the `RegisterGlobal` `Option` in the Jaeger exporter with an `InstallNewPipeline` constructor function.
   This matches the other exporter constructor patterns and will register a new exporter after building it with default configuration. (#944)
- The trace (`go.opentelemetry.io/otel/exporters/trace/stdout`) and metric (`go.opentelemetry.io/otel/exporters/metric/stdout`) `stdout` exporters are now merged into a single exporter at `go.opentelemetry.io/otel/exporters/stdout`.
   This new exporter was made into its own Go module to follow the pattern of all exporters and decouple it from the `go.opentelemetry.io/otel` module. (#956, #963)
- Move the `go.opentelemetry.io/otel/exporters/test` test package to `go.opentelemetry.io/otel/sdk/export/metric/metrictest`. (#962)
- The `go.opentelemetry.io/otel/api/kv/value` package was merged into the parent `go.opentelemetry.io/otel/api/kv` package. (#968)
  - `value.Bool` was replaced with `kv.BoolValue`.
  - `value.Int64` was replaced with `kv.Int64Value`.
  - `value.Uint64` was replaced with `kv.Uint64Value`.
  - `value.Float64` was replaced with `kv.Float64Value`.
  - `value.Int32` was replaced with `kv.Int32Value`.
  - `value.Uint32` was replaced with `kv.Uint32Value`.
  - `value.Float32` was replaced with `kv.Float32Value`.
  - `value.String` was replaced with `kv.StringValue`.
  - `value.Int` was replaced with `kv.IntValue`.
  - `value.Uint` was replaced with `kv.UintValue`.
  - `value.Array` was replaced with `kv.ArrayValue`.
- Rename `Infer` to `Any` in the `go.opentelemetry.io/otel/api/kv` package. (#972)
- Change `othttp` to use the `httpsnoop` package to wrap the `ResponseWriter` so that optional interfaces (`http.Hijacker`, `http.Flusher`, etc.) that are implemented by the original `ResponseWriter`are also implemented by the wrapped `ResponseWriter`. (#979)
- Rename `go.opentelemetry.io/otel/sdk/metric/aggregator/test` package to `go.opentelemetry.io/otel/sdk/metric/aggregator/aggregatortest`. (#980)
- Make the SDK into its own Go module called `go.opentelemetry.io/otel/sdk`. (#985)
- Changed the default trace `Sampler` from `AlwaysOn` to `ParentOrElse(AlwaysOn)`. (#989)

### Removed

- The `IndexedAttribute` function from the `go.opentelemetry.io/otel/api/label` package was removed in favor of `IndexedLabel` which it was synonymous with. (#970)

### Fixed

- Bump github.com/golangci/golangci-lint from 1.28.3 to 1.29.0 in /tools. (#953)
- Bump github.com/google/go-cmp from 0.5.0 to 0.5.1. (#957)
- Use `global.Handle` for span export errors in the OTLP exporter. (#946)
- Correct Go language formatting in the README documentation. (#961)
- Remove default SDK dependencies from the `go.opentelemetry.io/otel/api` package. (#977)
- Remove default SDK dependencies from the `go.opentelemetry.io/otel/instrumentation` package. (#983)
- Move documented examples for `go.opentelemetry.io/otel/instrumentation/grpctrace` interceptors into Go example tests. (#984)

## [0.9.0] - 2020-07-20

### Added

- A new Resource Detector interface is included to allow resources to be automatically detected and included. (#939)
- A Detector to automatically detect resources from an environment variable. (#939)
- Github action to generate protobuf Go bindings locally in `internal/opentelemetry-proto-gen`. (#938)
- OTLP .proto files from `open-telemetry/opentelemetry-proto` imported as a git submodule under `internal/opentelemetry-proto`.
   References to `github.com/open-telemetry/opentelemetry-proto` changed to `go.opentelemetry.io/otel/internal/opentelemetry-proto-gen`. (#942)

### Changed

- Non-nil value `struct`s for key-value pairs will be marshalled using JSON rather than `Sprintf`. (#948)

### Removed

- Removed dependency on `github.com/open-telemetry/opentelemetry-collector`. (#943)

## [0.8.0] - 2020-07-09

### Added

- The `B3Encoding` type to represent the B3 encoding(s) the B3 propagator can inject.
   A value for HTTP supported encodings (Multiple Header: `MultipleHeader`, Single Header: `SingleHeader`) are included. (#882)
- The `FlagsDeferred` trace flag to indicate if the trace sampling decision has been deferred. (#882)
- The `FlagsDebug` trace flag to indicate if the trace is a debug trace. (#882)
- Add `peer.service` semantic attribute. (#898)
- Add database-specific semantic attributes. (#899)
- Add semantic convention for `faas.coldstart` and `container.id`. (#909)
- Add http content size semantic conventions. (#905)
- Include `http.request_content_length` in HTTP request basic attributes. (#905)
- Add semantic conventions for operating system process resource attribute keys. (#919)
- The Jaeger exporter now has a `WithBatchMaxCount` option to specify the maximum number of spans sent in a batch. (#931)

### Changed

- Update `CONTRIBUTING.md` to ask for updates to `CHANGELOG.md` with each pull request. (#879)
- Use lowercase header names for B3 Multiple Headers. (#881)
- The B3 propagator `SingleHeader` field has been replaced with `InjectEncoding`.
   This new field can be set to combinations of the `B3Encoding` bitmasks and will inject trace information in these encodings.
   If no encoding is set, the propagator will default to `MultipleHeader` encoding. (#882)
- The B3 propagator now extracts from either HTTP encoding of B3 (Single Header or Multiple Header) based on what is contained in the header.
   Preference is given to Single Header encoding with Multiple Header being the fallback if Single Header is not found or is invalid.
   This behavior change is made to dynamically support all correctly encoded traces received instead of having to guess the expected encoding prior to receiving. (#882)
- Extend semantic conventions for RPC. (#900)
- To match constant naming conventions in the `api/standard` package, the `FaaS*` key names are appended with a suffix of `Key`. (#920)
  - `"api/standard".FaaSName` -> `FaaSNameKey`
  - `"api/standard".FaaSID` -> `FaaSIDKey`
  - `"api/standard".FaaSVersion` -> `FaaSVersionKey`
  - `"api/standard".FaaSInstance` -> `FaaSInstanceKey`

### Removed

- The `FlagsUnused` trace flag is removed.
   The purpose of this flag was to act as the inverse of `FlagsSampled`, the inverse of `FlagsSampled` is used instead. (#882)
- The B3 header constants (`B3SingleHeader`, `B3DebugFlagHeader`, `B3TraceIDHeader`, `B3SpanIDHeader`, `B3SampledHeader`, `B3ParentSpanIDHeader`) are removed.
   If B3 header keys are needed [the authoritative OpenZipkin package constants](https://pkg.go.dev/github.com/openzipkin/zipkin-go@v0.2.2/propagation/b3?tab=doc#pkg-constants) should be used instead. (#882)

### Fixed

- The B3 Single Header name is now correctly `b3` instead of the previous `X-B3`. (#881)
- The B3 propagator now correctly supports sampling only values (`b3: 0`, `b3: 1`, or `b3: d`) for a Single B3 Header. (#882)
- The B3 propagator now propagates the debug flag.
   This removes the behavior of changing the debug flag into a set sampling bit.
   Instead, this now follow the B3 specification and omits the `X-B3-Sampling` header. (#882)
- The B3 propagator now tracks "unset" sampling state (meaning "defer the decision") and does not set the `X-B3-Sampling` header when injecting. (#882)
- Bump github.com/itchyny/gojq from 0.10.3 to 0.10.4 in /tools. (#883)
- Bump github.com/opentracing/opentracing-go from v1.1.1-0.20190913142402-a7454ce5950e to v1.2.0. (#885)
- The tracing time conversion for OTLP spans is now correctly set to `UnixNano`. (#896)
- Ensure span status is not set to `Unknown` when no HTTP status code is provided as it is assumed to be `200 OK`. (#908)
- Ensure `httptrace.clientTracer` closes `http.headers` span. (#912)
- Prometheus exporter will not apply stale updates or forget inactive metrics. (#903)
- Add test for api.standard `HTTPClientAttributesFromHTTPRequest`. (#905)
- Bump github.com/golangci/golangci-lint from 1.27.0 to 1.28.1 in /tools. (#901, #913)
- Update otel-colector example to use the v0.5.0 collector. (#915)
- The `grpctrace` instrumentation uses a span name conforming to the OpenTelemetry semantic conventions (does not contain a leading slash (`/`)). (#922)
- The `grpctrace` instrumentation includes an `rpc.method` attribute now set to the gRPC method name. (#900, #922)
- The `grpctrace` instrumentation `rpc.service` attribute now contains the package name if one exists.
   This is in accordance with OpenTelemetry semantic conventions. (#922)
- Correlation Context extractor will no longer insert an empty map into the returned context when no valid values are extracted. (#923)
- Bump google.golang.org/api from 0.28.0 to 0.29.0 in /exporters/trace/jaeger. (#925)
- Bump github.com/itchyny/gojq from 0.10.4 to 0.11.0 in /tools. (#926)
- Bump github.com/golangci/golangci-lint from 1.28.1 to 1.28.2 in /tools. (#930)

## [0.7.0] - 2020-06-26

This release implements the v0.5.0 version of the OpenTelemetry specification.

### Added

- The othttp instrumentation now includes default metrics. (#861)
- This CHANGELOG file to track all changes in the project going forward.
- Support for array type attributes. (#798)
- Apply transitive dependabot go.mod dependency updates as part of a new automatic Github workflow. (#844)
- Timestamps are now passed to exporters for each export. (#835)
- Add new `Accumulation` type to metric SDK to transport telemetry from `Accumulator`s to `Processor`s.
   This replaces the prior `Record` `struct` use for this purpose. (#835)
- New dependabot integration to automate package upgrades. (#814)
- `Meter` and `Tracer` implementations accept instrumentation version version as an optional argument.
   This instrumentation version is passed on to exporters. (#811) (#805) (#802)
- The OTLP exporter includes the instrumentation version in telemetry it exports. (#811)
- Environment variables for Jaeger exporter are supported. (#796)
- New `aggregation.Kind` in the export metric API. (#808)
- New example that uses OTLP and the collector. (#790)
- Handle errors in the span `SetName` during span initialization. (#791)
- Default service config to enable retries for retry-able failed requests in the OTLP exporter and an option to override this default. (#777)
- New `go.opentelemetry.io/otel/api/oterror` package to uniformly support error handling and definitions for the project. (#778)
- New `global` default implementation of the `go.opentelemetry.io/otel/api/oterror.Handler` interface to be used to handle errors prior to an user defined `Handler`.
   There is also functionality for the user to register their `Handler` as well as a convenience function `Handle` to handle an error with this global `Handler`(#778)
- Options to specify propagators for httptrace and grpctrace instrumentation. (#784)
- The required `application/json` header for the Zipkin exporter is included in all exports. (#774)
- Integrate HTTP semantics helpers from the contrib repository into the `api/standard` package. #769

### Changed

- Rename `Integrator` to `Processor` in the metric SDK. (#863)
- Rename `AggregationSelector` to `AggregatorSelector`. (#859)
- Rename `SynchronizedCopy` to `SynchronizedMove`. (#858)
- Rename `simple` integrator to `basic` integrator. (#857)
- Merge otlp collector examples. (#841)
- Change the metric SDK to support cumulative, delta, and pass-through exporters directly.
   With these changes, cumulative and delta specific exporters are able to request the correct kind of aggregation from the SDK. (#840)
- The `Aggregator.Checkpoint` API is renamed to `SynchronizedCopy` and adds an argument, a different `Aggregator` into which the copy is stored. (#812)
- The `export.Aggregator` contract is that `Update()` and `SynchronizedCopy()` are synchronized with each other.
   All the aggregation interfaces (`Sum`, `LastValue`, ...) are not meant to be synchronized, as the caller is expected to synchronize aggregators at a higher level after the `Accumulator`.
   Some of the `Aggregators` used unnecessary locking and that has been cleaned up. (#812)
- Use of `metric.Number` was replaced by `int64` now that we use `sync.Mutex` in the `MinMaxSumCount` and `Histogram` `Aggregators`. (#812)
- Replace `AlwaysParentSample` with `ParentSample(fallback)` to match the OpenTelemetry v0.5.0 specification. (#810)
- Rename `sdk/export/metric/aggregator` to `sdk/export/metric/aggregation`. #808
- Send configured headers with every request in the OTLP exporter, instead of just on connection creation. (#806)
- Update error handling for any one off error handlers, replacing, instead, with the `global.Handle` function. (#791)
- Rename `plugin` directory to `instrumentation` to match the OpenTelemetry specification. (#779)
- Makes the argument order to Histogram and DDSketch `New()` consistent. (#781)

### Removed

- `Uint64NumberKind` and related functions from the API. (#864)
- Context arguments from `Aggregator.Checkpoint` and `Integrator.Process` as they were unused. (#803)
- `SpanID` is no longer included in parameters for sampling decision to match the OpenTelemetry specification. (#775)

### Fixed

- Upgrade OTLP exporter to opentelemetry-proto matching the opentelemetry-collector v0.4.0 release. (#866)
- Allow changes to `go.sum` and `go.mod` when running dependabot tidy-up. (#871)
- Bump github.com/stretchr/testify from 1.4.0 to 1.6.1. (#824)
- Bump github.com/prometheus/client_golang from 1.7.0 to 1.7.1 in /exporters/metric/prometheus. (#867)
- Bump google.golang.org/grpc from 1.29.1 to 1.30.0 in /exporters/trace/jaeger. (#853)
- Bump google.golang.org/grpc from 1.29.1 to 1.30.0 in /exporters/trace/zipkin. (#854)
- Bumps github.com/golang/protobuf from 1.3.2 to 1.4.2 (#848)
- Bump github.com/stretchr/testify from 1.4.0 to 1.6.1 in /exporters/otlp (#817)
- Bump github.com/golangci/golangci-lint from 1.25.1 to 1.27.0 in /tools (#828)
- Bump github.com/prometheus/client_golang from 1.5.0 to 1.7.0 in /exporters/metric/prometheus (#838)
- Bump github.com/stretchr/testify from 1.4.0 to 1.6.1 in /exporters/trace/jaeger (#829)
- Bump github.com/benbjohnson/clock from 1.0.0 to 1.0.3 (#815)
- Bump github.com/stretchr/testify from 1.4.0 to 1.6.1 in /exporters/trace/zipkin (#823)
- Bump github.com/itchyny/gojq from 0.10.1 to 0.10.3 in /tools (#830)
- Bump github.com/stretchr/testify from 1.4.0 to 1.6.1 in /exporters/metric/prometheus (#822)
- Bump google.golang.org/grpc from 1.27.1 to 1.29.1 in /exporters/trace/zipkin (#820)
- Bump google.golang.org/grpc from 1.27.1 to 1.29.1 in /exporters/trace/jaeger (#831)
- Bump github.com/google/go-cmp from 0.4.0 to 0.5.0 (#836)
- Bump github.com/google/go-cmp from 0.4.0 to 0.5.0 in /exporters/trace/jaeger (#837)
- Bump github.com/google/go-cmp from 0.4.0 to 0.5.0 in /exporters/otlp (#839)
- Bump google.golang.org/api from 0.20.0 to 0.28.0 in /exporters/trace/jaeger (#843)
- Set span status from HTTP status code in the othttp instrumentation. (#832)
- Fixed typo in push controller comment. (#834)
- The `Aggregator` testing has been updated and cleaned. (#812)
- `metric.Number(0)` expressions are replaced by `0` where possible. (#812)
- Fixed `global` `handler_test.go` test failure. #804
- Fixed `BatchSpanProcessor.Shutdown` to wait until all spans are processed. (#766)
- Fixed OTLP example's accidental early close of exporter. (#807)
- Ensure zipkin exporter reads and closes response body. (#788)
- Update instrumentation to use `api/standard` keys instead of custom keys. (#782)
- Clean up tools and RELEASING documentation. (#762)

## [0.6.0] - 2020-05-21

### Added

- Support for `Resource`s in the prometheus exporter. (#757)
- New pull controller. (#751)
- New `UpDownSumObserver` instrument. (#750)
- OpenTelemetry collector demo. (#711)
- New `SumObserver` instrument. (#747)
- New `UpDownCounter` instrument. (#745)
- New timeout `Option` and configuration function `WithTimeout` to the push controller. (#742)
- New `api/standards` package to implement semantic conventions and standard key-value generation. (#731)

### Changed

- Rename `Register*` functions in the metric API to `New*` for all `Observer` instruments. (#761)
- Use `[]float64` for histogram boundaries, not `[]metric.Number`. (#758)
- Change OTLP example to use exporter as a trace `Syncer` instead of as an unneeded `Batcher`. (#756)
- Replace `WithResourceAttributes()` with `WithResource()` in the trace SDK. (#754)
- The prometheus exporter now uses the new pull controller. (#751)
- Rename `ScheduleDelayMillis` to `BatchTimeout` in the trace `BatchSpanProcessor`.(#752)
- Support use of synchronous instruments in asynchronous callbacks (#725)
- Move `Resource` from the `Export` method parameter into the metric export `Record`. (#739)
- Rename `Observer` instrument to `ValueObserver`. (#734)
- The push controller now has a method (`Provider()`) to return a `metric.Provider` instead of the old `Meter` method that acted as a `metric.Provider`. (#738)
- Replace `Measure` instrument by `ValueRecorder` instrument. (#732)
- Rename correlation context header from `"Correlation-Context"` to `"otcorrelations"` to match the OpenTelemetry specification. (#727)

### Fixed

- Ensure gRPC `ClientStream` override methods do not panic in grpctrace package. (#755)
- Disable parts of `BatchSpanProcessor` test until a fix is found. (#743)
- Fix `string` case in `kv` `Infer` function. (#746)
- Fix panic in grpctrace client interceptors. (#740)
- Refactor the `api/metrics` push controller and add `CheckpointSet` synchronization. (#737)
- Rewrite span batch process queue batching logic. (#719)
- Remove the push controller named Meter map. (#738)
- Fix Histogram aggregator initial state (fix #735). (#736)
- Ensure golang alpine image is running `golang-1.14` for examples. (#733)
- Added test for grpctrace `UnaryInterceptorClient`. (#695)
- Rearrange `api/metric` code layout. (#724)

## [0.5.0] - 2020-05-13

### Added

- Batch `Observer` callback support. (#717)
- Alias `api` types to root package of project. (#696)
- Create basic `othttp.Transport` for simple client instrumentation. (#678)
- `SetAttribute(string, interface{})` to the trace API. (#674)
- Jaeger exporter option that allows user to specify custom http client. (#671)
- `Stringer` and `Infer` methods to `key`s. (#662)

### Changed

- Rename `NewKey` in the `kv` package to just `Key`. (#721)
- Move `core` and `key` to `kv` package. (#720)
- Make the metric API `Meter` a `struct` so the abstract `MeterImpl` can be passed and simplify implementation. (#709)
- Rename SDK `Batcher` to `Integrator` to match draft OpenTelemetry SDK specification. (#710)
- Rename SDK `Ungrouped` integrator to `simple.Integrator` to match draft OpenTelemetry SDK specification. (#710)
- Rename SDK `SDK` `struct` to `Accumulator` to match draft OpenTelemetry SDK specification. (#710)
- Move `Number` from `core` to `api/metric` package. (#706)
- Move `SpanContext` from `core` to `trace` package. (#692)
- Change traceparent header from `Traceparent` to `traceparent` to implement the W3C specification. (#681)

### Fixed

- Update tooling to run generators in all submodules. (#705)
- gRPC interceptor regexp to match methods without a service name. (#683)
- Use a `const` for padding 64-bit B3 trace IDs. (#701)
- Update `mockZipkin` listen address from `:0` to `127.0.0.1:0`. (#700)
- Left-pad 64-bit B3 trace IDs with zero. (#698)
- Propagate at least the first W3C tracestate header. (#694)
- Remove internal `StateLocker` implementation. (#688)
- Increase instance size CI system uses. (#690)
- Add a `key` benchmark and use reflection in `key.Infer()`. (#679)
- Fix internal `global` test by using `global.Meter` with `RecordBatch()`. (#680)
- Reimplement histogram using mutex instead of `StateLocker`. (#669)
- Switch `MinMaxSumCount` to a mutex lock implementation instead of `StateLocker`. (#667)
- Update documentation to not include any references to `WithKeys`. (#672)
- Correct misspelling. (#668)
- Fix clobbering of the span context if extraction fails. (#656)
- Bump `golangci-lint` and work around the corrupting bug. (#666) (#670)

## [0.4.3] - 2020-04-24

### Added

- `Dockerfile` and `docker-compose.yml` to run example code. (#635)
- New `grpctrace` package that provides gRPC client and server interceptors for both unary and stream connections. (#621)
- New `api/label` package, providing common label set implementation. (#651)
- Support for JSON marshaling of `Resources`. (#654)
- `TraceID` and `SpanID` implementations for `Stringer` interface. (#642)
- `RemoteAddrKey` in the othttp plugin to include the HTTP client address in top-level spans. (#627)
- `WithSpanFormatter` option to the othttp plugin. (#617)
- Updated README to include section for compatible libraries and include reference to the contrib repository. (#612)
- The prometheus exporter now supports exporting histograms. (#601)
- A `String` method to the `Resource` to return a hashable identifier for a now unique resource. (#613)
- An `Iter` method to the `Resource` to return an array `AttributeIterator`. (#613)
- An `Equal` method to the `Resource` test the equivalence of resources. (#613)
- An iterable structure (`AttributeIterator`) for `Resource` attributes.

### Changed

- zipkin export's `NewExporter` now requires a `serviceName` argument to ensure this needed values is provided. (#644)
- Pass `Resources` through the metrics export pipeline. (#659)

### Removed

- `WithKeys` option from the metric API. (#639)

### Fixed

- Use the `label.Set.Equivalent` value instead of an encoding in the batcher. (#658)
- Correct typo `trace.Exporter` to `trace.SpanSyncer` in comments. (#653)
- Use type names for return values in jaeger exporter. (#648)
- Increase the visibility of the `api/key` package by updating comments and fixing usages locally. (#650)
- `Checkpoint` only after `Update`; Keep records in the `sync.Map` longer. (#647)
- Do not cache `reflect.ValueOf()` in metric Labels. (#649)
- Batch metrics exported from the OTLP exporter based on `Resource` and labels. (#626)
- Add error wrapping to the prometheus exporter. (#631)
- Update the OTLP exporter batching of traces to use a unique `string` representation of an associated `Resource` as the batching key. (#623)
- Update OTLP `SpanData` transform to only include the `ParentSpanID` if one exists. (#614)
- Update `Resource` internal representation to uniquely and reliably identify resources. (#613)
- Check return value from `CheckpointSet.ForEach` in prometheus exporter. (#622)
- Ensure spans created by httptrace client tracer reflect operation structure. (#618)
- Create a new recorder rather than reuse when multiple observations in same epoch for asynchronous instruments. #610
- The default port the OTLP exporter uses to connect to the OpenTelemetry collector is updated to match the one the collector listens on by default. (#611)

## [0.4.2] - 2020-03-31

### Fixed

- Fix `pre_release.sh` to update version in `sdk/opentelemetry.go`. (#607)
- Fix time conversion from internal to OTLP in OTLP exporter. (#606)

## [0.4.1] - 2020-03-31

### Fixed

- Update `tag.sh` to create signed tags. (#604)

## [0.4.0] - 2020-03-30

### Added

- New API package `api/metric/registry` that exposes a `MeterImpl` wrapper for use by SDKs to generate unique instruments. (#580)
- Script to verify examples after a new release. (#579)

### Removed

- The dogstatsd exporter due to lack of support.
   This additionally removes support for statsd. (#591)
- `LabelSet` from the metric API.
   This is replaced by a `[]core.KeyValue` slice. (#595)
- `Labels` from the metric API's `Meter` interface. (#595)

### Changed

- The metric `export.Labels` became an interface which the SDK implements and the `export` package provides a simple, immutable implementation of this interface intended for testing purposes. (#574)
- Renamed `internal/metric.Meter` to `MeterImpl`. (#580)
- Renamed `api/global/internal.obsImpl` to `asyncImpl`. (#580)

### Fixed

- Corrected missing return in mock span. (#582)
- Update License header for all source files to match CNCF guidelines and include a test to ensure it is present. (#586) (#596)
- Update to v0.3.0 of the OTLP in the OTLP exporter. (#588)
- Update pre-release script to be compatible between GNU and BSD based systems. (#592)
- Add a `RecordBatch` benchmark. (#594)
- Moved span transforms of the OTLP exporter to the internal package. (#593)
- Build both go-1.13 and go-1.14 in circleci to test for all supported versions of Go. (#569)
- Removed unneeded allocation on empty labels in OLTP exporter. (#597)
- Update `BatchedSpanProcessor` to process the queue until no data but respect max batch size. (#599)
- Update project documentation godoc.org links to pkg.go.dev. (#602)

## [0.3.0] - 2020-03-21

This is a first official beta release, which provides almost fully complete metrics, tracing, and context propagation functionality.
There is still a possibility of breaking changes.

### Added

- Add `Observer` metric instrument. (#474)
- Add global `Propagators` functionality to enable deferred initialization for propagators registered before the first Meter SDK is installed. (#494)
- Simplified export setup pipeline for the jaeger exporter to match other exporters. (#459)
- The zipkin trace exporter. (#495)
- The OTLP exporter to export metric and trace telemetry to the OpenTelemetry collector. (#497) (#544) (#545)
- Add `StatusMessage` field to the trace `Span`. (#524)
- Context propagation in OpenTracing bridge in terms of OpenTelemetry context propagation. (#525)
- The `Resource` type was added to the SDK. (#528)
- The global API now supports a `Tracer` and `Meter` function as shortcuts to getting a global `*Provider` and calling these methods directly. (#538)
- The metric API now defines a generic `MeterImpl` interface to support general purpose `Meter` construction.
   Additionally, `SyncImpl` and `AsyncImpl` are added to support general purpose instrument construction. (#560)
- A metric `Kind` is added to represent the `MeasureKind`, `ObserverKind`, and `CounterKind`. (#560)
- Scripts to better automate the release process. (#576)

### Changed

- Default to to use `AlwaysSampler` instead of `ProbabilitySampler` to match OpenTelemetry specification. (#506)
- Renamed `AlwaysSampleSampler` to `AlwaysOnSampler` in the trace API. (#511)
- Renamed `NeverSampleSampler` to `AlwaysOffSampler` in the trace API. (#511)
- The `Status` field of the `Span` was changed to `StatusCode` to disambiguate with the added `StatusMessage`. (#524)
- Updated the trace `Sampler` interface conform to the OpenTelemetry specification. (#531)
- Rename metric API `Options` to `Config`. (#541)
- Rename metric `Counter` aggregator to be `Sum`. (#541)
- Unify metric options into `Option` from instrument specific options. (#541)
- The trace API's `TraceProvider` now support `Resource`s. (#545)
- Correct error in zipkin module name. (#548)
- The jaeger trace exporter now supports `Resource`s. (#551)
- Metric SDK now supports `Resource`s.
   The `WithResource` option was added to configure a `Resource` on creation and the `Resource` method was added to the metric `Descriptor` to return the associated `Resource`. (#552)
- Replace `ErrNoLastValue` and `ErrEmptyDataSet` by `ErrNoData` in the metric SDK. (#557)
- The stdout trace exporter now supports `Resource`s. (#558)
- The metric `Descriptor` is now included at the API instead of the SDK. (#560)
- Replace `Ordered` with an iterator in `export.Labels`. (#567)

### Removed

- The vendor specific Stackdriver. It is now hosted on 3rd party vendor infrastructure. (#452)
- The `Unregister` method for metric observers as it is not in the OpenTelemetry specification. (#560)
- `GetDescriptor` from the metric SDK. (#575)
- The `Gauge` instrument from the metric API. (#537)

### Fixed

- Make histogram aggregator checkpoint consistent. (#438)
- Update README with import instructions and how to build and test. (#505)
- The default label encoding was updated to be unique. (#508)
- Use `NewRoot` in the othttp plugin for public endpoints. (#513)
- Fix data race in `BatchedSpanProcessor`. (#518)
- Skip test-386 for Mac OS 10.15.x (Catalina and upwards). #521
- Use a variable-size array to represent ordered labels in maps. (#523)
- Update the OTLP protobuf and update changed import path. (#532)
- Use `StateLocker` implementation in `MinMaxSumCount`. (#546)
- Eliminate goroutine leak in histogram stress test. (#547)
- Update OTLP exporter with latest protobuf. (#550)
- Add filters to the othttp plugin. (#556)
- Provide an implementation of the `Header*` filters that do not depend on Go 1.14. (#565)
- Encode labels once during checkpoint.
   The checkpoint function is executed in a single thread so we can do the encoding lazily before passing the encoded version of labels to the exporter.
   This is a cheap and quick way to avoid encoding the labels on every collection interval. (#572)
- Run coverage over all packages in `COVERAGE_MOD_DIR`. (#573)

## [0.2.3] - 2020-03-04

### Added

- `RecordError` method on `Span`s in the trace API to Simplify adding error events to spans. (#473)
- Configurable push frequency for exporters setup pipeline. (#504)

### Changed

- Rename the `exporter` directory to `exporters`.
   The `go.opentelemetry.io/otel/exporter/trace/jaeger` package was mistakenly released with a `v1.0.0` tag instead of `v0.1.0`.
   This resulted in all subsequent releases not becoming the default latest.
   A consequence of this was that all `go get`s pulled in the incompatible `v0.1.0` release of that package when pulling in more recent packages from other otel packages.
   Renaming the `exporter` directory to `exporters` fixes this issue by renaming the package and therefore clearing any existing dependency tags.
   Consequentially, this action also renames *all* exporter packages. (#502)

### Removed

- The `CorrelationContextHeader` constant in the `correlation` package is no longer exported. (#503)

## [0.2.2] - 2020-02-27

### Added

- `HTTPSupplier` interface in the propagation API to specify methods to retrieve and store a single value for a key to be associated with a carrier. (#467)
- `HTTPExtractor` interface in the propagation API to extract information from an `HTTPSupplier` into a context. (#467)
- `HTTPInjector` interface in the propagation API to inject information into an `HTTPSupplier.` (#467)
- `Config` and configuring `Option` to the propagator API. (#467)
- `Propagators` interface in the propagation API to contain the set of injectors and extractors for all supported carrier formats. (#467)
- `HTTPPropagator` interface in the propagation API to inject and extract from an `HTTPSupplier.` (#467)
- `WithInjectors` and `WithExtractors` functions to the propagator API to configure injectors and extractors to use. (#467)
- `ExtractHTTP` and `InjectHTTP` functions to apply configured HTTP extractors and injectors to a passed context. (#467)
- Histogram aggregator. (#433)
- `DefaultPropagator` function and have it return `trace.TraceContext` as the default context propagator. (#456)
- `AlwaysParentSample` sampler to the trace API. (#455)
- `WithNewRoot` option function to the trace API to specify the created span should be considered a root span. (#451)

### Changed

- Renamed `WithMap` to `ContextWithMap` in the correlation package. (#481)
- Renamed `FromContext` to `MapFromContext` in the correlation package. (#481)
- Move correlation context propagation to correlation package. (#479)
- Do not default to putting remote span context into links. (#480)
- `Tracer.WithSpan` updated to accept `StartOptions`. (#472)
- Renamed `MetricKind` to `Kind` to not stutter in the type usage. (#432)
- Renamed the `export` package to `metric` to match directory structure. (#432)
- Rename the `api/distributedcontext` package to `api/correlation`. (#444)
- Rename the `api/propagators` package to `api/propagation`. (#444)
- Move the propagators from the `propagators` package into the `trace` API package. (#444)
- Update `Float64Gauge`, `Int64Gauge`, `Float64Counter`, `Int64Counter`, `Float64Measure`, and `Int64Measure` metric methods to use value receivers instead of pointers. (#462)
- Moved all dependencies of tools package to a tools directory. (#466)

### Removed

- Binary propagators. (#467)
- NOOP propagator. (#467)

### Fixed

- Upgraded `github.com/golangci/golangci-lint` from `v1.21.0` to `v1.23.6` in `tools/`. (#492)
- Fix a possible nil-dereference crash (#478)
- Correct comments for `InstallNewPipeline` in the stdout exporter. (#483)
- Correct comments for `InstallNewPipeline` in the dogstatsd exporter. (#484)
- Correct comments for `InstallNewPipeline` in the prometheus exporter. (#482)
- Initialize `onError` based on `Config` in prometheus exporter. (#486)
- Correct module name in prometheus exporter README. (#475)
- Removed tracer name prefix from span names. (#430)
- Fix `aggregator_test.go` import package comment. (#431)
- Improved detail in stdout exporter. (#436)
- Fix a dependency issue (generate target should depend on stringer, not lint target) in Makefile. (#442)
- Reorders the Makefile targets within `precommit` target so we generate files and build the code before doing linting, so we can get much nicer errors about syntax errors from the compiler. (#442)
- Reword function documentation in gRPC plugin. (#446)
- Send the `span.kind` tag to Jaeger from the jaeger exporter. (#441)
- Fix `metadataSupplier` in the jaeger exporter to overwrite the header if existing instead of appending to it. (#441)
- Upgraded to Go 1.13 in CI. (#465)
- Correct opentelemetry.io URL in trace SDK documentation. (#464)
- Refactored reference counting logic in SDK determination of stale records. (#468)
- Add call to `runtime.Gosched` in instrument `acquireHandle` logic to not block the collector. (#469)

## [0.2.1.1] - 2020-01-13

### Fixed

- Use stateful batcher on Prometheus exporter fixing regresion introduced in #395. (#428)

## [0.2.1] - 2020-01-08

### Added

- Global meter forwarding implementation.
   This enables deferred initialization for metric instruments registered before the first Meter SDK is installed. (#392)
- Global trace forwarding implementation.
   This enables deferred initialization for tracers registered before the first Trace SDK is installed. (#406)
- Standardize export pipeline creation in all exporters. (#395)
- A testing, organization, and comments for 64-bit field alignment. (#418)
- Script to tag all modules in the project. (#414)

### Changed

- Renamed `propagation` package to `propagators`. (#362)
- Renamed `B3Propagator` propagator to `B3`. (#362)
- Renamed `TextFormatPropagator` propagator to `TextFormat`. (#362)
- Renamed `BinaryPropagator` propagator to `Binary`. (#362)
- Renamed `BinaryFormatPropagator` propagator to `BinaryFormat`. (#362)
- Renamed `NoopTextFormatPropagator` propagator to `NoopTextFormat`. (#362)
- Renamed `TraceContextPropagator` propagator to `TraceContext`. (#362)
- Renamed `SpanOption` to `StartOption` in the trace API. (#369)
- Renamed `StartOptions` to `StartConfig` in the trace API. (#369)
- Renamed `EndOptions` to `EndConfig` in the trace API. (#369)
- `Number` now has a pointer receiver for its methods. (#375)
- Renamed `CurrentSpan` to `SpanFromContext` in the trace API. (#379)
- Renamed `SetCurrentSpan` to `ContextWithSpan` in the trace API. (#379)
- Renamed `Message` in Event to `Name` in the trace API. (#389)
- Prometheus exporter no longer aggregates metrics, instead it only exports them. (#385)
- Renamed `HandleImpl` to `BoundInstrumentImpl` in the metric API. (#400)
- Renamed `Float64CounterHandle` to `Float64CounterBoundInstrument` in the metric API. (#400)
- Renamed `Int64CounterHandle` to `Int64CounterBoundInstrument` in the metric API. (#400)
- Renamed `Float64GaugeHandle` to `Float64GaugeBoundInstrument` in the metric API. (#400)
- Renamed `Int64GaugeHandle` to `Int64GaugeBoundInstrument` in the metric API. (#400)
- Renamed `Float64MeasureHandle` to `Float64MeasureBoundInstrument` in the metric API. (#400)
- Renamed `Int64MeasureHandle` to `Int64MeasureBoundInstrument` in the metric API. (#400)
- Renamed `Release` method for bound instruments in the metric API to `Unbind`. (#400)
- Renamed `AcquireHandle` method for bound instruments in the metric API to `Bind`. (#400)
- Renamed the `File` option in the stdout exporter to `Writer`. (#404)
- Renamed all `Options` to `Config` for all metric exports where this wasn't already the case.

### Fixed

- Aggregator import path corrected. (#421)
- Correct links in README. (#368)
- The README was updated to match latest code changes in its examples. (#374)
- Don't capitalize error statements. (#375)
- Fix ignored errors. (#375)
- Fix ambiguous variable naming. (#375)
- Removed unnecessary type casting. (#375)
- Use named parameters. (#375)
- Updated release schedule. (#378)
- Correct http-stackdriver example module name. (#394)
- Removed the `http.request` span in `httptrace` package. (#397)
- Add comments in the metrics SDK (#399)
- Initialize checkpoint when creating ddsketch aggregator to prevent panic when merging into a empty one. (#402) (#403)
- Add documentation of compatible exporters in the README. (#405)
- Typo fix. (#408)
- Simplify span check logic in SDK tracer implementation. (#419)

## [0.2.0] - 2019-12-03

### Added

- Unary gRPC tracing example. (#351)
- Prometheus exporter. (#334)
- Dogstatsd metrics exporter. (#326)

### Changed

- Rename `MaxSumCount` aggregation to `MinMaxSumCount` and add the `Min` interface for this aggregation. (#352)
- Rename `GetMeter` to `Meter`. (#357)
- Rename `HTTPTraceContextPropagator` to `TraceContextPropagator`. (#355)
- Rename `HTTPB3Propagator` to `B3Propagator`. (#355)
- Rename `HTTPTraceContextPropagator` to `TraceContextPropagator`. (#355)
- Move `/global` package to `/api/global`. (#356)
- Rename `GetTracer` to `Tracer`. (#347)

### Removed

- `SetAttribute` from the `Span` interface in the trace API. (#361)
- `AddLink` from the `Span` interface in the trace API. (#349)
- `Link` from the `Span` interface in the trace API. (#349)

### Fixed

- Exclude example directories from coverage report. (#365)
- Lint make target now implements automatic fixes with `golangci-lint` before a second run to report the remaining issues. (#360)
- Drop `GO111MODULE` environment variable in Makefile as Go 1.13 is the project specified minimum version and this is environment variable is not needed for that version of Go. (#359)
- Run the race checker for all test. (#354)
- Redundant commands in the Makefile are removed. (#354)
- Split the `generate` and `lint` targets of the Makefile. (#354)
- Renames `circle-ci` target to more generic `ci` in Makefile. (#354)
- Add example Prometheus binary to gitignore. (#358)
- Support negative numbers with the `MaxSumCount`. (#335)
- Resolve race conditions in `push_test.go` identified in #339. (#340)
- Use `/usr/bin/env bash` as a shebang in scripts rather than `/bin/bash`. (#336)
- Trace benchmark now tests both `AlwaysSample` and `NeverSample`.
   Previously it was testing `AlwaysSample` twice. (#325)
- Trace benchmark now uses a `[]byte` for `TraceID` to fix failing test. (#325)
- Added a trace benchmark to test variadic functions in `setAttribute` vs `setAttributes` (#325)
- The `defaultkeys` batcher was only using the encoded label set as its map key while building a checkpoint.
   This allowed distinct label sets through, but any metrics sharing a label set could be overwritten or merged incorrectly.
   This was corrected. (#333)

## [0.1.2] - 2019-11-18

### Fixed

- Optimized the `simplelru` map for attributes to reduce the number of allocations. (#328)
- Removed unnecessary unslicing of parameters that are already a slice. (#324)

## [0.1.1] - 2019-11-18

This release contains a Metrics SDK with stdout exporter and supports basic aggregations such as counter, gauges, array, maxsumcount, and ddsketch.

### Added

- Metrics stdout export pipeline. (#265)
- Array aggregation for raw measure metrics. (#282)
- The core.Value now have a `MarshalJSON` method. (#281)

### Removed

- `WithService`, `WithResources`, and `WithComponent` methods of tracers. (#314)
- Prefix slash in `Tracer.Start()` for the Jaeger example. (#292)

### Changed

- Allocation in LabelSet construction to reduce GC overhead. (#318)
- `trace.WithAttributes` to append values instead of replacing (#315)
- Use a formula for tolerance in sampling tests. (#298)
- Move export types into trace and metric-specific sub-directories. (#289)
- `SpanKind` back to being based on an `int` type. (#288)

### Fixed

- URL to OpenTelemetry website in README. (#323)
- Name of othttp default tracer. (#321)
- `ExportSpans` for the stackdriver exporter now handles `nil` context. (#294)
- CI modules cache to correctly restore/save from/to the cache. (#316)
- Fix metric SDK race condition between `LoadOrStore` and the assignment `rec.recorder = i.meter.exporter.AggregatorFor(rec)`. (#293)
- README now reflects the new code structure introduced with these changes. (#291)
- Make the basic example work. (#279)

## [0.1.0] - 2019-11-04

This is the first release of open-telemetry go library.
It contains api and sdk for trace and meter.

### Added

- Initial OpenTelemetry trace and metric API prototypes.
- Initial OpenTelemetry trace, metric, and export SDK packages.
- A wireframe bridge to support compatibility with OpenTracing.
- Example code for a basic, http-stackdriver, http, jaeger, and named tracer setup.
- Exporters for Jaeger, Stackdriver, and stdout.
- Propagators for binary, B3, and trace-context protocols.
- Project information and guidelines in the form of a README and CONTRIBUTING.
- Tools to build the project and a Makefile to automate the process.
- Apache-2.0 license.
- CircleCI build CI manifest files.
- CODEOWNERS file to track owners of this project.

[Unreleased]: https://github.com/open-telemetry/opentelemetry-go/compare/v1.11.2...HEAD
[1.11.2/0.34.0]: https://github.com/open-telemetry/opentelemetry-go/releases/tag/v1.11.2
[1.11.1/0.33.0]: https://github.com/open-telemetry/opentelemetry-go/releases/tag/v1.11.1
[1.11.0/0.32.3]: https://github.com/open-telemetry/opentelemetry-go/releases/tag/v1.11.0
[0.32.2]: https://github.com/open-telemetry/opentelemetry-go/releases/tag/sdk/metric/v0.32.2
[0.32.1]: https://github.com/open-telemetry/opentelemetry-go/releases/tag/sdk/metric/v0.32.1
[0.32.0]: https://github.com/open-telemetry/opentelemetry-go/releases/tag/sdk/metric/v0.32.0
[1.10.0]: https://github.com/open-telemetry/opentelemetry-go/releases/tag/v1.10.0
[1.9.0/0.0.3]: https://github.com/open-telemetry/opentelemetry-go/releases/tag/v1.9.0
[1.8.0/0.31.0]: https://github.com/open-telemetry/opentelemetry-go/releases/tag/v1.8.0
[1.7.0/0.30.0]: https://github.com/open-telemetry/opentelemetry-go/releases/tag/v1.7.0
[0.29.0]: https://github.com/open-telemetry/opentelemetry-go/releases/tag/metric/v0.29.0
[1.6.3]: https://github.com/open-telemetry/opentelemetry-go/releases/tag/v1.6.3
[1.6.2]: https://github.com/open-telemetry/opentelemetry-go/releases/tag/v1.6.2
[1.6.1]: https://github.com/open-telemetry/opentelemetry-go/releases/tag/v1.6.1
[1.6.0/0.28.0]: https://github.com/open-telemetry/opentelemetry-go/releases/tag/v1.6.0
[1.5.0]: https://github.com/open-telemetry/opentelemetry-go/releases/tag/v1.5.0
[1.4.1]: https://github.com/open-telemetry/opentelemetry-go/releases/tag/v1.4.1
[1.4.0]: https://github.com/open-telemetry/opentelemetry-go/releases/tag/v1.4.0
[1.3.0]: https://github.com/open-telemetry/opentelemetry-go/releases/tag/v1.3.0
[1.2.0]: https://github.com/open-telemetry/opentelemetry-go/releases/tag/v1.2.0
[1.1.0]: https://github.com/open-telemetry/opentelemetry-go/releases/tag/v1.1.0
[1.0.1]: https://github.com/open-telemetry/opentelemetry-go/releases/tag/v1.0.1
[Metrics 0.24.0]: https://github.com/open-telemetry/opentelemetry-go/releases/tag/metric/v0.24.0
[1.0.0]: https://github.com/open-telemetry/opentelemetry-go/releases/tag/v1.0.0
[1.0.0-RC3]: https://github.com/open-telemetry/opentelemetry-go/releases/tag/v1.0.0-RC3
[1.0.0-RC2]: https://github.com/open-telemetry/opentelemetry-go/releases/tag/v1.0.0-RC2
[Experimental Metrics v0.22.0]: https://github.com/open-telemetry/opentelemetry-go/releases/tag/metric/v0.22.0
[1.0.0-RC1]: https://github.com/open-telemetry/opentelemetry-go/releases/tag/v1.0.0-RC1
[0.20.0]: https://github.com/open-telemetry/opentelemetry-go/releases/tag/v0.20.0
[0.19.0]: https://github.com/open-telemetry/opentelemetry-go/releases/tag/v0.19.0
[0.18.0]: https://github.com/open-telemetry/opentelemetry-go/releases/tag/v0.18.0
[0.17.0]: https://github.com/open-telemetry/opentelemetry-go/releases/tag/v0.17.0
[0.16.0]: https://github.com/open-telemetry/opentelemetry-go/releases/tag/v0.16.0
[0.15.0]: https://github.com/open-telemetry/opentelemetry-go/releases/tag/v0.15.0
[0.14.0]: https://github.com/open-telemetry/opentelemetry-go/releases/tag/v0.14.0
[0.13.0]: https://github.com/open-telemetry/opentelemetry-go/releases/tag/v0.13.0
[0.12.0]: https://github.com/open-telemetry/opentelemetry-go/releases/tag/v0.12.0
[0.11.0]: https://github.com/open-telemetry/opentelemetry-go/releases/tag/v0.11.0
[0.10.0]: https://github.com/open-telemetry/opentelemetry-go/releases/tag/v0.10.0
[0.9.0]: https://github.com/open-telemetry/opentelemetry-go/releases/tag/v0.9.0
[0.8.0]: https://github.com/open-telemetry/opentelemetry-go/releases/tag/v0.8.0
[0.7.0]: https://github.com/open-telemetry/opentelemetry-go/releases/tag/v0.7.0
[0.6.0]: https://github.com/open-telemetry/opentelemetry-go/releases/tag/v0.6.0
[0.5.0]: https://github.com/open-telemetry/opentelemetry-go/releases/tag/v0.5.0
[0.4.3]: https://github.com/open-telemetry/opentelemetry-go/releases/tag/v0.4.3
[0.4.2]: https://github.com/open-telemetry/opentelemetry-go/releases/tag/v0.4.2
[0.4.1]: https://github.com/open-telemetry/opentelemetry-go/releases/tag/v0.4.1
[0.4.0]: https://github.com/open-telemetry/opentelemetry-go/releases/tag/v0.4.0
[0.3.0]: https://github.com/open-telemetry/opentelemetry-go/releases/tag/v0.3.0
[0.2.3]: https://github.com/open-telemetry/opentelemetry-go/releases/tag/v0.2.3
[0.2.2]: https://github.com/open-telemetry/opentelemetry-go/releases/tag/v0.2.2
[0.2.1.1]: https://github.com/open-telemetry/opentelemetry-go/releases/tag/v0.2.1.1
[0.2.1]: https://github.com/open-telemetry/opentelemetry-go/releases/tag/v0.2.1
[0.2.0]: https://github.com/open-telemetry/opentelemetry-go/releases/tag/v0.2.0
[0.1.2]: https://github.com/open-telemetry/opentelemetry-go/releases/tag/v0.1.2
[0.1.1]: https://github.com/open-telemetry/opentelemetry-go/releases/tag/v0.1.1
[0.1.0]: https://github.com/open-telemetry/opentelemetry-go/releases/tag/v0.1.0<|MERGE_RESOLUTION|>--- conflicted
+++ resolved
@@ -8,7 +8,6 @@
 
 ## [Unreleased]
 
-<<<<<<< HEAD
 ### Added
 
 - The `WithCallback` option is added to `go.opentelemetry.io/otel/metric/instrument/asyncint64` to configure instrument callbacks during their creation. (#3507)
@@ -21,11 +20,10 @@
   - Use the added `Option` type in `go.opentelemetry.io/otel/metric/instrument/syncfloat64` to configure instruments from that package.
   - Use the added `Option` type in `go.opentelemetry.io/otel/metric/instrument/asyncint64` to configure instruments from that package.
   - Use the added `Option` type in `go.opentelemetry.io/otel/metric/instrument/asyncfloat64` to configure instruments from that package.
-=======
+
 ### Removed
 
 - The deprecated `go.opentelemetry.io/otel/sdk/metric/view` package is removed. (#3520)
->>>>>>> 8644a79d
 
 ## [1.11.2/0.34.0] 2022-12-05
 
