# Changelog

All notable changes to this project will be documented in this file.

The format is based on [Keep a Changelog](https://keepachangelog.com/en/1.0.0/).

This project adheres to [Semantic Versioning](https://semver.org/spec/v2.0.0.html).

## [Unreleased]

### Added

### Changed

- The Metrics SDK export record no longer contains a Resource pointer, the SDK `Export()` function for push-based exporters now takes a single Resource argument, pull-based exporters use `controller.Resource()`. (#2120)

### Deprecated

### Removed

- Removed metrics test package `go.opentelemetry.io/otel/sdk/export/metric/metrictest`. (#2105)

### Fixed

<<<<<<< HEAD
- The Metric SDK controller constructor does not automatically merge `resource.Environment()`. Multiple calls to `WithResource()` are handled correctly, and when no resources are provided `resource.Default()` is used. (#2120)
=======
The `fromEnv` detector no longer throws an error when `OTEL_RESOURCE_ATTRIBUTES` environment variable is not set or empty. (#2138)
>>>>>>> 2b1bb29e

### Security

## [v1.0.0-RC2] - 2021-07-26

### Added

- Added `WithOSDescription` resource configuration option to set OS (Operating System) description resource attribute (`os.description`). (#1840)
- Added `WithOS` resource configuration option to set all OS (Operating System) resource attributes at once. (#1840)
- Added the `WithRetry` option to the `go.opentelemetry.io/otel/exporters/otlp/otlptrace/otlptracehttp` package.
  This option is a replacement for the removed `WithMaxAttempts` and `WithBackoff` options. (#2095)
- Added API `LinkFromContext` to return Link which encapsulates SpanContext from provided context and also encapsulates attributes. (#2115)
- Added a new `Link` type under the SDK `otel/sdk/trace` package that counts the number of attributes that were dropped for surpassing the `AttributePerLinkCountLimit` configured in the Span's `SpanLimits`.
  This new type replaces the equal-named API `Link` type found in the `otel/trace` package for most usages within the SDK.
  For example, instances of this type are now returned by the `Links()` function of `ReadOnlySpan`s provided in places like the `OnEnd` function of `SpanProcessor` implementations. (#2118)
- Added the `SpanRecorder` type to the `go.opentelemetry.io/otel/skd/trace/tracetest` package.
  This type can be used with the default SDK as a `SpanProcessor` during testing. (#2132)

### Changed

- The `SpanModels` function is now exported from the `go.opentelemetry.io/otel/exporters/zipkin` package to convert OpenTelemetry spans into Zipkin model spans. (#2027)
- Rename the `"go.opentelemetry.io/otel/exporters/otlp/otlptrace/otlptracegrpc".RetrySettings` to `RetryConfig`. (#2095)
- Rename the `"go.opentelemetry.io/otel/exporters/otlp/otlptrace/otlptracehttp".RetrySettings` to `RetryConfig`. (#2095)

### Deprecated

- The `TextMapCarrier` and `TextMapPropagator` from the `go.opentelemetry.io/otel/oteltest` package and their associated creation functions (`TextMapCarrier`, `NewTextMapPropagator`) are deprecated. (#2114)
- The `Harness` type from the `go.opentelemetry.io/otel/oteltest` package and its associated creation function, `NewHarness` are deprecated and will be removed in the next release. (#2123)
- The `TraceStateFromKeyValues` function from the `go.opentelemetry.io/otel/oteltest` package is deprecated.
  Use the `trace.ParseTraceState` function instead. (#2122)

### Removed

- Removed the deprecated package `go.opentelemetry.io/otel/exporters/trace/jaeger`. (#2020)
- Removed the deprecated package `go.opentelemetry.io/otel/exporters/trace/zipkin`. (#2020)
- Removed the `"go.opentelemetry.io/otel/sdk/resource".WithBuiltinDetectors` function.
  The explicit `With*` options for every built-in detector should be used instead. (#2026 #2097)
- Removed the `WithMaxAttempts` and `WithBackoff` options from the `go.opentelemetry.io/otel/exporters/otlp/otlptrace/otlptracehttp` package.
  The retry logic of the package has been updated to match the `otlptracegrpc` package and accordingly a `WithRetry` option is added that should be used instead. (#2095)
- Removed `DroppedAttributeCount` field from `otel/trace.Link` struct. (#2118)

### Fixed

- When using WithNewRoot, don't use the parent context for making sampling decisions. (#2032)
- `oteltest.Tracer` now creates a valid `SpanContext` when using `WithNewRoot`. (#2073)
- OS type detector now sets the correct `dragonflybsd` value for DragonFly BSD. (#2092)
- The OTel span status is correctly transformed into the OTLP status in the `go.opentelemetry.io/otel/exporters/otlp/otlptrace` package.
  This fix will by default set the status to `Unset` if it is not explicitly set to `Ok` or `Error`. (#2099 #2102)
- The `Inject` method for the `"go.opentelemetry.io/otel/propagation".TraceContext` type no longer injects empty `tracestate` values. (#2108)
- Use `6831` as default Jaeger agent port instead of `6832`. (#2131)

## [Experimental Metrics v0.22.0] - 2021-07-19

### Added

- Adds HTTP support for OTLP metrics exporter. (#2022)

### Removed

- Removed the deprecated package `go.opentelemetry.io/otel/exporters/metric/prometheus`. (#2020)

## [1.0.0-RC1] / 0.21.0 - 2021-06-18

With this release we are introducing a split in module versions.  The tracing API and SDK are entering the `v1.0.0` Release Candidate phase with `v1.0.0-RC1`
while the experimental metrics API and SDK continue with `v0.x` releases at `v0.21.0`.  Modules at major version 1 or greater will not depend on modules
with major version 0.

### Added

- Adds `otlpgrpc.WithRetry`option for configuring the retry policy for transient errors on the otlp/gRPC exporter. (#1832)
  - The following status codes are defined as transient errors:
      | gRPC Status Code | Description |
      | ---------------- | ----------- |
      | 1  | Cancelled |
      | 4  | Deadline Exceeded |
      | 8  | Resource Exhausted |
      | 10 | Aborted |
      | 10 | Out of Range |
      | 14 | Unavailable |
      | 15 | Data Loss |
- Added `Status` type to the `go.opentelemetry.io/otel/sdk/trace` package to represent the status of a span. (#1874)
- Added `SpanStub` type and its associated functions to the `go.opentelemetry.io/otel/sdk/trace/tracetest` package.
  This type can be used as a testing replacement for the `SpanSnapshot` that was removed from the `go.opentelemetry.io/otel/sdk/trace` package. (#1873)
- Adds support for scheme in `OTEL_EXPORTER_OTLP_ENDPOINT` according to the spec. (#1886)
- Adds `trace.WithSchemaURL` option for configuring the tracer with a Schema URL. (#1889)
- Added an example of using OpenTelemetry Go as a trace context forwarder. (#1912)
- `ParseTraceState` is added to the `go.opentelemetry.io/otel/trace` package.
  It can be used to decode a `TraceState` from a `tracestate` header string value. (#1937)
- Added `Len` method to the `TraceState` type in the `go.opentelemetry.io/otel/trace` package.
  This method returns the number of list-members the `TraceState` holds. (#1937)
- Creates package `go.opentelemetry.io/otel/exporters/otlp/otlptrace` that defines a trace exporter that uses a `otlptrace.Client` to send data.
  Creates package `go.opentelemetry.io/otel/exporters/otlp/otlptrace/otlptracegrpc` implementing a gRPC `otlptrace.Client` and offers convenience functions, `NewExportPipeline` and `InstallNewPipeline`, to setup and install a `otlptrace.Exporter` in tracing .(#1922)
- Added `Baggage`, `Member`, and `Property` types to the `go.opentelemetry.io/otel/baggage` package along with their related functions. (#1967)
- Added `ContextWithBaggage`, `ContextWithoutBaggage`, and `FromContext` functions to the `go.opentelemetry.io/otel/baggage` package.
  These functions replace the `Set`, `Value`, `ContextWithValue`, `ContextWithoutValue`, and `ContextWithEmpty` functions from that package and directly work with the new `Baggage` type. (#1967)
- The `OTEL_SERVICE_NAME` environment variable is the preferred source for `service.name`, used by the environment resource detector if a service name is present both there and in `OTEL_RESOURCE_ATTRIBUTES`. (#1969)
- Creates package `go.opentelemetry.io/otel/exporters/otlp/otlptrace/otlptracehttp` implementing an HTTP `otlptrace.Client` and offers convenience functions, `NewExportPipeline` and `InstallNewPipeline`, to setup and install a `otlptrace.Exporter` in tracing. (#1963)
- Changes `go.opentelemetry.io/otel/sdk/resource.NewWithAttributes` to require a schema URL. The old function is still available as `resource.NewSchemaless`. This is a breaking change. (#1938)
- Several builtin resource detectors now correctly populate the schema URL. (#1938)
- Creates package `go.opentelemetry.io/otel/exporters/otlp/otlpmetric` that defines a metrics exporter that uses a `otlpmetric.Client` to send data.
- Creates package `go.opentelemetry.io/otel/exporters/otlp/otlpmetric/otlpmetricgrpc` implementing a gRPC `otlpmetric.Client` and offers convenience functions, `New` and `NewUnstarted`, to create an `otlpmetric.Exporter`.(#1991)
- Added `go.opentelemetry.io/otel/exporters/stdout/stdouttrace` exporter. (#2005)
- Added `go.opentelemetry.io/otel/exporters/stdout/stdoutmetric` exporter. (#2005)
- Added a `TracerProvider()` method to the `"go.opentelemetry.io/otel/trace".Span` interface. This can be used to obtain a `TracerProvider` from a given span that utilizes the same trace processing pipeline.  (#2009)

### Changed

- Make `NewSplitDriver` from `go.opentelemetry.io/otel/exporters/otlp` take variadic arguments instead of a `SplitConfig` item.
  `NewSplitDriver` now automatically implements an internal `noopDriver` for `SplitConfig` fields that are not initialized. (#1798)
- `resource.New()` now creates a Resource without builtin detectors. Previous behavior is now achieved by using `WithBuiltinDetectors` Option. (#1810)
- Move the `Event` type from the `go.opentelemetry.io/otel` package to the `go.opentelemetry.io/otel/sdk/trace` package. (#1846)
- CI builds validate against last two versions of Go, dropping 1.14 and adding 1.16. (#1865)
- BatchSpanProcessor now report export failures when calling `ForceFlush()` method. (#1860)
- `Set.Encoded(Encoder)` no longer caches the result of an encoding. (#1855)
- Renamed `CloudZoneKey` to `CloudAvailabilityZoneKey` in Resource semantic conventions according to spec. (#1871)
- The `StatusCode` and `StatusMessage` methods of the `ReadOnlySpan` interface and the `Span` produced by the `go.opentelemetry.io/otel/sdk/trace` package have been replaced with a single `Status` method.
  This method returns the status of a span using the new `Status` type. (#1874)
- Updated `ExportSpans` method of the`SpanExporter` interface type to accept `ReadOnlySpan`s instead of the removed `SpanSnapshot`.
  This brings the export interface into compliance with the specification in that it now accepts an explicitly immutable type instead of just an implied one. (#1873)
- Unembed `SpanContext` in `Link`. (#1877)
- Generate Semantic conventions from the specification YAML. (#1891)
- Spans created by the global `Tracer` obtained from `go.opentelemetry.io/otel`, prior to a functioning `TracerProvider` being set, now propagate the span context from their parent if one exists. (#1901)
- The `"go.opentelemetry.io/otel".Tracer` function now accepts tracer options. (#1902)
- Move the `go.opentelemetry.io/otel/unit` package to `go.opentelemetry.io/otel/metric/unit`. (#1903)
- Changed `go.opentelemetry.io/otel/trace.TracerConfig` to conform to the [Contributing guidelines](CONTRIBUTING.md#config.) (#1921)
- Changed `go.opentelemetry.io/otel/trace.SpanConfig` to conform to the [Contributing guidelines](CONTRIBUTING.md#config). (#1921)
- Changed `span.End()` now only accepts Options that are allowed at `End()`. (#1921)
- Changed `go.opentelemetry.io/otel/metric.InstrumentConfig` to conform to the [Contributing guidelines](CONTRIBUTING.md#config). (#1921)
- Changed `go.opentelemetry.io/otel/metric.MeterConfig` to conform to the [Contributing guidelines](CONTRIBUTING.md#config). (#1921)
- Refactored option types according to the contribution style guide. (#1882)
- Move the `go.opentelemetry.io/otel/trace.TraceStateFromKeyValues` function to the `go.opentelemetry.io/otel/oteltest` package.
  This function is preserved for testing purposes where it may be useful to create a `TraceState` from `attribute.KeyValue`s, but it is not intended for production use.
  The new `ParseTraceState` function should be used to create a `TraceState`. (#1931)
- Updated `MarshalJSON` method of the `go.opentelemetry.io/otel/trace.TraceState` type to marshal the type into the string representation of the `TraceState`. (#1931)
- The `TraceState.Delete` method from the `go.opentelemetry.io/otel/trace` package no longer returns an error in addition to a `TraceState`. (#1931)
- Updated `Get` method of the `TraceState` type from the `go.opentelemetry.io/otel/trace` package to accept a `string` instead of an `attribute.Key` type. (#1931)
- Updated `Insert` method of the `TraceState` type from the `go.opentelemetry.io/otel/trace` package to accept a pair of `string`s instead of an `attribute.KeyValue` type. (#1931)
- Updated `Delete` method of the `TraceState` type from the `go.opentelemetry.io/otel/trace` package to accept a `string` instead of an `attribute.Key` type. (#1931)
- Renamed `NewExporter` to `New` in the `go.opentelemetry.io/otel/exporters/stdout` package. (#1985)
- Renamed `NewExporter` to `New` in the `go.opentelemetry.io/otel/exporters/metric/prometheus` package. (#1985)
- Renamed `NewExporter` to `New` in the `go.opentelemetry.io/otel/exporters/trace/jaeger` package. (#1985)
- Renamed `NewExporter` to `New` in the `go.opentelemetry.io/otel/exporters/trace/zipkin` package. (#1985)
- Renamed `NewExporter` to `New` in the `go.opentelemetry.io/otel/exporters/otlp` package. (#1985)
- Renamed `NewUnstartedExporter` to `NewUnstarted` in the `go.opentelemetry.io/otel/exporters/otlp` package. (#1985)
- The `go.opentelemetry.io/otel/semconv` package has been moved to `go.opentelemetry.io/otel/semconv/v1.4.0` to allow for multiple [telemetry schema](https://github.com/open-telemetry/oteps/blob/main/text/0152-telemetry-schemas.md) versions to be used concurrently. (#1987)
- Metrics test helpers in `go.opentelemetry.io/otel/oteltest` have been moved to `go.opentelemetry.io/otel/metric/metrictest`. (#1988)

### Deprecated

- The `go.opentelemetry.io/otel/exporters/metric/prometheus` is deprecated, use `go.opentelemetry.io/otel/exporters/prometheus` instead. (#1993)
- The `go.opentelemetry.io/otel/exporters/trace/jaeger` is deprecated, use `go.opentelemetry.io/otel/exporters/jaeger` instead. (#1993)
- The `go.opentelemetry.io/otel/exporters/trace/zipkin` is deprecated, use `go.opentelemetry.io/otel/exporters/zipkin` instead. (#1993)

### Removed

- Removed `resource.WithoutBuiltin()`. Use `resource.New()`. (#1810)
- Unexported types `resource.FromEnv`, `resource.Host`, and `resource.TelemetrySDK`, Use the corresponding `With*()` to use individually. (#1810)
- Removed the `Tracer` and `IsRecording` method from the `ReadOnlySpan` in the `go.opentelemetry.io/otel/sdk/trace`.
  The `Tracer` method is not a required to be included in this interface and given the mutable nature of the tracer that is associated with a span, this method is not appropriate.
  The `IsRecording` method returns if the span is recording or not.
  A read-only span value does not need to know if updates to it will be recorded or not.
  By definition, it cannot be updated so there is no point in communicating if an update is recorded. (#1873)
- Removed the `SpanSnapshot` type from the `go.opentelemetry.io/otel/sdk/trace` package.
  The use of this type has been replaced with the use of the explicitly immutable `ReadOnlySpan` type.
  When a concrete representation of a read-only span is needed for testing, the newly added `SpanStub` in the `go.opentelemetry.io/otel/sdk/trace/tracetest` package should be used. (#1873)
- Removed the `Tracer` method from the `Span` interface in the `go.opentelemetry.io/otel/trace` package.
  Using the same tracer that created a span introduces the error where an instrumentation library's `Tracer` is used by other code instead of their own.
  The `"go.opentelemetry.io/otel".Tracer` function or a `TracerProvider` should be used to acquire a library specific `Tracer` instead. (#1900)
  - The `TracerProvider()` method on the `Span` interface may also be used to obtain a `TracerProvider` using the same trace processing pipeline. (#2009)
- The `http.url` attribute generated by `HTTPClientAttributesFromHTTPRequest` will no longer include username or password information. (#1919)
- Removed `IsEmpty` method of the `TraceState` type in the `go.opentelemetry.io/otel/trace` package in favor of using the added `TraceState.Len` method. (#1931)
- Removed `Set`, `Value`, `ContextWithValue`, `ContextWithoutValue`, and `ContextWithEmpty` functions in the `go.opentelemetry.io/otel/baggage` package.
  Handling of baggage is now done using the added `Baggage` type and related context functions (`ContextWithBaggage`, `ContextWithoutBaggage`, and `FromContext`) in that package. (#1967)
- The `InstallNewPipeline` and `NewExportPipeline` creation functions in all the exporters (prometheus, otlp, stdout, jaeger, and zipkin) have been removed.
  These functions were deemed premature attempts to provide convenience that did not achieve this aim. (#1985)
- The `go.opentelemetry.io/otel/exporters/otlp` exporter has been removed.  Use `go.opentelemetry.io/otel/exporters/otlp/otlptrace` instead. (#1990)
- The `go.opentelemetry.io/otel/exporters/stdout` exporter has been removed.  Use `go.opentelemetry.io/otel/exporters/stdout/stdouttrace` or `go.opentelemetry.io/otel/exporters/stdout/stdoutmetric` instead. (#2005)

### Fixed

- Only report errors from the `"go.opentelemetry.io/otel/sdk/resource".Environment` function when they are not `nil`. (#1850, #1851)
- The `Shutdown` method of the simple `SpanProcessor` in the `go.opentelemetry.io/otel/sdk/trace` package now honors the context deadline or cancellation. (#1616, #1856)
- BatchSpanProcessor now drops span batches that failed to be exported. (#1860)
- Use `http://localhost:14268/api/traces` as default Jaeger collector endpoint instead of `http://localhost:14250`. (#1898)
- Allow trailing and leading whitespace in the parsing of a `tracestate` header. (#1931)
- Add logic to determine if the channel is closed to fix Jaeger exporter test panic with close closed channel. (#1870, #1973)
- Avoid transport security when OTLP endpoint is a Unix socket. (#2001)

### Security

## [0.20.0] - 2021-04-23

### Added

- The OTLP exporter now has two new convenience functions, `NewExportPipeline` and `InstallNewPipeline`, setup and install the exporter in tracing and metrics pipelines. (#1373)
- Adds semantic conventions for exceptions. (#1492)
- Added Jaeger Environment variables: `OTEL_EXPORTER_JAEGER_AGENT_HOST`, `OTEL_EXPORTER_JAEGER_AGENT_PORT`
  These environment variables can be used to override Jaeger agent hostname and port (#1752)
- Option `ExportTimeout` was added to batch span processor. (#1755)
- `trace.TraceFlags` is now a defined type over `byte` and `WithSampled(bool) TraceFlags` and `IsSampled() bool` methods have been added to it. (#1770)
- The `Event` and `Link` struct types from the `go.opentelemetry.io/otel` package now include a `DroppedAttributeCount` field to record the number of attributes that were not recorded due to configured limits being reached. (#1771)
- The Jaeger exporter now reports dropped attributes for a Span event in the exported log. (#1771)
- Adds test to check BatchSpanProcessor ignores `OnEnd` and `ForceFlush` post `Shutdown`. (#1772)
- Extract resource attributes from the `OTEL_RESOURCE_ATTRIBUTES` environment variable and merge them with the `resource.Default` resource as well as resources provided to the `TracerProvider` and metric `Controller`. (#1785)
- Added `WithOSType` resource configuration option to set OS (Operating System) type resource attribute (`os.type`). (#1788)
- Added `WithProcess*` resource configuration options to set Process resource attributes. (#1788)
  - `process.pid`
  - `process.executable.name`
  - `process.executable.path`
  - `process.command_args`
  - `process.owner`
  - `process.runtime.name`
  - `process.runtime.version`
  - `process.runtime.description`
- Adds `k8s.node.name` and `k8s.node.uid` attribute keys to the `semconv` package. (#1789)
- Added support for configuring OTLP/HTTP and OTLP/gRPC Endpoints, TLS Certificates, Headers, Compression and Timeout via Environment Variables. (#1758, #1769 and #1811)
  - `OTEL_EXPORTER_OTLP_ENDPOINT`
  - `OTEL_EXPORTER_OTLP_TRACES_ENDPOINT`
  - `OTEL_EXPORTER_OTLP_METRICS_ENDPOINT`
  - `OTEL_EXPORTER_OTLP_HEADERS`
  - `OTEL_EXPORTER_OTLP_TRACES_HEADERS`
  - `OTEL_EXPORTER_OTLP_METRICS_HEADERS`
  - `OTEL_EXPORTER_OTLP_COMPRESSION`
  - `OTEL_EXPORTER_OTLP_TRACES_COMPRESSION`
  - `OTEL_EXPORTER_OTLP_METRICS_COMPRESSION`
  - `OTEL_EXPORTER_OTLP_TIMEOUT`
  - `OTEL_EXPORTER_OTLP_TRACES_TIMEOUT`
  - `OTEL_EXPORTER_OTLP_METRICS_TIMEOUT`
  - `OTEL_EXPORTER_OTLP_CERTIFICATE`
  - `OTEL_EXPORTER_OTLP_TRACES_CERTIFICATE`
  - `OTEL_EXPORTER_OTLP_METRICS_CERTIFICATE`
- Adds `otlpgrpc.WithTimeout` option for configuring timeout to the otlp/gRPC exporter. (#1821)
- Adds `jaeger.WithMaxPacketSize` option for configuring maximum UDP packet size used when connecting to the Jaeger agent. (#1853)

### Fixed

- The `Span.IsRecording` implementation from `go.opentelemetry.io/otel/sdk/trace` always returns false when not being sampled. (#1750)
- The Jaeger exporter now correctly sets tags for the Span status code and message.
  This means it uses the correct tag keys (`"otel.status_code"`, `"otel.status_description"`) and does not set the status message as a tag unless it is set on the span. (#1761)
- The Jaeger exporter now correctly records Span event's names using the `"event"` key for a tag.
  Additionally, this tag is overridden, as specified in the OTel specification, if the event contains an attribute with that key. (#1768)
- Zipkin Exporter: Ensure mapping between OTel and Zipkin span data complies with the specification. (#1688)
- Fixed typo for default service name in Jaeger Exporter. (#1797)
- Fix flaky OTLP for the reconnnection of the client connection. (#1527, #1814)
- Fix Jaeger exporter dropping of span batches that exceed the UDP packet size limit.
  Instead, the exporter now splits the batch into smaller sendable batches. (#1828)

### Changed

- Span `RecordError` now records an `exception` event to comply with the semantic convention specification. (#1492)
- Jaeger exporter was updated to use thrift v0.14.1. (#1712)
- Migrate from using internally built and maintained version of the OTLP to the one hosted at `go.opentelemetry.io/proto/otlp`. (#1713)
- Migrate from using `github.com/gogo/protobuf` to `google.golang.org/protobuf` to match `go.opentelemetry.io/proto/otlp`. (#1713)
- The storage of a local or remote Span in a `context.Context` using its SpanContext is unified to store just the current Span.
  The Span's SpanContext can now self-identify as being remote or not.
  This means that `"go.opentelemetry.io/otel/trace".ContextWithRemoteSpanContext` will now overwrite any existing current Span, not just existing remote Spans, and make it the current Span in a `context.Context`. (#1731)
- Improve OTLP/gRPC exporter connection errors. (#1737)
- Information about a parent span context in a `"go.opentelemetry.io/otel/export/trace".SpanSnapshot` is unified in a new `Parent` field.
  The existing `ParentSpanID` and `HasRemoteParent` fields are removed in favor of this. (#1748)
- The `ParentContext` field of the `"go.opentelemetry.io/otel/sdk/trace".SamplingParameters` is updated to hold a `context.Context` containing the parent span.
  This changes it to make `SamplingParameters` conform with the OpenTelemetry specification. (#1749)
- Updated Jaeger Environment Variables: `JAEGER_ENDPOINT`, `JAEGER_USER`, `JAEGER_PASSWORD`
  to `OTEL_EXPORTER_JAEGER_ENDPOINT`, `OTEL_EXPORTER_JAEGER_USER`, `OTEL_EXPORTER_JAEGER_PASSWORD` in compliance with OTel specification. (#1752)
- Modify `BatchSpanProcessor.ForceFlush` to abort after timeout/cancellation. (#1757)
- The `DroppedAttributeCount` field of the `Span` in the `go.opentelemetry.io/otel` package now only represents the number of attributes dropped for the span itself.
  It no longer is a conglomerate of itself, events, and link attributes that have been dropped. (#1771)
- Make `ExportSpans` in Jaeger Exporter honor context deadline. (#1773)
- Modify Zipkin Exporter default service name, use default resource's serviceName instead of empty. (#1777)
- The `go.opentelemetry.io/otel/sdk/export/trace` package is merged into the `go.opentelemetry.io/otel/sdk/trace` package. (#1778)
- The prometheus.InstallNewPipeline example is moved from comment to example test (#1796)
- The convenience functions for the stdout exporter have been updated to return the `TracerProvider` implementation and enable the shutdown of the exporter. (#1800)
- Replace the flush function returned from the Jaeger exporter's convenience creation functions (`InstallNewPipeline` and `NewExportPipeline`) with the `TracerProvider` implementation they create.
  This enables the caller to shutdown and flush using the related `TracerProvider` methods. (#1822)
- Updated the Jaeger exporter to have a default endpoint, `http://localhost:14250`, for the collector. (#1824)
- Changed the function `WithCollectorEndpoint` in the Jaeger exporter to no longer accept an endpoint as an argument.
  The endpoint can be passed with the `CollectorEndpointOption` using the `WithEndpoint` function or by setting the `OTEL_EXPORTER_JAEGER_ENDPOINT` environment variable value appropriately. (#1824)
- The Jaeger exporter no longer batches exported spans itself, instead it relies on the SDK's `BatchSpanProcessor` for this functionality. (#1830)
- The Jaeger exporter creation functions (`NewRawExporter`, `NewExportPipeline`, and `InstallNewPipeline`) no longer accept the removed `Option` type as a variadic argument. (#1830)

### Removed

- Removed Jaeger Environment variables: `JAEGER_SERVICE_NAME`, `JAEGER_DISABLED`, `JAEGER_TAGS`
  These environment variables will no longer be used to override values of the Jaeger exporter (#1752)
- No longer set the links for a `Span` in `go.opentelemetry.io/otel/sdk/trace` that is configured to be a new root.
  This is unspecified behavior that the OpenTelemetry community plans to standardize in the future.
  To prevent backwards incompatible changes when it is specified, these links are removed. (#1726)
- Setting error status while recording error with Span from oteltest package. (#1729)
- The concept of a remote and local Span stored in a context is unified to just the current Span.
  Because of this `"go.opentelemetry.io/otel/trace".RemoteSpanContextFromContext` is removed as it is no longer needed.
  Instead, `"go.opentelemetry.io/otel/trace".SpanContextFromContex` can be used to return the current Span.
  If needed, that Span's `SpanContext.IsRemote()` can then be used to determine if it is remote or not. (#1731)
- The `HasRemoteParent` field of the `"go.opentelemetry.io/otel/sdk/trace".SamplingParameters` is removed.
  This field is redundant to the information returned from the `Remote` method of the `SpanContext` held in the `ParentContext` field. (#1749)
- The `trace.FlagsDebug` and `trace.FlagsDeferred` constants have been removed and will be localized to the B3 propagator. (#1770)
- Remove `Process` configuration, `WithProcessFromEnv` and `ProcessFromEnv`, and type from the Jaeger exporter package.
  The information that could be configured in the `Process` struct should be configured in a `Resource` instead. (#1776, #1804)
- Remove the `WithDisabled` option from the Jaeger exporter.
  To disable the exporter unregister it from the `TracerProvider` or use a no-operation `TracerProvider`. (#1806)
- Removed the functions `CollectorEndpointFromEnv` and `WithCollectorEndpointOptionFromEnv` from the Jaeger exporter.
  These functions for retrieving specific environment variable values are redundant of other internal functions and
  are not intended for end user use. (#1824)
- Removed the Jaeger exporter `WithSDKOptions` `Option`.
  This option was used to set SDK options for the exporter creation convenience functions.
  These functions are provided as a way to easily setup or install the exporter with what are deemed reasonable SDK settings for common use cases.
  If the SDK needs to be configured differently, the `NewRawExporter` function and direct setup of the SDK with the desired settings should be used. (#1825)
- The `WithBufferMaxCount` and `WithBatchMaxCount` `Option`s from the Jaeger exporter are removed.
  The exporter no longer batches exports, instead relying on the SDK's `BatchSpanProcessor` for this functionality. (#1830)
- The Jaeger exporter `Option` type is removed.
  The type is no longer used by the exporter to configure anything.
  All the previous configurations these options provided were duplicates of SDK configuration.
  They have been removed in favor of using the SDK configuration and focuses the exporter configuration to be only about the endpoints it will send telemetry to. (#1830)

## [0.19.0] - 2021-03-18

### Added

- Added `Marshaler` config option to `otlphttp` to enable otlp over json or protobufs. (#1586)
- A `ForceFlush` method to the `"go.opentelemetry.io/otel/sdk/trace".TracerProvider` to flush all registered `SpanProcessor`s. (#1608)
- Added `WithSampler` and `WithSpanLimits` to tracer provider. (#1633, #1702)
- `"go.opentelemetry.io/otel/trace".SpanContext` now has a `remote` property, and `IsRemote()` predicate, that is true when the `SpanContext` has been extracted from remote context data. (#1701)
- A `Valid` method to the `"go.opentelemetry.io/otel/attribute".KeyValue` type. (#1703)

### Changed

- `trace.SpanContext` is now immutable and has no exported fields. (#1573)
  - `trace.NewSpanContext()` can be used in conjunction with the `trace.SpanContextConfig` struct to initialize a new `SpanContext` where all values are known.
- Update the `ForceFlush` method signature to the `"go.opentelemetry.io/otel/sdk/trace".SpanProcessor` to accept a `context.Context` and return an error. (#1608)
- Update the `Shutdown` method to the `"go.opentelemetry.io/otel/sdk/trace".TracerProvider` return an error on shutdown failure. (#1608)
- The SimpleSpanProcessor will now shut down the enclosed `SpanExporter` and gracefully ignore subsequent calls to `OnEnd` after `Shutdown` is called. (#1612)
- `"go.opentelemetry.io/sdk/metric/controller.basic".WithPusher` is replaced with `WithExporter` to provide consistent naming across project. (#1656)
- Added non-empty string check for trace `Attribute` keys. (#1659)
- Add `description` to SpanStatus only when `StatusCode` is set to error. (#1662)
- Jaeger exporter falls back to `resource.Default`'s `service.name` if the exported Span does not have one. (#1673)
- Jaeger exporter populates Jaeger's Span Process from Resource. (#1673)
- Renamed the `LabelSet` method of `"go.opentelemetry.io/otel/sdk/resource".Resource` to `Set`. (#1692)
- Changed `WithSDK` to `WithSDKOptions` to accept variadic arguments of `TracerProviderOption` type in `go.opentelemetry.io/otel/exporters/trace/jaeger` package. (#1693)
- Changed `WithSDK` to `WithSDKOptions` to accept variadic arguments of `TracerProviderOption` type in `go.opentelemetry.io/otel/exporters/trace/zipkin` package. (#1693)

### Removed

- Removed `serviceName` parameter from Zipkin exporter and uses resource instead. (#1549)
- Removed `WithConfig` from tracer provider to avoid overriding configuration. (#1633)
- Removed the exported `SimpleSpanProcessor` and `BatchSpanProcessor` structs.
   These are now returned as a SpanProcessor interface from their respective constructors. (#1638)
- Removed `WithRecord()` from `trace.SpanOption` when creating a span. (#1660)
- Removed setting status to `Error` while recording an error as a span event in `RecordError`. (#1663)
- Removed `jaeger.WithProcess` configuration option. (#1673)
- Removed `ApplyConfig` method from `"go.opentelemetry.io/otel/sdk/trace".TracerProvider` and the now unneeded `Config` struct. (#1693)

### Fixed

- Jaeger Exporter: Ensure mapping between OTEL and Jaeger span data complies with the specification. (#1626)
- `SamplingResult.TraceState` is correctly propagated to a newly created span's `SpanContext`. (#1655)
- The `otel-collector` example now correctly flushes metric events prior to shutting down the exporter. (#1678)
- Do not set span status message in `SpanStatusFromHTTPStatusCode` if it can be inferred from `http.status_code`. (#1681)
- Synchronization issues in global trace delegate implementation. (#1686)
- Reduced excess memory usage by global `TracerProvider`. (#1687)

## [0.18.0] - 2021-03-03

### Added

- Added `resource.Default()` for use with meter and tracer providers. (#1507)
- `AttributePerEventCountLimit` and `AttributePerLinkCountLimit` for `SpanLimits`. (#1535)
- Added `Keys()` method to `propagation.TextMapCarrier` and `propagation.HeaderCarrier` to adapt `http.Header` to this interface. (#1544)
- Added `code` attributes to `go.opentelemetry.io/otel/semconv` package. (#1558)
- Compatibility testing suite in the CI system for the following systems. (#1567)
   | OS      | Go Version | Architecture |
   | ------- | ---------- | ------------ |
   | Ubuntu  | 1.15       | amd64        |
   | Ubuntu  | 1.14       | amd64        |
   | Ubuntu  | 1.15       | 386          |
   | Ubuntu  | 1.14       | 386          |
   | MacOS   | 1.15       | amd64        |
   | MacOS   | 1.14       | amd64        |
   | Windows | 1.15       | amd64        |
   | Windows | 1.14       | amd64        |
   | Windows | 1.15       | 386          |
   | Windows | 1.14       | 386          |

### Changed

- Replaced interface `oteltest.SpanRecorder` with its existing implementation
  `StandardSpanRecorder`. (#1542)
- Default span limit values to 128. (#1535)
- Rename `MaxEventsPerSpan`, `MaxAttributesPerSpan` and `MaxLinksPerSpan` to `EventCountLimit`, `AttributeCountLimit` and `LinkCountLimit`, and move these fields into `SpanLimits`. (#1535)
- Renamed the `otel/label` package to `otel/attribute`. (#1541)
- Vendor the Jaeger exporter's dependency on Apache Thrift. (#1551)
- Parallelize the CI linting and testing. (#1567)
- Stagger timestamps in exact aggregator tests. (#1569)
- Changed all examples to use `WithBatchTimeout(5 * time.Second)` rather than `WithBatchTimeout(5)`. (#1621)
- Prevent end-users from implementing some interfaces (#1575)

  ```
      "otel/exporters/otlp/otlphttp".Option
      "otel/exporters/stdout".Option
      "otel/oteltest".Option
      "otel/trace".TracerOption
      "otel/trace".SpanOption
      "otel/trace".EventOption
      "otel/trace".LifeCycleOption
      "otel/trace".InstrumentationOption
      "otel/sdk/resource".Option
      "otel/sdk/trace".ParentBasedSamplerOption
      "otel/sdk/trace".ReadOnlySpan
      "otel/sdk/trace".ReadWriteSpan
  ```

### Removed

- Removed attempt to resample spans upon changing the span name with `span.SetName()`. (#1545)
- The `test-benchmark` is no longer a dependency of the `precommit` make target. (#1567)
- Removed the `test-386` make target.
   This was replaced with a full compatibility testing suite (i.e. multi OS/arch) in the CI system. (#1567)

### Fixed

- The sequential timing check of timestamps in the stdout exporter are now setup explicitly to be sequential (#1571). (#1572)
- Windows build of Jaeger tests now compiles with OS specific functions (#1576). (#1577)
- The sequential timing check of timestamps of go.opentelemetry.io/otel/sdk/metric/aggregator/lastvalue are now setup explicitly to be sequential (#1578). (#1579)
- Validate tracestate header keys with vendors according to the W3C TraceContext specification (#1475). (#1581)
- The OTLP exporter includes related labels for translations of a GaugeArray (#1563). (#1570)

## [0.17.0] - 2021-02-12

### Changed

- Rename project default branch from `master` to `main`. (#1505)
- Reverse order in which `Resource` attributes are merged, per change in spec. (#1501)
- Add tooling to maintain "replace" directives in go.mod files automatically. (#1528)
- Create new modules: otel/metric, otel/trace, otel/oteltest, otel/sdk/export/metric, otel/sdk/metric (#1528)
- Move metric-related public global APIs from otel to otel/metric/global. (#1528)

## Fixed

- Fixed otlpgrpc reconnection issue.
- The example code in the README.md of `go.opentelemetry.io/otel/exporters/otlp` is moved to a compiled example test and used the new `WithAddress` instead of `WithEndpoint`. (#1513)
- The otel-collector example now uses the default OTLP receiver port of the collector.

## [0.16.0] - 2021-01-13

### Added

- Add the `ReadOnlySpan` and `ReadWriteSpan` interfaces to provide better control for accessing span data. (#1360)
- `NewGRPCDriver` function returns a `ProtocolDriver` that maintains a single gRPC connection to the collector. (#1369)
- Added documentation about the project's versioning policy. (#1388)
- Added `NewSplitDriver` for OTLP exporter that allows sending traces and metrics to different endpoints. (#1418)
- Added codeql worfklow to GitHub Actions (#1428)
- Added Gosec workflow to GitHub Actions (#1429)
- Add new HTTP driver for OTLP exporter in `exporters/otlp/otlphttp`. Currently it only supports the binary protobuf payloads. (#1420)
- Add an OpenCensus exporter bridge. (#1444)

### Changed

- Rename `internal/testing` to `internal/internaltest`. (#1449)
- Rename `export.SpanData` to `export.SpanSnapshot` and use it only for exporting spans. (#1360)
- Store the parent's full `SpanContext` rather than just its span ID in the `span` struct. (#1360)
- Improve span duration accuracy. (#1360)
- Migrated CI/CD from CircleCI to GitHub Actions (#1382)
- Remove duplicate checkout from GitHub Actions workflow (#1407)
- Metric `array` aggregator renamed `exact` to match its `aggregation.Kind` (#1412)
- Metric `exact` aggregator includes per-point timestamps (#1412)
- Metric stdout exporter uses MinMaxSumCount aggregator for ValueRecorder instruments (#1412)
- `NewExporter` from `exporters/otlp` now takes a `ProtocolDriver` as a parameter. (#1369)
- Many OTLP Exporter options became gRPC ProtocolDriver options. (#1369)
- Unify endpoint API that related to OTel exporter. (#1401)
- Optimize metric histogram aggregator to re-use its slice of buckets. (#1435)
- Metric aggregator Count() and histogram Bucket.Counts are consistently `uint64`. (1430)
- Histogram aggregator accepts functional options, uses default boundaries if none given. (#1434)
- `SamplingResult` now passed a `Tracestate` from the parent `SpanContext` (#1432)
- Moved gRPC driver for OTLP exporter to `exporters/otlp/otlpgrpc`. (#1420)
- The `TraceContext` propagator now correctly propagates `TraceState` through the `SpanContext`. (#1447)
- Metric Push and Pull Controller components are combined into a single "basic" Controller:
  - `WithExporter()` and `Start()` to configure Push behavior
  - `Start()` is optional; use `Collect()` and `ForEach()` for Pull behavior
  - `Start()` and `Stop()` accept Context. (#1378)
- The `Event` type is moved from the `otel/sdk/export/trace` package to the `otel/trace` API package. (#1452)

### Removed

- Remove `errUninitializedSpan` as its only usage is now obsolete. (#1360)
- Remove Metric export functionality related to quantiles and summary data points: this is not specified (#1412)
- Remove DDSketch metric aggregator; our intention is to re-introduce this as an option of the histogram aggregator after [new OTLP histogram data types](https://github.com/open-telemetry/opentelemetry-proto/pull/226) are released (#1412)

### Fixed

- `BatchSpanProcessor.Shutdown()` will now shutdown underlying `export.SpanExporter`. (#1443)

## [0.15.0] - 2020-12-10

### Added

- The `WithIDGenerator` `TracerProviderOption` is added to the `go.opentelemetry.io/otel/trace` package to configure an `IDGenerator` for the `TracerProvider`. (#1363)

### Changed

- The Zipkin exporter now uses the Span status code to determine. (#1328)
- `NewExporter` and `Start` functions in `go.opentelemetry.io/otel/exporters/otlp` now receive `context.Context` as a first parameter. (#1357)
- Move the OpenCensus example into `example` directory. (#1359)
- Moved the SDK's `internal.IDGenerator` interface in to the `sdk/trace` package to enable support for externally-defined ID generators. (#1363)
- Bump `github.com/google/go-cmp` from 0.5.3 to 0.5.4 (#1374)
- Bump `github.com/golangci/golangci-lint` in `/internal/tools` (#1375)

### Fixed

- Metric SDK `SumObserver` and `UpDownSumObserver` instruments correctness fixes. (#1381)

## [0.14.0] - 2020-11-19

### Added

- An `EventOption` and the related `NewEventConfig` function are added to the `go.opentelemetry.io/otel` package to configure Span events. (#1254)
- A `TextMapPropagator` and associated `TextMapCarrier` are added to the `go.opentelemetry.io/otel/oteltest` package to test `TextMap` type propagators and their use. (#1259)
- `SpanContextFromContext` returns `SpanContext` from context. (#1255)
- `TraceState` has been added to `SpanContext`. (#1340)
- `DeploymentEnvironmentKey` added to `go.opentelemetry.io/otel/semconv` package. (#1323)
- Add an OpenCensus to OpenTelemetry tracing bridge. (#1305)
- Add a parent context argument to `SpanProcessor.OnStart` to follow the specification. (#1333)
- Add missing tests for `sdk/trace/attributes_map.go`. (#1337)

### Changed

- Move the `go.opentelemetry.io/otel/api/trace` package into `go.opentelemetry.io/otel/trace` with the following changes. (#1229) (#1307)
  - `ID` has been renamed to `TraceID`.
  - `IDFromHex` has been renamed to `TraceIDFromHex`.
  - `EmptySpanContext` is removed.
- Move the `go.opentelemetry.io/otel/api/trace/tracetest` package into `go.opentelemetry.io/otel/oteltest`. (#1229)
- OTLP Exporter updates:
  - supports OTLP v0.6.0 (#1230, #1354)
  - supports configurable aggregation temporality (default: Cumulative, optional: Stateless). (#1296)
- The Sampler is now called on local child spans. (#1233)
- The `Kind` type from the `go.opentelemetry.io/otel/api/metric` package was renamed to `InstrumentKind` to more specifically describe what it is and avoid semantic ambiguity. (#1240)
- The `MetricKind` method of the `Descriptor` type in the `go.opentelemetry.io/otel/api/metric` package was renamed to `Descriptor.InstrumentKind`.
   This matches the returned type and fixes misuse of the term metric. (#1240)
- Move test harness from the `go.opentelemetry.io/otel/api/apitest` package into `go.opentelemetry.io/otel/oteltest`. (#1241)
- Move the `go.opentelemetry.io/otel/api/metric/metrictest` package into `go.opentelemetry.io/oteltest` as part of #964. (#1252)
- Move the `go.opentelemetry.io/otel/api/metric` package into `go.opentelemetry.io/otel/metric` as part of #1303. (#1321)
- Move the `go.opentelemetry.io/otel/api/metric/registry` package into `go.opentelemetry.io/otel/metric/registry` as a part of #1303. (#1316)
- Move the `Number` type (together with related functions) from `go.opentelemetry.io/otel/api/metric` package into `go.opentelemetry.io/otel/metric/number` as a part of #1303. (#1316)
- The function signature of the Span `AddEvent` method in `go.opentelemetry.io/otel` is updated to no longer take an unused context and instead take a required name and a variable number of `EventOption`s. (#1254)
- The function signature of the Span `RecordError` method in `go.opentelemetry.io/otel` is updated to no longer take an unused context and instead take a required error value and a variable number of `EventOption`s. (#1254)
- Move the `go.opentelemetry.io/otel/api/global` package to `go.opentelemetry.io/otel`. (#1262) (#1330)
- Move the `Version` function from `go.opentelemetry.io/otel/sdk` to `go.opentelemetry.io/otel`. (#1330)
- Rename correlation context header from `"otcorrelations"` to `"baggage"` to match the OpenTelemetry specification. (#1267)
- Fix `Code.UnmarshalJSON` to work with valid JSON only. (#1276)
- The `resource.New()` method changes signature to support builtin attributes and functional options, including `telemetry.sdk.*` and
  `host.name` semantic conventions; the former method is renamed `resource.NewWithAttributes`. (#1235)
- The Prometheus exporter now exports non-monotonic counters (i.e. `UpDownCounter`s) as gauges. (#1210)
- Correct the `Span.End` method documentation in the `otel` API to state updates are not allowed on a span after it has ended. (#1310)
- Updated span collection limits for attribute, event and link counts to 1000 (#1318)
- Renamed `semconv.HTTPUrlKey` to `semconv.HTTPURLKey`. (#1338)

### Removed

- The `ErrInvalidHexID`, `ErrInvalidTraceIDLength`, `ErrInvalidSpanIDLength`, `ErrInvalidSpanIDLength`, or `ErrNilSpanID` from the `go.opentelemetry.io/otel` package are unexported now. (#1243)
- The `AddEventWithTimestamp` method on the `Span` interface in `go.opentelemetry.io/otel` is removed due to its redundancy.
   It is replaced by using the `AddEvent` method with a `WithTimestamp` option. (#1254)
- The `MockSpan` and `MockTracer` types are removed from `go.opentelemetry.io/otel/oteltest`.
   `Tracer` and `Span` from the same module should be used in their place instead. (#1306)
- `WorkerCount` option is removed from `go.opentelemetry.io/otel/exporters/otlp`. (#1350)
- Remove the following labels types: INT32, UINT32, UINT64 and FLOAT32. (#1314)

### Fixed

- Rename `MergeItererator` to `MergeIterator` in the `go.opentelemetry.io/otel/label` package. (#1244)
- The `go.opentelemetry.io/otel/api/global` packages global TextMapPropagator now delegates functionality to a globally set delegate for all previously returned propagators. (#1258)
- Fix condition in `label.Any`. (#1299)
- Fix global `TracerProvider` to pass options to its configured provider. (#1329)
- Fix missing handler for `ExactKind` aggregator in OTLP metrics transformer (#1309)

## [0.13.0] - 2020-10-08

### Added

- OTLP Metric exporter supports Histogram aggregation. (#1209)
- The `Code` struct from the `go.opentelemetry.io/otel/codes` package now supports JSON marshaling and unmarshaling as well as implements the `Stringer` interface. (#1214)
- A Baggage API to implement the OpenTelemetry specification. (#1217)
- Add Shutdown method to sdk/trace/provider, shutdown processors in the order they were registered. (#1227)

### Changed

- Set default propagator to no-op propagator. (#1184)
- The `HTTPSupplier`, `HTTPExtractor`, `HTTPInjector`, and `HTTPPropagator` from the `go.opentelemetry.io/otel/api/propagation` package were replaced with unified `TextMapCarrier` and `TextMapPropagator` in the `go.opentelemetry.io/otel/propagation` package. (#1212) (#1325)
- The `New` function from the `go.opentelemetry.io/otel/api/propagation` package was replaced with `NewCompositeTextMapPropagator` in the `go.opentelemetry.io/otel` package. (#1212)
- The status codes of the `go.opentelemetry.io/otel/codes` package have been updated to match the latest OpenTelemetry specification.
   They now are `Unset`, `Error`, and `Ok`.
   They no longer track the gRPC codes. (#1214)
- The `StatusCode` field of the `SpanData` struct in the `go.opentelemetry.io/otel/sdk/export/trace` package now uses the codes package from this package instead of the gRPC project. (#1214)
- Move the `go.opentelemetry.io/otel/api/baggage` package into `go.opentelemetry.io/otel/baggage`. (#1217) (#1325)
- A `Shutdown` method of `SpanProcessor` and all its implementations receives a context and returns an error. (#1264)

### Fixed

- Copies of data from arrays and slices passed to `go.opentelemetry.io/otel/label.ArrayValue()` are now used in the returned `Value` instead of using the mutable data itself. (#1226)

### Removed

- The `ExtractHTTP` and `InjectHTTP` functions from the `go.opentelemetry.io/otel/api/propagation` package were removed. (#1212)
- The `Propagators` interface from the `go.opentelemetry.io/otel/api/propagation` package was removed to conform to the OpenTelemetry specification.
   The explicit `TextMapPropagator` type can be used in its place as this is the `Propagator` type the specification defines. (#1212)
- The `SetAttribute` method of the `Span` from the `go.opentelemetry.io/otel/api/trace` package was removed given its redundancy with the `SetAttributes` method. (#1216)
- The internal implementation of Baggage storage is removed in favor of using the new Baggage API functionality. (#1217)
- Remove duplicate hostname key `HostHostNameKey` in Resource semantic conventions. (#1219)
- Nested array/slice support has been removed. (#1226)

## [0.12.0] - 2020-09-24

### Added

- A `SpanConfigure` function in `go.opentelemetry.io/otel/api/trace` to create a new `SpanConfig` from `SpanOption`s. (#1108)
- In the `go.opentelemetry.io/otel/api/trace` package, `NewTracerConfig` was added to construct new `TracerConfig`s.
   This addition was made to conform with our project option conventions. (#1155)
- Instrumentation library information was added to the Zipkin exporter. (#1119)
- The `SpanProcessor` interface now has a `ForceFlush()` method. (#1166)
- More semantic conventions for k8s as resource attributes. (#1167)

### Changed

- Add reconnecting udp connection type to Jaeger exporter.
   This change adds a new optional implementation of the udp conn interface used to detect changes to an agent's host dns record.
   It then adopts the new destination address to ensure the exporter doesn't get stuck. This change was ported from jaegertracing/jaeger-client-go#520. (#1063)
- Replace `StartOption` and `EndOption` in `go.opentelemetry.io/otel/api/trace` with `SpanOption`.
   This change is matched by replacing the `StartConfig` and `EndConfig` with a unified `SpanConfig`. (#1108)
- Replace the `LinkedTo` span option in `go.opentelemetry.io/otel/api/trace` with `WithLinks`.
   This is be more consistent with our other option patterns, i.e. passing the item to be configured directly instead of its component parts, and provides a cleaner function signature. (#1108)
- The `go.opentelemetry.io/otel/api/trace` `TracerOption` was changed to an interface to conform to project option conventions. (#1109)
- Move the `B3` and `TraceContext` from within the `go.opentelemetry.io/otel/api/trace` package to their own `go.opentelemetry.io/otel/propagators` package.
    This removal of the propagators is reflective of the OpenTelemetry specification for these propagators as well as cleans up the `go.opentelemetry.io/otel/api/trace` API. (#1118)
- Rename Jaeger tags used for instrumentation library information to reflect changes in OpenTelemetry specification. (#1119)
- Rename `ProbabilitySampler` to `TraceIDRatioBased` and change semantics to ignore parent span sampling status. (#1115)
- Move `tools` package under `internal`. (#1141)
- Move `go.opentelemetry.io/otel/api/correlation` package to `go.opentelemetry.io/otel/api/baggage`. (#1142)
   The `correlation.CorrelationContext` propagator has been renamed `baggage.Baggage`.  Other exported functions and types are unchanged.
- Rename `ParentOrElse` sampler to `ParentBased` and allow setting samplers depending on parent span. (#1153)
- In the `go.opentelemetry.io/otel/api/trace` package, `SpanConfigure` was renamed to `NewSpanConfig`. (#1155)
- Change `dependabot.yml` to add a `Skip Changelog` label to dependabot-sourced PRs. (#1161)
- The [configuration style guide](https://github.com/open-telemetry/opentelemetry-go/blob/master/CONTRIBUTING.md#config) has been updated to
   recommend the use of `newConfig()` instead of `configure()`. (#1163)
- The `otlp.Config` type has been unexported and changed to `otlp.config`, along with its initializer. (#1163)
- Ensure exported interface types include parameter names and update the
   Style Guide to reflect this styling rule. (#1172)
- Don't consider unset environment variable for resource detection to be an error. (#1170)
- Rename `go.opentelemetry.io/otel/api/metric.ConfigureInstrument` to `NewInstrumentConfig` and
  `go.opentelemetry.io/otel/api/metric.ConfigureMeter` to `NewMeterConfig`.
- ValueObserver instruments use LastValue aggregator by default. (#1165)
- OTLP Metric exporter supports LastValue aggregation. (#1165)
- Move the `go.opentelemetry.io/otel/api/unit` package to `go.opentelemetry.io/otel/unit`. (#1185)
- Rename `Provider` to `MeterProvider` in the `go.opentelemetry.io/otel/api/metric` package. (#1190)
- Rename `NoopProvider` to `NoopMeterProvider` in the `go.opentelemetry.io/otel/api/metric` package. (#1190)
- Rename `NewProvider` to `NewMeterProvider` in the `go.opentelemetry.io/otel/api/metric/metrictest` package. (#1190)
- Rename `Provider` to `MeterProvider` in the `go.opentelemetry.io/otel/api/metric/registry` package. (#1190)
- Rename `NewProvider` to `NewMeterProvider` in the `go.opentelemetry.io/otel/api/metri/registryc` package. (#1190)
- Rename `Provider` to `TracerProvider` in the `go.opentelemetry.io/otel/api/trace` package. (#1190)
- Rename `NoopProvider` to `NoopTracerProvider` in the `go.opentelemetry.io/otel/api/trace` package. (#1190)
- Rename `Provider` to `TracerProvider` in the `go.opentelemetry.io/otel/api/trace/tracetest` package. (#1190)
- Rename `NewProvider` to `NewTracerProvider` in the `go.opentelemetry.io/otel/api/trace/tracetest` package. (#1190)
- Rename `WrapperProvider` to `WrapperTracerProvider` in the `go.opentelemetry.io/otel/bridge/opentracing` package. (#1190)
- Rename `NewWrapperProvider` to `NewWrapperTracerProvider` in the `go.opentelemetry.io/otel/bridge/opentracing` package. (#1190)
- Rename `Provider` method of the pull controller to `MeterProvider` in the `go.opentelemetry.io/otel/sdk/metric/controller/pull` package. (#1190)
- Rename `Provider` method of the push controller to `MeterProvider` in the `go.opentelemetry.io/otel/sdk/metric/controller/push` package. (#1190)
- Rename `ProviderOptions` to `TracerProviderConfig` in the `go.opentelemetry.io/otel/sdk/trace` package. (#1190)
- Rename `ProviderOption` to `TracerProviderOption` in the `go.opentelemetry.io/otel/sdk/trace` package. (#1190)
- Rename `Provider` to `TracerProvider` in the `go.opentelemetry.io/otel/sdk/trace` package. (#1190)
- Rename `NewProvider` to `NewTracerProvider` in the `go.opentelemetry.io/otel/sdk/trace` package. (#1190)
- Renamed `SamplingDecision` values to comply with OpenTelemetry specification change. (#1192)
- Renamed Zipkin attribute names from `ot.status_code & ot.status_description` to `otel.status_code & otel.status_description`. (#1201)
- The default SDK now invokes registered `SpanProcessor`s in the order they were registered with the `TracerProvider`. (#1195)
- Add test of spans being processed by the `SpanProcessor`s in the order they were registered. (#1203)

### Removed

- Remove the B3 propagator from `go.opentelemetry.io/otel/propagators`. It is now located in the
   `go.opentelemetry.io/contrib/propagators/` module. (#1191)
- Remove the semantic convention for HTTP status text, `HTTPStatusTextKey` from package `go.opentelemetry.io/otel/semconv`. (#1194)

### Fixed

- Zipkin example no longer mentions `ParentSampler`, corrected to `ParentBased`. (#1171)
- Fix missing shutdown processor in otel-collector example. (#1186)
- Fix missing shutdown processor in basic and namedtracer examples. (#1197)

## [0.11.0] - 2020-08-24

### Added

- Support for exporting array-valued attributes via OTLP. (#992)
- `Noop` and `InMemory` `SpanBatcher` implementations to help with testing integrations. (#994)
- Support for filtering metric label sets. (#1047)
- A dimensionality-reducing metric Processor. (#1057)
- Integration tests for more OTel Collector Attribute types. (#1062)
- A new `WithSpanProcessor` `ProviderOption` is added to the `go.opentelemetry.io/otel/sdk/trace` package to create a `Provider` and automatically register the `SpanProcessor`. (#1078)

### Changed

- Rename `sdk/metric/processor/test` to `sdk/metric/processor/processortest`. (#1049)
- Rename `sdk/metric/controller/test` to `sdk/metric/controller/controllertest`. (#1049)
- Rename `api/testharness` to `api/apitest`. (#1049)
- Rename `api/trace/testtrace` to `api/trace/tracetest`. (#1049)
- Change Metric Processor to merge multiple observations. (#1024)
- The `go.opentelemetry.io/otel/bridge/opentracing` bridge package has been made into its own module.
   This removes the package dependencies of this bridge from the rest of the OpenTelemetry based project. (#1038)
- Renamed `go.opentelemetry.io/otel/api/standard` package to `go.opentelemetry.io/otel/semconv` to avoid the ambiguous and generic name `standard` and better describe the package as containing OpenTelemetry semantic conventions. (#1016)
- The environment variable used for resource detection has been changed from `OTEL_RESOURCE_LABELS` to `OTEL_RESOURCE_ATTRIBUTES` (#1042)
- Replace `WithSyncer` with `WithBatcher` in examples. (#1044)
- Replace the `google.golang.org/grpc/codes` dependency in the API with an equivalent `go.opentelemetry.io/otel/codes` package. (#1046)
- Merge the `go.opentelemetry.io/otel/api/label` and `go.opentelemetry.io/otel/api/kv` into the new `go.opentelemetry.io/otel/label` package. (#1060)
- Unify Callback Function Naming.
   Rename `*Callback` with `*Func`. (#1061)
- CI builds validate against last two versions of Go, dropping 1.13 and adding 1.15. (#1064)
- The `go.opentelemetry.io/otel/sdk/export/trace` interfaces `SpanSyncer` and `SpanBatcher` have been replaced with a specification compliant `Exporter` interface.
   This interface still supports the export of `SpanData`, but only as a slice.
   Implementation are also required now to return any error from `ExportSpans` if one occurs as well as implement a `Shutdown` method for exporter clean-up. (#1078)
- The `go.opentelemetry.io/otel/sdk/trace` `NewBatchSpanProcessor` function no longer returns an error.
   If a `nil` exporter is passed as an argument to this function, instead of it returning an error, it now returns a `BatchSpanProcessor` that handles the export of `SpanData` by not taking any action. (#1078)
- The `go.opentelemetry.io/otel/sdk/trace` `NewProvider` function to create a `Provider` no longer returns an error, instead only a `*Provider`.
   This change is related to `NewBatchSpanProcessor` not returning an error which was the only error this function would return. (#1078)

### Removed

- Duplicate, unused API sampler interface. (#999)
   Use the [`Sampler` interface](https://github.com/open-telemetry/opentelemetry-go/blob/v0.11.0/sdk/trace/sampling.go) provided by the SDK instead.
- The `grpctrace` instrumentation was moved to the `go.opentelemetry.io/contrib` repository and out of this repository.
   This move includes moving the `grpc` example to the `go.opentelemetry.io/contrib` as well. (#1027)
- The `WithSpan` method of the `Tracer` interface.
   The functionality this method provided was limited compared to what a user can provide themselves.
   It was removed with the understanding that if there is sufficient user need it can be added back based on actual user usage. (#1043)
- The `RegisterSpanProcessor` and `UnregisterSpanProcessor` functions.
   These were holdovers from an approach prior to the TracerProvider design. They were not used anymore. (#1077)
- The `oterror` package. (#1026)
- The `othttp` and `httptrace` instrumentations were moved to `go.opentelemetry.io/contrib`. (#1032)

### Fixed

- The `semconv.HTTPServerMetricAttributesFromHTTPRequest()` function no longer generates the high-cardinality `http.request.content.length` label. (#1031)
- Correct instrumentation version tag in Jaeger exporter. (#1037)
- The SDK span will now set an error event if the `End` method is called during a panic (i.e. it was deferred). (#1043)
- Move internally generated protobuf code from the `go.opentelemetry.io/otel` to the OTLP exporter to reduce dependency overhead. (#1050)
- The `otel-collector` example referenced outdated collector processors. (#1006)

## [0.10.0] - 2020-07-29

This release migrates the default OpenTelemetry SDK into its own Go module, decoupling the SDK from the API and reducing dependencies for instrumentation packages.

### Added

- The Zipkin exporter now has `NewExportPipeline` and `InstallNewPipeline` constructor functions to match the common pattern.
    These function build a new exporter with default SDK options and register the exporter with the `global` package respectively. (#944)
- Add propagator option for gRPC instrumentation. (#986)
- The `testtrace` package now tracks the `trace.SpanKind` for each span. (#987)

### Changed

- Replace the `RegisterGlobal` `Option` in the Jaeger exporter with an `InstallNewPipeline` constructor function.
   This matches the other exporter constructor patterns and will register a new exporter after building it with default configuration. (#944)
- The trace (`go.opentelemetry.io/otel/exporters/trace/stdout`) and metric (`go.opentelemetry.io/otel/exporters/metric/stdout`) `stdout` exporters are now merged into a single exporter at `go.opentelemetry.io/otel/exporters/stdout`.
   This new exporter was made into its own Go module to follow the pattern of all exporters and decouple it from the `go.opentelemetry.io/otel` module. (#956, #963)
- Move the `go.opentelemetry.io/otel/exporters/test` test package to `go.opentelemetry.io/otel/sdk/export/metric/metrictest`. (#962)
- The `go.opentelemetry.io/otel/api/kv/value` package was merged into the parent `go.opentelemetry.io/otel/api/kv` package. (#968)
  - `value.Bool` was replaced with `kv.BoolValue`.
  - `value.Int64` was replaced with `kv.Int64Value`.
  - `value.Uint64` was replaced with `kv.Uint64Value`.
  - `value.Float64` was replaced with `kv.Float64Value`.
  - `value.Int32` was replaced with `kv.Int32Value`.
  - `value.Uint32` was replaced with `kv.Uint32Value`.
  - `value.Float32` was replaced with `kv.Float32Value`.
  - `value.String` was replaced with `kv.StringValue`.
  - `value.Int` was replaced with `kv.IntValue`.
  - `value.Uint` was replaced with `kv.UintValue`.
  - `value.Array` was replaced with `kv.ArrayValue`.
- Rename `Infer` to `Any` in the `go.opentelemetry.io/otel/api/kv` package. (#972)
- Change `othttp` to use the `httpsnoop` package to wrap the `ResponseWriter` so that optional interfaces (`http.Hijacker`, `http.Flusher`, etc.) that are implemented by the original `ResponseWriter`are also implemented by the wrapped `ResponseWriter`. (#979)
- Rename `go.opentelemetry.io/otel/sdk/metric/aggregator/test` package to `go.opentelemetry.io/otel/sdk/metric/aggregator/aggregatortest`. (#980)
- Make the SDK into its own Go module called `go.opentelemetry.io/otel/sdk`. (#985)
- Changed the default trace `Sampler` from `AlwaysOn` to `ParentOrElse(AlwaysOn)`. (#989)

### Removed

- The `IndexedAttribute` function from the `go.opentelemetry.io/otel/api/label` package was removed in favor of `IndexedLabel` which it was synonymous with. (#970)

### Fixed

- Bump github.com/golangci/golangci-lint from 1.28.3 to 1.29.0 in /tools. (#953)
- Bump github.com/google/go-cmp from 0.5.0 to 0.5.1. (#957)
- Use `global.Handle` for span export errors in the OTLP exporter. (#946)
- Correct Go language formatting in the README documentation. (#961)
- Remove default SDK dependencies from the `go.opentelemetry.io/otel/api` package. (#977)
- Remove default SDK dependencies from the `go.opentelemetry.io/otel/instrumentation` package. (#983)
- Move documented examples for `go.opentelemetry.io/otel/instrumentation/grpctrace` interceptors into Go example tests. (#984)

## [0.9.0] - 2020-07-20

### Added

- A new Resource Detector interface is included to allow resources to be automatically detected and included. (#939)
- A Detector to automatically detect resources from an environment variable. (#939)
- Github action to generate protobuf Go bindings locally in `internal/opentelemetry-proto-gen`. (#938)
- OTLP .proto files from `open-telemetry/opentelemetry-proto` imported as a git submodule under `internal/opentelemetry-proto`.
   References to `github.com/open-telemetry/opentelemetry-proto` changed to `go.opentelemetry.io/otel/internal/opentelemetry-proto-gen`. (#942)

### Changed

- Non-nil value `struct`s for key-value pairs will be marshalled using JSON rather than `Sprintf`. (#948)

### Removed

- Removed dependency on `github.com/open-telemetry/opentelemetry-collector`. (#943)

## [0.8.0] - 2020-07-09

### Added

- The `B3Encoding` type to represent the B3 encoding(s) the B3 propagator can inject.
   A value for HTTP supported encodings (Multiple Header: `MultipleHeader`, Single Header: `SingleHeader`) are included. (#882)
- The `FlagsDeferred` trace flag to indicate if the trace sampling decision has been deferred. (#882)
- The `FlagsDebug` trace flag to indicate if the trace is a debug trace. (#882)
- Add `peer.service` semantic attribute. (#898)
- Add database-specific semantic attributes. (#899)
- Add semantic convention for `faas.coldstart` and `container.id`. (#909)
- Add http content size semantic conventions. (#905)
- Include `http.request_content_length` in HTTP request basic attributes. (#905)
- Add semantic conventions for operating system process resource attribute keys. (#919)
- The Jaeger exporter now has a `WithBatchMaxCount` option to specify the maximum number of spans sent in a batch. (#931)

### Changed

- Update `CONTRIBUTING.md` to ask for updates to `CHANGELOG.md` with each pull request. (#879)
- Use lowercase header names for B3 Multiple Headers. (#881)
- The B3 propagator `SingleHeader` field has been replaced with `InjectEncoding`.
   This new field can be set to combinations of the `B3Encoding` bitmasks and will inject trace information in these encodings.
   If no encoding is set, the propagator will default to `MultipleHeader` encoding. (#882)
- The B3 propagator now extracts from either HTTP encoding of B3 (Single Header or Multiple Header) based on what is contained in the header.
   Preference is given to Single Header encoding with Multiple Header being the fallback if Single Header is not found or is invalid.
   This behavior change is made to dynamically support all correctly encoded traces received instead of having to guess the expected encoding prior to receiving. (#882)
- Extend semantic conventions for RPC. (#900)
- To match constant naming conventions in the `api/standard` package, the `FaaS*` key names are appended with a suffix of `Key`. (#920)
  - `"api/standard".FaaSName` -> `FaaSNameKey`
  - `"api/standard".FaaSID` -> `FaaSIDKey`
  - `"api/standard".FaaSVersion` -> `FaaSVersionKey`
  - `"api/standard".FaaSInstance` -> `FaaSInstanceKey`

### Removed

- The `FlagsUnused` trace flag is removed.
   The purpose of this flag was to act as the inverse of `FlagsSampled`, the inverse of `FlagsSampled` is used instead. (#882)
- The B3 header constants (`B3SingleHeader`, `B3DebugFlagHeader`, `B3TraceIDHeader`, `B3SpanIDHeader`, `B3SampledHeader`, `B3ParentSpanIDHeader`) are removed.
   If B3 header keys are needed [the authoritative OpenZipkin package constants](https://pkg.go.dev/github.com/openzipkin/zipkin-go@v0.2.2/propagation/b3?tab=doc#pkg-constants) should be used instead. (#882)

### Fixed

- The B3 Single Header name is now correctly `b3` instead of the previous `X-B3`. (#881)
- The B3 propagator now correctly supports sampling only values (`b3: 0`, `b3: 1`, or `b3: d`) for a Single B3 Header. (#882)
- The B3 propagator now propagates the debug flag.
   This removes the behavior of changing the debug flag into a set sampling bit.
   Instead, this now follow the B3 specification and omits the `X-B3-Sampling` header. (#882)
- The B3 propagator now tracks "unset" sampling state (meaning "defer the decision") and does not set the `X-B3-Sampling` header when injecting. (#882)
- Bump github.com/itchyny/gojq from 0.10.3 to 0.10.4 in /tools. (#883)
- Bump github.com/opentracing/opentracing-go from v1.1.1-0.20190913142402-a7454ce5950e to v1.2.0. (#885)
- The tracing time conversion for OTLP spans is now correctly set to `UnixNano`. (#896)
- Ensure span status is not set to `Unknown` when no HTTP status code is provided as it is assumed to be `200 OK`. (#908)
- Ensure `httptrace.clientTracer` closes `http.headers` span. (#912)
- Prometheus exporter will not apply stale updates or forget inactive metrics. (#903)
- Add test for api.standard `HTTPClientAttributesFromHTTPRequest`. (#905)
- Bump github.com/golangci/golangci-lint from 1.27.0 to 1.28.1 in /tools. (#901, #913)
- Update otel-colector example to use the v0.5.0 collector. (#915)
- The `grpctrace` instrumentation uses a span name conforming to the OpenTelemetry semantic conventions (does not contain a leading slash (`/`)). (#922)
- The `grpctrace` instrumentation includes an `rpc.method` attribute now set to the gRPC method name. (#900, #922)
- The `grpctrace` instrumentation `rpc.service` attribute now contains the package name if one exists.
   This is in accordance with OpenTelemetry semantic conventions. (#922)
- Correlation Context extractor will no longer insert an empty map into the returned context when no valid values are extracted. (#923)
- Bump google.golang.org/api from 0.28.0 to 0.29.0 in /exporters/trace/jaeger. (#925)
- Bump github.com/itchyny/gojq from 0.10.4 to 0.11.0 in /tools. (#926)
- Bump github.com/golangci/golangci-lint from 1.28.1 to 1.28.2 in /tools. (#930)

## [0.7.0] - 2020-06-26

This release implements the v0.5.0 version of the OpenTelemetry specification.

### Added

- The othttp instrumentation now includes default metrics. (#861)
- This CHANGELOG file to track all changes in the project going forward.
- Support for array type attributes. (#798)
- Apply transitive dependabot go.mod dependency updates as part of a new automatic Github workflow. (#844)
- Timestamps are now passed to exporters for each export. (#835)
- Add new `Accumulation` type to metric SDK to transport telemetry from `Accumulator`s to `Processor`s.
   This replaces the prior `Record` `struct` use for this purpose. (#835)
- New dependabot integration to automate package upgrades. (#814)
- `Meter` and `Tracer` implementations accept instrumentation version version as an optional argument.
   This instrumentation version is passed on to exporters. (#811) (#805) (#802)
- The OTLP exporter includes the instrumentation version in telemetry it exports. (#811)
- Environment variables for Jaeger exporter are supported. (#796)
- New `aggregation.Kind` in the export metric API. (#808)
- New example that uses OTLP and the collector. (#790)
- Handle errors in the span `SetName` during span initialization. (#791)
- Default service config to enable retries for retry-able failed requests in the OTLP exporter and an option to override this default. (#777)
- New `go.opentelemetry.io/otel/api/oterror` package to uniformly support error handling and definitions for the project. (#778)
- New `global` default implementation of the `go.opentelemetry.io/otel/api/oterror.Handler` interface to be used to handle errors prior to an user defined `Handler`.
   There is also functionality for the user to register their `Handler` as well as a convenience function `Handle` to handle an error with this global `Handler`(#778)
- Options to specify propagators for httptrace and grpctrace instrumentation. (#784)
- The required `application/json` header for the Zipkin exporter is included in all exports. (#774)
- Integrate HTTP semantics helpers from the contrib repository into the `api/standard` package. #769

### Changed

- Rename `Integrator` to `Processor` in the metric SDK. (#863)
- Rename `AggregationSelector` to `AggregatorSelector`. (#859)
- Rename `SynchronizedCopy` to `SynchronizedMove`. (#858)
- Rename `simple` integrator to `basic` integrator. (#857)
- Merge otlp collector examples. (#841)
- Change the metric SDK to support cumulative, delta, and pass-through exporters directly.
   With these changes, cumulative and delta specific exporters are able to request the correct kind of aggregation from the SDK. (#840)
- The `Aggregator.Checkpoint` API is renamed to `SynchronizedCopy` and adds an argument, a different `Aggregator` into which the copy is stored. (#812)
- The `export.Aggregator` contract is that `Update()` and `SynchronizedCopy()` are synchronized with each other.
   All the aggregation interfaces (`Sum`, `LastValue`, ...) are not meant to be synchronized, as the caller is expected to synchronize aggregators at a higher level after the `Accumulator`.
   Some of the `Aggregators` used unnecessary locking and that has been cleaned up. (#812)
- Use of `metric.Number` was replaced by `int64` now that we use `sync.Mutex` in the `MinMaxSumCount` and `Histogram` `Aggregators`. (#812)
- Replace `AlwaysParentSample` with `ParentSample(fallback)` to match the OpenTelemetry v0.5.0 specification. (#810)
- Rename `sdk/export/metric/aggregator` to `sdk/export/metric/aggregation`. #808
- Send configured headers with every request in the OTLP exporter, instead of just on connection creation. (#806)
- Update error handling for any one off error handlers, replacing, instead, with the `global.Handle` function. (#791)
- Rename `plugin` directory to `instrumentation` to match the OpenTelemetry specification. (#779)
- Makes the argument order to Histogram and DDSketch `New()` consistent. (#781)

### Removed

- `Uint64NumberKind` and related functions from the API. (#864)
- Context arguments from `Aggregator.Checkpoint` and `Integrator.Process` as they were unused. (#803)
- `SpanID` is no longer included in parameters for sampling decision to match the OpenTelemetry specification. (#775)

### Fixed

- Upgrade OTLP exporter to opentelemetry-proto matching the opentelemetry-collector v0.4.0 release. (#866)
- Allow changes to `go.sum` and `go.mod` when running dependabot tidy-up. (#871)
- Bump github.com/stretchr/testify from 1.4.0 to 1.6.1. (#824)
- Bump github.com/prometheus/client_golang from 1.7.0 to 1.7.1 in /exporters/metric/prometheus. (#867)
- Bump google.golang.org/grpc from 1.29.1 to 1.30.0 in /exporters/trace/jaeger. (#853)
- Bump google.golang.org/grpc from 1.29.1 to 1.30.0 in /exporters/trace/zipkin. (#854)
- Bumps github.com/golang/protobuf from 1.3.2 to 1.4.2 (#848)
- Bump github.com/stretchr/testify from 1.4.0 to 1.6.1 in /exporters/otlp (#817)
- Bump github.com/golangci/golangci-lint from 1.25.1 to 1.27.0 in /tools (#828)
- Bump github.com/prometheus/client_golang from 1.5.0 to 1.7.0 in /exporters/metric/prometheus (#838)
- Bump github.com/stretchr/testify from 1.4.0 to 1.6.1 in /exporters/trace/jaeger (#829)
- Bump github.com/benbjohnson/clock from 1.0.0 to 1.0.3 (#815)
- Bump github.com/stretchr/testify from 1.4.0 to 1.6.1 in /exporters/trace/zipkin (#823)
- Bump github.com/itchyny/gojq from 0.10.1 to 0.10.3 in /tools (#830)
- Bump github.com/stretchr/testify from 1.4.0 to 1.6.1 in /exporters/metric/prometheus (#822)
- Bump google.golang.org/grpc from 1.27.1 to 1.29.1 in /exporters/trace/zipkin (#820)
- Bump google.golang.org/grpc from 1.27.1 to 1.29.1 in /exporters/trace/jaeger (#831)
- Bump github.com/google/go-cmp from 0.4.0 to 0.5.0 (#836)
- Bump github.com/google/go-cmp from 0.4.0 to 0.5.0 in /exporters/trace/jaeger (#837)
- Bump github.com/google/go-cmp from 0.4.0 to 0.5.0 in /exporters/otlp (#839)
- Bump google.golang.org/api from 0.20.0 to 0.28.0 in /exporters/trace/jaeger (#843)
- Set span status from HTTP status code in the othttp instrumentation. (#832)
- Fixed typo in push controller comment. (#834)
- The `Aggregator` testing has been updated and cleaned. (#812)
- `metric.Number(0)` expressions are replaced by `0` where possible. (#812)
- Fixed `global` `handler_test.go` test failure. #804
- Fixed `BatchSpanProcessor.Shutdown` to wait until all spans are processed. (#766)
- Fixed OTLP example's accidental early close of exporter. (#807)
- Ensure zipkin exporter reads and closes response body. (#788)
- Update instrumentation to use `api/standard` keys instead of custom keys. (#782)
- Clean up tools and RELEASING documentation. (#762)

## [0.6.0] - 2020-05-21

### Added

- Support for `Resource`s in the prometheus exporter. (#757)
- New pull controller. (#751)
- New `UpDownSumObserver` instrument. (#750)
- OpenTelemetry collector demo. (#711)
- New `SumObserver` instrument. (#747)
- New `UpDownCounter` instrument. (#745)
- New timeout `Option` and configuration function `WithTimeout` to the push controller. (#742)
- New `api/standards` package to implement semantic conventions and standard key-value generation. (#731)

### Changed

- Rename `Register*` functions in the metric API to `New*` for all `Observer` instruments. (#761)
- Use `[]float64` for histogram boundaries, not `[]metric.Number`. (#758)
- Change OTLP example to use exporter as a trace `Syncer` instead of as an unneeded `Batcher`. (#756)
- Replace `WithResourceAttributes()` with `WithResource()` in the trace SDK. (#754)
- The prometheus exporter now uses the new pull controller. (#751)
- Rename `ScheduleDelayMillis` to `BatchTimeout` in the trace `BatchSpanProcessor`.(#752)
- Support use of synchronous instruments in asynchronous callbacks (#725)
- Move `Resource` from the `Export` method parameter into the metric export `Record`. (#739)
- Rename `Observer` instrument to `ValueObserver`. (#734)
- The push controller now has a method (`Provider()`) to return a `metric.Provider` instead of the old `Meter` method that acted as a `metric.Provider`. (#738)
- Replace `Measure` instrument by `ValueRecorder` instrument. (#732)
- Rename correlation context header from `"Correlation-Context"` to `"otcorrelations"` to match the OpenTelemetry specification. (#727)

### Fixed

- Ensure gRPC `ClientStream` override methods do not panic in grpctrace package. (#755)
- Disable parts of `BatchSpanProcessor` test until a fix is found. (#743)
- Fix `string` case in `kv` `Infer` function. (#746)
- Fix panic in grpctrace client interceptors. (#740)
- Refactor the `api/metrics` push controller and add `CheckpointSet` synchronization. (#737)
- Rewrite span batch process queue batching logic. (#719)
- Remove the push controller named Meter map. (#738)
- Fix Histogram aggregator initial state (fix #735). (#736)
- Ensure golang alpine image is running `golang-1.14` for examples. (#733)
- Added test for grpctrace `UnaryInterceptorClient`. (#695)
- Rearrange `api/metric` code layout. (#724)

## [0.5.0] - 2020-05-13

### Added

- Batch `Observer` callback support. (#717)
- Alias `api` types to root package of project. (#696)
- Create basic `othttp.Transport` for simple client instrumentation. (#678)
- `SetAttribute(string, interface{})` to the trace API. (#674)
- Jaeger exporter option that allows user to specify custom http client. (#671)
- `Stringer` and `Infer` methods to `key`s. (#662)

### Changed

- Rename `NewKey` in the `kv` package to just `Key`. (#721)
- Move `core` and `key` to `kv` package. (#720)
- Make the metric API `Meter` a `struct` so the abstract `MeterImpl` can be passed and simplify implementation. (#709)
- Rename SDK `Batcher` to `Integrator` to match draft OpenTelemetry SDK specification. (#710)
- Rename SDK `Ungrouped` integrator to `simple.Integrator` to match draft OpenTelemetry SDK specification. (#710)
- Rename SDK `SDK` `struct` to `Accumulator` to match draft OpenTelemetry SDK specification. (#710)
- Move `Number` from `core` to `api/metric` package. (#706)
- Move `SpanContext` from `core` to `trace` package. (#692)
- Change traceparent header from `Traceparent` to `traceparent` to implement the W3C specification. (#681)

### Fixed

- Update tooling to run generators in all submodules. (#705)
- gRPC interceptor regexp to match methods without a service name. (#683)
- Use a `const` for padding 64-bit B3 trace IDs. (#701)
- Update `mockZipkin` listen address from `:0` to `127.0.0.1:0`. (#700)
- Left-pad 64-bit B3 trace IDs with zero. (#698)
- Propagate at least the first W3C tracestate header. (#694)
- Remove internal `StateLocker` implementation. (#688)
- Increase instance size CI system uses. (#690)
- Add a `key` benchmark and use reflection in `key.Infer()`. (#679)
- Fix internal `global` test by using `global.Meter` with `RecordBatch()`. (#680)
- Reimplement histogram using mutex instead of `StateLocker`. (#669)
- Switch `MinMaxSumCount` to a mutex lock implementation instead of `StateLocker`. (#667)
- Update documentation to not include any references to `WithKeys`. (#672)
- Correct misspelling. (#668)
- Fix clobbering of the span context if extraction fails. (#656)
- Bump `golangci-lint` and work around the corrupting bug. (#666) (#670)

## [0.4.3] - 2020-04-24

### Added

- `Dockerfile` and `docker-compose.yml` to run example code. (#635)
- New `grpctrace` package that provides gRPC client and server interceptors for both unary and stream connections. (#621)
- New `api/label` package, providing common label set implementation. (#651)
- Support for JSON marshaling of `Resources`. (#654)
- `TraceID` and `SpanID` implementations for `Stringer` interface. (#642)
- `RemoteAddrKey` in the othttp plugin to include the HTTP client address in top-level spans. (#627)
- `WithSpanFormatter` option to the othttp plugin. (#617)
- Updated README to include section for compatible libraries and include reference to the contrib repository. (#612)
- The prometheus exporter now supports exporting histograms. (#601)
- A `String` method to the `Resource` to return a hashable identifier for a now unique resource. (#613)
- An `Iter` method to the `Resource` to return an array `AttributeIterator`. (#613)
- An `Equal` method to the `Resource` test the equivalence of resources. (#613)
- An iterable structure (`AttributeIterator`) for `Resource` attributes.

### Changed

- zipkin export's `NewExporter` now requires a `serviceName` argument to ensure this needed values is provided. (#644)
- Pass `Resources` through the metrics export pipeline. (#659)

### Removed

- `WithKeys` option from the metric API. (#639)

### Fixed

- Use the `label.Set.Equivalent` value instead of an encoding in the batcher. (#658)
- Correct typo `trace.Exporter` to `trace.SpanSyncer` in comments. (#653)
- Use type names for return values in jaeger exporter. (#648)
- Increase the visibility of the `api/key` package by updating comments and fixing usages locally. (#650)
- `Checkpoint` only after `Update`; Keep records in the `sync.Map` longer. (#647)
- Do not cache `reflect.ValueOf()` in metric Labels. (#649)
- Batch metrics exported from the OTLP exporter based on `Resource` and labels. (#626)
- Add error wrapping to the prometheus exporter. (#631)
- Update the OTLP exporter batching of traces to use a unique `string` representation of an associated `Resource` as the batching key. (#623)
- Update OTLP `SpanData` transform to only include the `ParentSpanID` if one exists. (#614)
- Update `Resource` internal representation to uniquely and reliably identify resources. (#613)
- Check return value from `CheckpointSet.ForEach` in prometheus exporter. (#622)
- Ensure spans created by httptrace client tracer reflect operation structure. (#618)
- Create a new recorder rather than reuse when multiple observations in same epoch for asynchronous instruments. #610
- The default port the OTLP exporter uses to connect to the OpenTelemetry collector is updated to match the one the collector listens on by default. (#611)

## [0.4.2] - 2020-03-31

### Fixed

- Fix `pre_release.sh` to update version in `sdk/opentelemetry.go`. (#607)
- Fix time conversion from internal to OTLP in OTLP exporter. (#606)

## [0.4.1] - 2020-03-31

### Fixed

- Update `tag.sh` to create signed tags. (#604)

## [0.4.0] - 2020-03-30

### Added

- New API package `api/metric/registry` that exposes a `MeterImpl` wrapper for use by SDKs to generate unique instruments. (#580)
- Script to verify examples after a new release. (#579)

### Removed

- The dogstatsd exporter due to lack of support.
   This additionally removes support for statsd. (#591)
- `LabelSet` from the metric API.
   This is replaced by a `[]core.KeyValue` slice. (#595)
- `Labels` from the metric API's `Meter` interface. (#595)

### Changed

- The metric `export.Labels` became an interface which the SDK implements and the `export` package provides a simple, immutable implementation of this interface intended for testing purposes. (#574)
- Renamed `internal/metric.Meter` to `MeterImpl`. (#580)
- Renamed `api/global/internal.obsImpl` to `asyncImpl`. (#580)

### Fixed

- Corrected missing return in mock span. (#582)
- Update License header for all source files to match CNCF guidelines and include a test to ensure it is present. (#586) (#596)
- Update to v0.3.0 of the OTLP in the OTLP exporter. (#588)
- Update pre-release script to be compatible between GNU and BSD based systems. (#592)
- Add a `RecordBatch` benchmark. (#594)
- Moved span transforms of the OTLP exporter to the internal package. (#593)
- Build both go-1.13 and go-1.14 in circleci to test for all supported versions of Go. (#569)
- Removed unneeded allocation on empty labels in OLTP exporter. (#597)
- Update `BatchedSpanProcessor` to process the queue until no data but respect max batch size. (#599)
- Update project documentation godoc.org links to pkg.go.dev. (#602)

## [0.3.0] - 2020-03-21

This is a first official beta release, which provides almost fully complete metrics, tracing, and context propagation functionality.
There is still a possibility of breaking changes.

### Added

- Add `Observer` metric instrument. (#474)
- Add global `Propagators` functionality to enable deferred initialization for propagators registered before the first Meter SDK is installed. (#494)
- Simplified export setup pipeline for the jaeger exporter to match other exporters. (#459)
- The zipkin trace exporter. (#495)
- The OTLP exporter to export metric and trace telemetry to the OpenTelemetry collector. (#497) (#544) (#545)
- Add `StatusMessage` field to the trace `Span`. (#524)
- Context propagation in OpenTracing bridge in terms of OpenTelemetry context propagation. (#525)
- The `Resource` type was added to the SDK. (#528)
- The global API now supports a `Tracer` and `Meter` function as shortcuts to getting a global `*Provider` and calling these methods directly. (#538)
- The metric API now defines a generic `MeterImpl` interface to support general purpose `Meter` construction.
   Additionally, `SyncImpl` and `AsyncImpl` are added to support general purpose instrument construction. (#560)
- A metric `Kind` is added to represent the `MeasureKind`, `ObserverKind`, and `CounterKind`. (#560)
- Scripts to better automate the release process. (#576)

### Changed

- Default to to use `AlwaysSampler` instead of `ProbabilitySampler` to match OpenTelemetry specification. (#506)
- Renamed `AlwaysSampleSampler` to `AlwaysOnSampler` in the trace API. (#511)
- Renamed `NeverSampleSampler` to `AlwaysOffSampler` in the trace API. (#511)
- The `Status` field of the `Span` was changed to `StatusCode` to disambiguate with the added `StatusMessage`. (#524)
- Updated the trace `Sampler` interface conform to the OpenTelemetry specification. (#531)
- Rename metric API `Options` to `Config`. (#541)
- Rename metric `Counter` aggregator to be `Sum`. (#541)
- Unify metric options into `Option` from instrument specific options. (#541)
- The trace API's `TraceProvider` now support `Resource`s. (#545)
- Correct error in zipkin module name. (#548)
- The jaeger trace exporter now supports `Resource`s. (#551)
- Metric SDK now supports `Resource`s.
   The `WithResource` option was added to configure a `Resource` on creation and the `Resource` method was added to the metric `Descriptor` to return the associated `Resource`. (#552)
- Replace `ErrNoLastValue` and `ErrEmptyDataSet` by `ErrNoData` in the metric SDK. (#557)
- The stdout trace exporter now supports `Resource`s. (#558)
- The metric `Descriptor` is now included at the API instead of the SDK. (#560)
- Replace `Ordered` with an iterator in `export.Labels`. (#567)

### Removed

- The vendor specific Stackdriver. It is now hosted on 3rd party vendor infrastructure. (#452)
- The `Unregister` method for metric observers as it is not in the OpenTelemetry specification. (#560)
- `GetDescriptor` from the metric SDK. (#575)
- The `Gauge` instrument from the metric API. (#537)

### Fixed

- Make histogram aggregator checkpoint consistent. (#438)
- Update README with import instructions and how to build and test. (#505)
- The default label encoding was updated to be unique. (#508)
- Use `NewRoot` in the othttp plugin for public endpoints. (#513)
- Fix data race in `BatchedSpanProcessor`. (#518)
- Skip test-386 for Mac OS 10.15.x (Catalina and upwards). #521
- Use a variable-size array to represent ordered labels in maps. (#523)
- Update the OTLP protobuf and update changed import path. (#532)
- Use `StateLocker` implementation in `MinMaxSumCount`. (#546)
- Eliminate goroutine leak in histogram stress test. (#547)
- Update OTLP exporter with latest protobuf. (#550)
- Add filters to the othttp plugin. (#556)
- Provide an implementation of the `Header*` filters that do not depend on Go 1.14. (#565)
- Encode labels once during checkpoint.
   The checkpoint function is executed in a single thread so we can do the encoding lazily before passing the encoded version of labels to the exporter.
   This is a cheap and quick way to avoid encoding the labels on every collection interval. (#572)
- Run coverage over all packages in `COVERAGE_MOD_DIR`. (#573)

## [0.2.3] - 2020-03-04

### Added

- `RecordError` method on `Span`s in the trace API to Simplify adding error events to spans. (#473)
- Configurable push frequency for exporters setup pipeline. (#504)

### Changed

- Rename the `exporter` directory to `exporters`.
   The `go.opentelemetry.io/otel/exporter/trace/jaeger` package was mistakenly released with a `v1.0.0` tag instead of `v0.1.0`.
   This resulted in all subsequent releases not becoming the default latest.
   A consequence of this was that all `go get`s pulled in the incompatible `v0.1.0` release of that package when pulling in more recent packages from other otel packages.
   Renaming the `exporter` directory to `exporters` fixes this issue by renaming the package and therefore clearing any existing dependency tags.
   Consequentially, this action also renames *all* exporter packages. (#502)

### Removed

- The `CorrelationContextHeader` constant in the `correlation` package is no longer exported. (#503)

## [0.2.2] - 2020-02-27

### Added

- `HTTPSupplier` interface in the propagation API to specify methods to retrieve and store a single value for a key to be associated with a carrier. (#467)
- `HTTPExtractor` interface in the propagation API to extract information from an `HTTPSupplier` into a context. (#467)
- `HTTPInjector` interface in the propagation API to inject information into an `HTTPSupplier.` (#467)
- `Config` and configuring `Option` to the propagator API. (#467)
- `Propagators` interface in the propagation API to contain the set of injectors and extractors for all supported carrier formats. (#467)
- `HTTPPropagator` interface in the propagation API to inject and extract from an `HTTPSupplier.` (#467)
- `WithInjectors` and `WithExtractors` functions to the propagator API to configure injectors and extractors to use. (#467)
- `ExtractHTTP` and `InjectHTTP` functions to apply configured HTTP extractors and injectors to a passed context. (#467)
- Histogram aggregator. (#433)
- `DefaultPropagator` function and have it return `trace.TraceContext` as the default context propagator. (#456)
- `AlwaysParentSample` sampler to the trace API. (#455)
- `WithNewRoot` option function to the trace API to specify the created span should be considered a root span. (#451)

### Changed

- Renamed `WithMap` to `ContextWithMap` in the correlation package. (#481)
- Renamed `FromContext` to `MapFromContext` in the correlation package. (#481)
- Move correlation context propagation to correlation package. (#479)
- Do not default to putting remote span context into links. (#480)
- `Tracer.WithSpan` updated to accept `StartOptions`. (#472)
- Renamed `MetricKind` to `Kind` to not stutter in the type usage. (#432)
- Renamed the `export` package to `metric` to match directory structure. (#432)
- Rename the `api/distributedcontext` package to `api/correlation`. (#444)
- Rename the `api/propagators` package to `api/propagation`. (#444)
- Move the propagators from the `propagators` package into the `trace` API package. (#444)
- Update `Float64Gauge`, `Int64Gauge`, `Float64Counter`, `Int64Counter`, `Float64Measure`, and `Int64Measure` metric methods to use value receivers instead of pointers. (#462)
- Moved all dependencies of tools package to a tools directory. (#466)

### Removed

- Binary propagators. (#467)
- NOOP propagator. (#467)

### Fixed

- Upgraded `github.com/golangci/golangci-lint` from `v1.21.0` to `v1.23.6` in `tools/`. (#492)
- Fix a possible nil-dereference crash (#478)
- Correct comments for `InstallNewPipeline` in the stdout exporter. (#483)
- Correct comments for `InstallNewPipeline` in the dogstatsd exporter. (#484)
- Correct comments for `InstallNewPipeline` in the prometheus exporter. (#482)
- Initialize `onError` based on `Config` in prometheus exporter. (#486)
- Correct module name in prometheus exporter README. (#475)
- Removed tracer name prefix from span names. (#430)
- Fix `aggregator_test.go` import package comment. (#431)
- Improved detail in stdout exporter. (#436)
- Fix a dependency issue (generate target should depend on stringer, not lint target) in Makefile. (#442)
- Reorders the Makefile targets within `precommit` target so we generate files and build the code before doing linting, so we can get much nicer errors about syntax errors from the compiler. (#442)
- Reword function documentation in gRPC plugin. (#446)
- Send the `span.kind` tag to Jaeger from the jaeger exporter. (#441)
- Fix `metadataSupplier` in the jaeger exporter to overwrite the header if existing instead of appending to it. (#441)
- Upgraded to Go 1.13 in CI. (#465)
- Correct opentelemetry.io URL in trace SDK documentation. (#464)
- Refactored reference counting logic in SDK determination of stale records. (#468)
- Add call to `runtime.Gosched` in instrument `acquireHandle` logic to not block the collector. (#469)

## [0.2.1.1] - 2020-01-13

### Fixed

- Use stateful batcher on Prometheus exporter fixing regresion introduced in #395. (#428)

## [0.2.1] - 2020-01-08

### Added

- Global meter forwarding implementation.
   This enables deferred initialization for metric instruments registered before the first Meter SDK is installed. (#392)
- Global trace forwarding implementation.
   This enables deferred initialization for tracers registered before the first Trace SDK is installed. (#406)
- Standardize export pipeline creation in all exporters. (#395)
- A testing, organization, and comments for 64-bit field alignment. (#418)
- Script to tag all modules in the project. (#414)

### Changed

- Renamed `propagation` package to `propagators`. (#362)
- Renamed `B3Propagator` propagator to `B3`. (#362)
- Renamed `TextFormatPropagator` propagator to `TextFormat`. (#362)
- Renamed `BinaryPropagator` propagator to `Binary`. (#362)
- Renamed `BinaryFormatPropagator` propagator to `BinaryFormat`. (#362)
- Renamed `NoopTextFormatPropagator` propagator to `NoopTextFormat`. (#362)
- Renamed `TraceContextPropagator` propagator to `TraceContext`. (#362)
- Renamed `SpanOption` to `StartOption` in the trace API. (#369)
- Renamed `StartOptions` to `StartConfig` in the trace API. (#369)
- Renamed `EndOptions` to `EndConfig` in the trace API. (#369)
- `Number` now has a pointer receiver for its methods. (#375)
- Renamed `CurrentSpan` to `SpanFromContext` in the trace API. (#379)
- Renamed `SetCurrentSpan` to `ContextWithSpan` in the trace API. (#379)
- Renamed `Message` in Event to `Name` in the trace API. (#389)
- Prometheus exporter no longer aggregates metrics, instead it only exports them. (#385)
- Renamed `HandleImpl` to `BoundInstrumentImpl` in the metric API. (#400)
- Renamed `Float64CounterHandle` to `Float64CounterBoundInstrument` in the metric API. (#400)
- Renamed `Int64CounterHandle` to `Int64CounterBoundInstrument` in the metric API. (#400)
- Renamed `Float64GaugeHandle` to `Float64GaugeBoundInstrument` in the metric API. (#400)
- Renamed `Int64GaugeHandle` to `Int64GaugeBoundInstrument` in the metric API. (#400)
- Renamed `Float64MeasureHandle` to `Float64MeasureBoundInstrument` in the metric API. (#400)
- Renamed `Int64MeasureHandle` to `Int64MeasureBoundInstrument` in the metric API. (#400)
- Renamed `Release` method for bound instruments in the metric API to `Unbind`. (#400)
- Renamed `AcquireHandle` method for bound instruments in the metric API to `Bind`. (#400)
- Renamed the `File` option in the stdout exporter to `Writer`. (#404)
- Renamed all `Options` to `Config` for all metric exports where this wasn't already the case.

### Fixed

- Aggregator import path corrected. (#421)
- Correct links in README. (#368)
- The README was updated to match latest code changes in its examples. (#374)
- Don't capitalize error statements. (#375)
- Fix ignored errors. (#375)
- Fix ambiguous variable naming. (#375)
- Removed unnecessary type casting. (#375)
- Use named parameters. (#375)
- Updated release schedule. (#378)
- Correct http-stackdriver example module name. (#394)
- Removed the `http.request` span in `httptrace` package. (#397)
- Add comments in the metrics SDK (#399)
- Initialize checkpoint when creating ddsketch aggregator to prevent panic when merging into a empty one. (#402) (#403)
- Add documentation of compatible exporters in the README. (#405)
- Typo fix. (#408)
- Simplify span check logic in SDK tracer implementation. (#419)

## [0.2.0] - 2019-12-03

### Added

- Unary gRPC tracing example. (#351)
- Prometheus exporter. (#334)
- Dogstatsd metrics exporter. (#326)

### Changed

- Rename `MaxSumCount` aggregation to `MinMaxSumCount` and add the `Min` interface for this aggregation. (#352)
- Rename `GetMeter` to `Meter`. (#357)
- Rename `HTTPTraceContextPropagator` to `TraceContextPropagator`. (#355)
- Rename `HTTPB3Propagator` to `B3Propagator`. (#355)
- Rename `HTTPTraceContextPropagator` to `TraceContextPropagator`. (#355)
- Move `/global` package to `/api/global`. (#356)
- Rename `GetTracer` to `Tracer`. (#347)

### Removed

- `SetAttribute` from the `Span` interface in the trace API. (#361)
- `AddLink` from the `Span` interface in the trace API. (#349)
- `Link` from the `Span` interface in the trace API. (#349)

### Fixed

- Exclude example directories from coverage report. (#365)
- Lint make target now implements automatic fixes with `golangci-lint` before a second run to report the remaining issues. (#360)
- Drop `GO111MODULE` environment variable in Makefile as Go 1.13 is the project specified minimum version and this is environment variable is not needed for that version of Go. (#359)
- Run the race checker for all test. (#354)
- Redundant commands in the Makefile are removed. (#354)
- Split the `generate` and `lint` targets of the Makefile. (#354)
- Renames `circle-ci` target to more generic `ci` in Makefile. (#354)
- Add example Prometheus binary to gitignore. (#358)
- Support negative numbers with the `MaxSumCount`. (#335)
- Resolve race conditions in `push_test.go` identified in #339. (#340)
- Use `/usr/bin/env bash` as a shebang in scripts rather than `/bin/bash`. (#336)
- Trace benchmark now tests both `AlwaysSample` and `NeverSample`.
   Previously it was testing `AlwaysSample` twice. (#325)
- Trace benchmark now uses a `[]byte` for `TraceID` to fix failing test. (#325)
- Added a trace benchmark to test variadic functions in `setAttribute` vs `setAttributes` (#325)
- The `defaultkeys` batcher was only using the encoded label set as its map key while building a checkpoint.
   This allowed distinct label sets through, but any metrics sharing a label set could be overwritten or merged incorrectly.
   This was corrected. (#333)

## [0.1.2] - 2019-11-18

### Fixed

- Optimized the `simplelru` map for attributes to reduce the number of allocations. (#328)
- Removed unnecessary unslicing of parameters that are already a slice. (#324)

## [0.1.1] - 2019-11-18

This release contains a Metrics SDK with stdout exporter and supports basic aggregations such as counter, gauges, array, maxsumcount, and ddsketch.

### Added

- Metrics stdout export pipeline. (#265)
- Array aggregation for raw measure metrics. (#282)
- The core.Value now have a `MarshalJSON` method. (#281)

### Removed

- `WithService`, `WithResources`, and `WithComponent` methods of tracers. (#314)
- Prefix slash in `Tracer.Start()` for the Jaeger example. (#292)

### Changed

- Allocation in LabelSet construction to reduce GC overhead. (#318)
- `trace.WithAttributes` to append values instead of replacing (#315)
- Use a formula for tolerance in sampling tests. (#298)
- Move export types into trace and metric-specific sub-directories. (#289)
- `SpanKind` back to being based on an `int` type. (#288)

### Fixed

- URL to OpenTelemetry website in README. (#323)
- Name of othttp default tracer. (#321)
- `ExportSpans` for the stackdriver exporter now handles `nil` context. (#294)
- CI modules cache to correctly restore/save from/to the cache. (#316)
- Fix metric SDK race condition between `LoadOrStore` and the assignment `rec.recorder = i.meter.exporter.AggregatorFor(rec)`. (#293)
- README now reflects the new code structure introduced with these changes. (#291)
- Make the basic example work. (#279)

## [0.1.0] - 2019-11-04

This is the first release of open-telemetry go library.
It contains api and sdk for trace and meter.

### Added

- Initial OpenTelemetry trace and metric API prototypes.
- Initial OpenTelemetry trace, metric, and export SDK packages.
- A wireframe bridge to support compatibility with OpenTracing.
- Example code for a basic, http-stackdriver, http, jaeger, and named tracer setup.
- Exporters for Jaeger, Stackdriver, and stdout.
- Propagators for binary, B3, and trace-context protocols.
- Project information and guidelines in the form of a README and CONTRIBUTING.
- Tools to build the project and a Makefile to automate the process.
- Apache-2.0 license.
- CircleCI build CI manifest files.
- CODEOWNERS file to track owners of this project.

[Unreleased]: https://github.com/open-telemetry/opentelemetry-go/compare/v1.0.0-RC2...HEAD
[1.0.0-RC2]: https://github.com/open-telemetry/opentelemetry-go/releases/tag/v1.0.0-RC2
[Experimental Metrics v0.22.0]: https://github.com/open-telemetry/opentelemetry-go/releases/tag/metric/v0.22.0
[1.0.0-RC1]: https://github.com/open-telemetry/opentelemetry-go/releases/tag/v1.0.0-RC1
[0.20.0]: https://github.com/open-telemetry/opentelemetry-go/releases/tag/v0.20.0
[0.19.0]: https://github.com/open-telemetry/opentelemetry-go/releases/tag/v0.19.0
[0.18.0]: https://github.com/open-telemetry/opentelemetry-go/releases/tag/v0.18.0
[0.17.0]: https://github.com/open-telemetry/opentelemetry-go/releases/tag/v0.17.0
[0.16.0]: https://github.com/open-telemetry/opentelemetry-go/releases/tag/v0.16.0
[0.15.0]: https://github.com/open-telemetry/opentelemetry-go/releases/tag/v0.15.0
[0.14.0]: https://github.com/open-telemetry/opentelemetry-go/releases/tag/v0.14.0
[0.13.0]: https://github.com/open-telemetry/opentelemetry-go/releases/tag/v0.13.0
[0.12.0]: https://github.com/open-telemetry/opentelemetry-go/releases/tag/v0.12.0
[0.11.0]: https://github.com/open-telemetry/opentelemetry-go/releases/tag/v0.11.0
[0.10.0]: https://github.com/open-telemetry/opentelemetry-go/releases/tag/v0.10.0
[0.9.0]: https://github.com/open-telemetry/opentelemetry-go/releases/tag/v0.9.0
[0.8.0]: https://github.com/open-telemetry/opentelemetry-go/releases/tag/v0.8.0
[0.7.0]: https://github.com/open-telemetry/opentelemetry-go/releases/tag/v0.7.0
[0.6.0]: https://github.com/open-telemetry/opentelemetry-go/releases/tag/v0.6.0
[0.5.0]: https://github.com/open-telemetry/opentelemetry-go/releases/tag/v0.5.0
[0.4.3]: https://github.com/open-telemetry/opentelemetry-go/releases/tag/v0.4.3
[0.4.2]: https://github.com/open-telemetry/opentelemetry-go/releases/tag/v0.4.2
[0.4.1]: https://github.com/open-telemetry/opentelemetry-go/releases/tag/v0.4.1
[0.4.0]: https://github.com/open-telemetry/opentelemetry-go/releases/tag/v0.4.0
[0.3.0]: https://github.com/open-telemetry/opentelemetry-go/releases/tag/v0.3.0
[0.2.3]: https://github.com/open-telemetry/opentelemetry-go/releases/tag/v0.2.3
[0.2.2]: https://github.com/open-telemetry/opentelemetry-go/releases/tag/v0.2.2
[0.2.1.1]: https://github.com/open-telemetry/opentelemetry-go/releases/tag/v0.2.1.1
[0.2.1]: https://github.com/open-telemetry/opentelemetry-go/releases/tag/v0.2.1
[0.2.0]: https://github.com/open-telemetry/opentelemetry-go/releases/tag/v0.2.0
[0.1.2]: https://github.com/open-telemetry/opentelemetry-go/releases/tag/v0.1.2
[0.1.1]: https://github.com/open-telemetry/opentelemetry-go/releases/tag/v0.1.1
[0.1.0]: https://github.com/open-telemetry/opentelemetry-go/releases/tag/v0.1.0<|MERGE_RESOLUTION|>--- conflicted
+++ resolved
@@ -22,11 +22,8 @@
 
 ### Fixed
 
-<<<<<<< HEAD
 - The Metric SDK controller constructor does not automatically merge `resource.Environment()`. Multiple calls to `WithResource()` are handled correctly, and when no resources are provided `resource.Default()` is used. (#2120)
-=======
-The `fromEnv` detector no longer throws an error when `OTEL_RESOURCE_ATTRIBUTES` environment variable is not set or empty. (#2138)
->>>>>>> 2b1bb29e
+- The `fromEnv` detector no longer throws an error when `OTEL_RESOURCE_ATTRIBUTES` environment variable is not set or empty. (#2138)
 
 ### Security
 
