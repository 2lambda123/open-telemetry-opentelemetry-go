# Changelog

All notable changes to this project will be documented in this file.

The format is based on [Keep a Changelog](https://keepachangelog.com/en/1.0.0/).

This project adheres to [Semantic Versioning](https://semver.org/spec/v2.0.0.html).

## [Unreleased]

### Added

- Added `Marshaler` config option to `otlphttp` to enable otlp over json or protobufs. (#1586)
- A `ForceFlush` method to the `"go.opentelemetry.io/otel/sdk/trace".TracerProvider` to flush all registered `SpanProcessor`s. (#1608)
- Added `WithDefaultSampler` and `WithSpanLimits` to tracer provider. (#1633)

### Changed

- Update the `ForceFlush` method signature to the `"go.opentelemetry.io/otel/sdk/trace".SpanProcessor` to accept a `context.Context` and return an error. (#1608)
- Update the `Shutdown` method to the `"go.opentelemetry.io/otel/sdk/trace".TracerProvider` return an error on shutdown failure. (#1608)
- The SimpleSpanProcessor will now shut down the enclosed `SpanExporter` and gracefully ignore subsequent calls to `OnEnd` after `Shutdown` is called. (#1612)
- `"go.opentelemetry.io/sdk/metric/controller.basic".WithPusher` is replaced with `WithExporter` to provide consistent naming across project. (#1656)
- Added non-empty string check for trace `Attribute` keys. (#1659)
- Add `description` to SpanStatus only when `StatusCode` is set to error. (#1662)
- `trace.SpanContext` is now immutable and has no exported fields. (#1573)
  - `trace.NewSpanContext()` can be used in conjunction with the `trace.SpanContextConfig` struct to initialize a new `SpanContext` where all values are known.

### Removed

- Removed `WithRecord()` from `trace.SpanOption` when creating a span. (#1660)
- Removed the exported `SimpleSpanProcessor` and `BatchSpanProcessor` structs.
   These are now returned as a SpanProcessor interface from their respective constructors. (#1638)
- Removed setting status to `Error` while recording an error as a span event in `RecordError`. (#1663)
- Removed `WithConfig` from tracer provider to avoid overriding configuration. (#1633)

### Fixed

- `SamplingResult.TraceState` is correctly propagated to a newly created
  span's `SpanContext`. (#1655)
<<<<<<< HEAD
- The `otel-collector` example now correctly flushes metric events prior to shutting down the exporter. (#1678)
=======
- Jaeger Exporter: Ensure mapping between OTEL and Jaeger span data complies with the specification. (#1626)
>>>>>>> 66b1135a

## [0.18.0] - 2020-03-03

### Added

- Added `resource.Default()` for use with meter and tracer providers. (#1507)
- `AttributePerEventCountLimit` and `AttributePerLinkCountLimit` for `SpanLimits`. (#1535)
- Added `Keys()` method to `propagation.TextMapCarrier` and `propagation.HeaderCarrier` to adapt `http.Header` to this interface. (#1544)
- Added `code` attributes to `go.opentelemetry.io/otel/semconv` package. (#1558)
- Compatibility testing suite in the CI system for the following systems. (#1567)
   | OS      | Go Version | Architecture |
   | ------- | ---------- | ------------ |
   | Ubuntu  | 1.15       | amd64        |
   | Ubuntu  | 1.14       | amd64        |
   | Ubuntu  | 1.15       | 386          |
   | Ubuntu  | 1.14       | 386          |
   | MacOS   | 1.15       | amd64        |
   | MacOS   | 1.14       | amd64        |
   | Windows | 1.15       | amd64        |
   | Windows | 1.14       | amd64        |
   | Windows | 1.15       | 386          |
   | Windows | 1.14       | 386          |

### Changed

- Replaced interface `oteltest.SpanRecorder` with its existing implementation
  `StandardSpanRecorder`. (#1542)
- Default span limit values to 128. (#1535)
- Rename `MaxEventsPerSpan`, `MaxAttributesPerSpan` and `MaxLinksPerSpan` to `EventCountLimit`, `AttributeCountLimit` and `LinkCountLimit`, and move these fields into `SpanLimits`. (#1535)
- Renamed the `otel/label` package to `otel/attribute`. (#1541)
- Vendor the Jaeger exporter's dependency on Apache Thrift. (#1551)
- Parallelize the CI linting and testing. (#1567)
- Stagger timestamps in exact aggregator tests. (#1569)
- Changed all examples to use `WithBatchTimeout(5 * time.Second)` rather than `WithBatchTimeout(5)`. (#1621)
- Prevent end-users from implementing some interfaces (#1575)
```
      "otel/exporters/otlp/otlphttp".Option
      "otel/exporters/stdout".Option
      "otel/oteltest".Option
      "otel/trace".TracerOption
      "otel/trace".SpanOption
      "otel/trace".EventOption
      "otel/trace".LifeCycleOption
      "otel/trace".InstrumentationOption
      "otel/sdk/resource".Option
      "otel/sdk/trace".ParentBasedSamplerOption
      "otel/sdk/trace".ReadOnlySpan
      "otel/sdk/trace".ReadWriteSpan
```
### Removed

- Removed attempt to resample spans upon changing the span name with `span.SetName()`. (#1545)
- The `test-benchmark` is no longer a dependency of the `precommit` make target. (#1567)
- Removed the `test-386` make target.
   This was replaced with a full compatibility testing suite (i.e. multi OS/arch) in the CI system. (#1567)

### Fixed

- The sequential timing check of timestamps in the stdout exporter are now setup explicitly to be sequential (#1571). (#1572)
- Windows build of Jaeger tests now compiles with OS specific functions (#1576). (#1577)
- The sequential timing check of timestamps of go.opentelemetry.io/otel/sdk/metric/aggregator/lastvalue are now setup explicitly to be sequential (#1578). (#1579)
- Validate tracestate header keys with vendors according to the W3C TraceContext specification (#1475). (#1581)
- The OTLP exporter includes related labels for translations of a GaugeArray (#1563). (#1570)

## [0.17.0] - 2020-02-12

### Changed

- Rename project default branch from `master` to `main`. (#1505)
- Reverse order in which `Resource` attributes are merged, per change in spec. (#1501)
- Add tooling to maintain "replace" directives in go.mod files automatically. (#1528)
- Create new modules: otel/metric, otel/trace, otel/oteltest, otel/sdk/export/metric, otel/sdk/metric (#1528)
- Move metric-related public global APIs from otel to otel/metric/global. (#1528)

## Fixed

- Fixed otlpgrpc reconnection issue.
- The example code in the README.md of `go.opentelemetry.io/otel/exporters/otlp` is moved to a compiled example test and used the new `WithAddress` instead of `WithEndpoint`. (#1513)
- The otel-collector example now uses the default OTLP receiver port of the collector.

## [0.16.0] - 2020-01-13

### Added

- Add the `ReadOnlySpan` and `ReadWriteSpan` interfaces to provide better control for accessing span data. (#1360)
- `NewGRPCDriver` function returns a `ProtocolDriver` that maintains a single gRPC connection to the collector. (#1369)
- Added documentation about the project's versioning policy. (#1388)
- Added `NewSplitDriver` for OTLP exporter that allows sending traces and metrics to different endpoints. (#1418)
- Added codeql worfklow to GitHub Actions (#1428)
- Added Gosec workflow to GitHub Actions (#1429)
- Add new HTTP driver for OTLP exporter in `exporters/otlp/otlphttp`. Currently it only supports the binary protobuf payloads. (#1420)

### Changed

- Rename `internal/testing` to `internal/internaltest`. (#1449)
- Rename `export.SpanData` to `export.SpanSnapshot` and use it only for exporting spans. (#1360)
- Store the parent's full `SpanContext` rather than just its span ID in the `span` struct. (#1360)
- Improve span duration accuracy. (#1360)
- Migrated CI/CD from CircleCI to GitHub Actions (#1382)
- Remove duplicate checkout from GitHub Actions workflow (#1407)
- Metric `array` aggregator renamed `exact` to match its `aggregation.Kind` (#1412)
- Metric `exact` aggregator includes per-point timestamps (#1412)
- Metric stdout exporter uses MinMaxSumCount aggregator for ValueRecorder instruments (#1412)
- `NewExporter` from `exporters/otlp` now takes a `ProtocolDriver` as a parameter. (#1369)
- Many OTLP Exporter options became gRPC ProtocolDriver options. (#1369)
- Unify endpoint API that related to OTel exporter. (#1401)
- Optimize metric histogram aggregator to re-use its slice of buckets. (#1435)
- Metric aggregator Count() and histogram Bucket.Counts are consistently `uint64`. (1430)
- Histogram aggregator accepts functional options, uses default boundaries if none given. (#1434)
- `SamplingResult` now passed a `Tracestate` from the parent `SpanContext` (#1432)
- Moved gRPC driver for OTLP exporter to `exporters/otlp/otlpgrpc`. (#1420)
- The `TraceContext` propagator now correctly propagates `TraceState` through the `SpanContext`. (#1447)
- Metric Push and Pull Controller components are combined into a single "basic" Controller:
  - `WithExporter()` and `Start()` to configure Push behavior
  - `Start()` is optional; use `Collect()` and `ForEach()` for Pull behavior
  - `Start()` and `Stop()` accept Context. (#1378)
- The `Event` type is moved from the `otel/sdk/export/trace` package to the `otel/trace` API package. (#1452)

### Removed

- Remove `errUninitializedSpan` as its only usage is now obsolete. (#1360)
- Remove Metric export functionality related to quantiles and summary data points: this is not specified (#1412)
- Remove DDSketch metric aggregator; our intention is to re-introduce this as an option of the histogram aggregator after [new OTLP histogram data types](https://github.com/open-telemetry/opentelemetry-proto/pull/226) are released (#1412)

### Fixed

- `BatchSpanProcessor.Shutdown()` will now shutdown underlying `export.SpanExporter`. (#1443)

## [0.15.0] - 2020-12-10

### Added

- The `WithIDGenerator` `TracerProviderOption` is added to the `go.opentelemetry.io/otel/trace` package to configure an `IDGenerator` for the `TracerProvider`. (#1363)

### Changed

- The Zipkin exporter now uses the Span status code to determine. (#1328)
- `NewExporter` and `Start` functions in `go.opentelemetry.io/otel/exporters/otlp` now receive `context.Context` as a first parameter. (#1357)
- Move the OpenCensus example into `example` directory. (#1359)
- Moved the SDK's `internal.IDGenerator` interface in to the `sdk/trace` package to enable support for externally-defined ID generators. (#1363)
- Bump `github.com/google/go-cmp` from 0.5.3 to 0.5.4 (#1374)
- Bump `github.com/golangci/golangci-lint` in `/internal/tools` (#1375)

### Fixed

- Metric SDK `SumObserver` and `UpDownSumObserver` instruments correctness fixes. (#1381)

## [0.14.0] - 2020-11-19

### Added

- An `EventOption` and the related `NewEventConfig` function are added to the `go.opentelemetry.io/otel` package to configure Span events. (#1254)
- A `TextMapPropagator` and associated `TextMapCarrier` are added to the `go.opentelemetry.io/otel/oteltest` package to test `TextMap` type propagators and their use. (#1259)
- `SpanContextFromContext` returns `SpanContext` from context. (#1255)
- `TraceState` has been added to `SpanContext`. (#1340)
- `DeploymentEnvironmentKey` added to `go.opentelemetry.io/otel/semconv` package. (#1323)
- Add an OpenCensus to OpenTelemetry tracing bridge. (#1305)
- Add a parent context argument to `SpanProcessor.OnStart` to follow the specification. (#1333)
- Add missing tests for `sdk/trace/attributes_map.go`. (#1337)

### Changed

- Move the `go.opentelemetry.io/otel/api/trace` package into `go.opentelemetry.io/otel/trace` with the following changes. (#1229) (#1307)
  - `ID` has been renamed to `TraceID`.
  - `IDFromHex` has been renamed to `TraceIDFromHex`.
  - `EmptySpanContext` is removed.
- Move the `go.opentelemetry.io/otel/api/trace/tracetest` package into `go.opentelemetry.io/otel/oteltest`. (#1229)
- OTLP Exporter updates:
  - supports OTLP v0.6.0 (#1230, #1354)
  - supports configurable aggregation temporality (default: Cumulative, optional: Stateless). (#1296)
- The Sampler is now called on local child spans. (#1233)
- The `Kind` type from the `go.opentelemetry.io/otel/api/metric` package was renamed to `InstrumentKind` to more specifically describe what it is and avoid semantic ambiguity. (#1240)
- The `MetricKind` method of the `Descriptor` type in the `go.opentelemetry.io/otel/api/metric` package was renamed to `Descriptor.InstrumentKind`.
   This matches the returned type and fixes misuse of the term metric. (#1240)
- Move test harness from the `go.opentelemetry.io/otel/api/apitest` package into `go.opentelemetry.io/otel/oteltest`. (#1241)
- Move the `go.opentelemetry.io/otel/api/metric/metrictest` package into `go.opentelemetry.io/oteltest` as part of #964. (#1252)
- Move the `go.opentelemetry.io/otel/api/metric` package into `go.opentelemetry.io/otel/metric` as part of #1303. (#1321)
- Move the `go.opentelemetry.io/otel/api/metric/registry` package into `go.opentelemetry.io/otel/metric/registry` as a part of #1303. (#1316)
- Move the `Number` type (together with related functions) from `go.opentelemetry.io/otel/api/metric` package into `go.opentelemetry.io/otel/metric/number` as a part of #1303. (#1316)
- The function signature of the Span `AddEvent` method in `go.opentelemetry.io/otel` is updated to no longer take an unused context and instead take a required name and a variable number of `EventOption`s. (#1254)
- The function signature of the Span `RecordError` method in `go.opentelemetry.io/otel` is updated to no longer take an unused context and instead take a required error value and a variable number of `EventOption`s. (#1254)
- Move the `go.opentelemetry.io/otel/api/global` package to `go.opentelemetry.io/otel`. (#1262) (#1330)
- Move the `Version` function from `go.opentelemetry.io/otel/sdk` to `go.opentelemetry.io/otel`. (#1330)
- Rename correlation context header from `"otcorrelations"` to `"baggage"` to match the OpenTelemetry specification. (#1267)
- Fix `Code.UnmarshalJSON` to work with valid JSON only. (#1276)
- The `resource.New()` method changes signature to support builtin attributes and functional options, including `telemetry.sdk.*` and
  `host.name` semantic conventions; the former method is renamed `resource.NewWithAttributes`. (#1235)
- The Prometheus exporter now exports non-monotonic counters (i.e. `UpDownCounter`s) as gauges. (#1210)
- Correct the `Span.End` method documentation in the `otel` API to state updates are not allowed on a span after it has ended. (#1310)
- Updated span collection limits for attribute, event and link counts to 1000 (#1318)
- Renamed `semconv.HTTPUrlKey` to `semconv.HTTPURLKey`. (#1338)

### Removed

- The `ErrInvalidHexID`, `ErrInvalidTraceIDLength`, `ErrInvalidSpanIDLength`, `ErrInvalidSpanIDLength`, or `ErrNilSpanID` from the `go.opentelemetry.io/otel` package are unexported now. (#1243)
- The `AddEventWithTimestamp` method on the `Span` interface in `go.opentelemetry.io/otel` is removed due to its redundancy.
   It is replaced by using the `AddEvent` method with a `WithTimestamp` option. (#1254)
- The `MockSpan` and `MockTracer` types are removed from `go.opentelemetry.io/otel/oteltest`.
   `Tracer` and `Span` from the same module should be used in their place instead. (#1306)
- `WorkerCount` option is removed from `go.opentelemetry.io/otel/exporters/otlp`. (#1350)
- Remove the following labels types: INT32, UINT32, UINT64 and FLOAT32. (#1314)

### Fixed

- Rename `MergeItererator` to `MergeIterator` in the `go.opentelemetry.io/otel/label` package. (#1244)
- The `go.opentelemetry.io/otel/api/global` packages global TextMapPropagator now delegates functionality to a globally set delegate for all previously returned propagators. (#1258)
- Fix condition in `label.Any`. (#1299)
- Fix global `TracerProvider` to pass options to its configured provider. (#1329)
- Fix missing handler for `ExactKind` aggregator in OTLP metrics transformer (#1309)

## [0.13.0] - 2020-10-08

### Added

- OTLP Metric exporter supports Histogram aggregation. (#1209)
- The `Code` struct from the `go.opentelemetry.io/otel/codes` package now supports JSON marshaling and unmarshaling as well as implements the `Stringer` interface. (#1214)
- A Baggage API to implement the OpenTelemetry specification. (#1217)
- Add Shutdown method to sdk/trace/provider, shutdown processors in the order they were registered. (#1227)

### Changed

- Set default propagator to no-op propagator. (#1184)
- The `HTTPSupplier`, `HTTPExtractor`, `HTTPInjector`, and `HTTPPropagator` from the `go.opentelemetry.io/otel/api/propagation` package were replaced with unified `TextMapCarrier` and `TextMapPropagator` in the `go.opentelemetry.io/otel/propagation` package. (#1212) (#1325)
- The `New` function from the `go.opentelemetry.io/otel/api/propagation` package was replaced with `NewCompositeTextMapPropagator` in the `go.opentelemetry.io/otel` package. (#1212)
- The status codes of the `go.opentelemetry.io/otel/codes` package have been updated to match the latest OpenTelemetry specification.
   They now are `Unset`, `Error`, and `Ok`.
   They no longer track the gRPC codes. (#1214)
- The `StatusCode` field of the `SpanData` struct in the `go.opentelemetry.io/otel/sdk/export/trace` package now uses the codes package from this package instead of the gRPC project. (#1214)
- Move the `go.opentelemetry.io/otel/api/baggage` package into `go.opentelemetry.io/otel/baggage`. (#1217) (#1325)
- A `Shutdown` method of `SpanProcessor` and all its implementations receives a context and returns an error. (#1264)

### Fixed

- Copies of data from arrays and slices passed to `go.opentelemetry.io/otel/label.ArrayValue()` are now used in the returned `Value` instead of using the mutable data itself. (#1226)

### Removed

- The `ExtractHTTP` and `InjectHTTP` functions from the `go.opentelemetry.io/otel/api/propagation` package were removed. (#1212)
- The `Propagators` interface from the `go.opentelemetry.io/otel/api/propagation` package was removed to conform to the OpenTelemetry specification.
   The explicit `TextMapPropagator` type can be used in its place as this is the `Propagator` type the specification defines. (#1212)
- The `SetAttribute` method of the `Span` from the `go.opentelemetry.io/otel/api/trace` package was removed given its redundancy with the `SetAttributes` method. (#1216)
- The internal implementation of Baggage storage is removed in favor of using the new Baggage API functionality. (#1217)
- Remove duplicate hostname key `HostHostNameKey` in Resource semantic conventions. (#1219)
- Nested array/slice support has been removed. (#1226)

## [0.12.0] - 2020-09-24

### Added

- A `SpanConfigure` function in `go.opentelemetry.io/otel/api/trace` to create a new `SpanConfig` from `SpanOption`s. (#1108)
- In the `go.opentelemetry.io/otel/api/trace` package, `NewTracerConfig` was added to construct new `TracerConfig`s.
   This addition was made to conform with our project option conventions. (#1155)
- Instrumentation library information was added to the Zipkin exporter. (#1119)
- The `SpanProcessor` interface now has a `ForceFlush()` method. (#1166)
- More semantic conventions for k8s as resource attributes. (#1167)

### Changed

- Add reconnecting udp connection type to Jaeger exporter.
   This change adds a new optional implementation of the udp conn interface used to detect changes to an agent's host dns record.
   It then adopts the new destination address to ensure the exporter doesn't get stuck. This change was ported from jaegertracing/jaeger-client-go#520. (#1063)
- Replace `StartOption` and `EndOption` in `go.opentelemetry.io/otel/api/trace` with `SpanOption`.
   This change is matched by replacing the `StartConfig` and `EndConfig` with a unified `SpanConfig`. (#1108)
- Replace the `LinkedTo` span option in `go.opentelemetry.io/otel/api/trace` with `WithLinks`.
   This is be more consistent with our other option patterns, i.e. passing the item to be configured directly instead of its component parts, and provides a cleaner function signature. (#1108)
- The `go.opentelemetry.io/otel/api/trace` `TracerOption` was changed to an interface to conform to project option conventions. (#1109)
- Move the `B3` and `TraceContext` from within the `go.opentelemetry.io/otel/api/trace` package to their own `go.opentelemetry.io/otel/propagators` package.
    This removal of the propagators is reflective of the OpenTelemetry specification for these propagators as well as cleans up the `go.opentelemetry.io/otel/api/trace` API. (#1118)
- Rename Jaeger tags used for instrumentation library information to reflect changes in OpenTelemetry specification. (#1119)
- Rename `ProbabilitySampler` to `TraceIDRatioBased` and change semantics to ignore parent span sampling status. (#1115)
- Move `tools` package under `internal`. (#1141)
- Move `go.opentelemetry.io/otel/api/correlation` package to `go.opentelemetry.io/otel/api/baggage`. (#1142)
   The `correlation.CorrelationContext` propagator has been renamed `baggage.Baggage`.  Other exported functions and types are unchanged.
- Rename `ParentOrElse` sampler to `ParentBased` and allow setting samplers depending on parent span. (#1153)
- In the `go.opentelemetry.io/otel/api/trace` package, `SpanConfigure` was renamed to `NewSpanConfig`. (#1155)
- Change `dependabot.yml` to add a `Skip Changelog` label to dependabot-sourced PRs. (#1161)
- The [configuration style guide](https://github.com/open-telemetry/opentelemetry-go/blob/master/CONTRIBUTING.md#config) has been updated to
   recommend the use of `newConfig()` instead of `configure()`. (#1163)
- The `otlp.Config` type has been unexported and changed to `otlp.config`, along with its initializer. (#1163)
- Ensure exported interface types include parameter names and update the
   Style Guide to reflect this styling rule. (#1172)
- Don't consider unset environment variable for resource detection to be an error. (#1170)
- Rename `go.opentelemetry.io/otel/api/metric.ConfigureInstrument` to `NewInstrumentConfig` and
  `go.opentelemetry.io/otel/api/metric.ConfigureMeter` to `NewMeterConfig`.
- ValueObserver instruments use LastValue aggregator by default. (#1165)
- OTLP Metric exporter supports LastValue aggregation. (#1165)
- Move the `go.opentelemetry.io/otel/api/unit` package to `go.opentelemetry.io/otel/unit`. (#1185)
- Rename `Provider` to `MeterProvider` in the `go.opentelemetry.io/otel/api/metric` package. (#1190)
- Rename `NoopProvider` to `NoopMeterProvider` in the `go.opentelemetry.io/otel/api/metric` package. (#1190)
- Rename `NewProvider` to `NewMeterProvider` in the `go.opentelemetry.io/otel/api/metric/metrictest` package. (#1190)
- Rename `Provider` to `MeterProvider` in the `go.opentelemetry.io/otel/api/metric/registry` package. (#1190)
- Rename `NewProvider` to `NewMeterProvider` in the `go.opentelemetry.io/otel/api/metri/registryc` package. (#1190)
- Rename `Provider` to `TracerProvider` in the `go.opentelemetry.io/otel/api/trace` package. (#1190)
- Rename `NoopProvider` to `NoopTracerProvider` in the `go.opentelemetry.io/otel/api/trace` package. (#1190)
- Rename `Provider` to `TracerProvider` in the `go.opentelemetry.io/otel/api/trace/tracetest` package. (#1190)
- Rename `NewProvider` to `NewTracerProvider` in the `go.opentelemetry.io/otel/api/trace/tracetest` package. (#1190)
- Rename `WrapperProvider` to `WrapperTracerProvider` in the `go.opentelemetry.io/otel/bridge/opentracing` package. (#1190)
- Rename `NewWrapperProvider` to `NewWrapperTracerProvider` in the `go.opentelemetry.io/otel/bridge/opentracing` package. (#1190)
- Rename `Provider` method of the pull controller to `MeterProvider` in the `go.opentelemetry.io/otel/sdk/metric/controller/pull` package. (#1190)
- Rename `Provider` method of the push controller to `MeterProvider` in the `go.opentelemetry.io/otel/sdk/metric/controller/push` package. (#1190)
- Rename `ProviderOptions` to `TracerProviderConfig` in the `go.opentelemetry.io/otel/sdk/trace` package. (#1190)
- Rename `ProviderOption` to `TracerProviderOption` in the `go.opentelemetry.io/otel/sdk/trace` package. (#1190)
- Rename `Provider` to `TracerProvider` in the `go.opentelemetry.io/otel/sdk/trace` package. (#1190)
- Rename `NewProvider` to `NewTracerProvider` in the `go.opentelemetry.io/otel/sdk/trace` package. (#1190)
- Renamed `SamplingDecision` values to comply with OpenTelemetry specification change. (#1192)
- Renamed Zipkin attribute names from `ot.status_code & ot.status_description` to `otel.status_code & otel.status_description`. (#1201)
- The default SDK now invokes registered `SpanProcessor`s in the order they were registered with the `TracerProvider`. (#1195)
- Add test of spans being processed by the `SpanProcessor`s in the order they were registered. (#1203)

### Removed

- Remove the B3 propagator from `go.opentelemetry.io/otel/propagators`. It is now located in the
   `go.opentelemetry.io/contrib/propagators/` module. (#1191)
- Remove the semantic convention for HTTP status text, `HTTPStatusTextKey` from package `go.opentelemetry.io/otel/semconv`. (#1194)

### Fixed

- Zipkin example no longer mentions `ParentSampler`, corrected to `ParentBased`. (#1171)
- Fix missing shutdown processor in otel-collector example. (#1186)
- Fix missing shutdown processor in basic and namedtracer examples. (#1197)

## [0.11.0] - 2020-08-24

### Added

- Support for exporting array-valued attributes via OTLP. (#992)
- `Noop` and `InMemory` `SpanBatcher` implementations to help with testing integrations. (#994)
- Support for filtering metric label sets. (#1047)
- A dimensionality-reducing metric Processor. (#1057)
- Integration tests for more OTel Collector Attribute types. (#1062)
- A new `WithSpanProcessor` `ProviderOption` is added to the `go.opentelemetry.io/otel/sdk/trace` package to create a `Provider` and automatically register the `SpanProcessor`. (#1078)

### Changed

- Rename `sdk/metric/processor/test` to `sdk/metric/processor/processortest`. (#1049)
- Rename `sdk/metric/controller/test` to `sdk/metric/controller/controllertest`. (#1049)
- Rename `api/testharness` to `api/apitest`. (#1049)
- Rename `api/trace/testtrace` to `api/trace/tracetest`. (#1049)
- Change Metric Processor to merge multiple observations. (#1024)
- The `go.opentelemetry.io/otel/bridge/opentracing` bridge package has been made into its own module.
   This removes the package dependencies of this bridge from the rest of the OpenTelemetry based project. (#1038)
- Renamed `go.opentelemetry.io/otel/api/standard` package to `go.opentelemetry.io/otel/semconv` to avoid the ambiguous and generic name `standard` and better describe the package as containing OpenTelemetry semantic conventions. (#1016)
- The environment variable used for resource detection has been changed from `OTEL_RESOURCE_LABELS` to `OTEL_RESOURCE_ATTRIBUTES` (#1042)
- Replace `WithSyncer` with `WithBatcher` in examples. (#1044)
- Replace the `google.golang.org/grpc/codes` dependency in the API with an equivalent `go.opentelemetry.io/otel/codes` package. (#1046)
- Merge the `go.opentelemetry.io/otel/api/label` and `go.opentelemetry.io/otel/api/kv` into the new `go.opentelemetry.io/otel/label` package. (#1060)
- Unify Callback Function Naming.
   Rename `*Callback` with `*Func`. (#1061)
- CI builds validate against last two versions of Go, dropping 1.13 and adding 1.15. (#1064)
- The `go.opentelemetry.io/otel/sdk/export/trace` interfaces `SpanSyncer` and `SpanBatcher` have been replaced with a specification compliant `Exporter` interface.
   This interface still supports the export of `SpanData`, but only as a slice.
   Implementation are also required now to return any error from `ExportSpans` if one occurs as well as implement a `Shutdown` method for exporter clean-up. (#1078)
- The `go.opentelemetry.io/otel/sdk/trace` `NewBatchSpanProcessor` function no longer returns an error.
   If a `nil` exporter is passed as an argument to this function, instead of it returning an error, it now returns a `BatchSpanProcessor` that handles the export of `SpanData` by not taking any action. (#1078)
- The `go.opentelemetry.io/otel/sdk/trace` `NewProvider` function to create a `Provider` no longer returns an error, instead only a `*Provider`.
   This change is related to `NewBatchSpanProcessor` not returning an error which was the only error this function would return. (#1078)

### Removed

- Duplicate, unused API sampler interface. (#999)
   Use the [`Sampler` interface](https://github.com/open-telemetry/opentelemetry-go/blob/v0.11.0/sdk/trace/sampling.go) provided by the SDK instead.
- The `grpctrace` instrumentation was moved to the `go.opentelemetry.io/contrib` repository and out of this repository.
   This move includes moving the `grpc` example to the `go.opentelemetry.io/contrib` as well. (#1027)
- The `WithSpan` method of the `Tracer` interface.
   The functionality this method provided was limited compared to what a user can provide themselves.
   It was removed with the understanding that if there is sufficient user need it can be added back based on actual user usage. (#1043)
- The `RegisterSpanProcessor` and `UnregisterSpanProcessor` functions.
   These were holdovers from an approach prior to the TracerProvider design. They were not used anymore. (#1077)
- The `oterror` package. (#1026)
- The `othttp` and `httptrace` instrumentations were moved to `go.opentelemetry.io/contrib`. (#1032)

### Fixed

- The `semconv.HTTPServerMetricAttributesFromHTTPRequest()` function no longer generates the high-cardinality `http.request.content.length` label. (#1031)
- Correct instrumentation version tag in Jaeger exporter. (#1037)
- The SDK span will now set an error event if the `End` method is called during a panic (i.e. it was deferred). (#1043)
- Move internally generated protobuf code from the `go.opentelemetry.io/otel` to the OTLP exporter to reduce dependency overhead. (#1050)
- The `otel-collector` example referenced outdated collector processors. (#1006)

## [0.10.0] - 2020-07-29

This release migrates the default OpenTelemetry SDK into its own Go module, decoupling the SDK from the API and reducing dependencies for instrumentation packages.

### Added

- The Zipkin exporter now has `NewExportPipeline` and `InstallNewPipeline` constructor functions to match the common pattern.
    These function build a new exporter with default SDK options and register the exporter with the `global` package respectively. (#944)
- Add propagator option for gRPC instrumentation. (#986)
- The `testtrace` package now tracks the `trace.SpanKind` for each span. (#987)

### Changed

- Replace the `RegisterGlobal` `Option` in the Jaeger exporter with an `InstallNewPipeline` constructor function.
   This matches the other exporter constructor patterns and will register a new exporter after building it with default configuration. (#944)
- The trace (`go.opentelemetry.io/otel/exporters/trace/stdout`) and metric (`go.opentelemetry.io/otel/exporters/metric/stdout`) `stdout` exporters are now merged into a single exporter at `go.opentelemetry.io/otel/exporters/stdout`.
   This new exporter was made into its own Go module to follow the pattern of all exporters and decouple it from the `go.opentelemetry.io/otel` module. (#956, #963)
- Move the `go.opentelemetry.io/otel/exporters/test` test package to `go.opentelemetry.io/otel/sdk/export/metric/metrictest`. (#962)
- The `go.opentelemetry.io/otel/api/kv/value` package was merged into the parent `go.opentelemetry.io/otel/api/kv` package. (#968)
  - `value.Bool` was replaced with `kv.BoolValue`.
  - `value.Int64` was replaced with `kv.Int64Value`.
  - `value.Uint64` was replaced with `kv.Uint64Value`.
  - `value.Float64` was replaced with `kv.Float64Value`.
  - `value.Int32` was replaced with `kv.Int32Value`.
  - `value.Uint32` was replaced with `kv.Uint32Value`.
  - `value.Float32` was replaced with `kv.Float32Value`.
  - `value.String` was replaced with `kv.StringValue`.
  - `value.Int` was replaced with `kv.IntValue`.
  - `value.Uint` was replaced with `kv.UintValue`.
  - `value.Array` was replaced with `kv.ArrayValue`.
- Rename `Infer` to `Any` in the `go.opentelemetry.io/otel/api/kv` package. (#972)
- Change `othttp` to use the `httpsnoop` package to wrap the `ResponseWriter` so that optional interfaces (`http.Hijacker`, `http.Flusher`, etc.) that are implemented by the original `ResponseWriter`are also implemented by the wrapped `ResponseWriter`. (#979)
- Rename `go.opentelemetry.io/otel/sdk/metric/aggregator/test` package to `go.opentelemetry.io/otel/sdk/metric/aggregator/aggregatortest`. (#980)
- Make the SDK into its own Go module called `go.opentelemetry.io/otel/sdk`. (#985)
- Changed the default trace `Sampler` from `AlwaysOn` to `ParentOrElse(AlwaysOn)`. (#989)

### Removed

- The `IndexedAttribute` function from the `go.opentelemetry.io/otel/api/label` package was removed in favor of `IndexedLabel` which it was synonymous with. (#970)

### Fixed

- Bump github.com/golangci/golangci-lint from 1.28.3 to 1.29.0 in /tools. (#953)
- Bump github.com/google/go-cmp from 0.5.0 to 0.5.1. (#957)
- Use `global.Handle` for span export errors in the OTLP exporter. (#946)
- Correct Go language formatting in the README documentation. (#961)
- Remove default SDK dependencies from the `go.opentelemetry.io/otel/api` package. (#977)
- Remove default SDK dependencies from the `go.opentelemetry.io/otel/instrumentation` package. (#983)
- Move documented examples for `go.opentelemetry.io/otel/instrumentation/grpctrace` interceptors into Go example tests. (#984)

## [0.9.0] - 2020-07-20

### Added

- A new Resource Detector interface is included to allow resources to be automatically detected and included. (#939)
- A Detector to automatically detect resources from an environment variable. (#939)
- Github action to generate protobuf Go bindings locally in `internal/opentelemetry-proto-gen`. (#938)
- OTLP .proto files from `open-telemetry/opentelemetry-proto` imported as a git submodule under `internal/opentelemetry-proto`.
   References to `github.com/open-telemetry/opentelemetry-proto` changed to `go.opentelemetry.io/otel/internal/opentelemetry-proto-gen`. (#942)

### Changed

- Non-nil value `struct`s for key-value pairs will be marshalled using JSON rather than `Sprintf`. (#948)

### Removed

- Removed dependency on `github.com/open-telemetry/opentelemetry-collector`. (#943)

## [0.8.0] - 2020-07-09

### Added

- The `B3Encoding` type to represent the B3 encoding(s) the B3 propagator can inject.
   A value for HTTP supported encodings (Multiple Header: `MultipleHeader`, Single Header: `SingleHeader`) are included. (#882)
- The `FlagsDeferred` trace flag to indicate if the trace sampling decision has been deferred. (#882)
- The `FlagsDebug` trace flag to indicate if the trace is a debug trace. (#882)
- Add `peer.service` semantic attribute. (#898)
- Add database-specific semantic attributes. (#899)
- Add semantic convention for `faas.coldstart` and `container.id`. (#909)
- Add http content size semantic conventions. (#905)
- Include `http.request_content_length` in HTTP request basic attributes. (#905)
- Add semantic conventions for operating system process resource attribute keys. (#919)
- The Jaeger exporter now has a `WithBatchMaxCount` option to specify the maximum number of spans sent in a batch. (#931)

### Changed

- Update `CONTRIBUTING.md` to ask for updates to `CHANGELOG.md` with each pull request. (#879)
- Use lowercase header names for B3 Multiple Headers. (#881)
- The B3 propagator `SingleHeader` field has been replaced with `InjectEncoding`.
   This new field can be set to combinations of the `B3Encoding` bitmasks and will inject trace information in these encodings.
   If no encoding is set, the propagator will default to `MultipleHeader` encoding. (#882)
- The B3 propagator now extracts from either HTTP encoding of B3 (Single Header or Multiple Header) based on what is contained in the header.
   Preference is given to Single Header encoding with Multiple Header being the fallback if Single Header is not found or is invalid.
   This behavior change is made to dynamically support all correctly encoded traces received instead of having to guess the expected encoding prior to receiving. (#882)
- Extend semantic conventions for RPC. (#900)
- To match constant naming conventions in the `api/standard` package, the `FaaS*` key names are appended with a suffix of `Key`. (#920)
  - `"api/standard".FaaSName` -> `FaaSNameKey`
  - `"api/standard".FaaSID` -> `FaaSIDKey`
  - `"api/standard".FaaSVersion` -> `FaaSVersionKey`
  - `"api/standard".FaaSInstance` -> `FaaSInstanceKey`

### Removed

- The `FlagsUnused` trace flag is removed.
   The purpose of this flag was to act as the inverse of `FlagsSampled`, the inverse of `FlagsSampled` is used instead. (#882)
- The B3 header constants (`B3SingleHeader`, `B3DebugFlagHeader`, `B3TraceIDHeader`, `B3SpanIDHeader`, `B3SampledHeader`, `B3ParentSpanIDHeader`) are removed.
   If B3 header keys are needed [the authoritative OpenZipkin package constants](https://pkg.go.dev/github.com/openzipkin/zipkin-go@v0.2.2/propagation/b3?tab=doc#pkg-constants) should be used instead. (#882)

### Fixed

- The B3 Single Header name is now correctly `b3` instead of the previous `X-B3`. (#881)
- The B3 propagator now correctly supports sampling only values (`b3: 0`, `b3: 1`, or `b3: d`) for a Single B3 Header. (#882)
- The B3 propagator now propagates the debug flag.
   This removes the behavior of changing the debug flag into a set sampling bit.
   Instead, this now follow the B3 specification and omits the `X-B3-Sampling` header. (#882)
- The B3 propagator now tracks "unset" sampling state (meaning "defer the decision") and does not set the `X-B3-Sampling` header when injecting. (#882)
- Bump github.com/itchyny/gojq from 0.10.3 to 0.10.4 in /tools. (#883)
- Bump github.com/opentracing/opentracing-go from v1.1.1-0.20190913142402-a7454ce5950e to v1.2.0. (#885)
- The tracing time conversion for OTLP spans is now correctly set to `UnixNano`. (#896)
- Ensure span status is not set to `Unknown` when no HTTP status code is provided as it is assumed to be `200 OK`. (#908)
- Ensure `httptrace.clientTracer` closes `http.headers` span. (#912)
- Prometheus exporter will not apply stale updates or forget inactive metrics. (#903)
- Add test for api.standard `HTTPClientAttributesFromHTTPRequest`. (#905)
- Bump github.com/golangci/golangci-lint from 1.27.0 to 1.28.1 in /tools. (#901, #913)
- Update otel-colector example to use the v0.5.0 collector. (#915)
- The `grpctrace` instrumentation uses a span name conforming to the OpenTelemetry semantic conventions (does not contain a leading slash (`/`)). (#922)
- The `grpctrace` instrumentation includes an `rpc.method` attribute now set to the gRPC method name. (#900, #922)
- The `grpctrace` instrumentation `rpc.service` attribute now contains the package name if one exists.
   This is in accordance with OpenTelemetry semantic conventions. (#922)
- Correlation Context extractor will no longer insert an empty map into the returned context when no valid values are extracted. (#923)
- Bump google.golang.org/api from 0.28.0 to 0.29.0 in /exporters/trace/jaeger. (#925)
- Bump github.com/itchyny/gojq from 0.10.4 to 0.11.0 in /tools. (#926)
- Bump github.com/golangci/golangci-lint from 1.28.1 to 1.28.2 in /tools. (#930)

## [0.7.0] - 2020-06-26

This release implements the v0.5.0 version of the OpenTelemetry specification.

### Added

- The othttp instrumentation now includes default metrics. (#861)
- This CHANGELOG file to track all changes in the project going forward.
- Support for array type attributes. (#798)
- Apply transitive dependabot go.mod dependency updates as part of a new automatic Github workflow. (#844)
- Timestamps are now passed to exporters for each export. (#835)
- Add new `Accumulation` type to metric SDK to transport telemetry from `Accumulator`s to `Processor`s.
   This replaces the prior `Record` `struct` use for this purpose. (#835)
- New dependabot integration to automate package upgrades. (#814)
- `Meter` and `Tracer` implementations accept instrumentation version version as an optional argument.
   This instrumentation version is passed on to exporters. (#811) (#805) (#802)
- The OTLP exporter includes the instrumentation version in telemetry it exports. (#811)
- Environment variables for Jaeger exporter are supported. (#796)
- New `aggregation.Kind` in the export metric API. (#808)
- New example that uses OTLP and the collector. (#790)
- Handle errors in the span `SetName` during span initialization. (#791)
- Default service config to enable retries for retry-able failed requests in the OTLP exporter and an option to override this default. (#777)
- New `go.opentelemetry.io/otel/api/oterror` package to uniformly support error handling and definitions for the project. (#778)
- New `global` default implementation of the `go.opentelemetry.io/otel/api/oterror.Handler` interface to be used to handle errors prior to an user defined `Handler`.
   There is also functionality for the user to register their `Handler` as well as a convenience function `Handle` to handle an error with this global `Handler`(#778)
- Options to specify propagators for httptrace and grpctrace instrumentation. (#784)
- The required `application/json` header for the Zipkin exporter is included in all exports. (#774)
- Integrate HTTP semantics helpers from the contrib repository into the `api/standard` package. #769

### Changed

- Rename `Integrator` to `Processor` in the metric SDK. (#863)
- Rename `AggregationSelector` to `AggregatorSelector`. (#859)
- Rename `SynchronizedCopy` to `SynchronizedMove`. (#858)
- Rename `simple` integrator to `basic` integrator. (#857)
- Merge otlp collector examples. (#841)
- Change the metric SDK to support cumulative, delta, and pass-through exporters directly.
   With these changes, cumulative and delta specific exporters are able to request the correct kind of aggregation from the SDK. (#840)
- The `Aggregator.Checkpoint` API is renamed to `SynchronizedCopy` and adds an argument, a different `Aggregator` into which the copy is stored. (#812)
- The `export.Aggregator` contract is that `Update()` and `SynchronizedCopy()` are synchronized with each other.
   All the aggregation interfaces (`Sum`, `LastValue`, ...) are not meant to be synchronized, as the caller is expected to synchronize aggregators at a higher level after the `Accumulator`.
   Some of the `Aggregators` used unnecessary locking and that has been cleaned up. (#812)
- Use of `metric.Number` was replaced by `int64` now that we use `sync.Mutex` in the `MinMaxSumCount` and `Histogram` `Aggregators`. (#812)
- Replace `AlwaysParentSample` with `ParentSample(fallback)` to match the OpenTelemetry v0.5.0 specification. (#810)
- Rename `sdk/export/metric/aggregator` to `sdk/export/metric/aggregation`. #808
- Send configured headers with every request in the OTLP exporter, instead of just on connection creation. (#806)
- Update error handling for any one off error handlers, replacing, instead, with the `global.Handle` function. (#791)
- Rename `plugin` directory to `instrumentation` to match the OpenTelemetry specification. (#779)
- Makes the argument order to Histogram and DDSketch `New()` consistent. (#781)

### Removed

- `Uint64NumberKind` and related functions from the API. (#864)
- Context arguments from `Aggregator.Checkpoint` and `Integrator.Process` as they were unused. (#803)
- `SpanID` is no longer included in parameters for sampling decision to match the OpenTelemetry specification. (#775)

### Fixed

- Upgrade OTLP exporter to opentelemetry-proto matching the opentelemetry-collector v0.4.0 release. (#866)
- Allow changes to `go.sum` and `go.mod` when running dependabot tidy-up. (#871)
- Bump github.com/stretchr/testify from 1.4.0 to 1.6.1. (#824)
- Bump github.com/prometheus/client_golang from 1.7.0 to 1.7.1 in /exporters/metric/prometheus. (#867)
- Bump google.golang.org/grpc from 1.29.1 to 1.30.0 in /exporters/trace/jaeger. (#853)
- Bump google.golang.org/grpc from 1.29.1 to 1.30.0 in /exporters/trace/zipkin. (#854)
- Bumps github.com/golang/protobuf from 1.3.2 to 1.4.2 (#848)
- Bump github.com/stretchr/testify from 1.4.0 to 1.6.1 in /exporters/otlp (#817)
- Bump github.com/golangci/golangci-lint from 1.25.1 to 1.27.0 in /tools (#828)
- Bump github.com/prometheus/client_golang from 1.5.0 to 1.7.0 in /exporters/metric/prometheus (#838)
- Bump github.com/stretchr/testify from 1.4.0 to 1.6.1 in /exporters/trace/jaeger (#829)
- Bump github.com/benbjohnson/clock from 1.0.0 to 1.0.3 (#815)
- Bump github.com/stretchr/testify from 1.4.0 to 1.6.1 in /exporters/trace/zipkin (#823)
- Bump github.com/itchyny/gojq from 0.10.1 to 0.10.3 in /tools (#830)
- Bump github.com/stretchr/testify from 1.4.0 to 1.6.1 in /exporters/metric/prometheus (#822)
- Bump google.golang.org/grpc from 1.27.1 to 1.29.1 in /exporters/trace/zipkin (#820)
- Bump google.golang.org/grpc from 1.27.1 to 1.29.1 in /exporters/trace/jaeger (#831)
- Bump github.com/google/go-cmp from 0.4.0 to 0.5.0 (#836)
- Bump github.com/google/go-cmp from 0.4.0 to 0.5.0 in /exporters/trace/jaeger (#837)
- Bump github.com/google/go-cmp from 0.4.0 to 0.5.0 in /exporters/otlp (#839)
- Bump google.golang.org/api from 0.20.0 to 0.28.0 in /exporters/trace/jaeger (#843)
- Set span status from HTTP status code in the othttp instrumentation. (#832)
- Fixed typo in push controller comment. (#834)
- The `Aggregator` testing has been updated and cleaned. (#812)
- `metric.Number(0)` expressions are replaced by `0` where possible. (#812)
- Fixed `global` `handler_test.go` test failure. #804
- Fixed `BatchSpanProcessor.Shutdown` to wait until all spans are processed. (#766)
- Fixed OTLP example's accidental early close of exporter. (#807)
- Ensure zipkin exporter reads and closes response body. (#788)
- Update instrumentation to use `api/standard` keys instead of custom keys. (#782)
- Clean up tools and RELEASING documentation. (#762)

## [0.6.0] - 2020-05-21

### Added

- Support for `Resource`s in the prometheus exporter. (#757)
- New pull controller. (#751)
- New `UpDownSumObserver` instrument. (#750)
- OpenTelemetry collector demo. (#711)
- New `SumObserver` instrument. (#747)
- New `UpDownCounter` instrument. (#745)
- New timeout `Option` and configuration function `WithTimeout` to the push controller. (#742)
- New `api/standards` package to implement semantic conventions and standard key-value generation. (#731)

### Changed

- Rename `Register*` functions in the metric API to `New*` for all `Observer` instruments. (#761)
- Use `[]float64` for histogram boundaries, not `[]metric.Number`. (#758)
- Change OTLP example to use exporter as a trace `Syncer` instead of as an unneeded `Batcher`. (#756)
- Replace `WithResourceAttributes()` with `WithResource()` in the trace SDK. (#754)
- The prometheus exporter now uses the new pull controller. (#751)
- Rename `ScheduleDelayMillis` to `BatchTimeout` in the trace `BatchSpanProcessor`.(#752)
- Support use of synchronous instruments in asynchronous callbacks (#725)
- Move `Resource` from the `Export` method parameter into the metric export `Record`. (#739)
- Rename `Observer` instrument to `ValueObserver`. (#734)
- The push controller now has a method (`Provider()`) to return a `metric.Provider` instead of the old `Meter` method that acted as a `metric.Provider`. (#738)
- Replace `Measure` instrument by `ValueRecorder` instrument. (#732)
- Rename correlation context header from `"Correlation-Context"` to `"otcorrelations"` to match the OpenTelemetry specification. 727)

### Fixed

- Ensure gRPC `ClientStream` override methods do not panic in grpctrace package. (#755)
- Disable parts of `BatchSpanProcessor` test until a fix is found. (#743)
- Fix `string` case in `kv` `Infer` function. (#746)
- Fix panic in grpctrace client interceptors. (#740)
- Refactor the `api/metrics` push controller and add `CheckpointSet` synchronization. (#737)
- Rewrite span batch process queue batching logic. (#719)
- Remove the push controller named Meter map. (#738)
- Fix Histogram aggregator initial state (fix #735). (#736)
- Ensure golang alpine image is running `golang-1.14` for examples. (#733)
- Added test for grpctrace `UnaryInterceptorClient`. (#695)
- Rearrange `api/metric` code layout. (#724)

## [0.5.0] - 2020-05-13

### Added

- Batch `Observer` callback support. (#717)
- Alias `api` types to root package of project. (#696)
- Create basic `othttp.Transport` for simple client instrumentation. (#678)
- `SetAttribute(string, interface{})` to the trace API. (#674)
- Jaeger exporter option that allows user to specify custom http client. (#671)
- `Stringer` and `Infer` methods to `key`s. (#662)

### Changed

- Rename `NewKey` in the `kv` package to just `Key`. (#721)
- Move `core` and `key` to `kv` package. (#720)
- Make the metric API `Meter` a `struct` so the abstract `MeterImpl` can be passed and simplify implementation. (#709)
- Rename SDK `Batcher` to `Integrator` to match draft OpenTelemetry SDK specification. (#710)
- Rename SDK `Ungrouped` integrator to `simple.Integrator` to match draft OpenTelemetry SDK specification. (#710)
- Rename SDK `SDK` `struct` to `Accumulator` to match draft OpenTelemetry SDK specification. (#710)
- Move `Number` from `core` to `api/metric` package. (#706)
- Move `SpanContext` from `core` to `trace` package. (#692)
- Change traceparent header from `Traceparent` to `traceparent` to implement the W3C specification. (#681)

### Fixed

- Update tooling to run generators in all submodules. (#705)
- gRPC interceptor regexp to match methods without a service name. (#683)
- Use a `const` for padding 64-bit B3 trace IDs. (#701)
- Update `mockZipkin` listen address from `:0` to `127.0.0.1:0`. (#700)
- Left-pad 64-bit B3 trace IDs with zero. (#698)
- Propagate at least the first W3C tracestate header. (#694)
- Remove internal `StateLocker` implementation. (#688)
- Increase instance size CI system uses. (#690)
- Add a `key` benchmark and use reflection in `key.Infer()`. (#679)
- Fix internal `global` test by using `global.Meter` with `RecordBatch()`. (#680)
- Reimplement histogram using mutex instead of `StateLocker`. (#669)
- Switch `MinMaxSumCount` to a mutex lock implementation instead of `StateLocker`. (#667)
- Update documentation to not include any references to `WithKeys`. (#672)
- Correct misspelling. (#668)
- Fix clobbering of the span context if extraction fails. (#656)
- Bump `golangci-lint` and work around the corrupting bug. (#666) (#670)

## [0.4.3] - 2020-04-24

### Added

- `Dockerfile` and `docker-compose.yml` to run example code. (#635)
- New `grpctrace` package that provides gRPC client and server interceptors for both unary and stream connections. (#621)
- New `api/label` package, providing common label set implementation. (#651)
- Support for JSON marshaling of `Resources`. (#654)
- `TraceID` and `SpanID` implementations for `Stringer` interface. (#642)
- `RemoteAddrKey` in the othttp plugin to include the HTTP client address in top-level spans. (#627)
- `WithSpanFormatter` option to the othttp plugin. (#617)
- Updated README to include section for compatible libraries and include reference to the contrib repository. (#612)
- The prometheus exporter now supports exporting histograms. (#601)
- A `String` method to the `Resource` to return a hashable identifier for a now unique resource. (#613)
- An `Iter` method to the `Resource` to return an array `AttributeIterator`. (#613)
- An `Equal` method to the `Resource` test the equivalence of resources. (#613)
- An iterable structure (`AttributeIterator`) for `Resource` attributes.

### Changed

- zipkin export's `NewExporter` now requires a `serviceName` argument to ensure this needed values is provided. (#644)
- Pass `Resources` through the metrics export pipeline. (#659)

### Removed

- `WithKeys` option from the metric API. (#639)

### Fixed

- Use the `label.Set.Equivalent` value instead of an encoding in the batcher. (#658)
- Correct typo `trace.Exporter` to `trace.SpanSyncer` in comments. (#653)
- Use type names for return values in jaeger exporter. (#648)
- Increase the visibility of the `api/key` package by updating comments and fixing usages locally. (#650)
- `Checkpoint` only after `Update`; Keep records in the `sync.Map` longer. (#647)
- Do not cache `reflect.ValueOf()` in metric Labels. (#649)
- Batch metrics exported from the OTLP exporter based on `Resource` and labels. (#626)
- Add error wrapping to the prometheus exporter. (#631)
- Update the OTLP exporter batching of traces to use a unique `string` representation of an associated `Resource` as the batching key. (#623)
- Update OTLP `SpanData` transform to only include the `ParentSpanID` if one exists. (#614)
- Update `Resource` internal representation to uniquely and reliably identify resources. (#613)
- Check return value from `CheckpointSet.ForEach` in prometheus exporter. (#622)
- Ensure spans created by httptrace client tracer reflect operation structure. (#618)
- Create a new recorder rather than reuse when multiple observations in same epoch for asynchronous instruments. #610
- The default port the OTLP exporter uses to connect to the OpenTelemetry collector is updated to match the one the collector listens on by default. (#611)


## [0.4.2] - 2020-03-31

### Fixed

- Fix `pre_release.sh` to update version in `sdk/opentelemetry.go`. (#607)
- Fix time conversion from internal to OTLP in OTLP exporter. (#606)

## [0.4.1] - 2020-03-31

### Fixed

- Update `tag.sh` to create signed tags. (#604)

## [0.4.0] - 2020-03-30

### Added

- New API package `api/metric/registry` that exposes a `MeterImpl` wrapper for use by SDKs to generate unique instruments. (#580)
- Script to verify examples after a new release. (#579)

### Removed

- The dogstatsd exporter due to lack of support.
   This additionally removes support for statsd. (#591)
- `LabelSet` from the metric API.
   This is replaced by a `[]core.KeyValue` slice. (#595)
- `Labels` from the metric API's `Meter` interface. (#595)

### Changed

- The metric `export.Labels` became an interface which the SDK implements and the `export` package provides a simple, immutable implementation of this interface intended for testing purposes. (#574)
- Renamed `internal/metric.Meter` to `MeterImpl`. (#580)
- Renamed `api/global/internal.obsImpl` to `asyncImpl`. (#580)

### Fixed

- Corrected missing return in mock span. (#582)
- Update License header for all source files to match CNCF guidelines and include a test to ensure it is present. (#586) (#596)
- Update to v0.3.0 of the OTLP in the OTLP exporter. (#588)
- Update pre-release script to be compatible between GNU and BSD based systems. (#592)
- Add a `RecordBatch` benchmark. (#594)
- Moved span transforms of the OTLP exporter to the internal package. (#593)
- Build both go-1.13 and go-1.14 in circleci to test for all supported versions of Go. (#569)
- Removed unneeded allocation on empty labels in OLTP exporter. (#597)
- Update `BatchedSpanProcessor` to process the queue until no data but respect max batch size. (#599)
- Update project documentation godoc.org links to pkg.go.dev. (#602)

## [0.3.0] - 2020-03-21

This is a first official beta release, which provides almost fully complete metrics, tracing, and context propagation functionality.
There is still a possibility of breaking changes.

### Added

- Add `Observer` metric instrument. (#474)
- Add global `Propagators` functionality to enable deferred initialization for propagators registered before the first Meter SDK is installed. (#494)
- Simplified export setup pipeline for the jaeger exporter to match other exporters. (#459)
- The zipkin trace exporter. (#495)
- The OTLP exporter to export metric and trace telemetry to the OpenTelemetry collector. (#497) (#544) (#545)
- The `StatusMessage` field was add to the trace `Span`. (#524)
- Context propagation in OpenTracing bridge in terms of OpenTelemetry context propagation. (#525)
- The `Resource` type was added to the SDK. (#528)
- The global API now supports a `Tracer` and `Meter` function as shortcuts to getting a global `*Provider` and calling these methods directly. (#538)
- The metric API now defines a generic `MeterImpl` interface to support general purpose `Meter` construction.
   Additionally, `SyncImpl` and `AsyncImpl` are added to support general purpose instrument construction. (#560)
- A metric `Kind` is added to represent the `MeasureKind`, `ObserverKind`, and `CounterKind`. (#560)
- Scripts to better automate the release process. (#576)

### Changed

- Default to to use `AlwaysSampler` instead of `ProbabilitySampler` to match OpenTelemetry specification. (#506)
- Renamed `AlwaysSampleSampler` to `AlwaysOnSampler` in the trace API. (#511)
- Renamed `NeverSampleSampler` to `AlwaysOffSampler` in the trace API. (#511)
- The `Status` field of the `Span` was changed to `StatusCode` to disambiguate with the added `StatusMessage`. (#524)
- Updated the trace `Sampler` interface conform to the OpenTelemetry specification. (#531)
- Rename metric API `Options` to `Config`. (#541)
- Rename metric `Counter` aggregator to be `Sum`. (#541)
- Unify metric options into `Option` from instrument specific options. (#541)
- The trace API's `TraceProvider` now support `Resource`s. (#545)
- Correct error in zipkin module name. (#548)
- The jaeger trace exporter now supports `Resource`s. (#551)
- Metric SDK now supports `Resource`s.
   The `WithResource` option was added to configure a `Resource` on creation and the `Resource` method was added to the metric `Descriptor` to return the associated `Resource`. (#552)
- Replace `ErrNoLastValue` and `ErrEmptyDataSet` by `ErrNoData` in the metric SDK. (#557)
- The stdout trace exporter now supports `Resource`s. (#558)
- The metric `Descriptor` is now included at the API instead of the SDK. (#560)
- Replace `Ordered` with an iterator in `export.Labels`. (#567)

### Removed

- The vendor specific Stackdriver. It is now hosted on 3rd party vendor infrastructure. (#452)
- The `Unregister` method for metric observers as it is not in the OpenTelemetry specification. (#560)
- `GetDescriptor` from the metric SDK. (#575)
- The `Gauge` instrument from the metric API. (#537)

### Fixed

- Make histogram aggregator checkpoint consistent. (#438)
- Update README with import instructions and how to build and test. (#505)
- The default label encoding was updated to be unique. (#508)
- Use `NewRoot` in the othttp plugin for public endpoints. (#513)
- Fix data race in `BatchedSpanProcessor`. (#518)
- Skip test-386 for Mac OS 10.15.x (Catalina and upwards). #521
- Use a variable-size array to represent ordered labels in maps. (#523)
- Update the OTLP protobuf and update changed import path. (#532)
- Use `StateLocker` implementation in `MinMaxSumCount`. (#546)
- Eliminate goroutine leak in histogram stress test. (#547)
- Update OTLP exporter with latest protobuf. (#550)
- Add filters to the othttp plugin. (#556)
- Provide an implementation of the `Header*` filters that do not depend on Go 1.14. (#565)
- Encode labels once during checkpoint.
   The checkpoint function is executed in a single thread so we can do the encoding lazily before passing the encoded version of labels to the exporter.
   This is a cheap and quick way to avoid encoding the labels on every collection interval. (#572)
- Run coverage over all packages in `COVERAGE_MOD_DIR`. (#573)

## [0.2.3] - 2020-03-04

### Added

- `RecordError` method on `Span`s in the trace API to Simplify adding error events to spans. (#473)
- Configurable push frequency for exporters setup pipeline. (#504)

### Changed

- Rename the `exporter` directory to `exporters`.
   The `go.opentelemetry.io/otel/exporter/trace/jaeger` package was mistakenly released with a `v1.0.0` tag instead of `v0.1.0`.
   This resulted in all subsequent releases not becoming the default latest.
   A consequence of this was that all `go get`s pulled in the incompatible `v0.1.0` release of that package when pulling in more recent packages from other otel packages.
   Renaming the `exporter` directory to `exporters` fixes this issue by renaming the package and therefore clearing any existing dependency tags.
   Consequentially, this action also renames *all* exporter packages. (#502)

### Removed

- The `CorrelationContextHeader` constant in the `correlation` package is no longer exported. (#503)

## [0.2.2] - 2020-02-27

### Added

- `HTTPSupplier` interface in the propagation API to specify methods to retrieve and store a single value for a key to be associated with a carrier. (#467)
- `HTTPExtractor` interface in the propagation API to extract information from an `HTTPSupplier` into a context. (#467)
- `HTTPInjector` interface in the propagation API to inject information into an `HTTPSupplier.` (#467)
- `Config` and configuring `Option` to the propagator API. (#467)
- `Propagators` interface in the propagation API to contain the set of injectors and extractors for all supported carrier formats. (#467)
- `HTTPPropagator` interface in the propagation API to inject and extract from an `HTTPSupplier.` (#467)
- `WithInjectors` and `WithExtractors` functions to the propagator API to configure injectors and extractors to use. (#467)
- `ExtractHTTP` and `InjectHTTP` functions to apply configured HTTP extractors and injectors to a passed context. (#467)
- Histogram aggregator. (#433)
- `DefaultPropagator` function and have it return `trace.TraceContext` as the default context propagator. (#456)
- `AlwaysParentSample` sampler to the trace API. (#455)
- `WithNewRoot` option function to the trace API to specify the created span should be considered a root span. (#451)


### Changed

- Renamed `WithMap` to `ContextWithMap` in the correlation package. (#481)
- Renamed `FromContext` to `MapFromContext` in the correlation package. (#481)
- Move correlation context propagation to correlation package. (#479)
- Do not default to putting remote span context into links. (#480)
- Propagators extrac
- `Tracer.WithSpan` updated to accept `StartOptions`. (#472)
- Renamed `MetricKind` to `Kind` to not stutter in the type usage. (#432)
- Renamed the `export` package to `metric` to match directory structure. (#432)
- Rename the `api/distributedcontext` package to `api/correlation`. (#444)
- Rename the `api/propagators` package to `api/propagation`. (#444)
- Move the propagators from the `propagators` package into the `trace` API package. (#444)
- Update `Float64Gauge`, `Int64Gauge`, `Float64Counter`, `Int64Counter`, `Float64Measure`, and `Int64Measure` metric methods to use value receivers instead of pointers. (#462)
- Moved all dependencies of tools package to a tools directory. (#466)

### Removed

- Binary propagators. (#467)
- NOOP propagator. (#467)

### Fixed

- Upgraded `github.com/golangci/golangci-lint` from `v1.21.0` to `v1.23.6` in `tools/`. (#492)
- Fix a possible nil-dereference crash (#478)
- Correct comments for `InstallNewPipeline` in the stdout exporter. (#483)
- Correct comments for `InstallNewPipeline` in the dogstatsd exporter. (#484)
- Correct comments for `InstallNewPipeline` in the prometheus exporter. (#482)
- Initialize `onError` based on `Config` in prometheus exporter. (#486)
- Correct module name in prometheus exporter README. (#475)
- Removed tracer name prefix from span names. (#430)
- Fix `aggregator_test.go` import package comment. (#431)
- Improved detail in stdout exporter. (#436)
- Fix a dependency issue (generate target should depend on stringer, not lint target) in Makefile. (#442)
- Reorders the Makefile targets within `precommit` target so we generate files and build the code before doing linting, so we can get much nicer errors about syntax errors from the compiler. (#442)
- Reword function documentation in gRPC plugin. (#446)
- Send the `span.kind` tag to Jaeger from the jaeger exporter. (#441)
- Fix `metadataSupplier` in the jaeger exporter to overwrite the header if existing instead of appending to it. (#441)
- Upgraded to Go 1.13 in CI. (#465)
- Correct opentelemetry.io URL in trace SDK documentation. (#464)
- Refactored reference counting logic in SDK determination of stale records. (#468)
- Add call to `runtime.Gosched` in instrument `acquireHandle` logic to not block the collector. (#469)

## [0.2.1.1] - 2020-01-13

### Fixed

- Use stateful batcher on Prometheus exporter fixing regresion introduced in #395. (#428)

## [0.2.1] - 2020-01-08

### Added

- Global meter forwarding implementation.
   This enables deferred initialization for metric instruments registered before the first Meter SDK is installed. (#392)
- Global trace forwarding implementation.
   This enables deferred initialization for tracers registered before the first Trace SDK is installed. (#406)
- Standardize export pipeline creation in all exporters. (#395)
- A testing, organization, and comments for 64-bit field alignment. (#418)
- Script to tag all modules in the project. (#414)

### Changed

- Renamed `propagation` package to `propagators`. (#362)
- Renamed `B3Propagator` propagator to `B3`. (#362)
- Renamed `TextFormatPropagator` propagator to `TextFormat`. (#362)
- Renamed `BinaryPropagator` propagator to `Binary`. (#362)
- Renamed `BinaryFormatPropagator` propagator to `BinaryFormat`. (#362)
- Renamed `NoopTextFormatPropagator` propagator to `NoopTextFormat`. (#362)
- Renamed `TraceContextPropagator` propagator to `TraceContext`. (#362)
- Renamed `SpanOption` to `StartOption` in the trace API. (#369)
- Renamed `StartOptions` to `StartConfig` in the trace API. (#369)
- Renamed `EndOptions` to `EndConfig` in the trace API. (#369)
- `Number` now has a pointer receiver for its methods. (#375)
- Renamed `CurrentSpan` to `SpanFromContext` in the trace API. (#379)
- Renamed `SetCurrentSpan` to `ContextWithSpan` in the trace API. (#379)
- Renamed `Message` in Event to `Name` in the trace API. (#389)
- Prometheus exporter no longer aggregates metrics, instead it only exports them. (#385)
- Renamed `HandleImpl` to `BoundInstrumentImpl` in the metric API. (#400)
- Renamed `Float64CounterHandle` to `Float64CounterBoundInstrument` in the metric API. (#400)
- Renamed `Int64CounterHandle` to `Int64CounterBoundInstrument` in the metric API. (#400)
- Renamed `Float64GaugeHandle` to `Float64GaugeBoundInstrument` in the metric API. (#400)
- Renamed `Int64GaugeHandle` to `Int64GaugeBoundInstrument` in the metric API. (#400)
- Renamed `Float64MeasureHandle` to `Float64MeasureBoundInstrument` in the metric API. (#400)
- Renamed `Int64MeasureHandle` to `Int64MeasureBoundInstrument` in the metric API. (#400)
- Renamed `Release` method for bound instruments in the metric API to `Unbind`. (#400)
- Renamed `AcquireHandle` method for bound instruments in the metric API to `Bind`. (#400)
- Renamed the `File` option in the stdout exporter to `Writer`. (#404)
- Renamed all `Options` to `Config` for all metric exports where this wasn't already the case.

### Fixed

- Aggregator import path corrected. (#421)
- Correct links in README. (#368)
- The README was updated to match latest code changes in its examples. (#374)
- Don't capitalize error statements. (#375)
- Fix ignored errors. (#375)
- Fix ambiguous variable naming. (#375)
- Removed unnecessary type casting. (#375)
- Use named parameters. (#375)
- Updated release schedule. (#378)
- Correct http-stackdriver example module name. (#394)
- Removed the `http.request` span in `httptrace` package. (#397)
- Add comments in the metrics SDK (#399)
- Initialize checkpoint when creating ddsketch aggregator to prevent panic when merging into a empty one. (#402) (#403)
- Add documentation of compatible exporters in the README. (#405)
- Typo fix. (#408)
- Simplify span check logic in SDK tracer implementation. (#419)

## [0.2.0] - 2019-12-03

### Added

- Unary gRPC tracing example. (#351)
- Prometheus exporter. (#334)
- Dogstatsd metrics exporter. (#326)

### Changed

- Rename `MaxSumCount` aggregation to `MinMaxSumCount` and add the `Min` interface for this aggregation. (#352)
- Rename `GetMeter` to `Meter`. (#357)
- Rename `HTTPTraceContextPropagator` to `TraceContextPropagator`. (#355)
- Rename `HTTPB3Propagator` to `B3Propagator`. (#355)
- Rename `HTTPTraceContextPropagator` to `TraceContextPropagator`. (#355)
- Move `/global` package to `/api/global`. (#356)
- Rename `GetTracer` to `Tracer`. (#347)

### Removed

- `SetAttribute` from the `Span` interface in the trace API. (#361)
- `AddLink` from the `Span` interface in the trace API. (#349)
- `Link` from the `Span` interface in the trace API. (#349)

### Fixed

- Exclude example directories from coverage report. (#365)
- Lint make target now implements automatic fixes with `golangci-lint` before a second run to report the remaining issues. (#360)
- Drop `GO111MODULE` environment variable in Makefile as Go 1.13 is the project specified minimum version and this is environment variable is not needed for that version of Go. (#359)
- Run the race checker for all test. (#354)
- Redundant commands in the Makefile are removed. (#354)
- Split the `generate` and `lint` targets of the Makefile. (#354)
- Renames `circle-ci` target to more generic `ci` in Makefile. (#354)
- Add example Prometheus binary to gitignore. (#358)
- Support negative numbers with the `MaxSumCount`. (#335)
- Resolve race conditions in `push_test.go` identified in #339. (#340)
- Use `/usr/bin/env bash` as a shebang in scripts rather than `/bin/bash`. (#336)
- Trace benchmark now tests both `AlwaysSample` and `NeverSample`.
   Previously it was testing `AlwaysSample` twice. (#325)
- Trace benchmark now uses a `[]byte` for `TraceID` to fix failing test. (#325)
- Added a trace benchmark to test variadic functions in `setAttribute` vs `setAttributes` (#325)
- The `defaultkeys` batcher was only using the encoded label set as its map key while building a checkpoint.
   This allowed distinct label sets through, but any metrics sharing a label set could be overwritten or merged incorrectly.
   This was corrected. (#333)


## [0.1.2] - 2019-11-18

### Fixed

- Optimized the `simplelru` map for attributes to reduce the number of allocations. (#328)
- Removed unnecessary unslicing of parameters that are already a slice. (#324)

## [0.1.1] - 2019-11-18

This release contains a Metrics SDK with stdout exporter and supports basic aggregations such as counter, gauges, array, maxsumcount, and ddsketch.

### Added

- Metrics stdout export pipeline. (#265)
- Array aggregation for raw measure metrics. (#282)
- The core.Value now have a `MarshalJSON` method. (#281)

### Removed

- `WithService`, `WithResources`, and `WithComponent` methods of tracers. (#314)
- Prefix slash in `Tracer.Start()` for the Jaeger example. (#292)

### Changed

- Allocation in LabelSet construction to reduce GC overhead. (#318)
- `trace.WithAttributes` to append values instead of replacing (#315)
- Use a formula for tolerance in sampling tests. (#298)
- Move export types into trace and metric-specific sub-directories. (#289)
- `SpanKind` back to being based on an `int` type. (#288)

### Fixed

- URL to OpenTelemetry website in README. (#323)
- Name of othttp default tracer. (#321)
- `ExportSpans` for the stackdriver exporter now handles `nil` context. (#294)
- CI modules cache to correctly restore/save from/to the cache. (#316)
- Fix metric SDK race condition between `LoadOrStore` and the assignment `rec.recorder = i.meter.exporter.AggregatorFor(rec)`. (#293)
- README now reflects the new code structure introduced with these changes. (#291)
- Make the basic example work. (#279)

## [0.1.0] - 2019-11-04

This is the first release of open-telemetry go library.
It contains api and sdk for trace and meter.

### Added

- Initial OpenTelemetry trace and metric API prototypes.
- Initial OpenTelemetry trace, metric, and export SDK packages.
- A wireframe bridge to support compatibility with OpenTracing.
- Example code for a basic, http-stackdriver, http, jaeger, and named tracer setup.
- Exporters for Jaeger, Stackdriver, and stdout.
- Propagators for binary, B3, and trace-context protocols.
- Project information and guidelines in the form of a README and CONTRIBUTING.
- Tools to build the project and a Makefile to automate the process.
- Apache-2.0 license.
- CircleCI build CI manifest files.
- CODEOWNERS file to track owners of this project.


[Unreleased]: https://github.com/open-telemetry/opentelemetry-go/compare/v0.18.0...HEAD
[0.18.0]: https://github.com/open-telemetry/opentelemetry-go/releases/tag/v0.18.0
[0.17.0]: https://github.com/open-telemetry/opentelemetry-go/releases/tag/v0.17.0
[0.16.0]: https://github.com/open-telemetry/opentelemetry-go/releases/tag/v0.16.0
[0.15.0]: https://github.com/open-telemetry/opentelemetry-go/releases/tag/v0.15.0
[0.14.0]: https://github.com/open-telemetry/opentelemetry-go/releases/tag/v0.14.0
[0.13.0]: https://github.com/open-telemetry/opentelemetry-go/releases/tag/v0.13.0
[0.12.0]: https://github.com/open-telemetry/opentelemetry-go/releases/tag/v0.12.0
[0.11.0]: https://github.com/open-telemetry/opentelemetry-go/releases/tag/v0.11.0
[0.10.0]: https://github.com/open-telemetry/opentelemetry-go/releases/tag/v0.10.0
[0.9.0]: https://github.com/open-telemetry/opentelemetry-go/releases/tag/v0.9.0
[0.8.0]: https://github.com/open-telemetry/opentelemetry-go/releases/tag/v0.8.0
[0.7.0]: https://github.com/open-telemetry/opentelemetry-go/releases/tag/v0.7.0
[0.6.0]: https://github.com/open-telemetry/opentelemetry-go/releases/tag/v0.6.0
[0.5.0]: https://github.com/open-telemetry/opentelemetry-go/releases/tag/v0.5.0
[0.4.3]: https://github.com/open-telemetry/opentelemetry-go/releases/tag/v0.4.3
[0.4.2]: https://github.com/open-telemetry/opentelemetry-go/releases/tag/v0.4.2
[0.4.1]: https://github.com/open-telemetry/opentelemetry-go/releases/tag/v0.4.1
[0.4.0]: https://github.com/open-telemetry/opentelemetry-go/releases/tag/v0.4.0
[0.3.0]: https://github.com/open-telemetry/opentelemetry-go/releases/tag/v0.3.0
[0.2.3]: https://github.com/open-telemetry/opentelemetry-go/releases/tag/v0.2.3
[0.2.2]: https://github.com/open-telemetry/opentelemetry-go/releases/tag/v0.2.2
[0.2.1.1]: https://github.com/open-telemetry/opentelemetry-go/releases/tag/v0.2.1.1
[0.2.1]: https://github.com/open-telemetry/opentelemetry-go/releases/tag/v0.2.1
[0.2.0]: https://github.com/open-telemetry/opentelemetry-go/releases/tag/v0.2.0
[0.1.2]: https://github.com/open-telemetry/opentelemetry-go/releases/tag/v0.1.2
[0.1.1]: https://github.com/open-telemetry/opentelemetry-go/releases/tag/v0.1.1
[0.1.0]: https://github.com/open-telemetry/opentelemetry-go/releases/tag/v0.1.0<|MERGE_RESOLUTION|>--- conflicted
+++ resolved
@@ -37,11 +37,8 @@
 
 - `SamplingResult.TraceState` is correctly propagated to a newly created
   span's `SpanContext`. (#1655)
-<<<<<<< HEAD
+- Jaeger Exporter: Ensure mapping between OTEL and Jaeger span data complies with the specification. (#1626)
 - The `otel-collector` example now correctly flushes metric events prior to shutting down the exporter. (#1678)
-=======
-- Jaeger Exporter: Ensure mapping between OTEL and Jaeger span data complies with the specification. (#1626)
->>>>>>> 66b1135a
 
 ## [0.18.0] - 2020-03-03
 
