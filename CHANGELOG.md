--- conflicted
+++ resolved
@@ -31,13 +31,9 @@
 
 - Update `go.opentelemetry.io/proto/otlp` from v1.1.0 to v1.2.0. (#5177)
 - Improve performance of baggage member character validation in `go.opentelemetry.io/otel/baggage`. (#5214)
-<<<<<<< HEAD
-- `go.opentelemetry.io/otel/exporters/otlp/otlpmetric/otlpmetrichttp` no longer depends on `google.golang.org/grpc`. (#5222)
 - `Shutdown` method of `Exporter` in `go.opentelemetry.io/otel/exporters/stdout/stdouttrace` ignores the context cancellation and always returns `nil`. (#5189)
 - `ForceFlush` and `Shutdown` methods of the exporter returned by `New` in `go.opentelemetry.io/otel/exporters/stdout/stdoutmetric` ignore the context cancellation and always return `nil`. (#5189)
 
-=======
->>>>>>> baeb5606
 
 ## [1.25.0/0.47.0/0.0.8/0.1.0-alpha] 2024-04-05
 
