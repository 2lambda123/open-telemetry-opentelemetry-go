# Changelog

All notable changes to this project will be documented in this file.

The format is based on [Keep a Changelog](https://keepachangelog.com/en/1.0.0/).

This project adheres to [Semantic Versioning](https://semver.org/spec/v2.0.0.html).

## [Unreleased]

### Added

<<<<<<< HEAD
- Add the `ReadOnlySpan` and `ReadWriteSpan` interfaces to provide better control for accessing span data. (#1360)
=======
- `trace.WithIDGenerator()` `TracerProviderOption`. (#1363)
>>>>>>> eb28005e

### Changed

- Move the OpenCensus example into `example` directory. (#1359)
- Moved the SDK's `internal.IDGenerator` interface in to the `sdk/trace` package to enable support for externally-defined ID generators. (#1363)
- `NewExporter` and `Start` functions in `go.opentelemetry.io/otel/exporters/otlp` now receive `context.Context` as a first parameter. (#1357)
<<<<<<< HEAD
- Rename `export.SpanData` to `export.SpanSnapshot` and use it only for exporting spans. (#1360)
- Store the parent's full `SpanContext` rather than just its span ID in the `span` struct. (#1360)
- Improve span duration accuracy. (#1360)

### Removed

- Remove `errUninitializedSpan` as its only usage is now obsolete. (#1360)
=======
- Zipkin exporter relies on the status code for success rather than body read but still read the response body. (#1328)

### Fixed

- Metric SDK `SumObserver` and `UpDownSumObserver` instruments correctness fixes. (#1381)
>>>>>>> eb28005e

## [0.14.0] - 2020-11-19

### Added

- An `EventOption` and the related `NewEventConfig` function are added to the `go.opentelemetry.io/otel` package to configure Span events. (#1254)
- A `TextMapPropagator` and associated `TextMapCarrier` are added to the `go.opentelemetry.io/otel/oteltest` package to test `TextMap` type propagators and their use. (#1259)
- `SpanContextFromContext` returns `SpanContext` from context. (#1255)
- `DeploymentEnvironmentKey` added to `go.opentelemetry.io/otel/semconv` package. (#1323)
- Add an OpenCensus to OpenTelemetry tracing bridge. (#1305)
- Add a parent context argument to `SpanProcessor.OnStart` to follow the specification. (#1333)
- Add missing tests for `sdk/trace/attributes_map.go`. (#1337)

### Changed

- Move the `go.opentelemetry.io/otel/api/trace` package into `go.opentelemetry.io/otel/trace` with the following changes. (#1229) (#1307)
  - `ID` has been renamed to `TraceID`.
  - `IDFromHex` has been renamed to `TraceIDFromHex`.
  - `EmptySpanContext` is removed.
- Move the `go.opentelemetry.io/otel/api/trace/tracetest` package into `go.opentelemetry.io/otel/oteltest`. (#1229)
- OTLP Exporter updates:
  - supports OTLP v0.6.0 (#1230, #1354)
  - supports configurable aggregation temporality (default: Cumulative, optional: Stateless). (#1296)
- The Sampler is now called on local child spans. (#1233)
- The `Kind` type from the `go.opentelemetry.io/otel/api/metric` package was renamed to `InstrumentKind` to more specifically describe what it is and avoid semantic ambiguity. (#1240)
- The `MetricKind` method of the `Descriptor` type in the `go.opentelemetry.io/otel/api/metric` package was renamed to `Descriptor.InstrumentKind`.
   This matches the returned type and fixes misuse of the term metric. (#1240)
- Move test harness from the `go.opentelemetry.io/otel/api/apitest` package into `go.opentelemetry.io/otel/oteltest`. (#1241)
- Move the `go.opentelemetry.io/otel/api/metric/metrictest` package into `go.opentelemetry.io/oteltest` as part of #964. (#1252)
- Move the `go.opentelemetry.io/otel/api/metric` package into `go.opentelemetry.io/otel/metric` as part of #1303. (#1321)
- Move the `go.opentelemetry.io/otel/api/metric/registry` package into `go.opentelemetry.io/otel/metric/registry` as a part of #1303. (#1316)
- Move the `Number` type (together with related functions) from `go.opentelemetry.io/otel/api/metric` package into `go.opentelemetry.io/otel/metric/number` as a part of #1303. (#1316)
- The function signature of the Span `AddEvent` method in `go.opentelemetry.io/otel` is updated to no longer take an unused context and instead take a required name and a variable number of `EventOption`s. (#1254)
- The function signature of the Span `RecordError` method in `go.opentelemetry.io/otel` is updated to no longer take an unused context and instead take a required error value and a variable number of `EventOption`s. (#1254)
- Move the `go.opentelemetry.io/otel/api/global` package to `go.opentelemetry.io/otel`. (#1262) (#1330)
- Move the `Version` function from `go.opentelemetry.io/otel/sdk` to `go.opentelemetry.io/otel`. (#1330)
- Rename correlation context header from `"otcorrelations"` to `"baggage"` to match the OpenTelemetry specification. (#1267)
- Fix `Code.UnmarshalJSON` to work with valid JSON only. (#1276)
- The `resource.New()` method changes signature to support builtin attributes and functional options, including `telemetry.sdk.*` and
  `host.name` semantic conventions; the former method is renamed `resource.NewWithAttributes`. (#1235)
- The Prometheus exporter now exports non-monotonic counters (i.e. `UpDownCounter`s) as gauges. (#1210)
- Correct the `Span.End` method documentation in the `otel` API to state updates are not allowed on a span after it has ended. (#1310)
- Updated span collection limits for attribute, event and link counts to 1000 (#1318)
- Renamed `semconv.HTTPUrlKey` to `semconv.HTTPURLKey`. (#1338)

### Removed

- The `ErrInvalidHexID`, `ErrInvalidTraceIDLength`, `ErrInvalidSpanIDLength`, `ErrInvalidSpanIDLength`, or `ErrNilSpanID` from the `go.opentelemetry.io/otel` package are unexported now. (#1243)
- The `AddEventWithTimestamp` method on the `Span` interface in `go.opentelemetry.io/otel` is removed due to its redundancy.
   It is replaced by using the `AddEvent` method with a `WithTimestamp` option. (#1254)
- The `MockSpan` and `MockTracer` types are removed from `go.opentelemetry.io/otel/oteltest`.
   `Tracer` and `Span` from the same module should be used in their place instead. (#1306)
- `WorkerCount` option is removed from `go.opentelemetry.io/otel/exporters/otlp`. (#1350)

### Fixed

- Rename `MergeItererator` to `MergeIterator` in the `go.opentelemetry.io/otel/label` package. (#1244)
- The `go.opentelemetry.io/otel/api/global` packages global TextMapPropagator now delegates functionality to a globally set delegate for all previously returned propagators. (#1258)
- Fix condition in `label.Any`. (#1299)
- Fix global `TracerProvider` to pass options to its configured provider. (#1329)
- Fix missing handler for `ExactKind` aggregator in OTLP metrics transformer (#1309) 

## [0.13.0] - 2020-10-08

### Added

- OTLP Metric exporter supports Histogram aggregation. (#1209)
- The `Code` struct from the `go.opentelemetry.io/otel/codes` package now supports JSON marshaling and unmarshaling as well as implements the `Stringer` interface. (#1214)
- A Baggage API to implement the OpenTelemetry specification. (#1217)
- Add Shutdown method to sdk/trace/provider, shutdown processors in the order they were registered. (#1227)

### Changed

- Set default propagator to no-op propagator. (#1184)
- The `HTTPSupplier`, `HTTPExtractor`, `HTTPInjector`, and `HTTPPropagator` from the `go.opentelemetry.io/otel/api/propagation` package were replaced with unified `TextMapCarrier` and `TextMapPropagator` in the `go.opentelemetry.io/otel/propagation` package. (#1212) (#1325)
- The `New` function from the `go.opentelemetry.io/otel/api/propagation` package was replaced with `NewCompositeTextMapPropagator` in the `go.opentelemetry.io/otel` package. (#1212)
- The status codes of the `go.opentelemetry.io/otel/codes` package have been updated to match the latest OpenTelemetry specification.
   They now are `Unset`, `Error`, and `Ok`.
   They no longer track the gRPC codes. (#1214)
- The `StatusCode` field of the `SpanData` struct in the `go.opentelemetry.io/otel/sdk/export/trace` package now uses the codes package from this package instead of the gRPC project. (#1214)
- Move the `go.opentelemetry.io/otel/api/baggage` package into `go.opentelemetry.io/otel/baggage`. (#1217) (#1325)
- A `Shutdown` method of `SpanProcessor` and all its implementations receives a context and returns an error. (#1264)

### Fixed

- Copies of data from arrays and slices passed to `go.opentelemetry.io/otel/label.ArrayValue()` are now used in the returned `Value` instead of using the mutable data itself. (#1226)

### Removed

- The `ExtractHTTP` and `InjectHTTP` functions from the `go.opentelemetry.io/otel/api/propagation` package were removed. (#1212)
- The `Propagators` interface from the `go.opentelemetry.io/otel/api/propagation` package was removed to conform to the OpenTelemetry specification.
   The explicit `TextMapPropagator` type can be used in its place as this is the `Propagator` type the specification defines. (#1212)
- The `SetAttribute` method of the `Span` from the `go.opentelemetry.io/otel/api/trace` package was removed given its redundancy with the `SetAttributes` method. (#1216)
- The internal implementation of Baggage storage is removed in favor of using the new Baggage API functionality. (#1217)
- Remove duplicate hostname key `HostHostNameKey` in Resource semantic conventions. (#1219)
- Nested array/slice support has been removed. (#1226)

## [0.12.0] - 2020-09-24

### Added

- A `SpanConfigure` function in `go.opentelemetry.io/otel/api/trace` to create a new `SpanConfig` from `SpanOption`s. (#1108)
- In the `go.opentelemetry.io/otel/api/trace` package, `NewTracerConfig` was added to construct new `TracerConfig`s.
   This addition was made to conform with our project option conventions. (#1155)
- Instrumentation library information was added to the Zipkin exporter. (#1119)
- The `SpanProcessor` interface now has a `ForceFlush()` method. (#1166)
- More semantic conventions for k8s as resource attributes. (#1167)

### Changed

- Add reconnecting udp connection type to Jaeger exporter.
   This change adds a new optional implementation of the udp conn interface used to detect changes to an agent's host dns record.
   It then adopts the new destination address to ensure the exporter doesn't get stuck. This change was ported from jaegertracing/jaeger-client-go#520. (#1063)
- Replace `StartOption` and `EndOption` in `go.opentelemetry.io/otel/api/trace` with `SpanOption`.
   This change is matched by replacing the `StartConfig` and `EndConfig` with a unified `SpanConfig`. (#1108)
- Replace the `LinkedTo` span option in `go.opentelemetry.io/otel/api/trace` with `WithLinks`.
   This is be more consistent with our other option patterns, i.e. passing the item to be configured directly instead of its component parts, and provides a cleaner function signature. (#1108)
- The `go.opentelemetry.io/otel/api/trace` `TracerOption` was changed to an interface to conform to project option conventions. (#1109)
- Move the `B3` and `TraceContext` from within the `go.opentelemetry.io/otel/api/trace` package to their own `go.opentelemetry.io/otel/propagators` package.
    This removal of the propagators is reflective of the OpenTelemetry specification for these propagators as well as cleans up the `go.opentelemetry.io/otel/api/trace` API. (#1118)
- Rename Jaeger tags used for instrumentation library information to reflect changes in OpenTelemetry specification. (#1119)
- Rename `ProbabilitySampler` to `TraceIDRatioBased` and change semantics to ignore parent span sampling status. (#1115)
- Move `tools` package under `internal`. (#1141)
- Move `go.opentelemetry.io/otel/api/correlation` package to `go.opentelemetry.io/otel/api/baggage`. (#1142)
   The `correlation.CorrelationContext` propagator has been renamed `baggage.Baggage`.  Other exported functions and types are unchanged.
- Rename `ParentOrElse` sampler to `ParentBased` and allow setting samplers depending on parent span. (#1153)
- In the `go.opentelemetry.io/otel/api/trace` package, `SpanConfigure` was renamed to `NewSpanConfig`. (#1155)
- Change `dependabot.yml` to add a `Skip Changelog` label to dependabot-sourced PRs. (#1161)
- The [configuration style guide](https://github.com/open-telemetry/opentelemetry-go/blob/master/CONTRIBUTING.md#config) has been updated to
   recommend the use of `newConfig()` instead of `configure()`. (#1163)
- The `otlp.Config` type has been unexported and changed to `otlp.config`, along with its initializer. (#1163)
- Ensure exported interface types include parameter names and update the
   Style Guide to reflect this styling rule. (#1172)
- Don't consider unset environment variable for resource detection to be an error. (#1170)
- Rename `go.opentelemetry.io/otel/api/metric.ConfigureInstrument` to `NewInstrumentConfig` and
  `go.opentelemetry.io/otel/api/metric.ConfigureMeter` to `NewMeterConfig`.
- ValueObserver instruments use LastValue aggregator by default. (#1165)
- OTLP Metric exporter supports LastValue aggregation. (#1165)
- Move the `go.opentelemetry.io/otel/api/unit` package to `go.opentelemetry.io/otel/unit`. (#1185)
- Rename `Provider` to `MeterProvider` in the `go.opentelemetry.io/otel/api/metric` package. (#1190)
- Rename `NoopProvider` to `NoopMeterProvider` in the `go.opentelemetry.io/otel/api/metric` package. (#1190)
- Rename `NewProvider` to `NewMeterProvider` in the `go.opentelemetry.io/otel/api/metric/metrictest` package. (#1190)
- Rename `Provider` to `MeterProvider` in the `go.opentelemetry.io/otel/api/metric/registry` package. (#1190)
- Rename `NewProvider` to `NewMeterProvider` in the `go.opentelemetry.io/otel/api/metri/registryc` package. (#1190)
- Rename `Provider` to `TracerProvider` in the `go.opentelemetry.io/otel/api/trace` package. (#1190)
- Rename `NoopProvider` to `NoopTracerProvider` in the `go.opentelemetry.io/otel/api/trace` package. (#1190)
- Rename `Provider` to `TracerProvider` in the `go.opentelemetry.io/otel/api/trace/tracetest` package. (#1190)
- Rename `NewProvider` to `NewTracerProvider` in the `go.opentelemetry.io/otel/api/trace/tracetest` package. (#1190)
- Rename `WrapperProvider` to `WrapperTracerProvider` in the `go.opentelemetry.io/otel/bridge/opentracing` package. (#1190)
- Rename `NewWrapperProvider` to `NewWrapperTracerProvider` in the `go.opentelemetry.io/otel/bridge/opentracing` package. (#1190)
- Rename `Provider` method of the pull controller to `MeterProvider` in the `go.opentelemetry.io/otel/sdk/metric/controller/pull` package. (#1190)
- Rename `Provider` method of the push controller to `MeterProvider` in the `go.opentelemetry.io/otel/sdk/metric/controller/push` package. (#1190)
- Rename `ProviderOptions` to `TracerProviderConfig` in the `go.opentelemetry.io/otel/sdk/trace` package. (#1190)
- Rename `ProviderOption` to `TracerProviderOption` in the `go.opentelemetry.io/otel/sdk/trace` package. (#1190)
- Rename `Provider` to `TracerProvider` in the `go.opentelemetry.io/otel/sdk/trace` package. (#1190)
- Rename `NewProvider` to `NewTracerProvider` in the `go.opentelemetry.io/otel/sdk/trace` package. (#1190)
- Renamed `SamplingDecision` values to comply with OpenTelemetry specification change. (#1192)
- Renamed Zipkin attribute names from `ot.status_code & ot.status_description` to `otel.status_code & otel.status_description`. (#1201)
- The default SDK now invokes registered `SpanProcessor`s in the order they were registered with the `TracerProvider`. (#1195)
- Add test of spans being processed by the `SpanProcessor`s in the order they were registered. (#1203)

### Removed

- Remove the B3 propagator from `go.opentelemetry.io/otel/propagators`. It is now located in the
   `go.opentelemetry.io/contrib/propagators/` module. (#1191)
- Remove the semantic convention for HTTP status text, `HTTPStatusTextKey` from package `go.opentelemetry.io/otel/semconv`. (#1194)

### Fixed

- Zipkin example no longer mentions `ParentSampler`, corrected to `ParentBased`. (#1171)
- Fix missing shutdown processor in otel-collector example. (#1186)
- Fix missing shutdown processor in basic and namedtracer examples. (#1197)

## [0.11.0] - 2020-08-24

### Added

- Support for exporting array-valued attributes via OTLP. (#992)
- `Noop` and `InMemory` `SpanBatcher` implementations to help with testing integrations. (#994)
- Support for filtering metric label sets. (#1047)
- A dimensionality-reducing metric Processor. (#1057)
- Integration tests for more OTel Collector Attribute types. (#1062)
- A new `WithSpanProcessor` `ProviderOption` is added to the `go.opentelemetry.io/otel/sdk/trace` package to create a `Provider` and automatically register the `SpanProcessor`. (#1078)

### Changed

- Rename `sdk/metric/processor/test` to `sdk/metric/processor/processortest`. (#1049)
- Rename `sdk/metric/controller/test` to `sdk/metric/controller/controllertest`. (#1049)
- Rename `api/testharness` to `api/apitest`. (#1049)
- Rename `api/trace/testtrace` to `api/trace/tracetest`. (#1049)
- Change Metric Processor to merge multiple observations. (#1024)
- The `go.opentelemetry.io/otel/bridge/opentracing` bridge package has been made into its own module.
   This removes the package dependencies of this bridge from the rest of the OpenTelemetry based project. (#1038)
- Renamed `go.opentelemetry.io/otel/api/standard` package to `go.opentelemetry.io/otel/semconv` to avoid the ambiguous and generic name `standard` and better describe the package as containing OpenTelemetry semantic conventions. (#1016)
- The environment variable used for resource detection has been changed from `OTEL_RESOURCE_LABELS` to `OTEL_RESOURCE_ATTRIBUTES` (#1042)
- Replace `WithSyncer` with `WithBatcher` in examples. (#1044)
- Replace the `google.golang.org/grpc/codes` dependency in the API with an equivalent `go.opentelemetry.io/otel/codes` package. (#1046)
- Merge the `go.opentelemetry.io/otel/api/label` and `go.opentelemetry.io/otel/api/kv` into the new `go.opentelemetry.io/otel/label` package. (#1060)
- Unify Callback Function Naming.
   Rename `*Callback` with `*Func`. (#1061)
- CI builds validate against last two versions of Go, dropping 1.13 and adding 1.15. (#1064)
- The `go.opentelemetry.io/otel/sdk/export/trace` interfaces `SpanSyncer` and `SpanBatcher` have been replaced with a specification compliant `Exporter` interface.
   This interface still supports the export of `SpanData`, but only as a slice.
   Implementation are also required now to return any error from `ExportSpans` if one occurs as well as implement a `Shutdown` method for exporter clean-up. (#1078)
- The `go.opentelemetry.io/otel/sdk/trace` `NewBatchSpanProcessor` function no longer returns an error.
   If a `nil` exporter is passed as an argument to this function, instead of it returning an error, it now returns a `BatchSpanProcessor` that handles the export of `SpanData` by not taking any action. (#1078)
- The `go.opentelemetry.io/otel/sdk/trace` `NewProvider` function to create a `Provider` no longer returns an error, instead only a `*Provider`.
   This change is related to `NewBatchSpanProcessor` not returning an error which was the only error this function would return. (#1078)

### Removed

- Duplicate, unused API sampler interface. (#999)
   Use the [`Sampler` interface](https://github.com/open-telemetry/opentelemetry-go/blob/v0.11.0/sdk/trace/sampling.go) provided by the SDK instead.
- The `grpctrace` instrumentation was moved to the `go.opentelemetry.io/contrib` repository and out of this repository.
   This move includes moving the `grpc` example to the `go.opentelemetry.io/contrib` as well. (#1027)
- The `WithSpan` method of the `Tracer` interface.
   The functionality this method provided was limited compared to what a user can provide themselves.
   It was removed with the understanding that if there is sufficient user need it can be added back based on actual user usage. (#1043)
- The `RegisterSpanProcessor` and `UnregisterSpanProcessor` functions.
   These were holdovers from an approach prior to the TracerProvider design. They were not used anymore. (#1077)
- The `oterror` package. (#1026)
- The `othttp` and `httptrace` instrumentations were moved to `go.opentelemetry.io/contrib`. (#1032)

### Fixed

- The `semconv.HTTPServerMetricAttributesFromHTTPRequest()` function no longer generates the high-cardinality `http.request.content.length` label. (#1031)
- Correct instrumentation version tag in Jaeger exporter. (#1037)
- The SDK span will now set an error event if the `End` method is called during a panic (i.e. it was deferred). (#1043)
- Move internally generated protobuf code from the `go.opentelemetry.io/otel` to the OTLP exporter to reduce dependency overhead. (#1050)
- The `otel-collector` example referenced outdated collector processors. (#1006)

## [0.10.0] - 2020-07-29

This release migrates the default OpenTelemetry SDK into its own Go module, decoupling the SDK from the API and reducing dependencies for instrumentation packages.

### Added

- The Zipkin exporter now has `NewExportPipeline` and `InstallNewPipeline` constructor functions to match the common pattern.
    These function build a new exporter with default SDK options and register the exporter with the `global` package respectively. (#944)
- Add propagator option for gRPC instrumentation. (#986)
- The `testtrace` package now tracks the `trace.SpanKind` for each span. (#987)

### Changed

- Replace the `RegisterGlobal` `Option` in the Jaeger exporter with an `InstallNewPipeline` constructor function.
   This matches the other exporter constructor patterns and will register a new exporter after building it with default configuration. (#944)
- The trace (`go.opentelemetry.io/otel/exporters/trace/stdout`) and metric (`go.opentelemetry.io/otel/exporters/metric/stdout`) `stdout` exporters are now merged into a single exporter at `go.opentelemetry.io/otel/exporters/stdout`.
   This new exporter was made into its own Go module to follow the pattern of all exporters and decouple it from the `go.opentelemetry.io/otel` module. (#956, #963)
- Move the `go.opentelemetry.io/otel/exporters/test` test package to `go.opentelemetry.io/otel/sdk/export/metric/metrictest`. (#962)
- The `go.opentelemetry.io/otel/api/kv/value` package was merged into the parent `go.opentelemetry.io/otel/api/kv` package. (#968)
  - `value.Bool` was replaced with `kv.BoolValue`.
  - `value.Int64` was replaced with `kv.Int64Value`.
  - `value.Uint64` was replaced with `kv.Uint64Value`.
  - `value.Float64` was replaced with `kv.Float64Value`.
  - `value.Int32` was replaced with `kv.Int32Value`.
  - `value.Uint32` was replaced with `kv.Uint32Value`.
  - `value.Float32` was replaced with `kv.Float32Value`.
  - `value.String` was replaced with `kv.StringValue`.
  - `value.Int` was replaced with `kv.IntValue`.
  - `value.Uint` was replaced with `kv.UintValue`.
  - `value.Array` was replaced with `kv.ArrayValue`.
- Rename `Infer` to `Any` in the `go.opentelemetry.io/otel/api/kv` package. (#972)
- Change `othttp` to use the `httpsnoop` package to wrap the `ResponseWriter` so that optional interfaces (`http.Hijacker`, `http.Flusher`, etc.) that are implemented by the original `ResponseWriter`are also implemented by the wrapped `ResponseWriter`. (#979)
- Rename `go.opentelemetry.io/otel/sdk/metric/aggregator/test` package to `go.opentelemetry.io/otel/sdk/metric/aggregator/aggregatortest`. (#980)
- Make the SDK into its own Go module called `go.opentelemetry.io/otel/sdk`. (#985)
- Changed the default trace `Sampler` from `AlwaysOn` to `ParentOrElse(AlwaysOn)`. (#989)

### Removed

- The `IndexedAttribute` function from the `go.opentelemetry.io/otel/api/label` package was removed in favor of `IndexedLabel` which it was synonymous with. (#970)

### Fixed

- Bump github.com/golangci/golangci-lint from 1.28.3 to 1.29.0 in /tools. (#953)
- Bump github.com/google/go-cmp from 0.5.0 to 0.5.1. (#957)
- Use `global.Handle` for span export errors in the OTLP exporter. (#946)
- Correct Go language formatting in the README documentation. (#961)
- Remove default SDK dependencies from the `go.opentelemetry.io/otel/api` package. (#977)
- Remove default SDK dependencies from the `go.opentelemetry.io/otel/instrumentation` package. (#983)
- Move documented examples for `go.opentelemetry.io/otel/instrumentation/grpctrace` interceptors into Go example tests. (#984)

## [0.9.0] - 2020-07-20

### Added

- A new Resource Detector interface is included to allow resources to be automatically detected and included. (#939)
- A Detector to automatically detect resources from an environment variable. (#939)
- Github action to generate protobuf Go bindings locally in `internal/opentelemetry-proto-gen`. (#938)
- OTLP .proto files from `open-telemetry/opentelemetry-proto` imported as a git submodule under `internal/opentelemetry-proto`.
   References to `github.com/open-telemetry/opentelemetry-proto` changed to `go.opentelemetry.io/otel/internal/opentelemetry-proto-gen`. (#942)

### Changed

- Non-nil value `struct`s for key-value pairs will be marshalled using JSON rather than `Sprintf`. (#948)

### Removed

- Removed dependency on `github.com/open-telemetry/opentelemetry-collector`. (#943)

## [0.8.0] - 2020-07-09

### Added

- The `B3Encoding` type to represent the B3 encoding(s) the B3 propagator can inject.
   A value for HTTP supported encodings (Multiple Header: `MultipleHeader`, Single Header: `SingleHeader`) are included. (#882)
- The `FlagsDeferred` trace flag to indicate if the trace sampling decision has been deferred. (#882)
- The `FlagsDebug` trace flag to indicate if the trace is a debug trace. (#882)
- Add `peer.service` semantic attribute. (#898)
- Add database-specific semantic attributes. (#899)
- Add semantic convention for `faas.coldstart` and `container.id`. (#909)
- Add http content size semantic conventions. (#905)
- Include `http.request_content_length` in HTTP request basic attributes. (#905)
- Add semantic conventions for operating system process resource attribute keys. (#919)
- The Jaeger exporter now has a `WithBatchMaxCount` option to specify the maximum number of spans sent in a batch. (#931)

### Changed

- Update `CONTRIBUTING.md` to ask for updates to `CHANGELOG.md` with each pull request. (#879)
- Use lowercase header names for B3 Multiple Headers. (#881)
- The B3 propagator `SingleHeader` field has been replaced with `InjectEncoding`.
   This new field can be set to combinations of the `B3Encoding` bitmasks and will inject trace information in these encodings.
   If no encoding is set, the propagator will default to `MultipleHeader` encoding. (#882)
- The B3 propagator now extracts from either HTTP encoding of B3 (Single Header or Multiple Header) based on what is contained in the header.
   Preference is given to Single Header encoding with Multiple Header being the fallback if Single Header is not found or is invalid.
   This behavior change is made to dynamically support all correctly encoded traces received instead of having to guess the expected encoding prior to receiving. (#882)
- Extend semantic conventions for RPC. (#900)
- To match constant naming conventions in the `api/standard` package, the `FaaS*` key names are appended with a suffix of `Key`. (#920)
  - `"api/standard".FaaSName` -> `FaaSNameKey`
  - `"api/standard".FaaSID` -> `FaaSIDKey`
  - `"api/standard".FaaSVersion` -> `FaaSVersionKey`
  - `"api/standard".FaaSInstance` -> `FaaSInstanceKey`

### Removed

- The `FlagsUnused` trace flag is removed.
   The purpose of this flag was to act as the inverse of `FlagsSampled`, the inverse of `FlagsSampled` is used instead. (#882)
- The B3 header constants (`B3SingleHeader`, `B3DebugFlagHeader`, `B3TraceIDHeader`, `B3SpanIDHeader`, `B3SampledHeader`, `B3ParentSpanIDHeader`) are removed.
   If B3 header keys are needed [the authoritative OpenZipkin package constants](https://pkg.go.dev/github.com/openzipkin/zipkin-go@v0.2.2/propagation/b3?tab=doc#pkg-constants) should be used instead. (#882)

### Fixed

- The B3 Single Header name is now correctly `b3` instead of the previous `X-B3`. (#881)
- The B3 propagator now correctly supports sampling only values (`b3: 0`, `b3: 1`, or `b3: d`) for a Single B3 Header. (#882)
- The B3 propagator now propagates the debug flag.
   This removes the behavior of changing the debug flag into a set sampling bit.
   Instead, this now follow the B3 specification and omits the `X-B3-Sampling` header. (#882)
- The B3 propagator now tracks "unset" sampling state (meaning "defer the decision") and does not set the `X-B3-Sampling` header when injecting. (#882)
- Bump github.com/itchyny/gojq from 0.10.3 to 0.10.4 in /tools. (#883)
- Bump github.com/opentracing/opentracing-go from v1.1.1-0.20190913142402-a7454ce5950e to v1.2.0. (#885)
- The tracing time conversion for OTLP spans is now correctly set to `UnixNano`. (#896)
- Ensure span status is not set to `Unknown` when no HTTP status code is provided as it is assumed to be `200 OK`. (#908)
- Ensure `httptrace.clientTracer` closes `http.headers` span. (#912)
- Prometheus exporter will not apply stale updates or forget inactive metrics. (#903)
- Add test for api.standard `HTTPClientAttributesFromHTTPRequest`. (#905)
- Bump github.com/golangci/golangci-lint from 1.27.0 to 1.28.1 in /tools. (#901, #913)
- Update otel-colector example to use the v0.5.0 collector. (#915)
- The `grpctrace` instrumentation uses a span name conforming to the OpenTelemetry semantic conventions (does not contain a leading slash (`/`)). (#922)
- The `grpctrace` instrumentation includes an `rpc.method` attribute now set to the gRPC method name. (#900, #922)
- The `grpctrace` instrumentation `rpc.service` attribute now contains the package name if one exists.
   This is in accordance with OpenTelemetry semantic conventions. (#922)
- Correlation Context extractor will no longer insert an empty map into the returned context when no valid values are extracted. (#923)
- Bump google.golang.org/api from 0.28.0 to 0.29.0 in /exporters/trace/jaeger. (#925)
- Bump github.com/itchyny/gojq from 0.10.4 to 0.11.0 in /tools. (#926)
- Bump github.com/golangci/golangci-lint from 1.28.1 to 1.28.2 in /tools. (#930)

## [0.7.0] - 2020-06-26

This release implements the v0.5.0 version of the OpenTelemetry specification.

### Added

- The othttp instrumentation now includes default metrics. (#861)
- This CHANGELOG file to track all changes in the project going forward.
- Support for array type attributes. (#798)
- Apply transitive dependabot go.mod dependency updates as part of a new automatic Github workflow. (#844)
- Timestamps are now passed to exporters for each export. (#835)
- Add new `Accumulation` type to metric SDK to transport telemetry from `Accumulator`s to `Processor`s.
   This replaces the prior `Record` `struct` use for this purpose. (#835)
- New dependabot integration to automate package upgrades. (#814)
- `Meter` and `Tracer` implementations accept instrumentation version version as an optional argument.
   This instrumentation version is passed on to exporters. (#811) (#805) (#802)
- The OTLP exporter includes the instrumentation version in telemetry it exports. (#811)
- Environment variables for Jaeger exporter are supported. (#796)
- New `aggregation.Kind` in the export metric API. (#808)
- New example that uses OTLP and the collector. (#790)
- Handle errors in the span `SetName` during span initialization. (#791)
- Default service config to enable retries for retry-able failed requests in the OTLP exporter and an option to override this default. (#777)
- New `go.opentelemetry.io/otel/api/oterror` package to uniformly support error handling and definitions for the project. (#778)
- New `global` default implementation of the `go.opentelemetry.io/otel/api/oterror.Handler` interface to be used to handle errors prior to an user defined `Handler`.
   There is also functionality for the user to register their `Handler` as well as a convenience function `Handle` to handle an error with this global `Handler`(#778)
- Options to specify propagators for httptrace and grpctrace instrumentation. (#784)
- The required `application/json` header for the Zipkin exporter is included in all exports. (#774)
- Integrate HTTP semantics helpers from the contrib repository into the `api/standard` package. #769

### Changed

- Rename `Integrator` to `Processor` in the metric SDK. (#863)
- Rename `AggregationSelector` to `AggregatorSelector`. (#859)
- Rename `SynchronizedCopy` to `SynchronizedMove`. (#858)
- Rename `simple` integrator to `basic` integrator. (#857)
- Merge otlp collector examples. (#841)
- Change the metric SDK to support cumulative, delta, and pass-through exporters directly.
   With these changes, cumulative and delta specific exporters are able to request the correct kind of aggregation from the SDK. (#840)
- The `Aggregator.Checkpoint` API is renamed to `SynchronizedCopy` and adds an argument, a different `Aggregator` into which the copy is stored. (#812)
- The `export.Aggregator` contract is that `Update()` and `SynchronizedCopy()` are synchronized with each other.
   All the aggregation interfaces (`Sum`, `LastValue`, ...) are not meant to be synchronized, as the caller is expected to synchronize aggregators at a higher level after the `Accumulator`.
   Some of the `Aggregators` used unnecessary locking and that has been cleaned up. (#812)
- Use of `metric.Number` was replaced by `int64` now that we use `sync.Mutex` in the `MinMaxSumCount` and `Histogram` `Aggregators`. (#812)
- Replace `AlwaysParentSample` with `ParentSample(fallback)` to match the OpenTelemetry v0.5.0 specification. (#810)
- Rename `sdk/export/metric/aggregator` to `sdk/export/metric/aggregation`. #808
- Send configured headers with every request in the OTLP exporter, instead of just on connection creation. (#806)
- Update error handling for any one off error handlers, replacing, instead, with the `global.Handle` function. (#791)
- Rename `plugin` directory to `instrumentation` to match the OpenTelemetry specification. (#779)
- Makes the argument order to Histogram and DDSketch `New()` consistent. (#781)

### Removed

- `Uint64NumberKind` and related functions from the API. (#864)
- Context arguments from `Aggregator.Checkpoint` and `Integrator.Process` as they were unused. (#803)
- `SpanID` is no longer included in parameters for sampling decision to match the OpenTelemetry specification. (#775)

### Fixed

- Upgrade OTLP exporter to opentelemetry-proto matching the opentelemetry-collector v0.4.0 release. (#866)
- Allow changes to `go.sum` and `go.mod` when running dependabot tidy-up. (#871)
- Bump github.com/stretchr/testify from 1.4.0 to 1.6.1. (#824)
- Bump github.com/prometheus/client_golang from 1.7.0 to 1.7.1 in /exporters/metric/prometheus. (#867)
- Bump google.golang.org/grpc from 1.29.1 to 1.30.0 in /exporters/trace/jaeger. (#853)
- Bump google.golang.org/grpc from 1.29.1 to 1.30.0 in /exporters/trace/zipkin. (#854)
- Bumps github.com/golang/protobuf from 1.3.2 to 1.4.2 (#848)
- Bump github.com/stretchr/testify from 1.4.0 to 1.6.1 in /exporters/otlp (#817)
- Bump github.com/golangci/golangci-lint from 1.25.1 to 1.27.0 in /tools (#828)
- Bump github.com/prometheus/client_golang from 1.5.0 to 1.7.0 in /exporters/metric/prometheus (#838)
- Bump github.com/stretchr/testify from 1.4.0 to 1.6.1 in /exporters/trace/jaeger (#829)
- Bump github.com/benbjohnson/clock from 1.0.0 to 1.0.3 (#815)
- Bump github.com/stretchr/testify from 1.4.0 to 1.6.1 in /exporters/trace/zipkin (#823)
- Bump github.com/itchyny/gojq from 0.10.1 to 0.10.3 in /tools (#830)
- Bump github.com/stretchr/testify from 1.4.0 to 1.6.1 in /exporters/metric/prometheus (#822)
- Bump google.golang.org/grpc from 1.27.1 to 1.29.1 in /exporters/trace/zipkin (#820)
- Bump google.golang.org/grpc from 1.27.1 to 1.29.1 in /exporters/trace/jaeger (#831)
- Bump github.com/google/go-cmp from 0.4.0 to 0.5.0 (#836)
- Bump github.com/google/go-cmp from 0.4.0 to 0.5.0 in /exporters/trace/jaeger (#837)
- Bump github.com/google/go-cmp from 0.4.0 to 0.5.0 in /exporters/otlp (#839)
- Bump google.golang.org/api from 0.20.0 to 0.28.0 in /exporters/trace/jaeger (#843)
- Set span status from HTTP status code in the othttp instrumentation. (#832)
- Fixed typo in push controller comment. (#834)
- The `Aggregator` testing has been updated and cleaned. (#812)
- `metric.Number(0)` expressions are replaced by `0` where possible. (#812)
- Fixed `global` `handler_test.go` test failure. #804
- Fixed `BatchSpanProcessor.Shutdown` to wait until all spans are processed. (#766)
- Fixed OTLP example's accidental early close of exporter. (#807)
- Ensure zipkin exporter reads and closes response body. (#788)
- Update instrumentation to use `api/standard` keys instead of custom keys. (#782)
- Clean up tools and RELEASING documentation. (#762)

## [0.6.0] - 2020-05-21

### Added

- Support for `Resource`s in the prometheus exporter. (#757)
- New pull controller. (#751)
- New `UpDownSumObserver` instrument. (#750)
- OpenTelemetry collector demo. (#711)
- New `SumObserver` instrument. (#747)
- New `UpDownCounter` instrument. (#745)
- New timeout `Option` and configuration function `WithTimeout` to the push controller. (#742)
- New `api/standards` package to implement semantic conventions and standard key-value generation. (#731)

### Changed

- Rename `Register*` functions in the metric API to `New*` for all `Observer` instruments. (#761)
- Use `[]float64` for histogram boundaries, not `[]metric.Number`. (#758)
- Change OTLP example to use exporter as a trace `Syncer` instead of as an unneeded `Batcher`. (#756)
- Replace `WithResourceAttributes()` with `WithResource()` in the trace SDK. (#754)
- The prometheus exporter now uses the new pull controller. (#751)
- Rename `ScheduleDelayMillis` to `BatchTimeout` in the trace `BatchSpanProcessor`.(#752)
- Support use of synchronous instruments in asynchronous callbacks (#725)
- Move `Resource` from the `Export` method parameter into the metric export `Record`. (#739)
- Rename `Observer` instrument to `ValueObserver`. (#734)
- The push controller now has a method (`Provider()`) to return a `metric.Provider` instead of the old `Meter` method that acted as a `metric.Provider`. (#738)
- Replace `Measure` instrument by `ValueRecorder` instrument. (#732)
- Rename correlation context header from `"Correlation-Context"` to `"otcorrelations"` to match the OpenTelemetry specification. 727)

### Fixed

- Ensure gRPC `ClientStream` override methods do not panic in grpctrace package. (#755)
- Disable parts of `BatchSpanProcessor` test until a fix is found. (#743)
- Fix `string` case in `kv` `Infer` function. (#746)
- Fix panic in grpctrace client interceptors. (#740)
- Refactor the `api/metrics` push controller and add `CheckpointSet` synchronization. (#737)
- Rewrite span batch process queue batching logic. (#719)
- Remove the push controller named Meter map. (#738)
- Fix Histogram aggregator initial state (fix #735). (#736)
- Ensure golang alpine image is running `golang-1.14` for examples. (#733)
- Added test for grpctrace `UnaryInterceptorClient`. (#695)
- Rearrange `api/metric` code layout. (#724)

## [0.5.0] - 2020-05-13

### Added

- Batch `Observer` callback support. (#717)
- Alias `api` types to root package of project. (#696)
- Create basic `othttp.Transport` for simple client instrumentation. (#678)
- `SetAttribute(string, interface{})` to the trace API. (#674)
- Jaeger exporter option that allows user to specify custom http client. (#671)
- `Stringer` and `Infer` methods to `key`s. (#662)

### Changed

- Rename `NewKey` in the `kv` package to just `Key`. (#721)
- Move `core` and `key` to `kv` package. (#720)
- Make the metric API `Meter` a `struct` so the abstract `MeterImpl` can be passed and simplify implementation. (#709)
- Rename SDK `Batcher` to `Integrator` to match draft OpenTelemetry SDK specification. (#710)
- Rename SDK `Ungrouped` integrator to `simple.Integrator` to match draft OpenTelemetry SDK specification. (#710)
- Rename SDK `SDK` `struct` to `Accumulator` to match draft OpenTelemetry SDK specification. (#710)
- Move `Number` from `core` to `api/metric` package. (#706)
- Move `SpanContext` from `core` to `trace` package. (#692)
- Change traceparent header from `Traceparent` to `traceparent` to implement the W3C specification. (#681)

### Fixed

- Update tooling to run generators in all submodules. (#705)
- gRPC interceptor regexp to match methods without a service name. (#683)
- Use a `const` for padding 64-bit B3 trace IDs. (#701)
- Update `mockZipkin` listen address from `:0` to `127.0.0.1:0`. (#700)
- Left-pad 64-bit B3 trace IDs with zero. (#698)
- Propagate at least the first W3C tracestate header. (#694)
- Remove internal `StateLocker` implementation. (#688)
- Increase instance size CI system uses. (#690)
- Add a `key` benchmark and use reflection in `key.Infer()`. (#679)
- Fix internal `global` test by using `global.Meter` with `RecordBatch()`. (#680)
- Reimplement histogram using mutex instead of `StateLocker`. (#669)
- Switch `MinMaxSumCount` to a mutex lock implementation instead of `StateLocker`. (#667)
- Update documentation to not include any references to `WithKeys`. (#672)
- Correct misspelling. (#668)
- Fix clobbering of the span context if extraction fails. (#656)
- Bump `golangci-lint` and work around the corrupting bug. (#666) (#670)

## [0.4.3] - 2020-04-24

### Added

- `Dockerfile` and `docker-compose.yml` to run example code. (#635)
- New `grpctrace` package that provides gRPC client and server interceptors for both unary and stream connections. (#621)
- New `api/label` package, providing common label set implementation. (#651)
- Support for JSON marshaling of `Resources`. (#654)
- `TraceID` and `SpanID` implementations for `Stringer` interface. (#642)
- `RemoteAddrKey` in the othttp plugin to include the HTTP client address in top-level spans. (#627)
- `WithSpanFormatter` option to the othttp plugin. (#617)
- Updated README to include section for compatible libraries and include reference to the contrib repository. (#612)
- The prometheus exporter now supports exporting histograms. (#601)
- A `String` method to the `Resource` to return a hashable identifier for a now unique resource. (#613)
- An `Iter` method to the `Resource` to return an array `AttributeIterator`. (#613)
- An `Equal` method to the `Resource` test the equivalence of resources. (#613)
- An iterable structure (`AttributeIterator`) for `Resource` attributes.

### Changed

- zipkin export's `NewExporter` now requires a `serviceName` argument to ensure this needed values is provided. (#644)
- Pass `Resources` through the metrics export pipeline. (#659)

### Removed

- `WithKeys` option from the metric API. (#639)

### Fixed

- Use the `label.Set.Equivalent` value instead of an encoding in the batcher. (#658)
- Correct typo `trace.Exporter` to `trace.SpanSyncer` in comments. (#653)
- Use type names for return values in jaeger exporter. (#648)
- Increase the visibility of the `api/key` package by updating comments and fixing usages locally. (#650)
- `Checkpoint` only after `Update`; Keep records in the `sync.Map` longer. (#647)
- Do not cache `reflect.ValueOf()` in metric Labels. (#649)
- Batch metrics exported from the OTLP exporter based on `Resource` and labels. (#626)
- Add error wrapping to the prometheus exporter. (#631)
- Update the OTLP exporter batching of traces to use a unique `string` representation of an associated `Resource` as the batching key. (#623)
- Update OTLP `SpanData` transform to only include the `ParentSpanID` if one exists. (#614)
- Update `Resource` internal representation to uniquely and reliably identify resources. (#613)
- Check return value from `CheckpointSet.ForEach` in prometheus exporter. (#622)
- Ensure spans created by httptrace client tracer reflect operation structure. (#618)
- Create a new recorder rather than reuse when multiple observations in same epoch for asynchronous instruments. #610
- The default port the OTLP exporter uses to connect to the OpenTelemetry collector is updated to match the one the collector listens on by default. (#611)


## [0.4.2] - 2020-03-31

### Fixed

- Fix `pre_release.sh` to update version in `sdk/opentelemetry.go`. (#607)
- Fix time conversion from internal to OTLP in OTLP exporter. (#606)

## [0.4.1] - 2020-03-31

### Fixed

- Update `tag.sh` to create signed tags. (#604)

## [0.4.0] - 2020-03-30

### Added

- New API package `api/metric/registry` that exposes a `MeterImpl` wrapper for use by SDKs to generate unique instruments. (#580)
- Script to verify examples after a new release. (#579)

### Removed

- The dogstatsd exporter due to lack of support.
   This additionally removes support for statsd. (#591)
- `LabelSet` from the metric API.
   This is replaced by a `[]core.KeyValue` slice. (#595)
- `Labels` from the metric API's `Meter` interface. (#595)

### Changed

- The metric `export.Labels` became an interface which the SDK implements and the `export` package provides a simple, immutable implementation of this interface intended for testing purposes. (#574)
- Renamed `internal/metric.Meter` to `MeterImpl`. (#580)
- Renamed `api/global/internal.obsImpl` to `asyncImpl`. (#580)

### Fixed

- Corrected missing return in mock span. (#582)
- Update License header for all source files to match CNCF guidelines and include a test to ensure it is present. (#586) (#596)
- Update to v0.3.0 of the OTLP in the OTLP exporter. (#588)
- Update pre-release script to be compatible between GNU and BSD based systems. (#592)
- Add a `RecordBatch` benchmark. (#594)
- Moved span transforms of the OTLP exporter to the internal package. (#593)
- Build both go-1.13 and go-1.14 in circleci to test for all supported versions of Go. (#569)
- Removed unneeded allocation on empty labels in OLTP exporter. (#597)
- Update `BatchedSpanProcessor` to process the queue until no data but respect max batch size. (#599)
- Update project documentation godoc.org links to pkg.go.dev. (#602)

## [0.3.0] - 2020-03-21

This is a first official beta release, which provides almost fully complete metrics, tracing, and context propagation functionality.
There is still a possibility of breaking changes.

### Added

- Add `Observer` metric instrument. (#474)
- Add global `Propagators` functionality to enable deferred initialization for propagators registered before the first Meter SDK is installed. (#494)
- Simplified export setup pipeline for the jaeger exporter to match other exporters. (#459)
- The zipkin trace exporter. (#495)
- The OTLP exporter to export metric and trace telemetry to the OpenTelemetry collector. (#497) (#544) (#545)
- The `StatusMessage` field was add to the trace `Span`. (#524)
- Context propagation in OpenTracing bridge in terms of OpenTelemetry context propagation. (#525)
- The `Resource` type was added to the SDK. (#528)
- The global API now supports a `Tracer` and `Meter` function as shortcuts to getting a global `*Provider` and calling these methods directly. (#538)
- The metric API now defines a generic `MeterImpl` interface to support general purpose `Meter` construction.
   Additionally, `SyncImpl` and `AsyncImpl` are added to support general purpose instrument construction. (#560)
- A metric `Kind` is added to represent the `MeasureKind`, `ObserverKind`, and `CounterKind`. (#560)
- Scripts to better automate the release process. (#576)

### Changed

- Default to to use `AlwaysSampler` instead of `ProbabilitySampler` to match OpenTelemetry specification. (#506)
- Renamed `AlwaysSampleSampler` to `AlwaysOnSampler` in the trace API. (#511)
- Renamed `NeverSampleSampler` to `AlwaysOffSampler` in the trace API. (#511)
- The `Status` field of the `Span` was changed to `StatusCode` to disambiguate with the added `StatusMessage`. (#524)
- Updated the trace `Sampler` interface conform to the OpenTelemetry specification. (#531)
- Rename metric API `Options` to `Config`. (#541)
- Rename metric `Counter` aggregator to be `Sum`. (#541)
- Unify metric options into `Option` from instrument specific options. (#541)
- The trace API's `TraceProvider` now support `Resource`s. (#545)
- Correct error in zipkin module name. (#548)
- The jaeger trace exporter now supports `Resource`s. (#551)
- Metric SDK now supports `Resource`s.
   The `WithResource` option was added to configure a `Resource` on creation and the `Resource` method was added to the metric `Descriptor` to return the associated `Resource`. (#552)
- Replace `ErrNoLastValue` and `ErrEmptyDataSet` by `ErrNoData` in the metric SDK. (#557)
- The stdout trace exporter now supports `Resource`s. (#558)
- The metric `Descriptor` is now included at the API instead of the SDK. (#560)
- Replace `Ordered` with an iterator in `export.Labels`. (#567)

### Removed

- The vendor specific Stackdriver. It is now hosted on 3rd party vendor infrastructure. (#452)
- The `Unregister` method for metric observers as it is not in the OpenTelemetry specification. (#560)
- `GetDescriptor` from the metric SDK. (#575)
- The `Gauge` instrument from the metric API. (#537)

### Fixed

- Make histogram aggregator checkpoint consistent. (#438)
- Update README with import instructions and how to build and test. (#505)
- The default label encoding was updated to be unique. (#508)
- Use `NewRoot` in the othttp plugin for public endpoints. (#513)
- Fix data race in `BatchedSpanProcessor`. (#518)
- Skip test-386 for Mac OS 10.15.x (Catalina and upwards). #521
- Use a variable-size array to represent ordered labels in maps. (#523)
- Update the OTLP protobuf and update changed import path. (#532)
- Use `StateLocker` implementation in `MinMaxSumCount`. (#546)
- Eliminate goroutine leak in histogram stress test. (#547)
- Update OTLP exporter with latest protobuf. (#550)
- Add filters to the othttp plugin. (#556)
- Provide an implementation of the `Header*` filters that do not depend on Go 1.14. (#565)
- Encode labels once during checkpoint.
   The checkpoint function is executed in a single thread so we can do the encoding lazily before passing the encoded version of labels to the exporter.
   This is a cheap and quick way to avoid encoding the labels on every collection interval. (#572)
- Run coverage over all packages in `COVERAGE_MOD_DIR`. (#573)

## [0.2.3] - 2020-03-04

### Added

- `RecordError` method on `Span`s in the trace API to Simplify adding error events to spans. (#473)
- Configurable push frequency for exporters setup pipeline. (#504)

### Changed

- Rename the `exporter` directory to `exporters`.
   The `go.opentelemetry.io/otel/exporter/trace/jaeger` package was mistakenly released with a `v1.0.0` tag instead of `v0.1.0`.
   This resulted in all subsequent releases not becoming the default latest.
   A consequence of this was that all `go get`s pulled in the incompatible `v0.1.0` release of that package when pulling in more recent packages from other otel packages.
   Renaming the `exporter` directory to `exporters` fixes this issue by renaming the package and therefore clearing any existing dependency tags.
   Consequentially, this action also renames *all* exporter packages. (#502)

### Removed

- The `CorrelationContextHeader` constant in the `correlation` package is no longer exported. (#503)

## [0.2.2] - 2020-02-27

### Added

- `HTTPSupplier` interface in the propagation API to specify methods to retrieve and store a single value for a key to be associated with a carrier. (#467)
- `HTTPExtractor` interface in the propagation API to extract information from an `HTTPSupplier` into a context. (#467)
- `HTTPInjector` interface in the propagation API to inject information into an `HTTPSupplier.` (#467)
- `Config` and configuring `Option` to the propagator API. (#467)
- `Propagators` interface in the propagation API to contain the set of injectors and extractors for all supported carrier formats. (#467)
- `HTTPPropagator` interface in the propagation API to inject and extract from an `HTTPSupplier.` (#467)
- `WithInjectors` and `WithExtractors` functions to the propagator API to configure injectors and extractors to use. (#467)
- `ExtractHTTP` and `InjectHTTP` functions to apply configured HTTP extractors and injectors to a passed context. (#467)
- Histogram aggregator. (#433)
- `DefaultPropagator` function and have it return `trace.TraceContext` as the default context propagator. (#456)
- `AlwaysParentSample` sampler to the trace API. (#455)
- `WithNewRoot` option function to the trace API to specify the created span should be considered a root span. (#451)


### Changed

- Renamed `WithMap` to `ContextWithMap` in the correlation package. (#481)
- Renamed `FromContext` to `MapFromContext` in the correlation package. (#481)
- Move correlation context propagation to correlation package. (#479)
- Do not default to putting remote span context into links. (#480)
- Propagators extrac
- `Tracer.WithSpan` updated to accept `StartOptions`. (#472)
- Renamed `MetricKind` to `Kind` to not stutter in the type usage. (#432)
- Renamed the `export` package to `metric` to match directory structure. (#432)
- Rename the `api/distributedcontext` package to `api/correlation`. (#444)
- Rename the `api/propagators` package to `api/propagation`. (#444)
- Move the propagators from the `propagators` package into the `trace` API package. (#444)
- Update `Float64Gauge`, `Int64Gauge`, `Float64Counter`, `Int64Counter`, `Float64Measure`, and `Int64Measure` metric methods to use value receivers instead of pointers. (#462)
- Moved all dependencies of tools package to a tools directory. (#466)

### Removed

- Binary propagators. (#467)
- NOOP propagator. (#467)

### Fixed

- Upgraded `github.com/golangci/golangci-lint` from `v1.21.0` to `v1.23.6` in `tools/`. (#492)
- Fix a possible nil-dereference crash (#478)
- Correct comments for `InstallNewPipeline` in the stdout exporter. (#483)
- Correct comments for `InstallNewPipeline` in the dogstatsd exporter. (#484)
- Correct comments for `InstallNewPipeline` in the prometheus exporter. (#482)
- Initialize `onError` based on `Config` in prometheus exporter. (#486)
- Correct module name in prometheus exporter README. (#475)
- Removed tracer name prefix from span names. (#430)
- Fix `aggregator_test.go` import package comment. (#431)
- Improved detail in stdout exporter. (#436)
- Fix a dependency issue (generate target should depend on stringer, not lint target) in Makefile. (#442)
- Reorders the Makefile targets within `precommit` target so we generate files and build the code before doing linting, so we can get much nicer errors about syntax errors from the compiler. (#442)
- Reword function documentation in gRPC plugin. (#446)
- Send the `span.kind` tag to Jaeger from the jaeger exporter. (#441)
- Fix `metadataSupplier` in the jaeger exporter to overwrite the header if existing instead of appending to it. (#441)
- Upgraded to Go 1.13 in CI. (#465)
- Correct opentelemetry.io URL in trace SDK documentation. (#464)
- Refactored reference counting logic in SDK determination of stale records. (#468)
- Add call to `runtime.Gosched` in instrument `acquireHandle` logic to not block the collector. (#469)

## [0.2.1.1] - 2020-01-13

### Fixed

- Use stateful batcher on Prometheus exporter fixing regresion introduced in #395. (#428)

## [0.2.1] - 2020-01-08

### Added

- Global meter forwarding implementation.
   This enables deferred initialization for metric instruments registered before the first Meter SDK is installed. (#392)
- Global trace forwarding implementation.
   This enables deferred initialization for tracers registered before the first Trace SDK is installed. (#406)
- Standardize export pipeline creation in all exporters. (#395)
- A testing, organization, and comments for 64-bit field alignment. (#418)
- Script to tag all modules in the project. (#414)

### Changed

- Renamed `propagation` package to `propagators`. (#362)
- Renamed `B3Propagator` propagator to `B3`. (#362)
- Renamed `TextFormatPropagator` propagator to `TextFormat`. (#362)
- Renamed `BinaryPropagator` propagator to `Binary`. (#362)
- Renamed `BinaryFormatPropagator` propagator to `BinaryFormat`. (#362)
- Renamed `NoopTextFormatPropagator` propagator to `NoopTextFormat`. (#362)
- Renamed `TraceContextPropagator` propagator to `TraceContext`. (#362)
- Renamed `SpanOption` to `StartOption` in the trace API. (#369)
- Renamed `StartOptions` to `StartConfig` in the trace API. (#369)
- Renamed `EndOptions` to `EndConfig` in the trace API. (#369)
- `Number` now has a pointer receiver for its methods. (#375)
- Renamed `CurrentSpan` to `SpanFromContext` in the trace API. (#379)
- Renamed `SetCurrentSpan` to `ContextWithSpan` in the trace API. (#379)
- Renamed `Message` in Event to `Name` in the trace API. (#389)
- Prometheus exporter no longer aggregates metrics, instead it only exports them. (#385)
- Renamed `HandleImpl` to `BoundInstrumentImpl` in the metric API. (#400)
- Renamed `Float64CounterHandle` to `Float64CounterBoundInstrument` in the metric API. (#400)
- Renamed `Int64CounterHandle` to `Int64CounterBoundInstrument` in the metric API. (#400)
- Renamed `Float64GaugeHandle` to `Float64GaugeBoundInstrument` in the metric API. (#400)
- Renamed `Int64GaugeHandle` to `Int64GaugeBoundInstrument` in the metric API. (#400)
- Renamed `Float64MeasureHandle` to `Float64MeasureBoundInstrument` in the metric API. (#400)
- Renamed `Int64MeasureHandle` to `Int64MeasureBoundInstrument` in the metric API. (#400)
- Renamed `Release` method for bound instruments in the metric API to `Unbind`. (#400)
- Renamed `AcquireHandle` method for bound instruments in the metric API to `Bind`. (#400)
- Renamed the `File` option in the stdout exporter to `Writer`. (#404)
- Renamed all `Options` to `Config` for all metric exports where this wasn't already the case.

### Fixed

- Aggregator import path corrected. (#421)
- Correct links in README. (#368)
- The README was updated to match latest code changes in its examples. (#374)
- Don't capitalize error statements. (#375)
- Fix ignored errors. (#375)
- Fix ambiguous variable naming. (#375)
- Removed unnecessary type casting. (#375)
- Use named parameters. (#375)
- Updated release schedule. (#378)
- Correct http-stackdriver example module name. (#394)
- Removed the `http.request` span in `httptrace` package. (#397)
- Add comments in the metrics SDK (#399)
- Initialize checkpoint when creating ddsketch aggregator to prevent panic when merging into a empty one. (#402) (#403)
- Add documentation of compatible exporters in the README. (#405)
- Typo fix. (#408)
- Simplify span check logic in SDK tracer implementation. (#419)

## [0.2.0] - 2019-12-03

### Added

- Unary gRPC tracing example. (#351)
- Prometheus exporter. (#334)
- Dogstatsd metrics exporter. (#326)

### Changed

- Rename `MaxSumCount` aggregation to `MinMaxSumCount` and add the `Min` interface for this aggregation. (#352)
- Rename `GetMeter` to `Meter`. (#357)
- Rename `HTTPTraceContextPropagator` to `TraceContextPropagator`. (#355)
- Rename `HTTPB3Propagator` to `B3Propagator`. (#355)
- Rename `HTTPTraceContextPropagator` to `TraceContextPropagator`. (#355)
- Move `/global` package to `/api/global`. (#356)
- Rename `GetTracer` to `Tracer`. (#347)

### Removed

- `SetAttribute` from the `Span` interface in the trace API. (#361)
- `AddLink` from the `Span` interface in the trace API. (#349)
- `Link` from the `Span` interface in the trace API. (#349)

### Fixed

- Exclude example directories from coverage report. (#365)
- Lint make target now implements automatic fixes with `golangci-lint` before a second run to report the remaining issues. (#360)
- Drop `GO111MODULE` environment variable in Makefile as Go 1.13 is the project specified minimum version and this is environment variable is not needed for that version of Go. (#359)
- Run the race checker for all test. (#354)
- Redundant commands in the Makefile are removed. (#354)
- Split the `generate` and `lint` targets of the Makefile. (#354)
- Renames `circle-ci` target to more generic `ci` in Makefile. (#354)
- Add example Prometheus binary to gitignore. (#358)
- Support negative numbers with the `MaxSumCount`. (#335)
- Resolve race conditions in `push_test.go` identified in #339. (#340)
- Use `/usr/bin/env bash` as a shebang in scripts rather than `/bin/bash`. (#336)
- Trace benchmark now tests both `AlwaysSample` and `NeverSample`.
   Previously it was testing `AlwaysSample` twice. (#325)
- Trace benchmark now uses a `[]byte` for `TraceID` to fix failing test. (#325)
- Added a trace benchmark to test variadic functions in `setAttribute` vs `setAttributes` (#325)
- The `defaultkeys` batcher was only using the encoded label set as its map key while building a checkpoint.
   This allowed distinct label sets through, but any metrics sharing a label set could be overwritten or merged incorrectly.
   This was corrected. (#333)


## [0.1.2] - 2019-11-18

### Fixed

- Optimized the `simplelru` map for attributes to reduce the number of allocations. (#328)
- Removed unnecessary unslicing of parameters that are already a slice. (#324)

## [0.1.1] - 2019-11-18

This release contains a Metrics SDK with stdout exporter and supports basic aggregations such as counter, gauges, array, maxsumcount, and ddsketch.

### Added

- Metrics stdout export pipeline. (#265)
- Array aggregation for raw measure metrics. (#282)
- The core.Value now have a `MarshalJSON` method. (#281)

### Removed

- `WithService`, `WithResources`, and `WithComponent` methods of tracers. (#314)
- Prefix slash in `Tracer.Start()` for the Jaeger example. (#292)

### Changed

- Allocation in LabelSet construction to reduce GC overhead. (#318)
- `trace.WithAttributes` to append values instead of replacing (#315)
- Use a formula for tolerance in sampling tests. (#298)
- Move export types into trace and metric-specific sub-directories. (#289)
- `SpanKind` back to being based on an `int` type. (#288)

### Fixed

- URL to OpenTelemetry website in README. (#323)
- Name of othttp default tracer. (#321)
- `ExportSpans` for the stackdriver exporter now handles `nil` context. (#294)
- CI modules cache to correctly restore/save from/to the cache. (#316)
- Fix metric SDK race condition between `LoadOrStore` and the assignment `rec.recorder = i.meter.exporter.AggregatorFor(rec)`. (#293)
- README now reflects the new code structure introduced with these changes. (#291)
- Make the basic example work. (#279)

## [0.1.0] - 2019-11-04

This is the first release of open-telemetry go library.
It contains api and sdk for trace and meter.

### Added

- Initial OpenTelemetry trace and metric API prototypes.
- Initial OpenTelemetry trace, metric, and export SDK packages.
- A wireframe bridge to support compatibility with OpenTracing.
- Example code for a basic, http-stackdriver, http, jaeger, and named tracer setup.
- Exporters for Jaeger, Stackdriver, and stdout.
- Propagators for binary, B3, and trace-context protocols.
- Project information and guidelines in the form of a README and CONTRIBUTING.
- Tools to build the project and a Makefile to automate the process.
- Apache-2.0 license.
- CircleCI build CI manifest files.
- CODEOWNERS file to track owners of this project.


[Unreleased]: https://github.com/open-telemetry/opentelemetry-go/compare/v0.14.0...HEAD
[0.14.0]: https://github.com/open-telemetry/opentelemetry-go/releases/tag/v0.14.0
[0.13.0]: https://github.com/open-telemetry/opentelemetry-go/releases/tag/v0.13.0
[0.12.0]: https://github.com/open-telemetry/opentelemetry-go/releases/tag/v0.12.0
[0.11.0]: https://github.com/open-telemetry/opentelemetry-go/releases/tag/v0.11.0
[0.10.0]: https://github.com/open-telemetry/opentelemetry-go/releases/tag/v0.10.0
[0.9.0]: https://github.com/open-telemetry/opentelemetry-go/releases/tag/v0.9.0
[0.8.0]: https://github.com/open-telemetry/opentelemetry-go/releases/tag/v0.8.0
[0.7.0]: https://github.com/open-telemetry/opentelemetry-go/releases/tag/v0.7.0
[0.6.0]: https://github.com/open-telemetry/opentelemetry-go/releases/tag/v0.6.0
[0.5.0]: https://github.com/open-telemetry/opentelemetry-go/releases/tag/v0.5.0
[0.4.3]: https://github.com/open-telemetry/opentelemetry-go/releases/tag/v0.4.3
[0.4.2]: https://github.com/open-telemetry/opentelemetry-go/releases/tag/v0.4.2
[0.4.1]: https://github.com/open-telemetry/opentelemetry-go/releases/tag/v0.4.1
[0.4.0]: https://github.com/open-telemetry/opentelemetry-go/releases/tag/v0.4.0
[0.3.0]: https://github.com/open-telemetry/opentelemetry-go/releases/tag/v0.3.0
[0.2.3]: https://github.com/open-telemetry/opentelemetry-go/releases/tag/v0.2.3
[0.2.2]: https://github.com/open-telemetry/opentelemetry-go/releases/tag/v0.2.2
[0.2.1.1]: https://github.com/open-telemetry/opentelemetry-go/releases/tag/v0.2.1.1
[0.2.1]: https://github.com/open-telemetry/opentelemetry-go/releases/tag/v0.2.1
[0.2.0]: https://github.com/open-telemetry/opentelemetry-go/releases/tag/v0.2.0
[0.1.2]: https://github.com/open-telemetry/opentelemetry-go/releases/tag/v0.1.2
[0.1.1]: https://github.com/open-telemetry/opentelemetry-go/releases/tag/v0.1.1
[0.1.0]: https://github.com/open-telemetry/opentelemetry-go/releases/tag/v0.1.0<|MERGE_RESOLUTION|>--- conflicted
+++ resolved
@@ -10,18 +10,15 @@
 
 ### Added
 
-<<<<<<< HEAD
+- `trace.WithIDGenerator()` `TracerProviderOption`. (#1363)
 - Add the `ReadOnlySpan` and `ReadWriteSpan` interfaces to provide better control for accessing span data. (#1360)
-=======
-- `trace.WithIDGenerator()` `TracerProviderOption`. (#1363)
->>>>>>> eb28005e
-
-### Changed
-
+
+### Changed
+
+- Zipkin exporter relies on the status code for success rather than body read but still read the response body. (#1328)
 - Move the OpenCensus example into `example` directory. (#1359)
 - Moved the SDK's `internal.IDGenerator` interface in to the `sdk/trace` package to enable support for externally-defined ID generators. (#1363)
 - `NewExporter` and `Start` functions in `go.opentelemetry.io/otel/exporters/otlp` now receive `context.Context` as a first parameter. (#1357)
-<<<<<<< HEAD
 - Rename `export.SpanData` to `export.SpanSnapshot` and use it only for exporting spans. (#1360)
 - Store the parent's full `SpanContext` rather than just its span ID in the `span` struct. (#1360)
 - Improve span duration accuracy. (#1360)
@@ -29,13 +26,10 @@
 ### Removed
 
 - Remove `errUninitializedSpan` as its only usage is now obsolete. (#1360)
-=======
-- Zipkin exporter relies on the status code for success rather than body read but still read the response body. (#1328)
 
 ### Fixed
 
 - Metric SDK `SumObserver` and `UpDownSumObserver` instruments correctness fixes. (#1381)
->>>>>>> eb28005e
 
 ## [0.14.0] - 2020-11-19
 
