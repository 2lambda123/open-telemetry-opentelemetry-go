# Changelog

All notable changes to this project will be documented in this file.

The format is based on [Keep a Changelog](https://keepachangelog.com/en/1.0.0/).

This project adheres to [Semantic Versioning](https://semver.org/spec/v2.0.0.html).

## [Unreleased]

### Added

- Added support to configure the span limits with environment variables.
  The following environment variables are used. (#2606, #2637)
  - `OTEL_SPAN_ATTRIBUTE_VALUE_LENGTH_LIMIT`
  - `OTEL_SPAN_ATTRIBUTE_COUNT_LIMIT`
  - `OTEL_SPAN_EVENT_COUNT_LIMIT`
  - `OTEL_EVENT_ATTRIBUTE_COUNT_LIMIT`
  - `OTEL_SPAN_LINK_COUNT_LIMIT`
  - `OTEL_LINK_ATTRIBUTE_COUNT_LIMIT`
  
  If the provided environment variables are invalid (negative), the default values would be used.
- Rename the `gc` runtime name to `go` (#2560)
<<<<<<< HEAD
- Add span attribute value length limit.
  The new `AttributeValueLengthLimit` field is added to the `"go.opentelemetry.io/otel/sdk/trace".SpanLimits` type to configure this limit for a `TracerProvider`.
  The default limit for this resource is "unlimited". (#2637)
- Add the `WithRawSpanLimits` option to `go.opentelemetry.io/otel/sdk/trace`.
  This option replaces the `WithSpanLimits` option.
  Zero or negative values will not be changed to the default value like `WithSpanLimits` does.
  Setting a limit to zero will effectively disable the related resource it limits and setting to a negative value will mean that resource is unlimited.
  Consequentially, limits should be constructed using `NewSpanLimits` and updated accordingly. (#2637)
=======
- Log the Exporters configuration in the TracerProviders message. (#2578)
>>>>>>> a1fff3c2

### Changed

- For tracestate's members, prepend the new element and remove the oldest one, which is over capacity (#2592)
- Add event and link drop counts to the exported data from the `oltptrace` exporter. (#2601)
- Change the debug message from the `sdk/trace.BatchSpanProcessor` to reflect the count is cumulative. (#2640)

### Fixed

- Remove the OTLP trace exporter limit of SpanEvents when exporting. (#2616)
- Use port `4318` instead of `4317` for default for the `otlpmetrichttp` and `otlptracehttp` client. (#2614, #2625)
- Unlimited span limits are now supported (negative values). (#2636, #2637)

### Deprecated

- Deprecated `"go.opentelemetry.io/otel/sdk/trace".WithSpanLimits`.
  Use `WithRawSpanLimits` instead.
  That option allows setting unlimited and zero limits, this option does not.
  This option will be kept until the next major version incremented release. (#2637)

## [1.4.1] - 2022-02-16

### Fixed

- Fix race condition in reading the dropped spans number for the `BatchSpanProcessor`. (#2615)

## [1.4.0] - 2022-02-11

### Added

- Use `OTEL_EXPORTER_ZIPKIN_ENDPOINT` environment variable to specify zipkin collector endpoint. (#2490)
- Log the configuration of `TracerProvider`s, and `Tracer`s for debugging.
  To enable use a logger with Verbosity (V level) `>=1`. (#2500)
- Added support to configure the batch span-processor with environment variables.
  The following environment variables are used. (#2515)
  - `OTEL_BSP_SCHEDULE_DELAY`
  - `OTEL_BSP_EXPORT_TIMEOUT`
  - `OTEL_BSP_MAX_QUEUE_SIZE`.
  - `OTEL_BSP_MAX_EXPORT_BATCH_SIZE`

### Changed

- Zipkin exporter exports `Resource` attributes in the `Tags` field. (#2589)

### Deprecated

- Deprecate module the `go.opentelemetry.io/otel/sdk/export/metric`.
  Use the `go.opentelemetry.io/otel/sdk/metric` module instead. (#2382)
- Deprecate `"go.opentelemetry.io/otel/sdk/metric".AtomicFieldOffsets`. (#2445)

### Fixed

- Fixed the instrument kind for noop async instruments to correctly report an implementation. (#2461)
- Fix UDP packets overflowing with Jaeger payloads. (#2489, #2512)
- Change the `otlpmetric.Client` interface's `UploadMetrics` method to accept a single `ResourceMetrics` instead of a slice of them. (#2491)
- Specify explicit buckets in Prometheus example, fixing issue where example only has `+inf` bucket. (#2419, #2493)
- W3C baggage will now decode urlescaped values. (#2529)
- Baggage members are now only validated once, when calling `NewMember` and not also when adding it to the baggage itself. (#2522)
- The order attributes are dropped from spans in the `go.opentelemetry.io/otel/sdk/trace` package when capacity is reached is fixed to be in compliance with the OpenTelemetry specification.
  Instead of dropping the least-recently-used attribute, the last added attribute is dropped.
  This drop order still only applies to attributes with unique keys not already contained in the span.
  If an attribute is added with a key already contained in the span, that attribute is updated to the new value being added. (#2576)

### Removed

- Updated `go.opentelemetry.io/proto/otlp` from `v0.11.0` to `v0.12.0`. This version removes a number of deprecated methods. (#2546)
  - [`Metric.GetIntGauge()`](https://pkg.go.dev/go.opentelemetry.io/proto/otlp@v0.11.0/metrics/v1#Metric.GetIntGauge)
  - [`Metric.GetIntHistogram()`](https://pkg.go.dev/go.opentelemetry.io/proto/otlp@v0.11.0/metrics/v1#Metric.GetIntHistogram)
  - [`Metric.GetIntSum()`](https://pkg.go.dev/go.opentelemetry.io/proto/otlp@v0.11.0/metrics/v1#Metric.GetIntSum)

## [1.3.0] - 2021-12-10

### ⚠️ Notice ⚠️

We have updated the project minimum supported Go version to 1.16

### Added

- Added an internal Logger.
  This can be used by the SDK and API to provide users with feedback of the internal state.
  To enable verbose logs configure the logger which will print V(1) logs. For debugging information configure to print V(5) logs. (#2343)
- Add the `WithRetry` `Option` and the `RetryConfig` type to the `go.opentelemetry.io/otel/exporter/otel/otlpmetric/otlpmetrichttp` package to specify retry behavior consistently. (#2425)
- Add `SpanStatusFromHTTPStatusCodeAndSpanKind` to all `semconv` packages to return a span status code similar to `SpanStatusFromHTTPStatusCode`, but exclude `4XX` HTTP errors as span errors if the span is of server kind. (#2296)

### Changed

- The `"go.opentelemetry.io/otel/exporter/otel/otlptrace/otlptracegrpc".Client` now uses the underlying gRPC `ClientConn` to handle name resolution, TCP connection establishment (with retries and backoff) and TLS handshakes, and handling errors on established connections by re-resolving the name and reconnecting. (#2329)
- The `"go.opentelemetry.io/otel/exporter/otel/otlpmetric/otlpmetricgrpc".Client` now uses the underlying gRPC `ClientConn` to handle name resolution, TCP connection establishment (with retries and backoff) and TLS handshakes, and handling errors on established connections by re-resolving the name and reconnecting. (#2425)
- The `"go.opentelemetry.io/otel/exporter/otel/otlpmetric/otlpmetricgrpc".RetrySettings` type is renamed to `RetryConfig`. (#2425)
- The `go.opentelemetry.io/otel/exporter/otel/*` gRPC exporters now default to using the host's root CA set if none are provided by the user and `WithInsecure` is not specified. (#2432)
- Change `resource.Default` to be evaluated the first time it is called, rather than on import. This allows the caller the option to update `OTEL_RESOURCE_ATTRIBUTES` first, such as with `os.Setenv`. (#2371)

### Fixed

- The `go.opentelemetry.io/otel/exporter/otel/*` exporters are updated to handle per-signal and universal endpoints according to the OpenTelemetry specification.
  Any per-signal endpoint set via an `OTEL_EXPORTER_OTLP_<signal>_ENDPOINT` environment variable is now used without modification of the path.
  When `OTEL_EXPORTER_OTLP_ENDPOINT` is set, if it contains a path, that path is used as a base path which per-signal paths are appended to. (#2433)
- Basic metric controller updated to use sync.Map to avoid blocking calls (#2381)
- The `go.opentelemetry.io/otel/exporter/jaeger` correctly sets the `otel.status_code` value to be a string of `ERROR` or `OK` instead of an integer code. (#2439, #2440)

### Deprecated

- Deprecated the `"go.opentelemetry.io/otel/exporter/otel/otlpmetric/otlpmetrichttp".WithMaxAttempts` `Option`, use the new `WithRetry` `Option` instead. (#2425)
- Deprecated the `"go.opentelemetry.io/otel/exporter/otel/otlpmetric/otlpmetrichttp".WithBackoff` `Option`, use the new `WithRetry` `Option` instead. (#2425)

### Removed

- Remove the metric Processor's ability to convert cumulative to delta aggregation temporality. (#2350)
- Remove the metric Bound Instruments interface and implementations. (#2399)
- Remove the metric MinMaxSumCount kind aggregation and the corresponding OTLP export path. (#2423)
- Metric SDK removes the "exact" aggregator for histogram instruments, as it performed a non-standard aggregation for OTLP export (creating repeated Gauge points) and worked its way into a number of confusing examples. (#2348)

## [1.2.0] - 2021-11-12

### Changed

- Metric SDK `export.ExportKind`, `export.ExportKindSelector` types have been renamed to `aggregation.Temporality` and `aggregation.TemporalitySelector` respectively to keep in line with current specification and protocol along with built-in selectors (e.g., `aggregation.CumulativeTemporalitySelector`, ...). (#2274)
- The Metric `Exporter` interface now requires a `TemporalitySelector` method instead of an `ExportKindSelector`. (#2274)
- Metrics API cleanup. The `metric/sdkapi` package has been created to relocate the API-to-SDK interface:
  - The following interface types simply moved from `metric` to `metric/sdkapi`: `Descriptor`, `MeterImpl`, `InstrumentImpl`, `SyncImpl`, `BoundSyncImpl`, `AsyncImpl`, `AsyncRunner`, `AsyncSingleRunner`, and `AsyncBatchRunner`
  - The following struct types moved and are replaced with type aliases, since they are exposed to the user: `Observation`, `Measurement`.
  - The No-op implementations of sync and async instruments are no longer exported, new functions `sdkapi.NewNoopAsyncInstrument()` and `sdkapi.NewNoopSyncInstrument()` are provided instead. (#2271)
- Update the SDK `BatchSpanProcessor` to export all queued spans when `ForceFlush` is called. (#2080, #2335)

### Added

- Add the `"go.opentelemetry.io/otel/exporters/otlp/otlpmetric/otlpmetricgrpc".WithGRPCConn` option so the exporter can reuse an existing gRPC connection. (#2002)
- Added a new `schema` module to help parse Schema Files in OTEP 0152 format. (#2267)
- Added a new `MapCarrier` to the `go.opentelemetry.io/otel/propagation` package to hold propagated cross-cutting concerns as a `map[string]string` held in memory. (#2334)

## [1.1.0] - 2021-10-27

### Added

- Add the `"go.opentelemetry.io/otel/exporters/otlp/otlptrace/otlptracegrpc".WithGRPCConn` option so the exporter can reuse an existing gRPC connection. (#2002)
- Add the `go.opentelemetry.io/otel/semconv/v1.7.0` package.
  The package contains semantic conventions from the `v1.7.0` version of the OpenTelemetry specification. (#2320)
- Add the `go.opentelemetry.io/otel/semconv/v1.6.1` package.
  The package contains semantic conventions from the `v1.6.1` version of the OpenTelemetry specification. (#2321)
- Add the `go.opentelemetry.io/otel/semconv/v1.5.0` package.
  The package contains semantic conventions from the `v1.5.0` version of the OpenTelemetry specification. (#2322)
  - When upgrading from the `semconv/v1.4.0` package note the following name changes:
    - `K8SReplicasetUIDKey` -> `K8SReplicaSetUIDKey`
    - `K8SReplicasetNameKey` -> `K8SReplicaSetNameKey`
    - `K8SStatefulsetUIDKey` -> `K8SStatefulSetUIDKey`
    - `k8SStatefulsetNameKey` -> `K8SStatefulSetNameKey`
    - `K8SDaemonsetUIDKey` -> `K8SDaemonSetUIDKey`
    - `K8SDaemonsetNameKey` -> `K8SDaemonSetNameKey`

### Changed

- Links added to a span will be dropped by the SDK if they contain an invalid span context (#2275).

### Fixed

- The `"go.opentelemetry.io/otel/semconv/v1.4.0".HTTPServerAttributesFromHTTPRequest` now correctly only sets the HTTP client IP attribute even if the connection was routed with proxies and there are multiple addresses in the `X-Forwarded-For` header. (#2282, #2284)
- The `"go.opentelemetry.io/otel/semconv/v1.4.0".NetAttributesFromHTTPRequest` function correctly handles IPv6 addresses as IP addresses and sets the correct net peer IP instead of the net peer hostname attribute. (#2283, #2285)
- The simple span processor shutdown method deterministically returns the exporter error status if it simultaneously finishes when the deadline is reached. (#2290, #2289)

## [1.0.1] - 2021-10-01

### Fixed

- json stdout exporter no longer crashes due to concurrency bug. (#2265)

## [Metrics 0.24.0] - 2021-10-01

### Changed

- NoopMeterProvider is now private and NewNoopMeterProvider must be used to obtain a noopMeterProvider. (#2237)
- The Metric SDK `Export()` function takes a new two-level reader interface for iterating over results one instrumentation library at a time. (#2197)
  - The former `"go.opentelemetry.io/otel/sdk/export/metric".CheckpointSet` is renamed `Reader`.
  - The new interface is named `"go.opentelemetry.io/otel/sdk/export/metric".InstrumentationLibraryReader`.

## [1.0.0] - 2021-09-20

This is the first stable release for the project.
This release includes an API and SDK for the tracing signal that will comply with the stability guarantees defined by the projects [versioning policy](./VERSIONING.md).

### Added

- OTLP trace exporter now sets the `SchemaURL` field in the exported telemetry if the Tracer has `WithSchemaURL` option. (#2242)

### Fixed

- Slice-valued attributes can correctly be used as map keys. (#2223)

### Removed

- Removed the `"go.opentelemetry.io/otel/exporters/zipkin".WithSDKOptions` function. (#2248)
- Removed the deprecated package `go.opentelemetry.io/otel/oteltest`. (#2234)
- Removed the deprecated package `go.opentelemetry.io/otel/bridge/opencensus/utils`. (#2233)
- Removed deprecated functions, types, and methods from `go.opentelemetry.io/otel/attribute` package.
  Use the typed functions and methods added to the package instead. (#2235)
  - The `Key.Array` method is removed.
  - The `Array` function is removed.
  - The `Any` function is removed.
  - The `ArrayValue` function is removed.
  - The `AsArray` function is removed.

## [1.0.0-RC3] - 2021-09-02

### Added

- Added `ErrorHandlerFunc` to use a function as an `"go.opentelemetry.io/otel".ErrorHandler`. (#2149)
- Added `"go.opentelemetry.io/otel/trace".WithStackTrace` option to add a stack trace when using `span.RecordError` or when panic is handled in `span.End`. (#2163)
- Added typed slice attribute types and functionality to the `go.opentelemetry.io/otel/attribute` package to replace the existing array type and functions. (#2162)
  - `BoolSlice`, `IntSlice`, `Int64Slice`, `Float64Slice`, and `StringSlice` replace the use of the `Array` function in the package.
- Added the `go.opentelemetry.io/otel/example/fib` example package.
  Included is an example application that computes Fibonacci numbers. (#2203)

### Changed

- Metric instruments have been renamed to match the (feature-frozen) metric API specification:
  - ValueRecorder becomes Histogram
  - ValueObserver becomes Gauge
  - SumObserver becomes CounterObserver
  - UpDownSumObserver becomes UpDownCounterObserver
  The API exported from this project is still considered experimental. (#2202)
- Metric SDK/API implementation type `InstrumentKind` moves into `sdkapi` sub-package. (#2091)
- The Metrics SDK export record no longer contains a Resource pointer, the SDK `"go.opentelemetry.io/otel/sdk/trace/export/metric".Exporter.Export()` function for push-based exporters now takes a single Resource argument, pull-based exporters use `"go.opentelemetry.io/otel/sdk/metric/controller/basic".Controller.Resource()`. (#2120)
- The JSON output of the `go.opentelemetry.io/otel/exporters/stdout/stdouttrace` is harmonized now such that the output is "plain" JSON objects after each other of the form `{ ... } { ... } { ... }`. Earlier the JSON objects describing a span were wrapped in a slice for each `Exporter.ExportSpans` call, like `[ { ... } ][ { ... } { ... } ]`. Outputting JSON object directly after each other is consistent with JSON loggers, and a bit easier to parse and read. (#2196)
- Update the `NewTracerConfig`, `NewSpanStartConfig`, `NewSpanEndConfig`, and `NewEventConfig` function in the `go.opentelemetry.io/otel/trace` package to return their respective configurations as structs instead of pointers to the struct. (#2212)

### Deprecated

- The `go.opentelemetry.io/otel/bridge/opencensus/utils` package is deprecated.
  All functionality from this package now exists in the `go.opentelemetry.io/otel/bridge/opencensus` package.
  The functions from that package should be used instead. (#2166)
- The `"go.opentelemetry.io/otel/attribute".Array` function and the related `ARRAY` value type is deprecated.
  Use the typed `*Slice` functions and types added to the package instead. (#2162)
- The `"go.opentelemetry.io/otel/attribute".Any` function is deprecated.
  Use the typed functions instead. (#2181)
- The `go.opentelemetry.io/otel/oteltest` package is deprecated.
  The `"go.opentelemetry.io/otel/sdk/trace/tracetest".SpanRecorder` can be registered with the default SDK (`go.opentelemetry.io/otel/sdk/trace`) as a `SpanProcessor` and used as a replacement for this deprecated package. (#2188)

### Removed

- Removed metrics test package `go.opentelemetry.io/otel/sdk/export/metric/metrictest`. (#2105)

### Fixed

- The `fromEnv` detector no longer throws an error when `OTEL_RESOURCE_ATTRIBUTES` environment variable is not set or empty. (#2138)
- Setting the global `ErrorHandler` with `"go.opentelemetry.io/otel".SetErrorHandler` multiple times is now supported. (#2160, #2140)
- The `"go.opentelemetry.io/otel/attribute".Any` function now supports `int32` values. (#2169)
- Multiple calls to `"go.opentelemetry.io/otel/sdk/metric/controller/basic".WithResource()` are handled correctly, and when no resources are provided `"go.opentelemetry.io/otel/sdk/resource".Default()` is used. (#2120)
- The `WithoutTimestamps` option for the `go.opentelemetry.io/otel/exporters/stdout/stdouttrace` exporter causes the exporter to correctly ommit timestamps. (#2195)
- Fixed typos in resources.go. (#2201)

## [1.0.0-RC2] - 2021-07-26

### Added

- Added `WithOSDescription` resource configuration option to set OS (Operating System) description resource attribute (`os.description`). (#1840)
- Added `WithOS` resource configuration option to set all OS (Operating System) resource attributes at once. (#1840)
- Added the `WithRetry` option to the `go.opentelemetry.io/otel/exporters/otlp/otlptrace/otlptracehttp` package.
  This option is a replacement for the removed `WithMaxAttempts` and `WithBackoff` options. (#2095)
- Added API `LinkFromContext` to return Link which encapsulates SpanContext from provided context and also encapsulates attributes. (#2115)
- Added a new `Link` type under the SDK `otel/sdk/trace` package that counts the number of attributes that were dropped for surpassing the `AttributePerLinkCountLimit` configured in the Span's `SpanLimits`.
  This new type replaces the equal-named API `Link` type found in the `otel/trace` package for most usages within the SDK.
  For example, instances of this type are now returned by the `Links()` function of `ReadOnlySpan`s provided in places like the `OnEnd` function of `SpanProcessor` implementations. (#2118)
- Added the `SpanRecorder` type to the `go.opentelemetry.io/otel/skd/trace/tracetest` package.
  This type can be used with the default SDK as a `SpanProcessor` during testing. (#2132)

### Changed

- The `SpanModels` function is now exported from the `go.opentelemetry.io/otel/exporters/zipkin` package to convert OpenTelemetry spans into Zipkin model spans. (#2027)
- Rename the `"go.opentelemetry.io/otel/exporters/otlp/otlptrace/otlptracegrpc".RetrySettings` to `RetryConfig`. (#2095)

### Deprecated

- The `TextMapCarrier` and `TextMapPropagator` from the `go.opentelemetry.io/otel/oteltest` package and their associated creation functions (`TextMapCarrier`, `NewTextMapPropagator`) are deprecated. (#2114)
- The `Harness` type from the `go.opentelemetry.io/otel/oteltest` package and its associated creation function, `NewHarness` are deprecated and will be removed in the next release. (#2123)
- The `TraceStateFromKeyValues` function from the `go.opentelemetry.io/otel/oteltest` package is deprecated.
  Use the `trace.ParseTraceState` function instead. (#2122)

### Removed

- Removed the deprecated package `go.opentelemetry.io/otel/exporters/trace/jaeger`. (#2020)
- Removed the deprecated package `go.opentelemetry.io/otel/exporters/trace/zipkin`. (#2020)
- Removed the `"go.opentelemetry.io/otel/sdk/resource".WithBuiltinDetectors` function.
  The explicit `With*` options for every built-in detector should be used instead. (#2026 #2097)
- Removed the `WithMaxAttempts` and `WithBackoff` options from the `go.opentelemetry.io/otel/exporters/otlp/otlptrace/otlptracehttp` package.
  The retry logic of the package has been updated to match the `otlptracegrpc` package and accordingly a `WithRetry` option is added that should be used instead. (#2095)
- Removed `DroppedAttributeCount` field from `otel/trace.Link` struct. (#2118)

### Fixed

- When using WithNewRoot, don't use the parent context for making sampling decisions. (#2032)
- `oteltest.Tracer` now creates a valid `SpanContext` when using `WithNewRoot`. (#2073)
- OS type detector now sets the correct `dragonflybsd` value for DragonFly BSD. (#2092)
- The OTel span status is correctly transformed into the OTLP status in the `go.opentelemetry.io/otel/exporters/otlp/otlptrace` package.
  This fix will by default set the status to `Unset` if it is not explicitly set to `Ok` or `Error`. (#2099 #2102)
- The `Inject` method for the `"go.opentelemetry.io/otel/propagation".TraceContext` type no longer injects empty `tracestate` values. (#2108)
- Use `6831` as default Jaeger agent port instead of `6832`. (#2131)

## [Experimental Metrics v0.22.0] - 2021-07-19

### Added

- Adds HTTP support for OTLP metrics exporter. (#2022)

### Removed

- Removed the deprecated package `go.opentelemetry.io/otel/exporters/metric/prometheus`. (#2020)

## [1.0.0-RC1] / 0.21.0 - 2021-06-18

With this release we are introducing a split in module versions.  The tracing API and SDK are entering the `v1.0.0` Release Candidate phase with `v1.0.0-RC1`
while the experimental metrics API and SDK continue with `v0.x` releases at `v0.21.0`.  Modules at major version 1 or greater will not depend on modules
with major version 0.

### Added

- Adds `otlpgrpc.WithRetry`option for configuring the retry policy for transient errors on the otlp/gRPC exporter. (#1832)
  - The following status codes are defined as transient errors:
      | gRPC Status Code | Description |
      | ---------------- | ----------- |
      | 1  | Cancelled |
      | 4  | Deadline Exceeded |
      | 8  | Resource Exhausted |
      | 10 | Aborted |
      | 10 | Out of Range |
      | 14 | Unavailable |
      | 15 | Data Loss |
- Added `Status` type to the `go.opentelemetry.io/otel/sdk/trace` package to represent the status of a span. (#1874)
- Added `SpanStub` type and its associated functions to the `go.opentelemetry.io/otel/sdk/trace/tracetest` package.
  This type can be used as a testing replacement for the `SpanSnapshot` that was removed from the `go.opentelemetry.io/otel/sdk/trace` package. (#1873)
- Adds support for scheme in `OTEL_EXPORTER_OTLP_ENDPOINT` according to the spec. (#1886)
- Adds `trace.WithSchemaURL` option for configuring the tracer with a Schema URL. (#1889)
- Added an example of using OpenTelemetry Go as a trace context forwarder. (#1912)
- `ParseTraceState` is added to the `go.opentelemetry.io/otel/trace` package.
  It can be used to decode a `TraceState` from a `tracestate` header string value. (#1937)
- Added `Len` method to the `TraceState` type in the `go.opentelemetry.io/otel/trace` package.
  This method returns the number of list-members the `TraceState` holds. (#1937)
- Creates package `go.opentelemetry.io/otel/exporters/otlp/otlptrace` that defines a trace exporter that uses a `otlptrace.Client` to send data.
  Creates package `go.opentelemetry.io/otel/exporters/otlp/otlptrace/otlptracegrpc` implementing a gRPC `otlptrace.Client` and offers convenience functions, `NewExportPipeline` and `InstallNewPipeline`, to setup and install a `otlptrace.Exporter` in tracing .(#1922)
- Added `Baggage`, `Member`, and `Property` types to the `go.opentelemetry.io/otel/baggage` package along with their related functions. (#1967)
- Added `ContextWithBaggage`, `ContextWithoutBaggage`, and `FromContext` functions to the `go.opentelemetry.io/otel/baggage` package.
  These functions replace the `Set`, `Value`, `ContextWithValue`, `ContextWithoutValue`, and `ContextWithEmpty` functions from that package and directly work with the new `Baggage` type. (#1967)
- The `OTEL_SERVICE_NAME` environment variable is the preferred source for `service.name`, used by the environment resource detector if a service name is present both there and in `OTEL_RESOURCE_ATTRIBUTES`. (#1969)
- Creates package `go.opentelemetry.io/otel/exporters/otlp/otlptrace/otlptracehttp` implementing an HTTP `otlptrace.Client` and offers convenience functions, `NewExportPipeline` and `InstallNewPipeline`, to setup and install a `otlptrace.Exporter` in tracing. (#1963)
- Changes `go.opentelemetry.io/otel/sdk/resource.NewWithAttributes` to require a schema URL. The old function is still available as `resource.NewSchemaless`. This is a breaking change. (#1938)
- Several builtin resource detectors now correctly populate the schema URL. (#1938)
- Creates package `go.opentelemetry.io/otel/exporters/otlp/otlpmetric` that defines a metrics exporter that uses a `otlpmetric.Client` to send data.
- Creates package `go.opentelemetry.io/otel/exporters/otlp/otlpmetric/otlpmetricgrpc` implementing a gRPC `otlpmetric.Client` and offers convenience functions, `New` and `NewUnstarted`, to create an `otlpmetric.Exporter`.(#1991)
- Added `go.opentelemetry.io/otel/exporters/stdout/stdouttrace` exporter. (#2005)
- Added `go.opentelemetry.io/otel/exporters/stdout/stdoutmetric` exporter. (#2005)
- Added a `TracerProvider()` method to the `"go.opentelemetry.io/otel/trace".Span` interface. This can be used to obtain a `TracerProvider` from a given span that utilizes the same trace processing pipeline.  (#2009)

### Changed

- Make `NewSplitDriver` from `go.opentelemetry.io/otel/exporters/otlp` take variadic arguments instead of a `SplitConfig` item.
  `NewSplitDriver` now automatically implements an internal `noopDriver` for `SplitConfig` fields that are not initialized. (#1798)
- `resource.New()` now creates a Resource without builtin detectors. Previous behavior is now achieved by using `WithBuiltinDetectors` Option. (#1810)
- Move the `Event` type from the `go.opentelemetry.io/otel` package to the `go.opentelemetry.io/otel/sdk/trace` package. (#1846)
- CI builds validate against last two versions of Go, dropping 1.14 and adding 1.16. (#1865)
- BatchSpanProcessor now report export failures when calling `ForceFlush()` method. (#1860)
- `Set.Encoded(Encoder)` no longer caches the result of an encoding. (#1855)
- Renamed `CloudZoneKey` to `CloudAvailabilityZoneKey` in Resource semantic conventions according to spec. (#1871)
- The `StatusCode` and `StatusMessage` methods of the `ReadOnlySpan` interface and the `Span` produced by the `go.opentelemetry.io/otel/sdk/trace` package have been replaced with a single `Status` method.
  This method returns the status of a span using the new `Status` type. (#1874)
- Updated `ExportSpans` method of the`SpanExporter` interface type to accept `ReadOnlySpan`s instead of the removed `SpanSnapshot`.
  This brings the export interface into compliance with the specification in that it now accepts an explicitly immutable type instead of just an implied one. (#1873)
- Unembed `SpanContext` in `Link`. (#1877)
- Generate Semantic conventions from the specification YAML. (#1891)
- Spans created by the global `Tracer` obtained from `go.opentelemetry.io/otel`, prior to a functioning `TracerProvider` being set, now propagate the span context from their parent if one exists. (#1901)
- The `"go.opentelemetry.io/otel".Tracer` function now accepts tracer options. (#1902)
- Move the `go.opentelemetry.io/otel/unit` package to `go.opentelemetry.io/otel/metric/unit`. (#1903)
- Changed `go.opentelemetry.io/otel/trace.TracerConfig` to conform to the [Contributing guidelines](CONTRIBUTING.md#config.) (#1921)
- Changed `go.opentelemetry.io/otel/trace.SpanConfig` to conform to the [Contributing guidelines](CONTRIBUTING.md#config). (#1921)
- Changed `span.End()` now only accepts Options that are allowed at `End()`. (#1921)
- Changed `go.opentelemetry.io/otel/metric.InstrumentConfig` to conform to the [Contributing guidelines](CONTRIBUTING.md#config). (#1921)
- Changed `go.opentelemetry.io/otel/metric.MeterConfig` to conform to the [Contributing guidelines](CONTRIBUTING.md#config). (#1921)
- Refactored option types according to the contribution style guide. (#1882)
- Move the `go.opentelemetry.io/otel/trace.TraceStateFromKeyValues` function to the `go.opentelemetry.io/otel/oteltest` package.
  This function is preserved for testing purposes where it may be useful to create a `TraceState` from `attribute.KeyValue`s, but it is not intended for production use.
  The new `ParseTraceState` function should be used to create a `TraceState`. (#1931)
- Updated `MarshalJSON` method of the `go.opentelemetry.io/otel/trace.TraceState` type to marshal the type into the string representation of the `TraceState`. (#1931)
- The `TraceState.Delete` method from the `go.opentelemetry.io/otel/trace` package no longer returns an error in addition to a `TraceState`. (#1931)
- Updated `Get` method of the `TraceState` type from the `go.opentelemetry.io/otel/trace` package to accept a `string` instead of an `attribute.Key` type. (#1931)
- Updated `Insert` method of the `TraceState` type from the `go.opentelemetry.io/otel/trace` package to accept a pair of `string`s instead of an `attribute.KeyValue` type. (#1931)
- Updated `Delete` method of the `TraceState` type from the `go.opentelemetry.io/otel/trace` package to accept a `string` instead of an `attribute.Key` type. (#1931)
- Renamed `NewExporter` to `New` in the `go.opentelemetry.io/otel/exporters/stdout` package. (#1985)
- Renamed `NewExporter` to `New` in the `go.opentelemetry.io/otel/exporters/metric/prometheus` package. (#1985)
- Renamed `NewExporter` to `New` in the `go.opentelemetry.io/otel/exporters/trace/jaeger` package. (#1985)
- Renamed `NewExporter` to `New` in the `go.opentelemetry.io/otel/exporters/trace/zipkin` package. (#1985)
- Renamed `NewExporter` to `New` in the `go.opentelemetry.io/otel/exporters/otlp` package. (#1985)
- Renamed `NewUnstartedExporter` to `NewUnstarted` in the `go.opentelemetry.io/otel/exporters/otlp` package. (#1985)
- The `go.opentelemetry.io/otel/semconv` package has been moved to `go.opentelemetry.io/otel/semconv/v1.4.0` to allow for multiple [telemetry schema](https://github.com/open-telemetry/oteps/blob/main/text/0152-telemetry-schemas.md) versions to be used concurrently. (#1987)
- Metrics test helpers in `go.opentelemetry.io/otel/oteltest` have been moved to `go.opentelemetry.io/otel/metric/metrictest`. (#1988)

### Deprecated

- The `go.opentelemetry.io/otel/exporters/metric/prometheus` is deprecated, use `go.opentelemetry.io/otel/exporters/prometheus` instead. (#1993)
- The `go.opentelemetry.io/otel/exporters/trace/jaeger` is deprecated, use `go.opentelemetry.io/otel/exporters/jaeger` instead. (#1993)
- The `go.opentelemetry.io/otel/exporters/trace/zipkin` is deprecated, use `go.opentelemetry.io/otel/exporters/zipkin` instead. (#1993)

### Removed

- Removed `resource.WithoutBuiltin()`. Use `resource.New()`. (#1810)
- Unexported types `resource.FromEnv`, `resource.Host`, and `resource.TelemetrySDK`, Use the corresponding `With*()` to use individually. (#1810)
- Removed the `Tracer` and `IsRecording` method from the `ReadOnlySpan` in the `go.opentelemetry.io/otel/sdk/trace`.
  The `Tracer` method is not a required to be included in this interface and given the mutable nature of the tracer that is associated with a span, this method is not appropriate.
  The `IsRecording` method returns if the span is recording or not.
  A read-only span value does not need to know if updates to it will be recorded or not.
  By definition, it cannot be updated so there is no point in communicating if an update is recorded. (#1873)
- Removed the `SpanSnapshot` type from the `go.opentelemetry.io/otel/sdk/trace` package.
  The use of this type has been replaced with the use of the explicitly immutable `ReadOnlySpan` type.
  When a concrete representation of a read-only span is needed for testing, the newly added `SpanStub` in the `go.opentelemetry.io/otel/sdk/trace/tracetest` package should be used. (#1873)
- Removed the `Tracer` method from the `Span` interface in the `go.opentelemetry.io/otel/trace` package.
  Using the same tracer that created a span introduces the error where an instrumentation library's `Tracer` is used by other code instead of their own.
  The `"go.opentelemetry.io/otel".Tracer` function or a `TracerProvider` should be used to acquire a library specific `Tracer` instead. (#1900)
  - The `TracerProvider()` method on the `Span` interface may also be used to obtain a `TracerProvider` using the same trace processing pipeline. (#2009)
- The `http.url` attribute generated by `HTTPClientAttributesFromHTTPRequest` will no longer include username or password information. (#1919)
- Removed `IsEmpty` method of the `TraceState` type in the `go.opentelemetry.io/otel/trace` package in favor of using the added `TraceState.Len` method. (#1931)
- Removed `Set`, `Value`, `ContextWithValue`, `ContextWithoutValue`, and `ContextWithEmpty` functions in the `go.opentelemetry.io/otel/baggage` package.
  Handling of baggage is now done using the added `Baggage` type and related context functions (`ContextWithBaggage`, `ContextWithoutBaggage`, and `FromContext`) in that package. (#1967)
- The `InstallNewPipeline` and `NewExportPipeline` creation functions in all the exporters (prometheus, otlp, stdout, jaeger, and zipkin) have been removed.
  These functions were deemed premature attempts to provide convenience that did not achieve this aim. (#1985)
- The `go.opentelemetry.io/otel/exporters/otlp` exporter has been removed.  Use `go.opentelemetry.io/otel/exporters/otlp/otlptrace` instead. (#1990)
- The `go.opentelemetry.io/otel/exporters/stdout` exporter has been removed.  Use `go.opentelemetry.io/otel/exporters/stdout/stdouttrace` or `go.opentelemetry.io/otel/exporters/stdout/stdoutmetric` instead. (#2005)

### Fixed

- Only report errors from the `"go.opentelemetry.io/otel/sdk/resource".Environment` function when they are not `nil`. (#1850, #1851)
- The `Shutdown` method of the simple `SpanProcessor` in the `go.opentelemetry.io/otel/sdk/trace` package now honors the context deadline or cancellation. (#1616, #1856)
- BatchSpanProcessor now drops span batches that failed to be exported. (#1860)
- Use `http://localhost:14268/api/traces` as default Jaeger collector endpoint instead of `http://localhost:14250`. (#1898)
- Allow trailing and leading whitespace in the parsing of a `tracestate` header. (#1931)
- Add logic to determine if the channel is closed to fix Jaeger exporter test panic with close closed channel. (#1870, #1973)
- Avoid transport security when OTLP endpoint is a Unix socket. (#2001)

### Security

## [0.20.0] - 2021-04-23

### Added

- The OTLP exporter now has two new convenience functions, `NewExportPipeline` and `InstallNewPipeline`, setup and install the exporter in tracing and metrics pipelines. (#1373)
- Adds semantic conventions for exceptions. (#1492)
- Added Jaeger Environment variables: `OTEL_EXPORTER_JAEGER_AGENT_HOST`, `OTEL_EXPORTER_JAEGER_AGENT_PORT`
  These environment variables can be used to override Jaeger agent hostname and port (#1752)
- Option `ExportTimeout` was added to batch span processor. (#1755)
- `trace.TraceFlags` is now a defined type over `byte` and `WithSampled(bool) TraceFlags` and `IsSampled() bool` methods have been added to it. (#1770)
- The `Event` and `Link` struct types from the `go.opentelemetry.io/otel` package now include a `DroppedAttributeCount` field to record the number of attributes that were not recorded due to configured limits being reached. (#1771)
- The Jaeger exporter now reports dropped attributes for a Span event in the exported log. (#1771)
- Adds test to check BatchSpanProcessor ignores `OnEnd` and `ForceFlush` post `Shutdown`. (#1772)
- Extract resource attributes from the `OTEL_RESOURCE_ATTRIBUTES` environment variable and merge them with the `resource.Default` resource as well as resources provided to the `TracerProvider` and metric `Controller`. (#1785)
- Added `WithOSType` resource configuration option to set OS (Operating System) type resource attribute (`os.type`). (#1788)
- Added `WithProcess*` resource configuration options to set Process resource attributes. (#1788)
  - `process.pid`
  - `process.executable.name`
  - `process.executable.path`
  - `process.command_args`
  - `process.owner`
  - `process.runtime.name`
  - `process.runtime.version`
  - `process.runtime.description`
- Adds `k8s.node.name` and `k8s.node.uid` attribute keys to the `semconv` package. (#1789)
- Added support for configuring OTLP/HTTP and OTLP/gRPC Endpoints, TLS Certificates, Headers, Compression and Timeout via Environment Variables. (#1758, #1769 and #1811)
  - `OTEL_EXPORTER_OTLP_ENDPOINT`
  - `OTEL_EXPORTER_OTLP_TRACES_ENDPOINT`
  - `OTEL_EXPORTER_OTLP_METRICS_ENDPOINT`
  - `OTEL_EXPORTER_OTLP_HEADERS`
  - `OTEL_EXPORTER_OTLP_TRACES_HEADERS`
  - `OTEL_EXPORTER_OTLP_METRICS_HEADERS`
  - `OTEL_EXPORTER_OTLP_COMPRESSION`
  - `OTEL_EXPORTER_OTLP_TRACES_COMPRESSION`
  - `OTEL_EXPORTER_OTLP_METRICS_COMPRESSION`
  - `OTEL_EXPORTER_OTLP_TIMEOUT`
  - `OTEL_EXPORTER_OTLP_TRACES_TIMEOUT`
  - `OTEL_EXPORTER_OTLP_METRICS_TIMEOUT`
  - `OTEL_EXPORTER_OTLP_CERTIFICATE`
  - `OTEL_EXPORTER_OTLP_TRACES_CERTIFICATE`
  - `OTEL_EXPORTER_OTLP_METRICS_CERTIFICATE`
- Adds `otlpgrpc.WithTimeout` option for configuring timeout to the otlp/gRPC exporter. (#1821)
- Adds `jaeger.WithMaxPacketSize` option for configuring maximum UDP packet size used when connecting to the Jaeger agent. (#1853)

### Fixed

- The `Span.IsRecording` implementation from `go.opentelemetry.io/otel/sdk/trace` always returns false when not being sampled. (#1750)
- The Jaeger exporter now correctly sets tags for the Span status code and message.
  This means it uses the correct tag keys (`"otel.status_code"`, `"otel.status_description"`) and does not set the status message as a tag unless it is set on the span. (#1761)
- The Jaeger exporter now correctly records Span event's names using the `"event"` key for a tag.
  Additionally, this tag is overridden, as specified in the OTel specification, if the event contains an attribute with that key. (#1768)
- Zipkin Exporter: Ensure mapping between OTel and Zipkin span data complies with the specification. (#1688)
- Fixed typo for default service name in Jaeger Exporter. (#1797)
- Fix flaky OTLP for the reconnnection of the client connection. (#1527, #1814)
- Fix Jaeger exporter dropping of span batches that exceed the UDP packet size limit.
  Instead, the exporter now splits the batch into smaller sendable batches. (#1828)

### Changed

- Span `RecordError` now records an `exception` event to comply with the semantic convention specification. (#1492)
- Jaeger exporter was updated to use thrift v0.14.1. (#1712)
- Migrate from using internally built and maintained version of the OTLP to the one hosted at `go.opentelemetry.io/proto/otlp`. (#1713)
- Migrate from using `github.com/gogo/protobuf` to `google.golang.org/protobuf` to match `go.opentelemetry.io/proto/otlp`. (#1713)
- The storage of a local or remote Span in a `context.Context` using its SpanContext is unified to store just the current Span.
  The Span's SpanContext can now self-identify as being remote or not.
  This means that `"go.opentelemetry.io/otel/trace".ContextWithRemoteSpanContext` will now overwrite any existing current Span, not just existing remote Spans, and make it the current Span in a `context.Context`. (#1731)
- Improve OTLP/gRPC exporter connection errors. (#1737)
- Information about a parent span context in a `"go.opentelemetry.io/otel/export/trace".SpanSnapshot` is unified in a new `Parent` field.
  The existing `ParentSpanID` and `HasRemoteParent` fields are removed in favor of this. (#1748)
- The `ParentContext` field of the `"go.opentelemetry.io/otel/sdk/trace".SamplingParameters` is updated to hold a `context.Context` containing the parent span.
  This changes it to make `SamplingParameters` conform with the OpenTelemetry specification. (#1749)
- Updated Jaeger Environment Variables: `JAEGER_ENDPOINT`, `JAEGER_USER`, `JAEGER_PASSWORD`
  to `OTEL_EXPORTER_JAEGER_ENDPOINT`, `OTEL_EXPORTER_JAEGER_USER`, `OTEL_EXPORTER_JAEGER_PASSWORD` in compliance with OTel specification. (#1752)
- Modify `BatchSpanProcessor.ForceFlush` to abort after timeout/cancellation. (#1757)
- The `DroppedAttributeCount` field of the `Span` in the `go.opentelemetry.io/otel` package now only represents the number of attributes dropped for the span itself.
  It no longer is a conglomerate of itself, events, and link attributes that have been dropped. (#1771)
- Make `ExportSpans` in Jaeger Exporter honor context deadline. (#1773)
- Modify Zipkin Exporter default service name, use default resource's serviceName instead of empty. (#1777)
- The `go.opentelemetry.io/otel/sdk/export/trace` package is merged into the `go.opentelemetry.io/otel/sdk/trace` package. (#1778)
- The prometheus.InstallNewPipeline example is moved from comment to example test (#1796)
- The convenience functions for the stdout exporter have been updated to return the `TracerProvider` implementation and enable the shutdown of the exporter. (#1800)
- Replace the flush function returned from the Jaeger exporter's convenience creation functions (`InstallNewPipeline` and `NewExportPipeline`) with the `TracerProvider` implementation they create.
  This enables the caller to shutdown and flush using the related `TracerProvider` methods. (#1822)
- Updated the Jaeger exporter to have a default endpoint, `http://localhost:14250`, for the collector. (#1824)
- Changed the function `WithCollectorEndpoint` in the Jaeger exporter to no longer accept an endpoint as an argument.
  The endpoint can be passed with the `CollectorEndpointOption` using the `WithEndpoint` function or by setting the `OTEL_EXPORTER_JAEGER_ENDPOINT` environment variable value appropriately. (#1824)
- The Jaeger exporter no longer batches exported spans itself, instead it relies on the SDK's `BatchSpanProcessor` for this functionality. (#1830)
- The Jaeger exporter creation functions (`NewRawExporter`, `NewExportPipeline`, and `InstallNewPipeline`) no longer accept the removed `Option` type as a variadic argument. (#1830)

### Removed

- Removed Jaeger Environment variables: `JAEGER_SERVICE_NAME`, `JAEGER_DISABLED`, `JAEGER_TAGS`
  These environment variables will no longer be used to override values of the Jaeger exporter (#1752)
- No longer set the links for a `Span` in `go.opentelemetry.io/otel/sdk/trace` that is configured to be a new root.
  This is unspecified behavior that the OpenTelemetry community plans to standardize in the future.
  To prevent backwards incompatible changes when it is specified, these links are removed. (#1726)
- Setting error status while recording error with Span from oteltest package. (#1729)
- The concept of a remote and local Span stored in a context is unified to just the current Span.
  Because of this `"go.opentelemetry.io/otel/trace".RemoteSpanContextFromContext` is removed as it is no longer needed.
  Instead, `"go.opentelemetry.io/otel/trace".SpanContextFromContex` can be used to return the current Span.
  If needed, that Span's `SpanContext.IsRemote()` can then be used to determine if it is remote or not. (#1731)
- The `HasRemoteParent` field of the `"go.opentelemetry.io/otel/sdk/trace".SamplingParameters` is removed.
  This field is redundant to the information returned from the `Remote` method of the `SpanContext` held in the `ParentContext` field. (#1749)
- The `trace.FlagsDebug` and `trace.FlagsDeferred` constants have been removed and will be localized to the B3 propagator. (#1770)
- Remove `Process` configuration, `WithProcessFromEnv` and `ProcessFromEnv`, and type from the Jaeger exporter package.
  The information that could be configured in the `Process` struct should be configured in a `Resource` instead. (#1776, #1804)
- Remove the `WithDisabled` option from the Jaeger exporter.
  To disable the exporter unregister it from the `TracerProvider` or use a no-operation `TracerProvider`. (#1806)
- Removed the functions `CollectorEndpointFromEnv` and `WithCollectorEndpointOptionFromEnv` from the Jaeger exporter.
  These functions for retrieving specific environment variable values are redundant of other internal functions and
  are not intended for end user use. (#1824)
- Removed the Jaeger exporter `WithSDKOptions` `Option`.
  This option was used to set SDK options for the exporter creation convenience functions.
  These functions are provided as a way to easily setup or install the exporter with what are deemed reasonable SDK settings for common use cases.
  If the SDK needs to be configured differently, the `NewRawExporter` function and direct setup of the SDK with the desired settings should be used. (#1825)
- The `WithBufferMaxCount` and `WithBatchMaxCount` `Option`s from the Jaeger exporter are removed.
  The exporter no longer batches exports, instead relying on the SDK's `BatchSpanProcessor` for this functionality. (#1830)
- The Jaeger exporter `Option` type is removed.
  The type is no longer used by the exporter to configure anything.
  All the previous configurations these options provided were duplicates of SDK configuration.
  They have been removed in favor of using the SDK configuration and focuses the exporter configuration to be only about the endpoints it will send telemetry to. (#1830)

## [0.19.0] - 2021-03-18

### Added

- Added `Marshaler` config option to `otlphttp` to enable otlp over json or protobufs. (#1586)
- A `ForceFlush` method to the `"go.opentelemetry.io/otel/sdk/trace".TracerProvider` to flush all registered `SpanProcessor`s. (#1608)
- Added `WithSampler` and `WithSpanLimits` to tracer provider. (#1633, #1702)
- `"go.opentelemetry.io/otel/trace".SpanContext` now has a `remote` property, and `IsRemote()` predicate, that is true when the `SpanContext` has been extracted from remote context data. (#1701)
- A `Valid` method to the `"go.opentelemetry.io/otel/attribute".KeyValue` type. (#1703)

### Changed

- `trace.SpanContext` is now immutable and has no exported fields. (#1573)
  - `trace.NewSpanContext()` can be used in conjunction with the `trace.SpanContextConfig` struct to initialize a new `SpanContext` where all values are known.
- Update the `ForceFlush` method signature to the `"go.opentelemetry.io/otel/sdk/trace".SpanProcessor` to accept a `context.Context` and return an error. (#1608)
- Update the `Shutdown` method to the `"go.opentelemetry.io/otel/sdk/trace".TracerProvider` return an error on shutdown failure. (#1608)
- The SimpleSpanProcessor will now shut down the enclosed `SpanExporter` and gracefully ignore subsequent calls to `OnEnd` after `Shutdown` is called. (#1612)
- `"go.opentelemetry.io/sdk/metric/controller.basic".WithPusher` is replaced with `WithExporter` to provide consistent naming across project. (#1656)
- Added non-empty string check for trace `Attribute` keys. (#1659)
- Add `description` to SpanStatus only when `StatusCode` is set to error. (#1662)
- Jaeger exporter falls back to `resource.Default`'s `service.name` if the exported Span does not have one. (#1673)
- Jaeger exporter populates Jaeger's Span Process from Resource. (#1673)
- Renamed the `LabelSet` method of `"go.opentelemetry.io/otel/sdk/resource".Resource` to `Set`. (#1692)
- Changed `WithSDK` to `WithSDKOptions` to accept variadic arguments of `TracerProviderOption` type in `go.opentelemetry.io/otel/exporters/trace/jaeger` package. (#1693)
- Changed `WithSDK` to `WithSDKOptions` to accept variadic arguments of `TracerProviderOption` type in `go.opentelemetry.io/otel/exporters/trace/zipkin` package. (#1693)

### Removed

- Removed `serviceName` parameter from Zipkin exporter and uses resource instead. (#1549)
- Removed `WithConfig` from tracer provider to avoid overriding configuration. (#1633)
- Removed the exported `SimpleSpanProcessor` and `BatchSpanProcessor` structs.
   These are now returned as a SpanProcessor interface from their respective constructors. (#1638)
- Removed `WithRecord()` from `trace.SpanOption` when creating a span. (#1660)
- Removed setting status to `Error` while recording an error as a span event in `RecordError`. (#1663)
- Removed `jaeger.WithProcess` configuration option. (#1673)
- Removed `ApplyConfig` method from `"go.opentelemetry.io/otel/sdk/trace".TracerProvider` and the now unneeded `Config` struct. (#1693)

### Fixed

- Jaeger Exporter: Ensure mapping between OTEL and Jaeger span data complies with the specification. (#1626)
- `SamplingResult.TraceState` is correctly propagated to a newly created span's `SpanContext`. (#1655)
- The `otel-collector` example now correctly flushes metric events prior to shutting down the exporter. (#1678)
- Do not set span status message in `SpanStatusFromHTTPStatusCode` if it can be inferred from `http.status_code`. (#1681)
- Synchronization issues in global trace delegate implementation. (#1686)
- Reduced excess memory usage by global `TracerProvider`. (#1687)

## [0.18.0] - 2021-03-03

### Added

- Added `resource.Default()` for use with meter and tracer providers. (#1507)
- `AttributePerEventCountLimit` and `AttributePerLinkCountLimit` for `SpanLimits`. (#1535)
- Added `Keys()` method to `propagation.TextMapCarrier` and `propagation.HeaderCarrier` to adapt `http.Header` to this interface. (#1544)
- Added `code` attributes to `go.opentelemetry.io/otel/semconv` package. (#1558)
- Compatibility testing suite in the CI system for the following systems. (#1567)
   | OS      | Go Version | Architecture |
   | ------- | ---------- | ------------ |
   | Ubuntu  | 1.15       | amd64        |
   | Ubuntu  | 1.14       | amd64        |
   | Ubuntu  | 1.15       | 386          |
   | Ubuntu  | 1.14       | 386          |
   | MacOS   | 1.15       | amd64        |
   | MacOS   | 1.14       | amd64        |
   | Windows | 1.15       | amd64        |
   | Windows | 1.14       | amd64        |
   | Windows | 1.15       | 386          |
   | Windows | 1.14       | 386          |

### Changed

- Replaced interface `oteltest.SpanRecorder` with its existing implementation
  `StandardSpanRecorder`. (#1542)
- Default span limit values to 128. (#1535)
- Rename `MaxEventsPerSpan`, `MaxAttributesPerSpan` and `MaxLinksPerSpan` to `EventCountLimit`, `AttributeCountLimit` and `LinkCountLimit`, and move these fields into `SpanLimits`. (#1535)
- Renamed the `otel/label` package to `otel/attribute`. (#1541)
- Vendor the Jaeger exporter's dependency on Apache Thrift. (#1551)
- Parallelize the CI linting and testing. (#1567)
- Stagger timestamps in exact aggregator tests. (#1569)
- Changed all examples to use `WithBatchTimeout(5 * time.Second)` rather than `WithBatchTimeout(5)`. (#1621)
- Prevent end-users from implementing some interfaces (#1575)

  ```
      "otel/exporters/otlp/otlphttp".Option
      "otel/exporters/stdout".Option
      "otel/oteltest".Option
      "otel/trace".TracerOption
      "otel/trace".SpanOption
      "otel/trace".EventOption
      "otel/trace".LifeCycleOption
      "otel/trace".InstrumentationOption
      "otel/sdk/resource".Option
      "otel/sdk/trace".ParentBasedSamplerOption
      "otel/sdk/trace".ReadOnlySpan
      "otel/sdk/trace".ReadWriteSpan
  ```

### Removed

- Removed attempt to resample spans upon changing the span name with `span.SetName()`. (#1545)
- The `test-benchmark` is no longer a dependency of the `precommit` make target. (#1567)
- Removed the `test-386` make target.
   This was replaced with a full compatibility testing suite (i.e. multi OS/arch) in the CI system. (#1567)

### Fixed

- The sequential timing check of timestamps in the stdout exporter are now setup explicitly to be sequential (#1571). (#1572)
- Windows build of Jaeger tests now compiles with OS specific functions (#1576). (#1577)
- The sequential timing check of timestamps of go.opentelemetry.io/otel/sdk/metric/aggregator/lastvalue are now setup explicitly to be sequential (#1578). (#1579)
- Validate tracestate header keys with vendors according to the W3C TraceContext specification (#1475). (#1581)
- The OTLP exporter includes related labels for translations of a GaugeArray (#1563). (#1570)

## [0.17.0] - 2021-02-12

### Changed

- Rename project default branch from `master` to `main`. (#1505)
- Reverse order in which `Resource` attributes are merged, per change in spec. (#1501)
- Add tooling to maintain "replace" directives in go.mod files automatically. (#1528)
- Create new modules: otel/metric, otel/trace, otel/oteltest, otel/sdk/export/metric, otel/sdk/metric (#1528)
- Move metric-related public global APIs from otel to otel/metric/global. (#1528)

## Fixed

- Fixed otlpgrpc reconnection issue.
- The example code in the README.md of `go.opentelemetry.io/otel/exporters/otlp` is moved to a compiled example test and used the new `WithAddress` instead of `WithEndpoint`. (#1513)
- The otel-collector example now uses the default OTLP receiver port of the collector.

## [0.16.0] - 2021-01-13

### Added

- Add the `ReadOnlySpan` and `ReadWriteSpan` interfaces to provide better control for accessing span data. (#1360)
- `NewGRPCDriver` function returns a `ProtocolDriver` that maintains a single gRPC connection to the collector. (#1369)
- Added documentation about the project's versioning policy. (#1388)
- Added `NewSplitDriver` for OTLP exporter that allows sending traces and metrics to different endpoints. (#1418)
- Added codeql worfklow to GitHub Actions (#1428)
- Added Gosec workflow to GitHub Actions (#1429)
- Add new HTTP driver for OTLP exporter in `exporters/otlp/otlphttp`. Currently it only supports the binary protobuf payloads. (#1420)
- Add an OpenCensus exporter bridge. (#1444)

### Changed

- Rename `internal/testing` to `internal/internaltest`. (#1449)
- Rename `export.SpanData` to `export.SpanSnapshot` and use it only for exporting spans. (#1360)
- Store the parent's full `SpanContext` rather than just its span ID in the `span` struct. (#1360)
- Improve span duration accuracy. (#1360)
- Migrated CI/CD from CircleCI to GitHub Actions (#1382)
- Remove duplicate checkout from GitHub Actions workflow (#1407)
- Metric `array` aggregator renamed `exact` to match its `aggregation.Kind` (#1412)
- Metric `exact` aggregator includes per-point timestamps (#1412)
- Metric stdout exporter uses MinMaxSumCount aggregator for ValueRecorder instruments (#1412)
- `NewExporter` from `exporters/otlp` now takes a `ProtocolDriver` as a parameter. (#1369)
- Many OTLP Exporter options became gRPC ProtocolDriver options. (#1369)
- Unify endpoint API that related to OTel exporter. (#1401)
- Optimize metric histogram aggregator to re-use its slice of buckets. (#1435)
- Metric aggregator Count() and histogram Bucket.Counts are consistently `uint64`. (1430)
- Histogram aggregator accepts functional options, uses default boundaries if none given. (#1434)
- `SamplingResult` now passed a `Tracestate` from the parent `SpanContext` (#1432)
- Moved gRPC driver for OTLP exporter to `exporters/otlp/otlpgrpc`. (#1420)
- The `TraceContext` propagator now correctly propagates `TraceState` through the `SpanContext`. (#1447)
- Metric Push and Pull Controller components are combined into a single "basic" Controller:
  - `WithExporter()` and `Start()` to configure Push behavior
  - `Start()` is optional; use `Collect()` and `ForEach()` for Pull behavior
  - `Start()` and `Stop()` accept Context. (#1378)
- The `Event` type is moved from the `otel/sdk/export/trace` package to the `otel/trace` API package. (#1452)

### Removed

- Remove `errUninitializedSpan` as its only usage is now obsolete. (#1360)
- Remove Metric export functionality related to quantiles and summary data points: this is not specified (#1412)
- Remove DDSketch metric aggregator; our intention is to re-introduce this as an option of the histogram aggregator after [new OTLP histogram data types](https://github.com/open-telemetry/opentelemetry-proto/pull/226) are released (#1412)

### Fixed

- `BatchSpanProcessor.Shutdown()` will now shutdown underlying `export.SpanExporter`. (#1443)

## [0.15.0] - 2020-12-10

### Added

- The `WithIDGenerator` `TracerProviderOption` is added to the `go.opentelemetry.io/otel/trace` package to configure an `IDGenerator` for the `TracerProvider`. (#1363)

### Changed

- The Zipkin exporter now uses the Span status code to determine. (#1328)
- `NewExporter` and `Start` functions in `go.opentelemetry.io/otel/exporters/otlp` now receive `context.Context` as a first parameter. (#1357)
- Move the OpenCensus example into `example` directory. (#1359)
- Moved the SDK's `internal.IDGenerator` interface in to the `sdk/trace` package to enable support for externally-defined ID generators. (#1363)
- Bump `github.com/google/go-cmp` from 0.5.3 to 0.5.4 (#1374)
- Bump `github.com/golangci/golangci-lint` in `/internal/tools` (#1375)

### Fixed

- Metric SDK `SumObserver` and `UpDownSumObserver` instruments correctness fixes. (#1381)

## [0.14.0] - 2020-11-19

### Added

- An `EventOption` and the related `NewEventConfig` function are added to the `go.opentelemetry.io/otel` package to configure Span events. (#1254)
- A `TextMapPropagator` and associated `TextMapCarrier` are added to the `go.opentelemetry.io/otel/oteltest` package to test `TextMap` type propagators and their use. (#1259)
- `SpanContextFromContext` returns `SpanContext` from context. (#1255)
- `TraceState` has been added to `SpanContext`. (#1340)
- `DeploymentEnvironmentKey` added to `go.opentelemetry.io/otel/semconv` package. (#1323)
- Add an OpenCensus to OpenTelemetry tracing bridge. (#1305)
- Add a parent context argument to `SpanProcessor.OnStart` to follow the specification. (#1333)
- Add missing tests for `sdk/trace/attributes_map.go`. (#1337)

### Changed

- Move the `go.opentelemetry.io/otel/api/trace` package into `go.opentelemetry.io/otel/trace` with the following changes. (#1229) (#1307)
  - `ID` has been renamed to `TraceID`.
  - `IDFromHex` has been renamed to `TraceIDFromHex`.
  - `EmptySpanContext` is removed.
- Move the `go.opentelemetry.io/otel/api/trace/tracetest` package into `go.opentelemetry.io/otel/oteltest`. (#1229)
- OTLP Exporter updates:
  - supports OTLP v0.6.0 (#1230, #1354)
  - supports configurable aggregation temporality (default: Cumulative, optional: Stateless). (#1296)
- The Sampler is now called on local child spans. (#1233)
- The `Kind` type from the `go.opentelemetry.io/otel/api/metric` package was renamed to `InstrumentKind` to more specifically describe what it is and avoid semantic ambiguity. (#1240)
- The `MetricKind` method of the `Descriptor` type in the `go.opentelemetry.io/otel/api/metric` package was renamed to `Descriptor.InstrumentKind`.
   This matches the returned type and fixes misuse of the term metric. (#1240)
- Move test harness from the `go.opentelemetry.io/otel/api/apitest` package into `go.opentelemetry.io/otel/oteltest`. (#1241)
- Move the `go.opentelemetry.io/otel/api/metric/metrictest` package into `go.opentelemetry.io/oteltest` as part of #964. (#1252)
- Move the `go.opentelemetry.io/otel/api/metric` package into `go.opentelemetry.io/otel/metric` as part of #1303. (#1321)
- Move the `go.opentelemetry.io/otel/api/metric/registry` package into `go.opentelemetry.io/otel/metric/registry` as a part of #1303. (#1316)
- Move the `Number` type (together with related functions) from `go.opentelemetry.io/otel/api/metric` package into `go.opentelemetry.io/otel/metric/number` as a part of #1303. (#1316)
- The function signature of the Span `AddEvent` method in `go.opentelemetry.io/otel` is updated to no longer take an unused context and instead take a required name and a variable number of `EventOption`s. (#1254)
- The function signature of the Span `RecordError` method in `go.opentelemetry.io/otel` is updated to no longer take an unused context and instead take a required error value and a variable number of `EventOption`s. (#1254)
- Move the `go.opentelemetry.io/otel/api/global` package to `go.opentelemetry.io/otel`. (#1262) (#1330)
- Move the `Version` function from `go.opentelemetry.io/otel/sdk` to `go.opentelemetry.io/otel`. (#1330)
- Rename correlation context header from `"otcorrelations"` to `"baggage"` to match the OpenTelemetry specification. (#1267)
- Fix `Code.UnmarshalJSON` to work with valid JSON only. (#1276)
- The `resource.New()` method changes signature to support builtin attributes and functional options, including `telemetry.sdk.*` and
  `host.name` semantic conventions; the former method is renamed `resource.NewWithAttributes`. (#1235)
- The Prometheus exporter now exports non-monotonic counters (i.e. `UpDownCounter`s) as gauges. (#1210)
- Correct the `Span.End` method documentation in the `otel` API to state updates are not allowed on a span after it has ended. (#1310)
- Updated span collection limits for attribute, event and link counts to 1000 (#1318)
- Renamed `semconv.HTTPUrlKey` to `semconv.HTTPURLKey`. (#1338)

### Removed

- The `ErrInvalidHexID`, `ErrInvalidTraceIDLength`, `ErrInvalidSpanIDLength`, `ErrInvalidSpanIDLength`, or `ErrNilSpanID` from the `go.opentelemetry.io/otel` package are unexported now. (#1243)
- The `AddEventWithTimestamp` method on the `Span` interface in `go.opentelemetry.io/otel` is removed due to its redundancy.
   It is replaced by using the `AddEvent` method with a `WithTimestamp` option. (#1254)
- The `MockSpan` and `MockTracer` types are removed from `go.opentelemetry.io/otel/oteltest`.
   `Tracer` and `Span` from the same module should be used in their place instead. (#1306)
- `WorkerCount` option is removed from `go.opentelemetry.io/otel/exporters/otlp`. (#1350)
- Remove the following labels types: INT32, UINT32, UINT64 and FLOAT32. (#1314)

### Fixed

- Rename `MergeItererator` to `MergeIterator` in the `go.opentelemetry.io/otel/label` package. (#1244)
- The `go.opentelemetry.io/otel/api/global` packages global TextMapPropagator now delegates functionality to a globally set delegate for all previously returned propagators. (#1258)
- Fix condition in `label.Any`. (#1299)
- Fix global `TracerProvider` to pass options to its configured provider. (#1329)
- Fix missing handler for `ExactKind` aggregator in OTLP metrics transformer (#1309)

## [0.13.0] - 2020-10-08

### Added

- OTLP Metric exporter supports Histogram aggregation. (#1209)
- The `Code` struct from the `go.opentelemetry.io/otel/codes` package now supports JSON marshaling and unmarshaling as well as implements the `Stringer` interface. (#1214)
- A Baggage API to implement the OpenTelemetry specification. (#1217)
- Add Shutdown method to sdk/trace/provider, shutdown processors in the order they were registered. (#1227)

### Changed

- Set default propagator to no-op propagator. (#1184)
- The `HTTPSupplier`, `HTTPExtractor`, `HTTPInjector`, and `HTTPPropagator` from the `go.opentelemetry.io/otel/api/propagation` package were replaced with unified `TextMapCarrier` and `TextMapPropagator` in the `go.opentelemetry.io/otel/propagation` package. (#1212) (#1325)
- The `New` function from the `go.opentelemetry.io/otel/api/propagation` package was replaced with `NewCompositeTextMapPropagator` in the `go.opentelemetry.io/otel` package. (#1212)
- The status codes of the `go.opentelemetry.io/otel/codes` package have been updated to match the latest OpenTelemetry specification.
   They now are `Unset`, `Error`, and `Ok`.
   They no longer track the gRPC codes. (#1214)
- The `StatusCode` field of the `SpanData` struct in the `go.opentelemetry.io/otel/sdk/export/trace` package now uses the codes package from this package instead of the gRPC project. (#1214)
- Move the `go.opentelemetry.io/otel/api/baggage` package into `go.opentelemetry.io/otel/baggage`. (#1217) (#1325)
- A `Shutdown` method of `SpanProcessor` and all its implementations receives a context and returns an error. (#1264)

### Fixed

- Copies of data from arrays and slices passed to `go.opentelemetry.io/otel/label.ArrayValue()` are now used in the returned `Value` instead of using the mutable data itself. (#1226)

### Removed

- The `ExtractHTTP` and `InjectHTTP` functions from the `go.opentelemetry.io/otel/api/propagation` package were removed. (#1212)
- The `Propagators` interface from the `go.opentelemetry.io/otel/api/propagation` package was removed to conform to the OpenTelemetry specification.
   The explicit `TextMapPropagator` type can be used in its place as this is the `Propagator` type the specification defines. (#1212)
- The `SetAttribute` method of the `Span` from the `go.opentelemetry.io/otel/api/trace` package was removed given its redundancy with the `SetAttributes` method. (#1216)
- The internal implementation of Baggage storage is removed in favor of using the new Baggage API functionality. (#1217)
- Remove duplicate hostname key `HostHostNameKey` in Resource semantic conventions. (#1219)
- Nested array/slice support has been removed. (#1226)

## [0.12.0] - 2020-09-24

### Added

- A `SpanConfigure` function in `go.opentelemetry.io/otel/api/trace` to create a new `SpanConfig` from `SpanOption`s. (#1108)
- In the `go.opentelemetry.io/otel/api/trace` package, `NewTracerConfig` was added to construct new `TracerConfig`s.
   This addition was made to conform with our project option conventions. (#1155)
- Instrumentation library information was added to the Zipkin exporter. (#1119)
- The `SpanProcessor` interface now has a `ForceFlush()` method. (#1166)
- More semantic conventions for k8s as resource attributes. (#1167)

### Changed

- Add reconnecting udp connection type to Jaeger exporter.
   This change adds a new optional implementation of the udp conn interface used to detect changes to an agent's host dns record.
   It then adopts the new destination address to ensure the exporter doesn't get stuck. This change was ported from jaegertracing/jaeger-client-go#520. (#1063)
- Replace `StartOption` and `EndOption` in `go.opentelemetry.io/otel/api/trace` with `SpanOption`.
   This change is matched by replacing the `StartConfig` and `EndConfig` with a unified `SpanConfig`. (#1108)
- Replace the `LinkedTo` span option in `go.opentelemetry.io/otel/api/trace` with `WithLinks`.
   This is be more consistent with our other option patterns, i.e. passing the item to be configured directly instead of its component parts, and provides a cleaner function signature. (#1108)
- The `go.opentelemetry.io/otel/api/trace` `TracerOption` was changed to an interface to conform to project option conventions. (#1109)
- Move the `B3` and `TraceContext` from within the `go.opentelemetry.io/otel/api/trace` package to their own `go.opentelemetry.io/otel/propagators` package.
    This removal of the propagators is reflective of the OpenTelemetry specification for these propagators as well as cleans up the `go.opentelemetry.io/otel/api/trace` API. (#1118)
- Rename Jaeger tags used for instrumentation library information to reflect changes in OpenTelemetry specification. (#1119)
- Rename `ProbabilitySampler` to `TraceIDRatioBased` and change semantics to ignore parent span sampling status. (#1115)
- Move `tools` package under `internal`. (#1141)
- Move `go.opentelemetry.io/otel/api/correlation` package to `go.opentelemetry.io/otel/api/baggage`. (#1142)
   The `correlation.CorrelationContext` propagator has been renamed `baggage.Baggage`.  Other exported functions and types are unchanged.
- Rename `ParentOrElse` sampler to `ParentBased` and allow setting samplers depending on parent span. (#1153)
- In the `go.opentelemetry.io/otel/api/trace` package, `SpanConfigure` was renamed to `NewSpanConfig`. (#1155)
- Change `dependabot.yml` to add a `Skip Changelog` label to dependabot-sourced PRs. (#1161)
- The [configuration style guide](https://github.com/open-telemetry/opentelemetry-go/blob/master/CONTRIBUTING.md#config) has been updated to
   recommend the use of `newConfig()` instead of `configure()`. (#1163)
- The `otlp.Config` type has been unexported and changed to `otlp.config`, along with its initializer. (#1163)
- Ensure exported interface types include parameter names and update the
   Style Guide to reflect this styling rule. (#1172)
- Don't consider unset environment variable for resource detection to be an error. (#1170)
- Rename `go.opentelemetry.io/otel/api/metric.ConfigureInstrument` to `NewInstrumentConfig` and
  `go.opentelemetry.io/otel/api/metric.ConfigureMeter` to `NewMeterConfig`.
- ValueObserver instruments use LastValue aggregator by default. (#1165)
- OTLP Metric exporter supports LastValue aggregation. (#1165)
- Move the `go.opentelemetry.io/otel/api/unit` package to `go.opentelemetry.io/otel/unit`. (#1185)
- Rename `Provider` to `MeterProvider` in the `go.opentelemetry.io/otel/api/metric` package. (#1190)
- Rename `NoopProvider` to `NoopMeterProvider` in the `go.opentelemetry.io/otel/api/metric` package. (#1190)
- Rename `NewProvider` to `NewMeterProvider` in the `go.opentelemetry.io/otel/api/metric/metrictest` package. (#1190)
- Rename `Provider` to `MeterProvider` in the `go.opentelemetry.io/otel/api/metric/registry` package. (#1190)
- Rename `NewProvider` to `NewMeterProvider` in the `go.opentelemetry.io/otel/api/metri/registryc` package. (#1190)
- Rename `Provider` to `TracerProvider` in the `go.opentelemetry.io/otel/api/trace` package. (#1190)
- Rename `NoopProvider` to `NoopTracerProvider` in the `go.opentelemetry.io/otel/api/trace` package. (#1190)
- Rename `Provider` to `TracerProvider` in the `go.opentelemetry.io/otel/api/trace/tracetest` package. (#1190)
- Rename `NewProvider` to `NewTracerProvider` in the `go.opentelemetry.io/otel/api/trace/tracetest` package. (#1190)
- Rename `WrapperProvider` to `WrapperTracerProvider` in the `go.opentelemetry.io/otel/bridge/opentracing` package. (#1190)
- Rename `NewWrapperProvider` to `NewWrapperTracerProvider` in the `go.opentelemetry.io/otel/bridge/opentracing` package. (#1190)
- Rename `Provider` method of the pull controller to `MeterProvider` in the `go.opentelemetry.io/otel/sdk/metric/controller/pull` package. (#1190)
- Rename `Provider` method of the push controller to `MeterProvider` in the `go.opentelemetry.io/otel/sdk/metric/controller/push` package. (#1190)
- Rename `ProviderOptions` to `TracerProviderConfig` in the `go.opentelemetry.io/otel/sdk/trace` package. (#1190)
- Rename `ProviderOption` to `TracerProviderOption` in the `go.opentelemetry.io/otel/sdk/trace` package. (#1190)
- Rename `Provider` to `TracerProvider` in the `go.opentelemetry.io/otel/sdk/trace` package. (#1190)
- Rename `NewProvider` to `NewTracerProvider` in the `go.opentelemetry.io/otel/sdk/trace` package. (#1190)
- Renamed `SamplingDecision` values to comply with OpenTelemetry specification change. (#1192)
- Renamed Zipkin attribute names from `ot.status_code & ot.status_description` to `otel.status_code & otel.status_description`. (#1201)
- The default SDK now invokes registered `SpanProcessor`s in the order they were registered with the `TracerProvider`. (#1195)
- Add test of spans being processed by the `SpanProcessor`s in the order they were registered. (#1203)

### Removed

- Remove the B3 propagator from `go.opentelemetry.io/otel/propagators`. It is now located in the
   `go.opentelemetry.io/contrib/propagators/` module. (#1191)
- Remove the semantic convention for HTTP status text, `HTTPStatusTextKey` from package `go.opentelemetry.io/otel/semconv`. (#1194)

### Fixed

- Zipkin example no longer mentions `ParentSampler`, corrected to `ParentBased`. (#1171)
- Fix missing shutdown processor in otel-collector example. (#1186)
- Fix missing shutdown processor in basic and namedtracer examples. (#1197)

## [0.11.0] - 2020-08-24

### Added

- Support for exporting array-valued attributes via OTLP. (#992)
- `Noop` and `InMemory` `SpanBatcher` implementations to help with testing integrations. (#994)
- Support for filtering metric label sets. (#1047)
- A dimensionality-reducing metric Processor. (#1057)
- Integration tests for more OTel Collector Attribute types. (#1062)
- A new `WithSpanProcessor` `ProviderOption` is added to the `go.opentelemetry.io/otel/sdk/trace` package to create a `Provider` and automatically register the `SpanProcessor`. (#1078)

### Changed

- Rename `sdk/metric/processor/test` to `sdk/metric/processor/processortest`. (#1049)
- Rename `sdk/metric/controller/test` to `sdk/metric/controller/controllertest`. (#1049)
- Rename `api/testharness` to `api/apitest`. (#1049)
- Rename `api/trace/testtrace` to `api/trace/tracetest`. (#1049)
- Change Metric Processor to merge multiple observations. (#1024)
- The `go.opentelemetry.io/otel/bridge/opentracing` bridge package has been made into its own module.
   This removes the package dependencies of this bridge from the rest of the OpenTelemetry based project. (#1038)
- Renamed `go.opentelemetry.io/otel/api/standard` package to `go.opentelemetry.io/otel/semconv` to avoid the ambiguous and generic name `standard` and better describe the package as containing OpenTelemetry semantic conventions. (#1016)
- The environment variable used for resource detection has been changed from `OTEL_RESOURCE_LABELS` to `OTEL_RESOURCE_ATTRIBUTES` (#1042)
- Replace `WithSyncer` with `WithBatcher` in examples. (#1044)
- Replace the `google.golang.org/grpc/codes` dependency in the API with an equivalent `go.opentelemetry.io/otel/codes` package. (#1046)
- Merge the `go.opentelemetry.io/otel/api/label` and `go.opentelemetry.io/otel/api/kv` into the new `go.opentelemetry.io/otel/label` package. (#1060)
- Unify Callback Function Naming.
   Rename `*Callback` with `*Func`. (#1061)
- CI builds validate against last two versions of Go, dropping 1.13 and adding 1.15. (#1064)
- The `go.opentelemetry.io/otel/sdk/export/trace` interfaces `SpanSyncer` and `SpanBatcher` have been replaced with a specification compliant `Exporter` interface.
   This interface still supports the export of `SpanData`, but only as a slice.
   Implementation are also required now to return any error from `ExportSpans` if one occurs as well as implement a `Shutdown` method for exporter clean-up. (#1078)
- The `go.opentelemetry.io/otel/sdk/trace` `NewBatchSpanProcessor` function no longer returns an error.
   If a `nil` exporter is passed as an argument to this function, instead of it returning an error, it now returns a `BatchSpanProcessor` that handles the export of `SpanData` by not taking any action. (#1078)
- The `go.opentelemetry.io/otel/sdk/trace` `NewProvider` function to create a `Provider` no longer returns an error, instead only a `*Provider`.
   This change is related to `NewBatchSpanProcessor` not returning an error which was the only error this function would return. (#1078)

### Removed

- Duplicate, unused API sampler interface. (#999)
   Use the [`Sampler` interface](https://github.com/open-telemetry/opentelemetry-go/blob/v0.11.0/sdk/trace/sampling.go) provided by the SDK instead.
- The `grpctrace` instrumentation was moved to the `go.opentelemetry.io/contrib` repository and out of this repository.
   This move includes moving the `grpc` example to the `go.opentelemetry.io/contrib` as well. (#1027)
- The `WithSpan` method of the `Tracer` interface.
   The functionality this method provided was limited compared to what a user can provide themselves.
   It was removed with the understanding that if there is sufficient user need it can be added back based on actual user usage. (#1043)
- The `RegisterSpanProcessor` and `UnregisterSpanProcessor` functions.
   These were holdovers from an approach prior to the TracerProvider design. They were not used anymore. (#1077)
- The `oterror` package. (#1026)
- The `othttp` and `httptrace` instrumentations were moved to `go.opentelemetry.io/contrib`. (#1032)

### Fixed

- The `semconv.HTTPServerMetricAttributesFromHTTPRequest()` function no longer generates the high-cardinality `http.request.content.length` label. (#1031)
- Correct instrumentation version tag in Jaeger exporter. (#1037)
- The SDK span will now set an error event if the `End` method is called during a panic (i.e. it was deferred). (#1043)
- Move internally generated protobuf code from the `go.opentelemetry.io/otel` to the OTLP exporter to reduce dependency overhead. (#1050)
- The `otel-collector` example referenced outdated collector processors. (#1006)

## [0.10.0] - 2020-07-29

This release migrates the default OpenTelemetry SDK into its own Go module, decoupling the SDK from the API and reducing dependencies for instrumentation packages.

### Added

- The Zipkin exporter now has `NewExportPipeline` and `InstallNewPipeline` constructor functions to match the common pattern.
    These function build a new exporter with default SDK options and register the exporter with the `global` package respectively. (#944)
- Add propagator option for gRPC instrumentation. (#986)
- The `testtrace` package now tracks the `trace.SpanKind` for each span. (#987)

### Changed

- Replace the `RegisterGlobal` `Option` in the Jaeger exporter with an `InstallNewPipeline` constructor function.
   This matches the other exporter constructor patterns and will register a new exporter after building it with default configuration. (#944)
- The trace (`go.opentelemetry.io/otel/exporters/trace/stdout`) and metric (`go.opentelemetry.io/otel/exporters/metric/stdout`) `stdout` exporters are now merged into a single exporter at `go.opentelemetry.io/otel/exporters/stdout`.
   This new exporter was made into its own Go module to follow the pattern of all exporters and decouple it from the `go.opentelemetry.io/otel` module. (#956, #963)
- Move the `go.opentelemetry.io/otel/exporters/test` test package to `go.opentelemetry.io/otel/sdk/export/metric/metrictest`. (#962)
- The `go.opentelemetry.io/otel/api/kv/value` package was merged into the parent `go.opentelemetry.io/otel/api/kv` package. (#968)
  - `value.Bool` was replaced with `kv.BoolValue`.
  - `value.Int64` was replaced with `kv.Int64Value`.
  - `value.Uint64` was replaced with `kv.Uint64Value`.
  - `value.Float64` was replaced with `kv.Float64Value`.
  - `value.Int32` was replaced with `kv.Int32Value`.
  - `value.Uint32` was replaced with `kv.Uint32Value`.
  - `value.Float32` was replaced with `kv.Float32Value`.
  - `value.String` was replaced with `kv.StringValue`.
  - `value.Int` was replaced with `kv.IntValue`.
  - `value.Uint` was replaced with `kv.UintValue`.
  - `value.Array` was replaced with `kv.ArrayValue`.
- Rename `Infer` to `Any` in the `go.opentelemetry.io/otel/api/kv` package. (#972)
- Change `othttp` to use the `httpsnoop` package to wrap the `ResponseWriter` so that optional interfaces (`http.Hijacker`, `http.Flusher`, etc.) that are implemented by the original `ResponseWriter`are also implemented by the wrapped `ResponseWriter`. (#979)
- Rename `go.opentelemetry.io/otel/sdk/metric/aggregator/test` package to `go.opentelemetry.io/otel/sdk/metric/aggregator/aggregatortest`. (#980)
- Make the SDK into its own Go module called `go.opentelemetry.io/otel/sdk`. (#985)
- Changed the default trace `Sampler` from `AlwaysOn` to `ParentOrElse(AlwaysOn)`. (#989)

### Removed

- The `IndexedAttribute` function from the `go.opentelemetry.io/otel/api/label` package was removed in favor of `IndexedLabel` which it was synonymous with. (#970)

### Fixed

- Bump github.com/golangci/golangci-lint from 1.28.3 to 1.29.0 in /tools. (#953)
- Bump github.com/google/go-cmp from 0.5.0 to 0.5.1. (#957)
- Use `global.Handle` for span export errors in the OTLP exporter. (#946)
- Correct Go language formatting in the README documentation. (#961)
- Remove default SDK dependencies from the `go.opentelemetry.io/otel/api` package. (#977)
- Remove default SDK dependencies from the `go.opentelemetry.io/otel/instrumentation` package. (#983)
- Move documented examples for `go.opentelemetry.io/otel/instrumentation/grpctrace` interceptors into Go example tests. (#984)

## [0.9.0] - 2020-07-20

### Added

- A new Resource Detector interface is included to allow resources to be automatically detected and included. (#939)
- A Detector to automatically detect resources from an environment variable. (#939)
- Github action to generate protobuf Go bindings locally in `internal/opentelemetry-proto-gen`. (#938)
- OTLP .proto files from `open-telemetry/opentelemetry-proto` imported as a git submodule under `internal/opentelemetry-proto`.
   References to `github.com/open-telemetry/opentelemetry-proto` changed to `go.opentelemetry.io/otel/internal/opentelemetry-proto-gen`. (#942)

### Changed

- Non-nil value `struct`s for key-value pairs will be marshalled using JSON rather than `Sprintf`. (#948)

### Removed

- Removed dependency on `github.com/open-telemetry/opentelemetry-collector`. (#943)

## [0.8.0] - 2020-07-09

### Added

- The `B3Encoding` type to represent the B3 encoding(s) the B3 propagator can inject.
   A value for HTTP supported encodings (Multiple Header: `MultipleHeader`, Single Header: `SingleHeader`) are included. (#882)
- The `FlagsDeferred` trace flag to indicate if the trace sampling decision has been deferred. (#882)
- The `FlagsDebug` trace flag to indicate if the trace is a debug trace. (#882)
- Add `peer.service` semantic attribute. (#898)
- Add database-specific semantic attributes. (#899)
- Add semantic convention for `faas.coldstart` and `container.id`. (#909)
- Add http content size semantic conventions. (#905)
- Include `http.request_content_length` in HTTP request basic attributes. (#905)
- Add semantic conventions for operating system process resource attribute keys. (#919)
- The Jaeger exporter now has a `WithBatchMaxCount` option to specify the maximum number of spans sent in a batch. (#931)

### Changed

- Update `CONTRIBUTING.md` to ask for updates to `CHANGELOG.md` with each pull request. (#879)
- Use lowercase header names for B3 Multiple Headers. (#881)
- The B3 propagator `SingleHeader` field has been replaced with `InjectEncoding`.
   This new field can be set to combinations of the `B3Encoding` bitmasks and will inject trace information in these encodings.
   If no encoding is set, the propagator will default to `MultipleHeader` encoding. (#882)
- The B3 propagator now extracts from either HTTP encoding of B3 (Single Header or Multiple Header) based on what is contained in the header.
   Preference is given to Single Header encoding with Multiple Header being the fallback if Single Header is not found or is invalid.
   This behavior change is made to dynamically support all correctly encoded traces received instead of having to guess the expected encoding prior to receiving. (#882)
- Extend semantic conventions for RPC. (#900)
- To match constant naming conventions in the `api/standard` package, the `FaaS*` key names are appended with a suffix of `Key`. (#920)
  - `"api/standard".FaaSName` -> `FaaSNameKey`
  - `"api/standard".FaaSID` -> `FaaSIDKey`
  - `"api/standard".FaaSVersion` -> `FaaSVersionKey`
  - `"api/standard".FaaSInstance` -> `FaaSInstanceKey`

### Removed

- The `FlagsUnused` trace flag is removed.
   The purpose of this flag was to act as the inverse of `FlagsSampled`, the inverse of `FlagsSampled` is used instead. (#882)
- The B3 header constants (`B3SingleHeader`, `B3DebugFlagHeader`, `B3TraceIDHeader`, `B3SpanIDHeader`, `B3SampledHeader`, `B3ParentSpanIDHeader`) are removed.
   If B3 header keys are needed [the authoritative OpenZipkin package constants](https://pkg.go.dev/github.com/openzipkin/zipkin-go@v0.2.2/propagation/b3?tab=doc#pkg-constants) should be used instead. (#882)

### Fixed

- The B3 Single Header name is now correctly `b3` instead of the previous `X-B3`. (#881)
- The B3 propagator now correctly supports sampling only values (`b3: 0`, `b3: 1`, or `b3: d`) for a Single B3 Header. (#882)
- The B3 propagator now propagates the debug flag.
   This removes the behavior of changing the debug flag into a set sampling bit.
   Instead, this now follow the B3 specification and omits the `X-B3-Sampling` header. (#882)
- The B3 propagator now tracks "unset" sampling state (meaning "defer the decision") and does not set the `X-B3-Sampling` header when injecting. (#882)
- Bump github.com/itchyny/gojq from 0.10.3 to 0.10.4 in /tools. (#883)
- Bump github.com/opentracing/opentracing-go from v1.1.1-0.20190913142402-a7454ce5950e to v1.2.0. (#885)
- The tracing time conversion for OTLP spans is now correctly set to `UnixNano`. (#896)
- Ensure span status is not set to `Unknown` when no HTTP status code is provided as it is assumed to be `200 OK`. (#908)
- Ensure `httptrace.clientTracer` closes `http.headers` span. (#912)
- Prometheus exporter will not apply stale updates or forget inactive metrics. (#903)
- Add test for api.standard `HTTPClientAttributesFromHTTPRequest`. (#905)
- Bump github.com/golangci/golangci-lint from 1.27.0 to 1.28.1 in /tools. (#901, #913)
- Update otel-colector example to use the v0.5.0 collector. (#915)
- The `grpctrace` instrumentation uses a span name conforming to the OpenTelemetry semantic conventions (does not contain a leading slash (`/`)). (#922)
- The `grpctrace` instrumentation includes an `rpc.method` attribute now set to the gRPC method name. (#900, #922)
- The `grpctrace` instrumentation `rpc.service` attribute now contains the package name if one exists.
   This is in accordance with OpenTelemetry semantic conventions. (#922)
- Correlation Context extractor will no longer insert an empty map into the returned context when no valid values are extracted. (#923)
- Bump google.golang.org/api from 0.28.0 to 0.29.0 in /exporters/trace/jaeger. (#925)
- Bump github.com/itchyny/gojq from 0.10.4 to 0.11.0 in /tools. (#926)
- Bump github.com/golangci/golangci-lint from 1.28.1 to 1.28.2 in /tools. (#930)

## [0.7.0] - 2020-06-26

This release implements the v0.5.0 version of the OpenTelemetry specification.

### Added

- The othttp instrumentation now includes default metrics. (#861)
- This CHANGELOG file to track all changes in the project going forward.
- Support for array type attributes. (#798)
- Apply transitive dependabot go.mod dependency updates as part of a new automatic Github workflow. (#844)
- Timestamps are now passed to exporters for each export. (#835)
- Add new `Accumulation` type to metric SDK to transport telemetry from `Accumulator`s to `Processor`s.
   This replaces the prior `Record` `struct` use for this purpose. (#835)
- New dependabot integration to automate package upgrades. (#814)
- `Meter` and `Tracer` implementations accept instrumentation version version as an optional argument.
   This instrumentation version is passed on to exporters. (#811) (#805) (#802)
- The OTLP exporter includes the instrumentation version in telemetry it exports. (#811)
- Environment variables for Jaeger exporter are supported. (#796)
- New `aggregation.Kind` in the export metric API. (#808)
- New example that uses OTLP and the collector. (#790)
- Handle errors in the span `SetName` during span initialization. (#791)
- Default service config to enable retries for retry-able failed requests in the OTLP exporter and an option to override this default. (#777)
- New `go.opentelemetry.io/otel/api/oterror` package to uniformly support error handling and definitions for the project. (#778)
- New `global` default implementation of the `go.opentelemetry.io/otel/api/oterror.Handler` interface to be used to handle errors prior to an user defined `Handler`.
   There is also functionality for the user to register their `Handler` as well as a convenience function `Handle` to handle an error with this global `Handler`(#778)
- Options to specify propagators for httptrace and grpctrace instrumentation. (#784)
- The required `application/json` header for the Zipkin exporter is included in all exports. (#774)
- Integrate HTTP semantics helpers from the contrib repository into the `api/standard` package. #769

### Changed

- Rename `Integrator` to `Processor` in the metric SDK. (#863)
- Rename `AggregationSelector` to `AggregatorSelector`. (#859)
- Rename `SynchronizedCopy` to `SynchronizedMove`. (#858)
- Rename `simple` integrator to `basic` integrator. (#857)
- Merge otlp collector examples. (#841)
- Change the metric SDK to support cumulative, delta, and pass-through exporters directly.
   With these changes, cumulative and delta specific exporters are able to request the correct kind of aggregation from the SDK. (#840)
- The `Aggregator.Checkpoint` API is renamed to `SynchronizedCopy` and adds an argument, a different `Aggregator` into which the copy is stored. (#812)
- The `export.Aggregator` contract is that `Update()` and `SynchronizedCopy()` are synchronized with each other.
   All the aggregation interfaces (`Sum`, `LastValue`, ...) are not meant to be synchronized, as the caller is expected to synchronize aggregators at a higher level after the `Accumulator`.
   Some of the `Aggregators` used unnecessary locking and that has been cleaned up. (#812)
- Use of `metric.Number` was replaced by `int64` now that we use `sync.Mutex` in the `MinMaxSumCount` and `Histogram` `Aggregators`. (#812)
- Replace `AlwaysParentSample` with `ParentSample(fallback)` to match the OpenTelemetry v0.5.0 specification. (#810)
- Rename `sdk/export/metric/aggregator` to `sdk/export/metric/aggregation`. #808
- Send configured headers with every request in the OTLP exporter, instead of just on connection creation. (#806)
- Update error handling for any one off error handlers, replacing, instead, with the `global.Handle` function. (#791)
- Rename `plugin` directory to `instrumentation` to match the OpenTelemetry specification. (#779)
- Makes the argument order to Histogram and DDSketch `New()` consistent. (#781)

### Removed

- `Uint64NumberKind` and related functions from the API. (#864)
- Context arguments from `Aggregator.Checkpoint` and `Integrator.Process` as they were unused. (#803)
- `SpanID` is no longer included in parameters for sampling decision to match the OpenTelemetry specification. (#775)

### Fixed

- Upgrade OTLP exporter to opentelemetry-proto matching the opentelemetry-collector v0.4.0 release. (#866)
- Allow changes to `go.sum` and `go.mod` when running dependabot tidy-up. (#871)
- Bump github.com/stretchr/testify from 1.4.0 to 1.6.1. (#824)
- Bump github.com/prometheus/client_golang from 1.7.0 to 1.7.1 in /exporters/metric/prometheus. (#867)
- Bump google.golang.org/grpc from 1.29.1 to 1.30.0 in /exporters/trace/jaeger. (#853)
- Bump google.golang.org/grpc from 1.29.1 to 1.30.0 in /exporters/trace/zipkin. (#854)
- Bumps github.com/golang/protobuf from 1.3.2 to 1.4.2 (#848)
- Bump github.com/stretchr/testify from 1.4.0 to 1.6.1 in /exporters/otlp (#817)
- Bump github.com/golangci/golangci-lint from 1.25.1 to 1.27.0 in /tools (#828)
- Bump github.com/prometheus/client_golang from 1.5.0 to 1.7.0 in /exporters/metric/prometheus (#838)
- Bump github.com/stretchr/testify from 1.4.0 to 1.6.1 in /exporters/trace/jaeger (#829)
- Bump github.com/benbjohnson/clock from 1.0.0 to 1.0.3 (#815)
- Bump github.com/stretchr/testify from 1.4.0 to 1.6.1 in /exporters/trace/zipkin (#823)
- Bump github.com/itchyny/gojq from 0.10.1 to 0.10.3 in /tools (#830)
- Bump github.com/stretchr/testify from 1.4.0 to 1.6.1 in /exporters/metric/prometheus (#822)
- Bump google.golang.org/grpc from 1.27.1 to 1.29.1 in /exporters/trace/zipkin (#820)
- Bump google.golang.org/grpc from 1.27.1 to 1.29.1 in /exporters/trace/jaeger (#831)
- Bump github.com/google/go-cmp from 0.4.0 to 0.5.0 (#836)
- Bump github.com/google/go-cmp from 0.4.0 to 0.5.0 in /exporters/trace/jaeger (#837)
- Bump github.com/google/go-cmp from 0.4.0 to 0.5.0 in /exporters/otlp (#839)
- Bump google.golang.org/api from 0.20.0 to 0.28.0 in /exporters/trace/jaeger (#843)
- Set span status from HTTP status code in the othttp instrumentation. (#832)
- Fixed typo in push controller comment. (#834)
- The `Aggregator` testing has been updated and cleaned. (#812)
- `metric.Number(0)` expressions are replaced by `0` where possible. (#812)
- Fixed `global` `handler_test.go` test failure. #804
- Fixed `BatchSpanProcessor.Shutdown` to wait until all spans are processed. (#766)
- Fixed OTLP example's accidental early close of exporter. (#807)
- Ensure zipkin exporter reads and closes response body. (#788)
- Update instrumentation to use `api/standard` keys instead of custom keys. (#782)
- Clean up tools and RELEASING documentation. (#762)

## [0.6.0] - 2020-05-21

### Added

- Support for `Resource`s in the prometheus exporter. (#757)
- New pull controller. (#751)
- New `UpDownSumObserver` instrument. (#750)
- OpenTelemetry collector demo. (#711)
- New `SumObserver` instrument. (#747)
- New `UpDownCounter` instrument. (#745)
- New timeout `Option` and configuration function `WithTimeout` to the push controller. (#742)
- New `api/standards` package to implement semantic conventions and standard key-value generation. (#731)

### Changed

- Rename `Register*` functions in the metric API to `New*` for all `Observer` instruments. (#761)
- Use `[]float64` for histogram boundaries, not `[]metric.Number`. (#758)
- Change OTLP example to use exporter as a trace `Syncer` instead of as an unneeded `Batcher`. (#756)
- Replace `WithResourceAttributes()` with `WithResource()` in the trace SDK. (#754)
- The prometheus exporter now uses the new pull controller. (#751)
- Rename `ScheduleDelayMillis` to `BatchTimeout` in the trace `BatchSpanProcessor`.(#752)
- Support use of synchronous instruments in asynchronous callbacks (#725)
- Move `Resource` from the `Export` method parameter into the metric export `Record`. (#739)
- Rename `Observer` instrument to `ValueObserver`. (#734)
- The push controller now has a method (`Provider()`) to return a `metric.Provider` instead of the old `Meter` method that acted as a `metric.Provider`. (#738)
- Replace `Measure` instrument by `ValueRecorder` instrument. (#732)
- Rename correlation context header from `"Correlation-Context"` to `"otcorrelations"` to match the OpenTelemetry specification. (#727)

### Fixed

- Ensure gRPC `ClientStream` override methods do not panic in grpctrace package. (#755)
- Disable parts of `BatchSpanProcessor` test until a fix is found. (#743)
- Fix `string` case in `kv` `Infer` function. (#746)
- Fix panic in grpctrace client interceptors. (#740)
- Refactor the `api/metrics` push controller and add `CheckpointSet` synchronization. (#737)
- Rewrite span batch process queue batching logic. (#719)
- Remove the push controller named Meter map. (#738)
- Fix Histogram aggregator initial state (fix #735). (#736)
- Ensure golang alpine image is running `golang-1.14` for examples. (#733)
- Added test for grpctrace `UnaryInterceptorClient`. (#695)
- Rearrange `api/metric` code layout. (#724)

## [0.5.0] - 2020-05-13

### Added

- Batch `Observer` callback support. (#717)
- Alias `api` types to root package of project. (#696)
- Create basic `othttp.Transport` for simple client instrumentation. (#678)
- `SetAttribute(string, interface{})` to the trace API. (#674)
- Jaeger exporter option that allows user to specify custom http client. (#671)
- `Stringer` and `Infer` methods to `key`s. (#662)

### Changed

- Rename `NewKey` in the `kv` package to just `Key`. (#721)
- Move `core` and `key` to `kv` package. (#720)
- Make the metric API `Meter` a `struct` so the abstract `MeterImpl` can be passed and simplify implementation. (#709)
- Rename SDK `Batcher` to `Integrator` to match draft OpenTelemetry SDK specification. (#710)
- Rename SDK `Ungrouped` integrator to `simple.Integrator` to match draft OpenTelemetry SDK specification. (#710)
- Rename SDK `SDK` `struct` to `Accumulator` to match draft OpenTelemetry SDK specification. (#710)
- Move `Number` from `core` to `api/metric` package. (#706)
- Move `SpanContext` from `core` to `trace` package. (#692)
- Change traceparent header from `Traceparent` to `traceparent` to implement the W3C specification. (#681)

### Fixed

- Update tooling to run generators in all submodules. (#705)
- gRPC interceptor regexp to match methods without a service name. (#683)
- Use a `const` for padding 64-bit B3 trace IDs. (#701)
- Update `mockZipkin` listen address from `:0` to `127.0.0.1:0`. (#700)
- Left-pad 64-bit B3 trace IDs with zero. (#698)
- Propagate at least the first W3C tracestate header. (#694)
- Remove internal `StateLocker` implementation. (#688)
- Increase instance size CI system uses. (#690)
- Add a `key` benchmark and use reflection in `key.Infer()`. (#679)
- Fix internal `global` test by using `global.Meter` with `RecordBatch()`. (#680)
- Reimplement histogram using mutex instead of `StateLocker`. (#669)
- Switch `MinMaxSumCount` to a mutex lock implementation instead of `StateLocker`. (#667)
- Update documentation to not include any references to `WithKeys`. (#672)
- Correct misspelling. (#668)
- Fix clobbering of the span context if extraction fails. (#656)
- Bump `golangci-lint` and work around the corrupting bug. (#666) (#670)

## [0.4.3] - 2020-04-24

### Added

- `Dockerfile` and `docker-compose.yml` to run example code. (#635)
- New `grpctrace` package that provides gRPC client and server interceptors for both unary and stream connections. (#621)
- New `api/label` package, providing common label set implementation. (#651)
- Support for JSON marshaling of `Resources`. (#654)
- `TraceID` and `SpanID` implementations for `Stringer` interface. (#642)
- `RemoteAddrKey` in the othttp plugin to include the HTTP client address in top-level spans. (#627)
- `WithSpanFormatter` option to the othttp plugin. (#617)
- Updated README to include section for compatible libraries and include reference to the contrib repository. (#612)
- The prometheus exporter now supports exporting histograms. (#601)
- A `String` method to the `Resource` to return a hashable identifier for a now unique resource. (#613)
- An `Iter` method to the `Resource` to return an array `AttributeIterator`. (#613)
- An `Equal` method to the `Resource` test the equivalence of resources. (#613)
- An iterable structure (`AttributeIterator`) for `Resource` attributes.

### Changed

- zipkin export's `NewExporter` now requires a `serviceName` argument to ensure this needed values is provided. (#644)
- Pass `Resources` through the metrics export pipeline. (#659)

### Removed

- `WithKeys` option from the metric API. (#639)

### Fixed

- Use the `label.Set.Equivalent` value instead of an encoding in the batcher. (#658)
- Correct typo `trace.Exporter` to `trace.SpanSyncer` in comments. (#653)
- Use type names for return values in jaeger exporter. (#648)
- Increase the visibility of the `api/key` package by updating comments and fixing usages locally. (#650)
- `Checkpoint` only after `Update`; Keep records in the `sync.Map` longer. (#647)
- Do not cache `reflect.ValueOf()` in metric Labels. (#649)
- Batch metrics exported from the OTLP exporter based on `Resource` and labels. (#626)
- Add error wrapping to the prometheus exporter. (#631)
- Update the OTLP exporter batching of traces to use a unique `string` representation of an associated `Resource` as the batching key. (#623)
- Update OTLP `SpanData` transform to only include the `ParentSpanID` if one exists. (#614)
- Update `Resource` internal representation to uniquely and reliably identify resources. (#613)
- Check return value from `CheckpointSet.ForEach` in prometheus exporter. (#622)
- Ensure spans created by httptrace client tracer reflect operation structure. (#618)
- Create a new recorder rather than reuse when multiple observations in same epoch for asynchronous instruments. #610
- The default port the OTLP exporter uses to connect to the OpenTelemetry collector is updated to match the one the collector listens on by default. (#611)

## [0.4.2] - 2020-03-31

### Fixed

- Fix `pre_release.sh` to update version in `sdk/opentelemetry.go`. (#607)
- Fix time conversion from internal to OTLP in OTLP exporter. (#606)

## [0.4.1] - 2020-03-31

### Fixed

- Update `tag.sh` to create signed tags. (#604)

## [0.4.0] - 2020-03-30

### Added

- New API package `api/metric/registry` that exposes a `MeterImpl` wrapper for use by SDKs to generate unique instruments. (#580)
- Script to verify examples after a new release. (#579)

### Removed

- The dogstatsd exporter due to lack of support.
   This additionally removes support for statsd. (#591)
- `LabelSet` from the metric API.
   This is replaced by a `[]core.KeyValue` slice. (#595)
- `Labels` from the metric API's `Meter` interface. (#595)

### Changed

- The metric `export.Labels` became an interface which the SDK implements and the `export` package provides a simple, immutable implementation of this interface intended for testing purposes. (#574)
- Renamed `internal/metric.Meter` to `MeterImpl`. (#580)
- Renamed `api/global/internal.obsImpl` to `asyncImpl`. (#580)

### Fixed

- Corrected missing return in mock span. (#582)
- Update License header for all source files to match CNCF guidelines and include a test to ensure it is present. (#586) (#596)
- Update to v0.3.0 of the OTLP in the OTLP exporter. (#588)
- Update pre-release script to be compatible between GNU and BSD based systems. (#592)
- Add a `RecordBatch` benchmark. (#594)
- Moved span transforms of the OTLP exporter to the internal package. (#593)
- Build both go-1.13 and go-1.14 in circleci to test for all supported versions of Go. (#569)
- Removed unneeded allocation on empty labels in OLTP exporter. (#597)
- Update `BatchedSpanProcessor` to process the queue until no data but respect max batch size. (#599)
- Update project documentation godoc.org links to pkg.go.dev. (#602)

## [0.3.0] - 2020-03-21

This is a first official beta release, which provides almost fully complete metrics, tracing, and context propagation functionality.
There is still a possibility of breaking changes.

### Added

- Add `Observer` metric instrument. (#474)
- Add global `Propagators` functionality to enable deferred initialization for propagators registered before the first Meter SDK is installed. (#494)
- Simplified export setup pipeline for the jaeger exporter to match other exporters. (#459)
- The zipkin trace exporter. (#495)
- The OTLP exporter to export metric and trace telemetry to the OpenTelemetry collector. (#497) (#544) (#545)
- Add `StatusMessage` field to the trace `Span`. (#524)
- Context propagation in OpenTracing bridge in terms of OpenTelemetry context propagation. (#525)
- The `Resource` type was added to the SDK. (#528)
- The global API now supports a `Tracer` and `Meter` function as shortcuts to getting a global `*Provider` and calling these methods directly. (#538)
- The metric API now defines a generic `MeterImpl` interface to support general purpose `Meter` construction.
   Additionally, `SyncImpl` and `AsyncImpl` are added to support general purpose instrument construction. (#560)
- A metric `Kind` is added to represent the `MeasureKind`, `ObserverKind`, and `CounterKind`. (#560)
- Scripts to better automate the release process. (#576)

### Changed

- Default to to use `AlwaysSampler` instead of `ProbabilitySampler` to match OpenTelemetry specification. (#506)
- Renamed `AlwaysSampleSampler` to `AlwaysOnSampler` in the trace API. (#511)
- Renamed `NeverSampleSampler` to `AlwaysOffSampler` in the trace API. (#511)
- The `Status` field of the `Span` was changed to `StatusCode` to disambiguate with the added `StatusMessage`. (#524)
- Updated the trace `Sampler` interface conform to the OpenTelemetry specification. (#531)
- Rename metric API `Options` to `Config`. (#541)
- Rename metric `Counter` aggregator to be `Sum`. (#541)
- Unify metric options into `Option` from instrument specific options. (#541)
- The trace API's `TraceProvider` now support `Resource`s. (#545)
- Correct error in zipkin module name. (#548)
- The jaeger trace exporter now supports `Resource`s. (#551)
- Metric SDK now supports `Resource`s.
   The `WithResource` option was added to configure a `Resource` on creation and the `Resource` method was added to the metric `Descriptor` to return the associated `Resource`. (#552)
- Replace `ErrNoLastValue` and `ErrEmptyDataSet` by `ErrNoData` in the metric SDK. (#557)
- The stdout trace exporter now supports `Resource`s. (#558)
- The metric `Descriptor` is now included at the API instead of the SDK. (#560)
- Replace `Ordered` with an iterator in `export.Labels`. (#567)

### Removed

- The vendor specific Stackdriver. It is now hosted on 3rd party vendor infrastructure. (#452)
- The `Unregister` method for metric observers as it is not in the OpenTelemetry specification. (#560)
- `GetDescriptor` from the metric SDK. (#575)
- The `Gauge` instrument from the metric API. (#537)

### Fixed

- Make histogram aggregator checkpoint consistent. (#438)
- Update README with import instructions and how to build and test. (#505)
- The default label encoding was updated to be unique. (#508)
- Use `NewRoot` in the othttp plugin for public endpoints. (#513)
- Fix data race in `BatchedSpanProcessor`. (#518)
- Skip test-386 for Mac OS 10.15.x (Catalina and upwards). #521
- Use a variable-size array to represent ordered labels in maps. (#523)
- Update the OTLP protobuf and update changed import path. (#532)
- Use `StateLocker` implementation in `MinMaxSumCount`. (#546)
- Eliminate goroutine leak in histogram stress test. (#547)
- Update OTLP exporter with latest protobuf. (#550)
- Add filters to the othttp plugin. (#556)
- Provide an implementation of the `Header*` filters that do not depend on Go 1.14. (#565)
- Encode labels once during checkpoint.
   The checkpoint function is executed in a single thread so we can do the encoding lazily before passing the encoded version of labels to the exporter.
   This is a cheap and quick way to avoid encoding the labels on every collection interval. (#572)
- Run coverage over all packages in `COVERAGE_MOD_DIR`. (#573)

## [0.2.3] - 2020-03-04

### Added

- `RecordError` method on `Span`s in the trace API to Simplify adding error events to spans. (#473)
- Configurable push frequency for exporters setup pipeline. (#504)

### Changed

- Rename the `exporter` directory to `exporters`.
   The `go.opentelemetry.io/otel/exporter/trace/jaeger` package was mistakenly released with a `v1.0.0` tag instead of `v0.1.0`.
   This resulted in all subsequent releases not becoming the default latest.
   A consequence of this was that all `go get`s pulled in the incompatible `v0.1.0` release of that package when pulling in more recent packages from other otel packages.
   Renaming the `exporter` directory to `exporters` fixes this issue by renaming the package and therefore clearing any existing dependency tags.
   Consequentially, this action also renames *all* exporter packages. (#502)

### Removed

- The `CorrelationContextHeader` constant in the `correlation` package is no longer exported. (#503)

## [0.2.2] - 2020-02-27

### Added

- `HTTPSupplier` interface in the propagation API to specify methods to retrieve and store a single value for a key to be associated with a carrier. (#467)
- `HTTPExtractor` interface in the propagation API to extract information from an `HTTPSupplier` into a context. (#467)
- `HTTPInjector` interface in the propagation API to inject information into an `HTTPSupplier.` (#467)
- `Config` and configuring `Option` to the propagator API. (#467)
- `Propagators` interface in the propagation API to contain the set of injectors and extractors for all supported carrier formats. (#467)
- `HTTPPropagator` interface in the propagation API to inject and extract from an `HTTPSupplier.` (#467)
- `WithInjectors` and `WithExtractors` functions to the propagator API to configure injectors and extractors to use. (#467)
- `ExtractHTTP` and `InjectHTTP` functions to apply configured HTTP extractors and injectors to a passed context. (#467)
- Histogram aggregator. (#433)
- `DefaultPropagator` function and have it return `trace.TraceContext` as the default context propagator. (#456)
- `AlwaysParentSample` sampler to the trace API. (#455)
- `WithNewRoot` option function to the trace API to specify the created span should be considered a root span. (#451)

### Changed

- Renamed `WithMap` to `ContextWithMap` in the correlation package. (#481)
- Renamed `FromContext` to `MapFromContext` in the correlation package. (#481)
- Move correlation context propagation to correlation package. (#479)
- Do not default to putting remote span context into links. (#480)
- `Tracer.WithSpan` updated to accept `StartOptions`. (#472)
- Renamed `MetricKind` to `Kind` to not stutter in the type usage. (#432)
- Renamed the `export` package to `metric` to match directory structure. (#432)
- Rename the `api/distributedcontext` package to `api/correlation`. (#444)
- Rename the `api/propagators` package to `api/propagation`. (#444)
- Move the propagators from the `propagators` package into the `trace` API package. (#444)
- Update `Float64Gauge`, `Int64Gauge`, `Float64Counter`, `Int64Counter`, `Float64Measure`, and `Int64Measure` metric methods to use value receivers instead of pointers. (#462)
- Moved all dependencies of tools package to a tools directory. (#466)

### Removed

- Binary propagators. (#467)
- NOOP propagator. (#467)

### Fixed

- Upgraded `github.com/golangci/golangci-lint` from `v1.21.0` to `v1.23.6` in `tools/`. (#492)
- Fix a possible nil-dereference crash (#478)
- Correct comments for `InstallNewPipeline` in the stdout exporter. (#483)
- Correct comments for `InstallNewPipeline` in the dogstatsd exporter. (#484)
- Correct comments for `InstallNewPipeline` in the prometheus exporter. (#482)
- Initialize `onError` based on `Config` in prometheus exporter. (#486)
- Correct module name in prometheus exporter README. (#475)
- Removed tracer name prefix from span names. (#430)
- Fix `aggregator_test.go` import package comment. (#431)
- Improved detail in stdout exporter. (#436)
- Fix a dependency issue (generate target should depend on stringer, not lint target) in Makefile. (#442)
- Reorders the Makefile targets within `precommit` target so we generate files and build the code before doing linting, so we can get much nicer errors about syntax errors from the compiler. (#442)
- Reword function documentation in gRPC plugin. (#446)
- Send the `span.kind` tag to Jaeger from the jaeger exporter. (#441)
- Fix `metadataSupplier` in the jaeger exporter to overwrite the header if existing instead of appending to it. (#441)
- Upgraded to Go 1.13 in CI. (#465)
- Correct opentelemetry.io URL in trace SDK documentation. (#464)
- Refactored reference counting logic in SDK determination of stale records. (#468)
- Add call to `runtime.Gosched` in instrument `acquireHandle` logic to not block the collector. (#469)

## [0.2.1.1] - 2020-01-13

### Fixed

- Use stateful batcher on Prometheus exporter fixing regresion introduced in #395. (#428)

## [0.2.1] - 2020-01-08

### Added

- Global meter forwarding implementation.
   This enables deferred initialization for metric instruments registered before the first Meter SDK is installed. (#392)
- Global trace forwarding implementation.
   This enables deferred initialization for tracers registered before the first Trace SDK is installed. (#406)
- Standardize export pipeline creation in all exporters. (#395)
- A testing, organization, and comments for 64-bit field alignment. (#418)
- Script to tag all modules in the project. (#414)

### Changed

- Renamed `propagation` package to `propagators`. (#362)
- Renamed `B3Propagator` propagator to `B3`. (#362)
- Renamed `TextFormatPropagator` propagator to `TextFormat`. (#362)
- Renamed `BinaryPropagator` propagator to `Binary`. (#362)
- Renamed `BinaryFormatPropagator` propagator to `BinaryFormat`. (#362)
- Renamed `NoopTextFormatPropagator` propagator to `NoopTextFormat`. (#362)
- Renamed `TraceContextPropagator` propagator to `TraceContext`. (#362)
- Renamed `SpanOption` to `StartOption` in the trace API. (#369)
- Renamed `StartOptions` to `StartConfig` in the trace API. (#369)
- Renamed `EndOptions` to `EndConfig` in the trace API. (#369)
- `Number` now has a pointer receiver for its methods. (#375)
- Renamed `CurrentSpan` to `SpanFromContext` in the trace API. (#379)
- Renamed `SetCurrentSpan` to `ContextWithSpan` in the trace API. (#379)
- Renamed `Message` in Event to `Name` in the trace API. (#389)
- Prometheus exporter no longer aggregates metrics, instead it only exports them. (#385)
- Renamed `HandleImpl` to `BoundInstrumentImpl` in the metric API. (#400)
- Renamed `Float64CounterHandle` to `Float64CounterBoundInstrument` in the metric API. (#400)
- Renamed `Int64CounterHandle` to `Int64CounterBoundInstrument` in the metric API. (#400)
- Renamed `Float64GaugeHandle` to `Float64GaugeBoundInstrument` in the metric API. (#400)
- Renamed `Int64GaugeHandle` to `Int64GaugeBoundInstrument` in the metric API. (#400)
- Renamed `Float64MeasureHandle` to `Float64MeasureBoundInstrument` in the metric API. (#400)
- Renamed `Int64MeasureHandle` to `Int64MeasureBoundInstrument` in the metric API. (#400)
- Renamed `Release` method for bound instruments in the metric API to `Unbind`. (#400)
- Renamed `AcquireHandle` method for bound instruments in the metric API to `Bind`. (#400)
- Renamed the `File` option in the stdout exporter to `Writer`. (#404)
- Renamed all `Options` to `Config` for all metric exports where this wasn't already the case.

### Fixed

- Aggregator import path corrected. (#421)
- Correct links in README. (#368)
- The README was updated to match latest code changes in its examples. (#374)
- Don't capitalize error statements. (#375)
- Fix ignored errors. (#375)
- Fix ambiguous variable naming. (#375)
- Removed unnecessary type casting. (#375)
- Use named parameters. (#375)
- Updated release schedule. (#378)
- Correct http-stackdriver example module name. (#394)
- Removed the `http.request` span in `httptrace` package. (#397)
- Add comments in the metrics SDK (#399)
- Initialize checkpoint when creating ddsketch aggregator to prevent panic when merging into a empty one. (#402) (#403)
- Add documentation of compatible exporters in the README. (#405)
- Typo fix. (#408)
- Simplify span check logic in SDK tracer implementation. (#419)

## [0.2.0] - 2019-12-03

### Added

- Unary gRPC tracing example. (#351)
- Prometheus exporter. (#334)
- Dogstatsd metrics exporter. (#326)

### Changed

- Rename `MaxSumCount` aggregation to `MinMaxSumCount` and add the `Min` interface for this aggregation. (#352)
- Rename `GetMeter` to `Meter`. (#357)
- Rename `HTTPTraceContextPropagator` to `TraceContextPropagator`. (#355)
- Rename `HTTPB3Propagator` to `B3Propagator`. (#355)
- Rename `HTTPTraceContextPropagator` to `TraceContextPropagator`. (#355)
- Move `/global` package to `/api/global`. (#356)
- Rename `GetTracer` to `Tracer`. (#347)

### Removed

- `SetAttribute` from the `Span` interface in the trace API. (#361)
- `AddLink` from the `Span` interface in the trace API. (#349)
- `Link` from the `Span` interface in the trace API. (#349)

### Fixed

- Exclude example directories from coverage report. (#365)
- Lint make target now implements automatic fixes with `golangci-lint` before a second run to report the remaining issues. (#360)
- Drop `GO111MODULE` environment variable in Makefile as Go 1.13 is the project specified minimum version and this is environment variable is not needed for that version of Go. (#359)
- Run the race checker for all test. (#354)
- Redundant commands in the Makefile are removed. (#354)
- Split the `generate` and `lint` targets of the Makefile. (#354)
- Renames `circle-ci` target to more generic `ci` in Makefile. (#354)
- Add example Prometheus binary to gitignore. (#358)
- Support negative numbers with the `MaxSumCount`. (#335)
- Resolve race conditions in `push_test.go` identified in #339. (#340)
- Use `/usr/bin/env bash` as a shebang in scripts rather than `/bin/bash`. (#336)
- Trace benchmark now tests both `AlwaysSample` and `NeverSample`.
   Previously it was testing `AlwaysSample` twice. (#325)
- Trace benchmark now uses a `[]byte` for `TraceID` to fix failing test. (#325)
- Added a trace benchmark to test variadic functions in `setAttribute` vs `setAttributes` (#325)
- The `defaultkeys` batcher was only using the encoded label set as its map key while building a checkpoint.
   This allowed distinct label sets through, but any metrics sharing a label set could be overwritten or merged incorrectly.
   This was corrected. (#333)

## [0.1.2] - 2019-11-18

### Fixed

- Optimized the `simplelru` map for attributes to reduce the number of allocations. (#328)
- Removed unnecessary unslicing of parameters that are already a slice. (#324)

## [0.1.1] - 2019-11-18

This release contains a Metrics SDK with stdout exporter and supports basic aggregations such as counter, gauges, array, maxsumcount, and ddsketch.

### Added

- Metrics stdout export pipeline. (#265)
- Array aggregation for raw measure metrics. (#282)
- The core.Value now have a `MarshalJSON` method. (#281)

### Removed

- `WithService`, `WithResources`, and `WithComponent` methods of tracers. (#314)
- Prefix slash in `Tracer.Start()` for the Jaeger example. (#292)

### Changed

- Allocation in LabelSet construction to reduce GC overhead. (#318)
- `trace.WithAttributes` to append values instead of replacing (#315)
- Use a formula for tolerance in sampling tests. (#298)
- Move export types into trace and metric-specific sub-directories. (#289)
- `SpanKind` back to being based on an `int` type. (#288)

### Fixed

- URL to OpenTelemetry website in README. (#323)
- Name of othttp default tracer. (#321)
- `ExportSpans` for the stackdriver exporter now handles `nil` context. (#294)
- CI modules cache to correctly restore/save from/to the cache. (#316)
- Fix metric SDK race condition between `LoadOrStore` and the assignment `rec.recorder = i.meter.exporter.AggregatorFor(rec)`. (#293)
- README now reflects the new code structure introduced with these changes. (#291)
- Make the basic example work. (#279)

## [0.1.0] - 2019-11-04

This is the first release of open-telemetry go library.
It contains api and sdk for trace and meter.

### Added

- Initial OpenTelemetry trace and metric API prototypes.
- Initial OpenTelemetry trace, metric, and export SDK packages.
- A wireframe bridge to support compatibility with OpenTracing.
- Example code for a basic, http-stackdriver, http, jaeger, and named tracer setup.
- Exporters for Jaeger, Stackdriver, and stdout.
- Propagators for binary, B3, and trace-context protocols.
- Project information and guidelines in the form of a README and CONTRIBUTING.
- Tools to build the project and a Makefile to automate the process.
- Apache-2.0 license.
- CircleCI build CI manifest files.
- CODEOWNERS file to track owners of this project.

[Unreleased]: https://github.com/open-telemetry/opentelemetry-go/compare/v1.4.1...HEAD
[1.4.1]: https://github.com/open-telemetry/opentelemetry-go/releases/tag/v1.4.1
[1.4.0]: https://github.com/open-telemetry/opentelemetry-go/releases/tag/v1.4.0
[1.3.0]: https://github.com/open-telemetry/opentelemetry-go/releases/tag/v1.3.0
[1.2.0]: https://github.com/open-telemetry/opentelemetry-go/releases/tag/v1.2.0
[1.1.0]: https://github.com/open-telemetry/opentelemetry-go/releases/tag/v1.1.0
[1.0.1]: https://github.com/open-telemetry/opentelemetry-go/releases/tag/v1.0.1
[Metrics 0.24.0]: https://github.com/open-telemetry/opentelemetry-go/releases/tag/metric/v0.24.0
[1.0.0]: https://github.com/open-telemetry/opentelemetry-go/releases/tag/v1.0.0
[1.0.0-RC3]: https://github.com/open-telemetry/opentelemetry-go/releases/tag/v1.0.0-RC3
[1.0.0-RC2]: https://github.com/open-telemetry/opentelemetry-go/releases/tag/v1.0.0-RC2
[Experimental Metrics v0.22.0]: https://github.com/open-telemetry/opentelemetry-go/releases/tag/metric/v0.22.0
[1.0.0-RC1]: https://github.com/open-telemetry/opentelemetry-go/releases/tag/v1.0.0-RC1
[0.20.0]: https://github.com/open-telemetry/opentelemetry-go/releases/tag/v0.20.0
[0.19.0]: https://github.com/open-telemetry/opentelemetry-go/releases/tag/v0.19.0
[0.18.0]: https://github.com/open-telemetry/opentelemetry-go/releases/tag/v0.18.0
[0.17.0]: https://github.com/open-telemetry/opentelemetry-go/releases/tag/v0.17.0
[0.16.0]: https://github.com/open-telemetry/opentelemetry-go/releases/tag/v0.16.0
[0.15.0]: https://github.com/open-telemetry/opentelemetry-go/releases/tag/v0.15.0
[0.14.0]: https://github.com/open-telemetry/opentelemetry-go/releases/tag/v0.14.0
[0.13.0]: https://github.com/open-telemetry/opentelemetry-go/releases/tag/v0.13.0
[0.12.0]: https://github.com/open-telemetry/opentelemetry-go/releases/tag/v0.12.0
[0.11.0]: https://github.com/open-telemetry/opentelemetry-go/releases/tag/v0.11.0
[0.10.0]: https://github.com/open-telemetry/opentelemetry-go/releases/tag/v0.10.0
[0.9.0]: https://github.com/open-telemetry/opentelemetry-go/releases/tag/v0.9.0
[0.8.0]: https://github.com/open-telemetry/opentelemetry-go/releases/tag/v0.8.0
[0.7.0]: https://github.com/open-telemetry/opentelemetry-go/releases/tag/v0.7.0
[0.6.0]: https://github.com/open-telemetry/opentelemetry-go/releases/tag/v0.6.0
[0.5.0]: https://github.com/open-telemetry/opentelemetry-go/releases/tag/v0.5.0
[0.4.3]: https://github.com/open-telemetry/opentelemetry-go/releases/tag/v0.4.3
[0.4.2]: https://github.com/open-telemetry/opentelemetry-go/releases/tag/v0.4.2
[0.4.1]: https://github.com/open-telemetry/opentelemetry-go/releases/tag/v0.4.1
[0.4.0]: https://github.com/open-telemetry/opentelemetry-go/releases/tag/v0.4.0
[0.3.0]: https://github.com/open-telemetry/opentelemetry-go/releases/tag/v0.3.0
[0.2.3]: https://github.com/open-telemetry/opentelemetry-go/releases/tag/v0.2.3
[0.2.2]: https://github.com/open-telemetry/opentelemetry-go/releases/tag/v0.2.2
[0.2.1.1]: https://github.com/open-telemetry/opentelemetry-go/releases/tag/v0.2.1.1
[0.2.1]: https://github.com/open-telemetry/opentelemetry-go/releases/tag/v0.2.1
[0.2.0]: https://github.com/open-telemetry/opentelemetry-go/releases/tag/v0.2.0
[0.1.2]: https://github.com/open-telemetry/opentelemetry-go/releases/tag/v0.1.2
[0.1.1]: https://github.com/open-telemetry/opentelemetry-go/releases/tag/v0.1.1
[0.1.0]: https://github.com/open-telemetry/opentelemetry-go/releases/tag/v0.1.0<|MERGE_RESOLUTION|>--- conflicted
+++ resolved
@@ -10,6 +10,7 @@
 
 ### Added
 
+- Log the Exporters configuration in the TracerProviders message. (#2578)
 - Added support to configure the span limits with environment variables.
   The following environment variables are used. (#2606, #2637)
   - `OTEL_SPAN_ATTRIBUTE_VALUE_LENGTH_LIMIT`
@@ -21,7 +22,6 @@
   
   If the provided environment variables are invalid (negative), the default values would be used.
 - Rename the `gc` runtime name to `go` (#2560)
-<<<<<<< HEAD
 - Add span attribute value length limit.
   The new `AttributeValueLengthLimit` field is added to the `"go.opentelemetry.io/otel/sdk/trace".SpanLimits` type to configure this limit for a `TracerProvider`.
   The default limit for this resource is "unlimited". (#2637)
@@ -30,9 +30,6 @@
   Zero or negative values will not be changed to the default value like `WithSpanLimits` does.
   Setting a limit to zero will effectively disable the related resource it limits and setting to a negative value will mean that resource is unlimited.
   Consequentially, limits should be constructed using `NewSpanLimits` and updated accordingly. (#2637)
-=======
-- Log the Exporters configuration in the TracerProviders message. (#2578)
->>>>>>> a1fff3c2
 
 ### Changed
 
