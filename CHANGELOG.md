# Changelog

All notable changes to this project will be documented in this file.

The format is based on [Keep a Changelog](https://keepachangelog.com/en/1.0.0/).

This project adheres to [Semantic Versioning](https://semver.org/spec/v2.0.0.html).

## [Unreleased]

### Changed

- `sdktrace.TraceProvider.Shutdown` and `sdktrace.TraceProvider.ForceFlush` to not return error when no processor register. (#3268)

### Fixed

<<<<<<< HEAD
- Fix function `baggage.NewMember` to decode the `value` parameter instead of directly use it according to the W3C specification. (#3226)
=======
- Slice attributes of `attribute` package are now comparable based on their value, not instance. (#3108 #3252)
>>>>>>> 84e28fd3

## [1.11.0/0.32.3] 2022-10-12

### Added

- Add default User-Agent header to OTLP exporter requests (`go.opentelemetry.io/otel/exporters/otlptrace/otlptracegrpc` and `go.opentelemetry.io/otel/exporters/otlptrace/otlptracehttp`). (#3261)

### Changed

- `span.SetStatus` has been updated such that calls that lower the status are now no-ops. (#3214)
- Upgrade `golang.org/x/sys/unix` from `v0.0.0-20210423185535-09eb48e85fd7` to `v0.0.0-20220919091848-fb04ddd9f9c8`.
  This addresses [GO-2022-0493](https://pkg.go.dev/vuln/GO-2022-0493). (#3235)

## [0.32.2] Metric SDK (Alpha) - 2022-10-11

### Added

- Added an example of using metric views to customize instruments. (#3177)
- Add default User-Agent header to OTLP exporter requests (`go.opentelemetry.io/otel/exporters/otlpmetric/otlpmetricgrpc` and `go.opentelemetry.io/otel/exporters/otlpmetric/otlpmetrichttp`). (#3261)

### Changed

- Flush pending measurements with the `PeriodicReader` in the `go.opentelemetry.io/otel/sdk/metric` when `ForceFlush` or `Shutdown` are called. (#3220)
- Update histogram default bounds to match the requirements of the latest specification. (#3222)
- Encode the HTTP status code in the OpenTracing bridge (`go.opentelemetry.io/otel/bridge/opentracing`) as an integer.  (#3265)

### Fixed

- Use default view if instrument does not match any registered view of a reader. (#3224, #3237)
- Return the same instrument every time a user makes the exact same instrument creation call. (#3229, #3251)
- Return the existing instrument when a view transforms a creation call to match an existing instrument. (#3240, #3251)
- Log a warning when a conflicting instrument (e.g. description, unit, data-type) is created instead of returning an error. (#3251)
- The OpenCensus bridge no longer sends empty batches of metrics. (#3263)

## [0.32.1] Metric SDK (Alpha) - 2022-09-22

### Changed

- The Prometheus exporter sanitizes OpenTelemetry instrument names when exporting.
   Invalid characters are replaced with `_`. (#3212)

### Added

- The metric portion of the OpenCensus bridge (`go.opentelemetry.io/otel/bridge/opencensus`) has been reintroduced. (#3192)
- The OpenCensus bridge example (`go.opentelemetry.io/otel/example/opencensus`) has been reintroduced. (#3206)

### Fixed

- Updated go.mods to point to valid versions of the sdk. (#3216)
- Set the `MeterProvider` resource on all exported metric data. (#3218)

## [0.32.0] Revised Metric SDK (Alpha) - 2022-09-18

### Changed

- The metric SDK in `go.opentelemetry.io/otel/sdk/metric` is completely refactored to comply with the OpenTelemetry specification.
  Please see the package documentation for how the new SDK is initialized and configured. (#3175)
- Update the minimum supported go version to go1.18. Removes support for go1.17 (#3179)

### Removed

- The metric portion of the OpenCensus bridge (`go.opentelemetry.io/otel/bridge/opencensus`) has been removed.
  A new bridge compliant with the revised metric SDK will be added back in a future release. (#3175)
- The `go.opentelemetry.io/otel/sdk/metric/aggregator/aggregatortest` package is removed, see the new metric SDK. (#3175)
- The `go.opentelemetry.io/otel/sdk/metric/aggregator/histogram` package is removed, see the new metric SDK. (#3175)
- The `go.opentelemetry.io/otel/sdk/metric/aggregator/lastvalue` package is removed, see the new metric SDK. (#3175)
- The `go.opentelemetry.io/otel/sdk/metric/aggregator/sum` package is removed, see the new metric SDK. (#3175)
- The `go.opentelemetry.io/otel/sdk/metric/aggregator` package is removed, see the new metric SDK. (#3175)
- The `go.opentelemetry.io/otel/sdk/metric/controller/basic` package is removed, see the new metric SDK. (#3175)
- The `go.opentelemetry.io/otel/sdk/metric/controller/controllertest` package is removed, see the new metric SDK. (#3175)
- The `go.opentelemetry.io/otel/sdk/metric/controller/time` package is removed, see the new metric SDK. (#3175)
- The `go.opentelemetry.io/otel/sdk/metric/export/aggregation` package is removed, see the new metric SDK. (#3175)
- The `go.opentelemetry.io/otel/sdk/metric/export` package is removed, see the new metric SDK. (#3175)
- The `go.opentelemetry.io/otel/sdk/metric/metrictest` package is removed.
  A replacement package that supports the new metric SDK will be added back in a future release. (#3175)
- The `go.opentelemetry.io/otel/sdk/metric/number` package is removed, see the new metric SDK. (#3175)
- The `go.opentelemetry.io/otel/sdk/metric/processor/basic` package is removed, see the new metric SDK. (#3175)
- The `go.opentelemetry.io/otel/sdk/metric/processor/processortest` package is removed, see the new metric SDK. (#3175)
- The `go.opentelemetry.io/otel/sdk/metric/processor/reducer` package is removed, see the new metric SDK. (#3175)
- The `go.opentelemetry.io/otel/sdk/metric/registry` package is removed, see the new metric SDK. (#3175)
- The `go.opentelemetry.io/otel/sdk/metric/sdkapi` package is removed, see the new metric SDK. (#3175)
- The `go.opentelemetry.io/otel/sdk/metric/selector/simple` package is removed, see the new metric SDK. (#3175)
- The `"go.opentelemetry.io/otel/sdk/metric".ErrUninitializedInstrument` variable was removed. (#3175)
- The `"go.opentelemetry.io/otel/sdk/metric".ErrBadInstrument` variable was removed. (#3175)
- The `"go.opentelemetry.io/otel/sdk/metric".Accumulator` type was removed, see the `MeterProvider`in the new metric SDK. (#3175)
- The `"go.opentelemetry.io/otel/sdk/metric".NewAccumulator` function was removed, see `NewMeterProvider`in the new metric SDK. (#3175)
- The deprecated `"go.opentelemetry.io/otel/sdk/metric".AtomicFieldOffsets` function was removed. (#3175)

## [1.10.0] - 2022-09-09

### Added

- Support Go 1.19. (#3077)
  Include compatibility testing and document support. (#3077)
- Support the OTLP ExportTracePartialSuccess response; these are passed to the registered error handler. (#3106)
- Upgrade go.opentelemetry.io/proto/otlp from v0.18.0 to v0.19.0 (#3107)

### Changed

- Fix misidentification of OpenTelemetry `SpanKind` in OpenTracing bridge (`go.opentelemetry.io/otel/bridge/opentracing`).  (#3096)
- Attempting to start a span with a nil `context` will no longer cause a panic. (#3110)
- All exporters will be shutdown even if one reports an error (#3091)
- Ensure valid UTF-8 when truncating over-length attribute values. (#3156)

## [1.9.0/0.0.3] - 2022-08-01

### Added

- Add support for Schema Files format 1.1.x (metric "split" transform) with the new `go.opentelemetry.io/otel/schema/v1.1` package. (#2999)
- Add the `go.opentelemetry.io/otel/semconv/v1.11.0` package.
  The package contains semantic conventions from the `v1.11.0` version of the OpenTelemetry specification. (#3009)
- Add the `go.opentelemetry.io/otel/semconv/v1.12.0` package.
  The package contains semantic conventions from the `v1.12.0` version of the OpenTelemetry specification. (#3010)
- Add the `http.method` attribute to HTTP server metric from all `go.opentelemetry.io/otel/semconv/*` packages. (#3018)

### Fixed

- Invalid warning for context setup being deferred in `go.opentelemetry.io/otel/bridge/opentracing` package. (#3029)

## [1.8.0/0.31.0] - 2022-07-08

### Added

- Add support for `opentracing.TextMap` format in the `Inject` and `Extract` methods
of the `"go.opentelemetry.io/otel/bridge/opentracing".BridgeTracer` type. (#2911)

### Changed

- The `crosslink` make target has been updated to use the `go.opentelemetry.io/build-tools/crosslink` package. (#2886)
- In the `go.opentelemetry.io/otel/sdk/instrumentation` package rename `Library` to `Scope` and alias `Library` as `Scope` (#2976)
- Move metric no-op implementation form `nonrecording` to `metric` package. (#2866)

### Removed

- Support for go1.16. Support is now only for go1.17 and go1.18 (#2917)

### Deprecated

- The `Library` struct in the `go.opentelemetry.io/otel/sdk/instrumentation` package is deprecated.
  Use the equivalent `Scope` struct instead. (#2977)
- The `ReadOnlySpan.InstrumentationLibrary` method from the `go.opentelemetry.io/otel/sdk/trace` package is deprecated.
  Use the equivalent `ReadOnlySpan.InstrumentationScope` method instead. (#2977)

## [1.7.0/0.30.0] - 2022-04-28

### Added

- Add the `go.opentelemetry.io/otel/semconv/v1.8.0` package.
  The package contains semantic conventions from the `v1.8.0` version of the OpenTelemetry specification. (#2763)
- Add the `go.opentelemetry.io/otel/semconv/v1.9.0` package.
  The package contains semantic conventions from the `v1.9.0` version of the OpenTelemetry specification. (#2792)
- Add the `go.opentelemetry.io/otel/semconv/v1.10.0` package.
  The package contains semantic conventions from the `v1.10.0` version of the OpenTelemetry specification. (#2842)
- Added an in-memory exporter to metrictest to aid testing with a full SDK. (#2776)

### Fixed

- Globally delegated instruments are unwrapped before delegating asynchronous callbacks. (#2784)
- Remove import of `testing` package in non-tests builds of the `go.opentelemetry.io/otel` package. (#2786)

### Changed

- The `WithLabelEncoder` option from the `go.opentelemetry.io/otel/exporters/stdout/stdoutmetric` package is renamed to `WithAttributeEncoder`. (#2790)
- The `LabelFilterSelector` interface from `go.opentelemetry.io/otel/sdk/metric/processor/reducer` is renamed to `AttributeFilterSelector`.
  The method included in the renamed interface also changed from `LabelFilterFor` to `AttributeFilterFor`. (#2790)
- The `Metadata.Labels` method from the `go.opentelemetry.io/otel/sdk/metric/export` package is renamed to `Metadata.Attributes`.
  Consequentially, the `Record` type from the same package also has had the embedded method renamed. (#2790)

### Deprecated

- The `Iterator.Label` method in the `go.opentelemetry.io/otel/attribute` package is deprecated.
  Use the equivalent `Iterator.Attribute` method instead. (#2790)
- The `Iterator.IndexedLabel` method in the `go.opentelemetry.io/otel/attribute` package is deprecated.
  Use the equivalent `Iterator.IndexedAttribute` method instead. (#2790)
- The `MergeIterator.Label` method in the `go.opentelemetry.io/otel/attribute` package is deprecated.
  Use the equivalent `MergeIterator.Attribute` method instead. (#2790)

### Removed

- Removed the `Batch` type from the `go.opentelemetry.io/otel/sdk/metric/metrictest` package. (#2864)
- Removed the `Measurement` type from the `go.opentelemetry.io/otel/sdk/metric/metrictest` package. (#2864)

## [0.29.0] - 2022-04-11

### Added

- The metrics global package was added back into several test files. (#2764)
- The `Meter` function is added back to the `go.opentelemetry.io/otel/metric/global` package.
  This function is a convenience function equivalent to calling `global.MeterProvider().Meter(...)`. (#2750)

### Removed

- Removed module the `go.opentelemetry.io/otel/sdk/export/metric`.
  Use the `go.opentelemetry.io/otel/sdk/metric` module instead. (#2720)

### Changed

- Don't panic anymore when setting a global MeterProvider to itself. (#2749)
- Upgrade `go.opentelemetry.io/proto/otlp` in `go.opentelemetry.io/otel/exporters/otlp/otlpmetric` from `v0.12.1` to `v0.15.0`.
  This replaces the use of the now deprecated `InstrumentationLibrary` and `InstrumentationLibraryMetrics` types and fields in the proto library with the equivalent `InstrumentationScope` and `ScopeMetrics`. (#2748)

## [1.6.3] - 2022-04-07

### Fixed

- Allow non-comparable global `MeterProvider`, `TracerProvider`, and `TextMapPropagator` types to be set. (#2772, #2773)

## [1.6.2] - 2022-04-06

### Changed

- Don't panic anymore when setting a global TracerProvider or TextMapPropagator to itself. (#2749)
- Upgrade `go.opentelemetry.io/proto/otlp` in `go.opentelemetry.io/otel/exporters/otlp/otlptrace` from `v0.12.1` to `v0.15.0`.
  This replaces the use of the now deprecated `InstrumentationLibrary` and `InstrumentationLibrarySpans` types and fields in the proto library with the equivalent `InstrumentationScope` and `ScopeSpans`. (#2748)

## [1.6.1] - 2022-03-28

### Fixed

- The `go.opentelemetry.io/otel/schema/*` packages now use the correct schema URL for their `SchemaURL` constant.
  Instead of using `"https://opentelemetry.io/schemas/v<version>"` they now use the correct URL without a `v` prefix, `"https://opentelemetry.io/schemas/<version>"`. (#2743, #2744)

### Security

- Upgrade `go.opentelemetry.io/proto/otlp` from `v0.12.0` to `v0.12.1`.
  This includes an indirect upgrade of `github.com/grpc-ecosystem/grpc-gateway` which resolves [a vulnerability](https://nvd.nist.gov/vuln/detail/CVE-2019-11254) from `gopkg.in/yaml.v2` in version `v2.2.3`. (#2724, #2728)

## [1.6.0/0.28.0] - 2022-03-23

### ⚠️ Notice ⚠️

This update is a breaking change of the unstable Metrics API.
Code instrumented with the `go.opentelemetry.io/otel/metric` will need to be modified.

### Added

- Add metrics exponential histogram support.
  New mapping functions have been made available in `sdk/metric/aggregator/exponential/mapping` for other OpenTelemetry projects to take dependencies on. (#2502)
- Add Go 1.18 to our compatibility tests. (#2679)
- Allow configuring the Sampler with the `OTEL_TRACES_SAMPLER` and `OTEL_TRACES_SAMPLER_ARG` environment variables. (#2305, #2517)
- Add the `metric/global` for obtaining and setting the global `MeterProvider`. (#2660)

### Changed

- The metrics API has been significantly changed to match the revised OpenTelemetry specification.
  High-level changes include:

  - Synchronous and asynchronous instruments are now handled by independent `InstrumentProvider`s.
    These `InstrumentProvider`s are managed with a `Meter`.
  - Synchronous and asynchronous instruments are grouped into their own packages based on value types.
  - Asynchronous callbacks can now be registered with a `Meter`.

  Be sure to check out the metric module documentation for more information on how to use the revised API. (#2587, #2660)

### Fixed

- Fallback to general attribute limits when span specific ones are not set in the environment. (#2675, #2677)

## [1.5.0] - 2022-03-16

### Added

- Log the Exporters configuration in the TracerProviders message. (#2578)
- Added support to configure the span limits with environment variables.
  The following environment variables are supported. (#2606, #2637)
  - `OTEL_SPAN_ATTRIBUTE_VALUE_LENGTH_LIMIT`
  - `OTEL_SPAN_ATTRIBUTE_COUNT_LIMIT`
  - `OTEL_SPAN_EVENT_COUNT_LIMIT`
  - `OTEL_EVENT_ATTRIBUTE_COUNT_LIMIT`
  - `OTEL_SPAN_LINK_COUNT_LIMIT`
  - `OTEL_LINK_ATTRIBUTE_COUNT_LIMIT`

  If the provided environment variables are invalid (negative), the default values would be used.
- Rename the `gc` runtime name to `go` (#2560)
- Add resource container ID detection. (#2418)
- Add span attribute value length limit.
  The new `AttributeValueLengthLimit` field is added to the `"go.opentelemetry.io/otel/sdk/trace".SpanLimits` type to configure this limit for a `TracerProvider`.
  The default limit for this resource is "unlimited". (#2637)
- Add the `WithRawSpanLimits` option to `go.opentelemetry.io/otel/sdk/trace`.
  This option replaces the `WithSpanLimits` option.
  Zero or negative values will not be changed to the default value like `WithSpanLimits` does.
  Setting a limit to zero will effectively disable the related resource it limits and setting to a negative value will mean that resource is unlimited.
  Consequentially, limits should be constructed using `NewSpanLimits` and updated accordingly. (#2637)

### Changed

- Drop oldest tracestate `Member` when capacity is reached. (#2592)
- Add event and link drop counts to the exported data from the `oltptrace` exporter. (#2601)
- Unify path cleaning functionally in the `otlpmetric` and `otlptrace` configuration. (#2639)
- Change the debug message from the `sdk/trace.BatchSpanProcessor` to reflect the count is cumulative. (#2640)
- Introduce new internal `envconfig` package for OTLP exporters. (#2608)
- If `http.Request.Host` is empty, fall back to use `URL.Host` when populating `http.host` in the `semconv` packages. (#2661)

### Fixed

- Remove the OTLP trace exporter limit of SpanEvents when exporting. (#2616)
- Default to port `4318` instead of `4317` for the `otlpmetrichttp` and `otlptracehttp` client. (#2614, #2625)
- Unlimited span limits are now supported (negative values). (#2636, #2637)

### Deprecated

- Deprecated `"go.opentelemetry.io/otel/sdk/trace".WithSpanLimits`.
  Use `WithRawSpanLimits` instead.
  That option allows setting unlimited and zero limits, this option does not.
  This option will be kept until the next major version incremented release. (#2637)

## [1.4.1] - 2022-02-16

### Fixed

- Fix race condition in reading the dropped spans number for the `BatchSpanProcessor`. (#2615)

## [1.4.0] - 2022-02-11

### Added

- Use `OTEL_EXPORTER_ZIPKIN_ENDPOINT` environment variable to specify zipkin collector endpoint. (#2490)
- Log the configuration of `TracerProvider`s, and `Tracer`s for debugging.
  To enable use a logger with Verbosity (V level) `>=1`. (#2500)
- Added support to configure the batch span-processor with environment variables.
  The following environment variables are used. (#2515)
  - `OTEL_BSP_SCHEDULE_DELAY`
  - `OTEL_BSP_EXPORT_TIMEOUT`
  - `OTEL_BSP_MAX_QUEUE_SIZE`.
  - `OTEL_BSP_MAX_EXPORT_BATCH_SIZE`

### Changed

- Zipkin exporter exports `Resource` attributes in the `Tags` field. (#2589)

### Deprecated

- Deprecate module the `go.opentelemetry.io/otel/sdk/export/metric`.
  Use the `go.opentelemetry.io/otel/sdk/metric` module instead. (#2382)
- Deprecate `"go.opentelemetry.io/otel/sdk/metric".AtomicFieldOffsets`. (#2445)

### Fixed

- Fixed the instrument kind for noop async instruments to correctly report an implementation. (#2461)
- Fix UDP packets overflowing with Jaeger payloads. (#2489, #2512)
- Change the `otlpmetric.Client` interface's `UploadMetrics` method to accept a single `ResourceMetrics` instead of a slice of them. (#2491)
- Specify explicit buckets in Prometheus example, fixing issue where example only has `+inf` bucket. (#2419, #2493)
- W3C baggage will now decode urlescaped values. (#2529)
- Baggage members are now only validated once, when calling `NewMember` and not also when adding it to the baggage itself. (#2522)
- The order attributes are dropped from spans in the `go.opentelemetry.io/otel/sdk/trace` package when capacity is reached is fixed to be in compliance with the OpenTelemetry specification.
  Instead of dropping the least-recently-used attribute, the last added attribute is dropped.
  This drop order still only applies to attributes with unique keys not already contained in the span.
  If an attribute is added with a key already contained in the span, that attribute is updated to the new value being added. (#2576)

### Removed

- Updated `go.opentelemetry.io/proto/otlp` from `v0.11.0` to `v0.12.0`. This version removes a number of deprecated methods. (#2546)
  - [`Metric.GetIntGauge()`](https://pkg.go.dev/go.opentelemetry.io/proto/otlp@v0.11.0/metrics/v1#Metric.GetIntGauge)
  - [`Metric.GetIntHistogram()`](https://pkg.go.dev/go.opentelemetry.io/proto/otlp@v0.11.0/metrics/v1#Metric.GetIntHistogram)
  - [`Metric.GetIntSum()`](https://pkg.go.dev/go.opentelemetry.io/proto/otlp@v0.11.0/metrics/v1#Metric.GetIntSum)

## [1.3.0] - 2021-12-10

### ⚠️ Notice ⚠️

We have updated the project minimum supported Go version to 1.16

### Added

- Added an internal Logger.
  This can be used by the SDK and API to provide users with feedback of the internal state.
  To enable verbose logs configure the logger which will print V(1) logs. For debugging information configure to print V(5) logs. (#2343)
- Add the `WithRetry` `Option` and the `RetryConfig` type to the `go.opentelemetry.io/otel/exporter/otel/otlpmetric/otlpmetrichttp` package to specify retry behavior consistently. (#2425)
- Add `SpanStatusFromHTTPStatusCodeAndSpanKind` to all `semconv` packages to return a span status code similar to `SpanStatusFromHTTPStatusCode`, but exclude `4XX` HTTP errors as span errors if the span is of server kind. (#2296)

### Changed

- The `"go.opentelemetry.io/otel/exporter/otel/otlptrace/otlptracegrpc".Client` now uses the underlying gRPC `ClientConn` to handle name resolution, TCP connection establishment (with retries and backoff) and TLS handshakes, and handling errors on established connections by re-resolving the name and reconnecting. (#2329)
- The `"go.opentelemetry.io/otel/exporter/otel/otlpmetric/otlpmetricgrpc".Client` now uses the underlying gRPC `ClientConn` to handle name resolution, TCP connection establishment (with retries and backoff) and TLS handshakes, and handling errors on established connections by re-resolving the name and reconnecting. (#2425)
- The `"go.opentelemetry.io/otel/exporter/otel/otlpmetric/otlpmetricgrpc".RetrySettings` type is renamed to `RetryConfig`. (#2425)
- The `go.opentelemetry.io/otel/exporter/otel/*` gRPC exporters now default to using the host's root CA set if none are provided by the user and `WithInsecure` is not specified. (#2432)
- Change `resource.Default` to be evaluated the first time it is called, rather than on import. This allows the caller the option to update `OTEL_RESOURCE_ATTRIBUTES` first, such as with `os.Setenv`. (#2371)

### Fixed

- The `go.opentelemetry.io/otel/exporter/otel/*` exporters are updated to handle per-signal and universal endpoints according to the OpenTelemetry specification.
  Any per-signal endpoint set via an `OTEL_EXPORTER_OTLP_<signal>_ENDPOINT` environment variable is now used without modification of the path.
  When `OTEL_EXPORTER_OTLP_ENDPOINT` is set, if it contains a path, that path is used as a base path which per-signal paths are appended to. (#2433)
- Basic metric controller updated to use sync.Map to avoid blocking calls (#2381)
- The `go.opentelemetry.io/otel/exporter/jaeger` correctly sets the `otel.status_code` value to be a string of `ERROR` or `OK` instead of an integer code. (#2439, #2440)

### Deprecated

- Deprecated the `"go.opentelemetry.io/otel/exporter/otel/otlpmetric/otlpmetrichttp".WithMaxAttempts` `Option`, use the new `WithRetry` `Option` instead. (#2425)
- Deprecated the `"go.opentelemetry.io/otel/exporter/otel/otlpmetric/otlpmetrichttp".WithBackoff` `Option`, use the new `WithRetry` `Option` instead. (#2425)

### Removed

- Remove the metric Processor's ability to convert cumulative to delta aggregation temporality. (#2350)
- Remove the metric Bound Instruments interface and implementations. (#2399)
- Remove the metric MinMaxSumCount kind aggregation and the corresponding OTLP export path. (#2423)
- Metric SDK removes the "exact" aggregator for histogram instruments, as it performed a non-standard aggregation for OTLP export (creating repeated Gauge points) and worked its way into a number of confusing examples. (#2348)

## [1.2.0] - 2021-11-12

### Changed

- Metric SDK `export.ExportKind`, `export.ExportKindSelector` types have been renamed to `aggregation.Temporality` and `aggregation.TemporalitySelector` respectively to keep in line with current specification and protocol along with built-in selectors (e.g., `aggregation.CumulativeTemporalitySelector`, ...). (#2274)
- The Metric `Exporter` interface now requires a `TemporalitySelector` method instead of an `ExportKindSelector`. (#2274)
- Metrics API cleanup. The `metric/sdkapi` package has been created to relocate the API-to-SDK interface:
  - The following interface types simply moved from `metric` to `metric/sdkapi`: `Descriptor`, `MeterImpl`, `InstrumentImpl`, `SyncImpl`, `BoundSyncImpl`, `AsyncImpl`, `AsyncRunner`, `AsyncSingleRunner`, and `AsyncBatchRunner`
  - The following struct types moved and are replaced with type aliases, since they are exposed to the user: `Observation`, `Measurement`.
  - The No-op implementations of sync and async instruments are no longer exported, new functions `sdkapi.NewNoopAsyncInstrument()` and `sdkapi.NewNoopSyncInstrument()` are provided instead. (#2271)
- Update the SDK `BatchSpanProcessor` to export all queued spans when `ForceFlush` is called. (#2080, #2335)

### Added

- Add the `"go.opentelemetry.io/otel/exporters/otlp/otlpmetric/otlpmetricgrpc".WithGRPCConn` option so the exporter can reuse an existing gRPC connection. (#2002)
- Added a new `schema` module to help parse Schema Files in OTEP 0152 format. (#2267)
- Added a new `MapCarrier` to the `go.opentelemetry.io/otel/propagation` package to hold propagated cross-cutting concerns as a `map[string]string` held in memory. (#2334)

## [1.1.0] - 2021-10-27

### Added

- Add the `"go.opentelemetry.io/otel/exporters/otlp/otlptrace/otlptracegrpc".WithGRPCConn` option so the exporter can reuse an existing gRPC connection. (#2002)
- Add the `go.opentelemetry.io/otel/semconv/v1.7.0` package.
  The package contains semantic conventions from the `v1.7.0` version of the OpenTelemetry specification. (#2320)
- Add the `go.opentelemetry.io/otel/semconv/v1.6.1` package.
  The package contains semantic conventions from the `v1.6.1` version of the OpenTelemetry specification. (#2321)
- Add the `go.opentelemetry.io/otel/semconv/v1.5.0` package.
  The package contains semantic conventions from the `v1.5.0` version of the OpenTelemetry specification. (#2322)
  - When upgrading from the `semconv/v1.4.0` package note the following name changes:
    - `K8SReplicasetUIDKey` -> `K8SReplicaSetUIDKey`
    - `K8SReplicasetNameKey` -> `K8SReplicaSetNameKey`
    - `K8SStatefulsetUIDKey` -> `K8SStatefulSetUIDKey`
    - `k8SStatefulsetNameKey` -> `K8SStatefulSetNameKey`
    - `K8SDaemonsetUIDKey` -> `K8SDaemonSetUIDKey`
    - `K8SDaemonsetNameKey` -> `K8SDaemonSetNameKey`

### Changed

- Links added to a span will be dropped by the SDK if they contain an invalid span context (#2275).

### Fixed

- The `"go.opentelemetry.io/otel/semconv/v1.4.0".HTTPServerAttributesFromHTTPRequest` now correctly only sets the HTTP client IP attribute even if the connection was routed with proxies and there are multiple addresses in the `X-Forwarded-For` header. (#2282, #2284)
- The `"go.opentelemetry.io/otel/semconv/v1.4.0".NetAttributesFromHTTPRequest` function correctly handles IPv6 addresses as IP addresses and sets the correct net peer IP instead of the net peer hostname attribute. (#2283, #2285)
- The simple span processor shutdown method deterministically returns the exporter error status if it simultaneously finishes when the deadline is reached. (#2290, #2289)

## [1.0.1] - 2021-10-01

### Fixed

- json stdout exporter no longer crashes due to concurrency bug. (#2265)

## [Metrics 0.24.0] - 2021-10-01

### Changed

- NoopMeterProvider is now private and NewNoopMeterProvider must be used to obtain a noopMeterProvider. (#2237)
- The Metric SDK `Export()` function takes a new two-level reader interface for iterating over results one instrumentation library at a time. (#2197)
  - The former `"go.opentelemetry.io/otel/sdk/export/metric".CheckpointSet` is renamed `Reader`.
  - The new interface is named `"go.opentelemetry.io/otel/sdk/export/metric".InstrumentationLibraryReader`.

## [1.0.0] - 2021-09-20

This is the first stable release for the project.
This release includes an API and SDK for the tracing signal that will comply with the stability guarantees defined by the projects [versioning policy](./VERSIONING.md).

### Added

- OTLP trace exporter now sets the `SchemaURL` field in the exported telemetry if the Tracer has `WithSchemaURL` option. (#2242)

### Fixed

- Slice-valued attributes can correctly be used as map keys. (#2223)

### Removed

- Removed the `"go.opentelemetry.io/otel/exporters/zipkin".WithSDKOptions` function. (#2248)
- Removed the deprecated package `go.opentelemetry.io/otel/oteltest`. (#2234)
- Removed the deprecated package `go.opentelemetry.io/otel/bridge/opencensus/utils`. (#2233)
- Removed deprecated functions, types, and methods from `go.opentelemetry.io/otel/attribute` package.
  Use the typed functions and methods added to the package instead. (#2235)
  - The `Key.Array` method is removed.
  - The `Array` function is removed.
  - The `Any` function is removed.
  - The `ArrayValue` function is removed.
  - The `AsArray` function is removed.

## [1.0.0-RC3] - 2021-09-02

### Added

- Added `ErrorHandlerFunc` to use a function as an `"go.opentelemetry.io/otel".ErrorHandler`. (#2149)
- Added `"go.opentelemetry.io/otel/trace".WithStackTrace` option to add a stack trace when using `span.RecordError` or when panic is handled in `span.End`. (#2163)
- Added typed slice attribute types and functionality to the `go.opentelemetry.io/otel/attribute` package to replace the existing array type and functions. (#2162)
  - `BoolSlice`, `IntSlice`, `Int64Slice`, `Float64Slice`, and `StringSlice` replace the use of the `Array` function in the package.
- Added the `go.opentelemetry.io/otel/example/fib` example package.
  Included is an example application that computes Fibonacci numbers. (#2203)

### Changed

- Metric instruments have been renamed to match the (feature-frozen) metric API specification:
  - ValueRecorder becomes Histogram
  - ValueObserver becomes Gauge
  - SumObserver becomes CounterObserver
  - UpDownSumObserver becomes UpDownCounterObserver
  The API exported from this project is still considered experimental. (#2202)
- Metric SDK/API implementation type `InstrumentKind` moves into `sdkapi` sub-package. (#2091)
- The Metrics SDK export record no longer contains a Resource pointer, the SDK `"go.opentelemetry.io/otel/sdk/trace/export/metric".Exporter.Export()` function for push-based exporters now takes a single Resource argument, pull-based exporters use `"go.opentelemetry.io/otel/sdk/metric/controller/basic".Controller.Resource()`. (#2120)
- The JSON output of the `go.opentelemetry.io/otel/exporters/stdout/stdouttrace` is harmonized now such that the output is "plain" JSON objects after each other of the form `{ ... } { ... } { ... }`. Earlier the JSON objects describing a span were wrapped in a slice for each `Exporter.ExportSpans` call, like `[ { ... } ][ { ... } { ... } ]`. Outputting JSON object directly after each other is consistent with JSON loggers, and a bit easier to parse and read. (#2196)
- Update the `NewTracerConfig`, `NewSpanStartConfig`, `NewSpanEndConfig`, and `NewEventConfig` function in the `go.opentelemetry.io/otel/trace` package to return their respective configurations as structs instead of pointers to the struct. (#2212)

### Deprecated

- The `go.opentelemetry.io/otel/bridge/opencensus/utils` package is deprecated.
  All functionality from this package now exists in the `go.opentelemetry.io/otel/bridge/opencensus` package.
  The functions from that package should be used instead. (#2166)
- The `"go.opentelemetry.io/otel/attribute".Array` function and the related `ARRAY` value type is deprecated.
  Use the typed `*Slice` functions and types added to the package instead. (#2162)
- The `"go.opentelemetry.io/otel/attribute".Any` function is deprecated.
  Use the typed functions instead. (#2181)
- The `go.opentelemetry.io/otel/oteltest` package is deprecated.
  The `"go.opentelemetry.io/otel/sdk/trace/tracetest".SpanRecorder` can be registered with the default SDK (`go.opentelemetry.io/otel/sdk/trace`) as a `SpanProcessor` and used as a replacement for this deprecated package. (#2188)

### Removed

- Removed metrics test package `go.opentelemetry.io/otel/sdk/export/metric/metrictest`. (#2105)

### Fixed

- The `fromEnv` detector no longer throws an error when `OTEL_RESOURCE_ATTRIBUTES` environment variable is not set or empty. (#2138)
- Setting the global `ErrorHandler` with `"go.opentelemetry.io/otel".SetErrorHandler` multiple times is now supported. (#2160, #2140)
- The `"go.opentelemetry.io/otel/attribute".Any` function now supports `int32` values. (#2169)
- Multiple calls to `"go.opentelemetry.io/otel/sdk/metric/controller/basic".WithResource()` are handled correctly, and when no resources are provided `"go.opentelemetry.io/otel/sdk/resource".Default()` is used. (#2120)
- The `WithoutTimestamps` option for the `go.opentelemetry.io/otel/exporters/stdout/stdouttrace` exporter causes the exporter to correctly ommit timestamps. (#2195)
- Fixed typos in resources.go. (#2201)

## [1.0.0-RC2] - 2021-07-26

### Added

- Added `WithOSDescription` resource configuration option to set OS (Operating System) description resource attribute (`os.description`). (#1840)
- Added `WithOS` resource configuration option to set all OS (Operating System) resource attributes at once. (#1840)
- Added the `WithRetry` option to the `go.opentelemetry.io/otel/exporters/otlp/otlptrace/otlptracehttp` package.
  This option is a replacement for the removed `WithMaxAttempts` and `WithBackoff` options. (#2095)
- Added API `LinkFromContext` to return Link which encapsulates SpanContext from provided context and also encapsulates attributes. (#2115)
- Added a new `Link` type under the SDK `otel/sdk/trace` package that counts the number of attributes that were dropped for surpassing the `AttributePerLinkCountLimit` configured in the Span's `SpanLimits`.
  This new type replaces the equal-named API `Link` type found in the `otel/trace` package for most usages within the SDK.
  For example, instances of this type are now returned by the `Links()` function of `ReadOnlySpan`s provided in places like the `OnEnd` function of `SpanProcessor` implementations. (#2118)
- Added the `SpanRecorder` type to the `go.opentelemetry.io/otel/skd/trace/tracetest` package.
  This type can be used with the default SDK as a `SpanProcessor` during testing. (#2132)

### Changed

- The `SpanModels` function is now exported from the `go.opentelemetry.io/otel/exporters/zipkin` package to convert OpenTelemetry spans into Zipkin model spans. (#2027)
- Rename the `"go.opentelemetry.io/otel/exporters/otlp/otlptrace/otlptracegrpc".RetrySettings` to `RetryConfig`. (#2095)

### Deprecated

- The `TextMapCarrier` and `TextMapPropagator` from the `go.opentelemetry.io/otel/oteltest` package and their associated creation functions (`TextMapCarrier`, `NewTextMapPropagator`) are deprecated. (#2114)
- The `Harness` type from the `go.opentelemetry.io/otel/oteltest` package and its associated creation function, `NewHarness` are deprecated and will be removed in the next release. (#2123)
- The `TraceStateFromKeyValues` function from the `go.opentelemetry.io/otel/oteltest` package is deprecated.
  Use the `trace.ParseTraceState` function instead. (#2122)

### Removed

- Removed the deprecated package `go.opentelemetry.io/otel/exporters/trace/jaeger`. (#2020)
- Removed the deprecated package `go.opentelemetry.io/otel/exporters/trace/zipkin`. (#2020)
- Removed the `"go.opentelemetry.io/otel/sdk/resource".WithBuiltinDetectors` function.
  The explicit `With*` options for every built-in detector should be used instead. (#2026 #2097)
- Removed the `WithMaxAttempts` and `WithBackoff` options from the `go.opentelemetry.io/otel/exporters/otlp/otlptrace/otlptracehttp` package.
  The retry logic of the package has been updated to match the `otlptracegrpc` package and accordingly a `WithRetry` option is added that should be used instead. (#2095)
- Removed `DroppedAttributeCount` field from `otel/trace.Link` struct. (#2118)

### Fixed

- When using WithNewRoot, don't use the parent context for making sampling decisions. (#2032)
- `oteltest.Tracer` now creates a valid `SpanContext` when using `WithNewRoot`. (#2073)
- OS type detector now sets the correct `dragonflybsd` value for DragonFly BSD. (#2092)
- The OTel span status is correctly transformed into the OTLP status in the `go.opentelemetry.io/otel/exporters/otlp/otlptrace` package.
  This fix will by default set the status to `Unset` if it is not explicitly set to `Ok` or `Error`. (#2099 #2102)
- The `Inject` method for the `"go.opentelemetry.io/otel/propagation".TraceContext` type no longer injects empty `tracestate` values. (#2108)
- Use `6831` as default Jaeger agent port instead of `6832`. (#2131)

## [Experimental Metrics v0.22.0] - 2021-07-19

### Added

- Adds HTTP support for OTLP metrics exporter. (#2022)

### Removed

- Removed the deprecated package `go.opentelemetry.io/otel/exporters/metric/prometheus`. (#2020)

## [1.0.0-RC1] / 0.21.0 - 2021-06-18

With this release we are introducing a split in module versions.  The tracing API and SDK are entering the `v1.0.0` Release Candidate phase with `v1.0.0-RC1`
while the experimental metrics API and SDK continue with `v0.x` releases at `v0.21.0`.  Modules at major version 1 or greater will not depend on modules
with major version 0.

### Added

- Adds `otlpgrpc.WithRetry`option for configuring the retry policy for transient errors on the otlp/gRPC exporter. (#1832)
  - The following status codes are defined as transient errors:
      | gRPC Status Code | Description |
      | ---------------- | ----------- |
      | 1  | Cancelled |
      | 4  | Deadline Exceeded |
      | 8  | Resource Exhausted |
      | 10 | Aborted |
      | 10 | Out of Range |
      | 14 | Unavailable |
      | 15 | Data Loss |
- Added `Status` type to the `go.opentelemetry.io/otel/sdk/trace` package to represent the status of a span. (#1874)
- Added `SpanStub` type and its associated functions to the `go.opentelemetry.io/otel/sdk/trace/tracetest` package.
  This type can be used as a testing replacement for the `SpanSnapshot` that was removed from the `go.opentelemetry.io/otel/sdk/trace` package. (#1873)
- Adds support for scheme in `OTEL_EXPORTER_OTLP_ENDPOINT` according to the spec. (#1886)
- Adds `trace.WithSchemaURL` option for configuring the tracer with a Schema URL. (#1889)
- Added an example of using OpenTelemetry Go as a trace context forwarder. (#1912)
- `ParseTraceState` is added to the `go.opentelemetry.io/otel/trace` package.
  It can be used to decode a `TraceState` from a `tracestate` header string value. (#1937)
- Added `Len` method to the `TraceState` type in the `go.opentelemetry.io/otel/trace` package.
  This method returns the number of list-members the `TraceState` holds. (#1937)
- Creates package `go.opentelemetry.io/otel/exporters/otlp/otlptrace` that defines a trace exporter that uses a `otlptrace.Client` to send data.
  Creates package `go.opentelemetry.io/otel/exporters/otlp/otlptrace/otlptracegrpc` implementing a gRPC `otlptrace.Client` and offers convenience functions, `NewExportPipeline` and `InstallNewPipeline`, to setup and install a `otlptrace.Exporter` in tracing .(#1922)
- Added `Baggage`, `Member`, and `Property` types to the `go.opentelemetry.io/otel/baggage` package along with their related functions. (#1967)
- Added `ContextWithBaggage`, `ContextWithoutBaggage`, and `FromContext` functions to the `go.opentelemetry.io/otel/baggage` package.
  These functions replace the `Set`, `Value`, `ContextWithValue`, `ContextWithoutValue`, and `ContextWithEmpty` functions from that package and directly work with the new `Baggage` type. (#1967)
- The `OTEL_SERVICE_NAME` environment variable is the preferred source for `service.name`, used by the environment resource detector if a service name is present both there and in `OTEL_RESOURCE_ATTRIBUTES`. (#1969)
- Creates package `go.opentelemetry.io/otel/exporters/otlp/otlptrace/otlptracehttp` implementing an HTTP `otlptrace.Client` and offers convenience functions, `NewExportPipeline` and `InstallNewPipeline`, to setup and install a `otlptrace.Exporter` in tracing. (#1963)
- Changes `go.opentelemetry.io/otel/sdk/resource.NewWithAttributes` to require a schema URL. The old function is still available as `resource.NewSchemaless`. This is a breaking change. (#1938)
- Several builtin resource detectors now correctly populate the schema URL. (#1938)
- Creates package `go.opentelemetry.io/otel/exporters/otlp/otlpmetric` that defines a metrics exporter that uses a `otlpmetric.Client` to send data.
- Creates package `go.opentelemetry.io/otel/exporters/otlp/otlpmetric/otlpmetricgrpc` implementing a gRPC `otlpmetric.Client` and offers convenience functions, `New` and `NewUnstarted`, to create an `otlpmetric.Exporter`.(#1991)
- Added `go.opentelemetry.io/otel/exporters/stdout/stdouttrace` exporter. (#2005)
- Added `go.opentelemetry.io/otel/exporters/stdout/stdoutmetric` exporter. (#2005)
- Added a `TracerProvider()` method to the `"go.opentelemetry.io/otel/trace".Span` interface. This can be used to obtain a `TracerProvider` from a given span that utilizes the same trace processing pipeline.  (#2009)

### Changed

- Make `NewSplitDriver` from `go.opentelemetry.io/otel/exporters/otlp` take variadic arguments instead of a `SplitConfig` item.
  `NewSplitDriver` now automatically implements an internal `noopDriver` for `SplitConfig` fields that are not initialized. (#1798)
- `resource.New()` now creates a Resource without builtin detectors. Previous behavior is now achieved by using `WithBuiltinDetectors` Option. (#1810)
- Move the `Event` type from the `go.opentelemetry.io/otel` package to the `go.opentelemetry.io/otel/sdk/trace` package. (#1846)
- CI builds validate against last two versions of Go, dropping 1.14 and adding 1.16. (#1865)
- BatchSpanProcessor now report export failures when calling `ForceFlush()` method. (#1860)
- `Set.Encoded(Encoder)` no longer caches the result of an encoding. (#1855)
- Renamed `CloudZoneKey` to `CloudAvailabilityZoneKey` in Resource semantic conventions according to spec. (#1871)
- The `StatusCode` and `StatusMessage` methods of the `ReadOnlySpan` interface and the `Span` produced by the `go.opentelemetry.io/otel/sdk/trace` package have been replaced with a single `Status` method.
  This method returns the status of a span using the new `Status` type. (#1874)
- Updated `ExportSpans` method of the`SpanExporter` interface type to accept `ReadOnlySpan`s instead of the removed `SpanSnapshot`.
  This brings the export interface into compliance with the specification in that it now accepts an explicitly immutable type instead of just an implied one. (#1873)
- Unembed `SpanContext` in `Link`. (#1877)
- Generate Semantic conventions from the specification YAML. (#1891)
- Spans created by the global `Tracer` obtained from `go.opentelemetry.io/otel`, prior to a functioning `TracerProvider` being set, now propagate the span context from their parent if one exists. (#1901)
- The `"go.opentelemetry.io/otel".Tracer` function now accepts tracer options. (#1902)
- Move the `go.opentelemetry.io/otel/unit` package to `go.opentelemetry.io/otel/metric/unit`. (#1903)
- Changed `go.opentelemetry.io/otel/trace.TracerConfig` to conform to the [Contributing guidelines](CONTRIBUTING.md#config.) (#1921)
- Changed `go.opentelemetry.io/otel/trace.SpanConfig` to conform to the [Contributing guidelines](CONTRIBUTING.md#config). (#1921)
- Changed `span.End()` now only accepts Options that are allowed at `End()`. (#1921)
- Changed `go.opentelemetry.io/otel/metric.InstrumentConfig` to conform to the [Contributing guidelines](CONTRIBUTING.md#config). (#1921)
- Changed `go.opentelemetry.io/otel/metric.MeterConfig` to conform to the [Contributing guidelines](CONTRIBUTING.md#config). (#1921)
- Refactored option types according to the contribution style guide. (#1882)
- Move the `go.opentelemetry.io/otel/trace.TraceStateFromKeyValues` function to the `go.opentelemetry.io/otel/oteltest` package.
  This function is preserved for testing purposes where it may be useful to create a `TraceState` from `attribute.KeyValue`s, but it is not intended for production use.
  The new `ParseTraceState` function should be used to create a `TraceState`. (#1931)
- Updated `MarshalJSON` method of the `go.opentelemetry.io/otel/trace.TraceState` type to marshal the type into the string representation of the `TraceState`. (#1931)
- The `TraceState.Delete` method from the `go.opentelemetry.io/otel/trace` package no longer returns an error in addition to a `TraceState`. (#1931)
- Updated `Get` method of the `TraceState` type from the `go.opentelemetry.io/otel/trace` package to accept a `string` instead of an `attribute.Key` type. (#1931)
- Updated `Insert` method of the `TraceState` type from the `go.opentelemetry.io/otel/trace` package to accept a pair of `string`s instead of an `attribute.KeyValue` type. (#1931)
- Updated `Delete` method of the `TraceState` type from the `go.opentelemetry.io/otel/trace` package to accept a `string` instead of an `attribute.Key` type. (#1931)
- Renamed `NewExporter` to `New` in the `go.opentelemetry.io/otel/exporters/stdout` package. (#1985)
- Renamed `NewExporter` to `New` in the `go.opentelemetry.io/otel/exporters/metric/prometheus` package. (#1985)
- Renamed `NewExporter` to `New` in the `go.opentelemetry.io/otel/exporters/trace/jaeger` package. (#1985)
- Renamed `NewExporter` to `New` in the `go.opentelemetry.io/otel/exporters/trace/zipkin` package. (#1985)
- Renamed `NewExporter` to `New` in the `go.opentelemetry.io/otel/exporters/otlp` package. (#1985)
- Renamed `NewUnstartedExporter` to `NewUnstarted` in the `go.opentelemetry.io/otel/exporters/otlp` package. (#1985)
- The `go.opentelemetry.io/otel/semconv` package has been moved to `go.opentelemetry.io/otel/semconv/v1.4.0` to allow for multiple [telemetry schema](https://github.com/open-telemetry/oteps/blob/main/text/0152-telemetry-schemas.md) versions to be used concurrently. (#1987)
- Metrics test helpers in `go.opentelemetry.io/otel/oteltest` have been moved to `go.opentelemetry.io/otel/metric/metrictest`. (#1988)

### Deprecated

- The `go.opentelemetry.io/otel/exporters/metric/prometheus` is deprecated, use `go.opentelemetry.io/otel/exporters/prometheus` instead. (#1993)
- The `go.opentelemetry.io/otel/exporters/trace/jaeger` is deprecated, use `go.opentelemetry.io/otel/exporters/jaeger` instead. (#1993)
- The `go.opentelemetry.io/otel/exporters/trace/zipkin` is deprecated, use `go.opentelemetry.io/otel/exporters/zipkin` instead. (#1993)

### Removed

- Removed `resource.WithoutBuiltin()`. Use `resource.New()`. (#1810)
- Unexported types `resource.FromEnv`, `resource.Host`, and `resource.TelemetrySDK`, Use the corresponding `With*()` to use individually. (#1810)
- Removed the `Tracer` and `IsRecording` method from the `ReadOnlySpan` in the `go.opentelemetry.io/otel/sdk/trace`.
  The `Tracer` method is not a required to be included in this interface and given the mutable nature of the tracer that is associated with a span, this method is not appropriate.
  The `IsRecording` method returns if the span is recording or not.
  A read-only span value does not need to know if updates to it will be recorded or not.
  By definition, it cannot be updated so there is no point in communicating if an update is recorded. (#1873)
- Removed the `SpanSnapshot` type from the `go.opentelemetry.io/otel/sdk/trace` package.
  The use of this type has been replaced with the use of the explicitly immutable `ReadOnlySpan` type.
  When a concrete representation of a read-only span is needed for testing, the newly added `SpanStub` in the `go.opentelemetry.io/otel/sdk/trace/tracetest` package should be used. (#1873)
- Removed the `Tracer` method from the `Span` interface in the `go.opentelemetry.io/otel/trace` package.
  Using the same tracer that created a span introduces the error where an instrumentation library's `Tracer` is used by other code instead of their own.
  The `"go.opentelemetry.io/otel".Tracer` function or a `TracerProvider` should be used to acquire a library specific `Tracer` instead. (#1900)
  - The `TracerProvider()` method on the `Span` interface may also be used to obtain a `TracerProvider` using the same trace processing pipeline. (#2009)
- The `http.url` attribute generated by `HTTPClientAttributesFromHTTPRequest` will no longer include username or password information. (#1919)
- Removed `IsEmpty` method of the `TraceState` type in the `go.opentelemetry.io/otel/trace` package in favor of using the added `TraceState.Len` method. (#1931)
- Removed `Set`, `Value`, `ContextWithValue`, `ContextWithoutValue`, and `ContextWithEmpty` functions in the `go.opentelemetry.io/otel/baggage` package.
  Handling of baggage is now done using the added `Baggage` type and related context functions (`ContextWithBaggage`, `ContextWithoutBaggage`, and `FromContext`) in that package. (#1967)
- The `InstallNewPipeline` and `NewExportPipeline` creation functions in all the exporters (prometheus, otlp, stdout, jaeger, and zipkin) have been removed.
  These functions were deemed premature attempts to provide convenience that did not achieve this aim. (#1985)
- The `go.opentelemetry.io/otel/exporters/otlp` exporter has been removed.  Use `go.opentelemetry.io/otel/exporters/otlp/otlptrace` instead. (#1990)
- The `go.opentelemetry.io/otel/exporters/stdout` exporter has been removed.  Use `go.opentelemetry.io/otel/exporters/stdout/stdouttrace` or `go.opentelemetry.io/otel/exporters/stdout/stdoutmetric` instead. (#2005)

### Fixed

- Only report errors from the `"go.opentelemetry.io/otel/sdk/resource".Environment` function when they are not `nil`. (#1850, #1851)
- The `Shutdown` method of the simple `SpanProcessor` in the `go.opentelemetry.io/otel/sdk/trace` package now honors the context deadline or cancellation. (#1616, #1856)
- BatchSpanProcessor now drops span batches that failed to be exported. (#1860)
- Use `http://localhost:14268/api/traces` as default Jaeger collector endpoint instead of `http://localhost:14250`. (#1898)
- Allow trailing and leading whitespace in the parsing of a `tracestate` header. (#1931)
- Add logic to determine if the channel is closed to fix Jaeger exporter test panic with close closed channel. (#1870, #1973)
- Avoid transport security when OTLP endpoint is a Unix socket. (#2001)

### Security

## [0.20.0] - 2021-04-23

### Added

- The OTLP exporter now has two new convenience functions, `NewExportPipeline` and `InstallNewPipeline`, setup and install the exporter in tracing and metrics pipelines. (#1373)
- Adds semantic conventions for exceptions. (#1492)
- Added Jaeger Environment variables: `OTEL_EXPORTER_JAEGER_AGENT_HOST`, `OTEL_EXPORTER_JAEGER_AGENT_PORT`
  These environment variables can be used to override Jaeger agent hostname and port (#1752)
- Option `ExportTimeout` was added to batch span processor. (#1755)
- `trace.TraceFlags` is now a defined type over `byte` and `WithSampled(bool) TraceFlags` and `IsSampled() bool` methods have been added to it. (#1770)
- The `Event` and `Link` struct types from the `go.opentelemetry.io/otel` package now include a `DroppedAttributeCount` field to record the number of attributes that were not recorded due to configured limits being reached. (#1771)
- The Jaeger exporter now reports dropped attributes for a Span event in the exported log. (#1771)
- Adds test to check BatchSpanProcessor ignores `OnEnd` and `ForceFlush` post `Shutdown`. (#1772)
- Extract resource attributes from the `OTEL_RESOURCE_ATTRIBUTES` environment variable and merge them with the `resource.Default` resource as well as resources provided to the `TracerProvider` and metric `Controller`. (#1785)
- Added `WithOSType` resource configuration option to set OS (Operating System) type resource attribute (`os.type`). (#1788)
- Added `WithProcess*` resource configuration options to set Process resource attributes. (#1788)
  - `process.pid`
  - `process.executable.name`
  - `process.executable.path`
  - `process.command_args`
  - `process.owner`
  - `process.runtime.name`
  - `process.runtime.version`
  - `process.runtime.description`
- Adds `k8s.node.name` and `k8s.node.uid` attribute keys to the `semconv` package. (#1789)
- Added support for configuring OTLP/HTTP and OTLP/gRPC Endpoints, TLS Certificates, Headers, Compression and Timeout via Environment Variables. (#1758, #1769 and #1811)
  - `OTEL_EXPORTER_OTLP_ENDPOINT`
  - `OTEL_EXPORTER_OTLP_TRACES_ENDPOINT`
  - `OTEL_EXPORTER_OTLP_METRICS_ENDPOINT`
  - `OTEL_EXPORTER_OTLP_HEADERS`
  - `OTEL_EXPORTER_OTLP_TRACES_HEADERS`
  - `OTEL_EXPORTER_OTLP_METRICS_HEADERS`
  - `OTEL_EXPORTER_OTLP_COMPRESSION`
  - `OTEL_EXPORTER_OTLP_TRACES_COMPRESSION`
  - `OTEL_EXPORTER_OTLP_METRICS_COMPRESSION`
  - `OTEL_EXPORTER_OTLP_TIMEOUT`
  - `OTEL_EXPORTER_OTLP_TRACES_TIMEOUT`
  - `OTEL_EXPORTER_OTLP_METRICS_TIMEOUT`
  - `OTEL_EXPORTER_OTLP_CERTIFICATE`
  - `OTEL_EXPORTER_OTLP_TRACES_CERTIFICATE`
  - `OTEL_EXPORTER_OTLP_METRICS_CERTIFICATE`
- Adds `otlpgrpc.WithTimeout` option for configuring timeout to the otlp/gRPC exporter. (#1821)
- Adds `jaeger.WithMaxPacketSize` option for configuring maximum UDP packet size used when connecting to the Jaeger agent. (#1853)

### Fixed

- The `Span.IsRecording` implementation from `go.opentelemetry.io/otel/sdk/trace` always returns false when not being sampled. (#1750)
- The Jaeger exporter now correctly sets tags for the Span status code and message.
  This means it uses the correct tag keys (`"otel.status_code"`, `"otel.status_description"`) and does not set the status message as a tag unless it is set on the span. (#1761)
- The Jaeger exporter now correctly records Span event's names using the `"event"` key for a tag.
  Additionally, this tag is overridden, as specified in the OTel specification, if the event contains an attribute with that key. (#1768)
- Zipkin Exporter: Ensure mapping between OTel and Zipkin span data complies with the specification. (#1688)
- Fixed typo for default service name in Jaeger Exporter. (#1797)
- Fix flaky OTLP for the reconnnection of the client connection. (#1527, #1814)
- Fix Jaeger exporter dropping of span batches that exceed the UDP packet size limit.
  Instead, the exporter now splits the batch into smaller sendable batches. (#1828)

### Changed

- Span `RecordError` now records an `exception` event to comply with the semantic convention specification. (#1492)
- Jaeger exporter was updated to use thrift v0.14.1. (#1712)
- Migrate from using internally built and maintained version of the OTLP to the one hosted at `go.opentelemetry.io/proto/otlp`. (#1713)
- Migrate from using `github.com/gogo/protobuf` to `google.golang.org/protobuf` to match `go.opentelemetry.io/proto/otlp`. (#1713)
- The storage of a local or remote Span in a `context.Context` using its SpanContext is unified to store just the current Span.
  The Span's SpanContext can now self-identify as being remote or not.
  This means that `"go.opentelemetry.io/otel/trace".ContextWithRemoteSpanContext` will now overwrite any existing current Span, not just existing remote Spans, and make it the current Span in a `context.Context`. (#1731)
- Improve OTLP/gRPC exporter connection errors. (#1737)
- Information about a parent span context in a `"go.opentelemetry.io/otel/export/trace".SpanSnapshot` is unified in a new `Parent` field.
  The existing `ParentSpanID` and `HasRemoteParent` fields are removed in favor of this. (#1748)
- The `ParentContext` field of the `"go.opentelemetry.io/otel/sdk/trace".SamplingParameters` is updated to hold a `context.Context` containing the parent span.
  This changes it to make `SamplingParameters` conform with the OpenTelemetry specification. (#1749)
- Updated Jaeger Environment Variables: `JAEGER_ENDPOINT`, `JAEGER_USER`, `JAEGER_PASSWORD`
  to `OTEL_EXPORTER_JAEGER_ENDPOINT`, `OTEL_EXPORTER_JAEGER_USER`, `OTEL_EXPORTER_JAEGER_PASSWORD` in compliance with OTel specification. (#1752)
- Modify `BatchSpanProcessor.ForceFlush` to abort after timeout/cancellation. (#1757)
- The `DroppedAttributeCount` field of the `Span` in the `go.opentelemetry.io/otel` package now only represents the number of attributes dropped for the span itself.
  It no longer is a conglomerate of itself, events, and link attributes that have been dropped. (#1771)
- Make `ExportSpans` in Jaeger Exporter honor context deadline. (#1773)
- Modify Zipkin Exporter default service name, use default resource's serviceName instead of empty. (#1777)
- The `go.opentelemetry.io/otel/sdk/export/trace` package is merged into the `go.opentelemetry.io/otel/sdk/trace` package. (#1778)
- The prometheus.InstallNewPipeline example is moved from comment to example test (#1796)
- The convenience functions for the stdout exporter have been updated to return the `TracerProvider` implementation and enable the shutdown of the exporter. (#1800)
- Replace the flush function returned from the Jaeger exporter's convenience creation functions (`InstallNewPipeline` and `NewExportPipeline`) with the `TracerProvider` implementation they create.
  This enables the caller to shutdown and flush using the related `TracerProvider` methods. (#1822)
- Updated the Jaeger exporter to have a default endpoint, `http://localhost:14250`, for the collector. (#1824)
- Changed the function `WithCollectorEndpoint` in the Jaeger exporter to no longer accept an endpoint as an argument.
  The endpoint can be passed with the `CollectorEndpointOption` using the `WithEndpoint` function or by setting the `OTEL_EXPORTER_JAEGER_ENDPOINT` environment variable value appropriately. (#1824)
- The Jaeger exporter no longer batches exported spans itself, instead it relies on the SDK's `BatchSpanProcessor` for this functionality. (#1830)
- The Jaeger exporter creation functions (`NewRawExporter`, `NewExportPipeline`, and `InstallNewPipeline`) no longer accept the removed `Option` type as a variadic argument. (#1830)

### Removed

- Removed Jaeger Environment variables: `JAEGER_SERVICE_NAME`, `JAEGER_DISABLED`, `JAEGER_TAGS`
  These environment variables will no longer be used to override values of the Jaeger exporter (#1752)
- No longer set the links for a `Span` in `go.opentelemetry.io/otel/sdk/trace` that is configured to be a new root.
  This is unspecified behavior that the OpenTelemetry community plans to standardize in the future.
  To prevent backwards incompatible changes when it is specified, these links are removed. (#1726)
- Setting error status while recording error with Span from oteltest package. (#1729)
- The concept of a remote and local Span stored in a context is unified to just the current Span.
  Because of this `"go.opentelemetry.io/otel/trace".RemoteSpanContextFromContext` is removed as it is no longer needed.
  Instead, `"go.opentelemetry.io/otel/trace".SpanContextFromContex` can be used to return the current Span.
  If needed, that Span's `SpanContext.IsRemote()` can then be used to determine if it is remote or not. (#1731)
- The `HasRemoteParent` field of the `"go.opentelemetry.io/otel/sdk/trace".SamplingParameters` is removed.
  This field is redundant to the information returned from the `Remote` method of the `SpanContext` held in the `ParentContext` field. (#1749)
- The `trace.FlagsDebug` and `trace.FlagsDeferred` constants have been removed and will be localized to the B3 propagator. (#1770)
- Remove `Process` configuration, `WithProcessFromEnv` and `ProcessFromEnv`, and type from the Jaeger exporter package.
  The information that could be configured in the `Process` struct should be configured in a `Resource` instead. (#1776, #1804)
- Remove the `WithDisabled` option from the Jaeger exporter.
  To disable the exporter unregister it from the `TracerProvider` or use a no-operation `TracerProvider`. (#1806)
- Removed the functions `CollectorEndpointFromEnv` and `WithCollectorEndpointOptionFromEnv` from the Jaeger exporter.
  These functions for retrieving specific environment variable values are redundant of other internal functions and
  are not intended for end user use. (#1824)
- Removed the Jaeger exporter `WithSDKOptions` `Option`.
  This option was used to set SDK options for the exporter creation convenience functions.
  These functions are provided as a way to easily setup or install the exporter with what are deemed reasonable SDK settings for common use cases.
  If the SDK needs to be configured differently, the `NewRawExporter` function and direct setup of the SDK with the desired settings should be used. (#1825)
- The `WithBufferMaxCount` and `WithBatchMaxCount` `Option`s from the Jaeger exporter are removed.
  The exporter no longer batches exports, instead relying on the SDK's `BatchSpanProcessor` for this functionality. (#1830)
- The Jaeger exporter `Option` type is removed.
  The type is no longer used by the exporter to configure anything.
  All the previous configurations these options provided were duplicates of SDK configuration.
  They have been removed in favor of using the SDK configuration and focuses the exporter configuration to be only about the endpoints it will send telemetry to. (#1830)

## [0.19.0] - 2021-03-18

### Added

- Added `Marshaler` config option to `otlphttp` to enable otlp over json or protobufs. (#1586)
- A `ForceFlush` method to the `"go.opentelemetry.io/otel/sdk/trace".TracerProvider` to flush all registered `SpanProcessor`s. (#1608)
- Added `WithSampler` and `WithSpanLimits` to tracer provider. (#1633, #1702)
- `"go.opentelemetry.io/otel/trace".SpanContext` now has a `remote` property, and `IsRemote()` predicate, that is true when the `SpanContext` has been extracted from remote context data. (#1701)
- A `Valid` method to the `"go.opentelemetry.io/otel/attribute".KeyValue` type. (#1703)

### Changed

- `trace.SpanContext` is now immutable and has no exported fields. (#1573)
  - `trace.NewSpanContext()` can be used in conjunction with the `trace.SpanContextConfig` struct to initialize a new `SpanContext` where all values are known.
- Update the `ForceFlush` method signature to the `"go.opentelemetry.io/otel/sdk/trace".SpanProcessor` to accept a `context.Context` and return an error. (#1608)
- Update the `Shutdown` method to the `"go.opentelemetry.io/otel/sdk/trace".TracerProvider` return an error on shutdown failure. (#1608)
- The SimpleSpanProcessor will now shut down the enclosed `SpanExporter` and gracefully ignore subsequent calls to `OnEnd` after `Shutdown` is called. (#1612)
- `"go.opentelemetry.io/sdk/metric/controller.basic".WithPusher` is replaced with `WithExporter` to provide consistent naming across project. (#1656)
- Added non-empty string check for trace `Attribute` keys. (#1659)
- Add `description` to SpanStatus only when `StatusCode` is set to error. (#1662)
- Jaeger exporter falls back to `resource.Default`'s `service.name` if the exported Span does not have one. (#1673)
- Jaeger exporter populates Jaeger's Span Process from Resource. (#1673)
- Renamed the `LabelSet` method of `"go.opentelemetry.io/otel/sdk/resource".Resource` to `Set`. (#1692)
- Changed `WithSDK` to `WithSDKOptions` to accept variadic arguments of `TracerProviderOption` type in `go.opentelemetry.io/otel/exporters/trace/jaeger` package. (#1693)
- Changed `WithSDK` to `WithSDKOptions` to accept variadic arguments of `TracerProviderOption` type in `go.opentelemetry.io/otel/exporters/trace/zipkin` package. (#1693)

### Removed

- Removed `serviceName` parameter from Zipkin exporter and uses resource instead. (#1549)
- Removed `WithConfig` from tracer provider to avoid overriding configuration. (#1633)
- Removed the exported `SimpleSpanProcessor` and `BatchSpanProcessor` structs.
   These are now returned as a SpanProcessor interface from their respective constructors. (#1638)
- Removed `WithRecord()` from `trace.SpanOption` when creating a span. (#1660)
- Removed setting status to `Error` while recording an error as a span event in `RecordError`. (#1663)
- Removed `jaeger.WithProcess` configuration option. (#1673)
- Removed `ApplyConfig` method from `"go.opentelemetry.io/otel/sdk/trace".TracerProvider` and the now unneeded `Config` struct. (#1693)

### Fixed

- Jaeger Exporter: Ensure mapping between OTEL and Jaeger span data complies with the specification. (#1626)
- `SamplingResult.TraceState` is correctly propagated to a newly created span's `SpanContext`. (#1655)
- The `otel-collector` example now correctly flushes metric events prior to shutting down the exporter. (#1678)
- Do not set span status message in `SpanStatusFromHTTPStatusCode` if it can be inferred from `http.status_code`. (#1681)
- Synchronization issues in global trace delegate implementation. (#1686)
- Reduced excess memory usage by global `TracerProvider`. (#1687)

## [0.18.0] - 2021-03-03

### Added

- Added `resource.Default()` for use with meter and tracer providers. (#1507)
- `AttributePerEventCountLimit` and `AttributePerLinkCountLimit` for `SpanLimits`. (#1535)
- Added `Keys()` method to `propagation.TextMapCarrier` and `propagation.HeaderCarrier` to adapt `http.Header` to this interface. (#1544)
- Added `code` attributes to `go.opentelemetry.io/otel/semconv` package. (#1558)
- Compatibility testing suite in the CI system for the following systems. (#1567)
   | OS      | Go Version | Architecture |
   | ------- | ---------- | ------------ |
   | Ubuntu  | 1.15       | amd64        |
   | Ubuntu  | 1.14       | amd64        |
   | Ubuntu  | 1.15       | 386          |
   | Ubuntu  | 1.14       | 386          |
   | MacOS   | 1.15       | amd64        |
   | MacOS   | 1.14       | amd64        |
   | Windows | 1.15       | amd64        |
   | Windows | 1.14       | amd64        |
   | Windows | 1.15       | 386          |
   | Windows | 1.14       | 386          |

### Changed

- Replaced interface `oteltest.SpanRecorder` with its existing implementation
  `StandardSpanRecorder`. (#1542)
- Default span limit values to 128. (#1535)
- Rename `MaxEventsPerSpan`, `MaxAttributesPerSpan` and `MaxLinksPerSpan` to `EventCountLimit`, `AttributeCountLimit` and `LinkCountLimit`, and move these fields into `SpanLimits`. (#1535)
- Renamed the `otel/label` package to `otel/attribute`. (#1541)
- Vendor the Jaeger exporter's dependency on Apache Thrift. (#1551)
- Parallelize the CI linting and testing. (#1567)
- Stagger timestamps in exact aggregator tests. (#1569)
- Changed all examples to use `WithBatchTimeout(5 * time.Second)` rather than `WithBatchTimeout(5)`. (#1621)
- Prevent end-users from implementing some interfaces (#1575)

  ```
      "otel/exporters/otlp/otlphttp".Option
      "otel/exporters/stdout".Option
      "otel/oteltest".Option
      "otel/trace".TracerOption
      "otel/trace".SpanOption
      "otel/trace".EventOption
      "otel/trace".LifeCycleOption
      "otel/trace".InstrumentationOption
      "otel/sdk/resource".Option
      "otel/sdk/trace".ParentBasedSamplerOption
      "otel/sdk/trace".ReadOnlySpan
      "otel/sdk/trace".ReadWriteSpan
  ```

### Removed

- Removed attempt to resample spans upon changing the span name with `span.SetName()`. (#1545)
- The `test-benchmark` is no longer a dependency of the `precommit` make target. (#1567)
- Removed the `test-386` make target.
   This was replaced with a full compatibility testing suite (i.e. multi OS/arch) in the CI system. (#1567)

### Fixed

- The sequential timing check of timestamps in the stdout exporter are now setup explicitly to be sequential (#1571). (#1572)
- Windows build of Jaeger tests now compiles with OS specific functions (#1576). (#1577)
- The sequential timing check of timestamps of go.opentelemetry.io/otel/sdk/metric/aggregator/lastvalue are now setup explicitly to be sequential (#1578). (#1579)
- Validate tracestate header keys with vendors according to the W3C TraceContext specification (#1475). (#1581)
- The OTLP exporter includes related labels for translations of a GaugeArray (#1563). (#1570)

## [0.17.0] - 2021-02-12

### Changed

- Rename project default branch from `master` to `main`. (#1505)
- Reverse order in which `Resource` attributes are merged, per change in spec. (#1501)
- Add tooling to maintain "replace" directives in go.mod files automatically. (#1528)
- Create new modules: otel/metric, otel/trace, otel/oteltest, otel/sdk/export/metric, otel/sdk/metric (#1528)
- Move metric-related public global APIs from otel to otel/metric/global. (#1528)

## Fixed

- Fixed otlpgrpc reconnection issue.
- The example code in the README.md of `go.opentelemetry.io/otel/exporters/otlp` is moved to a compiled example test and used the new `WithAddress` instead of `WithEndpoint`. (#1513)
- The otel-collector example now uses the default OTLP receiver port of the collector.

## [0.16.0] - 2021-01-13

### Added

- Add the `ReadOnlySpan` and `ReadWriteSpan` interfaces to provide better control for accessing span data. (#1360)
- `NewGRPCDriver` function returns a `ProtocolDriver` that maintains a single gRPC connection to the collector. (#1369)
- Added documentation about the project's versioning policy. (#1388)
- Added `NewSplitDriver` for OTLP exporter that allows sending traces and metrics to different endpoints. (#1418)
- Added codeql worfklow to GitHub Actions (#1428)
- Added Gosec workflow to GitHub Actions (#1429)
- Add new HTTP driver for OTLP exporter in `exporters/otlp/otlphttp`. Currently it only supports the binary protobuf payloads. (#1420)
- Add an OpenCensus exporter bridge. (#1444)

### Changed

- Rename `internal/testing` to `internal/internaltest`. (#1449)
- Rename `export.SpanData` to `export.SpanSnapshot` and use it only for exporting spans. (#1360)
- Store the parent's full `SpanContext` rather than just its span ID in the `span` struct. (#1360)
- Improve span duration accuracy. (#1360)
- Migrated CI/CD from CircleCI to GitHub Actions (#1382)
- Remove duplicate checkout from GitHub Actions workflow (#1407)
- Metric `array` aggregator renamed `exact` to match its `aggregation.Kind` (#1412)
- Metric `exact` aggregator includes per-point timestamps (#1412)
- Metric stdout exporter uses MinMaxSumCount aggregator for ValueRecorder instruments (#1412)
- `NewExporter` from `exporters/otlp` now takes a `ProtocolDriver` as a parameter. (#1369)
- Many OTLP Exporter options became gRPC ProtocolDriver options. (#1369)
- Unify endpoint API that related to OTel exporter. (#1401)
- Optimize metric histogram aggregator to re-use its slice of buckets. (#1435)
- Metric aggregator Count() and histogram Bucket.Counts are consistently `uint64`. (1430)
- Histogram aggregator accepts functional options, uses default boundaries if none given. (#1434)
- `SamplingResult` now passed a `Tracestate` from the parent `SpanContext` (#1432)
- Moved gRPC driver for OTLP exporter to `exporters/otlp/otlpgrpc`. (#1420)
- The `TraceContext` propagator now correctly propagates `TraceState` through the `SpanContext`. (#1447)
- Metric Push and Pull Controller components are combined into a single "basic" Controller:
  - `WithExporter()` and `Start()` to configure Push behavior
  - `Start()` is optional; use `Collect()` and `ForEach()` for Pull behavior
  - `Start()` and `Stop()` accept Context. (#1378)
- The `Event` type is moved from the `otel/sdk/export/trace` package to the `otel/trace` API package. (#1452)

### Removed

- Remove `errUninitializedSpan` as its only usage is now obsolete. (#1360)
- Remove Metric export functionality related to quantiles and summary data points: this is not specified (#1412)
- Remove DDSketch metric aggregator; our intention is to re-introduce this as an option of the histogram aggregator after [new OTLP histogram data types](https://github.com/open-telemetry/opentelemetry-proto/pull/226) are released (#1412)

### Fixed

- `BatchSpanProcessor.Shutdown()` will now shutdown underlying `export.SpanExporter`. (#1443)

## [0.15.0] - 2020-12-10

### Added

- The `WithIDGenerator` `TracerProviderOption` is added to the `go.opentelemetry.io/otel/trace` package to configure an `IDGenerator` for the `TracerProvider`. (#1363)

### Changed

- The Zipkin exporter now uses the Span status code to determine. (#1328)
- `NewExporter` and `Start` functions in `go.opentelemetry.io/otel/exporters/otlp` now receive `context.Context` as a first parameter. (#1357)
- Move the OpenCensus example into `example` directory. (#1359)
- Moved the SDK's `internal.IDGenerator` interface in to the `sdk/trace` package to enable support for externally-defined ID generators. (#1363)
- Bump `github.com/google/go-cmp` from 0.5.3 to 0.5.4 (#1374)
- Bump `github.com/golangci/golangci-lint` in `/internal/tools` (#1375)

### Fixed

- Metric SDK `SumObserver` and `UpDownSumObserver` instruments correctness fixes. (#1381)

## [0.14.0] - 2020-11-19

### Added

- An `EventOption` and the related `NewEventConfig` function are added to the `go.opentelemetry.io/otel` package to configure Span events. (#1254)
- A `TextMapPropagator` and associated `TextMapCarrier` are added to the `go.opentelemetry.io/otel/oteltest` package to test `TextMap` type propagators and their use. (#1259)
- `SpanContextFromContext` returns `SpanContext` from context. (#1255)
- `TraceState` has been added to `SpanContext`. (#1340)
- `DeploymentEnvironmentKey` added to `go.opentelemetry.io/otel/semconv` package. (#1323)
- Add an OpenCensus to OpenTelemetry tracing bridge. (#1305)
- Add a parent context argument to `SpanProcessor.OnStart` to follow the specification. (#1333)
- Add missing tests for `sdk/trace/attributes_map.go`. (#1337)

### Changed

- Move the `go.opentelemetry.io/otel/api/trace` package into `go.opentelemetry.io/otel/trace` with the following changes. (#1229) (#1307)
  - `ID` has been renamed to `TraceID`.
  - `IDFromHex` has been renamed to `TraceIDFromHex`.
  - `EmptySpanContext` is removed.
- Move the `go.opentelemetry.io/otel/api/trace/tracetest` package into `go.opentelemetry.io/otel/oteltest`. (#1229)
- OTLP Exporter updates:
  - supports OTLP v0.6.0 (#1230, #1354)
  - supports configurable aggregation temporality (default: Cumulative, optional: Stateless). (#1296)
- The Sampler is now called on local child spans. (#1233)
- The `Kind` type from the `go.opentelemetry.io/otel/api/metric` package was renamed to `InstrumentKind` to more specifically describe what it is and avoid semantic ambiguity. (#1240)
- The `MetricKind` method of the `Descriptor` type in the `go.opentelemetry.io/otel/api/metric` package was renamed to `Descriptor.InstrumentKind`.
   This matches the returned type and fixes misuse of the term metric. (#1240)
- Move test harness from the `go.opentelemetry.io/otel/api/apitest` package into `go.opentelemetry.io/otel/oteltest`. (#1241)
- Move the `go.opentelemetry.io/otel/api/metric/metrictest` package into `go.opentelemetry.io/oteltest` as part of #964. (#1252)
- Move the `go.opentelemetry.io/otel/api/metric` package into `go.opentelemetry.io/otel/metric` as part of #1303. (#1321)
- Move the `go.opentelemetry.io/otel/api/metric/registry` package into `go.opentelemetry.io/otel/metric/registry` as a part of #1303. (#1316)
- Move the `Number` type (together with related functions) from `go.opentelemetry.io/otel/api/metric` package into `go.opentelemetry.io/otel/metric/number` as a part of #1303. (#1316)
- The function signature of the Span `AddEvent` method in `go.opentelemetry.io/otel` is updated to no longer take an unused context and instead take a required name and a variable number of `EventOption`s. (#1254)
- The function signature of the Span `RecordError` method in `go.opentelemetry.io/otel` is updated to no longer take an unused context and instead take a required error value and a variable number of `EventOption`s. (#1254)
- Move the `go.opentelemetry.io/otel/api/global` package to `go.opentelemetry.io/otel`. (#1262) (#1330)
- Move the `Version` function from `go.opentelemetry.io/otel/sdk` to `go.opentelemetry.io/otel`. (#1330)
- Rename correlation context header from `"otcorrelations"` to `"baggage"` to match the OpenTelemetry specification. (#1267)
- Fix `Code.UnmarshalJSON` to work with valid JSON only. (#1276)
- The `resource.New()` method changes signature to support builtin attributes and functional options, including `telemetry.sdk.*` and
  `host.name` semantic conventions; the former method is renamed `resource.NewWithAttributes`. (#1235)
- The Prometheus exporter now exports non-monotonic counters (i.e. `UpDownCounter`s) as gauges. (#1210)
- Correct the `Span.End` method documentation in the `otel` API to state updates are not allowed on a span after it has ended. (#1310)
- Updated span collection limits for attribute, event and link counts to 1000 (#1318)
- Renamed `semconv.HTTPUrlKey` to `semconv.HTTPURLKey`. (#1338)

### Removed

- The `ErrInvalidHexID`, `ErrInvalidTraceIDLength`, `ErrInvalidSpanIDLength`, `ErrInvalidSpanIDLength`, or `ErrNilSpanID` from the `go.opentelemetry.io/otel` package are unexported now. (#1243)
- The `AddEventWithTimestamp` method on the `Span` interface in `go.opentelemetry.io/otel` is removed due to its redundancy.
   It is replaced by using the `AddEvent` method with a `WithTimestamp` option. (#1254)
- The `MockSpan` and `MockTracer` types are removed from `go.opentelemetry.io/otel/oteltest`.
   `Tracer` and `Span` from the same module should be used in their place instead. (#1306)
- `WorkerCount` option is removed from `go.opentelemetry.io/otel/exporters/otlp`. (#1350)
- Remove the following labels types: INT32, UINT32, UINT64 and FLOAT32. (#1314)

### Fixed

- Rename `MergeItererator` to `MergeIterator` in the `go.opentelemetry.io/otel/label` package. (#1244)
- The `go.opentelemetry.io/otel/api/global` packages global TextMapPropagator now delegates functionality to a globally set delegate for all previously returned propagators. (#1258)
- Fix condition in `label.Any`. (#1299)
- Fix global `TracerProvider` to pass options to its configured provider. (#1329)
- Fix missing handler for `ExactKind` aggregator in OTLP metrics transformer (#1309)

## [0.13.0] - 2020-10-08

### Added

- OTLP Metric exporter supports Histogram aggregation. (#1209)
- The `Code` struct from the `go.opentelemetry.io/otel/codes` package now supports JSON marshaling and unmarshaling as well as implements the `Stringer` interface. (#1214)
- A Baggage API to implement the OpenTelemetry specification. (#1217)
- Add Shutdown method to sdk/trace/provider, shutdown processors in the order they were registered. (#1227)

### Changed

- Set default propagator to no-op propagator. (#1184)
- The `HTTPSupplier`, `HTTPExtractor`, `HTTPInjector`, and `HTTPPropagator` from the `go.opentelemetry.io/otel/api/propagation` package were replaced with unified `TextMapCarrier` and `TextMapPropagator` in the `go.opentelemetry.io/otel/propagation` package. (#1212) (#1325)
- The `New` function from the `go.opentelemetry.io/otel/api/propagation` package was replaced with `NewCompositeTextMapPropagator` in the `go.opentelemetry.io/otel` package. (#1212)
- The status codes of the `go.opentelemetry.io/otel/codes` package have been updated to match the latest OpenTelemetry specification.
   They now are `Unset`, `Error`, and `Ok`.
   They no longer track the gRPC codes. (#1214)
- The `StatusCode` field of the `SpanData` struct in the `go.opentelemetry.io/otel/sdk/export/trace` package now uses the codes package from this package instead of the gRPC project. (#1214)
- Move the `go.opentelemetry.io/otel/api/baggage` package into `go.opentelemetry.io/otel/baggage`. (#1217) (#1325)
- A `Shutdown` method of `SpanProcessor` and all its implementations receives a context and returns an error. (#1264)

### Fixed

- Copies of data from arrays and slices passed to `go.opentelemetry.io/otel/label.ArrayValue()` are now used in the returned `Value` instead of using the mutable data itself. (#1226)

### Removed

- The `ExtractHTTP` and `InjectHTTP` functions from the `go.opentelemetry.io/otel/api/propagation` package were removed. (#1212)
- The `Propagators` interface from the `go.opentelemetry.io/otel/api/propagation` package was removed to conform to the OpenTelemetry specification.
   The explicit `TextMapPropagator` type can be used in its place as this is the `Propagator` type the specification defines. (#1212)
- The `SetAttribute` method of the `Span` from the `go.opentelemetry.io/otel/api/trace` package was removed given its redundancy with the `SetAttributes` method. (#1216)
- The internal implementation of Baggage storage is removed in favor of using the new Baggage API functionality. (#1217)
- Remove duplicate hostname key `HostHostNameKey` in Resource semantic conventions. (#1219)
- Nested array/slice support has been removed. (#1226)

## [0.12.0] - 2020-09-24

### Added

- A `SpanConfigure` function in `go.opentelemetry.io/otel/api/trace` to create a new `SpanConfig` from `SpanOption`s. (#1108)
- In the `go.opentelemetry.io/otel/api/trace` package, `NewTracerConfig` was added to construct new `TracerConfig`s.
   This addition was made to conform with our project option conventions. (#1155)
- Instrumentation library information was added to the Zipkin exporter. (#1119)
- The `SpanProcessor` interface now has a `ForceFlush()` method. (#1166)
- More semantic conventions for k8s as resource attributes. (#1167)

### Changed

- Add reconnecting udp connection type to Jaeger exporter.
   This change adds a new optional implementation of the udp conn interface used to detect changes to an agent's host dns record.
   It then adopts the new destination address to ensure the exporter doesn't get stuck. This change was ported from jaegertracing/jaeger-client-go#520. (#1063)
- Replace `StartOption` and `EndOption` in `go.opentelemetry.io/otel/api/trace` with `SpanOption`.
   This change is matched by replacing the `StartConfig` and `EndConfig` with a unified `SpanConfig`. (#1108)
- Replace the `LinkedTo` span option in `go.opentelemetry.io/otel/api/trace` with `WithLinks`.
   This is be more consistent with our other option patterns, i.e. passing the item to be configured directly instead of its component parts, and provides a cleaner function signature. (#1108)
- The `go.opentelemetry.io/otel/api/trace` `TracerOption` was changed to an interface to conform to project option conventions. (#1109)
- Move the `B3` and `TraceContext` from within the `go.opentelemetry.io/otel/api/trace` package to their own `go.opentelemetry.io/otel/propagators` package.
    This removal of the propagators is reflective of the OpenTelemetry specification for these propagators as well as cleans up the `go.opentelemetry.io/otel/api/trace` API. (#1118)
- Rename Jaeger tags used for instrumentation library information to reflect changes in OpenTelemetry specification. (#1119)
- Rename `ProbabilitySampler` to `TraceIDRatioBased` and change semantics to ignore parent span sampling status. (#1115)
- Move `tools` package under `internal`. (#1141)
- Move `go.opentelemetry.io/otel/api/correlation` package to `go.opentelemetry.io/otel/api/baggage`. (#1142)
   The `correlation.CorrelationContext` propagator has been renamed `baggage.Baggage`.  Other exported functions and types are unchanged.
- Rename `ParentOrElse` sampler to `ParentBased` and allow setting samplers depending on parent span. (#1153)
- In the `go.opentelemetry.io/otel/api/trace` package, `SpanConfigure` was renamed to `NewSpanConfig`. (#1155)
- Change `dependabot.yml` to add a `Skip Changelog` label to dependabot-sourced PRs. (#1161)
- The [configuration style guide](https://github.com/open-telemetry/opentelemetry-go/blob/master/CONTRIBUTING.md#config) has been updated to
   recommend the use of `newConfig()` instead of `configure()`. (#1163)
- The `otlp.Config` type has been unexported and changed to `otlp.config`, along with its initializer. (#1163)
- Ensure exported interface types include parameter names and update the
   Style Guide to reflect this styling rule. (#1172)
- Don't consider unset environment variable for resource detection to be an error. (#1170)
- Rename `go.opentelemetry.io/otel/api/metric.ConfigureInstrument` to `NewInstrumentConfig` and
  `go.opentelemetry.io/otel/api/metric.ConfigureMeter` to `NewMeterConfig`.
- ValueObserver instruments use LastValue aggregator by default. (#1165)
- OTLP Metric exporter supports LastValue aggregation. (#1165)
- Move the `go.opentelemetry.io/otel/api/unit` package to `go.opentelemetry.io/otel/unit`. (#1185)
- Rename `Provider` to `MeterProvider` in the `go.opentelemetry.io/otel/api/metric` package. (#1190)
- Rename `NoopProvider` to `NoopMeterProvider` in the `go.opentelemetry.io/otel/api/metric` package. (#1190)
- Rename `NewProvider` to `NewMeterProvider` in the `go.opentelemetry.io/otel/api/metric/metrictest` package. (#1190)
- Rename `Provider` to `MeterProvider` in the `go.opentelemetry.io/otel/api/metric/registry` package. (#1190)
- Rename `NewProvider` to `NewMeterProvider` in the `go.opentelemetry.io/otel/api/metri/registryc` package. (#1190)
- Rename `Provider` to `TracerProvider` in the `go.opentelemetry.io/otel/api/trace` package. (#1190)
- Rename `NoopProvider` to `NoopTracerProvider` in the `go.opentelemetry.io/otel/api/trace` package. (#1190)
- Rename `Provider` to `TracerProvider` in the `go.opentelemetry.io/otel/api/trace/tracetest` package. (#1190)
- Rename `NewProvider` to `NewTracerProvider` in the `go.opentelemetry.io/otel/api/trace/tracetest` package. (#1190)
- Rename `WrapperProvider` to `WrapperTracerProvider` in the `go.opentelemetry.io/otel/bridge/opentracing` package. (#1190)
- Rename `NewWrapperProvider` to `NewWrapperTracerProvider` in the `go.opentelemetry.io/otel/bridge/opentracing` package. (#1190)
- Rename `Provider` method of the pull controller to `MeterProvider` in the `go.opentelemetry.io/otel/sdk/metric/controller/pull` package. (#1190)
- Rename `Provider` method of the push controller to `MeterProvider` in the `go.opentelemetry.io/otel/sdk/metric/controller/push` package. (#1190)
- Rename `ProviderOptions` to `TracerProviderConfig` in the `go.opentelemetry.io/otel/sdk/trace` package. (#1190)
- Rename `ProviderOption` to `TracerProviderOption` in the `go.opentelemetry.io/otel/sdk/trace` package. (#1190)
- Rename `Provider` to `TracerProvider` in the `go.opentelemetry.io/otel/sdk/trace` package. (#1190)
- Rename `NewProvider` to `NewTracerProvider` in the `go.opentelemetry.io/otel/sdk/trace` package. (#1190)
- Renamed `SamplingDecision` values to comply with OpenTelemetry specification change. (#1192)
- Renamed Zipkin attribute names from `ot.status_code & ot.status_description` to `otel.status_code & otel.status_description`. (#1201)
- The default SDK now invokes registered `SpanProcessor`s in the order they were registered with the `TracerProvider`. (#1195)
- Add test of spans being processed by the `SpanProcessor`s in the order they were registered. (#1203)

### Removed

- Remove the B3 propagator from `go.opentelemetry.io/otel/propagators`. It is now located in the
   `go.opentelemetry.io/contrib/propagators/` module. (#1191)
- Remove the semantic convention for HTTP status text, `HTTPStatusTextKey` from package `go.opentelemetry.io/otel/semconv`. (#1194)

### Fixed

- Zipkin example no longer mentions `ParentSampler`, corrected to `ParentBased`. (#1171)
- Fix missing shutdown processor in otel-collector example. (#1186)
- Fix missing shutdown processor in basic and namedtracer examples. (#1197)

## [0.11.0] - 2020-08-24

### Added

- Support for exporting array-valued attributes via OTLP. (#992)
- `Noop` and `InMemory` `SpanBatcher` implementations to help with testing integrations. (#994)
- Support for filtering metric label sets. (#1047)
- A dimensionality-reducing metric Processor. (#1057)
- Integration tests for more OTel Collector Attribute types. (#1062)
- A new `WithSpanProcessor` `ProviderOption` is added to the `go.opentelemetry.io/otel/sdk/trace` package to create a `Provider` and automatically register the `SpanProcessor`. (#1078)

### Changed

- Rename `sdk/metric/processor/test` to `sdk/metric/processor/processortest`. (#1049)
- Rename `sdk/metric/controller/test` to `sdk/metric/controller/controllertest`. (#1049)
- Rename `api/testharness` to `api/apitest`. (#1049)
- Rename `api/trace/testtrace` to `api/trace/tracetest`. (#1049)
- Change Metric Processor to merge multiple observations. (#1024)
- The `go.opentelemetry.io/otel/bridge/opentracing` bridge package has been made into its own module.
   This removes the package dependencies of this bridge from the rest of the OpenTelemetry based project. (#1038)
- Renamed `go.opentelemetry.io/otel/api/standard` package to `go.opentelemetry.io/otel/semconv` to avoid the ambiguous and generic name `standard` and better describe the package as containing OpenTelemetry semantic conventions. (#1016)
- The environment variable used for resource detection has been changed from `OTEL_RESOURCE_LABELS` to `OTEL_RESOURCE_ATTRIBUTES` (#1042)
- Replace `WithSyncer` with `WithBatcher` in examples. (#1044)
- Replace the `google.golang.org/grpc/codes` dependency in the API with an equivalent `go.opentelemetry.io/otel/codes` package. (#1046)
- Merge the `go.opentelemetry.io/otel/api/label` and `go.opentelemetry.io/otel/api/kv` into the new `go.opentelemetry.io/otel/label` package. (#1060)
- Unify Callback Function Naming.
   Rename `*Callback` with `*Func`. (#1061)
- CI builds validate against last two versions of Go, dropping 1.13 and adding 1.15. (#1064)
- The `go.opentelemetry.io/otel/sdk/export/trace` interfaces `SpanSyncer` and `SpanBatcher` have been replaced with a specification compliant `Exporter` interface.
   This interface still supports the export of `SpanData`, but only as a slice.
   Implementation are also required now to return any error from `ExportSpans` if one occurs as well as implement a `Shutdown` method for exporter clean-up. (#1078)
- The `go.opentelemetry.io/otel/sdk/trace` `NewBatchSpanProcessor` function no longer returns an error.
   If a `nil` exporter is passed as an argument to this function, instead of it returning an error, it now returns a `BatchSpanProcessor` that handles the export of `SpanData` by not taking any action. (#1078)
- The `go.opentelemetry.io/otel/sdk/trace` `NewProvider` function to create a `Provider` no longer returns an error, instead only a `*Provider`.
   This change is related to `NewBatchSpanProcessor` not returning an error which was the only error this function would return. (#1078)

### Removed

- Duplicate, unused API sampler interface. (#999)
   Use the [`Sampler` interface](https://github.com/open-telemetry/opentelemetry-go/blob/v0.11.0/sdk/trace/sampling.go) provided by the SDK instead.
- The `grpctrace` instrumentation was moved to the `go.opentelemetry.io/contrib` repository and out of this repository.
   This move includes moving the `grpc` example to the `go.opentelemetry.io/contrib` as well. (#1027)
- The `WithSpan` method of the `Tracer` interface.
   The functionality this method provided was limited compared to what a user can provide themselves.
   It was removed with the understanding that if there is sufficient user need it can be added back based on actual user usage. (#1043)
- The `RegisterSpanProcessor` and `UnregisterSpanProcessor` functions.
   These were holdovers from an approach prior to the TracerProvider design. They were not used anymore. (#1077)
- The `oterror` package. (#1026)
- The `othttp` and `httptrace` instrumentations were moved to `go.opentelemetry.io/contrib`. (#1032)

### Fixed

- The `semconv.HTTPServerMetricAttributesFromHTTPRequest()` function no longer generates the high-cardinality `http.request.content.length` label. (#1031)
- Correct instrumentation version tag in Jaeger exporter. (#1037)
- The SDK span will now set an error event if the `End` method is called during a panic (i.e. it was deferred). (#1043)
- Move internally generated protobuf code from the `go.opentelemetry.io/otel` to the OTLP exporter to reduce dependency overhead. (#1050)
- The `otel-collector` example referenced outdated collector processors. (#1006)

## [0.10.0] - 2020-07-29

This release migrates the default OpenTelemetry SDK into its own Go module, decoupling the SDK from the API and reducing dependencies for instrumentation packages.

### Added

- The Zipkin exporter now has `NewExportPipeline` and `InstallNewPipeline` constructor functions to match the common pattern.
    These function build a new exporter with default SDK options and register the exporter with the `global` package respectively. (#944)
- Add propagator option for gRPC instrumentation. (#986)
- The `testtrace` package now tracks the `trace.SpanKind` for each span. (#987)

### Changed

- Replace the `RegisterGlobal` `Option` in the Jaeger exporter with an `InstallNewPipeline` constructor function.
   This matches the other exporter constructor patterns and will register a new exporter after building it with default configuration. (#944)
- The trace (`go.opentelemetry.io/otel/exporters/trace/stdout`) and metric (`go.opentelemetry.io/otel/exporters/metric/stdout`) `stdout` exporters are now merged into a single exporter at `go.opentelemetry.io/otel/exporters/stdout`.
   This new exporter was made into its own Go module to follow the pattern of all exporters and decouple it from the `go.opentelemetry.io/otel` module. (#956, #963)
- Move the `go.opentelemetry.io/otel/exporters/test` test package to `go.opentelemetry.io/otel/sdk/export/metric/metrictest`. (#962)
- The `go.opentelemetry.io/otel/api/kv/value` package was merged into the parent `go.opentelemetry.io/otel/api/kv` package. (#968)
  - `value.Bool` was replaced with `kv.BoolValue`.
  - `value.Int64` was replaced with `kv.Int64Value`.
  - `value.Uint64` was replaced with `kv.Uint64Value`.
  - `value.Float64` was replaced with `kv.Float64Value`.
  - `value.Int32` was replaced with `kv.Int32Value`.
  - `value.Uint32` was replaced with `kv.Uint32Value`.
  - `value.Float32` was replaced with `kv.Float32Value`.
  - `value.String` was replaced with `kv.StringValue`.
  - `value.Int` was replaced with `kv.IntValue`.
  - `value.Uint` was replaced with `kv.UintValue`.
  - `value.Array` was replaced with `kv.ArrayValue`.
- Rename `Infer` to `Any` in the `go.opentelemetry.io/otel/api/kv` package. (#972)
- Change `othttp` to use the `httpsnoop` package to wrap the `ResponseWriter` so that optional interfaces (`http.Hijacker`, `http.Flusher`, etc.) that are implemented by the original `ResponseWriter`are also implemented by the wrapped `ResponseWriter`. (#979)
- Rename `go.opentelemetry.io/otel/sdk/metric/aggregator/test` package to `go.opentelemetry.io/otel/sdk/metric/aggregator/aggregatortest`. (#980)
- Make the SDK into its own Go module called `go.opentelemetry.io/otel/sdk`. (#985)
- Changed the default trace `Sampler` from `AlwaysOn` to `ParentOrElse(AlwaysOn)`. (#989)

### Removed

- The `IndexedAttribute` function from the `go.opentelemetry.io/otel/api/label` package was removed in favor of `IndexedLabel` which it was synonymous with. (#970)

### Fixed

- Bump github.com/golangci/golangci-lint from 1.28.3 to 1.29.0 in /tools. (#953)
- Bump github.com/google/go-cmp from 0.5.0 to 0.5.1. (#957)
- Use `global.Handle` for span export errors in the OTLP exporter. (#946)
- Correct Go language formatting in the README documentation. (#961)
- Remove default SDK dependencies from the `go.opentelemetry.io/otel/api` package. (#977)
- Remove default SDK dependencies from the `go.opentelemetry.io/otel/instrumentation` package. (#983)
- Move documented examples for `go.opentelemetry.io/otel/instrumentation/grpctrace` interceptors into Go example tests. (#984)

## [0.9.0] - 2020-07-20

### Added

- A new Resource Detector interface is included to allow resources to be automatically detected and included. (#939)
- A Detector to automatically detect resources from an environment variable. (#939)
- Github action to generate protobuf Go bindings locally in `internal/opentelemetry-proto-gen`. (#938)
- OTLP .proto files from `open-telemetry/opentelemetry-proto` imported as a git submodule under `internal/opentelemetry-proto`.
   References to `github.com/open-telemetry/opentelemetry-proto` changed to `go.opentelemetry.io/otel/internal/opentelemetry-proto-gen`. (#942)

### Changed

- Non-nil value `struct`s for key-value pairs will be marshalled using JSON rather than `Sprintf`. (#948)

### Removed

- Removed dependency on `github.com/open-telemetry/opentelemetry-collector`. (#943)

## [0.8.0] - 2020-07-09

### Added

- The `B3Encoding` type to represent the B3 encoding(s) the B3 propagator can inject.
   A value for HTTP supported encodings (Multiple Header: `MultipleHeader`, Single Header: `SingleHeader`) are included. (#882)
- The `FlagsDeferred` trace flag to indicate if the trace sampling decision has been deferred. (#882)
- The `FlagsDebug` trace flag to indicate if the trace is a debug trace. (#882)
- Add `peer.service` semantic attribute. (#898)
- Add database-specific semantic attributes. (#899)
- Add semantic convention for `faas.coldstart` and `container.id`. (#909)
- Add http content size semantic conventions. (#905)
- Include `http.request_content_length` in HTTP request basic attributes. (#905)
- Add semantic conventions for operating system process resource attribute keys. (#919)
- The Jaeger exporter now has a `WithBatchMaxCount` option to specify the maximum number of spans sent in a batch. (#931)

### Changed

- Update `CONTRIBUTING.md` to ask for updates to `CHANGELOG.md` with each pull request. (#879)
- Use lowercase header names for B3 Multiple Headers. (#881)
- The B3 propagator `SingleHeader` field has been replaced with `InjectEncoding`.
   This new field can be set to combinations of the `B3Encoding` bitmasks and will inject trace information in these encodings.
   If no encoding is set, the propagator will default to `MultipleHeader` encoding. (#882)
- The B3 propagator now extracts from either HTTP encoding of B3 (Single Header or Multiple Header) based on what is contained in the header.
   Preference is given to Single Header encoding with Multiple Header being the fallback if Single Header is not found or is invalid.
   This behavior change is made to dynamically support all correctly encoded traces received instead of having to guess the expected encoding prior to receiving. (#882)
- Extend semantic conventions for RPC. (#900)
- To match constant naming conventions in the `api/standard` package, the `FaaS*` key names are appended with a suffix of `Key`. (#920)
  - `"api/standard".FaaSName` -> `FaaSNameKey`
  - `"api/standard".FaaSID` -> `FaaSIDKey`
  - `"api/standard".FaaSVersion` -> `FaaSVersionKey`
  - `"api/standard".FaaSInstance` -> `FaaSInstanceKey`

### Removed

- The `FlagsUnused` trace flag is removed.
   The purpose of this flag was to act as the inverse of `FlagsSampled`, the inverse of `FlagsSampled` is used instead. (#882)
- The B3 header constants (`B3SingleHeader`, `B3DebugFlagHeader`, `B3TraceIDHeader`, `B3SpanIDHeader`, `B3SampledHeader`, `B3ParentSpanIDHeader`) are removed.
   If B3 header keys are needed [the authoritative OpenZipkin package constants](https://pkg.go.dev/github.com/openzipkin/zipkin-go@v0.2.2/propagation/b3?tab=doc#pkg-constants) should be used instead. (#882)

### Fixed

- The B3 Single Header name is now correctly `b3` instead of the previous `X-B3`. (#881)
- The B3 propagator now correctly supports sampling only values (`b3: 0`, `b3: 1`, or `b3: d`) for a Single B3 Header. (#882)
- The B3 propagator now propagates the debug flag.
   This removes the behavior of changing the debug flag into a set sampling bit.
   Instead, this now follow the B3 specification and omits the `X-B3-Sampling` header. (#882)
- The B3 propagator now tracks "unset" sampling state (meaning "defer the decision") and does not set the `X-B3-Sampling` header when injecting. (#882)
- Bump github.com/itchyny/gojq from 0.10.3 to 0.10.4 in /tools. (#883)
- Bump github.com/opentracing/opentracing-go from v1.1.1-0.20190913142402-a7454ce5950e to v1.2.0. (#885)
- The tracing time conversion for OTLP spans is now correctly set to `UnixNano`. (#896)
- Ensure span status is not set to `Unknown` when no HTTP status code is provided as it is assumed to be `200 OK`. (#908)
- Ensure `httptrace.clientTracer` closes `http.headers` span. (#912)
- Prometheus exporter will not apply stale updates or forget inactive metrics. (#903)
- Add test for api.standard `HTTPClientAttributesFromHTTPRequest`. (#905)
- Bump github.com/golangci/golangci-lint from 1.27.0 to 1.28.1 in /tools. (#901, #913)
- Update otel-colector example to use the v0.5.0 collector. (#915)
- The `grpctrace` instrumentation uses a span name conforming to the OpenTelemetry semantic conventions (does not contain a leading slash (`/`)). (#922)
- The `grpctrace` instrumentation includes an `rpc.method` attribute now set to the gRPC method name. (#900, #922)
- The `grpctrace` instrumentation `rpc.service` attribute now contains the package name if one exists.
   This is in accordance with OpenTelemetry semantic conventions. (#922)
- Correlation Context extractor will no longer insert an empty map into the returned context when no valid values are extracted. (#923)
- Bump google.golang.org/api from 0.28.0 to 0.29.0 in /exporters/trace/jaeger. (#925)
- Bump github.com/itchyny/gojq from 0.10.4 to 0.11.0 in /tools. (#926)
- Bump github.com/golangci/golangci-lint from 1.28.1 to 1.28.2 in /tools. (#930)

## [0.7.0] - 2020-06-26

This release implements the v0.5.0 version of the OpenTelemetry specification.

### Added

- The othttp instrumentation now includes default metrics. (#861)
- This CHANGELOG file to track all changes in the project going forward.
- Support for array type attributes. (#798)
- Apply transitive dependabot go.mod dependency updates as part of a new automatic Github workflow. (#844)
- Timestamps are now passed to exporters for each export. (#835)
- Add new `Accumulation` type to metric SDK to transport telemetry from `Accumulator`s to `Processor`s.
   This replaces the prior `Record` `struct` use for this purpose. (#835)
- New dependabot integration to automate package upgrades. (#814)
- `Meter` and `Tracer` implementations accept instrumentation version version as an optional argument.
   This instrumentation version is passed on to exporters. (#811) (#805) (#802)
- The OTLP exporter includes the instrumentation version in telemetry it exports. (#811)
- Environment variables for Jaeger exporter are supported. (#796)
- New `aggregation.Kind` in the export metric API. (#808)
- New example that uses OTLP and the collector. (#790)
- Handle errors in the span `SetName` during span initialization. (#791)
- Default service config to enable retries for retry-able failed requests in the OTLP exporter and an option to override this default. (#777)
- New `go.opentelemetry.io/otel/api/oterror` package to uniformly support error handling and definitions for the project. (#778)
- New `global` default implementation of the `go.opentelemetry.io/otel/api/oterror.Handler` interface to be used to handle errors prior to an user defined `Handler`.
   There is also functionality for the user to register their `Handler` as well as a convenience function `Handle` to handle an error with this global `Handler`(#778)
- Options to specify propagators for httptrace and grpctrace instrumentation. (#784)
- The required `application/json` header for the Zipkin exporter is included in all exports. (#774)
- Integrate HTTP semantics helpers from the contrib repository into the `api/standard` package. #769

### Changed

- Rename `Integrator` to `Processor` in the metric SDK. (#863)
- Rename `AggregationSelector` to `AggregatorSelector`. (#859)
- Rename `SynchronizedCopy` to `SynchronizedMove`. (#858)
- Rename `simple` integrator to `basic` integrator. (#857)
- Merge otlp collector examples. (#841)
- Change the metric SDK to support cumulative, delta, and pass-through exporters directly.
   With these changes, cumulative and delta specific exporters are able to request the correct kind of aggregation from the SDK. (#840)
- The `Aggregator.Checkpoint` API is renamed to `SynchronizedCopy` and adds an argument, a different `Aggregator` into which the copy is stored. (#812)
- The `export.Aggregator` contract is that `Update()` and `SynchronizedCopy()` are synchronized with each other.
   All the aggregation interfaces (`Sum`, `LastValue`, ...) are not meant to be synchronized, as the caller is expected to synchronize aggregators at a higher level after the `Accumulator`.
   Some of the `Aggregators` used unnecessary locking and that has been cleaned up. (#812)
- Use of `metric.Number` was replaced by `int64` now that we use `sync.Mutex` in the `MinMaxSumCount` and `Histogram` `Aggregators`. (#812)
- Replace `AlwaysParentSample` with `ParentSample(fallback)` to match the OpenTelemetry v0.5.0 specification. (#810)
- Rename `sdk/export/metric/aggregator` to `sdk/export/metric/aggregation`. #808
- Send configured headers with every request in the OTLP exporter, instead of just on connection creation. (#806)
- Update error handling for any one off error handlers, replacing, instead, with the `global.Handle` function. (#791)
- Rename `plugin` directory to `instrumentation` to match the OpenTelemetry specification. (#779)
- Makes the argument order to Histogram and DDSketch `New()` consistent. (#781)

### Removed

- `Uint64NumberKind` and related functions from the API. (#864)
- Context arguments from `Aggregator.Checkpoint` and `Integrator.Process` as they were unused. (#803)
- `SpanID` is no longer included in parameters for sampling decision to match the OpenTelemetry specification. (#775)

### Fixed

- Upgrade OTLP exporter to opentelemetry-proto matching the opentelemetry-collector v0.4.0 release. (#866)
- Allow changes to `go.sum` and `go.mod` when running dependabot tidy-up. (#871)
- Bump github.com/stretchr/testify from 1.4.0 to 1.6.1. (#824)
- Bump github.com/prometheus/client_golang from 1.7.0 to 1.7.1 in /exporters/metric/prometheus. (#867)
- Bump google.golang.org/grpc from 1.29.1 to 1.30.0 in /exporters/trace/jaeger. (#853)
- Bump google.golang.org/grpc from 1.29.1 to 1.30.0 in /exporters/trace/zipkin. (#854)
- Bumps github.com/golang/protobuf from 1.3.2 to 1.4.2 (#848)
- Bump github.com/stretchr/testify from 1.4.0 to 1.6.1 in /exporters/otlp (#817)
- Bump github.com/golangci/golangci-lint from 1.25.1 to 1.27.0 in /tools (#828)
- Bump github.com/prometheus/client_golang from 1.5.0 to 1.7.0 in /exporters/metric/prometheus (#838)
- Bump github.com/stretchr/testify from 1.4.0 to 1.6.1 in /exporters/trace/jaeger (#829)
- Bump github.com/benbjohnson/clock from 1.0.0 to 1.0.3 (#815)
- Bump github.com/stretchr/testify from 1.4.0 to 1.6.1 in /exporters/trace/zipkin (#823)
- Bump github.com/itchyny/gojq from 0.10.1 to 0.10.3 in /tools (#830)
- Bump github.com/stretchr/testify from 1.4.0 to 1.6.1 in /exporters/metric/prometheus (#822)
- Bump google.golang.org/grpc from 1.27.1 to 1.29.1 in /exporters/trace/zipkin (#820)
- Bump google.golang.org/grpc from 1.27.1 to 1.29.1 in /exporters/trace/jaeger (#831)
- Bump github.com/google/go-cmp from 0.4.0 to 0.5.0 (#836)
- Bump github.com/google/go-cmp from 0.4.0 to 0.5.0 in /exporters/trace/jaeger (#837)
- Bump github.com/google/go-cmp from 0.4.0 to 0.5.0 in /exporters/otlp (#839)
- Bump google.golang.org/api from 0.20.0 to 0.28.0 in /exporters/trace/jaeger (#843)
- Set span status from HTTP status code in the othttp instrumentation. (#832)
- Fixed typo in push controller comment. (#834)
- The `Aggregator` testing has been updated and cleaned. (#812)
- `metric.Number(0)` expressions are replaced by `0` where possible. (#812)
- Fixed `global` `handler_test.go` test failure. #804
- Fixed `BatchSpanProcessor.Shutdown` to wait until all spans are processed. (#766)
- Fixed OTLP example's accidental early close of exporter. (#807)
- Ensure zipkin exporter reads and closes response body. (#788)
- Update instrumentation to use `api/standard` keys instead of custom keys. (#782)
- Clean up tools and RELEASING documentation. (#762)

## [0.6.0] - 2020-05-21

### Added

- Support for `Resource`s in the prometheus exporter. (#757)
- New pull controller. (#751)
- New `UpDownSumObserver` instrument. (#750)
- OpenTelemetry collector demo. (#711)
- New `SumObserver` instrument. (#747)
- New `UpDownCounter` instrument. (#745)
- New timeout `Option` and configuration function `WithTimeout` to the push controller. (#742)
- New `api/standards` package to implement semantic conventions and standard key-value generation. (#731)

### Changed

- Rename `Register*` functions in the metric API to `New*` for all `Observer` instruments. (#761)
- Use `[]float64` for histogram boundaries, not `[]metric.Number`. (#758)
- Change OTLP example to use exporter as a trace `Syncer` instead of as an unneeded `Batcher`. (#756)
- Replace `WithResourceAttributes()` with `WithResource()` in the trace SDK. (#754)
- The prometheus exporter now uses the new pull controller. (#751)
- Rename `ScheduleDelayMillis` to `BatchTimeout` in the trace `BatchSpanProcessor`.(#752)
- Support use of synchronous instruments in asynchronous callbacks (#725)
- Move `Resource` from the `Export` method parameter into the metric export `Record`. (#739)
- Rename `Observer` instrument to `ValueObserver`. (#734)
- The push controller now has a method (`Provider()`) to return a `metric.Provider` instead of the old `Meter` method that acted as a `metric.Provider`. (#738)
- Replace `Measure` instrument by `ValueRecorder` instrument. (#732)
- Rename correlation context header from `"Correlation-Context"` to `"otcorrelations"` to match the OpenTelemetry specification. (#727)

### Fixed

- Ensure gRPC `ClientStream` override methods do not panic in grpctrace package. (#755)
- Disable parts of `BatchSpanProcessor` test until a fix is found. (#743)
- Fix `string` case in `kv` `Infer` function. (#746)
- Fix panic in grpctrace client interceptors. (#740)
- Refactor the `api/metrics` push controller and add `CheckpointSet` synchronization. (#737)
- Rewrite span batch process queue batching logic. (#719)
- Remove the push controller named Meter map. (#738)
- Fix Histogram aggregator initial state (fix #735). (#736)
- Ensure golang alpine image is running `golang-1.14` for examples. (#733)
- Added test for grpctrace `UnaryInterceptorClient`. (#695)
- Rearrange `api/metric` code layout. (#724)

## [0.5.0] - 2020-05-13

### Added

- Batch `Observer` callback support. (#717)
- Alias `api` types to root package of project. (#696)
- Create basic `othttp.Transport` for simple client instrumentation. (#678)
- `SetAttribute(string, interface{})` to the trace API. (#674)
- Jaeger exporter option that allows user to specify custom http client. (#671)
- `Stringer` and `Infer` methods to `key`s. (#662)

### Changed

- Rename `NewKey` in the `kv` package to just `Key`. (#721)
- Move `core` and `key` to `kv` package. (#720)
- Make the metric API `Meter` a `struct` so the abstract `MeterImpl` can be passed and simplify implementation. (#709)
- Rename SDK `Batcher` to `Integrator` to match draft OpenTelemetry SDK specification. (#710)
- Rename SDK `Ungrouped` integrator to `simple.Integrator` to match draft OpenTelemetry SDK specification. (#710)
- Rename SDK `SDK` `struct` to `Accumulator` to match draft OpenTelemetry SDK specification. (#710)
- Move `Number` from `core` to `api/metric` package. (#706)
- Move `SpanContext` from `core` to `trace` package. (#692)
- Change traceparent header from `Traceparent` to `traceparent` to implement the W3C specification. (#681)

### Fixed

- Update tooling to run generators in all submodules. (#705)
- gRPC interceptor regexp to match methods without a service name. (#683)
- Use a `const` for padding 64-bit B3 trace IDs. (#701)
- Update `mockZipkin` listen address from `:0` to `127.0.0.1:0`. (#700)
- Left-pad 64-bit B3 trace IDs with zero. (#698)
- Propagate at least the first W3C tracestate header. (#694)
- Remove internal `StateLocker` implementation. (#688)
- Increase instance size CI system uses. (#690)
- Add a `key` benchmark and use reflection in `key.Infer()`. (#679)
- Fix internal `global` test by using `global.Meter` with `RecordBatch()`. (#680)
- Reimplement histogram using mutex instead of `StateLocker`. (#669)
- Switch `MinMaxSumCount` to a mutex lock implementation instead of `StateLocker`. (#667)
- Update documentation to not include any references to `WithKeys`. (#672)
- Correct misspelling. (#668)
- Fix clobbering of the span context if extraction fails. (#656)
- Bump `golangci-lint` and work around the corrupting bug. (#666) (#670)

## [0.4.3] - 2020-04-24

### Added

- `Dockerfile` and `docker-compose.yml` to run example code. (#635)
- New `grpctrace` package that provides gRPC client and server interceptors for both unary and stream connections. (#621)
- New `api/label` package, providing common label set implementation. (#651)
- Support for JSON marshaling of `Resources`. (#654)
- `TraceID` and `SpanID` implementations for `Stringer` interface. (#642)
- `RemoteAddrKey` in the othttp plugin to include the HTTP client address in top-level spans. (#627)
- `WithSpanFormatter` option to the othttp plugin. (#617)
- Updated README to include section for compatible libraries and include reference to the contrib repository. (#612)
- The prometheus exporter now supports exporting histograms. (#601)
- A `String` method to the `Resource` to return a hashable identifier for a now unique resource. (#613)
- An `Iter` method to the `Resource` to return an array `AttributeIterator`. (#613)
- An `Equal` method to the `Resource` test the equivalence of resources. (#613)
- An iterable structure (`AttributeIterator`) for `Resource` attributes.

### Changed

- zipkin export's `NewExporter` now requires a `serviceName` argument to ensure this needed values is provided. (#644)
- Pass `Resources` through the metrics export pipeline. (#659)

### Removed

- `WithKeys` option from the metric API. (#639)

### Fixed

- Use the `label.Set.Equivalent` value instead of an encoding in the batcher. (#658)
- Correct typo `trace.Exporter` to `trace.SpanSyncer` in comments. (#653)
- Use type names for return values in jaeger exporter. (#648)
- Increase the visibility of the `api/key` package by updating comments and fixing usages locally. (#650)
- `Checkpoint` only after `Update`; Keep records in the `sync.Map` longer. (#647)
- Do not cache `reflect.ValueOf()` in metric Labels. (#649)
- Batch metrics exported from the OTLP exporter based on `Resource` and labels. (#626)
- Add error wrapping to the prometheus exporter. (#631)
- Update the OTLP exporter batching of traces to use a unique `string` representation of an associated `Resource` as the batching key. (#623)
- Update OTLP `SpanData` transform to only include the `ParentSpanID` if one exists. (#614)
- Update `Resource` internal representation to uniquely and reliably identify resources. (#613)
- Check return value from `CheckpointSet.ForEach` in prometheus exporter. (#622)
- Ensure spans created by httptrace client tracer reflect operation structure. (#618)
- Create a new recorder rather than reuse when multiple observations in same epoch for asynchronous instruments. #610
- The default port the OTLP exporter uses to connect to the OpenTelemetry collector is updated to match the one the collector listens on by default. (#611)

## [0.4.2] - 2020-03-31

### Fixed

- Fix `pre_release.sh` to update version in `sdk/opentelemetry.go`. (#607)
- Fix time conversion from internal to OTLP in OTLP exporter. (#606)

## [0.4.1] - 2020-03-31

### Fixed

- Update `tag.sh` to create signed tags. (#604)

## [0.4.0] - 2020-03-30

### Added

- New API package `api/metric/registry` that exposes a `MeterImpl` wrapper for use by SDKs to generate unique instruments. (#580)
- Script to verify examples after a new release. (#579)

### Removed

- The dogstatsd exporter due to lack of support.
   This additionally removes support for statsd. (#591)
- `LabelSet` from the metric API.
   This is replaced by a `[]core.KeyValue` slice. (#595)
- `Labels` from the metric API's `Meter` interface. (#595)

### Changed

- The metric `export.Labels` became an interface which the SDK implements and the `export` package provides a simple, immutable implementation of this interface intended for testing purposes. (#574)
- Renamed `internal/metric.Meter` to `MeterImpl`. (#580)
- Renamed `api/global/internal.obsImpl` to `asyncImpl`. (#580)

### Fixed

- Corrected missing return in mock span. (#582)
- Update License header for all source files to match CNCF guidelines and include a test to ensure it is present. (#586) (#596)
- Update to v0.3.0 of the OTLP in the OTLP exporter. (#588)
- Update pre-release script to be compatible between GNU and BSD based systems. (#592)
- Add a `RecordBatch` benchmark. (#594)
- Moved span transforms of the OTLP exporter to the internal package. (#593)
- Build both go-1.13 and go-1.14 in circleci to test for all supported versions of Go. (#569)
- Removed unneeded allocation on empty labels in OLTP exporter. (#597)
- Update `BatchedSpanProcessor` to process the queue until no data but respect max batch size. (#599)
- Update project documentation godoc.org links to pkg.go.dev. (#602)

## [0.3.0] - 2020-03-21

This is a first official beta release, which provides almost fully complete metrics, tracing, and context propagation functionality.
There is still a possibility of breaking changes.

### Added

- Add `Observer` metric instrument. (#474)
- Add global `Propagators` functionality to enable deferred initialization for propagators registered before the first Meter SDK is installed. (#494)
- Simplified export setup pipeline for the jaeger exporter to match other exporters. (#459)
- The zipkin trace exporter. (#495)
- The OTLP exporter to export metric and trace telemetry to the OpenTelemetry collector. (#497) (#544) (#545)
- Add `StatusMessage` field to the trace `Span`. (#524)
- Context propagation in OpenTracing bridge in terms of OpenTelemetry context propagation. (#525)
- The `Resource` type was added to the SDK. (#528)
- The global API now supports a `Tracer` and `Meter` function as shortcuts to getting a global `*Provider` and calling these methods directly. (#538)
- The metric API now defines a generic `MeterImpl` interface to support general purpose `Meter` construction.
   Additionally, `SyncImpl` and `AsyncImpl` are added to support general purpose instrument construction. (#560)
- A metric `Kind` is added to represent the `MeasureKind`, `ObserverKind`, and `CounterKind`. (#560)
- Scripts to better automate the release process. (#576)

### Changed

- Default to to use `AlwaysSampler` instead of `ProbabilitySampler` to match OpenTelemetry specification. (#506)
- Renamed `AlwaysSampleSampler` to `AlwaysOnSampler` in the trace API. (#511)
- Renamed `NeverSampleSampler` to `AlwaysOffSampler` in the trace API. (#511)
- The `Status` field of the `Span` was changed to `StatusCode` to disambiguate with the added `StatusMessage`. (#524)
- Updated the trace `Sampler` interface conform to the OpenTelemetry specification. (#531)
- Rename metric API `Options` to `Config`. (#541)
- Rename metric `Counter` aggregator to be `Sum`. (#541)
- Unify metric options into `Option` from instrument specific options. (#541)
- The trace API's `TraceProvider` now support `Resource`s. (#545)
- Correct error in zipkin module name. (#548)
- The jaeger trace exporter now supports `Resource`s. (#551)
- Metric SDK now supports `Resource`s.
   The `WithResource` option was added to configure a `Resource` on creation and the `Resource` method was added to the metric `Descriptor` to return the associated `Resource`. (#552)
- Replace `ErrNoLastValue` and `ErrEmptyDataSet` by `ErrNoData` in the metric SDK. (#557)
- The stdout trace exporter now supports `Resource`s. (#558)
- The metric `Descriptor` is now included at the API instead of the SDK. (#560)
- Replace `Ordered` with an iterator in `export.Labels`. (#567)

### Removed

- The vendor specific Stackdriver. It is now hosted on 3rd party vendor infrastructure. (#452)
- The `Unregister` method for metric observers as it is not in the OpenTelemetry specification. (#560)
- `GetDescriptor` from the metric SDK. (#575)
- The `Gauge` instrument from the metric API. (#537)

### Fixed

- Make histogram aggregator checkpoint consistent. (#438)
- Update README with import instructions and how to build and test. (#505)
- The default label encoding was updated to be unique. (#508)
- Use `NewRoot` in the othttp plugin for public endpoints. (#513)
- Fix data race in `BatchedSpanProcessor`. (#518)
- Skip test-386 for Mac OS 10.15.x (Catalina and upwards). #521
- Use a variable-size array to represent ordered labels in maps. (#523)
- Update the OTLP protobuf and update changed import path. (#532)
- Use `StateLocker` implementation in `MinMaxSumCount`. (#546)
- Eliminate goroutine leak in histogram stress test. (#547)
- Update OTLP exporter with latest protobuf. (#550)
- Add filters to the othttp plugin. (#556)
- Provide an implementation of the `Header*` filters that do not depend on Go 1.14. (#565)
- Encode labels once during checkpoint.
   The checkpoint function is executed in a single thread so we can do the encoding lazily before passing the encoded version of labels to the exporter.
   This is a cheap and quick way to avoid encoding the labels on every collection interval. (#572)
- Run coverage over all packages in `COVERAGE_MOD_DIR`. (#573)

## [0.2.3] - 2020-03-04

### Added

- `RecordError` method on `Span`s in the trace API to Simplify adding error events to spans. (#473)
- Configurable push frequency for exporters setup pipeline. (#504)

### Changed

- Rename the `exporter` directory to `exporters`.
   The `go.opentelemetry.io/otel/exporter/trace/jaeger` package was mistakenly released with a `v1.0.0` tag instead of `v0.1.0`.
   This resulted in all subsequent releases not becoming the default latest.
   A consequence of this was that all `go get`s pulled in the incompatible `v0.1.0` release of that package when pulling in more recent packages from other otel packages.
   Renaming the `exporter` directory to `exporters` fixes this issue by renaming the package and therefore clearing any existing dependency tags.
   Consequentially, this action also renames *all* exporter packages. (#502)

### Removed

- The `CorrelationContextHeader` constant in the `correlation` package is no longer exported. (#503)

## [0.2.2] - 2020-02-27

### Added

- `HTTPSupplier` interface in the propagation API to specify methods to retrieve and store a single value for a key to be associated with a carrier. (#467)
- `HTTPExtractor` interface in the propagation API to extract information from an `HTTPSupplier` into a context. (#467)
- `HTTPInjector` interface in the propagation API to inject information into an `HTTPSupplier.` (#467)
- `Config` and configuring `Option` to the propagator API. (#467)
- `Propagators` interface in the propagation API to contain the set of injectors and extractors for all supported carrier formats. (#467)
- `HTTPPropagator` interface in the propagation API to inject and extract from an `HTTPSupplier.` (#467)
- `WithInjectors` and `WithExtractors` functions to the propagator API to configure injectors and extractors to use. (#467)
- `ExtractHTTP` and `InjectHTTP` functions to apply configured HTTP extractors and injectors to a passed context. (#467)
- Histogram aggregator. (#433)
- `DefaultPropagator` function and have it return `trace.TraceContext` as the default context propagator. (#456)
- `AlwaysParentSample` sampler to the trace API. (#455)
- `WithNewRoot` option function to the trace API to specify the created span should be considered a root span. (#451)

### Changed

- Renamed `WithMap` to `ContextWithMap` in the correlation package. (#481)
- Renamed `FromContext` to `MapFromContext` in the correlation package. (#481)
- Move correlation context propagation to correlation package. (#479)
- Do not default to putting remote span context into links. (#480)
- `Tracer.WithSpan` updated to accept `StartOptions`. (#472)
- Renamed `MetricKind` to `Kind` to not stutter in the type usage. (#432)
- Renamed the `export` package to `metric` to match directory structure. (#432)
- Rename the `api/distributedcontext` package to `api/correlation`. (#444)
- Rename the `api/propagators` package to `api/propagation`. (#444)
- Move the propagators from the `propagators` package into the `trace` API package. (#444)
- Update `Float64Gauge`, `Int64Gauge`, `Float64Counter`, `Int64Counter`, `Float64Measure`, and `Int64Measure` metric methods to use value receivers instead of pointers. (#462)
- Moved all dependencies of tools package to a tools directory. (#466)

### Removed

- Binary propagators. (#467)
- NOOP propagator. (#467)

### Fixed

- Upgraded `github.com/golangci/golangci-lint` from `v1.21.0` to `v1.23.6` in `tools/`. (#492)
- Fix a possible nil-dereference crash (#478)
- Correct comments for `InstallNewPipeline` in the stdout exporter. (#483)
- Correct comments for `InstallNewPipeline` in the dogstatsd exporter. (#484)
- Correct comments for `InstallNewPipeline` in the prometheus exporter. (#482)
- Initialize `onError` based on `Config` in prometheus exporter. (#486)
- Correct module name in prometheus exporter README. (#475)
- Removed tracer name prefix from span names. (#430)
- Fix `aggregator_test.go` import package comment. (#431)
- Improved detail in stdout exporter. (#436)
- Fix a dependency issue (generate target should depend on stringer, not lint target) in Makefile. (#442)
- Reorders the Makefile targets within `precommit` target so we generate files and build the code before doing linting, so we can get much nicer errors about syntax errors from the compiler. (#442)
- Reword function documentation in gRPC plugin. (#446)
- Send the `span.kind` tag to Jaeger from the jaeger exporter. (#441)
- Fix `metadataSupplier` in the jaeger exporter to overwrite the header if existing instead of appending to it. (#441)
- Upgraded to Go 1.13 in CI. (#465)
- Correct opentelemetry.io URL in trace SDK documentation. (#464)
- Refactored reference counting logic in SDK determination of stale records. (#468)
- Add call to `runtime.Gosched` in instrument `acquireHandle` logic to not block the collector. (#469)

## [0.2.1.1] - 2020-01-13

### Fixed

- Use stateful batcher on Prometheus exporter fixing regresion introduced in #395. (#428)

## [0.2.1] - 2020-01-08

### Added

- Global meter forwarding implementation.
   This enables deferred initialization for metric instruments registered before the first Meter SDK is installed. (#392)
- Global trace forwarding implementation.
   This enables deferred initialization for tracers registered before the first Trace SDK is installed. (#406)
- Standardize export pipeline creation in all exporters. (#395)
- A testing, organization, and comments for 64-bit field alignment. (#418)
- Script to tag all modules in the project. (#414)

### Changed

- Renamed `propagation` package to `propagators`. (#362)
- Renamed `B3Propagator` propagator to `B3`. (#362)
- Renamed `TextFormatPropagator` propagator to `TextFormat`. (#362)
- Renamed `BinaryPropagator` propagator to `Binary`. (#362)
- Renamed `BinaryFormatPropagator` propagator to `BinaryFormat`. (#362)
- Renamed `NoopTextFormatPropagator` propagator to `NoopTextFormat`. (#362)
- Renamed `TraceContextPropagator` propagator to `TraceContext`. (#362)
- Renamed `SpanOption` to `StartOption` in the trace API. (#369)
- Renamed `StartOptions` to `StartConfig` in the trace API. (#369)
- Renamed `EndOptions` to `EndConfig` in the trace API. (#369)
- `Number` now has a pointer receiver for its methods. (#375)
- Renamed `CurrentSpan` to `SpanFromContext` in the trace API. (#379)
- Renamed `SetCurrentSpan` to `ContextWithSpan` in the trace API. (#379)
- Renamed `Message` in Event to `Name` in the trace API. (#389)
- Prometheus exporter no longer aggregates metrics, instead it only exports them. (#385)
- Renamed `HandleImpl` to `BoundInstrumentImpl` in the metric API. (#400)
- Renamed `Float64CounterHandle` to `Float64CounterBoundInstrument` in the metric API. (#400)
- Renamed `Int64CounterHandle` to `Int64CounterBoundInstrument` in the metric API. (#400)
- Renamed `Float64GaugeHandle` to `Float64GaugeBoundInstrument` in the metric API. (#400)
- Renamed `Int64GaugeHandle` to `Int64GaugeBoundInstrument` in the metric API. (#400)
- Renamed `Float64MeasureHandle` to `Float64MeasureBoundInstrument` in the metric API. (#400)
- Renamed `Int64MeasureHandle` to `Int64MeasureBoundInstrument` in the metric API. (#400)
- Renamed `Release` method for bound instruments in the metric API to `Unbind`. (#400)
- Renamed `AcquireHandle` method for bound instruments in the metric API to `Bind`. (#400)
- Renamed the `File` option in the stdout exporter to `Writer`. (#404)
- Renamed all `Options` to `Config` for all metric exports where this wasn't already the case.

### Fixed

- Aggregator import path corrected. (#421)
- Correct links in README. (#368)
- The README was updated to match latest code changes in its examples. (#374)
- Don't capitalize error statements. (#375)
- Fix ignored errors. (#375)
- Fix ambiguous variable naming. (#375)
- Removed unnecessary type casting. (#375)
- Use named parameters. (#375)
- Updated release schedule. (#378)
- Correct http-stackdriver example module name. (#394)
- Removed the `http.request` span in `httptrace` package. (#397)
- Add comments in the metrics SDK (#399)
- Initialize checkpoint when creating ddsketch aggregator to prevent panic when merging into a empty one. (#402) (#403)
- Add documentation of compatible exporters in the README. (#405)
- Typo fix. (#408)
- Simplify span check logic in SDK tracer implementation. (#419)

## [0.2.0] - 2019-12-03

### Added

- Unary gRPC tracing example. (#351)
- Prometheus exporter. (#334)
- Dogstatsd metrics exporter. (#326)

### Changed

- Rename `MaxSumCount` aggregation to `MinMaxSumCount` and add the `Min` interface for this aggregation. (#352)
- Rename `GetMeter` to `Meter`. (#357)
- Rename `HTTPTraceContextPropagator` to `TraceContextPropagator`. (#355)
- Rename `HTTPB3Propagator` to `B3Propagator`. (#355)
- Rename `HTTPTraceContextPropagator` to `TraceContextPropagator`. (#355)
- Move `/global` package to `/api/global`. (#356)
- Rename `GetTracer` to `Tracer`. (#347)

### Removed

- `SetAttribute` from the `Span` interface in the trace API. (#361)
- `AddLink` from the `Span` interface in the trace API. (#349)
- `Link` from the `Span` interface in the trace API. (#349)

### Fixed

- Exclude example directories from coverage report. (#365)
- Lint make target now implements automatic fixes with `golangci-lint` before a second run to report the remaining issues. (#360)
- Drop `GO111MODULE` environment variable in Makefile as Go 1.13 is the project specified minimum version and this is environment variable is not needed for that version of Go. (#359)
- Run the race checker for all test. (#354)
- Redundant commands in the Makefile are removed. (#354)
- Split the `generate` and `lint` targets of the Makefile. (#354)
- Renames `circle-ci` target to more generic `ci` in Makefile. (#354)
- Add example Prometheus binary to gitignore. (#358)
- Support negative numbers with the `MaxSumCount`. (#335)
- Resolve race conditions in `push_test.go` identified in #339. (#340)
- Use `/usr/bin/env bash` as a shebang in scripts rather than `/bin/bash`. (#336)
- Trace benchmark now tests both `AlwaysSample` and `NeverSample`.
   Previously it was testing `AlwaysSample` twice. (#325)
- Trace benchmark now uses a `[]byte` for `TraceID` to fix failing test. (#325)
- Added a trace benchmark to test variadic functions in `setAttribute` vs `setAttributes` (#325)
- The `defaultkeys` batcher was only using the encoded label set as its map key while building a checkpoint.
   This allowed distinct label sets through, but any metrics sharing a label set could be overwritten or merged incorrectly.
   This was corrected. (#333)

## [0.1.2] - 2019-11-18

### Fixed

- Optimized the `simplelru` map for attributes to reduce the number of allocations. (#328)
- Removed unnecessary unslicing of parameters that are already a slice. (#324)

## [0.1.1] - 2019-11-18

This release contains a Metrics SDK with stdout exporter and supports basic aggregations such as counter, gauges, array, maxsumcount, and ddsketch.

### Added

- Metrics stdout export pipeline. (#265)
- Array aggregation for raw measure metrics. (#282)
- The core.Value now have a `MarshalJSON` method. (#281)

### Removed

- `WithService`, `WithResources`, and `WithComponent` methods of tracers. (#314)
- Prefix slash in `Tracer.Start()` for the Jaeger example. (#292)

### Changed

- Allocation in LabelSet construction to reduce GC overhead. (#318)
- `trace.WithAttributes` to append values instead of replacing (#315)
- Use a formula for tolerance in sampling tests. (#298)
- Move export types into trace and metric-specific sub-directories. (#289)
- `SpanKind` back to being based on an `int` type. (#288)

### Fixed

- URL to OpenTelemetry website in README. (#323)
- Name of othttp default tracer. (#321)
- `ExportSpans` for the stackdriver exporter now handles `nil` context. (#294)
- CI modules cache to correctly restore/save from/to the cache. (#316)
- Fix metric SDK race condition between `LoadOrStore` and the assignment `rec.recorder = i.meter.exporter.AggregatorFor(rec)`. (#293)
- README now reflects the new code structure introduced with these changes. (#291)
- Make the basic example work. (#279)

## [0.1.0] - 2019-11-04

This is the first release of open-telemetry go library.
It contains api and sdk for trace and meter.

### Added

- Initial OpenTelemetry trace and metric API prototypes.
- Initial OpenTelemetry trace, metric, and export SDK packages.
- A wireframe bridge to support compatibility with OpenTracing.
- Example code for a basic, http-stackdriver, http, jaeger, and named tracer setup.
- Exporters for Jaeger, Stackdriver, and stdout.
- Propagators for binary, B3, and trace-context protocols.
- Project information and guidelines in the form of a README and CONTRIBUTING.
- Tools to build the project and a Makefile to automate the process.
- Apache-2.0 license.
- CircleCI build CI manifest files.
- CODEOWNERS file to track owners of this project.

[Unreleased]: https://github.com/open-telemetry/opentelemetry-go/compare/v1.11.0...HEAD
[1.11.0/0.32.3]: https://github.com/open-telemetry/opentelemetry-go/releases/tag/v1.11.0
[0.32.2]: https://github.com/open-telemetry/opentelemetry-go/releases/tag/sdk/metric/v0.32.2
[0.32.1]: https://github.com/open-telemetry/opentelemetry-go/releases/tag/sdk/metric/v0.32.1
[0.32.0]: https://github.com/open-telemetry/opentelemetry-go/releases/tag/sdk/metric/v0.32.0
[1.10.0]: https://github.com/open-telemetry/opentelemetry-go/releases/tag/v1.10.0
[1.9.0/0.0.3]: https://github.com/open-telemetry/opentelemetry-go/releases/tag/v1.9.0
[1.8.0/0.31.0]: https://github.com/open-telemetry/opentelemetry-go/releases/tag/v1.8.0
[1.7.0/0.30.0]: https://github.com/open-telemetry/opentelemetry-go/releases/tag/v1.7.0
[0.29.0]: https://github.com/open-telemetry/opentelemetry-go/releases/tag/metric/v0.29.0
[1.6.3]: https://github.com/open-telemetry/opentelemetry-go/releases/tag/v1.6.3
[1.6.2]: https://github.com/open-telemetry/opentelemetry-go/releases/tag/v1.6.2
[1.6.1]: https://github.com/open-telemetry/opentelemetry-go/releases/tag/v1.6.1
[1.6.0/0.28.0]: https://github.com/open-telemetry/opentelemetry-go/releases/tag/v1.6.0
[1.5.0]: https://github.com/open-telemetry/opentelemetry-go/releases/tag/v1.5.0
[1.4.1]: https://github.com/open-telemetry/opentelemetry-go/releases/tag/v1.4.1
[1.4.0]: https://github.com/open-telemetry/opentelemetry-go/releases/tag/v1.4.0
[1.3.0]: https://github.com/open-telemetry/opentelemetry-go/releases/tag/v1.3.0
[1.2.0]: https://github.com/open-telemetry/opentelemetry-go/releases/tag/v1.2.0
[1.1.0]: https://github.com/open-telemetry/opentelemetry-go/releases/tag/v1.1.0
[1.0.1]: https://github.com/open-telemetry/opentelemetry-go/releases/tag/v1.0.1
[Metrics 0.24.0]: https://github.com/open-telemetry/opentelemetry-go/releases/tag/metric/v0.24.0
[1.0.0]: https://github.com/open-telemetry/opentelemetry-go/releases/tag/v1.0.0
[1.0.0-RC3]: https://github.com/open-telemetry/opentelemetry-go/releases/tag/v1.0.0-RC3
[1.0.0-RC2]: https://github.com/open-telemetry/opentelemetry-go/releases/tag/v1.0.0-RC2
[Experimental Metrics v0.22.0]: https://github.com/open-telemetry/opentelemetry-go/releases/tag/metric/v0.22.0
[1.0.0-RC1]: https://github.com/open-telemetry/opentelemetry-go/releases/tag/v1.0.0-RC1
[0.20.0]: https://github.com/open-telemetry/opentelemetry-go/releases/tag/v0.20.0
[0.19.0]: https://github.com/open-telemetry/opentelemetry-go/releases/tag/v0.19.0
[0.18.0]: https://github.com/open-telemetry/opentelemetry-go/releases/tag/v0.18.0
[0.17.0]: https://github.com/open-telemetry/opentelemetry-go/releases/tag/v0.17.0
[0.16.0]: https://github.com/open-telemetry/opentelemetry-go/releases/tag/v0.16.0
[0.15.0]: https://github.com/open-telemetry/opentelemetry-go/releases/tag/v0.15.0
[0.14.0]: https://github.com/open-telemetry/opentelemetry-go/releases/tag/v0.14.0
[0.13.0]: https://github.com/open-telemetry/opentelemetry-go/releases/tag/v0.13.0
[0.12.0]: https://github.com/open-telemetry/opentelemetry-go/releases/tag/v0.12.0
[0.11.0]: https://github.com/open-telemetry/opentelemetry-go/releases/tag/v0.11.0
[0.10.0]: https://github.com/open-telemetry/opentelemetry-go/releases/tag/v0.10.0
[0.9.0]: https://github.com/open-telemetry/opentelemetry-go/releases/tag/v0.9.0
[0.8.0]: https://github.com/open-telemetry/opentelemetry-go/releases/tag/v0.8.0
[0.7.0]: https://github.com/open-telemetry/opentelemetry-go/releases/tag/v0.7.0
[0.6.0]: https://github.com/open-telemetry/opentelemetry-go/releases/tag/v0.6.0
[0.5.0]: https://github.com/open-telemetry/opentelemetry-go/releases/tag/v0.5.0
[0.4.3]: https://github.com/open-telemetry/opentelemetry-go/releases/tag/v0.4.3
[0.4.2]: https://github.com/open-telemetry/opentelemetry-go/releases/tag/v0.4.2
[0.4.1]: https://github.com/open-telemetry/opentelemetry-go/releases/tag/v0.4.1
[0.4.0]: https://github.com/open-telemetry/opentelemetry-go/releases/tag/v0.4.0
[0.3.0]: https://github.com/open-telemetry/opentelemetry-go/releases/tag/v0.3.0
[0.2.3]: https://github.com/open-telemetry/opentelemetry-go/releases/tag/v0.2.3
[0.2.2]: https://github.com/open-telemetry/opentelemetry-go/releases/tag/v0.2.2
[0.2.1.1]: https://github.com/open-telemetry/opentelemetry-go/releases/tag/v0.2.1.1
[0.2.1]: https://github.com/open-telemetry/opentelemetry-go/releases/tag/v0.2.1
[0.2.0]: https://github.com/open-telemetry/opentelemetry-go/releases/tag/v0.2.0
[0.1.2]: https://github.com/open-telemetry/opentelemetry-go/releases/tag/v0.1.2
[0.1.1]: https://github.com/open-telemetry/opentelemetry-go/releases/tag/v0.1.1
[0.1.0]: https://github.com/open-telemetry/opentelemetry-go/releases/tag/v0.1.0<|MERGE_RESOLUTION|>--- conflicted
+++ resolved
@@ -14,11 +14,9 @@
 
 ### Fixed
 
-<<<<<<< HEAD
 - Fix function `baggage.NewMember` to decode the `value` parameter instead of directly use it according to the W3C specification. (#3226)
-=======
 - Slice attributes of `attribute` package are now comparable based on their value, not instance. (#3108 #3252)
->>>>>>> 84e28fd3
+
 
 ## [1.11.0/0.32.3] 2022-10-12
 
