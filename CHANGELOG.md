--- conflicted
+++ resolved
@@ -12,31 +12,29 @@
 
 - Skip links with invalid span context. (#2275)
 
-### Added
-
-- Adds `otlptracegrpc.WithGRPCConn` and `otlpmetricgrpc.WithGRPCConn` for reusing existing gRPC connection. (#2002)
-
-## [1.0.1] - 2021-10-01
-
-### Fixed
-
-- json stdout exporter no longer crashes due to concurrency bug. (#2265)
-
-## [Metrics 0.24.0] - 2021-10-01
-
-### Changed
-
-- NoopMeterProvider is now private and NewNoopMeterProvider must be used to obtain a noopMeterProvider. (#2237)
-<<<<<<< HEAD
 - Metrics API cleanup. The `metric/sdkapi` package has been created to relocate the API-to-SDK interface:
   - The following interface types simply move from `metric` to `metric/sdkapi`: `MeterImpl`, `InstrumentImpl`, `SyncImpl`, `BoundSyncImpl`, `AsyncImpl`, `AsyncRunner`, `AsyncSingleRunner`, and `AsyncBatchRunner`
   - The following struct types move and are replaced with type aliases, since they are exposed to the user: `Observation`, `Measurement`.
   - The No-op implementations of sync and async instruments are no longer exported, new functions `sdkapi.NewNoopAsyncInstrument()` and `sdkapi.NewNoopSyncInstrument()` are provided instead. (#2271)
-=======
+
+### Added
+
+- Adds `otlptracegrpc.WithGRPCConn` and `otlpmetricgrpc.WithGRPCConn` for reusing existing gRPC connection. (#2002)
+
+## [1.0.1] - 2021-10-01
+
+### Fixed
+
+- json stdout exporter no longer crashes due to concurrency bug. (#2265)
+
+## [Metrics 0.24.0] - 2021-10-01
+
+### Changed
+
+- NoopMeterProvider is now private and NewNoopMeterProvider must be used to obtain a noopMeterProvider. (#2237)
 - The Metric SDK `Export()` function takes a new two-level reader interface for iterating over results one instrumentation library at a time. (#2197)
   - The former `"go.opentelemetry.io/otel/sdk/export/metric".CheckpointSet` is renamed `Reader`.
   - The new interface is named `"go.opentelemetry.io/otel/sdk/export/metric".InstrumentationLibraryReader`.
->>>>>>> 8ba6da8f
 
 ## [1.0.0] - 2021-09-20
 
