# Changelog

All notable changes to this project will be documented in this file.

The format is based on [Keep a Changelog](https://keepachangelog.com/en/1.0.0/).

This project adheres to [Semantic Versioning](https://semver.org/spec/v2.0.0.html).

## [Unreleased]

### Added

- Added support for configuring OTLP/HTTP Endpoints, Headers, Compression and Timeout via the Environment Variables. (#1758)
  - `OTEL_EXPORTER_OTLP_ENDPOINT`
  - `OTEL_EXPORTER_OTLP_TRACES_ENDPOINT`
  - `OTEL_EXPORTER_OTLP_METRICS_ENDPOINT`
  - `OTEL_EXPORTER_OTLP_HEADERS`
  - `OTEL_EXPORTER_OTLP_TRACES_HEADERS`
  - `OTEL_EXPORTER_OTLP_METRICS_HEADERS`
  - `OTEL_EXPORTER_OTLP_COMPRESSION`
  - `OTEL_EXPORTER_OTLP_TRACES_COMPRESSION`
  - `OTEL_EXPORTER_OTLP_METRICS_COMPRESSION`
  - `OTEL_EXPORTER_OTLP_TIMEOUT`
  - `OTEL_EXPORTER_OTLP_TRACES_TIMEOUT`
  - `OTEL_EXPORTER_OTLP_METRICS_TIMEOUT`
### Fixed

- The `Span.IsRecording` implementation from `go.opentelemetry.io/otel/sdk/trace` always returns false when not being sampled. (#1750)
- The Jaeger exporter now correctly sets tags for the Span status code and message.
  This means it uses the correct tag keys (`"otel.status_code"`, `"otel.status_description"`) and does not set the status message as a tag unless it is set on the span. (#1761)

### Changed

- Jaeger exporter was updated to use thrift v0.14.1. (#1712)
- Migrate from using internally built and maintained version of the OTLP to the one hosted at `go.opentelemetry.io/proto/otlp`. (#1713)
- Migrate from using `github.com/gogo/protobuf` to `google.golang.org/protobuf` to match `go.opentelemetry.io/proto/otlp`. (#1713)
<<<<<<< HEAD
- Make `ExportSpans` in Jaeger Exporter honor context deadline (#TBD)
=======
- The storage of a local or remote Span in a `context.Context` using its SpanContext is unified to store just the current Span.
  The Span's SpanContext can now self-identify as being remote or not.
  This means that `"go.opentelemetry.io/otel/trace".ContextWithRemoteSpanContext` will now overwrite any existing current Span, not just existing remote Spans, and make it the current Span in a `context.Context`. (#1731)
- Information about a parent span context in a `"go.opentelemetry.io/otel/export/trace".SpanSnapshot` is unified in a new `Parent` field.
  The existing `ParentSpanID` and `HasRemoteParent` fields are removed in favor of this. (#1748)
- The `ParentContext` field of the `"go.opentelemetry.io/otel/sdk/trace".SamplingParameters` is updated to hold a `context.Context` containing the parent span.
  This changes it to make `SamplingParameters` conform with the OpenTelemetry specification. (#1749)
- Modify `BatchSpanProcessor.ForceFlush` to abort after timeout/cancellation. (#1757)
- Improve OTLP/gRPC exporter connection errors. (#1737)
>>>>>>> 928e3c38

### Removed

- No longer set the links for a `Span` in `go.opentelemetry.io/otel/sdk/trace` that is configured to be a new root.
  This is unspecified behavior that the OpenTelemetry community plans to standardize in the future.
  To prevent backwards incompatible changes when it is specified, these links are removed. (#1726)
- Setting error status while recording error with Span from oteltest package. (#1729)
- The concept of a remote and local Span stored in a context is unified to just the current Span.
  Because of this `"go.opentelemetry.io/otel/trace".RemoteSpanContextFromContext` is removed as it is no longer needed.
  Instead, `"go.opentelemetry.io/otel/trace".SpanContextFromContex` can be used to return the current Span.
  If needed, that Span's `SpanContext.IsRemote()` can then be used to determine if it is remote or not. (#1731)
- The `HasRemoteParent` field of the `"go.opentelemetry.io/otel/sdk/trace".SamplingParameters` is removed.
  This field is redundant to the information returned from the `Remote` method of the `SpanContext` held in the `ParentContext` field. (#1749)

## [0.19.0] - 2021-03-18

### Added

- Added `Marshaler` config option to `otlphttp` to enable otlp over json or protobufs. (#1586)
- A `ForceFlush` method to the `"go.opentelemetry.io/otel/sdk/trace".TracerProvider` to flush all registered `SpanProcessor`s. (#1608)
- Added `WithSampler` and `WithSpanLimits` to tracer provider. (#1633, #1702)
- `"go.opentelemetry.io/otel/trace".SpanContext` now has a `remote` property, and `IsRemote()` predicate, that is true when the `SpanContext` has been extracted from remote context data. (#1701)
- A `Valid` method to the `"go.opentelemetry.io/otel/attribute".KeyValue` type. (#1703)

### Changed

- `trace.SpanContext` is now immutable and has no exported fields. (#1573)
  - `trace.NewSpanContext()` can be used in conjunction with the `trace.SpanContextConfig` struct to initialize a new `SpanContext` where all values are known.
- Update the `ForceFlush` method signature to the `"go.opentelemetry.io/otel/sdk/trace".SpanProcessor` to accept a `context.Context` and return an error. (#1608)
- Update the `Shutdown` method to the `"go.opentelemetry.io/otel/sdk/trace".TracerProvider` return an error on shutdown failure. (#1608)
- The SimpleSpanProcessor will now shut down the enclosed `SpanExporter` and gracefully ignore subsequent calls to `OnEnd` after `Shutdown` is called. (#1612)
- `"go.opentelemetry.io/sdk/metric/controller.basic".WithPusher` is replaced with `WithExporter` to provide consistent naming across project. (#1656)
- Added non-empty string check for trace `Attribute` keys. (#1659)
- Add `description` to SpanStatus only when `StatusCode` is set to error. (#1662)
- Jaeger exporter falls back to `resource.Default`'s `service.name` if the exported Span does not have one. (#1673)
- Jaeger exporter populates Jaeger's Span Process from Resource. (#1673)
- Renamed the `LabelSet` method of `"go.opentelemetry.io/otel/sdk/resource".Resource` to `Set`. (#1692)
- Changed `WithSDK` to `WithSDKOptions` to accept variadic arguments of `TracerProviderOption` type in `go.opentelemetry.io/otel/exporters/trace/jaeger` package. (#1693)
- Changed `WithSDK` to `WithSDKOptions` to accept variadic arguments of `TracerProviderOption` type in `go.opentelemetry.io/otel/exporters/trace/zipkin` package. (#1693)

### Removed

- Removed `serviceName` parameter from Zipkin exporter and uses resource instead. (#1549)
- Removed `WithConfig` from tracer provider to avoid overriding configuration. (#1633)
- Removed the exported `SimpleSpanProcessor` and `BatchSpanProcessor` structs.
   These are now returned as a SpanProcessor interface from their respective constructors. (#1638)
- Removed `WithRecord()` from `trace.SpanOption` when creating a span. (#1660)
- Removed setting status to `Error` while recording an error as a span event in `RecordError`. (#1663)
- Removed `jaeger.WithProcess` configuration option. (#1673)
- Removed `ApplyConfig` method from `"go.opentelemetry.io/otel/sdk/trace".TracerProvider` and the now unneeded `Config` struct. (#1693)

### Fixed

- Jaeger Exporter: Ensure mapping between OTEL and Jaeger span data complies with the specification. (#1626)
- `SamplingResult.TraceState` is correctly propagated to a newly created span's `SpanContext`. (#1655)
- The `otel-collector` example now correctly flushes metric events prior to shutting down the exporter. (#1678)
- Do not set span status message in `SpanStatusFromHTTPStatusCode` if it can be inferred from `http.status_code`. (#1681)
- Synchronization issues in global trace delegate implementation. (#1686)
- Reduced excess memory usage by global `TracerProvider`. (#1687)

## [0.18.0] - 2021-03-03

### Added

- Added `resource.Default()` for use with meter and tracer providers. (#1507)
- `AttributePerEventCountLimit` and `AttributePerLinkCountLimit` for `SpanLimits`. (#1535)
- Added `Keys()` method to `propagation.TextMapCarrier` and `propagation.HeaderCarrier` to adapt `http.Header` to this interface. (#1544)
- Added `code` attributes to `go.opentelemetry.io/otel/semconv` package. (#1558)
- Compatibility testing suite in the CI system for the following systems. (#1567)
   | OS      | Go Version | Architecture |
   | ------- | ---------- | ------------ |
   | Ubuntu  | 1.15       | amd64        |
   | Ubuntu  | 1.14       | amd64        |
   | Ubuntu  | 1.15       | 386          |
   | Ubuntu  | 1.14       | 386          |
   | MacOS   | 1.15       | amd64        |
   | MacOS   | 1.14       | amd64        |
   | Windows | 1.15       | amd64        |
   | Windows | 1.14       | amd64        |
   | Windows | 1.15       | 386          |
   | Windows | 1.14       | 386          |

### Changed

- Replaced interface `oteltest.SpanRecorder` with its existing implementation
  `StandardSpanRecorder`. (#1542)
- Default span limit values to 128. (#1535)
- Rename `MaxEventsPerSpan`, `MaxAttributesPerSpan` and `MaxLinksPerSpan` to `EventCountLimit`, `AttributeCountLimit` and `LinkCountLimit`, and move these fields into `SpanLimits`. (#1535)
- Renamed the `otel/label` package to `otel/attribute`. (#1541)
- Vendor the Jaeger exporter's dependency on Apache Thrift. (#1551)
- Parallelize the CI linting and testing. (#1567)
- Stagger timestamps in exact aggregator tests. (#1569)
- Changed all examples to use `WithBatchTimeout(5 * time.Second)` rather than `WithBatchTimeout(5)`. (#1621)
- Prevent end-users from implementing some interfaces (#1575)
```
      "otel/exporters/otlp/otlphttp".Option
      "otel/exporters/stdout".Option
      "otel/oteltest".Option
      "otel/trace".TracerOption
      "otel/trace".SpanOption
      "otel/trace".EventOption
      "otel/trace".LifeCycleOption
      "otel/trace".InstrumentationOption
      "otel/sdk/resource".Option
      "otel/sdk/trace".ParentBasedSamplerOption
      "otel/sdk/trace".ReadOnlySpan
      "otel/sdk/trace".ReadWriteSpan
```
### Removed

- Removed attempt to resample spans upon changing the span name with `span.SetName()`. (#1545)
- The `test-benchmark` is no longer a dependency of the `precommit` make target. (#1567)
- Removed the `test-386` make target.
   This was replaced with a full compatibility testing suite (i.e. multi OS/arch) in the CI system. (#1567)

### Fixed

- The sequential timing check of timestamps in the stdout exporter are now setup explicitly to be sequential (#1571). (#1572)
- Windows build of Jaeger tests now compiles with OS specific functions (#1576). (#1577)
- The sequential timing check of timestamps of go.opentelemetry.io/otel/sdk/metric/aggregator/lastvalue are now setup explicitly to be sequential (#1578). (#1579)
- Validate tracestate header keys with vendors according to the W3C TraceContext specification (#1475). (#1581)
- The OTLP exporter includes related labels for translations of a GaugeArray (#1563). (#1570)

## [0.17.0] - 2021-02-12

### Changed

- Rename project default branch from `master` to `main`. (#1505)
- Reverse order in which `Resource` attributes are merged, per change in spec. (#1501)
- Add tooling to maintain "replace" directives in go.mod files automatically. (#1528)
- Create new modules: otel/metric, otel/trace, otel/oteltest, otel/sdk/export/metric, otel/sdk/metric (#1528)
- Move metric-related public global APIs from otel to otel/metric/global. (#1528)

## Fixed

- Fixed otlpgrpc reconnection issue.
- The example code in the README.md of `go.opentelemetry.io/otel/exporters/otlp` is moved to a compiled example test and used the new `WithAddress` instead of `WithEndpoint`. (#1513)
- The otel-collector example now uses the default OTLP receiver port of the collector.

## [0.16.0] - 2021-01-13

### Added

- Add the `ReadOnlySpan` and `ReadWriteSpan` interfaces to provide better control for accessing span data. (#1360)
- `NewGRPCDriver` function returns a `ProtocolDriver` that maintains a single gRPC connection to the collector. (#1369)
- Added documentation about the project's versioning policy. (#1388)
- Added `NewSplitDriver` for OTLP exporter that allows sending traces and metrics to different endpoints. (#1418)
- Added codeql worfklow to GitHub Actions (#1428)
- Added Gosec workflow to GitHub Actions (#1429)
- Add new HTTP driver for OTLP exporter in `exporters/otlp/otlphttp`. Currently it only supports the binary protobuf payloads. (#1420)
- Add an OpenCensus exporter bridge. (#1444)

### Changed

- Rename `internal/testing` to `internal/internaltest`. (#1449)
- Rename `export.SpanData` to `export.SpanSnapshot` and use it only for exporting spans. (#1360)
- Store the parent's full `SpanContext` rather than just its span ID in the `span` struct. (#1360)
- Improve span duration accuracy. (#1360)
- Migrated CI/CD from CircleCI to GitHub Actions (#1382)
- Remove duplicate checkout from GitHub Actions workflow (#1407)
- Metric `array` aggregator renamed `exact` to match its `aggregation.Kind` (#1412)
- Metric `exact` aggregator includes per-point timestamps (#1412)
- Metric stdout exporter uses MinMaxSumCount aggregator for ValueRecorder instruments (#1412)
- `NewExporter` from `exporters/otlp` now takes a `ProtocolDriver` as a parameter. (#1369)
- Many OTLP Exporter options became gRPC ProtocolDriver options. (#1369)
- Unify endpoint API that related to OTel exporter. (#1401)
- Optimize metric histogram aggregator to re-use its slice of buckets. (#1435)
- Metric aggregator Count() and histogram Bucket.Counts are consistently `uint64`. (1430)
- Histogram aggregator accepts functional options, uses default boundaries if none given. (#1434)
- `SamplingResult` now passed a `Tracestate` from the parent `SpanContext` (#1432)
- Moved gRPC driver for OTLP exporter to `exporters/otlp/otlpgrpc`. (#1420)
- The `TraceContext` propagator now correctly propagates `TraceState` through the `SpanContext`. (#1447)
- Metric Push and Pull Controller components are combined into a single "basic" Controller:
  - `WithExporter()` and `Start()` to configure Push behavior
  - `Start()` is optional; use `Collect()` and `ForEach()` for Pull behavior
  - `Start()` and `Stop()` accept Context. (#1378)
- The `Event` type is moved from the `otel/sdk/export/trace` package to the `otel/trace` API package. (#1452)

### Removed

- Remove `errUninitializedSpan` as its only usage is now obsolete. (#1360)
- Remove Metric export functionality related to quantiles and summary data points: this is not specified (#1412)
- Remove DDSketch metric aggregator; our intention is to re-introduce this as an option of the histogram aggregator after [new OTLP histogram data types](https://github.com/open-telemetry/opentelemetry-proto/pull/226) are released (#1412)

### Fixed

- `BatchSpanProcessor.Shutdown()` will now shutdown underlying `export.SpanExporter`. (#1443)

## [0.15.0] - 2020-12-10

### Added

- The `WithIDGenerator` `TracerProviderOption` is added to the `go.opentelemetry.io/otel/trace` package to configure an `IDGenerator` for the `TracerProvider`. (#1363)

### Changed

- The Zipkin exporter now uses the Span status code to determine. (#1328)
- `NewExporter` and `Start` functions in `go.opentelemetry.io/otel/exporters/otlp` now receive `context.Context` as a first parameter. (#1357)
- Move the OpenCensus example into `example` directory. (#1359)
- Moved the SDK's `internal.IDGenerator` interface in to the `sdk/trace` package to enable support for externally-defined ID generators. (#1363)
- Bump `github.com/google/go-cmp` from 0.5.3 to 0.5.4 (#1374)
- Bump `github.com/golangci/golangci-lint` in `/internal/tools` (#1375)

### Fixed

- Metric SDK `SumObserver` and `UpDownSumObserver` instruments correctness fixes. (#1381)

## [0.14.0] - 2020-11-19

### Added

- An `EventOption` and the related `NewEventConfig` function are added to the `go.opentelemetry.io/otel` package to configure Span events. (#1254)
- A `TextMapPropagator` and associated `TextMapCarrier` are added to the `go.opentelemetry.io/otel/oteltest` package to test `TextMap` type propagators and their use. (#1259)
- `SpanContextFromContext` returns `SpanContext` from context. (#1255)
- `TraceState` has been added to `SpanContext`. (#1340)
- `DeploymentEnvironmentKey` added to `go.opentelemetry.io/otel/semconv` package. (#1323)
- Add an OpenCensus to OpenTelemetry tracing bridge. (#1305)
- Add a parent context argument to `SpanProcessor.OnStart` to follow the specification. (#1333)
- Add missing tests for `sdk/trace/attributes_map.go`. (#1337)

### Changed

- Move the `go.opentelemetry.io/otel/api/trace` package into `go.opentelemetry.io/otel/trace` with the following changes. (#1229) (#1307)
  - `ID` has been renamed to `TraceID`.
  - `IDFromHex` has been renamed to `TraceIDFromHex`.
  - `EmptySpanContext` is removed.
- Move the `go.opentelemetry.io/otel/api/trace/tracetest` package into `go.opentelemetry.io/otel/oteltest`. (#1229)
- OTLP Exporter updates:
  - supports OTLP v0.6.0 (#1230, #1354)
  - supports configurable aggregation temporality (default: Cumulative, optional: Stateless). (#1296)
- The Sampler is now called on local child spans. (#1233)
- The `Kind` type from the `go.opentelemetry.io/otel/api/metric` package was renamed to `InstrumentKind` to more specifically describe what it is and avoid semantic ambiguity. (#1240)
- The `MetricKind` method of the `Descriptor` type in the `go.opentelemetry.io/otel/api/metric` package was renamed to `Descriptor.InstrumentKind`.
   This matches the returned type and fixes misuse of the term metric. (#1240)
- Move test harness from the `go.opentelemetry.io/otel/api/apitest` package into `go.opentelemetry.io/otel/oteltest`. (#1241)
- Move the `go.opentelemetry.io/otel/api/metric/metrictest` package into `go.opentelemetry.io/oteltest` as part of #964. (#1252)
- Move the `go.opentelemetry.io/otel/api/metric` package into `go.opentelemetry.io/otel/metric` as part of #1303. (#1321)
- Move the `go.opentelemetry.io/otel/api/metric/registry` package into `go.opentelemetry.io/otel/metric/registry` as a part of #1303. (#1316)
- Move the `Number` type (together with related functions) from `go.opentelemetry.io/otel/api/metric` package into `go.opentelemetry.io/otel/metric/number` as a part of #1303. (#1316)
- The function signature of the Span `AddEvent` method in `go.opentelemetry.io/otel` is updated to no longer take an unused context and instead take a required name and a variable number of `EventOption`s. (#1254)
- The function signature of the Span `RecordError` method in `go.opentelemetry.io/otel` is updated to no longer take an unused context and instead take a required error value and a variable number of `EventOption`s. (#1254)
- Move the `go.opentelemetry.io/otel/api/global` package to `go.opentelemetry.io/otel`. (#1262) (#1330)
- Move the `Version` function from `go.opentelemetry.io/otel/sdk` to `go.opentelemetry.io/otel`. (#1330)
- Rename correlation context header from `"otcorrelations"` to `"baggage"` to match the OpenTelemetry specification. (#1267)
- Fix `Code.UnmarshalJSON` to work with valid JSON only. (#1276)
- The `resource.New()` method changes signature to support builtin attributes and functional options, including `telemetry.sdk.*` and
  `host.name` semantic conventions; the former method is renamed `resource.NewWithAttributes`. (#1235)
- The Prometheus exporter now exports non-monotonic counters (i.e. `UpDownCounter`s) as gauges. (#1210)
- Correct the `Span.End` method documentation in the `otel` API to state updates are not allowed on a span after it has ended. (#1310)
- Updated span collection limits for attribute, event and link counts to 1000 (#1318)
- Renamed `semconv.HTTPUrlKey` to `semconv.HTTPURLKey`. (#1338)

### Removed

- The `ErrInvalidHexID`, `ErrInvalidTraceIDLength`, `ErrInvalidSpanIDLength`, `ErrInvalidSpanIDLength`, or `ErrNilSpanID` from the `go.opentelemetry.io/otel` package are unexported now. (#1243)
- The `AddEventWithTimestamp` method on the `Span` interface in `go.opentelemetry.io/otel` is removed due to its redundancy.
   It is replaced by using the `AddEvent` method with a `WithTimestamp` option. (#1254)
- The `MockSpan` and `MockTracer` types are removed from `go.opentelemetry.io/otel/oteltest`.
   `Tracer` and `Span` from the same module should be used in their place instead. (#1306)
- `WorkerCount` option is removed from `go.opentelemetry.io/otel/exporters/otlp`. (#1350)
- Remove the following labels types: INT32, UINT32, UINT64 and FLOAT32. (#1314)

### Fixed

- Rename `MergeItererator` to `MergeIterator` in the `go.opentelemetry.io/otel/label` package. (#1244)
- The `go.opentelemetry.io/otel/api/global` packages global TextMapPropagator now delegates functionality to a globally set delegate for all previously returned propagators. (#1258)
- Fix condition in `label.Any`. (#1299)
- Fix global `TracerProvider` to pass options to its configured provider. (#1329)
- Fix missing handler for `ExactKind` aggregator in OTLP metrics transformer (#1309)

## [0.13.0] - 2020-10-08

### Added

- OTLP Metric exporter supports Histogram aggregation. (#1209)
- The `Code` struct from the `go.opentelemetry.io/otel/codes` package now supports JSON marshaling and unmarshaling as well as implements the `Stringer` interface. (#1214)
- A Baggage API to implement the OpenTelemetry specification. (#1217)
- Add Shutdown method to sdk/trace/provider, shutdown processors in the order they were registered. (#1227)

### Changed

- Set default propagator to no-op propagator. (#1184)
- The `HTTPSupplier`, `HTTPExtractor`, `HTTPInjector`, and `HTTPPropagator` from the `go.opentelemetry.io/otel/api/propagation` package were replaced with unified `TextMapCarrier` and `TextMapPropagator` in the `go.opentelemetry.io/otel/propagation` package. (#1212) (#1325)
- The `New` function from the `go.opentelemetry.io/otel/api/propagation` package was replaced with `NewCompositeTextMapPropagator` in the `go.opentelemetry.io/otel` package. (#1212)
- The status codes of the `go.opentelemetry.io/otel/codes` package have been updated to match the latest OpenTelemetry specification.
   They now are `Unset`, `Error`, and `Ok`.
   They no longer track the gRPC codes. (#1214)
- The `StatusCode` field of the `SpanData` struct in the `go.opentelemetry.io/otel/sdk/export/trace` package now uses the codes package from this package instead of the gRPC project. (#1214)
- Move the `go.opentelemetry.io/otel/api/baggage` package into `go.opentelemetry.io/otel/baggage`. (#1217) (#1325)
- A `Shutdown` method of `SpanProcessor` and all its implementations receives a context and returns an error. (#1264)

### Fixed

- Copies of data from arrays and slices passed to `go.opentelemetry.io/otel/label.ArrayValue()` are now used in the returned `Value` instead of using the mutable data itself. (#1226)

### Removed

- The `ExtractHTTP` and `InjectHTTP` functions from the `go.opentelemetry.io/otel/api/propagation` package were removed. (#1212)
- The `Propagators` interface from the `go.opentelemetry.io/otel/api/propagation` package was removed to conform to the OpenTelemetry specification.
   The explicit `TextMapPropagator` type can be used in its place as this is the `Propagator` type the specification defines. (#1212)
- The `SetAttribute` method of the `Span` from the `go.opentelemetry.io/otel/api/trace` package was removed given its redundancy with the `SetAttributes` method. (#1216)
- The internal implementation of Baggage storage is removed in favor of using the new Baggage API functionality. (#1217)
- Remove duplicate hostname key `HostHostNameKey` in Resource semantic conventions. (#1219)
- Nested array/slice support has been removed. (#1226)

## [0.12.0] - 2020-09-24

### Added

- A `SpanConfigure` function in `go.opentelemetry.io/otel/api/trace` to create a new `SpanConfig` from `SpanOption`s. (#1108)
- In the `go.opentelemetry.io/otel/api/trace` package, `NewTracerConfig` was added to construct new `TracerConfig`s.
   This addition was made to conform with our project option conventions. (#1155)
- Instrumentation library information was added to the Zipkin exporter. (#1119)
- The `SpanProcessor` interface now has a `ForceFlush()` method. (#1166)
- More semantic conventions for k8s as resource attributes. (#1167)

### Changed

- Add reconnecting udp connection type to Jaeger exporter.
   This change adds a new optional implementation of the udp conn interface used to detect changes to an agent's host dns record.
   It then adopts the new destination address to ensure the exporter doesn't get stuck. This change was ported from jaegertracing/jaeger-client-go#520. (#1063)
- Replace `StartOption` and `EndOption` in `go.opentelemetry.io/otel/api/trace` with `SpanOption`.
   This change is matched by replacing the `StartConfig` and `EndConfig` with a unified `SpanConfig`. (#1108)
- Replace the `LinkedTo` span option in `go.opentelemetry.io/otel/api/trace` with `WithLinks`.
   This is be more consistent with our other option patterns, i.e. passing the item to be configured directly instead of its component parts, and provides a cleaner function signature. (#1108)
- The `go.opentelemetry.io/otel/api/trace` `TracerOption` was changed to an interface to conform to project option conventions. (#1109)
- Move the `B3` and `TraceContext` from within the `go.opentelemetry.io/otel/api/trace` package to their own `go.opentelemetry.io/otel/propagators` package.
    This removal of the propagators is reflective of the OpenTelemetry specification for these propagators as well as cleans up the `go.opentelemetry.io/otel/api/trace` API. (#1118)
- Rename Jaeger tags used for instrumentation library information to reflect changes in OpenTelemetry specification. (#1119)
- Rename `ProbabilitySampler` to `TraceIDRatioBased` and change semantics to ignore parent span sampling status. (#1115)
- Move `tools` package under `internal`. (#1141)
- Move `go.opentelemetry.io/otel/api/correlation` package to `go.opentelemetry.io/otel/api/baggage`. (#1142)
   The `correlation.CorrelationContext` propagator has been renamed `baggage.Baggage`.  Other exported functions and types are unchanged.
- Rename `ParentOrElse` sampler to `ParentBased` and allow setting samplers depending on parent span. (#1153)
- In the `go.opentelemetry.io/otel/api/trace` package, `SpanConfigure` was renamed to `NewSpanConfig`. (#1155)
- Change `dependabot.yml` to add a `Skip Changelog` label to dependabot-sourced PRs. (#1161)
- The [configuration style guide](https://github.com/open-telemetry/opentelemetry-go/blob/master/CONTRIBUTING.md#config) has been updated to
   recommend the use of `newConfig()` instead of `configure()`. (#1163)
- The `otlp.Config` type has been unexported and changed to `otlp.config`, along with its initializer. (#1163)
- Ensure exported interface types include parameter names and update the
   Style Guide to reflect this styling rule. (#1172)
- Don't consider unset environment variable for resource detection to be an error. (#1170)
- Rename `go.opentelemetry.io/otel/api/metric.ConfigureInstrument` to `NewInstrumentConfig` and
  `go.opentelemetry.io/otel/api/metric.ConfigureMeter` to `NewMeterConfig`.
- ValueObserver instruments use LastValue aggregator by default. (#1165)
- OTLP Metric exporter supports LastValue aggregation. (#1165)
- Move the `go.opentelemetry.io/otel/api/unit` package to `go.opentelemetry.io/otel/unit`. (#1185)
- Rename `Provider` to `MeterProvider` in the `go.opentelemetry.io/otel/api/metric` package. (#1190)
- Rename `NoopProvider` to `NoopMeterProvider` in the `go.opentelemetry.io/otel/api/metric` package. (#1190)
- Rename `NewProvider` to `NewMeterProvider` in the `go.opentelemetry.io/otel/api/metric/metrictest` package. (#1190)
- Rename `Provider` to `MeterProvider` in the `go.opentelemetry.io/otel/api/metric/registry` package. (#1190)
- Rename `NewProvider` to `NewMeterProvider` in the `go.opentelemetry.io/otel/api/metri/registryc` package. (#1190)
- Rename `Provider` to `TracerProvider` in the `go.opentelemetry.io/otel/api/trace` package. (#1190)
- Rename `NoopProvider` to `NoopTracerProvider` in the `go.opentelemetry.io/otel/api/trace` package. (#1190)
- Rename `Provider` to `TracerProvider` in the `go.opentelemetry.io/otel/api/trace/tracetest` package. (#1190)
- Rename `NewProvider` to `NewTracerProvider` in the `go.opentelemetry.io/otel/api/trace/tracetest` package. (#1190)
- Rename `WrapperProvider` to `WrapperTracerProvider` in the `go.opentelemetry.io/otel/bridge/opentracing` package. (#1190)
- Rename `NewWrapperProvider` to `NewWrapperTracerProvider` in the `go.opentelemetry.io/otel/bridge/opentracing` package. (#1190)
- Rename `Provider` method of the pull controller to `MeterProvider` in the `go.opentelemetry.io/otel/sdk/metric/controller/pull` package. (#1190)
- Rename `Provider` method of the push controller to `MeterProvider` in the `go.opentelemetry.io/otel/sdk/metric/controller/push` package. (#1190)
- Rename `ProviderOptions` to `TracerProviderConfig` in the `go.opentelemetry.io/otel/sdk/trace` package. (#1190)
- Rename `ProviderOption` to `TracerProviderOption` in the `go.opentelemetry.io/otel/sdk/trace` package. (#1190)
- Rename `Provider` to `TracerProvider` in the `go.opentelemetry.io/otel/sdk/trace` package. (#1190)
- Rename `NewProvider` to `NewTracerProvider` in the `go.opentelemetry.io/otel/sdk/trace` package. (#1190)
- Renamed `SamplingDecision` values to comply with OpenTelemetry specification change. (#1192)
- Renamed Zipkin attribute names from `ot.status_code & ot.status_description` to `otel.status_code & otel.status_description`. (#1201)
- The default SDK now invokes registered `SpanProcessor`s in the order they were registered with the `TracerProvider`. (#1195)
- Add test of spans being processed by the `SpanProcessor`s in the order they were registered. (#1203)

### Removed

- Remove the B3 propagator from `go.opentelemetry.io/otel/propagators`. It is now located in the
   `go.opentelemetry.io/contrib/propagators/` module. (#1191)
- Remove the semantic convention for HTTP status text, `HTTPStatusTextKey` from package `go.opentelemetry.io/otel/semconv`. (#1194)

### Fixed

- Zipkin example no longer mentions `ParentSampler`, corrected to `ParentBased`. (#1171)
- Fix missing shutdown processor in otel-collector example. (#1186)
- Fix missing shutdown processor in basic and namedtracer examples. (#1197)

## [0.11.0] - 2020-08-24

### Added

- Support for exporting array-valued attributes via OTLP. (#992)
- `Noop` and `InMemory` `SpanBatcher` implementations to help with testing integrations. (#994)
- Support for filtering metric label sets. (#1047)
- A dimensionality-reducing metric Processor. (#1057)
- Integration tests for more OTel Collector Attribute types. (#1062)
- A new `WithSpanProcessor` `ProviderOption` is added to the `go.opentelemetry.io/otel/sdk/trace` package to create a `Provider` and automatically register the `SpanProcessor`. (#1078)

### Changed

- Rename `sdk/metric/processor/test` to `sdk/metric/processor/processortest`. (#1049)
- Rename `sdk/metric/controller/test` to `sdk/metric/controller/controllertest`. (#1049)
- Rename `api/testharness` to `api/apitest`. (#1049)
- Rename `api/trace/testtrace` to `api/trace/tracetest`. (#1049)
- Change Metric Processor to merge multiple observations. (#1024)
- The `go.opentelemetry.io/otel/bridge/opentracing` bridge package has been made into its own module.
   This removes the package dependencies of this bridge from the rest of the OpenTelemetry based project. (#1038)
- Renamed `go.opentelemetry.io/otel/api/standard` package to `go.opentelemetry.io/otel/semconv` to avoid the ambiguous and generic name `standard` and better describe the package as containing OpenTelemetry semantic conventions. (#1016)
- The environment variable used for resource detection has been changed from `OTEL_RESOURCE_LABELS` to `OTEL_RESOURCE_ATTRIBUTES` (#1042)
- Replace `WithSyncer` with `WithBatcher` in examples. (#1044)
- Replace the `google.golang.org/grpc/codes` dependency in the API with an equivalent `go.opentelemetry.io/otel/codes` package. (#1046)
- Merge the `go.opentelemetry.io/otel/api/label` and `go.opentelemetry.io/otel/api/kv` into the new `go.opentelemetry.io/otel/label` package. (#1060)
- Unify Callback Function Naming.
   Rename `*Callback` with `*Func`. (#1061)
- CI builds validate against last two versions of Go, dropping 1.13 and adding 1.15. (#1064)
- The `go.opentelemetry.io/otel/sdk/export/trace` interfaces `SpanSyncer` and `SpanBatcher` have been replaced with a specification compliant `Exporter` interface.
   This interface still supports the export of `SpanData`, but only as a slice.
   Implementation are also required now to return any error from `ExportSpans` if one occurs as well as implement a `Shutdown` method for exporter clean-up. (#1078)
- The `go.opentelemetry.io/otel/sdk/trace` `NewBatchSpanProcessor` function no longer returns an error.
   If a `nil` exporter is passed as an argument to this function, instead of it returning an error, it now returns a `BatchSpanProcessor` that handles the export of `SpanData` by not taking any action. (#1078)
- The `go.opentelemetry.io/otel/sdk/trace` `NewProvider` function to create a `Provider` no longer returns an error, instead only a `*Provider`.
   This change is related to `NewBatchSpanProcessor` not returning an error which was the only error this function would return. (#1078)

### Removed

- Duplicate, unused API sampler interface. (#999)
   Use the [`Sampler` interface](https://github.com/open-telemetry/opentelemetry-go/blob/v0.11.0/sdk/trace/sampling.go) provided by the SDK instead.
- The `grpctrace` instrumentation was moved to the `go.opentelemetry.io/contrib` repository and out of this repository.
   This move includes moving the `grpc` example to the `go.opentelemetry.io/contrib` as well. (#1027)
- The `WithSpan` method of the `Tracer` interface.
   The functionality this method provided was limited compared to what a user can provide themselves.
   It was removed with the understanding that if there is sufficient user need it can be added back based on actual user usage. (#1043)
- The `RegisterSpanProcessor` and `UnregisterSpanProcessor` functions.
   These were holdovers from an approach prior to the TracerProvider design. They were not used anymore. (#1077)
- The `oterror` package. (#1026)
- The `othttp` and `httptrace` instrumentations were moved to `go.opentelemetry.io/contrib`. (#1032)

### Fixed

- The `semconv.HTTPServerMetricAttributesFromHTTPRequest()` function no longer generates the high-cardinality `http.request.content.length` label. (#1031)
- Correct instrumentation version tag in Jaeger exporter. (#1037)
- The SDK span will now set an error event if the `End` method is called during a panic (i.e. it was deferred). (#1043)
- Move internally generated protobuf code from the `go.opentelemetry.io/otel` to the OTLP exporter to reduce dependency overhead. (#1050)
- The `otel-collector` example referenced outdated collector processors. (#1006)

## [0.10.0] - 2020-07-29

This release migrates the default OpenTelemetry SDK into its own Go module, decoupling the SDK from the API and reducing dependencies for instrumentation packages.

### Added

- The Zipkin exporter now has `NewExportPipeline` and `InstallNewPipeline` constructor functions to match the common pattern.
    These function build a new exporter with default SDK options and register the exporter with the `global` package respectively. (#944)
- Add propagator option for gRPC instrumentation. (#986)
- The `testtrace` package now tracks the `trace.SpanKind` for each span. (#987)

### Changed

- Replace the `RegisterGlobal` `Option` in the Jaeger exporter with an `InstallNewPipeline` constructor function.
   This matches the other exporter constructor patterns and will register a new exporter after building it with default configuration. (#944)
- The trace (`go.opentelemetry.io/otel/exporters/trace/stdout`) and metric (`go.opentelemetry.io/otel/exporters/metric/stdout`) `stdout` exporters are now merged into a single exporter at `go.opentelemetry.io/otel/exporters/stdout`.
   This new exporter was made into its own Go module to follow the pattern of all exporters and decouple it from the `go.opentelemetry.io/otel` module. (#956, #963)
- Move the `go.opentelemetry.io/otel/exporters/test` test package to `go.opentelemetry.io/otel/sdk/export/metric/metrictest`. (#962)
- The `go.opentelemetry.io/otel/api/kv/value` package was merged into the parent `go.opentelemetry.io/otel/api/kv` package. (#968)
  - `value.Bool` was replaced with `kv.BoolValue`.
  - `value.Int64` was replaced with `kv.Int64Value`.
  - `value.Uint64` was replaced with `kv.Uint64Value`.
  - `value.Float64` was replaced with `kv.Float64Value`.
  - `value.Int32` was replaced with `kv.Int32Value`.
  - `value.Uint32` was replaced with `kv.Uint32Value`.
  - `value.Float32` was replaced with `kv.Float32Value`.
  - `value.String` was replaced with `kv.StringValue`.
  - `value.Int` was replaced with `kv.IntValue`.
  - `value.Uint` was replaced with `kv.UintValue`.
  - `value.Array` was replaced with `kv.ArrayValue`.
- Rename `Infer` to `Any` in the `go.opentelemetry.io/otel/api/kv` package. (#972)
- Change `othttp` to use the `httpsnoop` package to wrap the `ResponseWriter` so that optional interfaces (`http.Hijacker`, `http.Flusher`, etc.) that are implemented by the original `ResponseWriter`are also implemented by the wrapped `ResponseWriter`. (#979)
- Rename `go.opentelemetry.io/otel/sdk/metric/aggregator/test` package to `go.opentelemetry.io/otel/sdk/metric/aggregator/aggregatortest`. (#980)
- Make the SDK into its own Go module called `go.opentelemetry.io/otel/sdk`. (#985)
- Changed the default trace `Sampler` from `AlwaysOn` to `ParentOrElse(AlwaysOn)`. (#989)

### Removed

- The `IndexedAttribute` function from the `go.opentelemetry.io/otel/api/label` package was removed in favor of `IndexedLabel` which it was synonymous with. (#970)

### Fixed

- Bump github.com/golangci/golangci-lint from 1.28.3 to 1.29.0 in /tools. (#953)
- Bump github.com/google/go-cmp from 0.5.0 to 0.5.1. (#957)
- Use `global.Handle` for span export errors in the OTLP exporter. (#946)
- Correct Go language formatting in the README documentation. (#961)
- Remove default SDK dependencies from the `go.opentelemetry.io/otel/api` package. (#977)
- Remove default SDK dependencies from the `go.opentelemetry.io/otel/instrumentation` package. (#983)
- Move documented examples for `go.opentelemetry.io/otel/instrumentation/grpctrace` interceptors into Go example tests. (#984)

## [0.9.0] - 2020-07-20

### Added

- A new Resource Detector interface is included to allow resources to be automatically detected and included. (#939)
- A Detector to automatically detect resources from an environment variable. (#939)
- Github action to generate protobuf Go bindings locally in `internal/opentelemetry-proto-gen`. (#938)
- OTLP .proto files from `open-telemetry/opentelemetry-proto` imported as a git submodule under `internal/opentelemetry-proto`.
   References to `github.com/open-telemetry/opentelemetry-proto` changed to `go.opentelemetry.io/otel/internal/opentelemetry-proto-gen`. (#942)

### Changed

- Non-nil value `struct`s for key-value pairs will be marshalled using JSON rather than `Sprintf`. (#948)

### Removed

- Removed dependency on `github.com/open-telemetry/opentelemetry-collector`. (#943)

## [0.8.0] - 2020-07-09

### Added

- The `B3Encoding` type to represent the B3 encoding(s) the B3 propagator can inject.
   A value for HTTP supported encodings (Multiple Header: `MultipleHeader`, Single Header: `SingleHeader`) are included. (#882)
- The `FlagsDeferred` trace flag to indicate if the trace sampling decision has been deferred. (#882)
- The `FlagsDebug` trace flag to indicate if the trace is a debug trace. (#882)
- Add `peer.service` semantic attribute. (#898)
- Add database-specific semantic attributes. (#899)
- Add semantic convention for `faas.coldstart` and `container.id`. (#909)
- Add http content size semantic conventions. (#905)
- Include `http.request_content_length` in HTTP request basic attributes. (#905)
- Add semantic conventions for operating system process resource attribute keys. (#919)
- The Jaeger exporter now has a `WithBatchMaxCount` option to specify the maximum number of spans sent in a batch. (#931)

### Changed

- Update `CONTRIBUTING.md` to ask for updates to `CHANGELOG.md` with each pull request. (#879)
- Use lowercase header names for B3 Multiple Headers. (#881)
- The B3 propagator `SingleHeader` field has been replaced with `InjectEncoding`.
   This new field can be set to combinations of the `B3Encoding` bitmasks and will inject trace information in these encodings.
   If no encoding is set, the propagator will default to `MultipleHeader` encoding. (#882)
- The B3 propagator now extracts from either HTTP encoding of B3 (Single Header or Multiple Header) based on what is contained in the header.
   Preference is given to Single Header encoding with Multiple Header being the fallback if Single Header is not found or is invalid.
   This behavior change is made to dynamically support all correctly encoded traces received instead of having to guess the expected encoding prior to receiving. (#882)
- Extend semantic conventions for RPC. (#900)
- To match constant naming conventions in the `api/standard` package, the `FaaS*` key names are appended with a suffix of `Key`. (#920)
  - `"api/standard".FaaSName` -> `FaaSNameKey`
  - `"api/standard".FaaSID` -> `FaaSIDKey`
  - `"api/standard".FaaSVersion` -> `FaaSVersionKey`
  - `"api/standard".FaaSInstance` -> `FaaSInstanceKey`

### Removed

- The `FlagsUnused` trace flag is removed.
   The purpose of this flag was to act as the inverse of `FlagsSampled`, the inverse of `FlagsSampled` is used instead. (#882)
- The B3 header constants (`B3SingleHeader`, `B3DebugFlagHeader`, `B3TraceIDHeader`, `B3SpanIDHeader`, `B3SampledHeader`, `B3ParentSpanIDHeader`) are removed.
   If B3 header keys are needed [the authoritative OpenZipkin package constants](https://pkg.go.dev/github.com/openzipkin/zipkin-go@v0.2.2/propagation/b3?tab=doc#pkg-constants) should be used instead. (#882)

### Fixed

- The B3 Single Header name is now correctly `b3` instead of the previous `X-B3`. (#881)
- The B3 propagator now correctly supports sampling only values (`b3: 0`, `b3: 1`, or `b3: d`) for a Single B3 Header. (#882)
- The B3 propagator now propagates the debug flag.
   This removes the behavior of changing the debug flag into a set sampling bit.
   Instead, this now follow the B3 specification and omits the `X-B3-Sampling` header. (#882)
- The B3 propagator now tracks "unset" sampling state (meaning "defer the decision") and does not set the `X-B3-Sampling` header when injecting. (#882)
- Bump github.com/itchyny/gojq from 0.10.3 to 0.10.4 in /tools. (#883)
- Bump github.com/opentracing/opentracing-go from v1.1.1-0.20190913142402-a7454ce5950e to v1.2.0. (#885)
- The tracing time conversion for OTLP spans is now correctly set to `UnixNano`. (#896)
- Ensure span status is not set to `Unknown` when no HTTP status code is provided as it is assumed to be `200 OK`. (#908)
- Ensure `httptrace.clientTracer` closes `http.headers` span. (#912)
- Prometheus exporter will not apply stale updates or forget inactive metrics. (#903)
- Add test for api.standard `HTTPClientAttributesFromHTTPRequest`. (#905)
- Bump github.com/golangci/golangci-lint from 1.27.0 to 1.28.1 in /tools. (#901, #913)
- Update otel-colector example to use the v0.5.0 collector. (#915)
- The `grpctrace` instrumentation uses a span name conforming to the OpenTelemetry semantic conventions (does not contain a leading slash (`/`)). (#922)
- The `grpctrace` instrumentation includes an `rpc.method` attribute now set to the gRPC method name. (#900, #922)
- The `grpctrace` instrumentation `rpc.service` attribute now contains the package name if one exists.
   This is in accordance with OpenTelemetry semantic conventions. (#922)
- Correlation Context extractor will no longer insert an empty map into the returned context when no valid values are extracted. (#923)
- Bump google.golang.org/api from 0.28.0 to 0.29.0 in /exporters/trace/jaeger. (#925)
- Bump github.com/itchyny/gojq from 0.10.4 to 0.11.0 in /tools. (#926)
- Bump github.com/golangci/golangci-lint from 1.28.1 to 1.28.2 in /tools. (#930)

## [0.7.0] - 2020-06-26

This release implements the v0.5.0 version of the OpenTelemetry specification.

### Added

- The othttp instrumentation now includes default metrics. (#861)
- This CHANGELOG file to track all changes in the project going forward.
- Support for array type attributes. (#798)
- Apply transitive dependabot go.mod dependency updates as part of a new automatic Github workflow. (#844)
- Timestamps are now passed to exporters for each export. (#835)
- Add new `Accumulation` type to metric SDK to transport telemetry from `Accumulator`s to `Processor`s.
   This replaces the prior `Record` `struct` use for this purpose. (#835)
- New dependabot integration to automate package upgrades. (#814)
- `Meter` and `Tracer` implementations accept instrumentation version version as an optional argument.
   This instrumentation version is passed on to exporters. (#811) (#805) (#802)
- The OTLP exporter includes the instrumentation version in telemetry it exports. (#811)
- Environment variables for Jaeger exporter are supported. (#796)
- New `aggregation.Kind` in the export metric API. (#808)
- New example that uses OTLP and the collector. (#790)
- Handle errors in the span `SetName` during span initialization. (#791)
- Default service config to enable retries for retry-able failed requests in the OTLP exporter and an option to override this default. (#777)
- New `go.opentelemetry.io/otel/api/oterror` package to uniformly support error handling and definitions for the project. (#778)
- New `global` default implementation of the `go.opentelemetry.io/otel/api/oterror.Handler` interface to be used to handle errors prior to an user defined `Handler`.
   There is also functionality for the user to register their `Handler` as well as a convenience function `Handle` to handle an error with this global `Handler`(#778)
- Options to specify propagators for httptrace and grpctrace instrumentation. (#784)
- The required `application/json` header for the Zipkin exporter is included in all exports. (#774)
- Integrate HTTP semantics helpers from the contrib repository into the `api/standard` package. #769

### Changed

- Rename `Integrator` to `Processor` in the metric SDK. (#863)
- Rename `AggregationSelector` to `AggregatorSelector`. (#859)
- Rename `SynchronizedCopy` to `SynchronizedMove`. (#858)
- Rename `simple` integrator to `basic` integrator. (#857)
- Merge otlp collector examples. (#841)
- Change the metric SDK to support cumulative, delta, and pass-through exporters directly.
   With these changes, cumulative and delta specific exporters are able to request the correct kind of aggregation from the SDK. (#840)
- The `Aggregator.Checkpoint` API is renamed to `SynchronizedCopy` and adds an argument, a different `Aggregator` into which the copy is stored. (#812)
- The `export.Aggregator` contract is that `Update()` and `SynchronizedCopy()` are synchronized with each other.
   All the aggregation interfaces (`Sum`, `LastValue`, ...) are not meant to be synchronized, as the caller is expected to synchronize aggregators at a higher level after the `Accumulator`.
   Some of the `Aggregators` used unnecessary locking and that has been cleaned up. (#812)
- Use of `metric.Number` was replaced by `int64` now that we use `sync.Mutex` in the `MinMaxSumCount` and `Histogram` `Aggregators`. (#812)
- Replace `AlwaysParentSample` with `ParentSample(fallback)` to match the OpenTelemetry v0.5.0 specification. (#810)
- Rename `sdk/export/metric/aggregator` to `sdk/export/metric/aggregation`. #808
- Send configured headers with every request in the OTLP exporter, instead of just on connection creation. (#806)
- Update error handling for any one off error handlers, replacing, instead, with the `global.Handle` function. (#791)
- Rename `plugin` directory to `instrumentation` to match the OpenTelemetry specification. (#779)
- Makes the argument order to Histogram and DDSketch `New()` consistent. (#781)

### Removed

- `Uint64NumberKind` and related functions from the API. (#864)
- Context arguments from `Aggregator.Checkpoint` and `Integrator.Process` as they were unused. (#803)
- `SpanID` is no longer included in parameters for sampling decision to match the OpenTelemetry specification. (#775)

### Fixed

- Upgrade OTLP exporter to opentelemetry-proto matching the opentelemetry-collector v0.4.0 release. (#866)
- Allow changes to `go.sum` and `go.mod` when running dependabot tidy-up. (#871)
- Bump github.com/stretchr/testify from 1.4.0 to 1.6.1. (#824)
- Bump github.com/prometheus/client_golang from 1.7.0 to 1.7.1 in /exporters/metric/prometheus. (#867)
- Bump google.golang.org/grpc from 1.29.1 to 1.30.0 in /exporters/trace/jaeger. (#853)
- Bump google.golang.org/grpc from 1.29.1 to 1.30.0 in /exporters/trace/zipkin. (#854)
- Bumps github.com/golang/protobuf from 1.3.2 to 1.4.2 (#848)
- Bump github.com/stretchr/testify from 1.4.0 to 1.6.1 in /exporters/otlp (#817)
- Bump github.com/golangci/golangci-lint from 1.25.1 to 1.27.0 in /tools (#828)
- Bump github.com/prometheus/client_golang from 1.5.0 to 1.7.0 in /exporters/metric/prometheus (#838)
- Bump github.com/stretchr/testify from 1.4.0 to 1.6.1 in /exporters/trace/jaeger (#829)
- Bump github.com/benbjohnson/clock from 1.0.0 to 1.0.3 (#815)
- Bump github.com/stretchr/testify from 1.4.0 to 1.6.1 in /exporters/trace/zipkin (#823)
- Bump github.com/itchyny/gojq from 0.10.1 to 0.10.3 in /tools (#830)
- Bump github.com/stretchr/testify from 1.4.0 to 1.6.1 in /exporters/metric/prometheus (#822)
- Bump google.golang.org/grpc from 1.27.1 to 1.29.1 in /exporters/trace/zipkin (#820)
- Bump google.golang.org/grpc from 1.27.1 to 1.29.1 in /exporters/trace/jaeger (#831)
- Bump github.com/google/go-cmp from 0.4.0 to 0.5.0 (#836)
- Bump github.com/google/go-cmp from 0.4.0 to 0.5.0 in /exporters/trace/jaeger (#837)
- Bump github.com/google/go-cmp from 0.4.0 to 0.5.0 in /exporters/otlp (#839)
- Bump google.golang.org/api from 0.20.0 to 0.28.0 in /exporters/trace/jaeger (#843)
- Set span status from HTTP status code in the othttp instrumentation. (#832)
- Fixed typo in push controller comment. (#834)
- The `Aggregator` testing has been updated and cleaned. (#812)
- `metric.Number(0)` expressions are replaced by `0` where possible. (#812)
- Fixed `global` `handler_test.go` test failure. #804
- Fixed `BatchSpanProcessor.Shutdown` to wait until all spans are processed. (#766)
- Fixed OTLP example's accidental early close of exporter. (#807)
- Ensure zipkin exporter reads and closes response body. (#788)
- Update instrumentation to use `api/standard` keys instead of custom keys. (#782)
- Clean up tools and RELEASING documentation. (#762)

## [0.6.0] - 2020-05-21

### Added

- Support for `Resource`s in the prometheus exporter. (#757)
- New pull controller. (#751)
- New `UpDownSumObserver` instrument. (#750)
- OpenTelemetry collector demo. (#711)
- New `SumObserver` instrument. (#747)
- New `UpDownCounter` instrument. (#745)
- New timeout `Option` and configuration function `WithTimeout` to the push controller. (#742)
- New `api/standards` package to implement semantic conventions and standard key-value generation. (#731)

### Changed

- Rename `Register*` functions in the metric API to `New*` for all `Observer` instruments. (#761)
- Use `[]float64` for histogram boundaries, not `[]metric.Number`. (#758)
- Change OTLP example to use exporter as a trace `Syncer` instead of as an unneeded `Batcher`. (#756)
- Replace `WithResourceAttributes()` with `WithResource()` in the trace SDK. (#754)
- The prometheus exporter now uses the new pull controller. (#751)
- Rename `ScheduleDelayMillis` to `BatchTimeout` in the trace `BatchSpanProcessor`.(#752)
- Support use of synchronous instruments in asynchronous callbacks (#725)
- Move `Resource` from the `Export` method parameter into the metric export `Record`. (#739)
- Rename `Observer` instrument to `ValueObserver`. (#734)
- The push controller now has a method (`Provider()`) to return a `metric.Provider` instead of the old `Meter` method that acted as a `metric.Provider`. (#738)
- Replace `Measure` instrument by `ValueRecorder` instrument. (#732)
- Rename correlation context header from `"Correlation-Context"` to `"otcorrelations"` to match the OpenTelemetry specification. 727)

### Fixed

- Ensure gRPC `ClientStream` override methods do not panic in grpctrace package. (#755)
- Disable parts of `BatchSpanProcessor` test until a fix is found. (#743)
- Fix `string` case in `kv` `Infer` function. (#746)
- Fix panic in grpctrace client interceptors. (#740)
- Refactor the `api/metrics` push controller and add `CheckpointSet` synchronization. (#737)
- Rewrite span batch process queue batching logic. (#719)
- Remove the push controller named Meter map. (#738)
- Fix Histogram aggregator initial state (fix #735). (#736)
- Ensure golang alpine image is running `golang-1.14` for examples. (#733)
- Added test for grpctrace `UnaryInterceptorClient`. (#695)
- Rearrange `api/metric` code layout. (#724)

## [0.5.0] - 2020-05-13

### Added

- Batch `Observer` callback support. (#717)
- Alias `api` types to root package of project. (#696)
- Create basic `othttp.Transport` for simple client instrumentation. (#678)
- `SetAttribute(string, interface{})` to the trace API. (#674)
- Jaeger exporter option that allows user to specify custom http client. (#671)
- `Stringer` and `Infer` methods to `key`s. (#662)

### Changed

- Rename `NewKey` in the `kv` package to just `Key`. (#721)
- Move `core` and `key` to `kv` package. (#720)
- Make the metric API `Meter` a `struct` so the abstract `MeterImpl` can be passed and simplify implementation. (#709)
- Rename SDK `Batcher` to `Integrator` to match draft OpenTelemetry SDK specification. (#710)
- Rename SDK `Ungrouped` integrator to `simple.Integrator` to match draft OpenTelemetry SDK specification. (#710)
- Rename SDK `SDK` `struct` to `Accumulator` to match draft OpenTelemetry SDK specification. (#710)
- Move `Number` from `core` to `api/metric` package. (#706)
- Move `SpanContext` from `core` to `trace` package. (#692)
- Change traceparent header from `Traceparent` to `traceparent` to implement the W3C specification. (#681)

### Fixed

- Update tooling to run generators in all submodules. (#705)
- gRPC interceptor regexp to match methods without a service name. (#683)
- Use a `const` for padding 64-bit B3 trace IDs. (#701)
- Update `mockZipkin` listen address from `:0` to `127.0.0.1:0`. (#700)
- Left-pad 64-bit B3 trace IDs with zero. (#698)
- Propagate at least the first W3C tracestate header. (#694)
- Remove internal `StateLocker` implementation. (#688)
- Increase instance size CI system uses. (#690)
- Add a `key` benchmark and use reflection in `key.Infer()`. (#679)
- Fix internal `global` test by using `global.Meter` with `RecordBatch()`. (#680)
- Reimplement histogram using mutex instead of `StateLocker`. (#669)
- Switch `MinMaxSumCount` to a mutex lock implementation instead of `StateLocker`. (#667)
- Update documentation to not include any references to `WithKeys`. (#672)
- Correct misspelling. (#668)
- Fix clobbering of the span context if extraction fails. (#656)
- Bump `golangci-lint` and work around the corrupting bug. (#666) (#670)

## [0.4.3] - 2020-04-24

### Added

- `Dockerfile` and `docker-compose.yml` to run example code. (#635)
- New `grpctrace` package that provides gRPC client and server interceptors for both unary and stream connections. (#621)
- New `api/label` package, providing common label set implementation. (#651)
- Support for JSON marshaling of `Resources`. (#654)
- `TraceID` and `SpanID` implementations for `Stringer` interface. (#642)
- `RemoteAddrKey` in the othttp plugin to include the HTTP client address in top-level spans. (#627)
- `WithSpanFormatter` option to the othttp plugin. (#617)
- Updated README to include section for compatible libraries and include reference to the contrib repository. (#612)
- The prometheus exporter now supports exporting histograms. (#601)
- A `String` method to the `Resource` to return a hashable identifier for a now unique resource. (#613)
- An `Iter` method to the `Resource` to return an array `AttributeIterator`. (#613)
- An `Equal` method to the `Resource` test the equivalence of resources. (#613)
- An iterable structure (`AttributeIterator`) for `Resource` attributes.

### Changed

- zipkin export's `NewExporter` now requires a `serviceName` argument to ensure this needed values is provided. (#644)
- Pass `Resources` through the metrics export pipeline. (#659)

### Removed

- `WithKeys` option from the metric API. (#639)

### Fixed

- Use the `label.Set.Equivalent` value instead of an encoding in the batcher. (#658)
- Correct typo `trace.Exporter` to `trace.SpanSyncer` in comments. (#653)
- Use type names for return values in jaeger exporter. (#648)
- Increase the visibility of the `api/key` package by updating comments and fixing usages locally. (#650)
- `Checkpoint` only after `Update`; Keep records in the `sync.Map` longer. (#647)
- Do not cache `reflect.ValueOf()` in metric Labels. (#649)
- Batch metrics exported from the OTLP exporter based on `Resource` and labels. (#626)
- Add error wrapping to the prometheus exporter. (#631)
- Update the OTLP exporter batching of traces to use a unique `string` representation of an associated `Resource` as the batching key. (#623)
- Update OTLP `SpanData` transform to only include the `ParentSpanID` if one exists. (#614)
- Update `Resource` internal representation to uniquely and reliably identify resources. (#613)
- Check return value from `CheckpointSet.ForEach` in prometheus exporter. (#622)
- Ensure spans created by httptrace client tracer reflect operation structure. (#618)
- Create a new recorder rather than reuse when multiple observations in same epoch for asynchronous instruments. #610
- The default port the OTLP exporter uses to connect to the OpenTelemetry collector is updated to match the one the collector listens on by default. (#611)


## [0.4.2] - 2020-03-31

### Fixed

- Fix `pre_release.sh` to update version in `sdk/opentelemetry.go`. (#607)
- Fix time conversion from internal to OTLP in OTLP exporter. (#606)

## [0.4.1] - 2020-03-31

### Fixed

- Update `tag.sh` to create signed tags. (#604)

## [0.4.0] - 2020-03-30

### Added

- New API package `api/metric/registry` that exposes a `MeterImpl` wrapper for use by SDKs to generate unique instruments. (#580)
- Script to verify examples after a new release. (#579)

### Removed

- The dogstatsd exporter due to lack of support.
   This additionally removes support for statsd. (#591)
- `LabelSet` from the metric API.
   This is replaced by a `[]core.KeyValue` slice. (#595)
- `Labels` from the metric API's `Meter` interface. (#595)

### Changed

- The metric `export.Labels` became an interface which the SDK implements and the `export` package provides a simple, immutable implementation of this interface intended for testing purposes. (#574)
- Renamed `internal/metric.Meter` to `MeterImpl`. (#580)
- Renamed `api/global/internal.obsImpl` to `asyncImpl`. (#580)

### Fixed

- Corrected missing return in mock span. (#582)
- Update License header for all source files to match CNCF guidelines and include a test to ensure it is present. (#586) (#596)
- Update to v0.3.0 of the OTLP in the OTLP exporter. (#588)
- Update pre-release script to be compatible between GNU and BSD based systems. (#592)
- Add a `RecordBatch` benchmark. (#594)
- Moved span transforms of the OTLP exporter to the internal package. (#593)
- Build both go-1.13 and go-1.14 in circleci to test for all supported versions of Go. (#569)
- Removed unneeded allocation on empty labels in OLTP exporter. (#597)
- Update `BatchedSpanProcessor` to process the queue until no data but respect max batch size. (#599)
- Update project documentation godoc.org links to pkg.go.dev. (#602)

## [0.3.0] - 2020-03-21

This is a first official beta release, which provides almost fully complete metrics, tracing, and context propagation functionality.
There is still a possibility of breaking changes.

### Added

- Add `Observer` metric instrument. (#474)
- Add global `Propagators` functionality to enable deferred initialization for propagators registered before the first Meter SDK is installed. (#494)
- Simplified export setup pipeline for the jaeger exporter to match other exporters. (#459)
- The zipkin trace exporter. (#495)
- The OTLP exporter to export metric and trace telemetry to the OpenTelemetry collector. (#497) (#544) (#545)
- The `StatusMessage` field was add to the trace `Span`. (#524)
- Context propagation in OpenTracing bridge in terms of OpenTelemetry context propagation. (#525)
- The `Resource` type was added to the SDK. (#528)
- The global API now supports a `Tracer` and `Meter` function as shortcuts to getting a global `*Provider` and calling these methods directly. (#538)
- The metric API now defines a generic `MeterImpl` interface to support general purpose `Meter` construction.
   Additionally, `SyncImpl` and `AsyncImpl` are added to support general purpose instrument construction. (#560)
- A metric `Kind` is added to represent the `MeasureKind`, `ObserverKind`, and `CounterKind`. (#560)
- Scripts to better automate the release process. (#576)

### Changed

- Default to to use `AlwaysSampler` instead of `ProbabilitySampler` to match OpenTelemetry specification. (#506)
- Renamed `AlwaysSampleSampler` to `AlwaysOnSampler` in the trace API. (#511)
- Renamed `NeverSampleSampler` to `AlwaysOffSampler` in the trace API. (#511)
- The `Status` field of the `Span` was changed to `StatusCode` to disambiguate with the added `StatusMessage`. (#524)
- Updated the trace `Sampler` interface conform to the OpenTelemetry specification. (#531)
- Rename metric API `Options` to `Config`. (#541)
- Rename metric `Counter` aggregator to be `Sum`. (#541)
- Unify metric options into `Option` from instrument specific options. (#541)
- The trace API's `TraceProvider` now support `Resource`s. (#545)
- Correct error in zipkin module name. (#548)
- The jaeger trace exporter now supports `Resource`s. (#551)
- Metric SDK now supports `Resource`s.
   The `WithResource` option was added to configure a `Resource` on creation and the `Resource` method was added to the metric `Descriptor` to return the associated `Resource`. (#552)
- Replace `ErrNoLastValue` and `ErrEmptyDataSet` by `ErrNoData` in the metric SDK. (#557)
- The stdout trace exporter now supports `Resource`s. (#558)
- The metric `Descriptor` is now included at the API instead of the SDK. (#560)
- Replace `Ordered` with an iterator in `export.Labels`. (#567)

### Removed

- The vendor specific Stackdriver. It is now hosted on 3rd party vendor infrastructure. (#452)
- The `Unregister` method for metric observers as it is not in the OpenTelemetry specification. (#560)
- `GetDescriptor` from the metric SDK. (#575)
- The `Gauge` instrument from the metric API. (#537)

### Fixed

- Make histogram aggregator checkpoint consistent. (#438)
- Update README with import instructions and how to build and test. (#505)
- The default label encoding was updated to be unique. (#508)
- Use `NewRoot` in the othttp plugin for public endpoints. (#513)
- Fix data race in `BatchedSpanProcessor`. (#518)
- Skip test-386 for Mac OS 10.15.x (Catalina and upwards). #521
- Use a variable-size array to represent ordered labels in maps. (#523)
- Update the OTLP protobuf and update changed import path. (#532)
- Use `StateLocker` implementation in `MinMaxSumCount`. (#546)
- Eliminate goroutine leak in histogram stress test. (#547)
- Update OTLP exporter with latest protobuf. (#550)
- Add filters to the othttp plugin. (#556)
- Provide an implementation of the `Header*` filters that do not depend on Go 1.14. (#565)
- Encode labels once during checkpoint.
   The checkpoint function is executed in a single thread so we can do the encoding lazily before passing the encoded version of labels to the exporter.
   This is a cheap and quick way to avoid encoding the labels on every collection interval. (#572)
- Run coverage over all packages in `COVERAGE_MOD_DIR`. (#573)

## [0.2.3] - 2020-03-04

### Added

- `RecordError` method on `Span`s in the trace API to Simplify adding error events to spans. (#473)
- Configurable push frequency for exporters setup pipeline. (#504)

### Changed

- Rename the `exporter` directory to `exporters`.
   The `go.opentelemetry.io/otel/exporter/trace/jaeger` package was mistakenly released with a `v1.0.0` tag instead of `v0.1.0`.
   This resulted in all subsequent releases not becoming the default latest.
   A consequence of this was that all `go get`s pulled in the incompatible `v0.1.0` release of that package when pulling in more recent packages from other otel packages.
   Renaming the `exporter` directory to `exporters` fixes this issue by renaming the package and therefore clearing any existing dependency tags.
   Consequentially, this action also renames *all* exporter packages. (#502)

### Removed

- The `CorrelationContextHeader` constant in the `correlation` package is no longer exported. (#503)

## [0.2.2] - 2020-02-27

### Added

- `HTTPSupplier` interface in the propagation API to specify methods to retrieve and store a single value for a key to be associated with a carrier. (#467)
- `HTTPExtractor` interface in the propagation API to extract information from an `HTTPSupplier` into a context. (#467)
- `HTTPInjector` interface in the propagation API to inject information into an `HTTPSupplier.` (#467)
- `Config` and configuring `Option` to the propagator API. (#467)
- `Propagators` interface in the propagation API to contain the set of injectors and extractors for all supported carrier formats. (#467)
- `HTTPPropagator` interface in the propagation API to inject and extract from an `HTTPSupplier.` (#467)
- `WithInjectors` and `WithExtractors` functions to the propagator API to configure injectors and extractors to use. (#467)
- `ExtractHTTP` and `InjectHTTP` functions to apply configured HTTP extractors and injectors to a passed context. (#467)
- Histogram aggregator. (#433)
- `DefaultPropagator` function and have it return `trace.TraceContext` as the default context propagator. (#456)
- `AlwaysParentSample` sampler to the trace API. (#455)
- `WithNewRoot` option function to the trace API to specify the created span should be considered a root span. (#451)


### Changed

- Renamed `WithMap` to `ContextWithMap` in the correlation package. (#481)
- Renamed `FromContext` to `MapFromContext` in the correlation package. (#481)
- Move correlation context propagation to correlation package. (#479)
- Do not default to putting remote span context into links. (#480)
- Propagators extrac
- `Tracer.WithSpan` updated to accept `StartOptions`. (#472)
- Renamed `MetricKind` to `Kind` to not stutter in the type usage. (#432)
- Renamed the `export` package to `metric` to match directory structure. (#432)
- Rename the `api/distributedcontext` package to `api/correlation`. (#444)
- Rename the `api/propagators` package to `api/propagation`. (#444)
- Move the propagators from the `propagators` package into the `trace` API package. (#444)
- Update `Float64Gauge`, `Int64Gauge`, `Float64Counter`, `Int64Counter`, `Float64Measure`, and `Int64Measure` metric methods to use value receivers instead of pointers. (#462)
- Moved all dependencies of tools package to a tools directory. (#466)

### Removed

- Binary propagators. (#467)
- NOOP propagator. (#467)

### Fixed

- Upgraded `github.com/golangci/golangci-lint` from `v1.21.0` to `v1.23.6` in `tools/`. (#492)
- Fix a possible nil-dereference crash (#478)
- Correct comments for `InstallNewPipeline` in the stdout exporter. (#483)
- Correct comments for `InstallNewPipeline` in the dogstatsd exporter. (#484)
- Correct comments for `InstallNewPipeline` in the prometheus exporter. (#482)
- Initialize `onError` based on `Config` in prometheus exporter. (#486)
- Correct module name in prometheus exporter README. (#475)
- Removed tracer name prefix from span names. (#430)
- Fix `aggregator_test.go` import package comment. (#431)
- Improved detail in stdout exporter. (#436)
- Fix a dependency issue (generate target should depend on stringer, not lint target) in Makefile. (#442)
- Reorders the Makefile targets within `precommit` target so we generate files and build the code before doing linting, so we can get much nicer errors about syntax errors from the compiler. (#442)
- Reword function documentation in gRPC plugin. (#446)
- Send the `span.kind` tag to Jaeger from the jaeger exporter. (#441)
- Fix `metadataSupplier` in the jaeger exporter to overwrite the header if existing instead of appending to it. (#441)
- Upgraded to Go 1.13 in CI. (#465)
- Correct opentelemetry.io URL in trace SDK documentation. (#464)
- Refactored reference counting logic in SDK determination of stale records. (#468)
- Add call to `runtime.Gosched` in instrument `acquireHandle` logic to not block the collector. (#469)

## [0.2.1.1] - 2020-01-13

### Fixed

- Use stateful batcher on Prometheus exporter fixing regresion introduced in #395. (#428)

## [0.2.1] - 2020-01-08

### Added

- Global meter forwarding implementation.
   This enables deferred initialization for metric instruments registered before the first Meter SDK is installed. (#392)
- Global trace forwarding implementation.
   This enables deferred initialization for tracers registered before the first Trace SDK is installed. (#406)
- Standardize export pipeline creation in all exporters. (#395)
- A testing, organization, and comments for 64-bit field alignment. (#418)
- Script to tag all modules in the project. (#414)

### Changed

- Renamed `propagation` package to `propagators`. (#362)
- Renamed `B3Propagator` propagator to `B3`. (#362)
- Renamed `TextFormatPropagator` propagator to `TextFormat`. (#362)
- Renamed `BinaryPropagator` propagator to `Binary`. (#362)
- Renamed `BinaryFormatPropagator` propagator to `BinaryFormat`. (#362)
- Renamed `NoopTextFormatPropagator` propagator to `NoopTextFormat`. (#362)
- Renamed `TraceContextPropagator` propagator to `TraceContext`. (#362)
- Renamed `SpanOption` to `StartOption` in the trace API. (#369)
- Renamed `StartOptions` to `StartConfig` in the trace API. (#369)
- Renamed `EndOptions` to `EndConfig` in the trace API. (#369)
- `Number` now has a pointer receiver for its methods. (#375)
- Renamed `CurrentSpan` to `SpanFromContext` in the trace API. (#379)
- Renamed `SetCurrentSpan` to `ContextWithSpan` in the trace API. (#379)
- Renamed `Message` in Event to `Name` in the trace API. (#389)
- Prometheus exporter no longer aggregates metrics, instead it only exports them. (#385)
- Renamed `HandleImpl` to `BoundInstrumentImpl` in the metric API. (#400)
- Renamed `Float64CounterHandle` to `Float64CounterBoundInstrument` in the metric API. (#400)
- Renamed `Int64CounterHandle` to `Int64CounterBoundInstrument` in the metric API. (#400)
- Renamed `Float64GaugeHandle` to `Float64GaugeBoundInstrument` in the metric API. (#400)
- Renamed `Int64GaugeHandle` to `Int64GaugeBoundInstrument` in the metric API. (#400)
- Renamed `Float64MeasureHandle` to `Float64MeasureBoundInstrument` in the metric API. (#400)
- Renamed `Int64MeasureHandle` to `Int64MeasureBoundInstrument` in the metric API. (#400)
- Renamed `Release` method for bound instruments in the metric API to `Unbind`. (#400)
- Renamed `AcquireHandle` method for bound instruments in the metric API to `Bind`. (#400)
- Renamed the `File` option in the stdout exporter to `Writer`. (#404)
- Renamed all `Options` to `Config` for all metric exports where this wasn't already the case.

### Fixed

- Aggregator import path corrected. (#421)
- Correct links in README. (#368)
- The README was updated to match latest code changes in its examples. (#374)
- Don't capitalize error statements. (#375)
- Fix ignored errors. (#375)
- Fix ambiguous variable naming. (#375)
- Removed unnecessary type casting. (#375)
- Use named parameters. (#375)
- Updated release schedule. (#378)
- Correct http-stackdriver example module name. (#394)
- Removed the `http.request` span in `httptrace` package. (#397)
- Add comments in the metrics SDK (#399)
- Initialize checkpoint when creating ddsketch aggregator to prevent panic when merging into a empty one. (#402) (#403)
- Add documentation of compatible exporters in the README. (#405)
- Typo fix. (#408)
- Simplify span check logic in SDK tracer implementation. (#419)

## [0.2.0] - 2019-12-03

### Added

- Unary gRPC tracing example. (#351)
- Prometheus exporter. (#334)
- Dogstatsd metrics exporter. (#326)

### Changed

- Rename `MaxSumCount` aggregation to `MinMaxSumCount` and add the `Min` interface for this aggregation. (#352)
- Rename `GetMeter` to `Meter`. (#357)
- Rename `HTTPTraceContextPropagator` to `TraceContextPropagator`. (#355)
- Rename `HTTPB3Propagator` to `B3Propagator`. (#355)
- Rename `HTTPTraceContextPropagator` to `TraceContextPropagator`. (#355)
- Move `/global` package to `/api/global`. (#356)
- Rename `GetTracer` to `Tracer`. (#347)

### Removed

- `SetAttribute` from the `Span` interface in the trace API. (#361)
- `AddLink` from the `Span` interface in the trace API. (#349)
- `Link` from the `Span` interface in the trace API. (#349)

### Fixed

- Exclude example directories from coverage report. (#365)
- Lint make target now implements automatic fixes with `golangci-lint` before a second run to report the remaining issues. (#360)
- Drop `GO111MODULE` environment variable in Makefile as Go 1.13 is the project specified minimum version and this is environment variable is not needed for that version of Go. (#359)
- Run the race checker for all test. (#354)
- Redundant commands in the Makefile are removed. (#354)
- Split the `generate` and `lint` targets of the Makefile. (#354)
- Renames `circle-ci` target to more generic `ci` in Makefile. (#354)
- Add example Prometheus binary to gitignore. (#358)
- Support negative numbers with the `MaxSumCount`. (#335)
- Resolve race conditions in `push_test.go` identified in #339. (#340)
- Use `/usr/bin/env bash` as a shebang in scripts rather than `/bin/bash`. (#336)
- Trace benchmark now tests both `AlwaysSample` and `NeverSample`.
   Previously it was testing `AlwaysSample` twice. (#325)
- Trace benchmark now uses a `[]byte` for `TraceID` to fix failing test. (#325)
- Added a trace benchmark to test variadic functions in `setAttribute` vs `setAttributes` (#325)
- The `defaultkeys` batcher was only using the encoded label set as its map key while building a checkpoint.
   This allowed distinct label sets through, but any metrics sharing a label set could be overwritten or merged incorrectly.
   This was corrected. (#333)


## [0.1.2] - 2019-11-18

### Fixed

- Optimized the `simplelru` map for attributes to reduce the number of allocations. (#328)
- Removed unnecessary unslicing of parameters that are already a slice. (#324)

## [0.1.1] - 2019-11-18

This release contains a Metrics SDK with stdout exporter and supports basic aggregations such as counter, gauges, array, maxsumcount, and ddsketch.

### Added

- Metrics stdout export pipeline. (#265)
- Array aggregation for raw measure metrics. (#282)
- The core.Value now have a `MarshalJSON` method. (#281)

### Removed

- `WithService`, `WithResources`, and `WithComponent` methods of tracers. (#314)
- Prefix slash in `Tracer.Start()` for the Jaeger example. (#292)

### Changed

- Allocation in LabelSet construction to reduce GC overhead. (#318)
- `trace.WithAttributes` to append values instead of replacing (#315)
- Use a formula for tolerance in sampling tests. (#298)
- Move export types into trace and metric-specific sub-directories. (#289)
- `SpanKind` back to being based on an `int` type. (#288)

### Fixed

- URL to OpenTelemetry website in README. (#323)
- Name of othttp default tracer. (#321)
- `ExportSpans` for the stackdriver exporter now handles `nil` context. (#294)
- CI modules cache to correctly restore/save from/to the cache. (#316)
- Fix metric SDK race condition between `LoadOrStore` and the assignment `rec.recorder = i.meter.exporter.AggregatorFor(rec)`. (#293)
- README now reflects the new code structure introduced with these changes. (#291)
- Make the basic example work. (#279)

## [0.1.0] - 2019-11-04

This is the first release of open-telemetry go library.
It contains api and sdk for trace and meter.

### Added

- Initial OpenTelemetry trace and metric API prototypes.
- Initial OpenTelemetry trace, metric, and export SDK packages.
- A wireframe bridge to support compatibility with OpenTracing.
- Example code for a basic, http-stackdriver, http, jaeger, and named tracer setup.
- Exporters for Jaeger, Stackdriver, and stdout.
- Propagators for binary, B3, and trace-context protocols.
- Project information and guidelines in the form of a README and CONTRIBUTING.
- Tools to build the project and a Makefile to automate the process.
- Apache-2.0 license.
- CircleCI build CI manifest files.
- CODEOWNERS file to track owners of this project.


[Unreleased]: https://github.com/open-telemetry/opentelemetry-go/compare/v0.19.0...HEAD
[0.19.0]: https://github.com/open-telemetry/opentelemetry-go/releases/tag/v0.19.0
[0.18.0]: https://github.com/open-telemetry/opentelemetry-go/releases/tag/v0.18.0
[0.17.0]: https://github.com/open-telemetry/opentelemetry-go/releases/tag/v0.17.0
[0.16.0]: https://github.com/open-telemetry/opentelemetry-go/releases/tag/v0.16.0
[0.15.0]: https://github.com/open-telemetry/opentelemetry-go/releases/tag/v0.15.0
[0.14.0]: https://github.com/open-telemetry/opentelemetry-go/releases/tag/v0.14.0
[0.13.0]: https://github.com/open-telemetry/opentelemetry-go/releases/tag/v0.13.0
[0.12.0]: https://github.com/open-telemetry/opentelemetry-go/releases/tag/v0.12.0
[0.11.0]: https://github.com/open-telemetry/opentelemetry-go/releases/tag/v0.11.0
[0.10.0]: https://github.com/open-telemetry/opentelemetry-go/releases/tag/v0.10.0
[0.9.0]: https://github.com/open-telemetry/opentelemetry-go/releases/tag/v0.9.0
[0.8.0]: https://github.com/open-telemetry/opentelemetry-go/releases/tag/v0.8.0
[0.7.0]: https://github.com/open-telemetry/opentelemetry-go/releases/tag/v0.7.0
[0.6.0]: https://github.com/open-telemetry/opentelemetry-go/releases/tag/v0.6.0
[0.5.0]: https://github.com/open-telemetry/opentelemetry-go/releases/tag/v0.5.0
[0.4.3]: https://github.com/open-telemetry/opentelemetry-go/releases/tag/v0.4.3
[0.4.2]: https://github.com/open-telemetry/opentelemetry-go/releases/tag/v0.4.2
[0.4.1]: https://github.com/open-telemetry/opentelemetry-go/releases/tag/v0.4.1
[0.4.0]: https://github.com/open-telemetry/opentelemetry-go/releases/tag/v0.4.0
[0.3.0]: https://github.com/open-telemetry/opentelemetry-go/releases/tag/v0.3.0
[0.2.3]: https://github.com/open-telemetry/opentelemetry-go/releases/tag/v0.2.3
[0.2.2]: https://github.com/open-telemetry/opentelemetry-go/releases/tag/v0.2.2
[0.2.1.1]: https://github.com/open-telemetry/opentelemetry-go/releases/tag/v0.2.1.1
[0.2.1]: https://github.com/open-telemetry/opentelemetry-go/releases/tag/v0.2.1
[0.2.0]: https://github.com/open-telemetry/opentelemetry-go/releases/tag/v0.2.0
[0.1.2]: https://github.com/open-telemetry/opentelemetry-go/releases/tag/v0.1.2
[0.1.1]: https://github.com/open-telemetry/opentelemetry-go/releases/tag/v0.1.1
[0.1.0]: https://github.com/open-telemetry/opentelemetry-go/releases/tag/v0.1.0<|MERGE_RESOLUTION|>--- conflicted
+++ resolved
@@ -34,9 +34,6 @@
 - Jaeger exporter was updated to use thrift v0.14.1. (#1712)
 - Migrate from using internally built and maintained version of the OTLP to the one hosted at `go.opentelemetry.io/proto/otlp`. (#1713)
 - Migrate from using `github.com/gogo/protobuf` to `google.golang.org/protobuf` to match `go.opentelemetry.io/proto/otlp`. (#1713)
-<<<<<<< HEAD
-- Make `ExportSpans` in Jaeger Exporter honor context deadline (#TBD)
-=======
 - The storage of a local or remote Span in a `context.Context` using its SpanContext is unified to store just the current Span.
   The Span's SpanContext can now self-identify as being remote or not.
   This means that `"go.opentelemetry.io/otel/trace".ContextWithRemoteSpanContext` will now overwrite any existing current Span, not just existing remote Spans, and make it the current Span in a `context.Context`. (#1731)
@@ -46,7 +43,7 @@
   This changes it to make `SamplingParameters` conform with the OpenTelemetry specification. (#1749)
 - Modify `BatchSpanProcessor.ForceFlush` to abort after timeout/cancellation. (#1757)
 - Improve OTLP/gRPC exporter connection errors. (#1737)
->>>>>>> 928e3c38
+- Make `ExportSpans` in Jaeger Exporter honor context deadline (#TBD)
 
 ### Removed
 
