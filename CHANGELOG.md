--- conflicted
+++ resolved
@@ -8,11 +8,6 @@
 
 ## [Unreleased]
 
-<<<<<<< HEAD
-### Added
-
-- Adds a new template to generate metric semantic conventions, as well as adding it to the Makefile `semconv-generate` script to add the metric.go file to the v1.24.0 directory. (#4528)
-=======
 This release is the last to support [Go 1.20].
 The next release will require at least [Go 1.21].
 
@@ -21,13 +16,13 @@
 - Support [Go 1.22]. (#4890)
 - Add exemplar support to `go.opentelemetry.io/otel/exporters/otlp/otlpmetric/otlpmetricgrpc`. (#4900)
 - Add exemplar support to `go.opentelemetry.io/otel/exporters/otlp/otlpmetric/otlpmetrichttp`. (#4900)
+- Adds a new template to generate metric semantic conventions, as well as adding it to the Makefile `semconv-generate` script to add the metric.go file to the v1.24.0 directory. (#4528)
 
 ## [1.23.1] 2024-02-07
 
 ### Fixed
 
 - Register all callbacks passed during observable instrument creation instead of just the last one multiple times in `go.opentelemetry.io/otel/sdk/metric`. (#4888)
->>>>>>> dd3b00f6
 
 ## [1.23.0] 2024-02-06
 
@@ -99,7 +94,7 @@
 - Upgrade all use of `go.opentelemetry.io/otel/semconv` to use `v1.24.0`. (#4754)
 - Update transformations in `go.opentelemetry.io/otel/exporters/zipkin` to follow `v1.24.0` version of the OpenTelemetry specification. (#4754)
 - Record synchronous measurements when the passed context is canceled instead of dropping in `go.opentelemetry.io/otel/sdk/metric`.
-  If you do not want to make a measurement when the context is cancelled, you need to handle it yourself (e.g  `if ctx.Err() != nil`). (#4671)
+  If you do not want to make a measurement when the context is cancelled, you need to handle it yourself (e.g `if ctx.Err() != nil`). (#4671)
 - Improve `go.opentelemetry.io/otel/trace.TraceState`'s performance. (#4722)
 - Improve `go.opentelemetry.io/otel/propagation.TraceContext`'s performance. (#4721)
 - Improve `go.opentelemetry.io/otel/baggage` performance. (#4743)
@@ -321,7 +316,7 @@
 - If a `Reader`'s `AggregationSelector` returns `nil` or `DefaultAggregation` the pipeline will use the default aggregation. (#4350)
 - Log a suggested view that fixes instrument conflicts in `go.opentelemetry.io/otel/sdk/metric`. (#4349)
 - Fix possible panic, deadlock and race condition in batch span processor in `go.opentelemetry.io/otel/sdk/trace`. (#4353)
-- Improve context cancellation handling in batch span processor's `ForceFlush` in  `go.opentelemetry.io/otel/sdk/trace`. (#4369)
+- Improve context cancellation handling in batch span processor's `ForceFlush` in `go.opentelemetry.io/otel/sdk/trace`. (#4369)
 - Decouple `go.opentelemetry.io/otel/exporters/otlp/otlptrace/internal` from `go.opentelemetry.io/otel/exporters/otlp/internal` using gotmpl. (#4397, #3846)
 - Decouple `go.opentelemetry.io/otel/exporters/otlp/otlpmetric/otlpmetricgrpc/internal` from `go.opentelemetry.io/otel/exporters/otlp/internal` and `go.opentelemetry.io/otel/exporters/otlp/otlpmetric/internal` using gotmpl. (#4404, #3846)
 - Decouple `go.opentelemetry.io/otel/exporters/otlp/otlpmetric/otlpmetrichttp/internal` from `go.opentelemetry.io/otel/exporters/otlp/internal` and `go.opentelemetry.io/otel/exporters/otlp/otlpmetric/internal` using gotmpl. (#4407, #3846)
@@ -596,7 +591,7 @@
 - Ensure `go.opentelemetry.io/otel` does not use generics. (#3723, #3725)
 - Multi-reader `MeterProvider`s now export metrics for all readers, instead of just the first reader. (#3720, #3724)
 - Remove use of deprecated `"math/rand".Seed` in `go.opentelemetry.io/otel/example/prometheus`. (#3733)
-- Do not silently drop unknown schema data with `Parse` in  `go.opentelemetry.io/otel/schema/v1.1`. (#3743)
+- Do not silently drop unknown schema data with `Parse` in `go.opentelemetry.io/otel/schema/v1.1`. (#3743)
 - Data race issue in OTLP exporter retry mechanism. (#3755, #3756)
 - Wrapping empty errors when exporting in `go.opentelemetry.io/otel/sdk/metric`. (#3698, #3772)
 - Incorrect "all" and "resource" definition for schema files in `go.opentelemetry.io/otel/schema/v1.1`. (#3777)
@@ -770,7 +765,7 @@
 ### Added
 
 - The `WithView` `Option` is added to the `go.opentelemetry.io/otel/sdk/metric` package.
-   This option is used to configure the view(s) a `MeterProvider` will use for all `Reader`s that are registered with it. (#3387)
+  This option is used to configure the view(s) a `MeterProvider` will use for all `Reader`s that are registered with it. (#3387)
 - Add Instrumentation Scope and Version as info metric and label in Prometheus exporter.
   This can be disabled using the `WithoutScopeInfo()` option added to that package.(#3273, #3357)
 - OTLP exporters now recognize: (#3363)
@@ -793,8 +788,8 @@
 ### Changed
 
 - The `"go.opentelemetry.io/otel/sdk/metric".WithReader` option no longer accepts views to associate with the `Reader`.
-   Instead, views are now registered directly with the `MeterProvider` via the new `WithView` option.
-   The views registered with the `MeterProvider` apply to all `Reader`s. (#3387)
+  Instead, views are now registered directly with the `MeterProvider` via the new `WithView` option.
+  The views registered with the `MeterProvider` apply to all `Reader`s. (#3387)
 - The `Temporality(view.InstrumentKind) metricdata.Temporality` and `Aggregation(view.InstrumentKind) aggregation.Aggregation` methods are added to the `"go.opentelemetry.io/otel/sdk/metric".Exporter` interface. (#3260)
 - The `Temporality(view.InstrumentKind) metricdata.Temporality` and `Aggregation(view.InstrumentKind) aggregation.Aggregation` methods are added to the `"go.opentelemetry.io/otel/exporters/otlp/otlpmetric".Client` interface. (#3260)
 - The `WithTemporalitySelector` and `WithAggregationSelector` `ReaderOption`s have been changed to `ManualReaderOption`s in the `go.opentelemetry.io/otel/sdk/metric` package. (#3260)
@@ -830,21 +825,21 @@
 ### Added
 
 - The Prometheus exporter in `go.opentelemetry.io/otel/exporters/prometheus` registers with a Prometheus registerer on creation.
-   By default, it will register with the default Prometheus registerer.
-   A non-default registerer can be used by passing the `WithRegisterer` option. (#3239)
+  By default, it will register with the default Prometheus registerer.
+  A non-default registerer can be used by passing the `WithRegisterer` option. (#3239)
 - Added the `WithAggregationSelector` option to the `go.opentelemetry.io/otel/exporters/prometheus` package to change the default `AggregationSelector` used. (#3341)
 - The Prometheus exporter in `go.opentelemetry.io/otel/exporters/prometheus` converts the `Resource` associated with metric exports into a `target_info` metric. (#3285)
 
 ### Changed
 
 - The `"go.opentelemetry.io/otel/exporters/prometheus".New` function is updated to return an error.
-   It will return an error if the exporter fails to register with Prometheus. (#3239)
+  It will return an error if the exporter fails to register with Prometheus. (#3239)
 
 ### Fixed
 
 - The URL-encoded values from the `OTEL_RESOURCE_ATTRIBUTES` environment variable are decoded. (#2963)
 - The `baggage.NewMember` function decodes the `value` parameter instead of directly using it.
-   This fixes the implementation to be compliant with the W3C specification. (#3226)
+  This fixes the implementation to be compliant with the W3C specification. (#3226)
 - Slice attributes of the `attribute` package are now comparable based on their value, not instance. (#3108 #3252)
 - The `Shutdown` and `ForceFlush` methods of the `"go.opentelemetry.io/otel/sdk/trace".TraceProvider` no longer return an error when no processor is registered. (#3268)
 - The Prometheus exporter in `go.opentelemetry.io/otel/exporters/prometheus` cumulatively sums histogram buckets. (#3281)
@@ -852,11 +847,11 @@
 - Recorded values for asynchronous counters (`Counter` and `UpDownCounter`) are interpreted as exact, not incremental, sum values by the metric SDK. (#3350, #3278)
 - `UpDownCounters` are now correctly output as Prometheus gauges in the `go.opentelemetry.io/otel/exporters/prometheus` exporter. (#3358)
 - The Prometheus exporter in `go.opentelemetry.io/otel/exporters/prometheus` no longer describes the metrics it will send to Prometheus on startup.
-   Instead the exporter is defined as an "unchecked" collector for Prometheus.
-   This fixes the `reader is not registered` warning currently emitted on startup. (#3291 #3342)
+  Instead the exporter is defined as an "unchecked" collector for Prometheus.
+  This fixes the `reader is not registered` warning currently emitted on startup. (#3291 #3342)
 - The `go.opentelemetry.io/otel/exporters/prometheus` exporter now correctly adds `_total` suffixes to counter metrics. (#3360)
 - The `go.opentelemetry.io/otel/exporters/prometheus` exporter now adds a unit suffix to metric names.
-   This can be disabled using the `WithoutUnits()` option added to that package. (#3352)
+  This can be disabled using the `WithoutUnits()` option added to that package. (#3352)
 
 ## [1.11.0/0.32.3] 2022-10-12
 
@@ -881,7 +876,7 @@
 
 - Flush pending measurements with the `PeriodicReader` in the `go.opentelemetry.io/otel/sdk/metric` when `ForceFlush` or `Shutdown` are called. (#3220)
 - Update histogram default bounds to match the requirements of the latest specification. (#3222)
-- Encode the HTTP status code in the OpenTracing bridge (`go.opentelemetry.io/otel/bridge/opentracing`) as an integer.  (#3265)
+- Encode the HTTP status code in the OpenTracing bridge (`go.opentelemetry.io/otel/bridge/opentracing`) as an integer. (#3265)
 
 ### Fixed
 
@@ -896,7 +891,7 @@
 ### Changed
 
 - The Prometheus exporter sanitizes OpenTelemetry instrument names when exporting.
-   Invalid characters are replaced with `_`. (#3212)
+  Invalid characters are replaced with `_`. (#3212)
 
 ### Added
 
@@ -956,7 +951,7 @@
 
 ### Changed
 
-- Fix misidentification of OpenTelemetry `SpanKind` in OpenTracing bridge (`go.opentelemetry.io/otel/bridge/opentracing`).  (#3096)
+- Fix misidentification of OpenTelemetry `SpanKind` in OpenTracing bridge (`go.opentelemetry.io/otel/bridge/opentracing`). (#3096)
 - Attempting to start a span with a nil `context` will no longer cause a panic. (#3110)
 - All exporters will be shutdown even if one reports an error (#3091)
 - Ensure valid UTF-8 when truncating over-length attribute values. (#3156)
@@ -981,7 +976,7 @@
 ### Added
 
 - Add support for `opentracing.TextMap` format in the `Inject` and `Extract` methods
-of the `"go.opentelemetry.io/otel/bridge/opentracing".BridgeTracer` type. (#2911)
+  of the `"go.opentelemetry.io/otel/bridge/opentracing".BridgeTracer` type. (#2911)
 
 ### Changed
 
@@ -1122,6 +1117,7 @@
 - Log the Exporters configuration in the TracerProviders message. (#2578)
 - Added support to configure the span limits with environment variables.
   The following environment variables are supported. (#2606, #2637)
+
   - `OTEL_SPAN_ATTRIBUTE_VALUE_LENGTH_LIMIT`
   - `OTEL_SPAN_ATTRIBUTE_COUNT_LIMIT`
   - `OTEL_SPAN_EVENT_COUNT_LIMIT`
@@ -1130,6 +1126,7 @@
   - `OTEL_LINK_ATTRIBUTE_COUNT_LIMIT`
 
   If the provided environment variables are invalid (negative), the default values would be used.
+
 - Rename the `gc` runtime name to `go` (#2560)
 - Add resource container ID detection. (#2418)
 - Add span attribute value length limit.
@@ -1361,7 +1358,7 @@
   - ValueObserver becomes Gauge
   - SumObserver becomes CounterObserver
   - UpDownSumObserver becomes UpDownCounterObserver
-  The API exported from this project is still considered experimental. (#2202)
+    The API exported from this project is still considered experimental. (#2202)
 - Metric SDK/API implementation type `InstrumentKind` moves into `sdkapi` sub-package. (#2091)
 - The Metrics SDK export record no longer contains a Resource pointer, the SDK `"go.opentelemetry.io/otel/sdk/trace/export/metric".Exporter.Export()` function for push-based exporters now takes a single Resource argument, pull-based exporters use `"go.opentelemetry.io/otel/sdk/metric/controller/basic".Controller.Resource()`. (#2120)
 - The JSON output of the `go.opentelemetry.io/otel/exporters/stdout/stdouttrace` is harmonized now such that the output is "plain" JSON objects after each other of the form `{ ... } { ... } { ... }`. Earlier the JSON objects describing a span were wrapped in a slice for each `Exporter.ExportSpans` call, like `[ { ... } ][ { ... } { ... } ]`. Outputting JSON object directly after each other is consistent with JSON loggers, and a bit easier to parse and read. (#2196)
@@ -1451,23 +1448,23 @@
 
 ## [1.0.0-RC1] / 0.21.0 - 2021-06-18
 
-With this release we are introducing a split in module versions.  The tracing API and SDK are entering the `v1.0.0` Release Candidate phase with `v1.0.0-RC1`
-while the experimental metrics API and SDK continue with `v0.x` releases at `v0.21.0`.  Modules at major version 1 or greater will not depend on modules
+With this release we are introducing a split in module versions. The tracing API and SDK are entering the `v1.0.0` Release Candidate phase with `v1.0.0-RC1`
+while the experimental metrics API and SDK continue with `v0.x` releases at `v0.21.0`. Modules at major version 1 or greater will not depend on modules
 with major version 0.
 
 ### Added
 
 - Adds `otlpgrpc.WithRetry`option for configuring the retry policy for transient errors on the otlp/gRPC exporter. (#1832)
   - The following status codes are defined as transient errors:
-      | gRPC Status Code | Description |
-      | ---------------- | ----------- |
-      | 1  | Cancelled |
-      | 4  | Deadline Exceeded |
-      | 8  | Resource Exhausted |
-      | 10 | Aborted |
-      | 10 | Out of Range |
-      | 14 | Unavailable |
-      | 15 | Data Loss |
+    | gRPC Status Code | Description |
+    | ---------------- | ----------- |
+    | 1 | Cancelled |
+    | 4 | Deadline Exceeded |
+    | 8 | Resource Exhausted |
+    | 10 | Aborted |
+    | 10 | Out of Range |
+    | 14 | Unavailable |
+    | 15 | Data Loss |
 - Added `Status` type to the `go.opentelemetry.io/otel/sdk/trace` package to represent the status of a span. (#1874)
 - Added `SpanStub` type and its associated functions to the `go.opentelemetry.io/otel/sdk/trace/tracetest` package.
   This type can be used as a testing replacement for the `SpanSnapshot` that was removed from the `go.opentelemetry.io/otel/sdk/trace` package. (#1873)
@@ -1491,7 +1488,7 @@
 - Creates package `go.opentelemetry.io/otel/exporters/otlp/otlpmetric/otlpmetricgrpc` implementing a gRPC `otlpmetric.Client` and offers convenience functions, `New` and `NewUnstarted`, to create an `otlpmetric.Exporter`.(#1991)
 - Added `go.opentelemetry.io/otel/exporters/stdout/stdouttrace` exporter. (#2005)
 - Added `go.opentelemetry.io/otel/exporters/stdout/stdoutmetric` exporter. (#2005)
-- Added a `TracerProvider()` method to the `"go.opentelemetry.io/otel/trace".Span` interface. This can be used to obtain a `TracerProvider` from a given span that utilizes the same trace processing pipeline.  (#2009)
+- Added a `TracerProvider()` method to the `"go.opentelemetry.io/otel/trace".Span` interface. This can be used to obtain a `TracerProvider` from a given span that utilizes the same trace processing pipeline. (#2009)
 
 ### Changed
 
@@ -1563,8 +1560,8 @@
   Handling of baggage is now done using the added `Baggage` type and related context functions (`ContextWithBaggage`, `ContextWithoutBaggage`, and `FromContext`) in that package. (#1967)
 - The `InstallNewPipeline` and `NewExportPipeline` creation functions in all the exporters (prometheus, otlp, stdout, jaeger, and zipkin) have been removed.
   These functions were deemed premature attempts to provide convenience that did not achieve this aim. (#1985)
-- The `go.opentelemetry.io/otel/exporters/otlp` exporter has been removed.  Use `go.opentelemetry.io/otel/exporters/otlp/otlptrace` instead. (#1990)
-- The `go.opentelemetry.io/otel/exporters/stdout` exporter has been removed.  Use `go.opentelemetry.io/otel/exporters/stdout/stdouttrace` or `go.opentelemetry.io/otel/exporters/stdout/stdoutmetric` instead. (#2005)
+- The `go.opentelemetry.io/otel/exporters/otlp` exporter has been removed. Use `go.opentelemetry.io/otel/exporters/otlp/otlptrace` instead. (#1990)
+- The `go.opentelemetry.io/otel/exporters/stdout` exporter has been removed. Use `go.opentelemetry.io/otel/exporters/stdout/stdouttrace` or `go.opentelemetry.io/otel/exporters/stdout/stdoutmetric` instead. (#2005)
 
 ### Fixed
 
@@ -1731,7 +1728,7 @@
 - Removed `serviceName` parameter from Zipkin exporter and uses resource instead. (#1549)
 - Removed `WithConfig` from tracer provider to avoid overriding configuration. (#1633)
 - Removed the exported `SimpleSpanProcessor` and `BatchSpanProcessor` structs.
-   These are now returned as a SpanProcessor interface from their respective constructors. (#1638)
+  These are now returned as a SpanProcessor interface from their respective constructors. (#1638)
 - Removed `WithRecord()` from `trace.SpanOption` when creating a span. (#1660)
 - Removed setting status to `Error` while recording an error as a span event in `RecordError`. (#1663)
 - Removed `jaeger.WithProcess` configuration option. (#1673)
@@ -1755,18 +1752,18 @@
 - Added `Keys()` method to `propagation.TextMapCarrier` and `propagation.HeaderCarrier` to adapt `http.Header` to this interface. (#1544)
 - Added `code` attributes to `go.opentelemetry.io/otel/semconv` package. (#1558)
 - Compatibility testing suite in the CI system for the following systems. (#1567)
-   | OS      | Go Version | Architecture |
-   | ------- | ---------- | ------------ |
-   | Ubuntu  | 1.15       | amd64        |
-   | Ubuntu  | 1.14       | amd64        |
-   | Ubuntu  | 1.15       | 386          |
-   | Ubuntu  | 1.14       | 386          |
-   | MacOS   | 1.15       | amd64        |
-   | MacOS   | 1.14       | amd64        |
-   | Windows | 1.15       | amd64        |
-   | Windows | 1.14       | amd64        |
-   | Windows | 1.15       | 386          |
-   | Windows | 1.14       | 386          |
+  | OS | Go Version | Architecture |
+  | ------- | ---------- | ------------ |
+  | Ubuntu | 1.15 | amd64 |
+  | Ubuntu | 1.14 | amd64 |
+  | Ubuntu | 1.15 | 386 |
+  | Ubuntu | 1.14 | 386 |
+  | MacOS | 1.15 | amd64 |
+  | MacOS | 1.14 | amd64 |
+  | Windows | 1.15 | amd64 |
+  | Windows | 1.14 | amd64 |
+  | Windows | 1.15 | 386 |
+  | Windows | 1.14 | 386 |
 
 ### Changed
 
@@ -1801,7 +1798,7 @@
 - Removed attempt to resample spans upon changing the span name with `span.SetName()`. (#1545)
 - The `test-benchmark` is no longer a dependency of the `precommit` make target. (#1567)
 - Removed the `test-386` make target.
-   This was replaced with a full compatibility testing suite (i.e. multi OS/arch) in the CI system. (#1567)
+  This was replaced with a full compatibility testing suite (i.e. multi OS/arch) in the CI system. (#1567)
 
 ### Fixed
 
@@ -1921,7 +1918,7 @@
 - The Sampler is now called on local child spans. (#1233)
 - The `Kind` type from the `go.opentelemetry.io/otel/api/metric` package was renamed to `InstrumentKind` to more specifically describe what it is and avoid semantic ambiguity. (#1240)
 - The `MetricKind` method of the `Descriptor` type in the `go.opentelemetry.io/otel/api/metric` package was renamed to `Descriptor.InstrumentKind`.
-   This matches the returned type and fixes misuse of the term metric. (#1240)
+  This matches the returned type and fixes misuse of the term metric. (#1240)
 - Move test harness from the `go.opentelemetry.io/otel/api/apitest` package into `go.opentelemetry.io/otel/oteltest`. (#1241)
 - Move the `go.opentelemetry.io/otel/api/metric/metrictest` package into `go.opentelemetry.io/oteltest` as part of #964. (#1252)
 - Move the `go.opentelemetry.io/otel/api/metric` package into `go.opentelemetry.io/otel/metric` as part of #1303. (#1321)
@@ -1944,9 +1941,9 @@
 
 - The `ErrInvalidHexID`, `ErrInvalidTraceIDLength`, `ErrInvalidSpanIDLength`, `ErrInvalidSpanIDLength`, or `ErrNilSpanID` from the `go.opentelemetry.io/otel` package are unexported now. (#1243)
 - The `AddEventWithTimestamp` method on the `Span` interface in `go.opentelemetry.io/otel` is removed due to its redundancy.
-   It is replaced by using the `AddEvent` method with a `WithTimestamp` option. (#1254)
+  It is replaced by using the `AddEvent` method with a `WithTimestamp` option. (#1254)
 - The `MockSpan` and `MockTracer` types are removed from `go.opentelemetry.io/otel/oteltest`.
-   `Tracer` and `Span` from the same module should be used in their place instead. (#1306)
+  `Tracer` and `Span` from the same module should be used in their place instead. (#1306)
 - `WorkerCount` option is removed from `go.opentelemetry.io/otel/exporters/otlp`. (#1350)
 - Remove the following labels types: INT32, UINT32, UINT64 and FLOAT32. (#1314)
 
@@ -1973,8 +1970,8 @@
 - The `HTTPSupplier`, `HTTPExtractor`, `HTTPInjector`, and `HTTPPropagator` from the `go.opentelemetry.io/otel/api/propagation` package were replaced with unified `TextMapCarrier` and `TextMapPropagator` in the `go.opentelemetry.io/otel/propagation` package. (#1212) (#1325)
 - The `New` function from the `go.opentelemetry.io/otel/api/propagation` package was replaced with `NewCompositeTextMapPropagator` in the `go.opentelemetry.io/otel` package. (#1212)
 - The status codes of the `go.opentelemetry.io/otel/codes` package have been updated to match the latest OpenTelemetry specification.
-   They now are `Unset`, `Error`, and `Ok`.
-   They no longer track the gRPC codes. (#1214)
+  They now are `Unset`, `Error`, and `Ok`.
+  They no longer track the gRPC codes. (#1214)
 - The `StatusCode` field of the `SpanData` struct in the `go.opentelemetry.io/otel/sdk/export/trace` package now uses the codes package from this package instead of the gRPC project. (#1214)
 - Move the `go.opentelemetry.io/otel/api/baggage` package into `go.opentelemetry.io/otel/baggage`. (#1217) (#1325)
 - A `Shutdown` method of `SpanProcessor` and all its implementations receives a context and returns an error. (#1264)
@@ -1987,7 +1984,7 @@
 
 - The `ExtractHTTP` and `InjectHTTP` functions from the `go.opentelemetry.io/otel/api/propagation` package were removed. (#1212)
 - The `Propagators` interface from the `go.opentelemetry.io/otel/api/propagation` package was removed to conform to the OpenTelemetry specification.
-   The explicit `TextMapPropagator` type can be used in its place as this is the `Propagator` type the specification defines. (#1212)
+  The explicit `TextMapPropagator` type can be used in its place as this is the `Propagator` type the specification defines. (#1212)
 - The `SetAttribute` method of the `Span` from the `go.opentelemetry.io/otel/api/trace` package was removed given its redundancy with the `SetAttributes` method. (#1216)
 - The internal implementation of Baggage storage is removed in favor of using the new Baggage API functionality. (#1217)
 - Remove duplicate hostname key `HostHostNameKey` in Resource semantic conventions. (#1219)
@@ -1999,7 +1996,7 @@
 
 - A `SpanConfigure` function in `go.opentelemetry.io/otel/api/trace` to create a new `SpanConfig` from `SpanOption`s. (#1108)
 - In the `go.opentelemetry.io/otel/api/trace` package, `NewTracerConfig` was added to construct new `TracerConfig`s.
-   This addition was made to conform with our project option conventions. (#1155)
+  This addition was made to conform with our project option conventions. (#1155)
 - Instrumentation library information was added to the Zipkin exporter. (#1119)
 - The `SpanProcessor` interface now has a `ForceFlush()` method. (#1166)
 - More semantic conventions for k8s as resource attributes. (#1167)
@@ -2007,28 +2004,28 @@
 ### Changed
 
 - Add reconnecting udp connection type to Jaeger exporter.
-   This change adds a new optional implementation of the udp conn interface used to detect changes to an agent's host dns record.
-   It then adopts the new destination address to ensure the exporter doesn't get stuck. This change was ported from jaegertracing/jaeger-client-go#520. (#1063)
+  This change adds a new optional implementation of the udp conn interface used to detect changes to an agent's host dns record.
+  It then adopts the new destination address to ensure the exporter doesn't get stuck. This change was ported from jaegertracing/jaeger-client-go#520. (#1063)
 - Replace `StartOption` and `EndOption` in `go.opentelemetry.io/otel/api/trace` with `SpanOption`.
-   This change is matched by replacing the `StartConfig` and `EndConfig` with a unified `SpanConfig`. (#1108)
+  This change is matched by replacing the `StartConfig` and `EndConfig` with a unified `SpanConfig`. (#1108)
 - Replace the `LinkedTo` span option in `go.opentelemetry.io/otel/api/trace` with `WithLinks`.
-   This is be more consistent with our other option patterns, i.e. passing the item to be configured directly instead of its component parts, and provides a cleaner function signature. (#1108)
+  This is be more consistent with our other option patterns, i.e. passing the item to be configured directly instead of its component parts, and provides a cleaner function signature. (#1108)
 - The `go.opentelemetry.io/otel/api/trace` `TracerOption` was changed to an interface to conform to project option conventions. (#1109)
 - Move the `B3` and `TraceContext` from within the `go.opentelemetry.io/otel/api/trace` package to their own `go.opentelemetry.io/otel/propagators` package.
-    This removal of the propagators is reflective of the OpenTelemetry specification for these propagators as well as cleans up the `go.opentelemetry.io/otel/api/trace` API. (#1118)
+  This removal of the propagators is reflective of the OpenTelemetry specification for these propagators as well as cleans up the `go.opentelemetry.io/otel/api/trace` API. (#1118)
 - Rename Jaeger tags used for instrumentation library information to reflect changes in OpenTelemetry specification. (#1119)
 - Rename `ProbabilitySampler` to `TraceIDRatioBased` and change semantics to ignore parent span sampling status. (#1115)
 - Move `tools` package under `internal`. (#1141)
 - Move `go.opentelemetry.io/otel/api/correlation` package to `go.opentelemetry.io/otel/api/baggage`. (#1142)
-   The `correlation.CorrelationContext` propagator has been renamed `baggage.Baggage`.  Other exported functions and types are unchanged.
+  The `correlation.CorrelationContext` propagator has been renamed `baggage.Baggage`. Other exported functions and types are unchanged.
 - Rename `ParentOrElse` sampler to `ParentBased` and allow setting samplers depending on parent span. (#1153)
 - In the `go.opentelemetry.io/otel/api/trace` package, `SpanConfigure` was renamed to `NewSpanConfig`. (#1155)
 - Change `dependabot.yml` to add a `Skip Changelog` label to dependabot-sourced PRs. (#1161)
 - The [configuration style guide](https://github.com/open-telemetry/opentelemetry-go/blob/master/CONTRIBUTING.md#config) has been updated to
-   recommend the use of `newConfig()` instead of `configure()`. (#1163)
+  recommend the use of `newConfig()` instead of `configure()`. (#1163)
 - The `otlp.Config` type has been unexported and changed to `otlp.config`, along with its initializer. (#1163)
 - Ensure exported interface types include parameter names and update the
-   Style Guide to reflect this styling rule. (#1172)
+  Style Guide to reflect this styling rule. (#1172)
 - Don't consider unset environment variable for resource detection to be an error. (#1170)
 - Rename `go.opentelemetry.io/otel/api/metric.ConfigureInstrument` to `NewInstrumentConfig` and
   `go.opentelemetry.io/otel/api/metric.ConfigureMeter` to `NewMeterConfig`.
@@ -2060,7 +2057,7 @@
 ### Removed
 
 - Remove the B3 propagator from `go.opentelemetry.io/otel/propagators`. It is now located in the
-   `go.opentelemetry.io/contrib/propagators/` module. (#1191)
+  `go.opentelemetry.io/contrib/propagators/` module. (#1191)
 - Remove the semantic convention for HTTP status text, `HTTPStatusTextKey` from package `go.opentelemetry.io/otel/semconv`. (#1194)
 
 ### Fixed
@@ -2088,34 +2085,34 @@
 - Rename `api/trace/testtrace` to `api/trace/tracetest`. (#1049)
 - Change Metric Processor to merge multiple observations. (#1024)
 - The `go.opentelemetry.io/otel/bridge/opentracing` bridge package has been made into its own module.
-   This removes the package dependencies of this bridge from the rest of the OpenTelemetry based project. (#1038)
+  This removes the package dependencies of this bridge from the rest of the OpenTelemetry based project. (#1038)
 - Renamed `go.opentelemetry.io/otel/api/standard` package to `go.opentelemetry.io/otel/semconv` to avoid the ambiguous and generic name `standard` and better describe the package as containing OpenTelemetry semantic conventions. (#1016)
 - The environment variable used for resource detection has been changed from `OTEL_RESOURCE_LABELS` to `OTEL_RESOURCE_ATTRIBUTES` (#1042)
 - Replace `WithSyncer` with `WithBatcher` in examples. (#1044)
 - Replace the `google.golang.org/grpc/codes` dependency in the API with an equivalent `go.opentelemetry.io/otel/codes` package. (#1046)
 - Merge the `go.opentelemetry.io/otel/api/label` and `go.opentelemetry.io/otel/api/kv` into the new `go.opentelemetry.io/otel/label` package. (#1060)
 - Unify Callback Function Naming.
-   Rename `*Callback` with `*Func`. (#1061)
+  Rename `*Callback` with `*Func`. (#1061)
 - CI builds validate against last two versions of Go, dropping 1.13 and adding 1.15. (#1064)
 - The `go.opentelemetry.io/otel/sdk/export/trace` interfaces `SpanSyncer` and `SpanBatcher` have been replaced with a specification compliant `Exporter` interface.
-   This interface still supports the export of `SpanData`, but only as a slice.
-   Implementation are also required now to return any error from `ExportSpans` if one occurs as well as implement a `Shutdown` method for exporter clean-up. (#1078)
+  This interface still supports the export of `SpanData`, but only as a slice.
+  Implementation are also required now to return any error from `ExportSpans` if one occurs as well as implement a `Shutdown` method for exporter clean-up. (#1078)
 - The `go.opentelemetry.io/otel/sdk/trace` `NewBatchSpanProcessor` function no longer returns an error.
-   If a `nil` exporter is passed as an argument to this function, instead of it returning an error, it now returns a `BatchSpanProcessor` that handles the export of `SpanData` by not taking any action. (#1078)
+  If a `nil` exporter is passed as an argument to this function, instead of it returning an error, it now returns a `BatchSpanProcessor` that handles the export of `SpanData` by not taking any action. (#1078)
 - The `go.opentelemetry.io/otel/sdk/trace` `NewProvider` function to create a `Provider` no longer returns an error, instead only a `*Provider`.
-   This change is related to `NewBatchSpanProcessor` not returning an error which was the only error this function would return. (#1078)
+  This change is related to `NewBatchSpanProcessor` not returning an error which was the only error this function would return. (#1078)
 
 ### Removed
 
 - Duplicate, unused API sampler interface. (#999)
-   Use the [`Sampler` interface](https://github.com/open-telemetry/opentelemetry-go/blob/v0.11.0/sdk/trace/sampling.go) provided by the SDK instead.
+  Use the [`Sampler` interface](https://github.com/open-telemetry/opentelemetry-go/blob/v0.11.0/sdk/trace/sampling.go) provided by the SDK instead.
 - The `grpctrace` instrumentation was moved to the `go.opentelemetry.io/contrib` repository and out of this repository.
-   This move includes moving the `grpc` example to the `go.opentelemetry.io/contrib` as well. (#1027)
+  This move includes moving the `grpc` example to the `go.opentelemetry.io/contrib` as well. (#1027)
 - The `WithSpan` method of the `Tracer` interface.
-   The functionality this method provided was limited compared to what a user can provide themselves.
-   It was removed with the understanding that if there is sufficient user need it can be added back based on actual user usage. (#1043)
+  The functionality this method provided was limited compared to what a user can provide themselves.
+  It was removed with the understanding that if there is sufficient user need it can be added back based on actual user usage. (#1043)
 - The `RegisterSpanProcessor` and `UnregisterSpanProcessor` functions.
-   These were holdovers from an approach prior to the TracerProvider design. They were not used anymore. (#1077)
+  These were holdovers from an approach prior to the TracerProvider design. They were not used anymore. (#1077)
 - The `oterror` package. (#1026)
 - The `othttp` and `httptrace` instrumentations were moved to `go.opentelemetry.io/contrib`. (#1032)
 
@@ -2134,16 +2131,16 @@
 ### Added
 
 - The Zipkin exporter now has `NewExportPipeline` and `InstallNewPipeline` constructor functions to match the common pattern.
-    These function build a new exporter with default SDK options and register the exporter with the `global` package respectively. (#944)
+  These function build a new exporter with default SDK options and register the exporter with the `global` package respectively. (#944)
 - Add propagator option for gRPC instrumentation. (#986)
 - The `testtrace` package now tracks the `trace.SpanKind` for each span. (#987)
 
 ### Changed
 
 - Replace the `RegisterGlobal` `Option` in the Jaeger exporter with an `InstallNewPipeline` constructor function.
-   This matches the other exporter constructor patterns and will register a new exporter after building it with default configuration. (#944)
+  This matches the other exporter constructor patterns and will register a new exporter after building it with default configuration. (#944)
 - The trace (`go.opentelemetry.io/otel/exporters/trace/stdout`) and metric (`go.opentelemetry.io/otel/exporters/metric/stdout`) `stdout` exporters are now merged into a single exporter at `go.opentelemetry.io/otel/exporters/stdout`.
-   This new exporter was made into its own Go module to follow the pattern of all exporters and decouple it from the `go.opentelemetry.io/otel` module. (#956, #963)
+  This new exporter was made into its own Go module to follow the pattern of all exporters and decouple it from the `go.opentelemetry.io/otel` module. (#956, #963)
 - Move the `go.opentelemetry.io/otel/exporters/test` test package to `go.opentelemetry.io/otel/sdk/export/metric/metrictest`. (#962)
 - The `go.opentelemetry.io/otel/api/kv/value` package was merged into the parent `go.opentelemetry.io/otel/api/kv` package. (#968)
   - `value.Bool` was replaced with `kv.BoolValue`.
@@ -2185,7 +2182,7 @@
 - A Detector to automatically detect resources from an environment variable. (#939)
 - Github action to generate protobuf Go bindings locally in `internal/opentelemetry-proto-gen`. (#938)
 - OTLP .proto files from `open-telemetry/opentelemetry-proto` imported as a git submodule under `internal/opentelemetry-proto`.
-   References to `github.com/open-telemetry/opentelemetry-proto` changed to `go.opentelemetry.io/otel/internal/opentelemetry-proto-gen`. (#942)
+  References to `github.com/open-telemetry/opentelemetry-proto` changed to `go.opentelemetry.io/otel/internal/opentelemetry-proto-gen`. (#942)
 
 ### Changed
 
@@ -2200,7 +2197,7 @@
 ### Added
 
 - The `B3Encoding` type to represent the B3 encoding(s) the B3 propagator can inject.
-   A value for HTTP supported encodings (Multiple Header: `MultipleHeader`, Single Header: `SingleHeader`) are included. (#882)
+  A value for HTTP supported encodings (Multiple Header: `MultipleHeader`, Single Header: `SingleHeader`) are included. (#882)
 - The `FlagsDeferred` trace flag to indicate if the trace sampling decision has been deferred. (#882)
 - The `FlagsDebug` trace flag to indicate if the trace is a debug trace. (#882)
 - Add `peer.service` semantic attribute. (#898)
@@ -2216,11 +2213,11 @@
 - Update `CONTRIBUTING.md` to ask for updates to `CHANGELOG.md` with each pull request. (#879)
 - Use lowercase header names for B3 Multiple Headers. (#881)
 - The B3 propagator `SingleHeader` field has been replaced with `InjectEncoding`.
-   This new field can be set to combinations of the `B3Encoding` bitmasks and will inject trace information in these encodings.
-   If no encoding is set, the propagator will default to `MultipleHeader` encoding. (#882)
+  This new field can be set to combinations of the `B3Encoding` bitmasks and will inject trace information in these encodings.
+  If no encoding is set, the propagator will default to `MultipleHeader` encoding. (#882)
 - The B3 propagator now extracts from either HTTP encoding of B3 (Single Header or Multiple Header) based on what is contained in the header.
-   Preference is given to Single Header encoding with Multiple Header being the fallback if Single Header is not found or is invalid.
-   This behavior change is made to dynamically support all correctly encoded traces received instead of having to guess the expected encoding prior to receiving. (#882)
+  Preference is given to Single Header encoding with Multiple Header being the fallback if Single Header is not found or is invalid.
+  This behavior change is made to dynamically support all correctly encoded traces received instead of having to guess the expected encoding prior to receiving. (#882)
 - Extend semantic conventions for RPC. (#900)
 - To match constant naming conventions in the `api/standard` package, the `FaaS*` key names are appended with a suffix of `Key`. (#920)
   - `"api/standard".FaaSName` -> `FaaSNameKey`
@@ -2231,17 +2228,17 @@
 ### Removed
 
 - The `FlagsUnused` trace flag is removed.
-   The purpose of this flag was to act as the inverse of `FlagsSampled`, the inverse of `FlagsSampled` is used instead. (#882)
+  The purpose of this flag was to act as the inverse of `FlagsSampled`, the inverse of `FlagsSampled` is used instead. (#882)
 - The B3 header constants (`B3SingleHeader`, `B3DebugFlagHeader`, `B3TraceIDHeader`, `B3SpanIDHeader`, `B3SampledHeader`, `B3ParentSpanIDHeader`) are removed.
-   If B3 header keys are needed [the authoritative OpenZipkin package constants](https://pkg.go.dev/github.com/openzipkin/zipkin-go@v0.2.2/propagation/b3?tab=doc#pkg-constants) should be used instead. (#882)
+  If B3 header keys are needed [the authoritative OpenZipkin package constants](https://pkg.go.dev/github.com/openzipkin/zipkin-go@v0.2.2/propagation/b3?tab=doc#pkg-constants) should be used instead. (#882)
 
 ### Fixed
 
 - The B3 Single Header name is now correctly `b3` instead of the previous `X-B3`. (#881)
 - The B3 propagator now correctly supports sampling only values (`b3: 0`, `b3: 1`, or `b3: d`) for a Single B3 Header. (#882)
 - The B3 propagator now propagates the debug flag.
-   This removes the behavior of changing the debug flag into a set sampling bit.
-   Instead, this now follow the B3 specification and omits the `X-B3-Sampling` header. (#882)
+  This removes the behavior of changing the debug flag into a set sampling bit.
+  Instead, this now follow the B3 specification and omits the `X-B3-Sampling` header. (#882)
 - The B3 propagator now tracks "unset" sampling state (meaning "defer the decision") and does not set the `X-B3-Sampling` header when injecting. (#882)
 - Bump github.com/itchyny/gojq from 0.10.3 to 0.10.4 in /tools. (#883)
 - Bump github.com/opentracing/opentracing-go from v1.1.1-0.20190913142402-a7454ce5950e to v1.2.0. (#885)
@@ -2255,7 +2252,7 @@
 - The `grpctrace` instrumentation uses a span name conforming to the OpenTelemetry semantic conventions (does not contain a leading slash (`/`)). (#922)
 - The `grpctrace` instrumentation includes an `rpc.method` attribute now set to the gRPC method name. (#900, #922)
 - The `grpctrace` instrumentation `rpc.service` attribute now contains the package name if one exists.
-   This is in accordance with OpenTelemetry semantic conventions. (#922)
+  This is in accordance with OpenTelemetry semantic conventions. (#922)
 - Correlation Context extractor will no longer insert an empty map into the returned context when no valid values are extracted. (#923)
 - Bump google.golang.org/api from 0.28.0 to 0.29.0 in /exporters/trace/jaeger. (#925)
 - Bump github.com/itchyny/gojq from 0.10.4 to 0.11.0 in /tools. (#926)
@@ -2273,10 +2270,10 @@
 - Apply transitive dependabot go.mod dependency updates as part of a new automatic Github workflow. (#844)
 - Timestamps are now passed to exporters for each export. (#835)
 - Add new `Accumulation` type to metric SDK to transport telemetry from `Accumulator`s to `Processor`s.
-   This replaces the prior `Record` `struct` use for this purpose. (#835)
+  This replaces the prior `Record` `struct` use for this purpose. (#835)
 - New dependabot integration to automate package upgrades. (#814)
 - `Meter` and `Tracer` implementations accept instrumentation version version as an optional argument.
-   This instrumentation version is passed on to exporters. (#811) (#805) (#802)
+  This instrumentation version is passed on to exporters. (#811) (#805) (#802)
 - The OTLP exporter includes the instrumentation version in telemetry it exports. (#811)
 - Environment variables for Jaeger exporter are supported. (#796)
 - New `aggregation.Kind` in the export metric API. (#808)
@@ -2285,7 +2282,7 @@
 - Default service config to enable retries for retry-able failed requests in the OTLP exporter and an option to override this default. (#777)
 - New `go.opentelemetry.io/otel/api/oterror` package to uniformly support error handling and definitions for the project. (#778)
 - New `global` default implementation of the `go.opentelemetry.io/otel/api/oterror.Handler` interface to be used to handle errors prior to an user defined `Handler`.
-   There is also functionality for the user to register their `Handler` as well as a convenience function `Handle` to handle an error with this global `Handler`(#778)
+  There is also functionality for the user to register their `Handler` as well as a convenience function `Handle` to handle an error with this global `Handler`(#778)
 - Options to specify propagators for httptrace and grpctrace instrumentation. (#784)
 - The required `application/json` header for the Zipkin exporter is included in all exports. (#774)
 - Integrate HTTP semantics helpers from the contrib repository into the `api/standard` package. #769
@@ -2298,11 +2295,11 @@
 - Rename `simple` integrator to `basic` integrator. (#857)
 - Merge otlp collector examples. (#841)
 - Change the metric SDK to support cumulative, delta, and pass-through exporters directly.
-   With these changes, cumulative and delta specific exporters are able to request the correct kind of aggregation from the SDK. (#840)
+  With these changes, cumulative and delta specific exporters are able to request the correct kind of aggregation from the SDK. (#840)
 - The `Aggregator.Checkpoint` API is renamed to `SynchronizedCopy` and adds an argument, a different `Aggregator` into which the copy is stored. (#812)
 - The `export.Aggregator` contract is that `Update()` and `SynchronizedCopy()` are synchronized with each other.
-   All the aggregation interfaces (`Sum`, `LastValue`, ...) are not meant to be synchronized, as the caller is expected to synchronize aggregators at a higher level after the `Accumulator`.
-   Some of the `Aggregators` used unnecessary locking and that has been cleaned up. (#812)
+  All the aggregation interfaces (`Sum`, `LastValue`, ...) are not meant to be synchronized, as the caller is expected to synchronize aggregators at a higher level after the `Accumulator`.
+  Some of the `Aggregators` used unnecessary locking and that has been cleaned up. (#812)
 - Use of `metric.Number` was replaced by `int64` now that we use `sync.Mutex` in the `MinMaxSumCount` and `Histogram` `Aggregators`. (#812)
 - Replace `AlwaysParentSample` with `ParentSample(fallback)` to match the OpenTelemetry v0.5.0 specification. (#810)
 - Rename `sdk/export/metric/aggregator` to `sdk/export/metric/aggregation`. #808
@@ -2503,9 +2500,9 @@
 ### Removed
 
 - The dogstatsd exporter due to lack of support.
-   This additionally removes support for statsd. (#591)
+  This additionally removes support for statsd. (#591)
 - `LabelSet` from the metric API.
-   This is replaced by a `[]core.KeyValue` slice. (#595)
+  This is replaced by a `[]core.KeyValue` slice. (#595)
 - `Labels` from the metric API's `Meter` interface. (#595)
 
 ### Changed
@@ -2544,7 +2541,7 @@
 - The `Resource` type was added to the SDK. (#528)
 - The global API now supports a `Tracer` and `Meter` function as shortcuts to getting a global `*Provider` and calling these methods directly. (#538)
 - The metric API now defines a generic `MeterImpl` interface to support general purpose `Meter` construction.
-   Additionally, `SyncImpl` and `AsyncImpl` are added to support general purpose instrument construction. (#560)
+  Additionally, `SyncImpl` and `AsyncImpl` are added to support general purpose instrument construction. (#560)
 - A metric `Kind` is added to represent the `MeasureKind`, `ObserverKind`, and `CounterKind`. (#560)
 - Scripts to better automate the release process. (#576)
 
@@ -2562,7 +2559,7 @@
 - Correct error in zipkin module name. (#548)
 - The jaeger trace exporter now supports `Resource`s. (#551)
 - Metric SDK now supports `Resource`s.
-   The `WithResource` option was added to configure a `Resource` on creation and the `Resource` method was added to the metric `Descriptor` to return the associated `Resource`. (#552)
+  The `WithResource` option was added to configure a `Resource` on creation and the `Resource` method was added to the metric `Descriptor` to return the associated `Resource`. (#552)
 - Replace `ErrNoLastValue` and `ErrEmptyDataSet` by `ErrNoData` in the metric SDK. (#557)
 - The stdout trace exporter now supports `Resource`s. (#558)
 - The metric `Descriptor` is now included at the API instead of the SDK. (#560)
@@ -2591,8 +2588,8 @@
 - Add filters to the othttp plugin. (#556)
 - Provide an implementation of the `Header*` filters that do not depend on Go 1.14. (#565)
 - Encode labels once during checkpoint.
-   The checkpoint function is executed in a single thread so we can do the encoding lazily before passing the encoded version of labels to the exporter.
-   This is a cheap and quick way to avoid encoding the labels on every collection interval. (#572)
+  The checkpoint function is executed in a single thread so we can do the encoding lazily before passing the encoded version of labels to the exporter.
+  This is a cheap and quick way to avoid encoding the labels on every collection interval. (#572)
 - Run coverage over all packages in `COVERAGE_MOD_DIR`. (#573)
 
 ## [0.2.3] - 2020-03-04
@@ -2605,11 +2602,11 @@
 ### Changed
 
 - Rename the `exporter` directory to `exporters`.
-   The `go.opentelemetry.io/otel/exporter/trace/jaeger` package was mistakenly released with a `v1.0.0` tag instead of `v0.1.0`.
-   This resulted in all subsequent releases not becoming the default latest.
-   A consequence of this was that all `go get`s pulled in the incompatible `v0.1.0` release of that package when pulling in more recent packages from other otel packages.
-   Renaming the `exporter` directory to `exporters` fixes this issue by renaming the package and therefore clearing any existing dependency tags.
-   Consequentially, this action also renames *all* exporter packages. (#502)
+  The `go.opentelemetry.io/otel/exporter/trace/jaeger` package was mistakenly released with a `v1.0.0` tag instead of `v0.1.0`.
+  This resulted in all subsequent releases not becoming the default latest.
+  A consequence of this was that all `go get`s pulled in the incompatible `v0.1.0` release of that package when pulling in more recent packages from other otel packages.
+  Renaming the `exporter` directory to `exporters` fixes this issue by renaming the package and therefore clearing any existing dependency tags.
+  Consequentially, this action also renames _all_ exporter packages. (#502)
 
 ### Removed
 
@@ -2685,9 +2682,9 @@
 ### Added
 
 - Global meter forwarding implementation.
-   This enables deferred initialization for metric instruments registered before the first Meter SDK is installed. (#392)
+  This enables deferred initialization for metric instruments registered before the first Meter SDK is installed. (#392)
 - Global trace forwarding implementation.
-   This enables deferred initialization for tracers registered before the first Trace SDK is installed. (#406)
+  This enables deferred initialization for tracers registered before the first Trace SDK is installed. (#406)
 - Standardize export pipeline creation in all exporters. (#395)
 - A testing, organization, and comments for 64-bit field alignment. (#418)
 - Script to tag all modules in the project. (#414)
@@ -2778,12 +2775,12 @@
 - Resolve race conditions in `push_test.go` identified in #339. (#340)
 - Use `/usr/bin/env bash` as a shebang in scripts rather than `/bin/bash`. (#336)
 - Trace benchmark now tests both `AlwaysSample` and `NeverSample`.
-   Previously it was testing `AlwaysSample` twice. (#325)
+  Previously it was testing `AlwaysSample` twice. (#325)
 - Trace benchmark now uses a `[]byte` for `TraceID` to fix failing test. (#325)
 - Added a trace benchmark to test variadic functions in `setAttribute` vs `setAttributes` (#325)
 - The `defaultkeys` batcher was only using the encoded label set as its map key while building a checkpoint.
-   This allowed distinct label sets through, but any metrics sharing a label set could be overwritten or merged incorrectly.
-   This was corrected. (#333)
+  This allowed distinct label sets through, but any metrics sharing a label set could be overwritten or merged incorrectly.
+  This was corrected. (#333)
 
 ## [0.1.2] - 2019-11-18
 
@@ -2921,13 +2918,11 @@
 [0.1.2]: https://github.com/open-telemetry/opentelemetry-go/releases/tag/v0.1.2
 [0.1.1]: https://github.com/open-telemetry/opentelemetry-go/releases/tag/v0.1.1
 [0.1.0]: https://github.com/open-telemetry/opentelemetry-go/releases/tag/v0.1.0
-
 [Go 1.22]: https://go.dev/doc/go1.22
 [Go 1.21]: https://go.dev/doc/go1.21
 [Go 1.20]: https://go.dev/doc/go1.20
 [Go 1.19]: https://go.dev/doc/go1.19
 [Go 1.18]: https://go.dev/doc/go1.18
-
-[metric API]:https://pkg.go.dev/go.opentelemetry.io/otel/metric
-[metric SDK]:https://pkg.go.dev/go.opentelemetry.io/otel/sdk/metric
-[trace API]:https://pkg.go.dev/go.opentelemetry.io/otel/trace+[metric API]: https://pkg.go.dev/go.opentelemetry.io/otel/metric
+[metric SDK]: https://pkg.go.dev/go.opentelemetry.io/otel/sdk/metric
+[trace API]: https://pkg.go.dev/go.opentelemetry.io/otel/trace