--- conflicted
+++ resolved
@@ -8,15 +8,13 @@
 
 ## [Unreleased]
 
-<<<<<<< HEAD
 ## Changed
 
 - Skip links with invalid span context. (#2275)
-=======
+
 ### Added
 
 - Adds `otlptracegrpc.WithGRPCConn` and `otlpmetricgrpc.WithGRPCConn` for reusing existing gRPC connection. (#2002)
->>>>>>> c71afaf3
 
 ## [1.0.1] - 2021-10-01
 
