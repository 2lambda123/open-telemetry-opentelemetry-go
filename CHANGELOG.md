--- conflicted
+++ resolved
@@ -22,15 +22,13 @@
 
 - Update `CONTRIBUTING.md` to ask for updates to `CHANGELOG.md` with each pull request. (#879)
 - Use lowercase header names for B3 Multiple Headers. (#881)
-<<<<<<< HEAD
-- Extend semantic conventions for RPC. (#900)
-=======
 - The B3 propagator `SingleHeader` field has been replaced with `InjectEncoding`.
    This new field can be set to combinations of the `B3Encoding` bitmasks and will inject trace information in these encodings.
    If no encoding is set, the propagator will default to `MultipleHeader` encoding. (#882)
 - The B3 propagator now extracts from either HTTP encoding of B3 (Single Header or Multiple Header) based on what is contained in the header.
    Preference is given to Single Header encoding with Multiple Header being the fallback if Single Header is not found or is invalid.
    This behavior change is made to dynamically support all correctly encoded traces received instead of having to guess the expected encoding prior to receiving. (#882)
+- Extend semantic conventions for RPC. (#900)
 
 ### Removed
 
@@ -38,7 +36,6 @@
    The purpose of this flag was to act as the inverse of `FlagsSampled`, the inverse of `FlagsSampled` is used instead. (#882)
 - The B3 header constants (`B3SingleHeader`, `B3DebugFlagHeader`, `B3TraceIDHeader`, `B3SpanIDHeader`, `B3SampledHeader`, `B3ParentSpanIDHeader`) are removed.
    If B3 header keys are needed [the authoritative OpenZipkin package constants](https://pkg.go.dev/github.com/openzipkin/zipkin-go@v0.2.2/propagation/b3?tab=doc#pkg-constants) should be used instead. (#882)
->>>>>>> 918c6547
 
 ### Fixed
 
