# Changelog

All notable changes to this project will be documented in this file.

The format is based on [Keep a Changelog](https://keepachangelog.com/en/1.0.0/).

This project adheres to [Semantic Versioning](https://semver.org/spec/v2.0.0.html).

## [Unreleased]

### Added

- Add `ManualReader` struct in `go.opentelemetry.io/otel/sdk/metric`. (#4244)
- Add `PeriodicReader` struct in `go.opentelemetry.io/otel/sdk/metric`. (#4244)
- Add `Exporter` struct in `go.opentelemetry.io/otel/exporters/otlp/otlpmetric/otlpmetricgrpc`. (#4272)
- Add `Exporter` struct in `go.opentelemetry.io/otel/exporters/otlp/otlpmetric/otlpmetrichttp`. (#4272)
- Add `WithoutCounterSuffixes` option in `go.opentelemetry.io/otel/exporters/prometheus` to disable addition of `_total` suffixes. (#4306)
- Add info and debug logging to the metric SDK. (#4315)

### Changed

- Starting from `v1.21.0` of semantic conventions, `go.opentelemetry.io/otel/semconv/{version}/httpconv` and `go.opentelemetry.io/otel/semconv/{version}/netconv` packages will no longer be published. (#4145)
- Log duplicate instrument conflict at a warning level instead of info in `go.opentelemetry.io/otel/sdk/metric`. (#4202)
- Return an error on the creation of new instruments if their name doesn't pass regexp validation. (#4210)
- `NewManualReader` in `go.opentelemetry.io/otel/sdk/metric` returns `*ManualReader` instead of `Reader`. (#4244)
- `NewPeriodicReader` in `go.opentelemetry.io/otel/sdk/metric` returns `*PeriodicReader` instead of `Reader`. (#4244)
- Count the Collect time in the PeriodicReader timeout. (#4221)
- `New` in `go.opentelemetry.io/otel/exporters/otlp/otlpmetric/otlpmetricgrpc` returns `*Exporter` instead of `"go.opentelemetry.io/otel/sdk/metric".Exporter`. (#4272)
- `New` in `go.opentelemetry.io/otel/exporters/otlp/otlpmetric/otlpmetrichttp` returns `*Exporter` instead of `"go.opentelemetry.io/otel/sdk/metric".Exporter`. (#4272)
- ⚠️ Metrics SDK Breaking ⚠️ : the `AttributeFilter` fields of the `Stream` from `go.opentelemetry.io/otel/sdk/metric` is replaced by the `AttributeKeys` field.
  The `AttributeKeys` fields allows users to specify an allow-list of attributes allowed to be recorded for a view.
  This change is made to ensure compatibility with the OpenTelemetry specification. (#4288)
- If an attribute set is omitted from an async callback, the previous value will no longer be exported. (#4290)
<<<<<<< HEAD
- Restrict `Meter`s in `go.opentelemetry.io/otel/sdk/metric` to only register and collect instruments it created. (#4333)
=======
- Allow the explicit bucket histogram aggregation to be used for the up-down counter, observable counter, observable up-down counter, and observable gauge in the `go.opentelemetry.io/otel/sdk/metric` package. (#4332)
>>>>>>> f194fb0c

### Fixed

- Correctly format log messages from the `go.opentelemetry.io/otel/exporters/zipkin` exporter. (#4143)
- Log an error for calls to `NewView` in `go.opentelemetry.io/otel/sdk/metric` that have empty criteria. (#4307)
- Fix `resource.WithHostID()` to not set an empty `host.id`. (#4317)

## [1.16.0/0.39.0] 2023-05-18

This release contains the first stable release of the OpenTelemetry Go [metric API].
Our project stability guarantees now apply to the `go.opentelemetry.io/otel/metric` package.
See our [versioning policy](VERSIONING.md) for more information about these stability guarantees.

### Added

- The `go.opentelemetry.io/otel/semconv/v1.19.0` package.
  The package contains semantic conventions from the `v1.19.0` version of the OpenTelemetry specification. (#3848)
- The `go.opentelemetry.io/otel/semconv/v1.20.0` package.
  The package contains semantic conventions from the `v1.20.0` version of the OpenTelemetry specification. (#4078)
- The Exponential Histogram data types in `go.opentelemetry.io/otel/sdk/metric/metricdata`. (#4165)
- OTLP metrics exporter now supports the Exponential Histogram Data Type. (#4222)
- Fix serialization of `time.Time` zero values in `go.opentelemetry.io/otel/exporters/otlp/otlpmetric/otlpmetricgrpc` and `go.opentelemetry.io/otel/exporters/otlp/otlpmetric/otlpmetrichttp` packages. (#4271)

### Changed

- Use `strings.Cut()` instead of `string.SplitN()` for better readability and memory use. (#4049)
- `MeterProvider` returns noop meters once it has been shutdown. (#4154)

### Removed

- The deprecated `go.opentelemetry.io/otel/metric/instrument` package is removed.
  Use `go.opentelemetry.io/otel/metric` instead. (#4055)

### Fixed

- Fix build for BSD based systems in `go.opentelemetry.io/otel/sdk/resource`. (#4077)

## [1.16.0-rc.1/0.39.0-rc.1] 2023-05-03

This is a release candidate for the v1.16.0/v0.39.0 release.
That release is expected to include the `v1` release of the OpenTelemetry Go metric API and will provide stability guarantees of that API.
See our [versioning policy](VERSIONING.md) for more information about these stability guarantees.

### Added

- Support global `MeterProvider` in `go.opentelemetry.io/otel`. (#4039)
  - Use `Meter` for a `metric.Meter` from the global `metric.MeterProvider`.
  - Use `GetMeterProivder` for a global `metric.MeterProvider`.
  - Use `SetMeterProivder` to set the global `metric.MeterProvider`.

### Changed

- Move the `go.opentelemetry.io/otel/metric` module to the `stable-v1` module set.
  This stages the metric API to be released as a stable module. (#4038)

### Removed

- The `go.opentelemetry.io/otel/metric/global` package is removed.
  Use `go.opentelemetry.io/otel` instead. (#4039)

## [1.15.1/0.38.1] 2023-05-02

### Fixed

- Remove unused imports from `sdk/resource/host_id_bsd.go` which caused build failures. (#4040, #4041)

## [1.15.0/0.38.0] 2023-04-27

### Added

- The `go.opentelemetry.io/otel/metric/embedded` package. (#3916)
- The `Version` function to `go.opentelemetry.io/otel/sdk` to return the SDK version. (#3949)
- Add a `WithNamespace` option to `go.opentelemetry.io/otel/exporters/prometheus` to allow users to prefix metrics with a namespace. (#3970)
- The following configuration types were added to `go.opentelemetry.io/otel/metric/instrument` to be used in the configuration of measurement methods. (#3971)
  - The `AddConfig` used to hold configuration for addition measurements
    - `NewAddConfig` used to create a new `AddConfig`
    - `AddOption` used to configure an `AddConfig`
  - The `RecordConfig` used to hold configuration for recorded measurements
    - `NewRecordConfig` used to create a new `RecordConfig`
    - `RecordOption` used to configure a `RecordConfig`
  - The `ObserveConfig` used to hold configuration for observed measurements
    - `NewObserveConfig` used to create a new `ObserveConfig`
    - `ObserveOption` used to configure an `ObserveConfig`
- `WithAttributeSet` and `WithAttributes` are added to `go.opentelemetry.io/otel/metric/instrument`.
  They return an option used during a measurement that defines the attribute Set associated with the measurement. (#3971)
- The `Version` function to `go.opentelemetry.io/otel/exporters/otlp/otlpmetric` to return the OTLP metrics client version. (#3956)
- The `Version` function to `go.opentelemetry.io/otel/exporters/otlp/otlptrace` to return the OTLP trace client version. (#3956)

### Changed

- The `Extrema` in `go.opentelemetry.io/otel/sdk/metric/metricdata` is redefined with a generic argument of `[N int64 | float64]`. (#3870)
- Update all exported interfaces from `go.opentelemetry.io/otel/metric` to embed their corresponding interface from `go.opentelemetry.io/otel/metric/embedded`.
  This adds an implementation requirement to set the interface default behavior for unimplemented methods. (#3916)
- Move No-Op implementation from `go.opentelemetry.io/otel/metric` into its own package `go.opentelemetry.io/otel/metric/noop`. (#3941)
  - `metric.NewNoopMeterProvider` is replaced with `noop.NewMeterProvider`
- Add all the methods from `"go.opentelemetry.io/otel/trace".SpanContext` to `bridgeSpanContext` by embedding `otel.SpanContext` in `bridgeSpanContext`. (#3966)
- Wrap `UploadMetrics` error in `go.opentelemetry.io/otel/exporters/otlp/otlpmetric/` to improve error message when encountering generic grpc errors. (#3974)
- The measurement methods for all instruments in `go.opentelemetry.io/otel/metric/instrument` accept an option instead of the variadic `"go.opentelemetry.io/otel/attribute".KeyValue`. (#3971)
  - The `Int64Counter.Add` method now accepts `...AddOption`
  - The `Float64Counter.Add` method now accepts `...AddOption`
  - The `Int64UpDownCounter.Add` method now accepts `...AddOption`
  - The `Float64UpDownCounter.Add` method now accepts `...AddOption`
  - The `Int64Histogram.Record` method now accepts `...RecordOption`
  - The `Float64Histogram.Record` method now accepts `...RecordOption`
  - The `Int64Observer.Observe` method now accepts `...ObserveOption`
  - The `Float64Observer.Observe` method now accepts `...ObserveOption`
- The `Observer` methods in `go.opentelemetry.io/otel/metric` accept an option instead of the variadic `"go.opentelemetry.io/otel/attribute".KeyValue`. (#3971)
  - The `Observer.ObserveInt64` method now accepts `...ObserveOption`
  - The `Observer.ObserveFloat64` method now accepts `...ObserveOption`
- Move global metric back to `go.opentelemetry.io/otel/metric/global` from `go.opentelemetry.io/otel`. (#3986)

### Fixed

- `TracerProvider` allows calling `Tracer()` while it's shutting down.
  It used to deadlock. (#3924)
- Use the SDK version for the Telemetry SDK resource detector in `go.opentelemetry.io/otel/sdk/resource`. (#3949)
- Fix a data race in `SpanProcessor` returned by `NewSimpleSpanProcessor` in `go.opentelemetry.io/otel/sdk/trace`. (#3951)
- Automatically figure out the default aggregation with `aggregation.Default`. (#3967)

### Deprecated

- The `go.opentelemetry.io/otel/metric/instrument` package is deprecated.
  Use the equivalent types added to `go.opentelemetry.io/otel/metric` instead. (#4018)

## [1.15.0-rc.2/0.38.0-rc.2] 2023-03-23

This is a release candidate for the v1.15.0/v0.38.0 release.
That release will include the `v1` release of the OpenTelemetry Go metric API and will provide stability guarantees of that API.
See our [versioning policy](VERSIONING.md) for more information about these stability guarantees.

### Added

- The `WithHostID` option to `go.opentelemetry.io/otel/sdk/resource`. (#3812)
- The `WithoutTimestamps` option to `go.opentelemetry.io/otel/exporters/stdout/stdoutmetric` to sets all timestamps to zero. (#3828)
- The new `Exemplar` type is added to `go.opentelemetry.io/otel/sdk/metric/metricdata`.
  Both the `DataPoint` and `HistogramDataPoint` types from that package have a new field of `Exemplars` containing the sampled exemplars for their timeseries. (#3849)
- Configuration for each metric instrument in `go.opentelemetry.io/otel/sdk/metric/instrument`. (#3895)
- The internal logging introduces a warning level verbosity equal to `V(1)`. (#3900)
- Added a log message warning about usage of `SimpleSpanProcessor` in production environments. (#3854)

### Changed

- Optimize memory allocation when creation a new `Set` using `NewSet` or `NewSetWithFiltered` in `go.opentelemetry.io/otel/attribute`. (#3832)
- Optimize memory allocation when creation new metric instruments in `go.opentelemetry.io/otel/sdk/metric`. (#3832)
- Avoid creating new objects on all calls to `WithDeferredSetup` and `SkipContextSetup` in OpenTracing bridge. (#3833)
- The `New` and `Detect` functions from `go.opentelemetry.io/otel/sdk/resource` return errors that wrap underlying errors instead of just containing the underlying error strings. (#3844)
- Both the `Histogram` and `HistogramDataPoint` are redefined with a generic argument of `[N int64 | float64]` in `go.opentelemetry.io/otel/sdk/metric/metricdata`. (#3849)
- The metric `Export` interface from `go.opentelemetry.io/otel/sdk/metric` accepts a `*ResourceMetrics` instead of `ResourceMetrics`. (#3853)
- Rename `Asynchronous` to `Observable` in `go.opentelemetry.io/otel/metric/instrument`. (#3892)
- Rename `Int64ObserverOption` to `Int64ObservableOption` in `go.opentelemetry.io/otel/metric/instrument`. (#3895)
- Rename `Float64ObserverOption` to `Float64ObservableOption` in `go.opentelemetry.io/otel/metric/instrument`. (#3895)
- The internal logging changes the verbosity level of info to `V(4)`, the verbosity level of debug to `V(8)`. (#3900)

### Fixed

- `TracerProvider` consistently doesn't allow to register a `SpanProcessor` after shutdown. (#3845)

### Removed

- The deprecated `go.opentelemetry.io/otel/metric/global` package is removed. (#3829)
- The unneeded `Synchronous` interface in `go.opentelemetry.io/otel/metric/instrument` was removed. (#3892)
- The `Float64ObserverConfig` and `NewFloat64ObserverConfig` in `go.opentelemetry.io/otel/sdk/metric/instrument`.
  Use the added `float64` instrument configuration instead. (#3895)
- The `Int64ObserverConfig` and `NewInt64ObserverConfig` in `go.opentelemetry.io/otel/sdk/metric/instrument`.
  Use the added `int64` instrument configuration instead. (#3895)
- The `NewNoopMeter` function in `go.opentelemetry.io/otel/metric`, use `NewMeterProvider().Meter("")` instead. (#3893)

## [1.15.0-rc.1/0.38.0-rc.1] 2023-03-01

This is a release candidate for the v1.15.0/v0.38.0 release.
That release will include the `v1` release of the OpenTelemetry Go metric API and will provide stability guarantees of that API.
See our [versioning policy](VERSIONING.md) for more information about these stability guarantees.

This release drops the compatibility guarantee of [Go 1.18].

### Added

- Support global `MeterProvider` in `go.opentelemetry.io/otel`. (#3818)
  - Use `Meter` for a `metric.Meter` from the global `metric.MeterProvider`.
  - Use `GetMeterProivder` for a global `metric.MeterProvider`.
  - Use `SetMeterProivder` to set the global `metric.MeterProvider`.

### Changed

- Dropped compatibility testing for [Go 1.18].
  The project no longer guarantees support for this version of Go. (#3813)

### Fixed

- Handle empty environment variable as it they were not set. (#3764)
- Clarify the `httpconv` and `netconv` packages in `go.opentelemetry.io/otel/semconv/*` provide tracing semantic conventions. (#3823)
- Fix race conditions in `go.opentelemetry.io/otel/exporters/metric/prometheus` that could cause a panic. (#3899)
- Fix sending nil `scopeInfo` to metrics channel in `go.opentelemetry.io/otel/exporters/metric/prometheus` that could cause a panic in `github.com/prometheus/client_golang/prometheus`. (#3899)

### Deprecated

- The `go.opentelemetry.io/otel/metric/global` package is deprecated.
  Use `go.opentelemetry.io/otel` instead. (#3818)

### Removed

- The deprecated `go.opentelemetry.io/otel/metric/unit` package is removed. (#3814)

## [1.14.0/0.37.0/0.0.4] 2023-02-27

This release is the last to support [Go 1.18].
The next release will require at least [Go 1.19].

### Added

- The `event` type semantic conventions are added to `go.opentelemetry.io/otel/semconv/v1.17.0`. (#3697)
- Support [Go 1.20]. (#3693)
- The `go.opentelemetry.io/otel/semconv/v1.18.0` package.
  The package contains semantic conventions from the `v1.18.0` version of the OpenTelemetry specification. (#3719)
  - The following `const` renames from `go.opentelemetry.io/otel/semconv/v1.17.0` are included:
    - `OtelScopeNameKey` -> `OTelScopeNameKey`
    - `OtelScopeVersionKey` -> `OTelScopeVersionKey`
    - `OtelLibraryNameKey` -> `OTelLibraryNameKey`
    - `OtelLibraryVersionKey` -> `OTelLibraryVersionKey`
    - `OtelStatusCodeKey` -> `OTelStatusCodeKey`
    - `OtelStatusDescriptionKey` -> `OTelStatusDescriptionKey`
    - `OtelStatusCodeOk` -> `OTelStatusCodeOk`
    - `OtelStatusCodeError` -> `OTelStatusCodeError`
  - The following `func` renames from `go.opentelemetry.io/otel/semconv/v1.17.0` are included:
    - `OtelScopeName` -> `OTelScopeName`
    - `OtelScopeVersion` -> `OTelScopeVersion`
    - `OtelLibraryName` -> `OTelLibraryName`
    - `OtelLibraryVersion` -> `OTelLibraryVersion`
    - `OtelStatusDescription` -> `OTelStatusDescription`
- A `IsSampled` method is added to the `SpanContext` implementation in `go.opentelemetry.io/otel/bridge/opentracing` to expose the span sampled state.
  See the [README](./bridge/opentracing/README.md) for more information. (#3570)
- The `WithInstrumentationAttributes` option to `go.opentelemetry.io/otel/metric`. (#3738)
- The `WithInstrumentationAttributes` option to `go.opentelemetry.io/otel/trace`. (#3739)
- The following environment variables are supported by the periodic `Reader` in `go.opentelemetry.io/otel/sdk/metric`. (#3763)
  - `OTEL_METRIC_EXPORT_INTERVAL` sets the time between collections and exports.
  - `OTEL_METRIC_EXPORT_TIMEOUT` sets the timeout an export is attempted.

### Changed

- Fall-back to `TextMapCarrier` when it's not `HttpHeader`s in `go.opentelemetry.io/otel/bridge/opentracing`. (#3679)
- The `Collect` method of the `"go.opentelemetry.io/otel/sdk/metric".Reader` interface is updated to accept the `metricdata.ResourceMetrics` value the collection will be made into.
  This change is made to enable memory reuse by SDK users. (#3732)
- The `WithUnit` option in `go.opentelemetry.io/otel/sdk/metric/instrument` is updated to accept a `string` for the unit value. (#3776)

### Fixed

- Ensure `go.opentelemetry.io/otel` does not use generics. (#3723, #3725)
- Multi-reader `MeterProvider`s now export metrics for all readers, instead of just the first reader. (#3720, #3724)
- Remove use of deprecated `"math/rand".Seed` in `go.opentelemetry.io/otel/example/prometheus`. (#3733)
- Do not silently drop unknown schema data with `Parse` in  `go.opentelemetry.io/otel/schema/v1.1`. (#3743)
- Data race issue in OTLP exporter retry mechanism. (#3755, #3756)
- Wrapping empty errors when exporting in `go.opentelemetry.io/otel/sdk/metric`. (#3698, #3772)
- Incorrect "all" and "resource" definition for schema files in `go.opentelemetry.io/otel/schema/v1.1`. (#3777)

### Deprecated

- The `go.opentelemetry.io/otel/metric/unit` package is deprecated.
  Use the equivalent unit string instead. (#3776)
  - Use `"1"` instead of `unit.Dimensionless`
  - Use `"By"` instead of `unit.Bytes`
  - Use `"ms"` instead of `unit.Milliseconds`

## [1.13.0/0.36.0] 2023-02-07

### Added

- Attribute `KeyValue` creations functions to `go.opentelemetry.io/otel/semconv/v1.17.0` for all non-enum semantic conventions.
  These functions ensure semantic convention type correctness. (#3675)

### Fixed

- Removed the `http.target` attribute from being added by `ServerRequest` in the following packages. (#3687)
  - `go.opentelemetry.io/otel/semconv/v1.13.0/httpconv`
  - `go.opentelemetry.io/otel/semconv/v1.14.0/httpconv`
  - `go.opentelemetry.io/otel/semconv/v1.15.0/httpconv`
  - `go.opentelemetry.io/otel/semconv/v1.16.0/httpconv`
  - `go.opentelemetry.io/otel/semconv/v1.17.0/httpconv`

### Removed

- The deprecated `go.opentelemetry.io/otel/metric/instrument/asyncfloat64` package is removed. (#3631)
- The deprecated `go.opentelemetry.io/otel/metric/instrument/asyncint64` package is removed. (#3631)
- The deprecated `go.opentelemetry.io/otel/metric/instrument/syncfloat64` package is removed. (#3631)
- The deprecated `go.opentelemetry.io/otel/metric/instrument/syncint64` package is removed. (#3631)

## [1.12.0/0.35.0] 2023-01-28

### Added

- The `WithInt64Callback` option to `go.opentelemetry.io/otel/metric/instrument`.
  This options is used to configure `int64` Observer callbacks during their creation. (#3507)
- The `WithFloat64Callback` option to `go.opentelemetry.io/otel/metric/instrument`.
  This options is used to configure `float64` Observer callbacks during their creation. (#3507)
- The `Producer` interface and `Reader.RegisterProducer(Producer)` to `go.opentelemetry.io/otel/sdk/metric`.
  These additions are used to enable external metric Producers. (#3524)
- The `Callback` function type to `go.opentelemetry.io/otel/metric`.
  This new named function type is registered with a `Meter`. (#3564)
- The `go.opentelemetry.io/otel/semconv/v1.13.0` package.
  The package contains semantic conventions from the `v1.13.0` version of the OpenTelemetry specification. (#3499)
  - The `EndUserAttributesFromHTTPRequest` function in `go.opentelemetry.io/otel/semconv/v1.12.0` is merged into `ClientRequest` and `ServerRequest` in `go.opentelemetry.io/otel/semconv/v1.13.0/httpconv`.
  - The `HTTPAttributesFromHTTPStatusCode` function in `go.opentelemetry.io/otel/semconv/v1.12.0` is merged into `ClientResponse` in `go.opentelemetry.io/otel/semconv/v1.13.0/httpconv`.
  - The `HTTPClientAttributesFromHTTPRequest` function in `go.opentelemetry.io/otel/semconv/v1.12.0` is replaced by `ClientRequest` in `go.opentelemetry.io/otel/semconv/v1.13.0/httpconv`.
  - The `HTTPServerAttributesFromHTTPRequest` function in `go.opentelemetry.io/otel/semconv/v1.12.0` is replaced by `ServerRequest` in `go.opentelemetry.io/otel/semconv/v1.13.0/httpconv`.
  - The `HTTPServerMetricAttributesFromHTTPRequest` function in `go.opentelemetry.io/otel/semconv/v1.12.0` is replaced by `ServerRequest` in `go.opentelemetry.io/otel/semconv/v1.13.0/httpconv`.
  - The `NetAttributesFromHTTPRequest` function in `go.opentelemetry.io/otel/semconv/v1.12.0` is split into `Transport` in `go.opentelemetry.io/otel/semconv/v1.13.0/netconv` and `ClientRequest` or `ServerRequest` in `go.opentelemetry.io/otel/semconv/v1.13.0/httpconv`.
  - The `SpanStatusFromHTTPStatusCode` function in `go.opentelemetry.io/otel/semconv/v1.12.0` is replaced by `ClientStatus` in `go.opentelemetry.io/otel/semconv/v1.13.0/httpconv`.
  - The `SpanStatusFromHTTPStatusCodeAndSpanKind` function in `go.opentelemetry.io/otel/semconv/v1.12.0` is split into `ClientStatus` and `ServerStatus` in `go.opentelemetry.io/otel/semconv/v1.13.0/httpconv`.
  - The `Client` function is included in `go.opentelemetry.io/otel/semconv/v1.13.0/netconv` to generate attributes for a `net.Conn`.
  - The `Server` function is included in `go.opentelemetry.io/otel/semconv/v1.13.0/netconv` to generate attributes for a `net.Listener`.
- The `go.opentelemetry.io/otel/semconv/v1.14.0` package.
  The package contains semantic conventions from the `v1.14.0` version of the OpenTelemetry specification. (#3566)
- The `go.opentelemetry.io/otel/semconv/v1.15.0` package.
  The package contains semantic conventions from the `v1.15.0` version of the OpenTelemetry specification. (#3578)
- The `go.opentelemetry.io/otel/semconv/v1.16.0` package.
  The package contains semantic conventions from the `v1.16.0` version of the OpenTelemetry specification. (#3579)
- Metric instruments to `go.opentelemetry.io/otel/metric/instrument`.
  These instruments are use as replacements of the deprecated `go.opentelemetry.io/otel/metric/instrument/{asyncfloat64,asyncint64,syncfloat64,syncint64}` packages.(#3575, #3586)
  - `Float64ObservableCounter` replaces the `asyncfloat64.Counter`
  - `Float64ObservableUpDownCounter` replaces the `asyncfloat64.UpDownCounter`
  - `Float64ObservableGauge` replaces the `asyncfloat64.Gauge`
  - `Int64ObservableCounter` replaces the `asyncint64.Counter`
  - `Int64ObservableUpDownCounter` replaces the `asyncint64.UpDownCounter`
  - `Int64ObservableGauge` replaces the `asyncint64.Gauge`
  - `Float64Counter` replaces the `syncfloat64.Counter`
  - `Float64UpDownCounter` replaces the `syncfloat64.UpDownCounter`
  - `Float64Histogram` replaces the `syncfloat64.Histogram`
  - `Int64Counter` replaces the `syncint64.Counter`
  - `Int64UpDownCounter` replaces the `syncint64.UpDownCounter`
  - `Int64Histogram` replaces the `syncint64.Histogram`
- `NewTracerProvider` to `go.opentelemetry.io/otel/bridge/opentracing`.
  This is used to create `WrapperTracer` instances from a `TracerProvider`. (#3116)
- The `Extrema` type to `go.opentelemetry.io/otel/sdk/metric/metricdata`.
  This type is used to represent min/max values and still be able to distinguish unset and zero values. (#3487)
- The `go.opentelemetry.io/otel/semconv/v1.17.0` package.
  The package contains semantic conventions from the `v1.17.0` version of the OpenTelemetry specification. (#3599)

### Changed

- Jaeger and Zipkin exporter use `github.com/go-logr/logr` as the logging interface, and add the `WithLogr` option. (#3497, #3500)
- Instrument configuration in `go.opentelemetry.io/otel/metric/instrument` is split into specific options and configuration based on the instrument type. (#3507)
  - Use the added `Int64Option` type to configure instruments from `go.opentelemetry.io/otel/metric/instrument/syncint64`.
  - Use the added `Float64Option` type to configure instruments from `go.opentelemetry.io/otel/metric/instrument/syncfloat64`.
  - Use the added `Int64ObserverOption` type to configure instruments from `go.opentelemetry.io/otel/metric/instrument/asyncint64`.
  - Use the added `Float64ObserverOption` type to configure instruments from `go.opentelemetry.io/otel/metric/instrument/asyncfloat64`.
- Return a `Registration` from the `RegisterCallback` method of a `Meter` in the `go.opentelemetry.io/otel/metric` package.
  This `Registration` can be used to unregister callbacks. (#3522)
- Global error handler uses an atomic value instead of a mutex. (#3543)
- Add `NewMetricProducer` to `go.opentelemetry.io/otel/bridge/opencensus`, which can be used to pass OpenCensus metrics to an OpenTelemetry Reader. (#3541)
- Global logger uses an atomic value instead of a mutex. (#3545)
- The `Shutdown` method of the `"go.opentelemetry.io/otel/sdk/trace".TracerProvider` releases all computational resources when called the first time. (#3551)
- The `Sampler` returned from `TraceIDRatioBased` `go.opentelemetry.io/otel/sdk/trace` now uses the rightmost bits for sampling decisions.
  This fixes random sampling when using ID generators like `xray.IDGenerator` and increasing parity with other language implementations. (#3557)
- Errors from `go.opentelemetry.io/otel/exporters/otlp/otlptrace` exporters are wrapped in errors identifying their signal name.
  Existing users of the exporters attempting to identify specific errors will need to use `errors.Unwrap()` to get the underlying error. (#3516)
- Exporters from `go.opentelemetry.io/otel/exporters/otlp` will print the final retryable error message when attempts to retry time out. (#3514)
- The instrument kind names in `go.opentelemetry.io/otel/sdk/metric` are updated to match the API. (#3562)
  - `InstrumentKindSyncCounter` is renamed to `InstrumentKindCounter`
  - `InstrumentKindSyncUpDownCounter` is renamed to `InstrumentKindUpDownCounter`
  - `InstrumentKindSyncHistogram` is renamed to `InstrumentKindHistogram`
  - `InstrumentKindAsyncCounter` is renamed to `InstrumentKindObservableCounter`
  - `InstrumentKindAsyncUpDownCounter` is renamed to `InstrumentKindObservableUpDownCounter`
  - `InstrumentKindAsyncGauge` is renamed to `InstrumentKindObservableGauge`
- The `RegisterCallback` method of the `Meter` in `go.opentelemetry.io/otel/metric` changed.
  - The named `Callback` replaces the inline function parameter. (#3564)
  - `Callback` is required to return an error. (#3576)
  - `Callback` accepts the added `Observer` parameter added.
    This new parameter is used by `Callback` implementations to observe values for asynchronous instruments instead of calling the `Observe` method of the instrument directly. (#3584)
  - The slice of `instrument.Asynchronous` is now passed as a variadic argument. (#3587)
- The exporter from `go.opentelemetry.io/otel/exporters/zipkin` is updated to use the `v1.16.0` version of semantic conventions.
  This means it no longer uses the removed `net.peer.ip` or `http.host` attributes to determine the remote endpoint.
  Instead it uses the `net.sock.peer` attributes. (#3581)
- The `Min` and `Max` fields of the `HistogramDataPoint` in `go.opentelemetry.io/otel/sdk/metric/metricdata` are now defined with the added `Extrema` type instead of a `*float64`. (#3487)

### Fixed

- Asynchronous instruments that use sum aggregators and attribute filters correctly add values from equivalent attribute sets that have been filtered. (#3439, #3549)
- The `RegisterCallback` method of the `Meter` from `go.opentelemetry.io/otel/sdk/metric` only registers a callback for instruments created by that meter.
  Trying to register a callback with instruments from a different meter will result in an error being returned. (#3584)

### Deprecated

- The `NewMetricExporter` in `go.opentelemetry.io/otel/bridge/opencensus` is deprecated.
  Use `NewMetricProducer` instead. (#3541)
- The `go.opentelemetry.io/otel/metric/instrument/asyncfloat64` package is deprecated.
  Use the instruments from `go.opentelemetry.io/otel/metric/instrument` instead. (#3575)
- The `go.opentelemetry.io/otel/metric/instrument/asyncint64` package is deprecated.
  Use the instruments from `go.opentelemetry.io/otel/metric/instrument` instead. (#3575)
- The `go.opentelemetry.io/otel/metric/instrument/syncfloat64` package is deprecated.
  Use the instruments from `go.opentelemetry.io/otel/metric/instrument` instead. (#3575)
- The `go.opentelemetry.io/otel/metric/instrument/syncint64` package is deprecated.
  Use the instruments from `go.opentelemetry.io/otel/metric/instrument` instead. (#3575)
- The `NewWrappedTracerProvider` in `go.opentelemetry.io/otel/bridge/opentracing` is now deprecated.
  Use `NewTracerProvider` instead. (#3116)

### Removed

- The deprecated `go.opentelemetry.io/otel/sdk/metric/view` package is removed. (#3520)
- The `InstrumentProvider` from `go.opentelemetry.io/otel/sdk/metric/asyncint64` is removed.
  Use the new creation methods of the `Meter` in `go.opentelemetry.io/otel/sdk/metric` instead. (#3530)
  - The `Counter` method is replaced by `Meter.Int64ObservableCounter`
  - The `UpDownCounter` method is replaced by `Meter.Int64ObservableUpDownCounter`
  - The `Gauge` method is replaced by `Meter.Int64ObservableGauge`
- The `InstrumentProvider` from `go.opentelemetry.io/otel/sdk/metric/asyncfloat64` is removed.
  Use the new creation methods of the `Meter` in `go.opentelemetry.io/otel/sdk/metric` instead. (#3530)
  - The `Counter` method is replaced by `Meter.Float64ObservableCounter`
  - The `UpDownCounter` method is replaced by `Meter.Float64ObservableUpDownCounter`
  - The `Gauge` method is replaced by `Meter.Float64ObservableGauge`
- The `InstrumentProvider` from `go.opentelemetry.io/otel/sdk/metric/syncint64` is removed.
  Use the new creation methods of the `Meter` in `go.opentelemetry.io/otel/sdk/metric` instead. (#3530)
  - The `Counter` method is replaced by `Meter.Int64Counter`
  - The `UpDownCounter` method is replaced by `Meter.Int64UpDownCounter`
  - The `Histogram` method is replaced by `Meter.Int64Histogram`
- The `InstrumentProvider` from `go.opentelemetry.io/otel/sdk/metric/syncfloat64` is removed.
  Use the new creation methods of the `Meter` in `go.opentelemetry.io/otel/sdk/metric` instead. (#3530)
  - The `Counter` method is replaced by `Meter.Float64Counter`
  - The `UpDownCounter` method is replaced by `Meter.Float64UpDownCounter`
  - The `Histogram` method is replaced by `Meter.Float64Histogram`

## [1.11.2/0.34.0] 2022-12-05

### Added

- The `WithView` `Option` is added to the `go.opentelemetry.io/otel/sdk/metric` package.
   This option is used to configure the view(s) a `MeterProvider` will use for all `Reader`s that are registered with it. (#3387)
- Add Instrumentation Scope and Version as info metric and label in Prometheus exporter.
  This can be disabled using the `WithoutScopeInfo()` option added to that package.(#3273, #3357)
- OTLP exporters now recognize: (#3363)
  - `OTEL_EXPORTER_OTLP_INSECURE`
  - `OTEL_EXPORTER_OTLP_TRACES_INSECURE`
  - `OTEL_EXPORTER_OTLP_METRICS_INSECURE`
  - `OTEL_EXPORTER_OTLP_CLIENT_KEY`
  - `OTEL_EXPORTER_OTLP_TRACES_CLIENT_KEY`
  - `OTEL_EXPORTER_OTLP_METRICS_CLIENT_KEY`
  - `OTEL_EXPORTER_OTLP_CLIENT_CERTIFICATE`
  - `OTEL_EXPORTER_OTLP_TRACES_CLIENT_CERTIFICATE`
  - `OTEL_EXPORTER_OTLP_METRICS_CLIENT_CERTIFICATE`
- The `View` type and related `NewView` function to create a view according to the OpenTelemetry specification are added to `go.opentelemetry.io/otel/sdk/metric`.
  These additions are replacements for the `View` type and `New` function from `go.opentelemetry.io/otel/sdk/metric/view`. (#3459)
- The `Instrument` and `InstrumentKind` type are added to `go.opentelemetry.io/otel/sdk/metric`.
  These additions are replacements for the `Instrument` and `InstrumentKind` types from `go.opentelemetry.io/otel/sdk/metric/view`. (#3459)
- The `Stream` type is added to `go.opentelemetry.io/otel/sdk/metric` to define a metric data stream a view will produce. (#3459)
- The `AssertHasAttributes` allows instrument authors to test that datapoints returned have appropriate attributes. (#3487)

### Changed

- The `"go.opentelemetry.io/otel/sdk/metric".WithReader` option no longer accepts views to associate with the `Reader`.
   Instead, views are now registered directly with the `MeterProvider` via the new `WithView` option.
   The views registered with the `MeterProvider` apply to all `Reader`s. (#3387)
- The `Temporality(view.InstrumentKind) metricdata.Temporality` and `Aggregation(view.InstrumentKind) aggregation.Aggregation` methods are added to the `"go.opentelemetry.io/otel/sdk/metric".Exporter` interface. (#3260)
- The `Temporality(view.InstrumentKind) metricdata.Temporality` and `Aggregation(view.InstrumentKind) aggregation.Aggregation` methods are added to the `"go.opentelemetry.io/otel/exporters/otlp/otlpmetric".Client` interface. (#3260)
- The `WithTemporalitySelector` and `WithAggregationSelector` `ReaderOption`s have been changed to `ManualReaderOption`s in the `go.opentelemetry.io/otel/sdk/metric` package. (#3260)
- The periodic reader in the `go.opentelemetry.io/otel/sdk/metric` package now uses the temporality and aggregation selectors from its configured exporter instead of accepting them as options. (#3260)

### Fixed

- The `go.opentelemetry.io/otel/exporters/prometheus` exporter fixes duplicated `_total` suffixes. (#3369)
- Remove comparable requirement for `Reader`s. (#3387)
- Cumulative metrics from the OpenCensus bridge (`go.opentelemetry.io/otel/bridge/opencensus`) are defined as monotonic sums, instead of non-monotonic. (#3389)
- Asynchronous counters (`Counter` and `UpDownCounter`) from the metric SDK now produce delta sums when configured with delta temporality. (#3398)
- Exported `Status` codes in the `go.opentelemetry.io/otel/exporters/zipkin` exporter are now exported as all upper case values. (#3340)
- `Aggregation`s from `go.opentelemetry.io/otel/sdk/metric` with no data are not exported. (#3394, #3436)
- Re-enabled Attribute Filters in the Metric SDK. (#3396)
- Asynchronous callbacks are only called if they are registered with at least one instrument that does not use drop aggragation. (#3408)
- Do not report empty partial-success responses in the `go.opentelemetry.io/otel/exporters/otlp` exporters. (#3438, #3432)
- Handle partial success responses in `go.opentelemetry.io/otel/exporters/otlp/otlpmetric` exporters. (#3162, #3440)
- Prevent duplicate Prometheus description, unit, and type. (#3469)
- Prevents panic when using incorrect `attribute.Value.As[Type]Slice()`. (#3489)

### Removed

- The `go.opentelemetry.io/otel/exporters/otlp/otlpmetric.Client` interface is removed. (#3486)
- The `go.opentelemetry.io/otel/exporters/otlp/otlpmetric.New` function is removed. Use the `otlpmetric[http|grpc].New` directly. (#3486)

### Deprecated

- The `go.opentelemetry.io/otel/sdk/metric/view` package is deprecated.
  Use `Instrument`, `InstrumentKind`, `View`, and `NewView` in `go.opentelemetry.io/otel/sdk/metric` instead. (#3476)

## [1.11.1/0.33.0] 2022-10-19

### Added

- The Prometheus exporter in `go.opentelemetry.io/otel/exporters/prometheus` registers with a Prometheus registerer on creation.
   By default, it will register with the default Prometheus registerer.
   A non-default registerer can be used by passing the `WithRegisterer` option. (#3239)
- Added the `WithAggregationSelector` option to the `go.opentelemetry.io/otel/exporters/prometheus` package to change the default `AggregationSelector` used. (#3341)
- The Prometheus exporter in `go.opentelemetry.io/otel/exporters/prometheus` converts the `Resource` associated with metric exports into a `target_info` metric. (#3285)

### Changed

- The `"go.opentelemetry.io/otel/exporters/prometheus".New` function is updated to return an error.
   It will return an error if the exporter fails to register with Prometheus. (#3239)

### Fixed

- The URL-encoded values from the `OTEL_RESOURCE_ATTRIBUTES` environment variable are decoded. (#2963)
- The `baggage.NewMember` function decodes the `value` parameter instead of directly using it.
   This fixes the implementation to be compliant with the W3C specification. (#3226)
- Slice attributes of the `attribute` package are now comparable based on their value, not instance. (#3108 #3252)
- The `Shutdown` and `ForceFlush` methods of the `"go.opentelemetry.io/otel/sdk/trace".TraceProvider` no longer return an error when no processor is registered. (#3268)
- The Prometheus exporter in `go.opentelemetry.io/otel/exporters/prometheus` cumulatively sums histogram buckets. (#3281)
- The sum of each histogram data point is now uniquely exported by the `go.opentelemetry.io/otel/exporters/otlpmetric` exporters. (#3284, #3293)
- Recorded values for asynchronous counters (`Counter` and `UpDownCounter`) are interpreted as exact, not incremental, sum values by the metric SDK. (#3350, #3278)
- `UpDownCounters` are now correctly output as Prometheus gauges in the `go.opentelemetry.io/otel/exporters/prometheus` exporter. (#3358)
- The Prometheus exporter in `go.opentelemetry.io/otel/exporters/prometheus` no longer describes the metrics it will send to Prometheus on startup.
   Instead the exporter is defined as an "unchecked" collector for Prometheus.
   This fixes the `reader is not registered` warning currently emitted on startup. (#3291 #3342)
- The `go.opentelemetry.io/otel/exporters/prometheus` exporter now correctly adds `_total` suffixes to counter metrics. (#3360)
- The `go.opentelemetry.io/otel/exporters/prometheus` exporter now adds a unit suffix to metric names.
   This can be disabled using the `WithoutUnits()` option added to that package. (#3352)

## [1.11.0/0.32.3] 2022-10-12

### Added

- Add default User-Agent header to OTLP exporter requests (`go.opentelemetry.io/otel/exporters/otlptrace/otlptracegrpc` and `go.opentelemetry.io/otel/exporters/otlptrace/otlptracehttp`). (#3261)

### Changed

- `span.SetStatus` has been updated such that calls that lower the status are now no-ops. (#3214)
- Upgrade `golang.org/x/sys/unix` from `v0.0.0-20210423185535-09eb48e85fd7` to `v0.0.0-20220919091848-fb04ddd9f9c8`.
  This addresses [GO-2022-0493](https://pkg.go.dev/vuln/GO-2022-0493). (#3235)

## [0.32.2] Metric SDK (Alpha) - 2022-10-11

### Added

- Added an example of using metric views to customize instruments. (#3177)
- Add default User-Agent header to OTLP exporter requests (`go.opentelemetry.io/otel/exporters/otlpmetric/otlpmetricgrpc` and `go.opentelemetry.io/otel/exporters/otlpmetric/otlpmetrichttp`). (#3261)

### Changed

- Flush pending measurements with the `PeriodicReader` in the `go.opentelemetry.io/otel/sdk/metric` when `ForceFlush` or `Shutdown` are called. (#3220)
- Update histogram default bounds to match the requirements of the latest specification. (#3222)
- Encode the HTTP status code in the OpenTracing bridge (`go.opentelemetry.io/otel/bridge/opentracing`) as an integer.  (#3265)

### Fixed

- Use default view if instrument does not match any registered view of a reader. (#3224, #3237)
- Return the same instrument every time a user makes the exact same instrument creation call. (#3229, #3251)
- Return the existing instrument when a view transforms a creation call to match an existing instrument. (#3240, #3251)
- Log a warning when a conflicting instrument (e.g. description, unit, data-type) is created instead of returning an error. (#3251)
- The OpenCensus bridge no longer sends empty batches of metrics. (#3263)

## [0.32.1] Metric SDK (Alpha) - 2022-09-22

### Changed

- The Prometheus exporter sanitizes OpenTelemetry instrument names when exporting.
   Invalid characters are replaced with `_`. (#3212)

### Added

- The metric portion of the OpenCensus bridge (`go.opentelemetry.io/otel/bridge/opencensus`) has been reintroduced. (#3192)
- The OpenCensus bridge example (`go.opentelemetry.io/otel/example/opencensus`) has been reintroduced. (#3206)

### Fixed

- Updated go.mods to point to valid versions of the sdk. (#3216)
- Set the `MeterProvider` resource on all exported metric data. (#3218)

## [0.32.0] Revised Metric SDK (Alpha) - 2022-09-18

### Changed

- The metric SDK in `go.opentelemetry.io/otel/sdk/metric` is completely refactored to comply with the OpenTelemetry specification.
  Please see the package documentation for how the new SDK is initialized and configured. (#3175)
- Update the minimum supported go version to go1.18. Removes support for go1.17 (#3179)

### Removed

- The metric portion of the OpenCensus bridge (`go.opentelemetry.io/otel/bridge/opencensus`) has been removed.
  A new bridge compliant with the revised metric SDK will be added back in a future release. (#3175)
- The `go.opentelemetry.io/otel/sdk/metric/aggregator/aggregatortest` package is removed, see the new metric SDK. (#3175)
- The `go.opentelemetry.io/otel/sdk/metric/aggregator/histogram` package is removed, see the new metric SDK. (#3175)
- The `go.opentelemetry.io/otel/sdk/metric/aggregator/lastvalue` package is removed, see the new metric SDK. (#3175)
- The `go.opentelemetry.io/otel/sdk/metric/aggregator/sum` package is removed, see the new metric SDK. (#3175)
- The `go.opentelemetry.io/otel/sdk/metric/aggregator` package is removed, see the new metric SDK. (#3175)
- The `go.opentelemetry.io/otel/sdk/metric/controller/basic` package is removed, see the new metric SDK. (#3175)
- The `go.opentelemetry.io/otel/sdk/metric/controller/controllertest` package is removed, see the new metric SDK. (#3175)
- The `go.opentelemetry.io/otel/sdk/metric/controller/time` package is removed, see the new metric SDK. (#3175)
- The `go.opentelemetry.io/otel/sdk/metric/export/aggregation` package is removed, see the new metric SDK. (#3175)
- The `go.opentelemetry.io/otel/sdk/metric/export` package is removed, see the new metric SDK. (#3175)
- The `go.opentelemetry.io/otel/sdk/metric/metrictest` package is removed.
  A replacement package that supports the new metric SDK will be added back in a future release. (#3175)
- The `go.opentelemetry.io/otel/sdk/metric/number` package is removed, see the new metric SDK. (#3175)
- The `go.opentelemetry.io/otel/sdk/metric/processor/basic` package is removed, see the new metric SDK. (#3175)
- The `go.opentelemetry.io/otel/sdk/metric/processor/processortest` package is removed, see the new metric SDK. (#3175)
- The `go.opentelemetry.io/otel/sdk/metric/processor/reducer` package is removed, see the new metric SDK. (#3175)
- The `go.opentelemetry.io/otel/sdk/metric/registry` package is removed, see the new metric SDK. (#3175)
- The `go.opentelemetry.io/otel/sdk/metric/sdkapi` package is removed, see the new metric SDK. (#3175)
- The `go.opentelemetry.io/otel/sdk/metric/selector/simple` package is removed, see the new metric SDK. (#3175)
- The `"go.opentelemetry.io/otel/sdk/metric".ErrUninitializedInstrument` variable was removed. (#3175)
- The `"go.opentelemetry.io/otel/sdk/metric".ErrBadInstrument` variable was removed. (#3175)
- The `"go.opentelemetry.io/otel/sdk/metric".Accumulator` type was removed, see the `MeterProvider`in the new metric SDK. (#3175)
- The `"go.opentelemetry.io/otel/sdk/metric".NewAccumulator` function was removed, see `NewMeterProvider`in the new metric SDK. (#3175)
- The deprecated `"go.opentelemetry.io/otel/sdk/metric".AtomicFieldOffsets` function was removed. (#3175)

## [1.10.0] - 2022-09-09

### Added

- Support Go 1.19. (#3077)
  Include compatibility testing and document support. (#3077)
- Support the OTLP ExportTracePartialSuccess response; these are passed to the registered error handler. (#3106)
- Upgrade go.opentelemetry.io/proto/otlp from v0.18.0 to v0.19.0 (#3107)

### Changed

- Fix misidentification of OpenTelemetry `SpanKind` in OpenTracing bridge (`go.opentelemetry.io/otel/bridge/opentracing`).  (#3096)
- Attempting to start a span with a nil `context` will no longer cause a panic. (#3110)
- All exporters will be shutdown even if one reports an error (#3091)
- Ensure valid UTF-8 when truncating over-length attribute values. (#3156)

## [1.9.0/0.0.3] - 2022-08-01

### Added

- Add support for Schema Files format 1.1.x (metric "split" transform) with the new `go.opentelemetry.io/otel/schema/v1.1` package. (#2999)
- Add the `go.opentelemetry.io/otel/semconv/v1.11.0` package.
  The package contains semantic conventions from the `v1.11.0` version of the OpenTelemetry specification. (#3009)
- Add the `go.opentelemetry.io/otel/semconv/v1.12.0` package.
  The package contains semantic conventions from the `v1.12.0` version of the OpenTelemetry specification. (#3010)
- Add the `http.method` attribute to HTTP server metric from all `go.opentelemetry.io/otel/semconv/*` packages. (#3018)

### Fixed

- Invalid warning for context setup being deferred in `go.opentelemetry.io/otel/bridge/opentracing` package. (#3029)

## [1.8.0/0.31.0] - 2022-07-08

### Added

- Add support for `opentracing.TextMap` format in the `Inject` and `Extract` methods
of the `"go.opentelemetry.io/otel/bridge/opentracing".BridgeTracer` type. (#2911)

### Changed

- The `crosslink` make target has been updated to use the `go.opentelemetry.io/build-tools/crosslink` package. (#2886)
- In the `go.opentelemetry.io/otel/sdk/instrumentation` package rename `Library` to `Scope` and alias `Library` as `Scope` (#2976)
- Move metric no-op implementation form `nonrecording` to `metric` package. (#2866)

### Removed

- Support for go1.16. Support is now only for go1.17 and go1.18 (#2917)

### Deprecated

- The `Library` struct in the `go.opentelemetry.io/otel/sdk/instrumentation` package is deprecated.
  Use the equivalent `Scope` struct instead. (#2977)
- The `ReadOnlySpan.InstrumentationLibrary` method from the `go.opentelemetry.io/otel/sdk/trace` package is deprecated.
  Use the equivalent `ReadOnlySpan.InstrumentationScope` method instead. (#2977)

## [1.7.0/0.30.0] - 2022-04-28

### Added

- Add the `go.opentelemetry.io/otel/semconv/v1.8.0` package.
  The package contains semantic conventions from the `v1.8.0` version of the OpenTelemetry specification. (#2763)
- Add the `go.opentelemetry.io/otel/semconv/v1.9.0` package.
  The package contains semantic conventions from the `v1.9.0` version of the OpenTelemetry specification. (#2792)
- Add the `go.opentelemetry.io/otel/semconv/v1.10.0` package.
  The package contains semantic conventions from the `v1.10.0` version of the OpenTelemetry specification. (#2842)
- Added an in-memory exporter to metrictest to aid testing with a full SDK. (#2776)

### Fixed

- Globally delegated instruments are unwrapped before delegating asynchronous callbacks. (#2784)
- Remove import of `testing` package in non-tests builds of the `go.opentelemetry.io/otel` package. (#2786)

### Changed

- The `WithLabelEncoder` option from the `go.opentelemetry.io/otel/exporters/stdout/stdoutmetric` package is renamed to `WithAttributeEncoder`. (#2790)
- The `LabelFilterSelector` interface from `go.opentelemetry.io/otel/sdk/metric/processor/reducer` is renamed to `AttributeFilterSelector`.
  The method included in the renamed interface also changed from `LabelFilterFor` to `AttributeFilterFor`. (#2790)
- The `Metadata.Labels` method from the `go.opentelemetry.io/otel/sdk/metric/export` package is renamed to `Metadata.Attributes`.
  Consequentially, the `Record` type from the same package also has had the embedded method renamed. (#2790)

### Deprecated

- The `Iterator.Label` method in the `go.opentelemetry.io/otel/attribute` package is deprecated.
  Use the equivalent `Iterator.Attribute` method instead. (#2790)
- The `Iterator.IndexedLabel` method in the `go.opentelemetry.io/otel/attribute` package is deprecated.
  Use the equivalent `Iterator.IndexedAttribute` method instead. (#2790)
- The `MergeIterator.Label` method in the `go.opentelemetry.io/otel/attribute` package is deprecated.
  Use the equivalent `MergeIterator.Attribute` method instead. (#2790)

### Removed

- Removed the `Batch` type from the `go.opentelemetry.io/otel/sdk/metric/metrictest` package. (#2864)
- Removed the `Measurement` type from the `go.opentelemetry.io/otel/sdk/metric/metrictest` package. (#2864)

## [0.29.0] - 2022-04-11

### Added

- The metrics global package was added back into several test files. (#2764)
- The `Meter` function is added back to the `go.opentelemetry.io/otel/metric/global` package.
  This function is a convenience function equivalent to calling `global.MeterProvider().Meter(...)`. (#2750)

### Removed

- Removed module the `go.opentelemetry.io/otel/sdk/export/metric`.
  Use the `go.opentelemetry.io/otel/sdk/metric` module instead. (#2720)

### Changed

- Don't panic anymore when setting a global MeterProvider to itself. (#2749)
- Upgrade `go.opentelemetry.io/proto/otlp` in `go.opentelemetry.io/otel/exporters/otlp/otlpmetric` from `v0.12.1` to `v0.15.0`.
  This replaces the use of the now deprecated `InstrumentationLibrary` and `InstrumentationLibraryMetrics` types and fields in the proto library with the equivalent `InstrumentationScope` and `ScopeMetrics`. (#2748)

## [1.6.3] - 2022-04-07

### Fixed

- Allow non-comparable global `MeterProvider`, `TracerProvider`, and `TextMapPropagator` types to be set. (#2772, #2773)

## [1.6.2] - 2022-04-06

### Changed

- Don't panic anymore when setting a global TracerProvider or TextMapPropagator to itself. (#2749)
- Upgrade `go.opentelemetry.io/proto/otlp` in `go.opentelemetry.io/otel/exporters/otlp/otlptrace` from `v0.12.1` to `v0.15.0`.
  This replaces the use of the now deprecated `InstrumentationLibrary` and `InstrumentationLibrarySpans` types and fields in the proto library with the equivalent `InstrumentationScope` and `ScopeSpans`. (#2748)

## [1.6.1] - 2022-03-28

### Fixed

- The `go.opentelemetry.io/otel/schema/*` packages now use the correct schema URL for their `SchemaURL` constant.
  Instead of using `"https://opentelemetry.io/schemas/v<version>"` they now use the correct URL without a `v` prefix, `"https://opentelemetry.io/schemas/<version>"`. (#2743, #2744)

### Security

- Upgrade `go.opentelemetry.io/proto/otlp` from `v0.12.0` to `v0.12.1`.
  This includes an indirect upgrade of `github.com/grpc-ecosystem/grpc-gateway` which resolves [a vulnerability](https://nvd.nist.gov/vuln/detail/CVE-2019-11254) from `gopkg.in/yaml.v2` in version `v2.2.3`. (#2724, #2728)

## [1.6.0/0.28.0] - 2022-03-23

### ⚠️ Notice ⚠️

This update is a breaking change of the unstable Metrics API.
Code instrumented with the `go.opentelemetry.io/otel/metric` will need to be modified.

### Added

- Add metrics exponential histogram support.
  New mapping functions have been made available in `sdk/metric/aggregator/exponential/mapping` for other OpenTelemetry projects to take dependencies on. (#2502)
- Add Go 1.18 to our compatibility tests. (#2679)
- Allow configuring the Sampler with the `OTEL_TRACES_SAMPLER` and `OTEL_TRACES_SAMPLER_ARG` environment variables. (#2305, #2517)
- Add the `metric/global` for obtaining and setting the global `MeterProvider`. (#2660)

### Changed

- The metrics API has been significantly changed to match the revised OpenTelemetry specification.
  High-level changes include:

  - Synchronous and asynchronous instruments are now handled by independent `InstrumentProvider`s.
    These `InstrumentProvider`s are managed with a `Meter`.
  - Synchronous and asynchronous instruments are grouped into their own packages based on value types.
  - Asynchronous callbacks can now be registered with a `Meter`.

  Be sure to check out the metric module documentation for more information on how to use the revised API. (#2587, #2660)

### Fixed

- Fallback to general attribute limits when span specific ones are not set in the environment. (#2675, #2677)

## [1.5.0] - 2022-03-16

### Added

- Log the Exporters configuration in the TracerProviders message. (#2578)
- Added support to configure the span limits with environment variables.
  The following environment variables are supported. (#2606, #2637)
  - `OTEL_SPAN_ATTRIBUTE_VALUE_LENGTH_LIMIT`
  - `OTEL_SPAN_ATTRIBUTE_COUNT_LIMIT`
  - `OTEL_SPAN_EVENT_COUNT_LIMIT`
  - `OTEL_EVENT_ATTRIBUTE_COUNT_LIMIT`
  - `OTEL_SPAN_LINK_COUNT_LIMIT`
  - `OTEL_LINK_ATTRIBUTE_COUNT_LIMIT`

  If the provided environment variables are invalid (negative), the default values would be used.
- Rename the `gc` runtime name to `go` (#2560)
- Add resource container ID detection. (#2418)
- Add span attribute value length limit.
  The new `AttributeValueLengthLimit` field is added to the `"go.opentelemetry.io/otel/sdk/trace".SpanLimits` type to configure this limit for a `TracerProvider`.
  The default limit for this resource is "unlimited". (#2637)
- Add the `WithRawSpanLimits` option to `go.opentelemetry.io/otel/sdk/trace`.
  This option replaces the `WithSpanLimits` option.
  Zero or negative values will not be changed to the default value like `WithSpanLimits` does.
  Setting a limit to zero will effectively disable the related resource it limits and setting to a negative value will mean that resource is unlimited.
  Consequentially, limits should be constructed using `NewSpanLimits` and updated accordingly. (#2637)

### Changed

- Drop oldest tracestate `Member` when capacity is reached. (#2592)
- Add event and link drop counts to the exported data from the `oltptrace` exporter. (#2601)
- Unify path cleaning functionally in the `otlpmetric` and `otlptrace` configuration. (#2639)
- Change the debug message from the `sdk/trace.BatchSpanProcessor` to reflect the count is cumulative. (#2640)
- Introduce new internal `envconfig` package for OTLP exporters. (#2608)
- If `http.Request.Host` is empty, fall back to use `URL.Host` when populating `http.host` in the `semconv` packages. (#2661)

### Fixed

- Remove the OTLP trace exporter limit of SpanEvents when exporting. (#2616)
- Default to port `4318` instead of `4317` for the `otlpmetrichttp` and `otlptracehttp` client. (#2614, #2625)
- Unlimited span limits are now supported (negative values). (#2636, #2637)

### Deprecated

- Deprecated `"go.opentelemetry.io/otel/sdk/trace".WithSpanLimits`.
  Use `WithRawSpanLimits` instead.
  That option allows setting unlimited and zero limits, this option does not.
  This option will be kept until the next major version incremented release. (#2637)

## [1.4.1] - 2022-02-16

### Fixed

- Fix race condition in reading the dropped spans number for the `BatchSpanProcessor`. (#2615)

## [1.4.0] - 2022-02-11

### Added

- Use `OTEL_EXPORTER_ZIPKIN_ENDPOINT` environment variable to specify zipkin collector endpoint. (#2490)
- Log the configuration of `TracerProvider`s, and `Tracer`s for debugging.
  To enable use a logger with Verbosity (V level) `>=1`. (#2500)
- Added support to configure the batch span-processor with environment variables.
  The following environment variables are used. (#2515)
  - `OTEL_BSP_SCHEDULE_DELAY`
  - `OTEL_BSP_EXPORT_TIMEOUT`
  - `OTEL_BSP_MAX_QUEUE_SIZE`.
  - `OTEL_BSP_MAX_EXPORT_BATCH_SIZE`

### Changed

- Zipkin exporter exports `Resource` attributes in the `Tags` field. (#2589)

### Deprecated

- Deprecate module the `go.opentelemetry.io/otel/sdk/export/metric`.
  Use the `go.opentelemetry.io/otel/sdk/metric` module instead. (#2382)
- Deprecate `"go.opentelemetry.io/otel/sdk/metric".AtomicFieldOffsets`. (#2445)

### Fixed

- Fixed the instrument kind for noop async instruments to correctly report an implementation. (#2461)
- Fix UDP packets overflowing with Jaeger payloads. (#2489, #2512)
- Change the `otlpmetric.Client` interface's `UploadMetrics` method to accept a single `ResourceMetrics` instead of a slice of them. (#2491)
- Specify explicit buckets in Prometheus example, fixing issue where example only has `+inf` bucket. (#2419, #2493)
- W3C baggage will now decode urlescaped values. (#2529)
- Baggage members are now only validated once, when calling `NewMember` and not also when adding it to the baggage itself. (#2522)
- The order attributes are dropped from spans in the `go.opentelemetry.io/otel/sdk/trace` package when capacity is reached is fixed to be in compliance with the OpenTelemetry specification.
  Instead of dropping the least-recently-used attribute, the last added attribute is dropped.
  This drop order still only applies to attributes with unique keys not already contained in the span.
  If an attribute is added with a key already contained in the span, that attribute is updated to the new value being added. (#2576)

### Removed

- Updated `go.opentelemetry.io/proto/otlp` from `v0.11.0` to `v0.12.0`. This version removes a number of deprecated methods. (#2546)
  - [`Metric.GetIntGauge()`](https://pkg.go.dev/go.opentelemetry.io/proto/otlp@v0.11.0/metrics/v1#Metric.GetIntGauge)
  - [`Metric.GetIntHistogram()`](https://pkg.go.dev/go.opentelemetry.io/proto/otlp@v0.11.0/metrics/v1#Metric.GetIntHistogram)
  - [`Metric.GetIntSum()`](https://pkg.go.dev/go.opentelemetry.io/proto/otlp@v0.11.0/metrics/v1#Metric.GetIntSum)

## [1.3.0] - 2021-12-10

### ⚠️ Notice ⚠️

We have updated the project minimum supported Go version to 1.16

### Added

- Added an internal Logger.
  This can be used by the SDK and API to provide users with feedback of the internal state.
  To enable verbose logs configure the logger which will print V(1) logs. For debugging information configure to print V(5) logs. (#2343)
- Add the `WithRetry` `Option` and the `RetryConfig` type to the `go.opentelemetry.io/otel/exporter/otel/otlpmetric/otlpmetrichttp` package to specify retry behavior consistently. (#2425)
- Add `SpanStatusFromHTTPStatusCodeAndSpanKind` to all `semconv` packages to return a span status code similar to `SpanStatusFromHTTPStatusCode`, but exclude `4XX` HTTP errors as span errors if the span is of server kind. (#2296)

### Changed

- The `"go.opentelemetry.io/otel/exporter/otel/otlptrace/otlptracegrpc".Client` now uses the underlying gRPC `ClientConn` to handle name resolution, TCP connection establishment (with retries and backoff) and TLS handshakes, and handling errors on established connections by re-resolving the name and reconnecting. (#2329)
- The `"go.opentelemetry.io/otel/exporter/otel/otlpmetric/otlpmetricgrpc".Client` now uses the underlying gRPC `ClientConn` to handle name resolution, TCP connection establishment (with retries and backoff) and TLS handshakes, and handling errors on established connections by re-resolving the name and reconnecting. (#2425)
- The `"go.opentelemetry.io/otel/exporter/otel/otlpmetric/otlpmetricgrpc".RetrySettings` type is renamed to `RetryConfig`. (#2425)
- The `go.opentelemetry.io/otel/exporter/otel/*` gRPC exporters now default to using the host's root CA set if none are provided by the user and `WithInsecure` is not specified. (#2432)
- Change `resource.Default` to be evaluated the first time it is called, rather than on import. This allows the caller the option to update `OTEL_RESOURCE_ATTRIBUTES` first, such as with `os.Setenv`. (#2371)

### Fixed

- The `go.opentelemetry.io/otel/exporter/otel/*` exporters are updated to handle per-signal and universal endpoints according to the OpenTelemetry specification.
  Any per-signal endpoint set via an `OTEL_EXPORTER_OTLP_<signal>_ENDPOINT` environment variable is now used without modification of the path.
  When `OTEL_EXPORTER_OTLP_ENDPOINT` is set, if it contains a path, that path is used as a base path which per-signal paths are appended to. (#2433)
- Basic metric controller updated to use sync.Map to avoid blocking calls (#2381)
- The `go.opentelemetry.io/otel/exporter/jaeger` correctly sets the `otel.status_code` value to be a string of `ERROR` or `OK` instead of an integer code. (#2439, #2440)

### Deprecated

- Deprecated the `"go.opentelemetry.io/otel/exporter/otel/otlpmetric/otlpmetrichttp".WithMaxAttempts` `Option`, use the new `WithRetry` `Option` instead. (#2425)
- Deprecated the `"go.opentelemetry.io/otel/exporter/otel/otlpmetric/otlpmetrichttp".WithBackoff` `Option`, use the new `WithRetry` `Option` instead. (#2425)

### Removed

- Remove the metric Processor's ability to convert cumulative to delta aggregation temporality. (#2350)
- Remove the metric Bound Instruments interface and implementations. (#2399)
- Remove the metric MinMaxSumCount kind aggregation and the corresponding OTLP export path. (#2423)
- Metric SDK removes the "exact" aggregator for histogram instruments, as it performed a non-standard aggregation for OTLP export (creating repeated Gauge points) and worked its way into a number of confusing examples. (#2348)

## [1.2.0] - 2021-11-12

### Changed

- Metric SDK `export.ExportKind`, `export.ExportKindSelector` types have been renamed to `aggregation.Temporality` and `aggregation.TemporalitySelector` respectively to keep in line with current specification and protocol along with built-in selectors (e.g., `aggregation.CumulativeTemporalitySelector`, ...). (#2274)
- The Metric `Exporter` interface now requires a `TemporalitySelector` method instead of an `ExportKindSelector`. (#2274)
- Metrics API cleanup. The `metric/sdkapi` package has been created to relocate the API-to-SDK interface:
  - The following interface types simply moved from `metric` to `metric/sdkapi`: `Descriptor`, `MeterImpl`, `InstrumentImpl`, `SyncImpl`, `BoundSyncImpl`, `AsyncImpl`, `AsyncRunner`, `AsyncSingleRunner`, and `AsyncBatchRunner`
  - The following struct types moved and are replaced with type aliases, since they are exposed to the user: `Observation`, `Measurement`.
  - The No-op implementations of sync and async instruments are no longer exported, new functions `sdkapi.NewNoopAsyncInstrument()` and `sdkapi.NewNoopSyncInstrument()` are provided instead. (#2271)
- Update the SDK `BatchSpanProcessor` to export all queued spans when `ForceFlush` is called. (#2080, #2335)

### Added

- Add the `"go.opentelemetry.io/otel/exporters/otlp/otlpmetric/otlpmetricgrpc".WithGRPCConn` option so the exporter can reuse an existing gRPC connection. (#2002)
- Added a new `schema` module to help parse Schema Files in OTEP 0152 format. (#2267)
- Added a new `MapCarrier` to the `go.opentelemetry.io/otel/propagation` package to hold propagated cross-cutting concerns as a `map[string]string` held in memory. (#2334)

## [1.1.0] - 2021-10-27

### Added

- Add the `"go.opentelemetry.io/otel/exporters/otlp/otlptrace/otlptracegrpc".WithGRPCConn` option so the exporter can reuse an existing gRPC connection. (#2002)
- Add the `go.opentelemetry.io/otel/semconv/v1.7.0` package.
  The package contains semantic conventions from the `v1.7.0` version of the OpenTelemetry specification. (#2320)
- Add the `go.opentelemetry.io/otel/semconv/v1.6.1` package.
  The package contains semantic conventions from the `v1.6.1` version of the OpenTelemetry specification. (#2321)
- Add the `go.opentelemetry.io/otel/semconv/v1.5.0` package.
  The package contains semantic conventions from the `v1.5.0` version of the OpenTelemetry specification. (#2322)
  - When upgrading from the `semconv/v1.4.0` package note the following name changes:
    - `K8SReplicasetUIDKey` -> `K8SReplicaSetUIDKey`
    - `K8SReplicasetNameKey` -> `K8SReplicaSetNameKey`
    - `K8SStatefulsetUIDKey` -> `K8SStatefulSetUIDKey`
    - `k8SStatefulsetNameKey` -> `K8SStatefulSetNameKey`
    - `K8SDaemonsetUIDKey` -> `K8SDaemonSetUIDKey`
    - `K8SDaemonsetNameKey` -> `K8SDaemonSetNameKey`

### Changed

- Links added to a span will be dropped by the SDK if they contain an invalid span context (#2275).

### Fixed

- The `"go.opentelemetry.io/otel/semconv/v1.4.0".HTTPServerAttributesFromHTTPRequest` now correctly only sets the HTTP client IP attribute even if the connection was routed with proxies and there are multiple addresses in the `X-Forwarded-For` header. (#2282, #2284)
- The `"go.opentelemetry.io/otel/semconv/v1.4.0".NetAttributesFromHTTPRequest` function correctly handles IPv6 addresses as IP addresses and sets the correct net peer IP instead of the net peer hostname attribute. (#2283, #2285)
- The simple span processor shutdown method deterministically returns the exporter error status if it simultaneously finishes when the deadline is reached. (#2290, #2289)

## [1.0.1] - 2021-10-01

### Fixed

- json stdout exporter no longer crashes due to concurrency bug. (#2265)

## [Metrics 0.24.0] - 2021-10-01

### Changed

- NoopMeterProvider is now private and NewNoopMeterProvider must be used to obtain a noopMeterProvider. (#2237)
- The Metric SDK `Export()` function takes a new two-level reader interface for iterating over results one instrumentation library at a time. (#2197)
  - The former `"go.opentelemetry.io/otel/sdk/export/metric".CheckpointSet` is renamed `Reader`.
  - The new interface is named `"go.opentelemetry.io/otel/sdk/export/metric".InstrumentationLibraryReader`.

## [1.0.0] - 2021-09-20

This is the first stable release for the project.
This release includes an API and SDK for the tracing signal that will comply with the stability guarantees defined by the projects [versioning policy](./VERSIONING.md).

### Added

- OTLP trace exporter now sets the `SchemaURL` field in the exported telemetry if the Tracer has `WithSchemaURL` option. (#2242)

### Fixed

- Slice-valued attributes can correctly be used as map keys. (#2223)

### Removed

- Removed the `"go.opentelemetry.io/otel/exporters/zipkin".WithSDKOptions` function. (#2248)
- Removed the deprecated package `go.opentelemetry.io/otel/oteltest`. (#2234)
- Removed the deprecated package `go.opentelemetry.io/otel/bridge/opencensus/utils`. (#2233)
- Removed deprecated functions, types, and methods from `go.opentelemetry.io/otel/attribute` package.
  Use the typed functions and methods added to the package instead. (#2235)
  - The `Key.Array` method is removed.
  - The `Array` function is removed.
  - The `Any` function is removed.
  - The `ArrayValue` function is removed.
  - The `AsArray` function is removed.

## [1.0.0-RC3] - 2021-09-02

### Added

- Added `ErrorHandlerFunc` to use a function as an `"go.opentelemetry.io/otel".ErrorHandler`. (#2149)
- Added `"go.opentelemetry.io/otel/trace".WithStackTrace` option to add a stack trace when using `span.RecordError` or when panic is handled in `span.End`. (#2163)
- Added typed slice attribute types and functionality to the `go.opentelemetry.io/otel/attribute` package to replace the existing array type and functions. (#2162)
  - `BoolSlice`, `IntSlice`, `Int64Slice`, `Float64Slice`, and `StringSlice` replace the use of the `Array` function in the package.
- Added the `go.opentelemetry.io/otel/example/fib` example package.
  Included is an example application that computes Fibonacci numbers. (#2203)

### Changed

- Metric instruments have been renamed to match the (feature-frozen) metric API specification:
  - ValueRecorder becomes Histogram
  - ValueObserver becomes Gauge
  - SumObserver becomes CounterObserver
  - UpDownSumObserver becomes UpDownCounterObserver
  The API exported from this project is still considered experimental. (#2202)
- Metric SDK/API implementation type `InstrumentKind` moves into `sdkapi` sub-package. (#2091)
- The Metrics SDK export record no longer contains a Resource pointer, the SDK `"go.opentelemetry.io/otel/sdk/trace/export/metric".Exporter.Export()` function for push-based exporters now takes a single Resource argument, pull-based exporters use `"go.opentelemetry.io/otel/sdk/metric/controller/basic".Controller.Resource()`. (#2120)
- The JSON output of the `go.opentelemetry.io/otel/exporters/stdout/stdouttrace` is harmonized now such that the output is "plain" JSON objects after each other of the form `{ ... } { ... } { ... }`. Earlier the JSON objects describing a span were wrapped in a slice for each `Exporter.ExportSpans` call, like `[ { ... } ][ { ... } { ... } ]`. Outputting JSON object directly after each other is consistent with JSON loggers, and a bit easier to parse and read. (#2196)
- Update the `NewTracerConfig`, `NewSpanStartConfig`, `NewSpanEndConfig`, and `NewEventConfig` function in the `go.opentelemetry.io/otel/trace` package to return their respective configurations as structs instead of pointers to the struct. (#2212)

### Deprecated

- The `go.opentelemetry.io/otel/bridge/opencensus/utils` package is deprecated.
  All functionality from this package now exists in the `go.opentelemetry.io/otel/bridge/opencensus` package.
  The functions from that package should be used instead. (#2166)
- The `"go.opentelemetry.io/otel/attribute".Array` function and the related `ARRAY` value type is deprecated.
  Use the typed `*Slice` functions and types added to the package instead. (#2162)
- The `"go.opentelemetry.io/otel/attribute".Any` function is deprecated.
  Use the typed functions instead. (#2181)
- The `go.opentelemetry.io/otel/oteltest` package is deprecated.
  The `"go.opentelemetry.io/otel/sdk/trace/tracetest".SpanRecorder` can be registered with the default SDK (`go.opentelemetry.io/otel/sdk/trace`) as a `SpanProcessor` and used as a replacement for this deprecated package. (#2188)

### Removed

- Removed metrics test package `go.opentelemetry.io/otel/sdk/export/metric/metrictest`. (#2105)

### Fixed

- The `fromEnv` detector no longer throws an error when `OTEL_RESOURCE_ATTRIBUTES` environment variable is not set or empty. (#2138)
- Setting the global `ErrorHandler` with `"go.opentelemetry.io/otel".SetErrorHandler` multiple times is now supported. (#2160, #2140)
- The `"go.opentelemetry.io/otel/attribute".Any` function now supports `int32` values. (#2169)
- Multiple calls to `"go.opentelemetry.io/otel/sdk/metric/controller/basic".WithResource()` are handled correctly, and when no resources are provided `"go.opentelemetry.io/otel/sdk/resource".Default()` is used. (#2120)
- The `WithoutTimestamps` option for the `go.opentelemetry.io/otel/exporters/stdout/stdouttrace` exporter causes the exporter to correctly omit timestamps. (#2195)
- Fixed typos in resources.go. (#2201)

## [1.0.0-RC2] - 2021-07-26

### Added

- Added `WithOSDescription` resource configuration option to set OS (Operating System) description resource attribute (`os.description`). (#1840)
- Added `WithOS` resource configuration option to set all OS (Operating System) resource attributes at once. (#1840)
- Added the `WithRetry` option to the `go.opentelemetry.io/otel/exporters/otlp/otlptrace/otlptracehttp` package.
  This option is a replacement for the removed `WithMaxAttempts` and `WithBackoff` options. (#2095)
- Added API `LinkFromContext` to return Link which encapsulates SpanContext from provided context and also encapsulates attributes. (#2115)
- Added a new `Link` type under the SDK `otel/sdk/trace` package that counts the number of attributes that were dropped for surpassing the `AttributePerLinkCountLimit` configured in the Span's `SpanLimits`.
  This new type replaces the equal-named API `Link` type found in the `otel/trace` package for most usages within the SDK.
  For example, instances of this type are now returned by the `Links()` function of `ReadOnlySpan`s provided in places like the `OnEnd` function of `SpanProcessor` implementations. (#2118)
- Added the `SpanRecorder` type to the `go.opentelemetry.io/otel/skd/trace/tracetest` package.
  This type can be used with the default SDK as a `SpanProcessor` during testing. (#2132)

### Changed

- The `SpanModels` function is now exported from the `go.opentelemetry.io/otel/exporters/zipkin` package to convert OpenTelemetry spans into Zipkin model spans. (#2027)
- Rename the `"go.opentelemetry.io/otel/exporters/otlp/otlptrace/otlptracegrpc".RetrySettings` to `RetryConfig`. (#2095)

### Deprecated

- The `TextMapCarrier` and `TextMapPropagator` from the `go.opentelemetry.io/otel/oteltest` package and their associated creation functions (`TextMapCarrier`, `NewTextMapPropagator`) are deprecated. (#2114)
- The `Harness` type from the `go.opentelemetry.io/otel/oteltest` package and its associated creation function, `NewHarness` are deprecated and will be removed in the next release. (#2123)
- The `TraceStateFromKeyValues` function from the `go.opentelemetry.io/otel/oteltest` package is deprecated.
  Use the `trace.ParseTraceState` function instead. (#2122)

### Removed

- Removed the deprecated package `go.opentelemetry.io/otel/exporters/trace/jaeger`. (#2020)
- Removed the deprecated package `go.opentelemetry.io/otel/exporters/trace/zipkin`. (#2020)
- Removed the `"go.opentelemetry.io/otel/sdk/resource".WithBuiltinDetectors` function.
  The explicit `With*` options for every built-in detector should be used instead. (#2026 #2097)
- Removed the `WithMaxAttempts` and `WithBackoff` options from the `go.opentelemetry.io/otel/exporters/otlp/otlptrace/otlptracehttp` package.
  The retry logic of the package has been updated to match the `otlptracegrpc` package and accordingly a `WithRetry` option is added that should be used instead. (#2095)
- Removed `DroppedAttributeCount` field from `otel/trace.Link` struct. (#2118)

### Fixed

- When using WithNewRoot, don't use the parent context for making sampling decisions. (#2032)
- `oteltest.Tracer` now creates a valid `SpanContext` when using `WithNewRoot`. (#2073)
- OS type detector now sets the correct `dragonflybsd` value for DragonFly BSD. (#2092)
- The OTel span status is correctly transformed into the OTLP status in the `go.opentelemetry.io/otel/exporters/otlp/otlptrace` package.
  This fix will by default set the status to `Unset` if it is not explicitly set to `Ok` or `Error`. (#2099 #2102)
- The `Inject` method for the `"go.opentelemetry.io/otel/propagation".TraceContext` type no longer injects empty `tracestate` values. (#2108)
- Use `6831` as default Jaeger agent port instead of `6832`. (#2131)

## [Experimental Metrics v0.22.0] - 2021-07-19

### Added

- Adds HTTP support for OTLP metrics exporter. (#2022)

### Removed

- Removed the deprecated package `go.opentelemetry.io/otel/exporters/metric/prometheus`. (#2020)

## [1.0.0-RC1] / 0.21.0 - 2021-06-18

With this release we are introducing a split in module versions.  The tracing API and SDK are entering the `v1.0.0` Release Candidate phase with `v1.0.0-RC1`
while the experimental metrics API and SDK continue with `v0.x` releases at `v0.21.0`.  Modules at major version 1 or greater will not depend on modules
with major version 0.

### Added

- Adds `otlpgrpc.WithRetry`option for configuring the retry policy for transient errors on the otlp/gRPC exporter. (#1832)
  - The following status codes are defined as transient errors:
      | gRPC Status Code | Description |
      | ---------------- | ----------- |
      | 1  | Cancelled |
      | 4  | Deadline Exceeded |
      | 8  | Resource Exhausted |
      | 10 | Aborted |
      | 10 | Out of Range |
      | 14 | Unavailable |
      | 15 | Data Loss |
- Added `Status` type to the `go.opentelemetry.io/otel/sdk/trace` package to represent the status of a span. (#1874)
- Added `SpanStub` type and its associated functions to the `go.opentelemetry.io/otel/sdk/trace/tracetest` package.
  This type can be used as a testing replacement for the `SpanSnapshot` that was removed from the `go.opentelemetry.io/otel/sdk/trace` package. (#1873)
- Adds support for scheme in `OTEL_EXPORTER_OTLP_ENDPOINT` according to the spec. (#1886)
- Adds `trace.WithSchemaURL` option for configuring the tracer with a Schema URL. (#1889)
- Added an example of using OpenTelemetry Go as a trace context forwarder. (#1912)
- `ParseTraceState` is added to the `go.opentelemetry.io/otel/trace` package.
  It can be used to decode a `TraceState` from a `tracestate` header string value. (#1937)
- Added `Len` method to the `TraceState` type in the `go.opentelemetry.io/otel/trace` package.
  This method returns the number of list-members the `TraceState` holds. (#1937)
- Creates package `go.opentelemetry.io/otel/exporters/otlp/otlptrace` that defines a trace exporter that uses a `otlptrace.Client` to send data.
  Creates package `go.opentelemetry.io/otel/exporters/otlp/otlptrace/otlptracegrpc` implementing a gRPC `otlptrace.Client` and offers convenience functions, `NewExportPipeline` and `InstallNewPipeline`, to setup and install a `otlptrace.Exporter` in tracing .(#1922)
- Added `Baggage`, `Member`, and `Property` types to the `go.opentelemetry.io/otel/baggage` package along with their related functions. (#1967)
- Added `ContextWithBaggage`, `ContextWithoutBaggage`, and `FromContext` functions to the `go.opentelemetry.io/otel/baggage` package.
  These functions replace the `Set`, `Value`, `ContextWithValue`, `ContextWithoutValue`, and `ContextWithEmpty` functions from that package and directly work with the new `Baggage` type. (#1967)
- The `OTEL_SERVICE_NAME` environment variable is the preferred source for `service.name`, used by the environment resource detector if a service name is present both there and in `OTEL_RESOURCE_ATTRIBUTES`. (#1969)
- Creates package `go.opentelemetry.io/otel/exporters/otlp/otlptrace/otlptracehttp` implementing an HTTP `otlptrace.Client` and offers convenience functions, `NewExportPipeline` and `InstallNewPipeline`, to setup and install a `otlptrace.Exporter` in tracing. (#1963)
- Changes `go.opentelemetry.io/otel/sdk/resource.NewWithAttributes` to require a schema URL. The old function is still available as `resource.NewSchemaless`. This is a breaking change. (#1938)
- Several builtin resource detectors now correctly populate the schema URL. (#1938)
- Creates package `go.opentelemetry.io/otel/exporters/otlp/otlpmetric` that defines a metrics exporter that uses a `otlpmetric.Client` to send data.
- Creates package `go.opentelemetry.io/otel/exporters/otlp/otlpmetric/otlpmetricgrpc` implementing a gRPC `otlpmetric.Client` and offers convenience functions, `New` and `NewUnstarted`, to create an `otlpmetric.Exporter`.(#1991)
- Added `go.opentelemetry.io/otel/exporters/stdout/stdouttrace` exporter. (#2005)
- Added `go.opentelemetry.io/otel/exporters/stdout/stdoutmetric` exporter. (#2005)
- Added a `TracerProvider()` method to the `"go.opentelemetry.io/otel/trace".Span` interface. This can be used to obtain a `TracerProvider` from a given span that utilizes the same trace processing pipeline.  (#2009)

### Changed

- Make `NewSplitDriver` from `go.opentelemetry.io/otel/exporters/otlp` take variadic arguments instead of a `SplitConfig` item.
  `NewSplitDriver` now automatically implements an internal `noopDriver` for `SplitConfig` fields that are not initialized. (#1798)
- `resource.New()` now creates a Resource without builtin detectors. Previous behavior is now achieved by using `WithBuiltinDetectors` Option. (#1810)
- Move the `Event` type from the `go.opentelemetry.io/otel` package to the `go.opentelemetry.io/otel/sdk/trace` package. (#1846)
- CI builds validate against last two versions of Go, dropping 1.14 and adding 1.16. (#1865)
- BatchSpanProcessor now report export failures when calling `ForceFlush()` method. (#1860)
- `Set.Encoded(Encoder)` no longer caches the result of an encoding. (#1855)
- Renamed `CloudZoneKey` to `CloudAvailabilityZoneKey` in Resource semantic conventions according to spec. (#1871)
- The `StatusCode` and `StatusMessage` methods of the `ReadOnlySpan` interface and the `Span` produced by the `go.opentelemetry.io/otel/sdk/trace` package have been replaced with a single `Status` method.
  This method returns the status of a span using the new `Status` type. (#1874)
- Updated `ExportSpans` method of the`SpanExporter` interface type to accept `ReadOnlySpan`s instead of the removed `SpanSnapshot`.
  This brings the export interface into compliance with the specification in that it now accepts an explicitly immutable type instead of just an implied one. (#1873)
- Unembed `SpanContext` in `Link`. (#1877)
- Generate Semantic conventions from the specification YAML. (#1891)
- Spans created by the global `Tracer` obtained from `go.opentelemetry.io/otel`, prior to a functioning `TracerProvider` being set, now propagate the span context from their parent if one exists. (#1901)
- The `"go.opentelemetry.io/otel".Tracer` function now accepts tracer options. (#1902)
- Move the `go.opentelemetry.io/otel/unit` package to `go.opentelemetry.io/otel/metric/unit`. (#1903)
- Changed `go.opentelemetry.io/otel/trace.TracerConfig` to conform to the [Contributing guidelines](CONTRIBUTING.md#config.) (#1921)
- Changed `go.opentelemetry.io/otel/trace.SpanConfig` to conform to the [Contributing guidelines](CONTRIBUTING.md#config). (#1921)
- Changed `span.End()` now only accepts Options that are allowed at `End()`. (#1921)
- Changed `go.opentelemetry.io/otel/metric.InstrumentConfig` to conform to the [Contributing guidelines](CONTRIBUTING.md#config). (#1921)
- Changed `go.opentelemetry.io/otel/metric.MeterConfig` to conform to the [Contributing guidelines](CONTRIBUTING.md#config). (#1921)
- Refactored option types according to the contribution style guide. (#1882)
- Move the `go.opentelemetry.io/otel/trace.TraceStateFromKeyValues` function to the `go.opentelemetry.io/otel/oteltest` package.
  This function is preserved for testing purposes where it may be useful to create a `TraceState` from `attribute.KeyValue`s, but it is not intended for production use.
  The new `ParseTraceState` function should be used to create a `TraceState`. (#1931)
- Updated `MarshalJSON` method of the `go.opentelemetry.io/otel/trace.TraceState` type to marshal the type into the string representation of the `TraceState`. (#1931)
- The `TraceState.Delete` method from the `go.opentelemetry.io/otel/trace` package no longer returns an error in addition to a `TraceState`. (#1931)
- Updated `Get` method of the `TraceState` type from the `go.opentelemetry.io/otel/trace` package to accept a `string` instead of an `attribute.Key` type. (#1931)
- Updated `Insert` method of the `TraceState` type from the `go.opentelemetry.io/otel/trace` package to accept a pair of `string`s instead of an `attribute.KeyValue` type. (#1931)
- Updated `Delete` method of the `TraceState` type from the `go.opentelemetry.io/otel/trace` package to accept a `string` instead of an `attribute.Key` type. (#1931)
- Renamed `NewExporter` to `New` in the `go.opentelemetry.io/otel/exporters/stdout` package. (#1985)
- Renamed `NewExporter` to `New` in the `go.opentelemetry.io/otel/exporters/metric/prometheus` package. (#1985)
- Renamed `NewExporter` to `New` in the `go.opentelemetry.io/otel/exporters/trace/jaeger` package. (#1985)
- Renamed `NewExporter` to `New` in the `go.opentelemetry.io/otel/exporters/trace/zipkin` package. (#1985)
- Renamed `NewExporter` to `New` in the `go.opentelemetry.io/otel/exporters/otlp` package. (#1985)
- Renamed `NewUnstartedExporter` to `NewUnstarted` in the `go.opentelemetry.io/otel/exporters/otlp` package. (#1985)
- The `go.opentelemetry.io/otel/semconv` package has been moved to `go.opentelemetry.io/otel/semconv/v1.4.0` to allow for multiple [telemetry schema](https://github.com/open-telemetry/oteps/blob/main/text/0152-telemetry-schemas.md) versions to be used concurrently. (#1987)
- Metrics test helpers in `go.opentelemetry.io/otel/oteltest` have been moved to `go.opentelemetry.io/otel/metric/metrictest`. (#1988)

### Deprecated

- The `go.opentelemetry.io/otel/exporters/metric/prometheus` is deprecated, use `go.opentelemetry.io/otel/exporters/prometheus` instead. (#1993)
- The `go.opentelemetry.io/otel/exporters/trace/jaeger` is deprecated, use `go.opentelemetry.io/otel/exporters/jaeger` instead. (#1993)
- The `go.opentelemetry.io/otel/exporters/trace/zipkin` is deprecated, use `go.opentelemetry.io/otel/exporters/zipkin` instead. (#1993)

### Removed

- Removed `resource.WithoutBuiltin()`. Use `resource.New()`. (#1810)
- Unexported types `resource.FromEnv`, `resource.Host`, and `resource.TelemetrySDK`, Use the corresponding `With*()` to use individually. (#1810)
- Removed the `Tracer` and `IsRecording` method from the `ReadOnlySpan` in the `go.opentelemetry.io/otel/sdk/trace`.
  The `Tracer` method is not a required to be included in this interface and given the mutable nature of the tracer that is associated with a span, this method is not appropriate.
  The `IsRecording` method returns if the span is recording or not.
  A read-only span value does not need to know if updates to it will be recorded or not.
  By definition, it cannot be updated so there is no point in communicating if an update is recorded. (#1873)
- Removed the `SpanSnapshot` type from the `go.opentelemetry.io/otel/sdk/trace` package.
  The use of this type has been replaced with the use of the explicitly immutable `ReadOnlySpan` type.
  When a concrete representation of a read-only span is needed for testing, the newly added `SpanStub` in the `go.opentelemetry.io/otel/sdk/trace/tracetest` package should be used. (#1873)
- Removed the `Tracer` method from the `Span` interface in the `go.opentelemetry.io/otel/trace` package.
  Using the same tracer that created a span introduces the error where an instrumentation library's `Tracer` is used by other code instead of their own.
  The `"go.opentelemetry.io/otel".Tracer` function or a `TracerProvider` should be used to acquire a library specific `Tracer` instead. (#1900)
  - The `TracerProvider()` method on the `Span` interface may also be used to obtain a `TracerProvider` using the same trace processing pipeline. (#2009)
- The `http.url` attribute generated by `HTTPClientAttributesFromHTTPRequest` will no longer include username or password information. (#1919)
- Removed `IsEmpty` method of the `TraceState` type in the `go.opentelemetry.io/otel/trace` package in favor of using the added `TraceState.Len` method. (#1931)
- Removed `Set`, `Value`, `ContextWithValue`, `ContextWithoutValue`, and `ContextWithEmpty` functions in the `go.opentelemetry.io/otel/baggage` package.
  Handling of baggage is now done using the added `Baggage` type and related context functions (`ContextWithBaggage`, `ContextWithoutBaggage`, and `FromContext`) in that package. (#1967)
- The `InstallNewPipeline` and `NewExportPipeline` creation functions in all the exporters (prometheus, otlp, stdout, jaeger, and zipkin) have been removed.
  These functions were deemed premature attempts to provide convenience that did not achieve this aim. (#1985)
- The `go.opentelemetry.io/otel/exporters/otlp` exporter has been removed.  Use `go.opentelemetry.io/otel/exporters/otlp/otlptrace` instead. (#1990)
- The `go.opentelemetry.io/otel/exporters/stdout` exporter has been removed.  Use `go.opentelemetry.io/otel/exporters/stdout/stdouttrace` or `go.opentelemetry.io/otel/exporters/stdout/stdoutmetric` instead. (#2005)

### Fixed

- Only report errors from the `"go.opentelemetry.io/otel/sdk/resource".Environment` function when they are not `nil`. (#1850, #1851)
- The `Shutdown` method of the simple `SpanProcessor` in the `go.opentelemetry.io/otel/sdk/trace` package now honors the context deadline or cancellation. (#1616, #1856)
- BatchSpanProcessor now drops span batches that failed to be exported. (#1860)
- Use `http://localhost:14268/api/traces` as default Jaeger collector endpoint instead of `http://localhost:14250`. (#1898)
- Allow trailing and leading whitespace in the parsing of a `tracestate` header. (#1931)
- Add logic to determine if the channel is closed to fix Jaeger exporter test panic with close closed channel. (#1870, #1973)
- Avoid transport security when OTLP endpoint is a Unix socket. (#2001)

### Security

## [0.20.0] - 2021-04-23

### Added

- The OTLP exporter now has two new convenience functions, `NewExportPipeline` and `InstallNewPipeline`, setup and install the exporter in tracing and metrics pipelines. (#1373)
- Adds semantic conventions for exceptions. (#1492)
- Added Jaeger Environment variables: `OTEL_EXPORTER_JAEGER_AGENT_HOST`, `OTEL_EXPORTER_JAEGER_AGENT_PORT`
  These environment variables can be used to override Jaeger agent hostname and port (#1752)
- Option `ExportTimeout` was added to batch span processor. (#1755)
- `trace.TraceFlags` is now a defined type over `byte` and `WithSampled(bool) TraceFlags` and `IsSampled() bool` methods have been added to it. (#1770)
- The `Event` and `Link` struct types from the `go.opentelemetry.io/otel` package now include a `DroppedAttributeCount` field to record the number of attributes that were not recorded due to configured limits being reached. (#1771)
- The Jaeger exporter now reports dropped attributes for a Span event in the exported log. (#1771)
- Adds test to check BatchSpanProcessor ignores `OnEnd` and `ForceFlush` post `Shutdown`. (#1772)
- Extract resource attributes from the `OTEL_RESOURCE_ATTRIBUTES` environment variable and merge them with the `resource.Default` resource as well as resources provided to the `TracerProvider` and metric `Controller`. (#1785)
- Added `WithOSType` resource configuration option to set OS (Operating System) type resource attribute (`os.type`). (#1788)
- Added `WithProcess*` resource configuration options to set Process resource attributes. (#1788)
  - `process.pid`
  - `process.executable.name`
  - `process.executable.path`
  - `process.command_args`
  - `process.owner`
  - `process.runtime.name`
  - `process.runtime.version`
  - `process.runtime.description`
- Adds `k8s.node.name` and `k8s.node.uid` attribute keys to the `semconv` package. (#1789)
- Added support for configuring OTLP/HTTP and OTLP/gRPC Endpoints, TLS Certificates, Headers, Compression and Timeout via Environment Variables. (#1758, #1769 and #1811)
  - `OTEL_EXPORTER_OTLP_ENDPOINT`
  - `OTEL_EXPORTER_OTLP_TRACES_ENDPOINT`
  - `OTEL_EXPORTER_OTLP_METRICS_ENDPOINT`
  - `OTEL_EXPORTER_OTLP_HEADERS`
  - `OTEL_EXPORTER_OTLP_TRACES_HEADERS`
  - `OTEL_EXPORTER_OTLP_METRICS_HEADERS`
  - `OTEL_EXPORTER_OTLP_COMPRESSION`
  - `OTEL_EXPORTER_OTLP_TRACES_COMPRESSION`
  - `OTEL_EXPORTER_OTLP_METRICS_COMPRESSION`
  - `OTEL_EXPORTER_OTLP_TIMEOUT`
  - `OTEL_EXPORTER_OTLP_TRACES_TIMEOUT`
  - `OTEL_EXPORTER_OTLP_METRICS_TIMEOUT`
  - `OTEL_EXPORTER_OTLP_CERTIFICATE`
  - `OTEL_EXPORTER_OTLP_TRACES_CERTIFICATE`
  - `OTEL_EXPORTER_OTLP_METRICS_CERTIFICATE`
- Adds `otlpgrpc.WithTimeout` option for configuring timeout to the otlp/gRPC exporter. (#1821)
- Adds `jaeger.WithMaxPacketSize` option for configuring maximum UDP packet size used when connecting to the Jaeger agent. (#1853)

### Fixed

- The `Span.IsRecording` implementation from `go.opentelemetry.io/otel/sdk/trace` always returns false when not being sampled. (#1750)
- The Jaeger exporter now correctly sets tags for the Span status code and message.
  This means it uses the correct tag keys (`"otel.status_code"`, `"otel.status_description"`) and does not set the status message as a tag unless it is set on the span. (#1761)
- The Jaeger exporter now correctly records Span event's names using the `"event"` key for a tag.
  Additionally, this tag is overridden, as specified in the OTel specification, if the event contains an attribute with that key. (#1768)
- Zipkin Exporter: Ensure mapping between OTel and Zipkin span data complies with the specification. (#1688)
- Fixed typo for default service name in Jaeger Exporter. (#1797)
- Fix flaky OTLP for the reconnnection of the client connection. (#1527, #1814)
- Fix Jaeger exporter dropping of span batches that exceed the UDP packet size limit.
  Instead, the exporter now splits the batch into smaller sendable batches. (#1828)

### Changed

- Span `RecordError` now records an `exception` event to comply with the semantic convention specification. (#1492)
- Jaeger exporter was updated to use thrift v0.14.1. (#1712)
- Migrate from using internally built and maintained version of the OTLP to the one hosted at `go.opentelemetry.io/proto/otlp`. (#1713)
- Migrate from using `github.com/gogo/protobuf` to `google.golang.org/protobuf` to match `go.opentelemetry.io/proto/otlp`. (#1713)
- The storage of a local or remote Span in a `context.Context` using its SpanContext is unified to store just the current Span.
  The Span's SpanContext can now self-identify as being remote or not.
  This means that `"go.opentelemetry.io/otel/trace".ContextWithRemoteSpanContext` will now overwrite any existing current Span, not just existing remote Spans, and make it the current Span in a `context.Context`. (#1731)
- Improve OTLP/gRPC exporter connection errors. (#1737)
- Information about a parent span context in a `"go.opentelemetry.io/otel/export/trace".SpanSnapshot` is unified in a new `Parent` field.
  The existing `ParentSpanID` and `HasRemoteParent` fields are removed in favor of this. (#1748)
- The `ParentContext` field of the `"go.opentelemetry.io/otel/sdk/trace".SamplingParameters` is updated to hold a `context.Context` containing the parent span.
  This changes it to make `SamplingParameters` conform with the OpenTelemetry specification. (#1749)
- Updated Jaeger Environment Variables: `JAEGER_ENDPOINT`, `JAEGER_USER`, `JAEGER_PASSWORD`
  to `OTEL_EXPORTER_JAEGER_ENDPOINT`, `OTEL_EXPORTER_JAEGER_USER`, `OTEL_EXPORTER_JAEGER_PASSWORD` in compliance with OTel specification. (#1752)
- Modify `BatchSpanProcessor.ForceFlush` to abort after timeout/cancellation. (#1757)
- The `DroppedAttributeCount` field of the `Span` in the `go.opentelemetry.io/otel` package now only represents the number of attributes dropped for the span itself.
  It no longer is a conglomerate of itself, events, and link attributes that have been dropped. (#1771)
- Make `ExportSpans` in Jaeger Exporter honor context deadline. (#1773)
- Modify Zipkin Exporter default service name, use default resource's serviceName instead of empty. (#1777)
- The `go.opentelemetry.io/otel/sdk/export/trace` package is merged into the `go.opentelemetry.io/otel/sdk/trace` package. (#1778)
- The prometheus.InstallNewPipeline example is moved from comment to example test (#1796)
- The convenience functions for the stdout exporter have been updated to return the `TracerProvider` implementation and enable the shutdown of the exporter. (#1800)
- Replace the flush function returned from the Jaeger exporter's convenience creation functions (`InstallNewPipeline` and `NewExportPipeline`) with the `TracerProvider` implementation they create.
  This enables the caller to shutdown and flush using the related `TracerProvider` methods. (#1822)
- Updated the Jaeger exporter to have a default endpoint, `http://localhost:14250`, for the collector. (#1824)
- Changed the function `WithCollectorEndpoint` in the Jaeger exporter to no longer accept an endpoint as an argument.
  The endpoint can be passed with the `CollectorEndpointOption` using the `WithEndpoint` function or by setting the `OTEL_EXPORTER_JAEGER_ENDPOINT` environment variable value appropriately. (#1824)
- The Jaeger exporter no longer batches exported spans itself, instead it relies on the SDK's `BatchSpanProcessor` for this functionality. (#1830)
- The Jaeger exporter creation functions (`NewRawExporter`, `NewExportPipeline`, and `InstallNewPipeline`) no longer accept the removed `Option` type as a variadic argument. (#1830)

### Removed

- Removed Jaeger Environment variables: `JAEGER_SERVICE_NAME`, `JAEGER_DISABLED`, `JAEGER_TAGS`
  These environment variables will no longer be used to override values of the Jaeger exporter (#1752)
- No longer set the links for a `Span` in `go.opentelemetry.io/otel/sdk/trace` that is configured to be a new root.
  This is unspecified behavior that the OpenTelemetry community plans to standardize in the future.
  To prevent backwards incompatible changes when it is specified, these links are removed. (#1726)
- Setting error status while recording error with Span from oteltest package. (#1729)
- The concept of a remote and local Span stored in a context is unified to just the current Span.
  Because of this `"go.opentelemetry.io/otel/trace".RemoteSpanContextFromContext` is removed as it is no longer needed.
  Instead, `"go.opentelemetry.io/otel/trace".SpanContextFromContex` can be used to return the current Span.
  If needed, that Span's `SpanContext.IsRemote()` can then be used to determine if it is remote or not. (#1731)
- The `HasRemoteParent` field of the `"go.opentelemetry.io/otel/sdk/trace".SamplingParameters` is removed.
  This field is redundant to the information returned from the `Remote` method of the `SpanContext` held in the `ParentContext` field. (#1749)
- The `trace.FlagsDebug` and `trace.FlagsDeferred` constants have been removed and will be localized to the B3 propagator. (#1770)
- Remove `Process` configuration, `WithProcessFromEnv` and `ProcessFromEnv`, and type from the Jaeger exporter package.
  The information that could be configured in the `Process` struct should be configured in a `Resource` instead. (#1776, #1804)
- Remove the `WithDisabled` option from the Jaeger exporter.
  To disable the exporter unregister it from the `TracerProvider` or use a no-operation `TracerProvider`. (#1806)
- Removed the functions `CollectorEndpointFromEnv` and `WithCollectorEndpointOptionFromEnv` from the Jaeger exporter.
  These functions for retrieving specific environment variable values are redundant of other internal functions and
  are not intended for end user use. (#1824)
- Removed the Jaeger exporter `WithSDKOptions` `Option`.
  This option was used to set SDK options for the exporter creation convenience functions.
  These functions are provided as a way to easily setup or install the exporter with what are deemed reasonable SDK settings for common use cases.
  If the SDK needs to be configured differently, the `NewRawExporter` function and direct setup of the SDK with the desired settings should be used. (#1825)
- The `WithBufferMaxCount` and `WithBatchMaxCount` `Option`s from the Jaeger exporter are removed.
  The exporter no longer batches exports, instead relying on the SDK's `BatchSpanProcessor` for this functionality. (#1830)
- The Jaeger exporter `Option` type is removed.
  The type is no longer used by the exporter to configure anything.
  All the previous configurations these options provided were duplicates of SDK configuration.
  They have been removed in favor of using the SDK configuration and focuses the exporter configuration to be only about the endpoints it will send telemetry to. (#1830)

## [0.19.0] - 2021-03-18

### Added

- Added `Marshaler` config option to `otlphttp` to enable otlp over json or protobufs. (#1586)
- A `ForceFlush` method to the `"go.opentelemetry.io/otel/sdk/trace".TracerProvider` to flush all registered `SpanProcessor`s. (#1608)
- Added `WithSampler` and `WithSpanLimits` to tracer provider. (#1633, #1702)
- `"go.opentelemetry.io/otel/trace".SpanContext` now has a `remote` property, and `IsRemote()` predicate, that is true when the `SpanContext` has been extracted from remote context data. (#1701)
- A `Valid` method to the `"go.opentelemetry.io/otel/attribute".KeyValue` type. (#1703)

### Changed

- `trace.SpanContext` is now immutable and has no exported fields. (#1573)
  - `trace.NewSpanContext()` can be used in conjunction with the `trace.SpanContextConfig` struct to initialize a new `SpanContext` where all values are known.
- Update the `ForceFlush` method signature to the `"go.opentelemetry.io/otel/sdk/trace".SpanProcessor` to accept a `context.Context` and return an error. (#1608)
- Update the `Shutdown` method to the `"go.opentelemetry.io/otel/sdk/trace".TracerProvider` return an error on shutdown failure. (#1608)
- The SimpleSpanProcessor will now shut down the enclosed `SpanExporter` and gracefully ignore subsequent calls to `OnEnd` after `Shutdown` is called. (#1612)
- `"go.opentelemetry.io/sdk/metric/controller.basic".WithPusher` is replaced with `WithExporter` to provide consistent naming across project. (#1656)
- Added non-empty string check for trace `Attribute` keys. (#1659)
- Add `description` to SpanStatus only when `StatusCode` is set to error. (#1662)
- Jaeger exporter falls back to `resource.Default`'s `service.name` if the exported Span does not have one. (#1673)
- Jaeger exporter populates Jaeger's Span Process from Resource. (#1673)
- Renamed the `LabelSet` method of `"go.opentelemetry.io/otel/sdk/resource".Resource` to `Set`. (#1692)
- Changed `WithSDK` to `WithSDKOptions` to accept variadic arguments of `TracerProviderOption` type in `go.opentelemetry.io/otel/exporters/trace/jaeger` package. (#1693)
- Changed `WithSDK` to `WithSDKOptions` to accept variadic arguments of `TracerProviderOption` type in `go.opentelemetry.io/otel/exporters/trace/zipkin` package. (#1693)

### Removed

- Removed `serviceName` parameter from Zipkin exporter and uses resource instead. (#1549)
- Removed `WithConfig` from tracer provider to avoid overriding configuration. (#1633)
- Removed the exported `SimpleSpanProcessor` and `BatchSpanProcessor` structs.
   These are now returned as a SpanProcessor interface from their respective constructors. (#1638)
- Removed `WithRecord()` from `trace.SpanOption` when creating a span. (#1660)
- Removed setting status to `Error` while recording an error as a span event in `RecordError`. (#1663)
- Removed `jaeger.WithProcess` configuration option. (#1673)
- Removed `ApplyConfig` method from `"go.opentelemetry.io/otel/sdk/trace".TracerProvider` and the now unneeded `Config` struct. (#1693)

### Fixed

- Jaeger Exporter: Ensure mapping between OTEL and Jaeger span data complies with the specification. (#1626)
- `SamplingResult.TraceState` is correctly propagated to a newly created span's `SpanContext`. (#1655)
- The `otel-collector` example now correctly flushes metric events prior to shutting down the exporter. (#1678)
- Do not set span status message in `SpanStatusFromHTTPStatusCode` if it can be inferred from `http.status_code`. (#1681)
- Synchronization issues in global trace delegate implementation. (#1686)
- Reduced excess memory usage by global `TracerProvider`. (#1687)

## [0.18.0] - 2021-03-03

### Added

- Added `resource.Default()` for use with meter and tracer providers. (#1507)
- `AttributePerEventCountLimit` and `AttributePerLinkCountLimit` for `SpanLimits`. (#1535)
- Added `Keys()` method to `propagation.TextMapCarrier` and `propagation.HeaderCarrier` to adapt `http.Header` to this interface. (#1544)
- Added `code` attributes to `go.opentelemetry.io/otel/semconv` package. (#1558)
- Compatibility testing suite in the CI system for the following systems. (#1567)
   | OS      | Go Version | Architecture |
   | ------- | ---------- | ------------ |
   | Ubuntu  | 1.15       | amd64        |
   | Ubuntu  | 1.14       | amd64        |
   | Ubuntu  | 1.15       | 386          |
   | Ubuntu  | 1.14       | 386          |
   | MacOS   | 1.15       | amd64        |
   | MacOS   | 1.14       | amd64        |
   | Windows | 1.15       | amd64        |
   | Windows | 1.14       | amd64        |
   | Windows | 1.15       | 386          |
   | Windows | 1.14       | 386          |

### Changed

- Replaced interface `oteltest.SpanRecorder` with its existing implementation
  `StandardSpanRecorder`. (#1542)
- Default span limit values to 128. (#1535)
- Rename `MaxEventsPerSpan`, `MaxAttributesPerSpan` and `MaxLinksPerSpan` to `EventCountLimit`, `AttributeCountLimit` and `LinkCountLimit`, and move these fields into `SpanLimits`. (#1535)
- Renamed the `otel/label` package to `otel/attribute`. (#1541)
- Vendor the Jaeger exporter's dependency on Apache Thrift. (#1551)
- Parallelize the CI linting and testing. (#1567)
- Stagger timestamps in exact aggregator tests. (#1569)
- Changed all examples to use `WithBatchTimeout(5 * time.Second)` rather than `WithBatchTimeout(5)`. (#1621)
- Prevent end-users from implementing some interfaces (#1575)

  ```
      "otel/exporters/otlp/otlphttp".Option
      "otel/exporters/stdout".Option
      "otel/oteltest".Option
      "otel/trace".TracerOption
      "otel/trace".SpanOption
      "otel/trace".EventOption
      "otel/trace".LifeCycleOption
      "otel/trace".InstrumentationOption
      "otel/sdk/resource".Option
      "otel/sdk/trace".ParentBasedSamplerOption
      "otel/sdk/trace".ReadOnlySpan
      "otel/sdk/trace".ReadWriteSpan
  ```

### Removed

- Removed attempt to resample spans upon changing the span name with `span.SetName()`. (#1545)
- The `test-benchmark` is no longer a dependency of the `precommit` make target. (#1567)
- Removed the `test-386` make target.
   This was replaced with a full compatibility testing suite (i.e. multi OS/arch) in the CI system. (#1567)

### Fixed

- The sequential timing check of timestamps in the stdout exporter are now setup explicitly to be sequential (#1571). (#1572)
- Windows build of Jaeger tests now compiles with OS specific functions (#1576). (#1577)
- The sequential timing check of timestamps of go.opentelemetry.io/otel/sdk/metric/aggregator/lastvalue are now setup explicitly to be sequential (#1578). (#1579)
- Validate tracestate header keys with vendors according to the W3C TraceContext specification (#1475). (#1581)
- The OTLP exporter includes related labels for translations of a GaugeArray (#1563). (#1570)

## [0.17.0] - 2021-02-12

### Changed

- Rename project default branch from `master` to `main`. (#1505)
- Reverse order in which `Resource` attributes are merged, per change in spec. (#1501)
- Add tooling to maintain "replace" directives in go.mod files automatically. (#1528)
- Create new modules: otel/metric, otel/trace, otel/oteltest, otel/sdk/export/metric, otel/sdk/metric (#1528)
- Move metric-related public global APIs from otel to otel/metric/global. (#1528)

## Fixed

- Fixed otlpgrpc reconnection issue.
- The example code in the README.md of `go.opentelemetry.io/otel/exporters/otlp` is moved to a compiled example test and used the new `WithAddress` instead of `WithEndpoint`. (#1513)
- The otel-collector example now uses the default OTLP receiver port of the collector.

## [0.16.0] - 2021-01-13

### Added

- Add the `ReadOnlySpan` and `ReadWriteSpan` interfaces to provide better control for accessing span data. (#1360)
- `NewGRPCDriver` function returns a `ProtocolDriver` that maintains a single gRPC connection to the collector. (#1369)
- Added documentation about the project's versioning policy. (#1388)
- Added `NewSplitDriver` for OTLP exporter that allows sending traces and metrics to different endpoints. (#1418)
- Added codeql workflow to GitHub Actions (#1428)
- Added Gosec workflow to GitHub Actions (#1429)
- Add new HTTP driver for OTLP exporter in `exporters/otlp/otlphttp`. Currently it only supports the binary protobuf payloads. (#1420)
- Add an OpenCensus exporter bridge. (#1444)

### Changed

- Rename `internal/testing` to `internal/internaltest`. (#1449)
- Rename `export.SpanData` to `export.SpanSnapshot` and use it only for exporting spans. (#1360)
- Store the parent's full `SpanContext` rather than just its span ID in the `span` struct. (#1360)
- Improve span duration accuracy. (#1360)
- Migrated CI/CD from CircleCI to GitHub Actions (#1382)
- Remove duplicate checkout from GitHub Actions workflow (#1407)
- Metric `array` aggregator renamed `exact` to match its `aggregation.Kind` (#1412)
- Metric `exact` aggregator includes per-point timestamps (#1412)
- Metric stdout exporter uses MinMaxSumCount aggregator for ValueRecorder instruments (#1412)
- `NewExporter` from `exporters/otlp` now takes a `ProtocolDriver` as a parameter. (#1369)
- Many OTLP Exporter options became gRPC ProtocolDriver options. (#1369)
- Unify endpoint API that related to OTel exporter. (#1401)
- Optimize metric histogram aggregator to re-use its slice of buckets. (#1435)
- Metric aggregator Count() and histogram Bucket.Counts are consistently `uint64`. (1430)
- Histogram aggregator accepts functional options, uses default boundaries if none given. (#1434)
- `SamplingResult` now passed a `Tracestate` from the parent `SpanContext` (#1432)
- Moved gRPC driver for OTLP exporter to `exporters/otlp/otlpgrpc`. (#1420)
- The `TraceContext` propagator now correctly propagates `TraceState` through the `SpanContext`. (#1447)
- Metric Push and Pull Controller components are combined into a single "basic" Controller:
  - `WithExporter()` and `Start()` to configure Push behavior
  - `Start()` is optional; use `Collect()` and `ForEach()` for Pull behavior
  - `Start()` and `Stop()` accept Context. (#1378)
- The `Event` type is moved from the `otel/sdk/export/trace` package to the `otel/trace` API package. (#1452)

### Removed

- Remove `errUninitializedSpan` as its only usage is now obsolete. (#1360)
- Remove Metric export functionality related to quantiles and summary data points: this is not specified (#1412)
- Remove DDSketch metric aggregator; our intention is to re-introduce this as an option of the histogram aggregator after [new OTLP histogram data types](https://github.com/open-telemetry/opentelemetry-proto/pull/226) are released (#1412)

### Fixed

- `BatchSpanProcessor.Shutdown()` will now shutdown underlying `export.SpanExporter`. (#1443)

## [0.15.0] - 2020-12-10

### Added

- The `WithIDGenerator` `TracerProviderOption` is added to the `go.opentelemetry.io/otel/trace` package to configure an `IDGenerator` for the `TracerProvider`. (#1363)

### Changed

- The Zipkin exporter now uses the Span status code to determine. (#1328)
- `NewExporter` and `Start` functions in `go.opentelemetry.io/otel/exporters/otlp` now receive `context.Context` as a first parameter. (#1357)
- Move the OpenCensus example into `example` directory. (#1359)
- Moved the SDK's `internal.IDGenerator` interface in to the `sdk/trace` package to enable support for externally-defined ID generators. (#1363)
- Bump `github.com/google/go-cmp` from 0.5.3 to 0.5.4 (#1374)
- Bump `github.com/golangci/golangci-lint` in `/internal/tools` (#1375)

### Fixed

- Metric SDK `SumObserver` and `UpDownSumObserver` instruments correctness fixes. (#1381)

## [0.14.0] - 2020-11-19

### Added

- An `EventOption` and the related `NewEventConfig` function are added to the `go.opentelemetry.io/otel` package to configure Span events. (#1254)
- A `TextMapPropagator` and associated `TextMapCarrier` are added to the `go.opentelemetry.io/otel/oteltest` package to test `TextMap` type propagators and their use. (#1259)
- `SpanContextFromContext` returns `SpanContext` from context. (#1255)
- `TraceState` has been added to `SpanContext`. (#1340)
- `DeploymentEnvironmentKey` added to `go.opentelemetry.io/otel/semconv` package. (#1323)
- Add an OpenCensus to OpenTelemetry tracing bridge. (#1305)
- Add a parent context argument to `SpanProcessor.OnStart` to follow the specification. (#1333)
- Add missing tests for `sdk/trace/attributes_map.go`. (#1337)

### Changed

- Move the `go.opentelemetry.io/otel/api/trace` package into `go.opentelemetry.io/otel/trace` with the following changes. (#1229) (#1307)
  - `ID` has been renamed to `TraceID`.
  - `IDFromHex` has been renamed to `TraceIDFromHex`.
  - `EmptySpanContext` is removed.
- Move the `go.opentelemetry.io/otel/api/trace/tracetest` package into `go.opentelemetry.io/otel/oteltest`. (#1229)
- OTLP Exporter updates:
  - supports OTLP v0.6.0 (#1230, #1354)
  - supports configurable aggregation temporality (default: Cumulative, optional: Stateless). (#1296)
- The Sampler is now called on local child spans. (#1233)
- The `Kind` type from the `go.opentelemetry.io/otel/api/metric` package was renamed to `InstrumentKind` to more specifically describe what it is and avoid semantic ambiguity. (#1240)
- The `MetricKind` method of the `Descriptor` type in the `go.opentelemetry.io/otel/api/metric` package was renamed to `Descriptor.InstrumentKind`.
   This matches the returned type and fixes misuse of the term metric. (#1240)
- Move test harness from the `go.opentelemetry.io/otel/api/apitest` package into `go.opentelemetry.io/otel/oteltest`. (#1241)
- Move the `go.opentelemetry.io/otel/api/metric/metrictest` package into `go.opentelemetry.io/oteltest` as part of #964. (#1252)
- Move the `go.opentelemetry.io/otel/api/metric` package into `go.opentelemetry.io/otel/metric` as part of #1303. (#1321)
- Move the `go.opentelemetry.io/otel/api/metric/registry` package into `go.opentelemetry.io/otel/metric/registry` as a part of #1303. (#1316)
- Move the `Number` type (together with related functions) from `go.opentelemetry.io/otel/api/metric` package into `go.opentelemetry.io/otel/metric/number` as a part of #1303. (#1316)
- The function signature of the Span `AddEvent` method in `go.opentelemetry.io/otel` is updated to no longer take an unused context and instead take a required name and a variable number of `EventOption`s. (#1254)
- The function signature of the Span `RecordError` method in `go.opentelemetry.io/otel` is updated to no longer take an unused context and instead take a required error value and a variable number of `EventOption`s. (#1254)
- Move the `go.opentelemetry.io/otel/api/global` package to `go.opentelemetry.io/otel`. (#1262) (#1330)
- Move the `Version` function from `go.opentelemetry.io/otel/sdk` to `go.opentelemetry.io/otel`. (#1330)
- Rename correlation context header from `"otcorrelations"` to `"baggage"` to match the OpenTelemetry specification. (#1267)
- Fix `Code.UnmarshalJSON` to work with valid JSON only. (#1276)
- The `resource.New()` method changes signature to support builtin attributes and functional options, including `telemetry.sdk.*` and
  `host.name` semantic conventions; the former method is renamed `resource.NewWithAttributes`. (#1235)
- The Prometheus exporter now exports non-monotonic counters (i.e. `UpDownCounter`s) as gauges. (#1210)
- Correct the `Span.End` method documentation in the `otel` API to state updates are not allowed on a span after it has ended. (#1310)
- Updated span collection limits for attribute, event and link counts to 1000 (#1318)
- Renamed `semconv.HTTPUrlKey` to `semconv.HTTPURLKey`. (#1338)

### Removed

- The `ErrInvalidHexID`, `ErrInvalidTraceIDLength`, `ErrInvalidSpanIDLength`, `ErrInvalidSpanIDLength`, or `ErrNilSpanID` from the `go.opentelemetry.io/otel` package are unexported now. (#1243)
- The `AddEventWithTimestamp` method on the `Span` interface in `go.opentelemetry.io/otel` is removed due to its redundancy.
   It is replaced by using the `AddEvent` method with a `WithTimestamp` option. (#1254)
- The `MockSpan` and `MockTracer` types are removed from `go.opentelemetry.io/otel/oteltest`.
   `Tracer` and `Span` from the same module should be used in their place instead. (#1306)
- `WorkerCount` option is removed from `go.opentelemetry.io/otel/exporters/otlp`. (#1350)
- Remove the following labels types: INT32, UINT32, UINT64 and FLOAT32. (#1314)

### Fixed

- Rename `MergeItererator` to `MergeIterator` in the `go.opentelemetry.io/otel/label` package. (#1244)
- The `go.opentelemetry.io/otel/api/global` packages global TextMapPropagator now delegates functionality to a globally set delegate for all previously returned propagators. (#1258)
- Fix condition in `label.Any`. (#1299)
- Fix global `TracerProvider` to pass options to its configured provider. (#1329)
- Fix missing handler for `ExactKind` aggregator in OTLP metrics transformer (#1309)

## [0.13.0] - 2020-10-08

### Added

- OTLP Metric exporter supports Histogram aggregation. (#1209)
- The `Code` struct from the `go.opentelemetry.io/otel/codes` package now supports JSON marshaling and unmarshaling as well as implements the `Stringer` interface. (#1214)
- A Baggage API to implement the OpenTelemetry specification. (#1217)
- Add Shutdown method to sdk/trace/provider, shutdown processors in the order they were registered. (#1227)

### Changed

- Set default propagator to no-op propagator. (#1184)
- The `HTTPSupplier`, `HTTPExtractor`, `HTTPInjector`, and `HTTPPropagator` from the `go.opentelemetry.io/otel/api/propagation` package were replaced with unified `TextMapCarrier` and `TextMapPropagator` in the `go.opentelemetry.io/otel/propagation` package. (#1212) (#1325)
- The `New` function from the `go.opentelemetry.io/otel/api/propagation` package was replaced with `NewCompositeTextMapPropagator` in the `go.opentelemetry.io/otel` package. (#1212)
- The status codes of the `go.opentelemetry.io/otel/codes` package have been updated to match the latest OpenTelemetry specification.
   They now are `Unset`, `Error`, and `Ok`.
   They no longer track the gRPC codes. (#1214)
- The `StatusCode` field of the `SpanData` struct in the `go.opentelemetry.io/otel/sdk/export/trace` package now uses the codes package from this package instead of the gRPC project. (#1214)
- Move the `go.opentelemetry.io/otel/api/baggage` package into `go.opentelemetry.io/otel/baggage`. (#1217) (#1325)
- A `Shutdown` method of `SpanProcessor` and all its implementations receives a context and returns an error. (#1264)

### Fixed

- Copies of data from arrays and slices passed to `go.opentelemetry.io/otel/label.ArrayValue()` are now used in the returned `Value` instead of using the mutable data itself. (#1226)

### Removed

- The `ExtractHTTP` and `InjectHTTP` functions from the `go.opentelemetry.io/otel/api/propagation` package were removed. (#1212)
- The `Propagators` interface from the `go.opentelemetry.io/otel/api/propagation` package was removed to conform to the OpenTelemetry specification.
   The explicit `TextMapPropagator` type can be used in its place as this is the `Propagator` type the specification defines. (#1212)
- The `SetAttribute` method of the `Span` from the `go.opentelemetry.io/otel/api/trace` package was removed given its redundancy with the `SetAttributes` method. (#1216)
- The internal implementation of Baggage storage is removed in favor of using the new Baggage API functionality. (#1217)
- Remove duplicate hostname key `HostHostNameKey` in Resource semantic conventions. (#1219)
- Nested array/slice support has been removed. (#1226)

## [0.12.0] - 2020-09-24

### Added

- A `SpanConfigure` function in `go.opentelemetry.io/otel/api/trace` to create a new `SpanConfig` from `SpanOption`s. (#1108)
- In the `go.opentelemetry.io/otel/api/trace` package, `NewTracerConfig` was added to construct new `TracerConfig`s.
   This addition was made to conform with our project option conventions. (#1155)
- Instrumentation library information was added to the Zipkin exporter. (#1119)
- The `SpanProcessor` interface now has a `ForceFlush()` method. (#1166)
- More semantic conventions for k8s as resource attributes. (#1167)

### Changed

- Add reconnecting udp connection type to Jaeger exporter.
   This change adds a new optional implementation of the udp conn interface used to detect changes to an agent's host dns record.
   It then adopts the new destination address to ensure the exporter doesn't get stuck. This change was ported from jaegertracing/jaeger-client-go#520. (#1063)
- Replace `StartOption` and `EndOption` in `go.opentelemetry.io/otel/api/trace` with `SpanOption`.
   This change is matched by replacing the `StartConfig` and `EndConfig` with a unified `SpanConfig`. (#1108)
- Replace the `LinkedTo` span option in `go.opentelemetry.io/otel/api/trace` with `WithLinks`.
   This is be more consistent with our other option patterns, i.e. passing the item to be configured directly instead of its component parts, and provides a cleaner function signature. (#1108)
- The `go.opentelemetry.io/otel/api/trace` `TracerOption` was changed to an interface to conform to project option conventions. (#1109)
- Move the `B3` and `TraceContext` from within the `go.opentelemetry.io/otel/api/trace` package to their own `go.opentelemetry.io/otel/propagators` package.
    This removal of the propagators is reflective of the OpenTelemetry specification for these propagators as well as cleans up the `go.opentelemetry.io/otel/api/trace` API. (#1118)
- Rename Jaeger tags used for instrumentation library information to reflect changes in OpenTelemetry specification. (#1119)
- Rename `ProbabilitySampler` to `TraceIDRatioBased` and change semantics to ignore parent span sampling status. (#1115)
- Move `tools` package under `internal`. (#1141)
- Move `go.opentelemetry.io/otel/api/correlation` package to `go.opentelemetry.io/otel/api/baggage`. (#1142)
   The `correlation.CorrelationContext` propagator has been renamed `baggage.Baggage`.  Other exported functions and types are unchanged.
- Rename `ParentOrElse` sampler to `ParentBased` and allow setting samplers depending on parent span. (#1153)
- In the `go.opentelemetry.io/otel/api/trace` package, `SpanConfigure` was renamed to `NewSpanConfig`. (#1155)
- Change `dependabot.yml` to add a `Skip Changelog` label to dependabot-sourced PRs. (#1161)
- The [configuration style guide](https://github.com/open-telemetry/opentelemetry-go/blob/master/CONTRIBUTING.md#config) has been updated to
   recommend the use of `newConfig()` instead of `configure()`. (#1163)
- The `otlp.Config` type has been unexported and changed to `otlp.config`, along with its initializer. (#1163)
- Ensure exported interface types include parameter names and update the
   Style Guide to reflect this styling rule. (#1172)
- Don't consider unset environment variable for resource detection to be an error. (#1170)
- Rename `go.opentelemetry.io/otel/api/metric.ConfigureInstrument` to `NewInstrumentConfig` and
  `go.opentelemetry.io/otel/api/metric.ConfigureMeter` to `NewMeterConfig`.
- ValueObserver instruments use LastValue aggregator by default. (#1165)
- OTLP Metric exporter supports LastValue aggregation. (#1165)
- Move the `go.opentelemetry.io/otel/api/unit` package to `go.opentelemetry.io/otel/unit`. (#1185)
- Rename `Provider` to `MeterProvider` in the `go.opentelemetry.io/otel/api/metric` package. (#1190)
- Rename `NoopProvider` to `NoopMeterProvider` in the `go.opentelemetry.io/otel/api/metric` package. (#1190)
- Rename `NewProvider` to `NewMeterProvider` in the `go.opentelemetry.io/otel/api/metric/metrictest` package. (#1190)
- Rename `Provider` to `MeterProvider` in the `go.opentelemetry.io/otel/api/metric/registry` package. (#1190)
- Rename `NewProvider` to `NewMeterProvider` in the `go.opentelemetry.io/otel/api/metri/registryc` package. (#1190)
- Rename `Provider` to `TracerProvider` in the `go.opentelemetry.io/otel/api/trace` package. (#1190)
- Rename `NoopProvider` to `NoopTracerProvider` in the `go.opentelemetry.io/otel/api/trace` package. (#1190)
- Rename `Provider` to `TracerProvider` in the `go.opentelemetry.io/otel/api/trace/tracetest` package. (#1190)
- Rename `NewProvider` to `NewTracerProvider` in the `go.opentelemetry.io/otel/api/trace/tracetest` package. (#1190)
- Rename `WrapperProvider` to `WrapperTracerProvider` in the `go.opentelemetry.io/otel/bridge/opentracing` package. (#1190)
- Rename `NewWrapperProvider` to `NewWrapperTracerProvider` in the `go.opentelemetry.io/otel/bridge/opentracing` package. (#1190)
- Rename `Provider` method of the pull controller to `MeterProvider` in the `go.opentelemetry.io/otel/sdk/metric/controller/pull` package. (#1190)
- Rename `Provider` method of the push controller to `MeterProvider` in the `go.opentelemetry.io/otel/sdk/metric/controller/push` package. (#1190)
- Rename `ProviderOptions` to `TracerProviderConfig` in the `go.opentelemetry.io/otel/sdk/trace` package. (#1190)
- Rename `ProviderOption` to `TracerProviderOption` in the `go.opentelemetry.io/otel/sdk/trace` package. (#1190)
- Rename `Provider` to `TracerProvider` in the `go.opentelemetry.io/otel/sdk/trace` package. (#1190)
- Rename `NewProvider` to `NewTracerProvider` in the `go.opentelemetry.io/otel/sdk/trace` package. (#1190)
- Renamed `SamplingDecision` values to comply with OpenTelemetry specification change. (#1192)
- Renamed Zipkin attribute names from `ot.status_code & ot.status_description` to `otel.status_code & otel.status_description`. (#1201)
- The default SDK now invokes registered `SpanProcessor`s in the order they were registered with the `TracerProvider`. (#1195)
- Add test of spans being processed by the `SpanProcessor`s in the order they were registered. (#1203)

### Removed

- Remove the B3 propagator from `go.opentelemetry.io/otel/propagators`. It is now located in the
   `go.opentelemetry.io/contrib/propagators/` module. (#1191)
- Remove the semantic convention for HTTP status text, `HTTPStatusTextKey` from package `go.opentelemetry.io/otel/semconv`. (#1194)

### Fixed

- Zipkin example no longer mentions `ParentSampler`, corrected to `ParentBased`. (#1171)
- Fix missing shutdown processor in otel-collector example. (#1186)
- Fix missing shutdown processor in basic and namedtracer examples. (#1197)

## [0.11.0] - 2020-08-24

### Added

- Support for exporting array-valued attributes via OTLP. (#992)
- `Noop` and `InMemory` `SpanBatcher` implementations to help with testing integrations. (#994)
- Support for filtering metric label sets. (#1047)
- A dimensionality-reducing metric Processor. (#1057)
- Integration tests for more OTel Collector Attribute types. (#1062)
- A new `WithSpanProcessor` `ProviderOption` is added to the `go.opentelemetry.io/otel/sdk/trace` package to create a `Provider` and automatically register the `SpanProcessor`. (#1078)

### Changed

- Rename `sdk/metric/processor/test` to `sdk/metric/processor/processortest`. (#1049)
- Rename `sdk/metric/controller/test` to `sdk/metric/controller/controllertest`. (#1049)
- Rename `api/testharness` to `api/apitest`. (#1049)
- Rename `api/trace/testtrace` to `api/trace/tracetest`. (#1049)
- Change Metric Processor to merge multiple observations. (#1024)
- The `go.opentelemetry.io/otel/bridge/opentracing` bridge package has been made into its own module.
   This removes the package dependencies of this bridge from the rest of the OpenTelemetry based project. (#1038)
- Renamed `go.opentelemetry.io/otel/api/standard` package to `go.opentelemetry.io/otel/semconv` to avoid the ambiguous and generic name `standard` and better describe the package as containing OpenTelemetry semantic conventions. (#1016)
- The environment variable used for resource detection has been changed from `OTEL_RESOURCE_LABELS` to `OTEL_RESOURCE_ATTRIBUTES` (#1042)
- Replace `WithSyncer` with `WithBatcher` in examples. (#1044)
- Replace the `google.golang.org/grpc/codes` dependency in the API with an equivalent `go.opentelemetry.io/otel/codes` package. (#1046)
- Merge the `go.opentelemetry.io/otel/api/label` and `go.opentelemetry.io/otel/api/kv` into the new `go.opentelemetry.io/otel/label` package. (#1060)
- Unify Callback Function Naming.
   Rename `*Callback` with `*Func`. (#1061)
- CI builds validate against last two versions of Go, dropping 1.13 and adding 1.15. (#1064)
- The `go.opentelemetry.io/otel/sdk/export/trace` interfaces `SpanSyncer` and `SpanBatcher` have been replaced with a specification compliant `Exporter` interface.
   This interface still supports the export of `SpanData`, but only as a slice.
   Implementation are also required now to return any error from `ExportSpans` if one occurs as well as implement a `Shutdown` method for exporter clean-up. (#1078)
- The `go.opentelemetry.io/otel/sdk/trace` `NewBatchSpanProcessor` function no longer returns an error.
   If a `nil` exporter is passed as an argument to this function, instead of it returning an error, it now returns a `BatchSpanProcessor` that handles the export of `SpanData` by not taking any action. (#1078)
- The `go.opentelemetry.io/otel/sdk/trace` `NewProvider` function to create a `Provider` no longer returns an error, instead only a `*Provider`.
   This change is related to `NewBatchSpanProcessor` not returning an error which was the only error this function would return. (#1078)

### Removed

- Duplicate, unused API sampler interface. (#999)
   Use the [`Sampler` interface](https://github.com/open-telemetry/opentelemetry-go/blob/v0.11.0/sdk/trace/sampling.go) provided by the SDK instead.
- The `grpctrace` instrumentation was moved to the `go.opentelemetry.io/contrib` repository and out of this repository.
   This move includes moving the `grpc` example to the `go.opentelemetry.io/contrib` as well. (#1027)
- The `WithSpan` method of the `Tracer` interface.
   The functionality this method provided was limited compared to what a user can provide themselves.
   It was removed with the understanding that if there is sufficient user need it can be added back based on actual user usage. (#1043)
- The `RegisterSpanProcessor` and `UnregisterSpanProcessor` functions.
   These were holdovers from an approach prior to the TracerProvider design. They were not used anymore. (#1077)
- The `oterror` package. (#1026)
- The `othttp` and `httptrace` instrumentations were moved to `go.opentelemetry.io/contrib`. (#1032)

### Fixed

- The `semconv.HTTPServerMetricAttributesFromHTTPRequest()` function no longer generates the high-cardinality `http.request.content.length` label. (#1031)
- Correct instrumentation version tag in Jaeger exporter. (#1037)
- The SDK span will now set an error event if the `End` method is called during a panic (i.e. it was deferred). (#1043)
- Move internally generated protobuf code from the `go.opentelemetry.io/otel` to the OTLP exporter to reduce dependency overhead. (#1050)
- The `otel-collector` example referenced outdated collector processors. (#1006)

## [0.10.0] - 2020-07-29

This release migrates the default OpenTelemetry SDK into its own Go module, decoupling the SDK from the API and reducing dependencies for instrumentation packages.

### Added

- The Zipkin exporter now has `NewExportPipeline` and `InstallNewPipeline` constructor functions to match the common pattern.
    These function build a new exporter with default SDK options and register the exporter with the `global` package respectively. (#944)
- Add propagator option for gRPC instrumentation. (#986)
- The `testtrace` package now tracks the `trace.SpanKind` for each span. (#987)

### Changed

- Replace the `RegisterGlobal` `Option` in the Jaeger exporter with an `InstallNewPipeline` constructor function.
   This matches the other exporter constructor patterns and will register a new exporter after building it with default configuration. (#944)
- The trace (`go.opentelemetry.io/otel/exporters/trace/stdout`) and metric (`go.opentelemetry.io/otel/exporters/metric/stdout`) `stdout` exporters are now merged into a single exporter at `go.opentelemetry.io/otel/exporters/stdout`.
   This new exporter was made into its own Go module to follow the pattern of all exporters and decouple it from the `go.opentelemetry.io/otel` module. (#956, #963)
- Move the `go.opentelemetry.io/otel/exporters/test` test package to `go.opentelemetry.io/otel/sdk/export/metric/metrictest`. (#962)
- The `go.opentelemetry.io/otel/api/kv/value` package was merged into the parent `go.opentelemetry.io/otel/api/kv` package. (#968)
  - `value.Bool` was replaced with `kv.BoolValue`.
  - `value.Int64` was replaced with `kv.Int64Value`.
  - `value.Uint64` was replaced with `kv.Uint64Value`.
  - `value.Float64` was replaced with `kv.Float64Value`.
  - `value.Int32` was replaced with `kv.Int32Value`.
  - `value.Uint32` was replaced with `kv.Uint32Value`.
  - `value.Float32` was replaced with `kv.Float32Value`.
  - `value.String` was replaced with `kv.StringValue`.
  - `value.Int` was replaced with `kv.IntValue`.
  - `value.Uint` was replaced with `kv.UintValue`.
  - `value.Array` was replaced with `kv.ArrayValue`.
- Rename `Infer` to `Any` in the `go.opentelemetry.io/otel/api/kv` package. (#972)
- Change `othttp` to use the `httpsnoop` package to wrap the `ResponseWriter` so that optional interfaces (`http.Hijacker`, `http.Flusher`, etc.) that are implemented by the original `ResponseWriter`are also implemented by the wrapped `ResponseWriter`. (#979)
- Rename `go.opentelemetry.io/otel/sdk/metric/aggregator/test` package to `go.opentelemetry.io/otel/sdk/metric/aggregator/aggregatortest`. (#980)
- Make the SDK into its own Go module called `go.opentelemetry.io/otel/sdk`. (#985)
- Changed the default trace `Sampler` from `AlwaysOn` to `ParentOrElse(AlwaysOn)`. (#989)

### Removed

- The `IndexedAttribute` function from the `go.opentelemetry.io/otel/api/label` package was removed in favor of `IndexedLabel` which it was synonymous with. (#970)

### Fixed

- Bump github.com/golangci/golangci-lint from 1.28.3 to 1.29.0 in /tools. (#953)
- Bump github.com/google/go-cmp from 0.5.0 to 0.5.1. (#957)
- Use `global.Handle` for span export errors in the OTLP exporter. (#946)
- Correct Go language formatting in the README documentation. (#961)
- Remove default SDK dependencies from the `go.opentelemetry.io/otel/api` package. (#977)
- Remove default SDK dependencies from the `go.opentelemetry.io/otel/instrumentation` package. (#983)
- Move documented examples for `go.opentelemetry.io/otel/instrumentation/grpctrace` interceptors into Go example tests. (#984)

## [0.9.0] - 2020-07-20

### Added

- A new Resource Detector interface is included to allow resources to be automatically detected and included. (#939)
- A Detector to automatically detect resources from an environment variable. (#939)
- Github action to generate protobuf Go bindings locally in `internal/opentelemetry-proto-gen`. (#938)
- OTLP .proto files from `open-telemetry/opentelemetry-proto` imported as a git submodule under `internal/opentelemetry-proto`.
   References to `github.com/open-telemetry/opentelemetry-proto` changed to `go.opentelemetry.io/otel/internal/opentelemetry-proto-gen`. (#942)

### Changed

- Non-nil value `struct`s for key-value pairs will be marshalled using JSON rather than `Sprintf`. (#948)

### Removed

- Removed dependency on `github.com/open-telemetry/opentelemetry-collector`. (#943)

## [0.8.0] - 2020-07-09

### Added

- The `B3Encoding` type to represent the B3 encoding(s) the B3 propagator can inject.
   A value for HTTP supported encodings (Multiple Header: `MultipleHeader`, Single Header: `SingleHeader`) are included. (#882)
- The `FlagsDeferred` trace flag to indicate if the trace sampling decision has been deferred. (#882)
- The `FlagsDebug` trace flag to indicate if the trace is a debug trace. (#882)
- Add `peer.service` semantic attribute. (#898)
- Add database-specific semantic attributes. (#899)
- Add semantic convention for `faas.coldstart` and `container.id`. (#909)
- Add http content size semantic conventions. (#905)
- Include `http.request_content_length` in HTTP request basic attributes. (#905)
- Add semantic conventions for operating system process resource attribute keys. (#919)
- The Jaeger exporter now has a `WithBatchMaxCount` option to specify the maximum number of spans sent in a batch. (#931)

### Changed

- Update `CONTRIBUTING.md` to ask for updates to `CHANGELOG.md` with each pull request. (#879)
- Use lowercase header names for B3 Multiple Headers. (#881)
- The B3 propagator `SingleHeader` field has been replaced with `InjectEncoding`.
   This new field can be set to combinations of the `B3Encoding` bitmasks and will inject trace information in these encodings.
   If no encoding is set, the propagator will default to `MultipleHeader` encoding. (#882)
- The B3 propagator now extracts from either HTTP encoding of B3 (Single Header or Multiple Header) based on what is contained in the header.
   Preference is given to Single Header encoding with Multiple Header being the fallback if Single Header is not found or is invalid.
   This behavior change is made to dynamically support all correctly encoded traces received instead of having to guess the expected encoding prior to receiving. (#882)
- Extend semantic conventions for RPC. (#900)
- To match constant naming conventions in the `api/standard` package, the `FaaS*` key names are appended with a suffix of `Key`. (#920)
  - `"api/standard".FaaSName` -> `FaaSNameKey`
  - `"api/standard".FaaSID` -> `FaaSIDKey`
  - `"api/standard".FaaSVersion` -> `FaaSVersionKey`
  - `"api/standard".FaaSInstance` -> `FaaSInstanceKey`

### Removed

- The `FlagsUnused` trace flag is removed.
   The purpose of this flag was to act as the inverse of `FlagsSampled`, the inverse of `FlagsSampled` is used instead. (#882)
- The B3 header constants (`B3SingleHeader`, `B3DebugFlagHeader`, `B3TraceIDHeader`, `B3SpanIDHeader`, `B3SampledHeader`, `B3ParentSpanIDHeader`) are removed.
   If B3 header keys are needed [the authoritative OpenZipkin package constants](https://pkg.go.dev/github.com/openzipkin/zipkin-go@v0.2.2/propagation/b3?tab=doc#pkg-constants) should be used instead. (#882)

### Fixed

- The B3 Single Header name is now correctly `b3` instead of the previous `X-B3`. (#881)
- The B3 propagator now correctly supports sampling only values (`b3: 0`, `b3: 1`, or `b3: d`) for a Single B3 Header. (#882)
- The B3 propagator now propagates the debug flag.
   This removes the behavior of changing the debug flag into a set sampling bit.
   Instead, this now follow the B3 specification and omits the `X-B3-Sampling` header. (#882)
- The B3 propagator now tracks "unset" sampling state (meaning "defer the decision") and does not set the `X-B3-Sampling` header when injecting. (#882)
- Bump github.com/itchyny/gojq from 0.10.3 to 0.10.4 in /tools. (#883)
- Bump github.com/opentracing/opentracing-go from v1.1.1-0.20190913142402-a7454ce5950e to v1.2.0. (#885)
- The tracing time conversion for OTLP spans is now correctly set to `UnixNano`. (#896)
- Ensure span status is not set to `Unknown` when no HTTP status code is provided as it is assumed to be `200 OK`. (#908)
- Ensure `httptrace.clientTracer` closes `http.headers` span. (#912)
- Prometheus exporter will not apply stale updates or forget inactive metrics. (#903)
- Add test for api.standard `HTTPClientAttributesFromHTTPRequest`. (#905)
- Bump github.com/golangci/golangci-lint from 1.27.0 to 1.28.1 in /tools. (#901, #913)
- Update otel-colector example to use the v0.5.0 collector. (#915)
- The `grpctrace` instrumentation uses a span name conforming to the OpenTelemetry semantic conventions (does not contain a leading slash (`/`)). (#922)
- The `grpctrace` instrumentation includes an `rpc.method` attribute now set to the gRPC method name. (#900, #922)
- The `grpctrace` instrumentation `rpc.service` attribute now contains the package name if one exists.
   This is in accordance with OpenTelemetry semantic conventions. (#922)
- Correlation Context extractor will no longer insert an empty map into the returned context when no valid values are extracted. (#923)
- Bump google.golang.org/api from 0.28.0 to 0.29.0 in /exporters/trace/jaeger. (#925)
- Bump github.com/itchyny/gojq from 0.10.4 to 0.11.0 in /tools. (#926)
- Bump github.com/golangci/golangci-lint from 1.28.1 to 1.28.2 in /tools. (#930)

## [0.7.0] - 2020-06-26

This release implements the v0.5.0 version of the OpenTelemetry specification.

### Added

- The othttp instrumentation now includes default metrics. (#861)
- This CHANGELOG file to track all changes in the project going forward.
- Support for array type attributes. (#798)
- Apply transitive dependabot go.mod dependency updates as part of a new automatic Github workflow. (#844)
- Timestamps are now passed to exporters for each export. (#835)
- Add new `Accumulation` type to metric SDK to transport telemetry from `Accumulator`s to `Processor`s.
   This replaces the prior `Record` `struct` use for this purpose. (#835)
- New dependabot integration to automate package upgrades. (#814)
- `Meter` and `Tracer` implementations accept instrumentation version version as an optional argument.
   This instrumentation version is passed on to exporters. (#811) (#805) (#802)
- The OTLP exporter includes the instrumentation version in telemetry it exports. (#811)
- Environment variables for Jaeger exporter are supported. (#796)
- New `aggregation.Kind` in the export metric API. (#808)
- New example that uses OTLP and the collector. (#790)
- Handle errors in the span `SetName` during span initialization. (#791)
- Default service config to enable retries for retry-able failed requests in the OTLP exporter and an option to override this default. (#777)
- New `go.opentelemetry.io/otel/api/oterror` package to uniformly support error handling and definitions for the project. (#778)
- New `global` default implementation of the `go.opentelemetry.io/otel/api/oterror.Handler` interface to be used to handle errors prior to an user defined `Handler`.
   There is also functionality for the user to register their `Handler` as well as a convenience function `Handle` to handle an error with this global `Handler`(#778)
- Options to specify propagators for httptrace and grpctrace instrumentation. (#784)
- The required `application/json` header for the Zipkin exporter is included in all exports. (#774)
- Integrate HTTP semantics helpers from the contrib repository into the `api/standard` package. #769

### Changed

- Rename `Integrator` to `Processor` in the metric SDK. (#863)
- Rename `AggregationSelector` to `AggregatorSelector`. (#859)
- Rename `SynchronizedCopy` to `SynchronizedMove`. (#858)
- Rename `simple` integrator to `basic` integrator. (#857)
- Merge otlp collector examples. (#841)
- Change the metric SDK to support cumulative, delta, and pass-through exporters directly.
   With these changes, cumulative and delta specific exporters are able to request the correct kind of aggregation from the SDK. (#840)
- The `Aggregator.Checkpoint` API is renamed to `SynchronizedCopy` and adds an argument, a different `Aggregator` into which the copy is stored. (#812)
- The `export.Aggregator` contract is that `Update()` and `SynchronizedCopy()` are synchronized with each other.
   All the aggregation interfaces (`Sum`, `LastValue`, ...) are not meant to be synchronized, as the caller is expected to synchronize aggregators at a higher level after the `Accumulator`.
   Some of the `Aggregators` used unnecessary locking and that has been cleaned up. (#812)
- Use of `metric.Number` was replaced by `int64` now that we use `sync.Mutex` in the `MinMaxSumCount` and `Histogram` `Aggregators`. (#812)
- Replace `AlwaysParentSample` with `ParentSample(fallback)` to match the OpenTelemetry v0.5.0 specification. (#810)
- Rename `sdk/export/metric/aggregator` to `sdk/export/metric/aggregation`. #808
- Send configured headers with every request in the OTLP exporter, instead of just on connection creation. (#806)
- Update error handling for any one off error handlers, replacing, instead, with the `global.Handle` function. (#791)
- Rename `plugin` directory to `instrumentation` to match the OpenTelemetry specification. (#779)
- Makes the argument order to Histogram and DDSketch `New()` consistent. (#781)

### Removed

- `Uint64NumberKind` and related functions from the API. (#864)
- Context arguments from `Aggregator.Checkpoint` and `Integrator.Process` as they were unused. (#803)
- `SpanID` is no longer included in parameters for sampling decision to match the OpenTelemetry specification. (#775)

### Fixed

- Upgrade OTLP exporter to opentelemetry-proto matching the opentelemetry-collector v0.4.0 release. (#866)
- Allow changes to `go.sum` and `go.mod` when running dependabot tidy-up. (#871)
- Bump github.com/stretchr/testify from 1.4.0 to 1.6.1. (#824)
- Bump github.com/prometheus/client_golang from 1.7.0 to 1.7.1 in /exporters/metric/prometheus. (#867)
- Bump google.golang.org/grpc from 1.29.1 to 1.30.0 in /exporters/trace/jaeger. (#853)
- Bump google.golang.org/grpc from 1.29.1 to 1.30.0 in /exporters/trace/zipkin. (#854)
- Bumps github.com/golang/protobuf from 1.3.2 to 1.4.2 (#848)
- Bump github.com/stretchr/testify from 1.4.0 to 1.6.1 in /exporters/otlp (#817)
- Bump github.com/golangci/golangci-lint from 1.25.1 to 1.27.0 in /tools (#828)
- Bump github.com/prometheus/client_golang from 1.5.0 to 1.7.0 in /exporters/metric/prometheus (#838)
- Bump github.com/stretchr/testify from 1.4.0 to 1.6.1 in /exporters/trace/jaeger (#829)
- Bump github.com/benbjohnson/clock from 1.0.0 to 1.0.3 (#815)
- Bump github.com/stretchr/testify from 1.4.0 to 1.6.1 in /exporters/trace/zipkin (#823)
- Bump github.com/itchyny/gojq from 0.10.1 to 0.10.3 in /tools (#830)
- Bump github.com/stretchr/testify from 1.4.0 to 1.6.1 in /exporters/metric/prometheus (#822)
- Bump google.golang.org/grpc from 1.27.1 to 1.29.1 in /exporters/trace/zipkin (#820)
- Bump google.golang.org/grpc from 1.27.1 to 1.29.1 in /exporters/trace/jaeger (#831)
- Bump github.com/google/go-cmp from 0.4.0 to 0.5.0 (#836)
- Bump github.com/google/go-cmp from 0.4.0 to 0.5.0 in /exporters/trace/jaeger (#837)
- Bump github.com/google/go-cmp from 0.4.0 to 0.5.0 in /exporters/otlp (#839)
- Bump google.golang.org/api from 0.20.0 to 0.28.0 in /exporters/trace/jaeger (#843)
- Set span status from HTTP status code in the othttp instrumentation. (#832)
- Fixed typo in push controller comment. (#834)
- The `Aggregator` testing has been updated and cleaned. (#812)
- `metric.Number(0)` expressions are replaced by `0` where possible. (#812)
- Fixed `global` `handler_test.go` test failure. #804
- Fixed `BatchSpanProcessor.Shutdown` to wait until all spans are processed. (#766)
- Fixed OTLP example's accidental early close of exporter. (#807)
- Ensure zipkin exporter reads and closes response body. (#788)
- Update instrumentation to use `api/standard` keys instead of custom keys. (#782)
- Clean up tools and RELEASING documentation. (#762)

## [0.6.0] - 2020-05-21

### Added

- Support for `Resource`s in the prometheus exporter. (#757)
- New pull controller. (#751)
- New `UpDownSumObserver` instrument. (#750)
- OpenTelemetry collector demo. (#711)
- New `SumObserver` instrument. (#747)
- New `UpDownCounter` instrument. (#745)
- New timeout `Option` and configuration function `WithTimeout` to the push controller. (#742)
- New `api/standards` package to implement semantic conventions and standard key-value generation. (#731)

### Changed

- Rename `Register*` functions in the metric API to `New*` for all `Observer` instruments. (#761)
- Use `[]float64` for histogram boundaries, not `[]metric.Number`. (#758)
- Change OTLP example to use exporter as a trace `Syncer` instead of as an unneeded `Batcher`. (#756)
- Replace `WithResourceAttributes()` with `WithResource()` in the trace SDK. (#754)
- The prometheus exporter now uses the new pull controller. (#751)
- Rename `ScheduleDelayMillis` to `BatchTimeout` in the trace `BatchSpanProcessor`.(#752)
- Support use of synchronous instruments in asynchronous callbacks (#725)
- Move `Resource` from the `Export` method parameter into the metric export `Record`. (#739)
- Rename `Observer` instrument to `ValueObserver`. (#734)
- The push controller now has a method (`Provider()`) to return a `metric.Provider` instead of the old `Meter` method that acted as a `metric.Provider`. (#738)
- Replace `Measure` instrument by `ValueRecorder` instrument. (#732)
- Rename correlation context header from `"Correlation-Context"` to `"otcorrelations"` to match the OpenTelemetry specification. (#727)

### Fixed

- Ensure gRPC `ClientStream` override methods do not panic in grpctrace package. (#755)
- Disable parts of `BatchSpanProcessor` test until a fix is found. (#743)
- Fix `string` case in `kv` `Infer` function. (#746)
- Fix panic in grpctrace client interceptors. (#740)
- Refactor the `api/metrics` push controller and add `CheckpointSet` synchronization. (#737)
- Rewrite span batch process queue batching logic. (#719)
- Remove the push controller named Meter map. (#738)
- Fix Histogram aggregator initial state (fix #735). (#736)
- Ensure golang alpine image is running `golang-1.14` for examples. (#733)
- Added test for grpctrace `UnaryInterceptorClient`. (#695)
- Rearrange `api/metric` code layout. (#724)

## [0.5.0] - 2020-05-13

### Added

- Batch `Observer` callback support. (#717)
- Alias `api` types to root package of project. (#696)
- Create basic `othttp.Transport` for simple client instrumentation. (#678)
- `SetAttribute(string, interface{})` to the trace API. (#674)
- Jaeger exporter option that allows user to specify custom http client. (#671)
- `Stringer` and `Infer` methods to `key`s. (#662)

### Changed

- Rename `NewKey` in the `kv` package to just `Key`. (#721)
- Move `core` and `key` to `kv` package. (#720)
- Make the metric API `Meter` a `struct` so the abstract `MeterImpl` can be passed and simplify implementation. (#709)
- Rename SDK `Batcher` to `Integrator` to match draft OpenTelemetry SDK specification. (#710)
- Rename SDK `Ungrouped` integrator to `simple.Integrator` to match draft OpenTelemetry SDK specification. (#710)
- Rename SDK `SDK` `struct` to `Accumulator` to match draft OpenTelemetry SDK specification. (#710)
- Move `Number` from `core` to `api/metric` package. (#706)
- Move `SpanContext` from `core` to `trace` package. (#692)
- Change traceparent header from `Traceparent` to `traceparent` to implement the W3C specification. (#681)

### Fixed

- Update tooling to run generators in all submodules. (#705)
- gRPC interceptor regexp to match methods without a service name. (#683)
- Use a `const` for padding 64-bit B3 trace IDs. (#701)
- Update `mockZipkin` listen address from `:0` to `127.0.0.1:0`. (#700)
- Left-pad 64-bit B3 trace IDs with zero. (#698)
- Propagate at least the first W3C tracestate header. (#694)
- Remove internal `StateLocker` implementation. (#688)
- Increase instance size CI system uses. (#690)
- Add a `key` benchmark and use reflection in `key.Infer()`. (#679)
- Fix internal `global` test by using `global.Meter` with `RecordBatch()`. (#680)
- Reimplement histogram using mutex instead of `StateLocker`. (#669)
- Switch `MinMaxSumCount` to a mutex lock implementation instead of `StateLocker`. (#667)
- Update documentation to not include any references to `WithKeys`. (#672)
- Correct misspelling. (#668)
- Fix clobbering of the span context if extraction fails. (#656)
- Bump `golangci-lint` and work around the corrupting bug. (#666) (#670)

## [0.4.3] - 2020-04-24

### Added

- `Dockerfile` and `docker-compose.yml` to run example code. (#635)
- New `grpctrace` package that provides gRPC client and server interceptors for both unary and stream connections. (#621)
- New `api/label` package, providing common label set implementation. (#651)
- Support for JSON marshaling of `Resources`. (#654)
- `TraceID` and `SpanID` implementations for `Stringer` interface. (#642)
- `RemoteAddrKey` in the othttp plugin to include the HTTP client address in top-level spans. (#627)
- `WithSpanFormatter` option to the othttp plugin. (#617)
- Updated README to include section for compatible libraries and include reference to the contrib repository. (#612)
- The prometheus exporter now supports exporting histograms. (#601)
- A `String` method to the `Resource` to return a hashable identifier for a now unique resource. (#613)
- An `Iter` method to the `Resource` to return an array `AttributeIterator`. (#613)
- An `Equal` method to the `Resource` test the equivalence of resources. (#613)
- An iterable structure (`AttributeIterator`) for `Resource` attributes.

### Changed

- zipkin export's `NewExporter` now requires a `serviceName` argument to ensure this needed values is provided. (#644)
- Pass `Resources` through the metrics export pipeline. (#659)

### Removed

- `WithKeys` option from the metric API. (#639)

### Fixed

- Use the `label.Set.Equivalent` value instead of an encoding in the batcher. (#658)
- Correct typo `trace.Exporter` to `trace.SpanSyncer` in comments. (#653)
- Use type names for return values in jaeger exporter. (#648)
- Increase the visibility of the `api/key` package by updating comments and fixing usages locally. (#650)
- `Checkpoint` only after `Update`; Keep records in the `sync.Map` longer. (#647)
- Do not cache `reflect.ValueOf()` in metric Labels. (#649)
- Batch metrics exported from the OTLP exporter based on `Resource` and labels. (#626)
- Add error wrapping to the prometheus exporter. (#631)
- Update the OTLP exporter batching of traces to use a unique `string` representation of an associated `Resource` as the batching key. (#623)
- Update OTLP `SpanData` transform to only include the `ParentSpanID` if one exists. (#614)
- Update `Resource` internal representation to uniquely and reliably identify resources. (#613)
- Check return value from `CheckpointSet.ForEach` in prometheus exporter. (#622)
- Ensure spans created by httptrace client tracer reflect operation structure. (#618)
- Create a new recorder rather than reuse when multiple observations in same epoch for asynchronous instruments. #610
- The default port the OTLP exporter uses to connect to the OpenTelemetry collector is updated to match the one the collector listens on by default. (#611)

## [0.4.2] - 2020-03-31

### Fixed

- Fix `pre_release.sh` to update version in `sdk/opentelemetry.go`. (#607)
- Fix time conversion from internal to OTLP in OTLP exporter. (#606)

## [0.4.1] - 2020-03-31

### Fixed

- Update `tag.sh` to create signed tags. (#604)

## [0.4.0] - 2020-03-30

### Added

- New API package `api/metric/registry` that exposes a `MeterImpl` wrapper for use by SDKs to generate unique instruments. (#580)
- Script to verify examples after a new release. (#579)

### Removed

- The dogstatsd exporter due to lack of support.
   This additionally removes support for statsd. (#591)
- `LabelSet` from the metric API.
   This is replaced by a `[]core.KeyValue` slice. (#595)
- `Labels` from the metric API's `Meter` interface. (#595)

### Changed

- The metric `export.Labels` became an interface which the SDK implements and the `export` package provides a simple, immutable implementation of this interface intended for testing purposes. (#574)
- Renamed `internal/metric.Meter` to `MeterImpl`. (#580)
- Renamed `api/global/internal.obsImpl` to `asyncImpl`. (#580)

### Fixed

- Corrected missing return in mock span. (#582)
- Update License header for all source files to match CNCF guidelines and include a test to ensure it is present. (#586) (#596)
- Update to v0.3.0 of the OTLP in the OTLP exporter. (#588)
- Update pre-release script to be compatible between GNU and BSD based systems. (#592)
- Add a `RecordBatch` benchmark. (#594)
- Moved span transforms of the OTLP exporter to the internal package. (#593)
- Build both go-1.13 and go-1.14 in circleci to test for all supported versions of Go. (#569)
- Removed unneeded allocation on empty labels in OLTP exporter. (#597)
- Update `BatchedSpanProcessor` to process the queue until no data but respect max batch size. (#599)
- Update project documentation godoc.org links to pkg.go.dev. (#602)

## [0.3.0] - 2020-03-21

This is a first official beta release, which provides almost fully complete metrics, tracing, and context propagation functionality.
There is still a possibility of breaking changes.

### Added

- Add `Observer` metric instrument. (#474)
- Add global `Propagators` functionality to enable deferred initialization for propagators registered before the first Meter SDK is installed. (#494)
- Simplified export setup pipeline for the jaeger exporter to match other exporters. (#459)
- The zipkin trace exporter. (#495)
- The OTLP exporter to export metric and trace telemetry to the OpenTelemetry collector. (#497) (#544) (#545)
- Add `StatusMessage` field to the trace `Span`. (#524)
- Context propagation in OpenTracing bridge in terms of OpenTelemetry context propagation. (#525)
- The `Resource` type was added to the SDK. (#528)
- The global API now supports a `Tracer` and `Meter` function as shortcuts to getting a global `*Provider` and calling these methods directly. (#538)
- The metric API now defines a generic `MeterImpl` interface to support general purpose `Meter` construction.
   Additionally, `SyncImpl` and `AsyncImpl` are added to support general purpose instrument construction. (#560)
- A metric `Kind` is added to represent the `MeasureKind`, `ObserverKind`, and `CounterKind`. (#560)
- Scripts to better automate the release process. (#576)

### Changed

- Default to to use `AlwaysSampler` instead of `ProbabilitySampler` to match OpenTelemetry specification. (#506)
- Renamed `AlwaysSampleSampler` to `AlwaysOnSampler` in the trace API. (#511)
- Renamed `NeverSampleSampler` to `AlwaysOffSampler` in the trace API. (#511)
- The `Status` field of the `Span` was changed to `StatusCode` to disambiguate with the added `StatusMessage`. (#524)
- Updated the trace `Sampler` interface conform to the OpenTelemetry specification. (#531)
- Rename metric API `Options` to `Config`. (#541)
- Rename metric `Counter` aggregator to be `Sum`. (#541)
- Unify metric options into `Option` from instrument specific options. (#541)
- The trace API's `TraceProvider` now support `Resource`s. (#545)
- Correct error in zipkin module name. (#548)
- The jaeger trace exporter now supports `Resource`s. (#551)
- Metric SDK now supports `Resource`s.
   The `WithResource` option was added to configure a `Resource` on creation and the `Resource` method was added to the metric `Descriptor` to return the associated `Resource`. (#552)
- Replace `ErrNoLastValue` and `ErrEmptyDataSet` by `ErrNoData` in the metric SDK. (#557)
- The stdout trace exporter now supports `Resource`s. (#558)
- The metric `Descriptor` is now included at the API instead of the SDK. (#560)
- Replace `Ordered` with an iterator in `export.Labels`. (#567)

### Removed

- The vendor specific Stackdriver. It is now hosted on 3rd party vendor infrastructure. (#452)
- The `Unregister` method for metric observers as it is not in the OpenTelemetry specification. (#560)
- `GetDescriptor` from the metric SDK. (#575)
- The `Gauge` instrument from the metric API. (#537)

### Fixed

- Make histogram aggregator checkpoint consistent. (#438)
- Update README with import instructions and how to build and test. (#505)
- The default label encoding was updated to be unique. (#508)
- Use `NewRoot` in the othttp plugin for public endpoints. (#513)
- Fix data race in `BatchedSpanProcessor`. (#518)
- Skip test-386 for Mac OS 10.15.x (Catalina and upwards). #521
- Use a variable-size array to represent ordered labels in maps. (#523)
- Update the OTLP protobuf and update changed import path. (#532)
- Use `StateLocker` implementation in `MinMaxSumCount`. (#546)
- Eliminate goroutine leak in histogram stress test. (#547)
- Update OTLP exporter with latest protobuf. (#550)
- Add filters to the othttp plugin. (#556)
- Provide an implementation of the `Header*` filters that do not depend on Go 1.14. (#565)
- Encode labels once during checkpoint.
   The checkpoint function is executed in a single thread so we can do the encoding lazily before passing the encoded version of labels to the exporter.
   This is a cheap and quick way to avoid encoding the labels on every collection interval. (#572)
- Run coverage over all packages in `COVERAGE_MOD_DIR`. (#573)

## [0.2.3] - 2020-03-04

### Added

- `RecordError` method on `Span`s in the trace API to Simplify adding error events to spans. (#473)
- Configurable push frequency for exporters setup pipeline. (#504)

### Changed

- Rename the `exporter` directory to `exporters`.
   The `go.opentelemetry.io/otel/exporter/trace/jaeger` package was mistakenly released with a `v1.0.0` tag instead of `v0.1.0`.
   This resulted in all subsequent releases not becoming the default latest.
   A consequence of this was that all `go get`s pulled in the incompatible `v0.1.0` release of that package when pulling in more recent packages from other otel packages.
   Renaming the `exporter` directory to `exporters` fixes this issue by renaming the package and therefore clearing any existing dependency tags.
   Consequentially, this action also renames *all* exporter packages. (#502)

### Removed

- The `CorrelationContextHeader` constant in the `correlation` package is no longer exported. (#503)

## [0.2.2] - 2020-02-27

### Added

- `HTTPSupplier` interface in the propagation API to specify methods to retrieve and store a single value for a key to be associated with a carrier. (#467)
- `HTTPExtractor` interface in the propagation API to extract information from an `HTTPSupplier` into a context. (#467)
- `HTTPInjector` interface in the propagation API to inject information into an `HTTPSupplier.` (#467)
- `Config` and configuring `Option` to the propagator API. (#467)
- `Propagators` interface in the propagation API to contain the set of injectors and extractors for all supported carrier formats. (#467)
- `HTTPPropagator` interface in the propagation API to inject and extract from an `HTTPSupplier.` (#467)
- `WithInjectors` and `WithExtractors` functions to the propagator API to configure injectors and extractors to use. (#467)
- `ExtractHTTP` and `InjectHTTP` functions to apply configured HTTP extractors and injectors to a passed context. (#467)
- Histogram aggregator. (#433)
- `DefaultPropagator` function and have it return `trace.TraceContext` as the default context propagator. (#456)
- `AlwaysParentSample` sampler to the trace API. (#455)
- `WithNewRoot` option function to the trace API to specify the created span should be considered a root span. (#451)

### Changed

- Renamed `WithMap` to `ContextWithMap` in the correlation package. (#481)
- Renamed `FromContext` to `MapFromContext` in the correlation package. (#481)
- Move correlation context propagation to correlation package. (#479)
- Do not default to putting remote span context into links. (#480)
- `Tracer.WithSpan` updated to accept `StartOptions`. (#472)
- Renamed `MetricKind` to `Kind` to not stutter in the type usage. (#432)
- Renamed the `export` package to `metric` to match directory structure. (#432)
- Rename the `api/distributedcontext` package to `api/correlation`. (#444)
- Rename the `api/propagators` package to `api/propagation`. (#444)
- Move the propagators from the `propagators` package into the `trace` API package. (#444)
- Update `Float64Gauge`, `Int64Gauge`, `Float64Counter`, `Int64Counter`, `Float64Measure`, and `Int64Measure` metric methods to use value receivers instead of pointers. (#462)
- Moved all dependencies of tools package to a tools directory. (#466)

### Removed

- Binary propagators. (#467)
- NOOP propagator. (#467)

### Fixed

- Upgraded `github.com/golangci/golangci-lint` from `v1.21.0` to `v1.23.6` in `tools/`. (#492)
- Fix a possible nil-dereference crash (#478)
- Correct comments for `InstallNewPipeline` in the stdout exporter. (#483)
- Correct comments for `InstallNewPipeline` in the dogstatsd exporter. (#484)
- Correct comments for `InstallNewPipeline` in the prometheus exporter. (#482)
- Initialize `onError` based on `Config` in prometheus exporter. (#486)
- Correct module name in prometheus exporter README. (#475)
- Removed tracer name prefix from span names. (#430)
- Fix `aggregator_test.go` import package comment. (#431)
- Improved detail in stdout exporter. (#436)
- Fix a dependency issue (generate target should depend on stringer, not lint target) in Makefile. (#442)
- Reorders the Makefile targets within `precommit` target so we generate files and build the code before doing linting, so we can get much nicer errors about syntax errors from the compiler. (#442)
- Reword function documentation in gRPC plugin. (#446)
- Send the `span.kind` tag to Jaeger from the jaeger exporter. (#441)
- Fix `metadataSupplier` in the jaeger exporter to overwrite the header if existing instead of appending to it. (#441)
- Upgraded to Go 1.13 in CI. (#465)
- Correct opentelemetry.io URL in trace SDK documentation. (#464)
- Refactored reference counting logic in SDK determination of stale records. (#468)
- Add call to `runtime.Gosched` in instrument `acquireHandle` logic to not block the collector. (#469)

## [0.2.1.1] - 2020-01-13

### Fixed

- Use stateful batcher on Prometheus exporter fixing regression introduced in #395. (#428)

## [0.2.1] - 2020-01-08

### Added

- Global meter forwarding implementation.
   This enables deferred initialization for metric instruments registered before the first Meter SDK is installed. (#392)
- Global trace forwarding implementation.
   This enables deferred initialization for tracers registered before the first Trace SDK is installed. (#406)
- Standardize export pipeline creation in all exporters. (#395)
- A testing, organization, and comments for 64-bit field alignment. (#418)
- Script to tag all modules in the project. (#414)

### Changed

- Renamed `propagation` package to `propagators`. (#362)
- Renamed `B3Propagator` propagator to `B3`. (#362)
- Renamed `TextFormatPropagator` propagator to `TextFormat`. (#362)
- Renamed `BinaryPropagator` propagator to `Binary`. (#362)
- Renamed `BinaryFormatPropagator` propagator to `BinaryFormat`. (#362)
- Renamed `NoopTextFormatPropagator` propagator to `NoopTextFormat`. (#362)
- Renamed `TraceContextPropagator` propagator to `TraceContext`. (#362)
- Renamed `SpanOption` to `StartOption` in the trace API. (#369)
- Renamed `StartOptions` to `StartConfig` in the trace API. (#369)
- Renamed `EndOptions` to `EndConfig` in the trace API. (#369)
- `Number` now has a pointer receiver for its methods. (#375)
- Renamed `CurrentSpan` to `SpanFromContext` in the trace API. (#379)
- Renamed `SetCurrentSpan` to `ContextWithSpan` in the trace API. (#379)
- Renamed `Message` in Event to `Name` in the trace API. (#389)
- Prometheus exporter no longer aggregates metrics, instead it only exports them. (#385)
- Renamed `HandleImpl` to `BoundInstrumentImpl` in the metric API. (#400)
- Renamed `Float64CounterHandle` to `Float64CounterBoundInstrument` in the metric API. (#400)
- Renamed `Int64CounterHandle` to `Int64CounterBoundInstrument` in the metric API. (#400)
- Renamed `Float64GaugeHandle` to `Float64GaugeBoundInstrument` in the metric API. (#400)
- Renamed `Int64GaugeHandle` to `Int64GaugeBoundInstrument` in the metric API. (#400)
- Renamed `Float64MeasureHandle` to `Float64MeasureBoundInstrument` in the metric API. (#400)
- Renamed `Int64MeasureHandle` to `Int64MeasureBoundInstrument` in the metric API. (#400)
- Renamed `Release` method for bound instruments in the metric API to `Unbind`. (#400)
- Renamed `AcquireHandle` method for bound instruments in the metric API to `Bind`. (#400)
- Renamed the `File` option in the stdout exporter to `Writer`. (#404)
- Renamed all `Options` to `Config` for all metric exports where this wasn't already the case.

### Fixed

- Aggregator import path corrected. (#421)
- Correct links in README. (#368)
- The README was updated to match latest code changes in its examples. (#374)
- Don't capitalize error statements. (#375)
- Fix ignored errors. (#375)
- Fix ambiguous variable naming. (#375)
- Removed unnecessary type casting. (#375)
- Use named parameters. (#375)
- Updated release schedule. (#378)
- Correct http-stackdriver example module name. (#394)
- Removed the `http.request` span in `httptrace` package. (#397)
- Add comments in the metrics SDK (#399)
- Initialize checkpoint when creating ddsketch aggregator to prevent panic when merging into a empty one. (#402) (#403)
- Add documentation of compatible exporters in the README. (#405)
- Typo fix. (#408)
- Simplify span check logic in SDK tracer implementation. (#419)

## [0.2.0] - 2019-12-03

### Added

- Unary gRPC tracing example. (#351)
- Prometheus exporter. (#334)
- Dogstatsd metrics exporter. (#326)

### Changed

- Rename `MaxSumCount` aggregation to `MinMaxSumCount` and add the `Min` interface for this aggregation. (#352)
- Rename `GetMeter` to `Meter`. (#357)
- Rename `HTTPTraceContextPropagator` to `TraceContextPropagator`. (#355)
- Rename `HTTPB3Propagator` to `B3Propagator`. (#355)
- Rename `HTTPTraceContextPropagator` to `TraceContextPropagator`. (#355)
- Move `/global` package to `/api/global`. (#356)
- Rename `GetTracer` to `Tracer`. (#347)

### Removed

- `SetAttribute` from the `Span` interface in the trace API. (#361)
- `AddLink` from the `Span` interface in the trace API. (#349)
- `Link` from the `Span` interface in the trace API. (#349)

### Fixed

- Exclude example directories from coverage report. (#365)
- Lint make target now implements automatic fixes with `golangci-lint` before a second run to report the remaining issues. (#360)
- Drop `GO111MODULE` environment variable in Makefile as Go 1.13 is the project specified minimum version and this is environment variable is not needed for that version of Go. (#359)
- Run the race checker for all test. (#354)
- Redundant commands in the Makefile are removed. (#354)
- Split the `generate` and `lint` targets of the Makefile. (#354)
- Renames `circle-ci` target to more generic `ci` in Makefile. (#354)
- Add example Prometheus binary to gitignore. (#358)
- Support negative numbers with the `MaxSumCount`. (#335)
- Resolve race conditions in `push_test.go` identified in #339. (#340)
- Use `/usr/bin/env bash` as a shebang in scripts rather than `/bin/bash`. (#336)
- Trace benchmark now tests both `AlwaysSample` and `NeverSample`.
   Previously it was testing `AlwaysSample` twice. (#325)
- Trace benchmark now uses a `[]byte` for `TraceID` to fix failing test. (#325)
- Added a trace benchmark to test variadic functions in `setAttribute` vs `setAttributes` (#325)
- The `defaultkeys` batcher was only using the encoded label set as its map key while building a checkpoint.
   This allowed distinct label sets through, but any metrics sharing a label set could be overwritten or merged incorrectly.
   This was corrected. (#333)

## [0.1.2] - 2019-11-18

### Fixed

- Optimized the `simplelru` map for attributes to reduce the number of allocations. (#328)
- Removed unnecessary unslicing of parameters that are already a slice. (#324)

## [0.1.1] - 2019-11-18

This release contains a Metrics SDK with stdout exporter and supports basic aggregations such as counter, gauges, array, maxsumcount, and ddsketch.

### Added

- Metrics stdout export pipeline. (#265)
- Array aggregation for raw measure metrics. (#282)
- The core.Value now have a `MarshalJSON` method. (#281)

### Removed

- `WithService`, `WithResources`, and `WithComponent` methods of tracers. (#314)
- Prefix slash in `Tracer.Start()` for the Jaeger example. (#292)

### Changed

- Allocation in LabelSet construction to reduce GC overhead. (#318)
- `trace.WithAttributes` to append values instead of replacing (#315)
- Use a formula for tolerance in sampling tests. (#298)
- Move export types into trace and metric-specific sub-directories. (#289)
- `SpanKind` back to being based on an `int` type. (#288)

### Fixed

- URL to OpenTelemetry website in README. (#323)
- Name of othttp default tracer. (#321)
- `ExportSpans` for the stackdriver exporter now handles `nil` context. (#294)
- CI modules cache to correctly restore/save from/to the cache. (#316)
- Fix metric SDK race condition between `LoadOrStore` and the assignment `rec.recorder = i.meter.exporter.AggregatorFor(rec)`. (#293)
- README now reflects the new code structure introduced with these changes. (#291)
- Make the basic example work. (#279)

## [0.1.0] - 2019-11-04

This is the first release of open-telemetry go library.
It contains api and sdk for trace and meter.

### Added

- Initial OpenTelemetry trace and metric API prototypes.
- Initial OpenTelemetry trace, metric, and export SDK packages.
- A wireframe bridge to support compatibility with OpenTracing.
- Example code for a basic, http-stackdriver, http, jaeger, and named tracer setup.
- Exporters for Jaeger, Stackdriver, and stdout.
- Propagators for binary, B3, and trace-context protocols.
- Project information and guidelines in the form of a README and CONTRIBUTING.
- Tools to build the project and a Makefile to automate the process.
- Apache-2.0 license.
- CircleCI build CI manifest files.
- CODEOWNERS file to track owners of this project.

[Unreleased]: https://github.com/open-telemetry/opentelemetry-go/compare/v1.16.0...HEAD
[1.16.0/0.39.0]: https://github.com/open-telemetry/opentelemetry-go/releases/tag/v1.16.0
[1.16.0-rc.1/0.39.0-rc.1]: https://github.com/open-telemetry/opentelemetry-go/releases/tag/v1.16.0-rc.1
[1.15.1/0.38.1]: https://github.com/open-telemetry/opentelemetry-go/releases/tag/v1.15.1
[1.15.0/0.38.0]: https://github.com/open-telemetry/opentelemetry-go/releases/tag/v1.15.0
[1.15.0-rc.2/0.38.0-rc.2]: https://github.com/open-telemetry/opentelemetry-go/releases/tag/v1.15.0-rc.2
[1.15.0-rc.1/0.38.0-rc.1]: https://github.com/open-telemetry/opentelemetry-go/releases/tag/v1.15.0-rc.1
[1.14.0/0.37.0/0.0.4]: https://github.com/open-telemetry/opentelemetry-go/releases/tag/v1.14.0
[1.13.0/0.36.0]: https://github.com/open-telemetry/opentelemetry-go/releases/tag/v1.13.0
[1.12.0/0.35.0]: https://github.com/open-telemetry/opentelemetry-go/releases/tag/v1.12.0
[1.11.2/0.34.0]: https://github.com/open-telemetry/opentelemetry-go/releases/tag/v1.11.2
[1.11.1/0.33.0]: https://github.com/open-telemetry/opentelemetry-go/releases/tag/v1.11.1
[1.11.0/0.32.3]: https://github.com/open-telemetry/opentelemetry-go/releases/tag/v1.11.0
[0.32.2]: https://github.com/open-telemetry/opentelemetry-go/releases/tag/sdk/metric/v0.32.2
[0.32.1]: https://github.com/open-telemetry/opentelemetry-go/releases/tag/sdk/metric/v0.32.1
[0.32.0]: https://github.com/open-telemetry/opentelemetry-go/releases/tag/sdk/metric/v0.32.0
[1.10.0]: https://github.com/open-telemetry/opentelemetry-go/releases/tag/v1.10.0
[1.9.0/0.0.3]: https://github.com/open-telemetry/opentelemetry-go/releases/tag/v1.9.0
[1.8.0/0.31.0]: https://github.com/open-telemetry/opentelemetry-go/releases/tag/v1.8.0
[1.7.0/0.30.0]: https://github.com/open-telemetry/opentelemetry-go/releases/tag/v1.7.0
[0.29.0]: https://github.com/open-telemetry/opentelemetry-go/releases/tag/metric/v0.29.0
[1.6.3]: https://github.com/open-telemetry/opentelemetry-go/releases/tag/v1.6.3
[1.6.2]: https://github.com/open-telemetry/opentelemetry-go/releases/tag/v1.6.2
[1.6.1]: https://github.com/open-telemetry/opentelemetry-go/releases/tag/v1.6.1
[1.6.0/0.28.0]: https://github.com/open-telemetry/opentelemetry-go/releases/tag/v1.6.0
[1.5.0]: https://github.com/open-telemetry/opentelemetry-go/releases/tag/v1.5.0
[1.4.1]: https://github.com/open-telemetry/opentelemetry-go/releases/tag/v1.4.1
[1.4.0]: https://github.com/open-telemetry/opentelemetry-go/releases/tag/v1.4.0
[1.3.0]: https://github.com/open-telemetry/opentelemetry-go/releases/tag/v1.3.0
[1.2.0]: https://github.com/open-telemetry/opentelemetry-go/releases/tag/v1.2.0
[1.1.0]: https://github.com/open-telemetry/opentelemetry-go/releases/tag/v1.1.0
[1.0.1]: https://github.com/open-telemetry/opentelemetry-go/releases/tag/v1.0.1
[Metrics 0.24.0]: https://github.com/open-telemetry/opentelemetry-go/releases/tag/metric/v0.24.0
[1.0.0]: https://github.com/open-telemetry/opentelemetry-go/releases/tag/v1.0.0
[1.0.0-RC3]: https://github.com/open-telemetry/opentelemetry-go/releases/tag/v1.0.0-RC3
[1.0.0-RC2]: https://github.com/open-telemetry/opentelemetry-go/releases/tag/v1.0.0-RC2
[Experimental Metrics v0.22.0]: https://github.com/open-telemetry/opentelemetry-go/releases/tag/metric/v0.22.0
[1.0.0-RC1]: https://github.com/open-telemetry/opentelemetry-go/releases/tag/v1.0.0-RC1
[0.20.0]: https://github.com/open-telemetry/opentelemetry-go/releases/tag/v0.20.0
[0.19.0]: https://github.com/open-telemetry/opentelemetry-go/releases/tag/v0.19.0
[0.18.0]: https://github.com/open-telemetry/opentelemetry-go/releases/tag/v0.18.0
[0.17.0]: https://github.com/open-telemetry/opentelemetry-go/releases/tag/v0.17.0
[0.16.0]: https://github.com/open-telemetry/opentelemetry-go/releases/tag/v0.16.0
[0.15.0]: https://github.com/open-telemetry/opentelemetry-go/releases/tag/v0.15.0
[0.14.0]: https://github.com/open-telemetry/opentelemetry-go/releases/tag/v0.14.0
[0.13.0]: https://github.com/open-telemetry/opentelemetry-go/releases/tag/v0.13.0
[0.12.0]: https://github.com/open-telemetry/opentelemetry-go/releases/tag/v0.12.0
[0.11.0]: https://github.com/open-telemetry/opentelemetry-go/releases/tag/v0.11.0
[0.10.0]: https://github.com/open-telemetry/opentelemetry-go/releases/tag/v0.10.0
[0.9.0]: https://github.com/open-telemetry/opentelemetry-go/releases/tag/v0.9.0
[0.8.0]: https://github.com/open-telemetry/opentelemetry-go/releases/tag/v0.8.0
[0.7.0]: https://github.com/open-telemetry/opentelemetry-go/releases/tag/v0.7.0
[0.6.0]: https://github.com/open-telemetry/opentelemetry-go/releases/tag/v0.6.0
[0.5.0]: https://github.com/open-telemetry/opentelemetry-go/releases/tag/v0.5.0
[0.4.3]: https://github.com/open-telemetry/opentelemetry-go/releases/tag/v0.4.3
[0.4.2]: https://github.com/open-telemetry/opentelemetry-go/releases/tag/v0.4.2
[0.4.1]: https://github.com/open-telemetry/opentelemetry-go/releases/tag/v0.4.1
[0.4.0]: https://github.com/open-telemetry/opentelemetry-go/releases/tag/v0.4.0
[0.3.0]: https://github.com/open-telemetry/opentelemetry-go/releases/tag/v0.3.0
[0.2.3]: https://github.com/open-telemetry/opentelemetry-go/releases/tag/v0.2.3
[0.2.2]: https://github.com/open-telemetry/opentelemetry-go/releases/tag/v0.2.2
[0.2.1.1]: https://github.com/open-telemetry/opentelemetry-go/releases/tag/v0.2.1.1
[0.2.1]: https://github.com/open-telemetry/opentelemetry-go/releases/tag/v0.2.1
[0.2.0]: https://github.com/open-telemetry/opentelemetry-go/releases/tag/v0.2.0
[0.1.2]: https://github.com/open-telemetry/opentelemetry-go/releases/tag/v0.1.2
[0.1.1]: https://github.com/open-telemetry/opentelemetry-go/releases/tag/v0.1.1
[0.1.0]: https://github.com/open-telemetry/opentelemetry-go/releases/tag/v0.1.0

[Go 1.20]: https://go.dev/doc/go1.20
[Go 1.19]: https://go.dev/doc/go1.19
[Go 1.18]: https://go.dev/doc/go1.18

[metric API]:https://pkg.go.dev/go.opentelemetry.io/otel/metric<|MERGE_RESOLUTION|>--- conflicted
+++ resolved
@@ -31,11 +31,8 @@
   The `AttributeKeys` fields allows users to specify an allow-list of attributes allowed to be recorded for a view.
   This change is made to ensure compatibility with the OpenTelemetry specification. (#4288)
 - If an attribute set is omitted from an async callback, the previous value will no longer be exported. (#4290)
-<<<<<<< HEAD
+- Allow the explicit bucket histogram aggregation to be used for the up-down counter, observable counter, observable up-down counter, and observable gauge in the `go.opentelemetry.io/otel/sdk/metric` package. (#4332)
 - Restrict `Meter`s in `go.opentelemetry.io/otel/sdk/metric` to only register and collect instruments it created. (#4333)
-=======
-- Allow the explicit bucket histogram aggregation to be used for the up-down counter, observable counter, observable up-down counter, and observable gauge in the `go.opentelemetry.io/otel/sdk/metric` package. (#4332)
->>>>>>> f194fb0c
 
 ### Fixed
 
