# Changelog

All notable changes to this project will be documented in this file.

The format is based on [Keep a Changelog](https://keepachangelog.com/en/1.0.0/).

This project adheres to [Semantic Versioning](https://semver.org/spec/v2.0.0.html).

## [Unreleased]

### Added

<<<<<<< HEAD
- Added `WithOSDescription` resource configuration option to set OS (Operating System) description resource attribute (`os.description`). (#1840)
- Added `WithOS` resource configuration option to set all OS (Operating System) resource attributes at once. (#1840)
=======
- Adds HTTP support for OTLP metrics exporter. (#2022)
>>>>>>> d5d4c87f

### Changed

### Deprecated

### Removed

- Removed the deprecated package `go.opentelemetry.io/otel/exporters/metric/prometheus`. (#2020)
- Removed the deprecated package `go.opentelemetry.io/otel/exporters/trace/jaeger`. (#2020)
- Removed the deprecated package `go.opentelemetry.io/otel/exporters/trace/zipkin`. (#2020)

### Fixed

### Security

## [1.0.0-RC1] / 0.21.0 - 2021-06-18

With this release we are introducing a split in module versions.  The tracing API and SDK are entering the `v1.0.0` Release Candidate phase with `v1.0.0-RC1`
while the experimental metrics API and SDK continue with `v0.x` releases at `v0.21.0`.  Modules at major version 1 or greater will not depend on modules
with major version 0.

### Added

- Adds `otlpgrpc.WithRetry`option for configuring the retry policy for transient errors on the otlp/gRPC exporter. (#1832)
  - The following status codes are defined as transient errors:
      | gRPC Status Code | Description |
      | ---------------- | ----------- |
      | 1  | Cancelled |
      | 4  | Deadline Exceeded |
      | 8  | Resource Exhausted |
      | 10 | Aborted |
      | 10 | Out of Range |
      | 14 | Unavailable |
      | 15 | Data Loss |
- Added `Status` type to the `go.opentelemetry.io/otel/sdk/trace` package to represent the status of a span. (#1874)
- Added `SpanStub` type and its associated functions to the `go.opentelemetry.io/otel/sdk/trace/tracetest` package.
  This type can be used as a testing replacement for the `SpanSnapshot` that was removed from the `go.opentelemetry.io/otel/sdk/trace` package. (#1873)
- Adds support for scheme in `OTEL_EXPORTER_OTLP_ENDPOINT` according to the spec. (#1886)
- Adds `trace.WithSchemaURL` option for configuring the tracer with a Schema URL. (#1889)
- Added an example of using OpenTelemetry Go as a trace context forwarder. (#1912)
- `ParseTraceState` is added to the `go.opentelemetry.io/otel/trace` package.
  It can be used to decode a `TraceState` from a `tracestate` header string value. (#1937)
- Added `Len` method to the `TraceState` type in the `go.opentelemetry.io/otel/trace` package.
  This method returns the number of list-members the `TraceState` holds. (#1937)
- Creates package `go.opentelemetry.io/otel/exporters/otlp/otlptrace` that defines a trace exporter that uses a `otlptrace.Client` to send data.
  Creates package `go.opentelemetry.io/otel/exporters/otlp/otlptrace/otlptracegrpc` implementing a gRPC `otlptrace.Client` and offers convenience functions, `NewExportPipeline` and `InstallNewPipeline`, to setup and install a `otlptrace.Exporter` in tracing .(#1922)
- Added `Baggage`, `Member`, and `Property` types to the `go.opentelemetry.io/otel/baggage` package along with their related functions. (#1967)
- Added `ContextWithBaggage`, `ContextWithoutBaggage`, and `FromContext` functions to the `go.opentelemetry.io/otel/baggage` package.
  These functions replace the `Set`, `Value`, `ContextWithValue`, `ContextWithoutValue`, and `ContextWithEmpty` functions from that package and directly work with the new `Baggage` type. (#1967)
- The `OTEL_SERVICE_NAME` environment variable is the preferred source for `service.name`, used by the environment resource detector if a service name is present both there and in `OTEL_RESOURCE_ATTRIBUTES`. (#1969)
- Creates package `go.opentelemetry.io/otel/exporters/otlp/otlptrace/otlptracehttp` implementing an HTTP `otlptrace.Client` and offers convenience functions, `NewExportPipeline` and `InstallNewPipeline`, to setup and install a `otlptrace.Exporter` in tracing. (#1963)
- Changes `go.opentelemetry.io/otel/sdk/resource.NewWithAttributes` to require a schema URL. The old function is still available as `resource.NewSchemaless`. This is a breaking change. (#1938)
- Several builtin resource detectors now correctly populate the schema URL. (#1938)
- Creates package `go.opentelemetry.io/otel/exporters/otlp/otlpmetric` that defines a metrics exporter that uses a `otlpmetric.Client` to send data.
- Creates package `go.opentelemetry.io/otel/exporters/otlp/otlpmetric/otlpmetricgrpc` implementing a gRPC `otlpmetric.Client` and offers convenience functions, `New` and `NewUnstarted`, to create an `otlpmetric.Exporter`.(#1991)
- Added `go.opentelemetry.io/otel/exporters/stdout/stdouttrace` exporter. (#2005)
- Added `go.opentelemetry.io/otel/exporters/stdout/stdoutmetric` exporter. (#2005)
- Added a `TracerProvider()` method to the `"go.opentelemetry.io/otel/trace".Span` interface. This can be used to obtain a `TracerProvider` from a given span that utilizes the same trace processing pipeline.  (#2009)

### Changed

- Make `NewSplitDriver` from `go.opentelemetry.io/otel/exporters/otlp` take variadic arguments instead of a `SplitConfig` item.
  `NewSplitDriver` now automatically implements an internal `noopDriver` for `SplitConfig` fields that are not initialized. (#1798)
- `resource.New()` now creates a Resource without builtin detectors. Previous behavior is now achieved by using `WithBuiltinDetectors` Option. (#1810)
- Move the `Event` type from the `go.opentelemetry.io/otel` package to the `go.opentelemetry.io/otel/sdk/trace` package. (#1846)
- CI builds validate against last two versions of Go, dropping 1.14 and adding 1.16. (#1865)
- BatchSpanProcessor now report export failures when calling `ForceFlush()` method. (#1860)
- `Set.Encoded(Encoder)` no longer caches the result of an encoding. (#1855)
- Renamed `CloudZoneKey` to `CloudAvailabilityZoneKey` in Resource semantic conventions according to spec. (#1871)
- The `StatusCode` and `StatusMessage` methods of the `ReadOnlySpan` interface and the `Span` produced by the `go.opentelemetry.io/otel/sdk/trace` package have been replaced with a single `Status` method.
  This method returns the status of a span using the new `Status` type. (#1874)
- Updated `ExportSpans` method of the`SpanExporter` interface type to accept `ReadOnlySpan`s instead of the removed `SpanSnapshot`.
  This brings the export interface into compliance with the specification in that it now accepts an explicitly immutable type instead of just an implied one. (#1873)
- Unembed `SpanContext` in `Link`. (#1877)
- Generate Semantic conventions from the specification YAML. (#1891)
- Spans created by the global `Tracer` obtained from `go.opentelemetry.io/otel`, prior to a functioning `TracerProvider` being set, now propagate the span context from their parent if one exists. (#1901)
- The `"go.opentelemetry.io/otel".Tracer` function now accepts tracer options. (#1902)
- Move the `go.opentelemetry.io/otel/unit` package to `go.opentelemetry.io/otel/metric/unit`. (#1903)
- Changed `go.opentelemetry.io/otel/trace.TracerConfig` to conform to the [Contributing guidelines](CONTRIBUTING.md#config.) (#1921)
- Changed `go.opentelemetry.io/otel/trace.SpanConfig` to conform to the [Contributing guidelines](CONTRIBUTING.md#config). (#1921)
- Changed `span.End()` now only accepts Options that are allowed at `End()`. (#1921)
- Changed `go.opentelemetry.io/otel/metric.InstrumentConfig` to conform to the [Contributing guidelines](CONTRIBUTING.md#config). (#1921)
- Changed `go.opentelemetry.io/otel/metric.MeterConfig` to conform to the [Contributing guidelines](CONTRIBUTING.md#config). (#1921)
- Refactored option types according to the contribution style guide. (#1882)
- Move the `go.opentelemetry.io/otel/trace.TraceStateFromKeyValues` function to the `go.opentelemetry.io/otel/oteltest` package.
  This function is preserved for testing purposes where it may be useful to create a `TraceState` from `attribute.KeyValue`s, but it is not intended for production use.
  The new `ParseTraceState` function should be used to create a `TraceState`. (#1931)
- Updated `MarshalJSON` method of the `go.opentelemetry.io/otel/trace.TraceState` type to marshal the type into the string representation of the `TraceState`. (#1931)
- The `TraceState.Delete` method from the `go.opentelemetry.io/otel/trace` package no longer returns an error in addition to a `TraceState`. (#1931)
- Updated `Get` method of the `TraceState` type from the `go.opentelemetry.io/otel/trace` package to accept a `string` instead of an `attribute.Key` type. (#1931)
- Updated `Insert` method of the `TraceState` type from the `go.opentelemetry.io/otel/trace` package to accept a pair of `string`s instead of an `attribute.KeyValue` type. (#1931)
- Updated `Delete` method of the `TraceState` type from the `go.opentelemetry.io/otel/trace` package to accept a `string` instead of an `attribute.Key` type. (#1931)
- Renamed `NewExporter` to `New` in the `go.opentelemetry.io/otel/exporters/stdout` package. (#1985)
- Renamed `NewExporter` to `New` in the `go.opentelemetry.io/otel/exporters/metric/prometheus` package. (#1985)
- Renamed `NewExporter` to `New` in the `go.opentelemetry.io/otel/exporters/trace/jaeger` package. (#1985)
- Renamed `NewExporter` to `New` in the `go.opentelemetry.io/otel/exporters/trace/zipkin` package. (#1985)
- Renamed `NewExporter` to `New` in the `go.opentelemetry.io/otel/exporters/otlp` package. (#1985)
- Renamed `NewUnstartedExporter` to `NewUnstarted` in the `go.opentelemetry.io/otel/exporters/otlp` package. (#1985)
- The `go.opentelemetry.io/otel/semconv` package has been moved to `go.opentelemetry.io/otel/semconv/v1.4.0` to allow for multiple [telemetry schema](https://github.com/open-telemetry/oteps/blob/main/text/0152-telemetry-schemas.md) versions to be used concurrently. (#1987)
- Metrics test helpers in `go.opentelemetry.io/otel/oteltest` have been moved to `go.opentelemetry.io/otel/metric/metrictest`. (#1988)

### Deprecated

- The `go.opentelemetry.io/otel/exporters/metric/prometheus` is deprecated, use `go.opentelemetry.io/otel/exporters/prometheus` instead. (#1993)
- The `go.opentelemetry.io/otel/exporters/trace/jaeger` is deprecated, use `go.opentelemetry.io/otel/exporters/jaeger` instead. (#1993)
- The `go.opentelemetry.io/otel/exporters/trace/zipkin` is deprecated, use `go.opentelemetry.io/otel/exporters/zipkin` instead. (#1993)

### Removed

- Removed `resource.WithoutBuiltin()`. Use `resource.New()`. (#1810)
- Unexported types `resource.FromEnv`, `resource.Host`, and `resource.TelemetrySDK`, Use the corresponding `With*()` to use individually. (#1810)
- Removed the `Tracer` and `IsRecording` method from the `ReadOnlySpan` in the `go.opentelemetry.io/otel/sdk/trace`.
  The `Tracer` method is not a required to be included in this interface and given the mutable nature of the tracer that is associated with a span, this method is not appropriate.
  The `IsRecording` method returns if the span is recording or not.
  A read-only span value does not need to know if updates to it will be recorded or not.
  By definition, it cannot be updated so there is no point in communicating if an update is recorded. (#1873)
- Removed the `SpanSnapshot` type from the `go.opentelemetry.io/otel/sdk/trace` package.
  The use of this type has been replaced with the use of the explicitly immutable `ReadOnlySpan` type.
  When a concrete representation of a read-only span is needed for testing, the newly added `SpanStub` in the `go.opentelemetry.io/otel/sdk/trace/tracetest` package should be used. (#1873)
- Removed the `Tracer` method from the `Span` interface in the `go.opentelemetry.io/otel/trace` package.
  Using the same tracer that created a span introduces the error where an instrumentation library's `Tracer` is used by other code instead of their own.
  The `"go.opentelemetry.io/otel".Tracer` function or a `TracerProvider` should be used to acquire a library specific `Tracer` instead. (#1900)
  - The `TracerProvider()` method on the `Span` interface may also be used to obtain a `TracerProvider` using the same trace processing pipeline. (#2009)
- The `http.url` attribute generated by `HTTPClientAttributesFromHTTPRequest` will no longer include username or password information. (#1919)
- Removed `IsEmpty` method of the `TraceState` type in the `go.opentelemetry.io/otel/trace` package in favor of using the added `TraceState.Len` method. (#1931)
- Removed `Set`, `Value`, `ContextWithValue`, `ContextWithoutValue`, and `ContextWithEmpty` functions in the `go.opentelemetry.io/otel/baggage` package.
  Handling of baggage is now done using the added `Baggage` type and related context functions (`ContextWithBaggage`, `ContextWithoutBaggage`, and `FromContext`) in that package. (#1967)
- The `InstallNewPipeline` and `NewExportPipeline` creation functions in all the exporters (prometheus, otlp, stdout, jaeger, and zipkin) have been removed.
  These functions were deemed premature attempts to provide convenience that did not achieve this aim. (#1985)
- The `go.opentelemetry.io/otel/exporters/otlp` exporter has been removed.  Use `go.opentelemetry.io/otel/exporters/otlp/otlptrace` instead. (#1990)
- The `go.opentelemetry.io/otel/exporters/stdout` exporter has been removed.  Use `go.opentelemetry.io/otel/exporters/stdout/stdouttrace` or `go.opentelemetry.io/otel/exporters/stdout/stdoutmetric` instead. (#2005)

### Fixed

- Only report errors from the `"go.opentelemetry.io/otel/sdk/resource".Environment` function when they are not `nil`. (#1850, #1851)
- The `Shutdown` method of the simple `SpanProcessor` in the `go.opentelemetry.io/otel/sdk/trace` package now honors the context deadline or cancellation. (#1616, #1856)
- BatchSpanProcessor now drops span batches that failed to be exported. (#1860)
- Use `http://localhost:14268/api/traces` as default Jaeger collector endpoint instead of `http://localhost:14250`. (#1898)
- Allow trailing and leading whitespace in the parsing of a `tracestate` header. (#1931)
- Add logic to determine if the channel is closed to fix Jaeger exporter test panic with close closed channel. (#1870, #1973)
- Avoid transport security when OTLP endpoint is a Unix socket. (#2001)

### Security

## [0.20.0] - 2021-04-23

### Added

- The OTLP exporter now has two new convenience functions, `NewExportPipeline` and `InstallNewPipeline`, setup and install the exporter in tracing and metrics pipelines. (#1373)
- Adds semantic conventions for exceptions. (#1492)
- Added Jaeger Environment variables: `OTEL_EXPORTER_JAEGER_AGENT_HOST`, `OTEL_EXPORTER_JAEGER_AGENT_PORT`
  These environment variables can be used to override Jaeger agent hostname and port (#1752)
- Option `ExportTimeout` was added to batch span processor. (#1755)
- `trace.TraceFlags` is now a defined type over `byte` and `WithSampled(bool) TraceFlags` and `IsSampled() bool` methods have been added to it. (#1770)
- The `Event` and `Link` struct types from the `go.opentelemetry.io/otel` package now include a `DroppedAttributeCount` field to record the number of attributes that were not recorded due to configured limits being reached. (#1771)
- The Jaeger exporter now reports dropped attributes for a Span event in the exported log. (#1771)
- Adds test to check BatchSpanProcessor ignores `OnEnd` and `ForceFlush` post `Shutdown`. (#1772)
- Extract resource attributes from the `OTEL_RESOURCE_ATTRIBUTES` environment variable and merge them with the `resource.Default` resource as well as resources provided to the `TracerProvider` and metric `Controller`. (#1785)
- Added `WithOSType` resource configuration option to set OS (Operating System) type resource attribute (`os.type`). (#1788)
- Added `WithProcess*` resource configuration options to set Process resource attributes. (#1788)
  - `process.pid`
  - `process.executable.name`
  - `process.executable.path`
  - `process.command_args`
  - `process.owner`
  - `process.runtime.name`
  - `process.runtime.version`
  - `process.runtime.description`
- Adds `k8s.node.name` and `k8s.node.uid` attribute keys to the `semconv` package. (#1789)
- Added support for configuring OTLP/HTTP and OTLP/gRPC Endpoints, TLS Certificates, Headers, Compression and Timeout via Environment Variables. (#1758, #1769 and #1811)
  - `OTEL_EXPORTER_OTLP_ENDPOINT`
  - `OTEL_EXPORTER_OTLP_TRACES_ENDPOINT`
  - `OTEL_EXPORTER_OTLP_METRICS_ENDPOINT`
  - `OTEL_EXPORTER_OTLP_HEADERS`
  - `OTEL_EXPORTER_OTLP_TRACES_HEADERS`
  - `OTEL_EXPORTER_OTLP_METRICS_HEADERS`
  - `OTEL_EXPORTER_OTLP_COMPRESSION`
  - `OTEL_EXPORTER_OTLP_TRACES_COMPRESSION`
  - `OTEL_EXPORTER_OTLP_METRICS_COMPRESSION`
  - `OTEL_EXPORTER_OTLP_TIMEOUT`
  - `OTEL_EXPORTER_OTLP_TRACES_TIMEOUT`
  - `OTEL_EXPORTER_OTLP_METRICS_TIMEOUT`
  - `OTEL_EXPORTER_OTLP_CERTIFICATE`
  - `OTEL_EXPORTER_OTLP_TRACES_CERTIFICATE`
  - `OTEL_EXPORTER_OTLP_METRICS_CERTIFICATE`
- Adds `otlpgrpc.WithTimeout` option for configuring timeout to the otlp/gRPC exporter. (#1821)
- Adds `jaeger.WithMaxPacketSize` option for configuring maximum UDP packet size used when connecting to the Jaeger agent. (#1853)

### Fixed

- The `Span.IsRecording` implementation from `go.opentelemetry.io/otel/sdk/trace` always returns false when not being sampled. (#1750)
- The Jaeger exporter now correctly sets tags for the Span status code and message.
  This means it uses the correct tag keys (`"otel.status_code"`, `"otel.status_description"`) and does not set the status message as a tag unless it is set on the span. (#1761)
- The Jaeger exporter now correctly records Span event's names using the `"event"` key for a tag.
  Additionally, this tag is overridden, as specified in the OTel specification, if the event contains an attribute with that key. (#1768)
- Zipkin Exporter: Ensure mapping between OTel and Zipkin span data complies with the specification. (#1688)
- Fixed typo for default service name in Jaeger Exporter. (#1797)
- Fix flaky OTLP for the reconnnection of the client connection. (#1527, #1814)
- Fix Jaeger exporter dropping of span batches that exceed the UDP packet size limit.
  Instead, the exporter now splits the batch into smaller sendable batches. (#1828)

### Changed

- Span `RecordError` now records an `exception` event to comply with the semantic convention specification. (#1492)
- Jaeger exporter was updated to use thrift v0.14.1. (#1712)
- Migrate from using internally built and maintained version of the OTLP to the one hosted at `go.opentelemetry.io/proto/otlp`. (#1713)
- Migrate from using `github.com/gogo/protobuf` to `google.golang.org/protobuf` to match `go.opentelemetry.io/proto/otlp`. (#1713)
- The storage of a local or remote Span in a `context.Context` using its SpanContext is unified to store just the current Span.
  The Span's SpanContext can now self-identify as being remote or not.
  This means that `"go.opentelemetry.io/otel/trace".ContextWithRemoteSpanContext` will now overwrite any existing current Span, not just existing remote Spans, and make it the current Span in a `context.Context`. (#1731)
- Improve OTLP/gRPC exporter connection errors. (#1737)
- Information about a parent span context in a `"go.opentelemetry.io/otel/export/trace".SpanSnapshot` is unified in a new `Parent` field.
  The existing `ParentSpanID` and `HasRemoteParent` fields are removed in favor of this. (#1748)
- The `ParentContext` field of the `"go.opentelemetry.io/otel/sdk/trace".SamplingParameters` is updated to hold a `context.Context` containing the parent span.
  This changes it to make `SamplingParameters` conform with the OpenTelemetry specification. (#1749)
- Updated Jaeger Environment Variables: `JAEGER_ENDPOINT`, `JAEGER_USER`, `JAEGER_PASSWORD`
  to `OTEL_EXPORTER_JAEGER_ENDPOINT`, `OTEL_EXPORTER_JAEGER_USER`, `OTEL_EXPORTER_JAEGER_PASSWORD` in compliance with OTel specification. (#1752)
- Modify `BatchSpanProcessor.ForceFlush` to abort after timeout/cancellation. (#1757)
- The `DroppedAttributeCount` field of the `Span` in the `go.opentelemetry.io/otel` package now only represents the number of attributes dropped for the span itself.
  It no longer is a conglomerate of itself, events, and link attributes that have been dropped. (#1771)
- Make `ExportSpans` in Jaeger Exporter honor context deadline. (#1773)
- Modify Zipkin Exporter default service name, use default resource's serviceName instead of empty. (#1777)
- The `go.opentelemetry.io/otel/sdk/export/trace` package is merged into the `go.opentelemetry.io/otel/sdk/trace` package. (#1778)
- The prometheus.InstallNewPipeline example is moved from comment to example test (#1796)
- The convenience functions for the stdout exporter have been updated to return the `TracerProvider` implementation and enable the shutdown of the exporter. (#1800)
- Replace the flush function returned from the Jaeger exporter's convenience creation functions (`InstallNewPipeline` and `NewExportPipeline`) with the `TracerProvider` implementation they create.
  This enables the caller to shutdown and flush using the related `TracerProvider` methods. (#1822)
- Updated the Jaeger exporter to have a default endpoint, `http://localhost:14250`, for the collector. (#1824)
- Changed the function `WithCollectorEndpoint` in the Jaeger exporter to no longer accept an endpoint as an argument.
  The endpoint can be passed with the `CollectorEndpointOption` using the `WithEndpoint` function or by setting the `OTEL_EXPORTER_JAEGER_ENDPOINT` environment variable value appropriately. (#1824)
- The Jaeger exporter no longer batches exported spans itself, instead it relies on the SDK's `BatchSpanProcessor` for this functionality. (#1830)
- The Jaeger exporter creation functions (`NewRawExporter`, `NewExportPipeline`, and `InstallNewPipeline`) no longer accept the removed `Option` type as a variadic argument. (#1830)

### Removed

- Removed Jaeger Environment variables: `JAEGER_SERVICE_NAME`, `JAEGER_DISABLED`, `JAEGER_TAGS`
  These environment variables will no longer be used to override values of the Jaeger exporter (#1752)
- No longer set the links for a `Span` in `go.opentelemetry.io/otel/sdk/trace` that is configured to be a new root.
  This is unspecified behavior that the OpenTelemetry community plans to standardize in the future.
  To prevent backwards incompatible changes when it is specified, these links are removed. (#1726)
- Setting error status while recording error with Span from oteltest package. (#1729)
- The concept of a remote and local Span stored in a context is unified to just the current Span.
  Because of this `"go.opentelemetry.io/otel/trace".RemoteSpanContextFromContext` is removed as it is no longer needed.
  Instead, `"go.opentelemetry.io/otel/trace".SpanContextFromContex` can be used to return the current Span.
  If needed, that Span's `SpanContext.IsRemote()` can then be used to determine if it is remote or not. (#1731)
- The `HasRemoteParent` field of the `"go.opentelemetry.io/otel/sdk/trace".SamplingParameters` is removed.
  This field is redundant to the information returned from the `Remote` method of the `SpanContext` held in the `ParentContext` field. (#1749)
- The `trace.FlagsDebug` and `trace.FlagsDeferred` constants have been removed and will be localized to the B3 propagator. (#1770)
- Remove `Process` configuration, `WithProcessFromEnv` and `ProcessFromEnv`, and type from the Jaeger exporter package.
  The information that could be configured in the `Process` struct should be configured in a `Resource` instead. (#1776, #1804)
- Remove the `WithDisabled` option from the Jaeger exporter.
  To disable the exporter unregister it from the `TracerProvider` or use a no-operation `TracerProvider`. (#1806)
- Removed the functions `CollectorEndpointFromEnv` and `WithCollectorEndpointOptionFromEnv` from the Jaeger exporter.
  These functions for retrieving specific environment variable values are redundant of other internal functions and
  are not intended for end user use. (#1824)
- Removed the Jaeger exporter `WithSDKOptions` `Option`.
  This option was used to set SDK options for the exporter creation convenience functions.
  These functions are provided as a way to easily setup or install the exporter with what are deemed reasonable SDK settings for common use cases.
  If the SDK needs to be configured differently, the `NewRawExporter` function and direct setup of the SDK with the desired settings should be used. (#1825)
- The `WithBufferMaxCount` and `WithBatchMaxCount` `Option`s from the Jaeger exporter are removed.
  The exporter no longer batches exports, instead relying on the SDK's `BatchSpanProcessor` for this functionality. (#1830)
- The Jaeger exporter `Option` type is removed.
  The type is no longer used by the exporter to configure anything.
  All the previous configurations these options provided were duplicates of SDK configuration.
  They have been removed in favor of using the SDK configuration and focuses the exporter configuration to be only about the endpoints it will send telemetry to. (#1830)

## [0.19.0] - 2021-03-18

### Added

- Added `Marshaler` config option to `otlphttp` to enable otlp over json or protobufs. (#1586)
- A `ForceFlush` method to the `"go.opentelemetry.io/otel/sdk/trace".TracerProvider` to flush all registered `SpanProcessor`s. (#1608)
- Added `WithSampler` and `WithSpanLimits` to tracer provider. (#1633, #1702)
- `"go.opentelemetry.io/otel/trace".SpanContext` now has a `remote` property, and `IsRemote()` predicate, that is true when the `SpanContext` has been extracted from remote context data. (#1701)
- A `Valid` method to the `"go.opentelemetry.io/otel/attribute".KeyValue` type. (#1703)

### Changed

- `trace.SpanContext` is now immutable and has no exported fields. (#1573)
  - `trace.NewSpanContext()` can be used in conjunction with the `trace.SpanContextConfig` struct to initialize a new `SpanContext` where all values are known.
- Update the `ForceFlush` method signature to the `"go.opentelemetry.io/otel/sdk/trace".SpanProcessor` to accept a `context.Context` and return an error. (#1608)
- Update the `Shutdown` method to the `"go.opentelemetry.io/otel/sdk/trace".TracerProvider` return an error on shutdown failure. (#1608)
- The SimpleSpanProcessor will now shut down the enclosed `SpanExporter` and gracefully ignore subsequent calls to `OnEnd` after `Shutdown` is called. (#1612)
- `"go.opentelemetry.io/sdk/metric/controller.basic".WithPusher` is replaced with `WithExporter` to provide consistent naming across project. (#1656)
- Added non-empty string check for trace `Attribute` keys. (#1659)
- Add `description` to SpanStatus only when `StatusCode` is set to error. (#1662)
- Jaeger exporter falls back to `resource.Default`'s `service.name` if the exported Span does not have one. (#1673)
- Jaeger exporter populates Jaeger's Span Process from Resource. (#1673)
- Renamed the `LabelSet` method of `"go.opentelemetry.io/otel/sdk/resource".Resource` to `Set`. (#1692)
- Changed `WithSDK` to `WithSDKOptions` to accept variadic arguments of `TracerProviderOption` type in `go.opentelemetry.io/otel/exporters/trace/jaeger` package. (#1693)
- Changed `WithSDK` to `WithSDKOptions` to accept variadic arguments of `TracerProviderOption` type in `go.opentelemetry.io/otel/exporters/trace/zipkin` package. (#1693)

### Removed

- Removed `serviceName` parameter from Zipkin exporter and uses resource instead. (#1549)
- Removed `WithConfig` from tracer provider to avoid overriding configuration. (#1633)
- Removed the exported `SimpleSpanProcessor` and `BatchSpanProcessor` structs.
   These are now returned as a SpanProcessor interface from their respective constructors. (#1638)
- Removed `WithRecord()` from `trace.SpanOption` when creating a span. (#1660)
- Removed setting status to `Error` while recording an error as a span event in `RecordError`. (#1663)
- Removed `jaeger.WithProcess` configuration option. (#1673)
- Removed `ApplyConfig` method from `"go.opentelemetry.io/otel/sdk/trace".TracerProvider` and the now unneeded `Config` struct. (#1693)

### Fixed

- Jaeger Exporter: Ensure mapping between OTEL and Jaeger span data complies with the specification. (#1626)
- `SamplingResult.TraceState` is correctly propagated to a newly created span's `SpanContext`. (#1655)
- The `otel-collector` example now correctly flushes metric events prior to shutting down the exporter. (#1678)
- Do not set span status message in `SpanStatusFromHTTPStatusCode` if it can be inferred from `http.status_code`. (#1681)
- Synchronization issues in global trace delegate implementation. (#1686)
- Reduced excess memory usage by global `TracerProvider`. (#1687)

## [0.18.0] - 2021-03-03

### Added

- Added `resource.Default()` for use with meter and tracer providers. (#1507)
- `AttributePerEventCountLimit` and `AttributePerLinkCountLimit` for `SpanLimits`. (#1535)
- Added `Keys()` method to `propagation.TextMapCarrier` and `propagation.HeaderCarrier` to adapt `http.Header` to this interface. (#1544)
- Added `code` attributes to `go.opentelemetry.io/otel/semconv` package. (#1558)
- Compatibility testing suite in the CI system for the following systems. (#1567)
   | OS      | Go Version | Architecture |
   | ------- | ---------- | ------------ |
   | Ubuntu  | 1.15       | amd64        |
   | Ubuntu  | 1.14       | amd64        |
   | Ubuntu  | 1.15       | 386          |
   | Ubuntu  | 1.14       | 386          |
   | MacOS   | 1.15       | amd64        |
   | MacOS   | 1.14       | amd64        |
   | Windows | 1.15       | amd64        |
   | Windows | 1.14       | amd64        |
   | Windows | 1.15       | 386          |
   | Windows | 1.14       | 386          |

### Changed

- Replaced interface `oteltest.SpanRecorder` with its existing implementation
  `StandardSpanRecorder`. (#1542)
- Default span limit values to 128. (#1535)
- Rename `MaxEventsPerSpan`, `MaxAttributesPerSpan` and `MaxLinksPerSpan` to `EventCountLimit`, `AttributeCountLimit` and `LinkCountLimit`, and move these fields into `SpanLimits`. (#1535)
- Renamed the `otel/label` package to `otel/attribute`. (#1541)
- Vendor the Jaeger exporter's dependency on Apache Thrift. (#1551)
- Parallelize the CI linting and testing. (#1567)
- Stagger timestamps in exact aggregator tests. (#1569)
- Changed all examples to use `WithBatchTimeout(5 * time.Second)` rather than `WithBatchTimeout(5)`. (#1621)
- Prevent end-users from implementing some interfaces (#1575)

  ```
      "otel/exporters/otlp/otlphttp".Option
      "otel/exporters/stdout".Option
      "otel/oteltest".Option
      "otel/trace".TracerOption
      "otel/trace".SpanOption
      "otel/trace".EventOption
      "otel/trace".LifeCycleOption
      "otel/trace".InstrumentationOption
      "otel/sdk/resource".Option
      "otel/sdk/trace".ParentBasedSamplerOption
      "otel/sdk/trace".ReadOnlySpan
      "otel/sdk/trace".ReadWriteSpan
  ```

### Removed

- Removed attempt to resample spans upon changing the span name with `span.SetName()`. (#1545)
- The `test-benchmark` is no longer a dependency of the `precommit` make target. (#1567)
- Removed the `test-386` make target.
   This was replaced with a full compatibility testing suite (i.e. multi OS/arch) in the CI system. (#1567)

### Fixed

- The sequential timing check of timestamps in the stdout exporter are now setup explicitly to be sequential (#1571). (#1572)
- Windows build of Jaeger tests now compiles with OS specific functions (#1576). (#1577)
- The sequential timing check of timestamps of go.opentelemetry.io/otel/sdk/metric/aggregator/lastvalue are now setup explicitly to be sequential (#1578). (#1579)
- Validate tracestate header keys with vendors according to the W3C TraceContext specification (#1475). (#1581)
- The OTLP exporter includes related labels for translations of a GaugeArray (#1563). (#1570)

## [0.17.0] - 2021-02-12

### Changed

- Rename project default branch from `master` to `main`. (#1505)
- Reverse order in which `Resource` attributes are merged, per change in spec. (#1501)
- Add tooling to maintain "replace" directives in go.mod files automatically. (#1528)
- Create new modules: otel/metric, otel/trace, otel/oteltest, otel/sdk/export/metric, otel/sdk/metric (#1528)
- Move metric-related public global APIs from otel to otel/metric/global. (#1528)

## Fixed

- Fixed otlpgrpc reconnection issue.
- The example code in the README.md of `go.opentelemetry.io/otel/exporters/otlp` is moved to a compiled example test and used the new `WithAddress` instead of `WithEndpoint`. (#1513)
- The otel-collector example now uses the default OTLP receiver port of the collector.

## [0.16.0] - 2021-01-13

### Added

- Add the `ReadOnlySpan` and `ReadWriteSpan` interfaces to provide better control for accessing span data. (#1360)
- `NewGRPCDriver` function returns a `ProtocolDriver` that maintains a single gRPC connection to the collector. (#1369)
- Added documentation about the project's versioning policy. (#1388)
- Added `NewSplitDriver` for OTLP exporter that allows sending traces and metrics to different endpoints. (#1418)
- Added codeql worfklow to GitHub Actions (#1428)
- Added Gosec workflow to GitHub Actions (#1429)
- Add new HTTP driver for OTLP exporter in `exporters/otlp/otlphttp`. Currently it only supports the binary protobuf payloads. (#1420)
- Add an OpenCensus exporter bridge. (#1444)

### Changed

- Rename `internal/testing` to `internal/internaltest`. (#1449)
- Rename `export.SpanData` to `export.SpanSnapshot` and use it only for exporting spans. (#1360)
- Store the parent's full `SpanContext` rather than just its span ID in the `span` struct. (#1360)
- Improve span duration accuracy. (#1360)
- Migrated CI/CD from CircleCI to GitHub Actions (#1382)
- Remove duplicate checkout from GitHub Actions workflow (#1407)
- Metric `array` aggregator renamed `exact` to match its `aggregation.Kind` (#1412)
- Metric `exact` aggregator includes per-point timestamps (#1412)
- Metric stdout exporter uses MinMaxSumCount aggregator for ValueRecorder instruments (#1412)
- `NewExporter` from `exporters/otlp` now takes a `ProtocolDriver` as a parameter. (#1369)
- Many OTLP Exporter options became gRPC ProtocolDriver options. (#1369)
- Unify endpoint API that related to OTel exporter. (#1401)
- Optimize metric histogram aggregator to re-use its slice of buckets. (#1435)
- Metric aggregator Count() and histogram Bucket.Counts are consistently `uint64`. (1430)
- Histogram aggregator accepts functional options, uses default boundaries if none given. (#1434)
- `SamplingResult` now passed a `Tracestate` from the parent `SpanContext` (#1432)
- Moved gRPC driver for OTLP exporter to `exporters/otlp/otlpgrpc`. (#1420)
- The `TraceContext` propagator now correctly propagates `TraceState` through the `SpanContext`. (#1447)
- Metric Push and Pull Controller components are combined into a single "basic" Controller:
  - `WithExporter()` and `Start()` to configure Push behavior
  - `Start()` is optional; use `Collect()` and `ForEach()` for Pull behavior
  - `Start()` and `Stop()` accept Context. (#1378)
- The `Event` type is moved from the `otel/sdk/export/trace` package to the `otel/trace` API package. (#1452)

### Removed

- Remove `errUninitializedSpan` as its only usage is now obsolete. (#1360)
- Remove Metric export functionality related to quantiles and summary data points: this is not specified (#1412)
- Remove DDSketch metric aggregator; our intention is to re-introduce this as an option of the histogram aggregator after [new OTLP histogram data types](https://github.com/open-telemetry/opentelemetry-proto/pull/226) are released (#1412)

### Fixed

- `BatchSpanProcessor.Shutdown()` will now shutdown underlying `export.SpanExporter`. (#1443)

## [0.15.0] - 2020-12-10

### Added

- The `WithIDGenerator` `TracerProviderOption` is added to the `go.opentelemetry.io/otel/trace` package to configure an `IDGenerator` for the `TracerProvider`. (#1363)

### Changed

- The Zipkin exporter now uses the Span status code to determine. (#1328)
- `NewExporter` and `Start` functions in `go.opentelemetry.io/otel/exporters/otlp` now receive `context.Context` as a first parameter. (#1357)
- Move the OpenCensus example into `example` directory. (#1359)
- Moved the SDK's `internal.IDGenerator` interface in to the `sdk/trace` package to enable support for externally-defined ID generators. (#1363)
- Bump `github.com/google/go-cmp` from 0.5.3 to 0.5.4 (#1374)
- Bump `github.com/golangci/golangci-lint` in `/internal/tools` (#1375)

### Fixed

- Metric SDK `SumObserver` and `UpDownSumObserver` instruments correctness fixes. (#1381)

## [0.14.0] - 2020-11-19

### Added

- An `EventOption` and the related `NewEventConfig` function are added to the `go.opentelemetry.io/otel` package to configure Span events. (#1254)
- A `TextMapPropagator` and associated `TextMapCarrier` are added to the `go.opentelemetry.io/otel/oteltest` package to test `TextMap` type propagators and their use. (#1259)
- `SpanContextFromContext` returns `SpanContext` from context. (#1255)
- `TraceState` has been added to `SpanContext`. (#1340)
- `DeploymentEnvironmentKey` added to `go.opentelemetry.io/otel/semconv` package. (#1323)
- Add an OpenCensus to OpenTelemetry tracing bridge. (#1305)
- Add a parent context argument to `SpanProcessor.OnStart` to follow the specification. (#1333)
- Add missing tests for `sdk/trace/attributes_map.go`. (#1337)

### Changed

- Move the `go.opentelemetry.io/otel/api/trace` package into `go.opentelemetry.io/otel/trace` with the following changes. (#1229) (#1307)
  - `ID` has been renamed to `TraceID`.
  - `IDFromHex` has been renamed to `TraceIDFromHex`.
  - `EmptySpanContext` is removed.
- Move the `go.opentelemetry.io/otel/api/trace/tracetest` package into `go.opentelemetry.io/otel/oteltest`. (#1229)
- OTLP Exporter updates:
  - supports OTLP v0.6.0 (#1230, #1354)
  - supports configurable aggregation temporality (default: Cumulative, optional: Stateless). (#1296)
- The Sampler is now called on local child spans. (#1233)
- The `Kind` type from the `go.opentelemetry.io/otel/api/metric` package was renamed to `InstrumentKind` to more specifically describe what it is and avoid semantic ambiguity. (#1240)
- The `MetricKind` method of the `Descriptor` type in the `go.opentelemetry.io/otel/api/metric` package was renamed to `Descriptor.InstrumentKind`.
   This matches the returned type and fixes misuse of the term metric. (#1240)
- Move test harness from the `go.opentelemetry.io/otel/api/apitest` package into `go.opentelemetry.io/otel/oteltest`. (#1241)
- Move the `go.opentelemetry.io/otel/api/metric/metrictest` package into `go.opentelemetry.io/oteltest` as part of #964. (#1252)
- Move the `go.opentelemetry.io/otel/api/metric` package into `go.opentelemetry.io/otel/metric` as part of #1303. (#1321)
- Move the `go.opentelemetry.io/otel/api/metric/registry` package into `go.opentelemetry.io/otel/metric/registry` as a part of #1303. (#1316)
- Move the `Number` type (together with related functions) from `go.opentelemetry.io/otel/api/metric` package into `go.opentelemetry.io/otel/metric/number` as a part of #1303. (#1316)
- The function signature of the Span `AddEvent` method in `go.opentelemetry.io/otel` is updated to no longer take an unused context and instead take a required name and a variable number of `EventOption`s. (#1254)
- The function signature of the Span `RecordError` method in `go.opentelemetry.io/otel` is updated to no longer take an unused context and instead take a required error value and a variable number of `EventOption`s. (#1254)
- Move the `go.opentelemetry.io/otel/api/global` package to `go.opentelemetry.io/otel`. (#1262) (#1330)
- Move the `Version` function from `go.opentelemetry.io/otel/sdk` to `go.opentelemetry.io/otel`. (#1330)
- Rename correlation context header from `"otcorrelations"` to `"baggage"` to match the OpenTelemetry specification. (#1267)
- Fix `Code.UnmarshalJSON` to work with valid JSON only. (#1276)
- The `resource.New()` method changes signature to support builtin attributes and functional options, including `telemetry.sdk.*` and
  `host.name` semantic conventions; the former method is renamed `resource.NewWithAttributes`. (#1235)
- The Prometheus exporter now exports non-monotonic counters (i.e. `UpDownCounter`s) as gauges. (#1210)
- Correct the `Span.End` method documentation in the `otel` API to state updates are not allowed on a span after it has ended. (#1310)
- Updated span collection limits for attribute, event and link counts to 1000 (#1318)
- Renamed `semconv.HTTPUrlKey` to `semconv.HTTPURLKey`. (#1338)

### Removed

- The `ErrInvalidHexID`, `ErrInvalidTraceIDLength`, `ErrInvalidSpanIDLength`, `ErrInvalidSpanIDLength`, or `ErrNilSpanID` from the `go.opentelemetry.io/otel` package are unexported now. (#1243)
- The `AddEventWithTimestamp` method on the `Span` interface in `go.opentelemetry.io/otel` is removed due to its redundancy.
   It is replaced by using the `AddEvent` method with a `WithTimestamp` option. (#1254)
- The `MockSpan` and `MockTracer` types are removed from `go.opentelemetry.io/otel/oteltest`.
   `Tracer` and `Span` from the same module should be used in their place instead. (#1306)
- `WorkerCount` option is removed from `go.opentelemetry.io/otel/exporters/otlp`. (#1350)
- Remove the following labels types: INT32, UINT32, UINT64 and FLOAT32. (#1314)

### Fixed

- Rename `MergeItererator` to `MergeIterator` in the `go.opentelemetry.io/otel/label` package. (#1244)
- The `go.opentelemetry.io/otel/api/global` packages global TextMapPropagator now delegates functionality to a globally set delegate for all previously returned propagators. (#1258)
- Fix condition in `label.Any`. (#1299)
- Fix global `TracerProvider` to pass options to its configured provider. (#1329)
- Fix missing handler for `ExactKind` aggregator in OTLP metrics transformer (#1309)

## [0.13.0] - 2020-10-08

### Added

- OTLP Metric exporter supports Histogram aggregation. (#1209)
- The `Code` struct from the `go.opentelemetry.io/otel/codes` package now supports JSON marshaling and unmarshaling as well as implements the `Stringer` interface. (#1214)
- A Baggage API to implement the OpenTelemetry specification. (#1217)
- Add Shutdown method to sdk/trace/provider, shutdown processors in the order they were registered. (#1227)

### Changed

- Set default propagator to no-op propagator. (#1184)
- The `HTTPSupplier`, `HTTPExtractor`, `HTTPInjector`, and `HTTPPropagator` from the `go.opentelemetry.io/otel/api/propagation` package were replaced with unified `TextMapCarrier` and `TextMapPropagator` in the `go.opentelemetry.io/otel/propagation` package. (#1212) (#1325)
- The `New` function from the `go.opentelemetry.io/otel/api/propagation` package was replaced with `NewCompositeTextMapPropagator` in the `go.opentelemetry.io/otel` package. (#1212)
- The status codes of the `go.opentelemetry.io/otel/codes` package have been updated to match the latest OpenTelemetry specification.
   They now are `Unset`, `Error`, and `Ok`.
   They no longer track the gRPC codes. (#1214)
- The `StatusCode` field of the `SpanData` struct in the `go.opentelemetry.io/otel/sdk/export/trace` package now uses the codes package from this package instead of the gRPC project. (#1214)
- Move the `go.opentelemetry.io/otel/api/baggage` package into `go.opentelemetry.io/otel/baggage`. (#1217) (#1325)
- A `Shutdown` method of `SpanProcessor` and all its implementations receives a context and returns an error. (#1264)

### Fixed

- Copies of data from arrays and slices passed to `go.opentelemetry.io/otel/label.ArrayValue()` are now used in the returned `Value` instead of using the mutable data itself. (#1226)

### Removed

- The `ExtractHTTP` and `InjectHTTP` functions from the `go.opentelemetry.io/otel/api/propagation` package were removed. (#1212)
- The `Propagators` interface from the `go.opentelemetry.io/otel/api/propagation` package was removed to conform to the OpenTelemetry specification.
   The explicit `TextMapPropagator` type can be used in its place as this is the `Propagator` type the specification defines. (#1212)
- The `SetAttribute` method of the `Span` from the `go.opentelemetry.io/otel/api/trace` package was removed given its redundancy with the `SetAttributes` method. (#1216)
- The internal implementation of Baggage storage is removed in favor of using the new Baggage API functionality. (#1217)
- Remove duplicate hostname key `HostHostNameKey` in Resource semantic conventions. (#1219)
- Nested array/slice support has been removed. (#1226)

## [0.12.0] - 2020-09-24

### Added

- A `SpanConfigure` function in `go.opentelemetry.io/otel/api/trace` to create a new `SpanConfig` from `SpanOption`s. (#1108)
- In the `go.opentelemetry.io/otel/api/trace` package, `NewTracerConfig` was added to construct new `TracerConfig`s.
   This addition was made to conform with our project option conventions. (#1155)
- Instrumentation library information was added to the Zipkin exporter. (#1119)
- The `SpanProcessor` interface now has a `ForceFlush()` method. (#1166)
- More semantic conventions for k8s as resource attributes. (#1167)

### Changed

- Add reconnecting udp connection type to Jaeger exporter.
   This change adds a new optional implementation of the udp conn interface used to detect changes to an agent's host dns record.
   It then adopts the new destination address to ensure the exporter doesn't get stuck. This change was ported from jaegertracing/jaeger-client-go#520. (#1063)
- Replace `StartOption` and `EndOption` in `go.opentelemetry.io/otel/api/trace` with `SpanOption`.
   This change is matched by replacing the `StartConfig` and `EndConfig` with a unified `SpanConfig`. (#1108)
- Replace the `LinkedTo` span option in `go.opentelemetry.io/otel/api/trace` with `WithLinks`.
   This is be more consistent with our other option patterns, i.e. passing the item to be configured directly instead of its component parts, and provides a cleaner function signature. (#1108)
- The `go.opentelemetry.io/otel/api/trace` `TracerOption` was changed to an interface to conform to project option conventions. (#1109)
- Move the `B3` and `TraceContext` from within the `go.opentelemetry.io/otel/api/trace` package to their own `go.opentelemetry.io/otel/propagators` package.
    This removal of the propagators is reflective of the OpenTelemetry specification for these propagators as well as cleans up the `go.opentelemetry.io/otel/api/trace` API. (#1118)
- Rename Jaeger tags used for instrumentation library information to reflect changes in OpenTelemetry specification. (#1119)
- Rename `ProbabilitySampler` to `TraceIDRatioBased` and change semantics to ignore parent span sampling status. (#1115)
- Move `tools` package under `internal`. (#1141)
- Move `go.opentelemetry.io/otel/api/correlation` package to `go.opentelemetry.io/otel/api/baggage`. (#1142)
   The `correlation.CorrelationContext` propagator has been renamed `baggage.Baggage`.  Other exported functions and types are unchanged.
- Rename `ParentOrElse` sampler to `ParentBased` and allow setting samplers depending on parent span. (#1153)
- In the `go.opentelemetry.io/otel/api/trace` package, `SpanConfigure` was renamed to `NewSpanConfig`. (#1155)
- Change `dependabot.yml` to add a `Skip Changelog` label to dependabot-sourced PRs. (#1161)
- The [configuration style guide](https://github.com/open-telemetry/opentelemetry-go/blob/master/CONTRIBUTING.md#config) has been updated to
   recommend the use of `newConfig()` instead of `configure()`. (#1163)
- The `otlp.Config` type has been unexported and changed to `otlp.config`, along with its initializer. (#1163)
- Ensure exported interface types include parameter names and update the
   Style Guide to reflect this styling rule. (#1172)
- Don't consider unset environment variable for resource detection to be an error. (#1170)
- Rename `go.opentelemetry.io/otel/api/metric.ConfigureInstrument` to `NewInstrumentConfig` and
  `go.opentelemetry.io/otel/api/metric.ConfigureMeter` to `NewMeterConfig`.
- ValueObserver instruments use LastValue aggregator by default. (#1165)
- OTLP Metric exporter supports LastValue aggregation. (#1165)
- Move the `go.opentelemetry.io/otel/api/unit` package to `go.opentelemetry.io/otel/unit`. (#1185)
- Rename `Provider` to `MeterProvider` in the `go.opentelemetry.io/otel/api/metric` package. (#1190)
- Rename `NoopProvider` to `NoopMeterProvider` in the `go.opentelemetry.io/otel/api/metric` package. (#1190)
- Rename `NewProvider` to `NewMeterProvider` in the `go.opentelemetry.io/otel/api/metric/metrictest` package. (#1190)
- Rename `Provider` to `MeterProvider` in the `go.opentelemetry.io/otel/api/metric/registry` package. (#1190)
- Rename `NewProvider` to `NewMeterProvider` in the `go.opentelemetry.io/otel/api/metri/registryc` package. (#1190)
- Rename `Provider` to `TracerProvider` in the `go.opentelemetry.io/otel/api/trace` package. (#1190)
- Rename `NoopProvider` to `NoopTracerProvider` in the `go.opentelemetry.io/otel/api/trace` package. (#1190)
- Rename `Provider` to `TracerProvider` in the `go.opentelemetry.io/otel/api/trace/tracetest` package. (#1190)
- Rename `NewProvider` to `NewTracerProvider` in the `go.opentelemetry.io/otel/api/trace/tracetest` package. (#1190)
- Rename `WrapperProvider` to `WrapperTracerProvider` in the `go.opentelemetry.io/otel/bridge/opentracing` package. (#1190)
- Rename `NewWrapperProvider` to `NewWrapperTracerProvider` in the `go.opentelemetry.io/otel/bridge/opentracing` package. (#1190)
- Rename `Provider` method of the pull controller to `MeterProvider` in the `go.opentelemetry.io/otel/sdk/metric/controller/pull` package. (#1190)
- Rename `Provider` method of the push controller to `MeterProvider` in the `go.opentelemetry.io/otel/sdk/metric/controller/push` package. (#1190)
- Rename `ProviderOptions` to `TracerProviderConfig` in the `go.opentelemetry.io/otel/sdk/trace` package. (#1190)
- Rename `ProviderOption` to `TracerProviderOption` in the `go.opentelemetry.io/otel/sdk/trace` package. (#1190)
- Rename `Provider` to `TracerProvider` in the `go.opentelemetry.io/otel/sdk/trace` package. (#1190)
- Rename `NewProvider` to `NewTracerProvider` in the `go.opentelemetry.io/otel/sdk/trace` package. (#1190)
- Renamed `SamplingDecision` values to comply with OpenTelemetry specification change. (#1192)
- Renamed Zipkin attribute names from `ot.status_code & ot.status_description` to `otel.status_code & otel.status_description`. (#1201)
- The default SDK now invokes registered `SpanProcessor`s in the order they were registered with the `TracerProvider`. (#1195)
- Add test of spans being processed by the `SpanProcessor`s in the order they were registered. (#1203)

### Removed

- Remove the B3 propagator from `go.opentelemetry.io/otel/propagators`. It is now located in the
   `go.opentelemetry.io/contrib/propagators/` module. (#1191)
- Remove the semantic convention for HTTP status text, `HTTPStatusTextKey` from package `go.opentelemetry.io/otel/semconv`. (#1194)

### Fixed

- Zipkin example no longer mentions `ParentSampler`, corrected to `ParentBased`. (#1171)
- Fix missing shutdown processor in otel-collector example. (#1186)
- Fix missing shutdown processor in basic and namedtracer examples. (#1197)

## [0.11.0] - 2020-08-24

### Added

- Support for exporting array-valued attributes via OTLP. (#992)
- `Noop` and `InMemory` `SpanBatcher` implementations to help with testing integrations. (#994)
- Support for filtering metric label sets. (#1047)
- A dimensionality-reducing metric Processor. (#1057)
- Integration tests for more OTel Collector Attribute types. (#1062)
- A new `WithSpanProcessor` `ProviderOption` is added to the `go.opentelemetry.io/otel/sdk/trace` package to create a `Provider` and automatically register the `SpanProcessor`. (#1078)

### Changed

- Rename `sdk/metric/processor/test` to `sdk/metric/processor/processortest`. (#1049)
- Rename `sdk/metric/controller/test` to `sdk/metric/controller/controllertest`. (#1049)
- Rename `api/testharness` to `api/apitest`. (#1049)
- Rename `api/trace/testtrace` to `api/trace/tracetest`. (#1049)
- Change Metric Processor to merge multiple observations. (#1024)
- The `go.opentelemetry.io/otel/bridge/opentracing` bridge package has been made into its own module.
   This removes the package dependencies of this bridge from the rest of the OpenTelemetry based project. (#1038)
- Renamed `go.opentelemetry.io/otel/api/standard` package to `go.opentelemetry.io/otel/semconv` to avoid the ambiguous and generic name `standard` and better describe the package as containing OpenTelemetry semantic conventions. (#1016)
- The environment variable used for resource detection has been changed from `OTEL_RESOURCE_LABELS` to `OTEL_RESOURCE_ATTRIBUTES` (#1042)
- Replace `WithSyncer` with `WithBatcher` in examples. (#1044)
- Replace the `google.golang.org/grpc/codes` dependency in the API with an equivalent `go.opentelemetry.io/otel/codes` package. (#1046)
- Merge the `go.opentelemetry.io/otel/api/label` and `go.opentelemetry.io/otel/api/kv` into the new `go.opentelemetry.io/otel/label` package. (#1060)
- Unify Callback Function Naming.
   Rename `*Callback` with `*Func`. (#1061)
- CI builds validate against last two versions of Go, dropping 1.13 and adding 1.15. (#1064)
- The `go.opentelemetry.io/otel/sdk/export/trace` interfaces `SpanSyncer` and `SpanBatcher` have been replaced with a specification compliant `Exporter` interface.
   This interface still supports the export of `SpanData`, but only as a slice.
   Implementation are also required now to return any error from `ExportSpans` if one occurs as well as implement a `Shutdown` method for exporter clean-up. (#1078)
- The `go.opentelemetry.io/otel/sdk/trace` `NewBatchSpanProcessor` function no longer returns an error.
   If a `nil` exporter is passed as an argument to this function, instead of it returning an error, it now returns a `BatchSpanProcessor` that handles the export of `SpanData` by not taking any action. (#1078)
- The `go.opentelemetry.io/otel/sdk/trace` `NewProvider` function to create a `Provider` no longer returns an error, instead only a `*Provider`.
   This change is related to `NewBatchSpanProcessor` not returning an error which was the only error this function would return. (#1078)

### Removed

- Duplicate, unused API sampler interface. (#999)
   Use the [`Sampler` interface](https://github.com/open-telemetry/opentelemetry-go/blob/v0.11.0/sdk/trace/sampling.go) provided by the SDK instead.
- The `grpctrace` instrumentation was moved to the `go.opentelemetry.io/contrib` repository and out of this repository.
   This move includes moving the `grpc` example to the `go.opentelemetry.io/contrib` as well. (#1027)
- The `WithSpan` method of the `Tracer` interface.
   The functionality this method provided was limited compared to what a user can provide themselves.
   It was removed with the understanding that if there is sufficient user need it can be added back based on actual user usage. (#1043)
- The `RegisterSpanProcessor` and `UnregisterSpanProcessor` functions.
   These were holdovers from an approach prior to the TracerProvider design. They were not used anymore. (#1077)
- The `oterror` package. (#1026)
- The `othttp` and `httptrace` instrumentations were moved to `go.opentelemetry.io/contrib`. (#1032)

### Fixed

- The `semconv.HTTPServerMetricAttributesFromHTTPRequest()` function no longer generates the high-cardinality `http.request.content.length` label. (#1031)
- Correct instrumentation version tag in Jaeger exporter. (#1037)
- The SDK span will now set an error event if the `End` method is called during a panic (i.e. it was deferred). (#1043)
- Move internally generated protobuf code from the `go.opentelemetry.io/otel` to the OTLP exporter to reduce dependency overhead. (#1050)
- The `otel-collector` example referenced outdated collector processors. (#1006)

## [0.10.0] - 2020-07-29

This release migrates the default OpenTelemetry SDK into its own Go module, decoupling the SDK from the API and reducing dependencies for instrumentation packages.

### Added

- The Zipkin exporter now has `NewExportPipeline` and `InstallNewPipeline` constructor functions to match the common pattern.
    These function build a new exporter with default SDK options and register the exporter with the `global` package respectively. (#944)
- Add propagator option for gRPC instrumentation. (#986)
- The `testtrace` package now tracks the `trace.SpanKind` for each span. (#987)

### Changed

- Replace the `RegisterGlobal` `Option` in the Jaeger exporter with an `InstallNewPipeline` constructor function.
   This matches the other exporter constructor patterns and will register a new exporter after building it with default configuration. (#944)
- The trace (`go.opentelemetry.io/otel/exporters/trace/stdout`) and metric (`go.opentelemetry.io/otel/exporters/metric/stdout`) `stdout` exporters are now merged into a single exporter at `go.opentelemetry.io/otel/exporters/stdout`.
   This new exporter was made into its own Go module to follow the pattern of all exporters and decouple it from the `go.opentelemetry.io/otel` module. (#956, #963)
- Move the `go.opentelemetry.io/otel/exporters/test` test package to `go.opentelemetry.io/otel/sdk/export/metric/metrictest`. (#962)
- The `go.opentelemetry.io/otel/api/kv/value` package was merged into the parent `go.opentelemetry.io/otel/api/kv` package. (#968)
  - `value.Bool` was replaced with `kv.BoolValue`.
  - `value.Int64` was replaced with `kv.Int64Value`.
  - `value.Uint64` was replaced with `kv.Uint64Value`.
  - `value.Float64` was replaced with `kv.Float64Value`.
  - `value.Int32` was replaced with `kv.Int32Value`.
  - `value.Uint32` was replaced with `kv.Uint32Value`.
  - `value.Float32` was replaced with `kv.Float32Value`.
  - `value.String` was replaced with `kv.StringValue`.
  - `value.Int` was replaced with `kv.IntValue`.
  - `value.Uint` was replaced with `kv.UintValue`.
  - `value.Array` was replaced with `kv.ArrayValue`.
- Rename `Infer` to `Any` in the `go.opentelemetry.io/otel/api/kv` package. (#972)
- Change `othttp` to use the `httpsnoop` package to wrap the `ResponseWriter` so that optional interfaces (`http.Hijacker`, `http.Flusher`, etc.) that are implemented by the original `ResponseWriter`are also implemented by the wrapped `ResponseWriter`. (#979)
- Rename `go.opentelemetry.io/otel/sdk/metric/aggregator/test` package to `go.opentelemetry.io/otel/sdk/metric/aggregator/aggregatortest`. (#980)
- Make the SDK into its own Go module called `go.opentelemetry.io/otel/sdk`. (#985)
- Changed the default trace `Sampler` from `AlwaysOn` to `ParentOrElse(AlwaysOn)`. (#989)

### Removed

- The `IndexedAttribute` function from the `go.opentelemetry.io/otel/api/label` package was removed in favor of `IndexedLabel` which it was synonymous with. (#970)

### Fixed

- Bump github.com/golangci/golangci-lint from 1.28.3 to 1.29.0 in /tools. (#953)
- Bump github.com/google/go-cmp from 0.5.0 to 0.5.1. (#957)
- Use `global.Handle` for span export errors in the OTLP exporter. (#946)
- Correct Go language formatting in the README documentation. (#961)
- Remove default SDK dependencies from the `go.opentelemetry.io/otel/api` package. (#977)
- Remove default SDK dependencies from the `go.opentelemetry.io/otel/instrumentation` package. (#983)
- Move documented examples for `go.opentelemetry.io/otel/instrumentation/grpctrace` interceptors into Go example tests. (#984)

## [0.9.0] - 2020-07-20

### Added

- A new Resource Detector interface is included to allow resources to be automatically detected and included. (#939)
- A Detector to automatically detect resources from an environment variable. (#939)
- Github action to generate protobuf Go bindings locally in `internal/opentelemetry-proto-gen`. (#938)
- OTLP .proto files from `open-telemetry/opentelemetry-proto` imported as a git submodule under `internal/opentelemetry-proto`.
   References to `github.com/open-telemetry/opentelemetry-proto` changed to `go.opentelemetry.io/otel/internal/opentelemetry-proto-gen`. (#942)

### Changed

- Non-nil value `struct`s for key-value pairs will be marshalled using JSON rather than `Sprintf`. (#948)

### Removed

- Removed dependency on `github.com/open-telemetry/opentelemetry-collector`. (#943)

## [0.8.0] - 2020-07-09

### Added

- The `B3Encoding` type to represent the B3 encoding(s) the B3 propagator can inject.
   A value for HTTP supported encodings (Multiple Header: `MultipleHeader`, Single Header: `SingleHeader`) are included. (#882)
- The `FlagsDeferred` trace flag to indicate if the trace sampling decision has been deferred. (#882)
- The `FlagsDebug` trace flag to indicate if the trace is a debug trace. (#882)
- Add `peer.service` semantic attribute. (#898)
- Add database-specific semantic attributes. (#899)
- Add semantic convention for `faas.coldstart` and `container.id`. (#909)
- Add http content size semantic conventions. (#905)
- Include `http.request_content_length` in HTTP request basic attributes. (#905)
- Add semantic conventions for operating system process resource attribute keys. (#919)
- The Jaeger exporter now has a `WithBatchMaxCount` option to specify the maximum number of spans sent in a batch. (#931)

### Changed

- Update `CONTRIBUTING.md` to ask for updates to `CHANGELOG.md` with each pull request. (#879)
- Use lowercase header names for B3 Multiple Headers. (#881)
- The B3 propagator `SingleHeader` field has been replaced with `InjectEncoding`.
   This new field can be set to combinations of the `B3Encoding` bitmasks and will inject trace information in these encodings.
   If no encoding is set, the propagator will default to `MultipleHeader` encoding. (#882)
- The B3 propagator now extracts from either HTTP encoding of B3 (Single Header or Multiple Header) based on what is contained in the header.
   Preference is given to Single Header encoding with Multiple Header being the fallback if Single Header is not found or is invalid.
   This behavior change is made to dynamically support all correctly encoded traces received instead of having to guess the expected encoding prior to receiving. (#882)
- Extend semantic conventions for RPC. (#900)
- To match constant naming conventions in the `api/standard` package, the `FaaS*` key names are appended with a suffix of `Key`. (#920)
  - `"api/standard".FaaSName` -> `FaaSNameKey`
  - `"api/standard".FaaSID` -> `FaaSIDKey`
  - `"api/standard".FaaSVersion` -> `FaaSVersionKey`
  - `"api/standard".FaaSInstance` -> `FaaSInstanceKey`

### Removed

- The `FlagsUnused` trace flag is removed.
   The purpose of this flag was to act as the inverse of `FlagsSampled`, the inverse of `FlagsSampled` is used instead. (#882)
- The B3 header constants (`B3SingleHeader`, `B3DebugFlagHeader`, `B3TraceIDHeader`, `B3SpanIDHeader`, `B3SampledHeader`, `B3ParentSpanIDHeader`) are removed.
   If B3 header keys are needed [the authoritative OpenZipkin package constants](https://pkg.go.dev/github.com/openzipkin/zipkin-go@v0.2.2/propagation/b3?tab=doc#pkg-constants) should be used instead. (#882)

### Fixed

- The B3 Single Header name is now correctly `b3` instead of the previous `X-B3`. (#881)
- The B3 propagator now correctly supports sampling only values (`b3: 0`, `b3: 1`, or `b3: d`) for a Single B3 Header. (#882)
- The B3 propagator now propagates the debug flag.
   This removes the behavior of changing the debug flag into a set sampling bit.
   Instead, this now follow the B3 specification and omits the `X-B3-Sampling` header. (#882)
- The B3 propagator now tracks "unset" sampling state (meaning "defer the decision") and does not set the `X-B3-Sampling` header when injecting. (#882)
- Bump github.com/itchyny/gojq from 0.10.3 to 0.10.4 in /tools. (#883)
- Bump github.com/opentracing/opentracing-go from v1.1.1-0.20190913142402-a7454ce5950e to v1.2.0. (#885)
- The tracing time conversion for OTLP spans is now correctly set to `UnixNano`. (#896)
- Ensure span status is not set to `Unknown` when no HTTP status code is provided as it is assumed to be `200 OK`. (#908)
- Ensure `httptrace.clientTracer` closes `http.headers` span. (#912)
- Prometheus exporter will not apply stale updates or forget inactive metrics. (#903)
- Add test for api.standard `HTTPClientAttributesFromHTTPRequest`. (#905)
- Bump github.com/golangci/golangci-lint from 1.27.0 to 1.28.1 in /tools. (#901, #913)
- Update otel-colector example to use the v0.5.0 collector. (#915)
- The `grpctrace` instrumentation uses a span name conforming to the OpenTelemetry semantic conventions (does not contain a leading slash (`/`)). (#922)
- The `grpctrace` instrumentation includes an `rpc.method` attribute now set to the gRPC method name. (#900, #922)
- The `grpctrace` instrumentation `rpc.service` attribute now contains the package name if one exists.
   This is in accordance with OpenTelemetry semantic conventions. (#922)
- Correlation Context extractor will no longer insert an empty map into the returned context when no valid values are extracted. (#923)
- Bump google.golang.org/api from 0.28.0 to 0.29.0 in /exporters/trace/jaeger. (#925)
- Bump github.com/itchyny/gojq from 0.10.4 to 0.11.0 in /tools. (#926)
- Bump github.com/golangci/golangci-lint from 1.28.1 to 1.28.2 in /tools. (#930)

## [0.7.0] - 2020-06-26

This release implements the v0.5.0 version of the OpenTelemetry specification.

### Added

- The othttp instrumentation now includes default metrics. (#861)
- This CHANGELOG file to track all changes in the project going forward.
- Support for array type attributes. (#798)
- Apply transitive dependabot go.mod dependency updates as part of a new automatic Github workflow. (#844)
- Timestamps are now passed to exporters for each export. (#835)
- Add new `Accumulation` type to metric SDK to transport telemetry from `Accumulator`s to `Processor`s.
   This replaces the prior `Record` `struct` use for this purpose. (#835)
- New dependabot integration to automate package upgrades. (#814)
- `Meter` and `Tracer` implementations accept instrumentation version version as an optional argument.
   This instrumentation version is passed on to exporters. (#811) (#805) (#802)
- The OTLP exporter includes the instrumentation version in telemetry it exports. (#811)
- Environment variables for Jaeger exporter are supported. (#796)
- New `aggregation.Kind` in the export metric API. (#808)
- New example that uses OTLP and the collector. (#790)
- Handle errors in the span `SetName` during span initialization. (#791)
- Default service config to enable retries for retry-able failed requests in the OTLP exporter and an option to override this default. (#777)
- New `go.opentelemetry.io/otel/api/oterror` package to uniformly support error handling and definitions for the project. (#778)
- New `global` default implementation of the `go.opentelemetry.io/otel/api/oterror.Handler` interface to be used to handle errors prior to an user defined `Handler`.
   There is also functionality for the user to register their `Handler` as well as a convenience function `Handle` to handle an error with this global `Handler`(#778)
- Options to specify propagators for httptrace and grpctrace instrumentation. (#784)
- The required `application/json` header for the Zipkin exporter is included in all exports. (#774)
- Integrate HTTP semantics helpers from the contrib repository into the `api/standard` package. #769

### Changed

- Rename `Integrator` to `Processor` in the metric SDK. (#863)
- Rename `AggregationSelector` to `AggregatorSelector`. (#859)
- Rename `SynchronizedCopy` to `SynchronizedMove`. (#858)
- Rename `simple` integrator to `basic` integrator. (#857)
- Merge otlp collector examples. (#841)
- Change the metric SDK to support cumulative, delta, and pass-through exporters directly.
   With these changes, cumulative and delta specific exporters are able to request the correct kind of aggregation from the SDK. (#840)
- The `Aggregator.Checkpoint` API is renamed to `SynchronizedCopy` and adds an argument, a different `Aggregator` into which the copy is stored. (#812)
- The `export.Aggregator` contract is that `Update()` and `SynchronizedCopy()` are synchronized with each other.
   All the aggregation interfaces (`Sum`, `LastValue`, ...) are not meant to be synchronized, as the caller is expected to synchronize aggregators at a higher level after the `Accumulator`.
   Some of the `Aggregators` used unnecessary locking and that has been cleaned up. (#812)
- Use of `metric.Number` was replaced by `int64` now that we use `sync.Mutex` in the `MinMaxSumCount` and `Histogram` `Aggregators`. (#812)
- Replace `AlwaysParentSample` with `ParentSample(fallback)` to match the OpenTelemetry v0.5.0 specification. (#810)
- Rename `sdk/export/metric/aggregator` to `sdk/export/metric/aggregation`. #808
- Send configured headers with every request in the OTLP exporter, instead of just on connection creation. (#806)
- Update error handling for any one off error handlers, replacing, instead, with the `global.Handle` function. (#791)
- Rename `plugin` directory to `instrumentation` to match the OpenTelemetry specification. (#779)
- Makes the argument order to Histogram and DDSketch `New()` consistent. (#781)

### Removed

- `Uint64NumberKind` and related functions from the API. (#864)
- Context arguments from `Aggregator.Checkpoint` and `Integrator.Process` as they were unused. (#803)
- `SpanID` is no longer included in parameters for sampling decision to match the OpenTelemetry specification. (#775)

### Fixed

- Upgrade OTLP exporter to opentelemetry-proto matching the opentelemetry-collector v0.4.0 release. (#866)
- Allow changes to `go.sum` and `go.mod` when running dependabot tidy-up. (#871)
- Bump github.com/stretchr/testify from 1.4.0 to 1.6.1. (#824)
- Bump github.com/prometheus/client_golang from 1.7.0 to 1.7.1 in /exporters/metric/prometheus. (#867)
- Bump google.golang.org/grpc from 1.29.1 to 1.30.0 in /exporters/trace/jaeger. (#853)
- Bump google.golang.org/grpc from 1.29.1 to 1.30.0 in /exporters/trace/zipkin. (#854)
- Bumps github.com/golang/protobuf from 1.3.2 to 1.4.2 (#848)
- Bump github.com/stretchr/testify from 1.4.0 to 1.6.1 in /exporters/otlp (#817)
- Bump github.com/golangci/golangci-lint from 1.25.1 to 1.27.0 in /tools (#828)
- Bump github.com/prometheus/client_golang from 1.5.0 to 1.7.0 in /exporters/metric/prometheus (#838)
- Bump github.com/stretchr/testify from 1.4.0 to 1.6.1 in /exporters/trace/jaeger (#829)
- Bump github.com/benbjohnson/clock from 1.0.0 to 1.0.3 (#815)
- Bump github.com/stretchr/testify from 1.4.0 to 1.6.1 in /exporters/trace/zipkin (#823)
- Bump github.com/itchyny/gojq from 0.10.1 to 0.10.3 in /tools (#830)
- Bump github.com/stretchr/testify from 1.4.0 to 1.6.1 in /exporters/metric/prometheus (#822)
- Bump google.golang.org/grpc from 1.27.1 to 1.29.1 in /exporters/trace/zipkin (#820)
- Bump google.golang.org/grpc from 1.27.1 to 1.29.1 in /exporters/trace/jaeger (#831)
- Bump github.com/google/go-cmp from 0.4.0 to 0.5.0 (#836)
- Bump github.com/google/go-cmp from 0.4.0 to 0.5.0 in /exporters/trace/jaeger (#837)
- Bump github.com/google/go-cmp from 0.4.0 to 0.5.0 in /exporters/otlp (#839)
- Bump google.golang.org/api from 0.20.0 to 0.28.0 in /exporters/trace/jaeger (#843)
- Set span status from HTTP status code in the othttp instrumentation. (#832)
- Fixed typo in push controller comment. (#834)
- The `Aggregator` testing has been updated and cleaned. (#812)
- `metric.Number(0)` expressions are replaced by `0` where possible. (#812)
- Fixed `global` `handler_test.go` test failure. #804
- Fixed `BatchSpanProcessor.Shutdown` to wait until all spans are processed. (#766)
- Fixed OTLP example's accidental early close of exporter. (#807)
- Ensure zipkin exporter reads and closes response body. (#788)
- Update instrumentation to use `api/standard` keys instead of custom keys. (#782)
- Clean up tools and RELEASING documentation. (#762)

## [0.6.0] - 2020-05-21

### Added

- Support for `Resource`s in the prometheus exporter. (#757)
- New pull controller. (#751)
- New `UpDownSumObserver` instrument. (#750)
- OpenTelemetry collector demo. (#711)
- New `SumObserver` instrument. (#747)
- New `UpDownCounter` instrument. (#745)
- New timeout `Option` and configuration function `WithTimeout` to the push controller. (#742)
- New `api/standards` package to implement semantic conventions and standard key-value generation. (#731)

### Changed

- Rename `Register*` functions in the metric API to `New*` for all `Observer` instruments. (#761)
- Use `[]float64` for histogram boundaries, not `[]metric.Number`. (#758)
- Change OTLP example to use exporter as a trace `Syncer` instead of as an unneeded `Batcher`. (#756)
- Replace `WithResourceAttributes()` with `WithResource()` in the trace SDK. (#754)
- The prometheus exporter now uses the new pull controller. (#751)
- Rename `ScheduleDelayMillis` to `BatchTimeout` in the trace `BatchSpanProcessor`.(#752)
- Support use of synchronous instruments in asynchronous callbacks (#725)
- Move `Resource` from the `Export` method parameter into the metric export `Record`. (#739)
- Rename `Observer` instrument to `ValueObserver`. (#734)
- The push controller now has a method (`Provider()`) to return a `metric.Provider` instead of the old `Meter` method that acted as a `metric.Provider`. (#738)
- Replace `Measure` instrument by `ValueRecorder` instrument. (#732)
- Rename correlation context header from `"Correlation-Context"` to `"otcorrelations"` to match the OpenTelemetry specification. (#727)

### Fixed

- Ensure gRPC `ClientStream` override methods do not panic in grpctrace package. (#755)
- Disable parts of `BatchSpanProcessor` test until a fix is found. (#743)
- Fix `string` case in `kv` `Infer` function. (#746)
- Fix panic in grpctrace client interceptors. (#740)
- Refactor the `api/metrics` push controller and add `CheckpointSet` synchronization. (#737)
- Rewrite span batch process queue batching logic. (#719)
- Remove the push controller named Meter map. (#738)
- Fix Histogram aggregator initial state (fix #735). (#736)
- Ensure golang alpine image is running `golang-1.14` for examples. (#733)
- Added test for grpctrace `UnaryInterceptorClient`. (#695)
- Rearrange `api/metric` code layout. (#724)

## [0.5.0] - 2020-05-13

### Added

- Batch `Observer` callback support. (#717)
- Alias `api` types to root package of project. (#696)
- Create basic `othttp.Transport` for simple client instrumentation. (#678)
- `SetAttribute(string, interface{})` to the trace API. (#674)
- Jaeger exporter option that allows user to specify custom http client. (#671)
- `Stringer` and `Infer` methods to `key`s. (#662)

### Changed

- Rename `NewKey` in the `kv` package to just `Key`. (#721)
- Move `core` and `key` to `kv` package. (#720)
- Make the metric API `Meter` a `struct` so the abstract `MeterImpl` can be passed and simplify implementation. (#709)
- Rename SDK `Batcher` to `Integrator` to match draft OpenTelemetry SDK specification. (#710)
- Rename SDK `Ungrouped` integrator to `simple.Integrator` to match draft OpenTelemetry SDK specification. (#710)
- Rename SDK `SDK` `struct` to `Accumulator` to match draft OpenTelemetry SDK specification. (#710)
- Move `Number` from `core` to `api/metric` package. (#706)
- Move `SpanContext` from `core` to `trace` package. (#692)
- Change traceparent header from `Traceparent` to `traceparent` to implement the W3C specification. (#681)

### Fixed

- Update tooling to run generators in all submodules. (#705)
- gRPC interceptor regexp to match methods without a service name. (#683)
- Use a `const` for padding 64-bit B3 trace IDs. (#701)
- Update `mockZipkin` listen address from `:0` to `127.0.0.1:0`. (#700)
- Left-pad 64-bit B3 trace IDs with zero. (#698)
- Propagate at least the first W3C tracestate header. (#694)
- Remove internal `StateLocker` implementation. (#688)
- Increase instance size CI system uses. (#690)
- Add a `key` benchmark and use reflection in `key.Infer()`. (#679)
- Fix internal `global` test by using `global.Meter` with `RecordBatch()`. (#680)
- Reimplement histogram using mutex instead of `StateLocker`. (#669)
- Switch `MinMaxSumCount` to a mutex lock implementation instead of `StateLocker`. (#667)
- Update documentation to not include any references to `WithKeys`. (#672)
- Correct misspelling. (#668)
- Fix clobbering of the span context if extraction fails. (#656)
- Bump `golangci-lint` and work around the corrupting bug. (#666) (#670)

## [0.4.3] - 2020-04-24

### Added

- `Dockerfile` and `docker-compose.yml` to run example code. (#635)
- New `grpctrace` package that provides gRPC client and server interceptors for both unary and stream connections. (#621)
- New `api/label` package, providing common label set implementation. (#651)
- Support for JSON marshaling of `Resources`. (#654)
- `TraceID` and `SpanID` implementations for `Stringer` interface. (#642)
- `RemoteAddrKey` in the othttp plugin to include the HTTP client address in top-level spans. (#627)
- `WithSpanFormatter` option to the othttp plugin. (#617)
- Updated README to include section for compatible libraries and include reference to the contrib repository. (#612)
- The prometheus exporter now supports exporting histograms. (#601)
- A `String` method to the `Resource` to return a hashable identifier for a now unique resource. (#613)
- An `Iter` method to the `Resource` to return an array `AttributeIterator`. (#613)
- An `Equal` method to the `Resource` test the equivalence of resources. (#613)
- An iterable structure (`AttributeIterator`) for `Resource` attributes.

### Changed

- zipkin export's `NewExporter` now requires a `serviceName` argument to ensure this needed values is provided. (#644)
- Pass `Resources` through the metrics export pipeline. (#659)

### Removed

- `WithKeys` option from the metric API. (#639)

### Fixed

- Use the `label.Set.Equivalent` value instead of an encoding in the batcher. (#658)
- Correct typo `trace.Exporter` to `trace.SpanSyncer` in comments. (#653)
- Use type names for return values in jaeger exporter. (#648)
- Increase the visibility of the `api/key` package by updating comments and fixing usages locally. (#650)
- `Checkpoint` only after `Update`; Keep records in the `sync.Map` longer. (#647)
- Do not cache `reflect.ValueOf()` in metric Labels. (#649)
- Batch metrics exported from the OTLP exporter based on `Resource` and labels. (#626)
- Add error wrapping to the prometheus exporter. (#631)
- Update the OTLP exporter batching of traces to use a unique `string` representation of an associated `Resource` as the batching key. (#623)
- Update OTLP `SpanData` transform to only include the `ParentSpanID` if one exists. (#614)
- Update `Resource` internal representation to uniquely and reliably identify resources. (#613)
- Check return value from `CheckpointSet.ForEach` in prometheus exporter. (#622)
- Ensure spans created by httptrace client tracer reflect operation structure. (#618)
- Create a new recorder rather than reuse when multiple observations in same epoch for asynchronous instruments. #610
- The default port the OTLP exporter uses to connect to the OpenTelemetry collector is updated to match the one the collector listens on by default. (#611)

## [0.4.2] - 2020-03-31

### Fixed

- Fix `pre_release.sh` to update version in `sdk/opentelemetry.go`. (#607)
- Fix time conversion from internal to OTLP in OTLP exporter. (#606)

## [0.4.1] - 2020-03-31

### Fixed

- Update `tag.sh` to create signed tags. (#604)

## [0.4.0] - 2020-03-30

### Added

- New API package `api/metric/registry` that exposes a `MeterImpl` wrapper for use by SDKs to generate unique instruments. (#580)
- Script to verify examples after a new release. (#579)

### Removed

- The dogstatsd exporter due to lack of support.
   This additionally removes support for statsd. (#591)
- `LabelSet` from the metric API.
   This is replaced by a `[]core.KeyValue` slice. (#595)
- `Labels` from the metric API's `Meter` interface. (#595)

### Changed

- The metric `export.Labels` became an interface which the SDK implements and the `export` package provides a simple, immutable implementation of this interface intended for testing purposes. (#574)
- Renamed `internal/metric.Meter` to `MeterImpl`. (#580)
- Renamed `api/global/internal.obsImpl` to `asyncImpl`. (#580)

### Fixed

- Corrected missing return in mock span. (#582)
- Update License header for all source files to match CNCF guidelines and include a test to ensure it is present. (#586) (#596)
- Update to v0.3.0 of the OTLP in the OTLP exporter. (#588)
- Update pre-release script to be compatible between GNU and BSD based systems. (#592)
- Add a `RecordBatch` benchmark. (#594)
- Moved span transforms of the OTLP exporter to the internal package. (#593)
- Build both go-1.13 and go-1.14 in circleci to test for all supported versions of Go. (#569)
- Removed unneeded allocation on empty labels in OLTP exporter. (#597)
- Update `BatchedSpanProcessor` to process the queue until no data but respect max batch size. (#599)
- Update project documentation godoc.org links to pkg.go.dev. (#602)

## [0.3.0] - 2020-03-21

This is a first official beta release, which provides almost fully complete metrics, tracing, and context propagation functionality.
There is still a possibility of breaking changes.

### Added

- Add `Observer` metric instrument. (#474)
- Add global `Propagators` functionality to enable deferred initialization for propagators registered before the first Meter SDK is installed. (#494)
- Simplified export setup pipeline for the jaeger exporter to match other exporters. (#459)
- The zipkin trace exporter. (#495)
- The OTLP exporter to export metric and trace telemetry to the OpenTelemetry collector. (#497) (#544) (#545)
- Add `StatusMessage` field to the trace `Span`. (#524)
- Context propagation in OpenTracing bridge in terms of OpenTelemetry context propagation. (#525)
- The `Resource` type was added to the SDK. (#528)
- The global API now supports a `Tracer` and `Meter` function as shortcuts to getting a global `*Provider` and calling these methods directly. (#538)
- The metric API now defines a generic `MeterImpl` interface to support general purpose `Meter` construction.
   Additionally, `SyncImpl` and `AsyncImpl` are added to support general purpose instrument construction. (#560)
- A metric `Kind` is added to represent the `MeasureKind`, `ObserverKind`, and `CounterKind`. (#560)
- Scripts to better automate the release process. (#576)

### Changed

- Default to to use `AlwaysSampler` instead of `ProbabilitySampler` to match OpenTelemetry specification. (#506)
- Renamed `AlwaysSampleSampler` to `AlwaysOnSampler` in the trace API. (#511)
- Renamed `NeverSampleSampler` to `AlwaysOffSampler` in the trace API. (#511)
- The `Status` field of the `Span` was changed to `StatusCode` to disambiguate with the added `StatusMessage`. (#524)
- Updated the trace `Sampler` interface conform to the OpenTelemetry specification. (#531)
- Rename metric API `Options` to `Config`. (#541)
- Rename metric `Counter` aggregator to be `Sum`. (#541)
- Unify metric options into `Option` from instrument specific options. (#541)
- The trace API's `TraceProvider` now support `Resource`s. (#545)
- Correct error in zipkin module name. (#548)
- The jaeger trace exporter now supports `Resource`s. (#551)
- Metric SDK now supports `Resource`s.
   The `WithResource` option was added to configure a `Resource` on creation and the `Resource` method was added to the metric `Descriptor` to return the associated `Resource`. (#552)
- Replace `ErrNoLastValue` and `ErrEmptyDataSet` by `ErrNoData` in the metric SDK. (#557)
- The stdout trace exporter now supports `Resource`s. (#558)
- The metric `Descriptor` is now included at the API instead of the SDK. (#560)
- Replace `Ordered` with an iterator in `export.Labels`. (#567)

### Removed

- The vendor specific Stackdriver. It is now hosted on 3rd party vendor infrastructure. (#452)
- The `Unregister` method for metric observers as it is not in the OpenTelemetry specification. (#560)
- `GetDescriptor` from the metric SDK. (#575)
- The `Gauge` instrument from the metric API. (#537)

### Fixed

- Make histogram aggregator checkpoint consistent. (#438)
- Update README with import instructions and how to build and test. (#505)
- The default label encoding was updated to be unique. (#508)
- Use `NewRoot` in the othttp plugin for public endpoints. (#513)
- Fix data race in `BatchedSpanProcessor`. (#518)
- Skip test-386 for Mac OS 10.15.x (Catalina and upwards). #521
- Use a variable-size array to represent ordered labels in maps. (#523)
- Update the OTLP protobuf and update changed import path. (#532)
- Use `StateLocker` implementation in `MinMaxSumCount`. (#546)
- Eliminate goroutine leak in histogram stress test. (#547)
- Update OTLP exporter with latest protobuf. (#550)
- Add filters to the othttp plugin. (#556)
- Provide an implementation of the `Header*` filters that do not depend on Go 1.14. (#565)
- Encode labels once during checkpoint.
   The checkpoint function is executed in a single thread so we can do the encoding lazily before passing the encoded version of labels to the exporter.
   This is a cheap and quick way to avoid encoding the labels on every collection interval. (#572)
- Run coverage over all packages in `COVERAGE_MOD_DIR`. (#573)

## [0.2.3] - 2020-03-04

### Added

- `RecordError` method on `Span`s in the trace API to Simplify adding error events to spans. (#473)
- Configurable push frequency for exporters setup pipeline. (#504)

### Changed

- Rename the `exporter` directory to `exporters`.
   The `go.opentelemetry.io/otel/exporter/trace/jaeger` package was mistakenly released with a `v1.0.0` tag instead of `v0.1.0`.
   This resulted in all subsequent releases not becoming the default latest.
   A consequence of this was that all `go get`s pulled in the incompatible `v0.1.0` release of that package when pulling in more recent packages from other otel packages.
   Renaming the `exporter` directory to `exporters` fixes this issue by renaming the package and therefore clearing any existing dependency tags.
   Consequentially, this action also renames *all* exporter packages. (#502)

### Removed

- The `CorrelationContextHeader` constant in the `correlation` package is no longer exported. (#503)

## [0.2.2] - 2020-02-27

### Added

- `HTTPSupplier` interface in the propagation API to specify methods to retrieve and store a single value for a key to be associated with a carrier. (#467)
- `HTTPExtractor` interface in the propagation API to extract information from an `HTTPSupplier` into a context. (#467)
- `HTTPInjector` interface in the propagation API to inject information into an `HTTPSupplier.` (#467)
- `Config` and configuring `Option` to the propagator API. (#467)
- `Propagators` interface in the propagation API to contain the set of injectors and extractors for all supported carrier formats. (#467)
- `HTTPPropagator` interface in the propagation API to inject and extract from an `HTTPSupplier.` (#467)
- `WithInjectors` and `WithExtractors` functions to the propagator API to configure injectors and extractors to use. (#467)
- `ExtractHTTP` and `InjectHTTP` functions to apply configured HTTP extractors and injectors to a passed context. (#467)
- Histogram aggregator. (#433)
- `DefaultPropagator` function and have it return `trace.TraceContext` as the default context propagator. (#456)
- `AlwaysParentSample` sampler to the trace API. (#455)
- `WithNewRoot` option function to the trace API to specify the created span should be considered a root span. (#451)

### Changed

- Renamed `WithMap` to `ContextWithMap` in the correlation package. (#481)
- Renamed `FromContext` to `MapFromContext` in the correlation package. (#481)
- Move correlation context propagation to correlation package. (#479)
- Do not default to putting remote span context into links. (#480)
- `Tracer.WithSpan` updated to accept `StartOptions`. (#472)
- Renamed `MetricKind` to `Kind` to not stutter in the type usage. (#432)
- Renamed the `export` package to `metric` to match directory structure. (#432)
- Rename the `api/distributedcontext` package to `api/correlation`. (#444)
- Rename the `api/propagators` package to `api/propagation`. (#444)
- Move the propagators from the `propagators` package into the `trace` API package. (#444)
- Update `Float64Gauge`, `Int64Gauge`, `Float64Counter`, `Int64Counter`, `Float64Measure`, and `Int64Measure` metric methods to use value receivers instead of pointers. (#462)
- Moved all dependencies of tools package to a tools directory. (#466)

### Removed

- Binary propagators. (#467)
- NOOP propagator. (#467)

### Fixed

- Upgraded `github.com/golangci/golangci-lint` from `v1.21.0` to `v1.23.6` in `tools/`. (#492)
- Fix a possible nil-dereference crash (#478)
- Correct comments for `InstallNewPipeline` in the stdout exporter. (#483)
- Correct comments for `InstallNewPipeline` in the dogstatsd exporter. (#484)
- Correct comments for `InstallNewPipeline` in the prometheus exporter. (#482)
- Initialize `onError` based on `Config` in prometheus exporter. (#486)
- Correct module name in prometheus exporter README. (#475)
- Removed tracer name prefix from span names. (#430)
- Fix `aggregator_test.go` import package comment. (#431)
- Improved detail in stdout exporter. (#436)
- Fix a dependency issue (generate target should depend on stringer, not lint target) in Makefile. (#442)
- Reorders the Makefile targets within `precommit` target so we generate files and build the code before doing linting, so we can get much nicer errors about syntax errors from the compiler. (#442)
- Reword function documentation in gRPC plugin. (#446)
- Send the `span.kind` tag to Jaeger from the jaeger exporter. (#441)
- Fix `metadataSupplier` in the jaeger exporter to overwrite the header if existing instead of appending to it. (#441)
- Upgraded to Go 1.13 in CI. (#465)
- Correct opentelemetry.io URL in trace SDK documentation. (#464)
- Refactored reference counting logic in SDK determination of stale records. (#468)
- Add call to `runtime.Gosched` in instrument `acquireHandle` logic to not block the collector. (#469)

## [0.2.1.1] - 2020-01-13

### Fixed

- Use stateful batcher on Prometheus exporter fixing regresion introduced in #395. (#428)

## [0.2.1] - 2020-01-08

### Added

- Global meter forwarding implementation.
   This enables deferred initialization for metric instruments registered before the first Meter SDK is installed. (#392)
- Global trace forwarding implementation.
   This enables deferred initialization for tracers registered before the first Trace SDK is installed. (#406)
- Standardize export pipeline creation in all exporters. (#395)
- A testing, organization, and comments for 64-bit field alignment. (#418)
- Script to tag all modules in the project. (#414)

### Changed

- Renamed `propagation` package to `propagators`. (#362)
- Renamed `B3Propagator` propagator to `B3`. (#362)
- Renamed `TextFormatPropagator` propagator to `TextFormat`. (#362)
- Renamed `BinaryPropagator` propagator to `Binary`. (#362)
- Renamed `BinaryFormatPropagator` propagator to `BinaryFormat`. (#362)
- Renamed `NoopTextFormatPropagator` propagator to `NoopTextFormat`. (#362)
- Renamed `TraceContextPropagator` propagator to `TraceContext`. (#362)
- Renamed `SpanOption` to `StartOption` in the trace API. (#369)
- Renamed `StartOptions` to `StartConfig` in the trace API. (#369)
- Renamed `EndOptions` to `EndConfig` in the trace API. (#369)
- `Number` now has a pointer receiver for its methods. (#375)
- Renamed `CurrentSpan` to `SpanFromContext` in the trace API. (#379)
- Renamed `SetCurrentSpan` to `ContextWithSpan` in the trace API. (#379)
- Renamed `Message` in Event to `Name` in the trace API. (#389)
- Prometheus exporter no longer aggregates metrics, instead it only exports them. (#385)
- Renamed `HandleImpl` to `BoundInstrumentImpl` in the metric API. (#400)
- Renamed `Float64CounterHandle` to `Float64CounterBoundInstrument` in the metric API. (#400)
- Renamed `Int64CounterHandle` to `Int64CounterBoundInstrument` in the metric API. (#400)
- Renamed `Float64GaugeHandle` to `Float64GaugeBoundInstrument` in the metric API. (#400)
- Renamed `Int64GaugeHandle` to `Int64GaugeBoundInstrument` in the metric API. (#400)
- Renamed `Float64MeasureHandle` to `Float64MeasureBoundInstrument` in the metric API. (#400)
- Renamed `Int64MeasureHandle` to `Int64MeasureBoundInstrument` in the metric API. (#400)
- Renamed `Release` method for bound instruments in the metric API to `Unbind`. (#400)
- Renamed `AcquireHandle` method for bound instruments in the metric API to `Bind`. (#400)
- Renamed the `File` option in the stdout exporter to `Writer`. (#404)
- Renamed all `Options` to `Config` for all metric exports where this wasn't already the case.

### Fixed

- Aggregator import path corrected. (#421)
- Correct links in README. (#368)
- The README was updated to match latest code changes in its examples. (#374)
- Don't capitalize error statements. (#375)
- Fix ignored errors. (#375)
- Fix ambiguous variable naming. (#375)
- Removed unnecessary type casting. (#375)
- Use named parameters. (#375)
- Updated release schedule. (#378)
- Correct http-stackdriver example module name. (#394)
- Removed the `http.request` span in `httptrace` package. (#397)
- Add comments in the metrics SDK (#399)
- Initialize checkpoint when creating ddsketch aggregator to prevent panic when merging into a empty one. (#402) (#403)
- Add documentation of compatible exporters in the README. (#405)
- Typo fix. (#408)
- Simplify span check logic in SDK tracer implementation. (#419)

## [0.2.0] - 2019-12-03

### Added

- Unary gRPC tracing example. (#351)
- Prometheus exporter. (#334)
- Dogstatsd metrics exporter. (#326)

### Changed

- Rename `MaxSumCount` aggregation to `MinMaxSumCount` and add the `Min` interface for this aggregation. (#352)
- Rename `GetMeter` to `Meter`. (#357)
- Rename `HTTPTraceContextPropagator` to `TraceContextPropagator`. (#355)
- Rename `HTTPB3Propagator` to `B3Propagator`. (#355)
- Rename `HTTPTraceContextPropagator` to `TraceContextPropagator`. (#355)
- Move `/global` package to `/api/global`. (#356)
- Rename `GetTracer` to `Tracer`. (#347)

### Removed

- `SetAttribute` from the `Span` interface in the trace API. (#361)
- `AddLink` from the `Span` interface in the trace API. (#349)
- `Link` from the `Span` interface in the trace API. (#349)

### Fixed

- Exclude example directories from coverage report. (#365)
- Lint make target now implements automatic fixes with `golangci-lint` before a second run to report the remaining issues. (#360)
- Drop `GO111MODULE` environment variable in Makefile as Go 1.13 is the project specified minimum version and this is environment variable is not needed for that version of Go. (#359)
- Run the race checker for all test. (#354)
- Redundant commands in the Makefile are removed. (#354)
- Split the `generate` and `lint` targets of the Makefile. (#354)
- Renames `circle-ci` target to more generic `ci` in Makefile. (#354)
- Add example Prometheus binary to gitignore. (#358)
- Support negative numbers with the `MaxSumCount`. (#335)
- Resolve race conditions in `push_test.go` identified in #339. (#340)
- Use `/usr/bin/env bash` as a shebang in scripts rather than `/bin/bash`. (#336)
- Trace benchmark now tests both `AlwaysSample` and `NeverSample`.
   Previously it was testing `AlwaysSample` twice. (#325)
- Trace benchmark now uses a `[]byte` for `TraceID` to fix failing test. (#325)
- Added a trace benchmark to test variadic functions in `setAttribute` vs `setAttributes` (#325)
- The `defaultkeys` batcher was only using the encoded label set as its map key while building a checkpoint.
   This allowed distinct label sets through, but any metrics sharing a label set could be overwritten or merged incorrectly.
   This was corrected. (#333)

## [0.1.2] - 2019-11-18

### Fixed

- Optimized the `simplelru` map for attributes to reduce the number of allocations. (#328)
- Removed unnecessary unslicing of parameters that are already a slice. (#324)

## [0.1.1] - 2019-11-18

This release contains a Metrics SDK with stdout exporter and supports basic aggregations such as counter, gauges, array, maxsumcount, and ddsketch.

### Added

- Metrics stdout export pipeline. (#265)
- Array aggregation for raw measure metrics. (#282)
- The core.Value now have a `MarshalJSON` method. (#281)

### Removed

- `WithService`, `WithResources`, and `WithComponent` methods of tracers. (#314)
- Prefix slash in `Tracer.Start()` for the Jaeger example. (#292)

### Changed

- Allocation in LabelSet construction to reduce GC overhead. (#318)
- `trace.WithAttributes` to append values instead of replacing (#315)
- Use a formula for tolerance in sampling tests. (#298)
- Move export types into trace and metric-specific sub-directories. (#289)
- `SpanKind` back to being based on an `int` type. (#288)

### Fixed

- URL to OpenTelemetry website in README. (#323)
- Name of othttp default tracer. (#321)
- `ExportSpans` for the stackdriver exporter now handles `nil` context. (#294)
- CI modules cache to correctly restore/save from/to the cache. (#316)
- Fix metric SDK race condition between `LoadOrStore` and the assignment `rec.recorder = i.meter.exporter.AggregatorFor(rec)`. (#293)
- README now reflects the new code structure introduced with these changes. (#291)
- Make the basic example work. (#279)

## [0.1.0] - 2019-11-04

This is the first release of open-telemetry go library.
It contains api and sdk for trace and meter.

### Added

- Initial OpenTelemetry trace and metric API prototypes.
- Initial OpenTelemetry trace, metric, and export SDK packages.
- A wireframe bridge to support compatibility with OpenTracing.
- Example code for a basic, http-stackdriver, http, jaeger, and named tracer setup.
- Exporters for Jaeger, Stackdriver, and stdout.
- Propagators for binary, B3, and trace-context protocols.
- Project information and guidelines in the form of a README and CONTRIBUTING.
- Tools to build the project and a Makefile to automate the process.
- Apache-2.0 license.
- CircleCI build CI manifest files.
- CODEOWNERS file to track owners of this project.

[Unreleased]: https://github.com/open-telemetry/opentelemetry-go/compare/v1.0.0-RC1...HEAD
[1.0.0-RC1]: https://github.com/open-telemetry/opentelemetry-go/releases/tag/v1.0.0-RC1
[0.20.0]: https://github.com/open-telemetry/opentelemetry-go/releases/tag/v0.20.0
[0.19.0]: https://github.com/open-telemetry/opentelemetry-go/releases/tag/v0.19.0
[0.18.0]: https://github.com/open-telemetry/opentelemetry-go/releases/tag/v0.18.0
[0.17.0]: https://github.com/open-telemetry/opentelemetry-go/releases/tag/v0.17.0
[0.16.0]: https://github.com/open-telemetry/opentelemetry-go/releases/tag/v0.16.0
[0.15.0]: https://github.com/open-telemetry/opentelemetry-go/releases/tag/v0.15.0
[0.14.0]: https://github.com/open-telemetry/opentelemetry-go/releases/tag/v0.14.0
[0.13.0]: https://github.com/open-telemetry/opentelemetry-go/releases/tag/v0.13.0
[0.12.0]: https://github.com/open-telemetry/opentelemetry-go/releases/tag/v0.12.0
[0.11.0]: https://github.com/open-telemetry/opentelemetry-go/releases/tag/v0.11.0
[0.10.0]: https://github.com/open-telemetry/opentelemetry-go/releases/tag/v0.10.0
[0.9.0]: https://github.com/open-telemetry/opentelemetry-go/releases/tag/v0.9.0
[0.8.0]: https://github.com/open-telemetry/opentelemetry-go/releases/tag/v0.8.0
[0.7.0]: https://github.com/open-telemetry/opentelemetry-go/releases/tag/v0.7.0
[0.6.0]: https://github.com/open-telemetry/opentelemetry-go/releases/tag/v0.6.0
[0.5.0]: https://github.com/open-telemetry/opentelemetry-go/releases/tag/v0.5.0
[0.4.3]: https://github.com/open-telemetry/opentelemetry-go/releases/tag/v0.4.3
[0.4.2]: https://github.com/open-telemetry/opentelemetry-go/releases/tag/v0.4.2
[0.4.1]: https://github.com/open-telemetry/opentelemetry-go/releases/tag/v0.4.1
[0.4.0]: https://github.com/open-telemetry/opentelemetry-go/releases/tag/v0.4.0
[0.3.0]: https://github.com/open-telemetry/opentelemetry-go/releases/tag/v0.3.0
[0.2.3]: https://github.com/open-telemetry/opentelemetry-go/releases/tag/v0.2.3
[0.2.2]: https://github.com/open-telemetry/opentelemetry-go/releases/tag/v0.2.2
[0.2.1.1]: https://github.com/open-telemetry/opentelemetry-go/releases/tag/v0.2.1.1
[0.2.1]: https://github.com/open-telemetry/opentelemetry-go/releases/tag/v0.2.1
[0.2.0]: https://github.com/open-telemetry/opentelemetry-go/releases/tag/v0.2.0
[0.1.2]: https://github.com/open-telemetry/opentelemetry-go/releases/tag/v0.1.2
[0.1.1]: https://github.com/open-telemetry/opentelemetry-go/releases/tag/v0.1.1
[0.1.0]: https://github.com/open-telemetry/opentelemetry-go/releases/tag/v0.1.0<|MERGE_RESOLUTION|>--- conflicted
+++ resolved
@@ -10,12 +10,9 @@
 
 ### Added
 
-<<<<<<< HEAD
+- Adds HTTP support for OTLP metrics exporter. (#2022)
 - Added `WithOSDescription` resource configuration option to set OS (Operating System) description resource attribute (`os.description`). (#1840)
 - Added `WithOS` resource configuration option to set all OS (Operating System) resource attributes at once. (#1840)
-=======
-- Adds HTTP support for OTLP metrics exporter. (#2022)
->>>>>>> d5d4c87f
 
 ### Changed
 
