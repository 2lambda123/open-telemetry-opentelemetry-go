--- conflicted
+++ resolved
@@ -8,26 +8,18 @@
 
 ## [Unreleased]
 
-<<<<<<< HEAD
-### Added
-
+## Added
+
+- Added `Marshler` config option to `otlphttp` to enable otlp over json or protobufs. (#1586)
 - A `ForceFlush` method to the `"go.opentelemetry.io/otel/sdk/trace".TracerProvider` to flush all registered `SpanProcessor`s. (#1608)
 
 ### Changed
 
 - Update the `ForceFlush` method signature to the `"go.opentelemetry.io/otel/sdk/trace".SpanProcessor` to accept a `context.Context` and return an error. (#1608)
 - Update the `Shutdown` method to the `"go.opentelemetry.io/otel/sdk/trace".TracerProvider` return an error on shutdown failure. (#1608)
-=======
-## Added
-
-- Added `Marshler` config option to `otlphttp` to enable otlp over json or protobufs. (#1586)
-
-### Changed
-
 - The SimpleSpanProcessor will now shut down the enclosed `SpanExporter` and gracefully ignore subsequent calls to `OnEnd` after `Shutdown` is called. (#1612)
 - Added non-empty string check for trace `Attribute` keys. (#1659)
 - Add `description` to SpanStatus only when `StatusCode` is set to error. (#1662)
->>>>>>> 56904859
 
 ### Removed
 
