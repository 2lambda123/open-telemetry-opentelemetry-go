--- conflicted
+++ resolved
@@ -8,11 +8,9 @@
 
 ## [Unreleased]
 
-<<<<<<< HEAD
 ## Changed
 
 - Skip links with invalid span context. (#2275)
-
 - Metrics API cleanup. The `metric/sdkapi` package has been created to relocate the API-to-SDK interface:
   - The following interface types simply moved from `metric` to `metric/sdkapi`: `Descriptor`, `MeterImpl`, `InstrumentImpl`, `SyncImpl`, `BoundSyncImpl`, `AsyncImpl`, `AsyncRunner`, `AsyncSingleRunner`, and `AsyncBatchRunner`
   - The following struct types moved and are replaced with type aliases, since they are exposed to the user: `Observation`, `Measurement`.
@@ -22,15 +20,6 @@
 
 - Adds `otlptracegrpc.WithGRPCConn` and `otlpmetricgrpc.WithGRPCConn` for reusing existing gRPC connection. (#2002)
 
-=======
-### Changed
-
-- Metrics API cleanup. The `metric/sdkapi` package has been created to relocate the API-to-SDK interface:
-  - The following interface types simply move from `metric` to `metric/sdkapi`: `MeterImpl`, `InstrumentImpl`, `SyncImpl`, `BoundSyncImpl`, `AsyncImpl`, `AsyncRunner`, `AsyncSingleRunner`, and `AsyncBatchRunner`
-  - The following struct types move and are replaced with type aliases, since they are exposed to the user: `Observation`, `Measurement`.
-  - The No-op implementations of sync and async instruments are no longer exported, new functions `sdkapi.NewNoopAsyncInstrument()` and `sdkapi.NewNoopSyncInstrument()` are provided instead. (#2271)
-
->>>>>>> d3d193a5
 ## [1.0.1] - 2021-10-01
 
 ### Fixed
