# Changelog

All notable changes to this project will be documented in this file.

The format is based on [Keep a Changelog](https://keepachangelog.com/en/1.0.0/).

This project adheres to [Semantic Versioning](https://semver.org/spec/v2.0.0.html).

## [Unreleased]

### Removed

- Removed the exported `SimpleSpanProcessor` and `BatchSpanProcessor` structs.
   These are now returned as a SpanProcessor interface from their respective constructors. (#1638)

## [0.18.0] - 2020-03-03

### Added

- Added `resource.Default()` for use with meter and tracer providers. (#1507)
- `AttributePerEventCountLimit` and `AttributePerLinkCountLimit` for `SpanLimits`. (#1535)
- Added `Keys()` method to `propagation.TextMapCarrier` and `propagation.HeaderCarrier` to adapt `http.Header` to this interface. (#1544)
- Added `code` attributes to `go.opentelemetry.io/otel/semconv` package. (#1558)
<<<<<<< HEAD
- Added `Marshler` config option to `otlphttp` to enable otlp over json or protobufs. (#1586)
=======
- Compatibility testing suite in the CI system for the following systems. (#1567)
   | OS      | Go Version | Architecture |
   | ------- | ---------- | ------------ |
   | Ubuntu  | 1.15       | amd64        |
   | Ubuntu  | 1.14       | amd64        |
   | Ubuntu  | 1.15       | 386          |
   | Ubuntu  | 1.14       | 386          |
   | MacOS   | 1.15       | amd64        |
   | MacOS   | 1.14       | amd64        |
   | Windows | 1.15       | amd64        |
   | Windows | 1.14       | amd64        |
   | Windows | 1.15       | 386          |
   | Windows | 1.14       | 386          |
>>>>>>> 62e2a0f7

### Changed

- Replaced interface `oteltest.SpanRecorder` with its existing implementation
  `StandardSpanRecorder` (#1542).
- Default span limit values to 128. (#1535)
- Rename `MaxEventsPerSpan`, `MaxAttributesPerSpan` and `MaxLinksPerSpan` to `EventCountLimit`, `AttributeCountLimit` and `LinkCountLimit`, and move these fields into `SpanLimits`. (#1535)
- Renamed the `otel/label` package to `otel/attribute`. (#1541)
- Vendor the Jaeger exporter's dependency on Apache Thrift. (#1551)
- Parallelize the CI linting and testing. (#1567)
- Stagger timestamps in exact aggregator tests. (#1569)
- Changed all examples to use `WithBatchTimeout(5 * time.Second)` rather than `WithBatchTimeout(5)`. (#1621)
- Prevent end-users from implementing some interfaces (#1575)
```
      "otel/exporters/otlp/otlphttp".Option
      "otel/exporters/stdout".Option
      "otel/oteltest".Option
      "otel/trace".TracerOption
      "otel/trace".SpanOption
      "otel/trace".EventOption
      "otel/trace".LifeCycleOption
      "otel/trace".InstrumentationOption
      "otel/sdk/resource".Option
      "otel/sdk/trace".ParentBasedSamplerOption
      "otel/sdk/trace".ReadOnlySpan
      "otel/sdk/trace".ReadWriteSpan
```

### Removed

- Removed attempt to resample spans upon changing the span name with `span.SetName()`. (#1545)
- The `test-benchmark` is no longer a dependency of the `precommit` make target. (#1567)
- Removed the `test-386` make target.
   This was replaced with a full compatibility testing suite (i.e. multi OS/arch) in the CI system. (#1567)

### Fixed

- The sequential timing check of timestamps in the stdout exporter are now setup explicitly to be sequential (#1571). (#1572)
- Windows build of Jaeger tests now compiles with OS specific functions (#1576). (#1577)
- The sequential timing check of timestamps of go.opentelemetry.io/otel/sdk/metric/aggregator/lastvalue are now setup explicitly to be sequential (#1578). (#1579)
- Validate tracestate header keys with vedors according to the W3C TraceContext specification (#1475). (#1581)
- The OTLP exporter includes related labels for translations of a GaugeArray (#1563). (#1570)

## [0.17.0] - 2020-02-12

### Changed

- Rename project default branch from `master` to `main`. (#1505)
- Reverse order in which `Resource` attributes are merged, per change in spec. (#1501)
- Add tooling to maintain "replace" directives in go.mod files automatically. (#1528)
- Create new modules: otel/metric, otel/trace, otel/oteltest, otel/sdk/export/metric, otel/sdk/metric (#1528)
- Move metric-related public global APIs from otel to otel/metric/global. (#1528)

## Fixed

- Fixed otlpgrpc reconnection issue.
- The example code in the README.md of `go.opentelemetry.io/otel/exporters/otlp` is moved to a compiled example test and used the new `WithAddress` instead of `WithEndpoint`. (#1513)
- The otel-collector example now uses the default OTLP receiver port of the collector.

## [0.16.0] - 2020-01-13

### Added

- Add the `ReadOnlySpan` and `ReadWriteSpan` interfaces to provide better control for accessing span data. (#1360)
- `NewGRPCDriver` function returns a `ProtocolDriver` that maintains a single gRPC connection to the collector. (#1369)
- Added documentation about the project's versioning policy. (#1388)
- Added `NewSplitDriver` for OTLP exporter that allows sending traces and metrics to different endpoints. (#1418)
- Added codeql worfklow to GitHub Actions (#1428)
- Added Gosec workflow to GitHub Actions (#1429)
- Add new HTTP driver for OTLP exporter in `exporters/otlp/otlphttp`. Currently it only supports the binary protobuf payloads. (#1420)

### Changed

- Rename `internal/testing` to `internal/internaltest`. (#1449)
- Rename `export.SpanData` to `export.SpanSnapshot` and use it only for exporting spans. (#1360)
- Store the parent's full `SpanContext` rather than just its span ID in the `span` struct. (#1360)
- Improve span duration accuracy. (#1360)
- Migrated CI/CD from CircleCI to GitHub Actions (#1382)
- Remove duplicate checkout from GitHub Actions workflow (#1407)
- Metric `array` aggregator renamed `exact` to match its `aggregation.Kind` (#1412)
- Metric `exact` aggregator includes per-point timestamps (#1412)
- Metric stdout exporter uses MinMaxSumCount aggregator for ValueRecorder instruments (#1412)
- `NewExporter` from `exporters/otlp` now takes a `ProtocolDriver` as a parameter. (#1369)
- Many OTLP Exporter options became gRPC ProtocolDriver options. (#1369)
- Unify endpoint API that related to OTel exporter. (#1401)
- Optimize metric histogram aggregator to re-use its slice of buckets. (#1435)
- Metric aggregator Count() and histogram Bucket.Counts are consistently `uint64`. (1430)
- Histogram aggregator accepts functional options, uses default boundaries if none given. (#1434)
- `SamplingResult` now passed a `Tracestate` from the parent `SpanContext` (#1432)
- Moved gRPC driver for OTLP exporter to `exporters/otlp/otlpgrpc`. (#1420)
- The `TraceContext` propagator now correctly propagates `TraceState` through the `SpanContext`. (#1447)
- Metric Push and Pull Controller components are combined into a single "basic" Controller:
  - `WithExporter()` and `Start()` to configure Push behavior
  - `Start()` is optional; use `Collect()` and `ForEach()` for Pull behavior
  - `Start()` and `Stop()` accept Context. (#1378)
- The `Event` type is moved from the `otel/sdk/export/trace` package to the `otel/trace` API package. (#1452)

### Removed

- Remove `errUninitializedSpan` as its only usage is now obsolete. (#1360)
- Remove Metric export functionality related to quantiles and summary data points: this is not specified (#1412)
- Remove DDSketch metric aggregator; our intention is to re-introduce this as an option of the histogram aggregator after [new OTLP histogram data types](https://github.com/open-telemetry/opentelemetry-proto/pull/226) are released (#1412)

### Fixed

- `BatchSpanProcessor.Shutdown()` will now shutdown underlying `export.SpanExporter`. (#1443)

## [0.15.0] - 2020-12-10

### Added

- The `WithIDGenerator` `TracerProviderOption` is added to the `go.opentelemetry.io/otel/trace` package to configure an `IDGenerator` for the `TracerProvider`. (#1363)

### Changed

- The Zipkin exporter now uses the Span status code to determine. (#1328)
- `NewExporter` and `Start` functions in `go.opentelemetry.io/otel/exporters/otlp` now receive `context.Context` as a first parameter. (#1357)
- Move the OpenCensus example into `example` directory. (#1359)
- Moved the SDK's `internal.IDGenerator` interface in to the `sdk/trace` package to enable support for externally-defined ID generators. (#1363)
- Bump `github.com/google/go-cmp` from 0.5.3 to 0.5.4 (#1374)
- Bump `github.com/golangci/golangci-lint` in `/internal/tools` (#1375)

### Fixed

- Metric SDK `SumObserver` and `UpDownSumObserver` instruments correctness fixes. (#1381)

## [0.14.0] - 2020-11-19

### Added

- An `EventOption` and the related `NewEventConfig` function are added to the `go.opentelemetry.io/otel` package to configure Span events. (#1254)
- A `TextMapPropagator` and associated `TextMapCarrier` are added to the `go.opentelemetry.io/otel/oteltest` package to test `TextMap` type propagators and their use. (#1259)
- `SpanContextFromContext` returns `SpanContext` from context. (#1255)
- `TraceState` has been added to `SpanContext`. (#1340)
- `DeploymentEnvironmentKey` added to `go.opentelemetry.io/otel/semconv` package. (#1323)
- Add an OpenCensus to OpenTelemetry tracing bridge. (#1305)
- Add a parent context argument to `SpanProcessor.OnStart` to follow the specification. (#1333)
- Add missing tests for `sdk/trace/attributes_map.go`. (#1337)

### Changed

- Move the `go.opentelemetry.io/otel/api/trace` package into `go.opentelemetry.io/otel/trace` with the following changes. (#1229) (#1307)
  - `ID` has been renamed to `TraceID`.
  - `IDFromHex` has been renamed to `TraceIDFromHex`.
  - `EmptySpanContext` is removed.
- Move the `go.opentelemetry.io/otel/api/trace/tracetest` package into `go.opentelemetry.io/otel/oteltest`. (#1229)
- OTLP Exporter updates:
  - supports OTLP v0.6.0 (#1230, #1354)
  - supports configurable aggregation temporality (default: Cumulative, optional: Stateless). (#1296)
- The Sampler is now called on local child spans. (#1233)
- The `Kind` type from the `go.opentelemetry.io/otel/api/metric` package was renamed to `InstrumentKind` to more specifically describe what it is and avoid semantic ambiguity. (#1240)
- The `MetricKind` method of the `Descriptor` type in the `go.opentelemetry.io/otel/api/metric` package was renamed to `Descriptor.InstrumentKind`.
   This matches the returned type and fixes misuse of the term metric. (#1240)
- Move test harness from the `go.opentelemetry.io/otel/api/apitest` package into `go.opentelemetry.io/otel/oteltest`. (#1241)
- Move the `go.opentelemetry.io/otel/api/metric/metrictest` package into `go.opentelemetry.io/oteltest` as part of #964. (#1252)
- Move the `go.opentelemetry.io/otel/api/metric` package into `go.opentelemetry.io/otel/metric` as part of #1303. (#1321)
- Move the `go.opentelemetry.io/otel/api/metric/registry` package into `go.opentelemetry.io/otel/metric/registry` as a part of #1303. (#1316)
- Move the `Number` type (together with related functions) from `go.opentelemetry.io/otel/api/metric` package into `go.opentelemetry.io/otel/metric/number` as a part of #1303. (#1316)
- The function signature of the Span `AddEvent` method in `go.opentelemetry.io/otel` is updated to no longer take an unused context and instead take a required name and a variable number of `EventOption`s. (#1254)
- The function signature of the Span `RecordError` method in `go.opentelemetry.io/otel` is updated to no longer take an unused context and instead take a required error value and a variable number of `EventOption`s. (#1254)
- Move the `go.opentelemetry.io/otel/api/global` package to `go.opentelemetry.io/otel`. (#1262) (#1330)
- Move the `Version` function from `go.opentelemetry.io/otel/sdk` to `go.opentelemetry.io/otel`. (#1330)
- Rename correlation context header from `"otcorrelations"` to `"baggage"` to match the OpenTelemetry specification. (#1267)
- Fix `Code.UnmarshalJSON` to work with valid JSON only. (#1276)
- The `resource.New()` method changes signature to support builtin attributes and functional options, including `telemetry.sdk.*` and
  `host.name` semantic conventions; the former method is renamed `resource.NewWithAttributes`. (#1235)
- The Prometheus exporter now exports non-monotonic counters (i.e. `UpDownCounter`s) as gauges. (#1210)
- Correct the `Span.End` method documentation in the `otel` API to state updates are not allowed on a span after it has ended. (#1310)
- Updated span collection limits for attribute, event and link counts to 1000 (#1318)
- Renamed `semconv.HTTPUrlKey` to `semconv.HTTPURLKey`. (#1338)

### Removed

- The `ErrInvalidHexID`, `ErrInvalidTraceIDLength`, `ErrInvalidSpanIDLength`, `ErrInvalidSpanIDLength`, or `ErrNilSpanID` from the `go.opentelemetry.io/otel` package are unexported now. (#1243)
- The `AddEventWithTimestamp` method on the `Span` interface in `go.opentelemetry.io/otel` is removed due to its redundancy.
   It is replaced by using the `AddEvent` method with a `WithTimestamp` option. (#1254)
- The `MockSpan` and `MockTracer` types are removed from `go.opentelemetry.io/otel/oteltest`.
   `Tracer` and `Span` from the same module should be used in their place instead. (#1306)
- `WorkerCount` option is removed from `go.opentelemetry.io/otel/exporters/otlp`. (#1350)
- Remove the following labels types: INT32, UINT32, UINT64 and FLOAT32. (#1314)

### Fixed

- Rename `MergeItererator` to `MergeIterator` in the `go.opentelemetry.io/otel/label` package. (#1244)
- The `go.opentelemetry.io/otel/api/global` packages global TextMapPropagator now delegates functionality to a globally set delegate for all previously returned propagators. (#1258)
- Fix condition in `label.Any`. (#1299)
- Fix global `TracerProvider` to pass options to its configured provider. (#1329)
- Fix missing handler for `ExactKind` aggregator in OTLP metrics transformer (#1309)

## [0.13.0] - 2020-10-08

### Added

- OTLP Metric exporter supports Histogram aggregation. (#1209)
- The `Code` struct from the `go.opentelemetry.io/otel/codes` package now supports JSON marshaling and unmarshaling as well as implements the `Stringer` interface. (#1214)
- A Baggage API to implement the OpenTelemetry specification. (#1217)
- Add Shutdown method to sdk/trace/provider, shutdown processors in the order they were registered. (#1227)

### Changed

- Set default propagator to no-op propagator. (#1184)
- The `HTTPSupplier`, `HTTPExtractor`, `HTTPInjector`, and `HTTPPropagator` from the `go.opentelemetry.io/otel/api/propagation` package were replaced with unified `TextMapCarrier` and `TextMapPropagator` in the `go.opentelemetry.io/otel/propagation` package. (#1212) (#1325)
- The `New` function from the `go.opentelemetry.io/otel/api/propagation` package was replaced with `NewCompositeTextMapPropagator` in the `go.opentelemetry.io/otel` package. (#1212)
- The status codes of the `go.opentelemetry.io/otel/codes` package have been updated to match the latest OpenTelemetry specification.
   They now are `Unset`, `Error`, and `Ok`.
   They no longer track the gRPC codes. (#1214)
- The `StatusCode` field of the `SpanData` struct in the `go.opentelemetry.io/otel/sdk/export/trace` package now uses the codes package from this package instead of the gRPC project. (#1214)
- Move the `go.opentelemetry.io/otel/api/baggage` package into `go.opentelemetry.io/otel/baggage`. (#1217) (#1325)
- A `Shutdown` method of `SpanProcessor` and all its implementations receives a context and returns an error. (#1264)

### Fixed

- Copies of data from arrays and slices passed to `go.opentelemetry.io/otel/label.ArrayValue()` are now used in the returned `Value` instead of using the mutable data itself. (#1226)

### Removed

- The `ExtractHTTP` and `InjectHTTP` functions from the `go.opentelemetry.io/otel/api/propagation` package were removed. (#1212)
- The `Propagators` interface from the `go.opentelemetry.io/otel/api/propagation` package was removed to conform to the OpenTelemetry specification.
   The explicit `TextMapPropagator` type can be used in its place as this is the `Propagator` type the specification defines. (#1212)
- The `SetAttribute` method of the `Span` from the `go.opentelemetry.io/otel/api/trace` package was removed given its redundancy with the `SetAttributes` method. (#1216)
- The internal implementation of Baggage storage is removed in favor of using the new Baggage API functionality. (#1217)
- Remove duplicate hostname key `HostHostNameKey` in Resource semantic conventions. (#1219)
- Nested array/slice support has been removed. (#1226)

## [0.12.0] - 2020-09-24

### Added

- A `SpanConfigure` function in `go.opentelemetry.io/otel/api/trace` to create a new `SpanConfig` from `SpanOption`s. (#1108)
- In the `go.opentelemetry.io/otel/api/trace` package, `NewTracerConfig` was added to construct new `TracerConfig`s.
   This addition was made to conform with our project option conventions. (#1155)
- Instrumentation library information was added to the Zipkin exporter. (#1119)
- The `SpanProcessor` interface now has a `ForceFlush()` method. (#1166)
- More semantic conventions for k8s as resource attributes. (#1167)

### Changed

- Add reconnecting udp connection type to Jaeger exporter.
   This change adds a new optional implementation of the udp conn interface used to detect changes to an agent's host dns record.
   It then adopts the new destination address to ensure the exporter doesn't get stuck. This change was ported from jaegertracing/jaeger-client-go#520. (#1063)
- Replace `StartOption` and `EndOption` in `go.opentelemetry.io/otel/api/trace` with `SpanOption`.
   This change is matched by replacing the `StartConfig` and `EndConfig` with a unified `SpanConfig`. (#1108)
- Replace the `LinkedTo` span option in `go.opentelemetry.io/otel/api/trace` with `WithLinks`.
   This is be more consistent with our other option patterns, i.e. passing the item to be configured directly instead of its component parts, and provides a cleaner function signature. (#1108)
- The `go.opentelemetry.io/otel/api/trace` `TracerOption` was changed to an interface to conform to project option conventions. (#1109)
- Move the `B3` and `TraceContext` from within the `go.opentelemetry.io/otel/api/trace` package to their own `go.opentelemetry.io/otel/propagators` package.
    This removal of the propagators is reflective of the OpenTelemetry specification for these propagators as well as cleans up the `go.opentelemetry.io/otel/api/trace` API. (#1118)
- Rename Jaeger tags used for instrumentation library information to reflect changes in OpenTelemetry specification. (#1119)
- Rename `ProbabilitySampler` to `TraceIDRatioBased` and change semantics to ignore parent span sampling status. (#1115)
- Move `tools` package under `internal`. (#1141)
- Move `go.opentelemetry.io/otel/api/correlation` package to `go.opentelemetry.io/otel/api/baggage`. (#1142)
   The `correlation.CorrelationContext` propagator has been renamed `baggage.Baggage`.  Other exported functions and types are unchanged.
- Rename `ParentOrElse` sampler to `ParentBased` and allow setting samplers depending on parent span. (#1153)
- In the `go.opentelemetry.io/otel/api/trace` package, `SpanConfigure` was renamed to `NewSpanConfig`. (#1155)
- Change `dependabot.yml` to add a `Skip Changelog` label to dependabot-sourced PRs. (#1161)
- The [configuration style guide](https://github.com/open-telemetry/opentelemetry-go/blob/master/CONTRIBUTING.md#config) has been updated to
   recommend the use of `newConfig()` instead of `configure()`. (#1163)
- The `otlp.Config` type has been unexported and changed to `otlp.config`, along with its initializer. (#1163)
- Ensure exported interface types include parameter names and update the
   Style Guide to reflect this styling rule. (#1172)
- Don't consider unset environment variable for resource detection to be an error. (#1170)
- Rename `go.opentelemetry.io/otel/api/metric.ConfigureInstrument` to `NewInstrumentConfig` and
  `go.opentelemetry.io/otel/api/metric.ConfigureMeter` to `NewMeterConfig`.
- ValueObserver instruments use LastValue aggregator by default. (#1165)
- OTLP Metric exporter supports LastValue aggregation. (#1165)
- Move the `go.opentelemetry.io/otel/api/unit` package to `go.opentelemetry.io/otel/unit`. (#1185)
- Rename `Provider` to `MeterProvider` in the `go.opentelemetry.io/otel/api/metric` package. (#1190)
- Rename `NoopProvider` to `NoopMeterProvider` in the `go.opentelemetry.io/otel/api/metric` package. (#1190)
- Rename `NewProvider` to `NewMeterProvider` in the `go.opentelemetry.io/otel/api/metric/metrictest` package. (#1190)
- Rename `Provider` to `MeterProvider` in the `go.opentelemetry.io/otel/api/metric/registry` package. (#1190)
- Rename `NewProvider` to `NewMeterProvider` in the `go.opentelemetry.io/otel/api/metri/registryc` package. (#1190)
- Rename `Provider` to `TracerProvider` in the `go.opentelemetry.io/otel/api/trace` package. (#1190)
- Rename `NoopProvider` to `NoopTracerProvider` in the `go.opentelemetry.io/otel/api/trace` package. (#1190)
- Rename `Provider` to `TracerProvider` in the `go.opentelemetry.io/otel/api/trace/tracetest` package. (#1190)
- Rename `NewProvider` to `NewTracerProvider` in the `go.opentelemetry.io/otel/api/trace/tracetest` package. (#1190)
- Rename `WrapperProvider` to `WrapperTracerProvider` in the `go.opentelemetry.io/otel/bridge/opentracing` package. (#1190)
- Rename `NewWrapperProvider` to `NewWrapperTracerProvider` in the `go.opentelemetry.io/otel/bridge/opentracing` package. (#1190)
- Rename `Provider` method of the pull controller to `MeterProvider` in the `go.opentelemetry.io/otel/sdk/metric/controller/pull` package. (#1190)
- Rename `Provider` method of the push controller to `MeterProvider` in the `go.opentelemetry.io/otel/sdk/metric/controller/push` package. (#1190)
- Rename `ProviderOptions` to `TracerProviderConfig` in the `go.opentelemetry.io/otel/sdk/trace` package. (#1190)
- Rename `ProviderOption` to `TracerProviderOption` in the `go.opentelemetry.io/otel/sdk/trace` package. (#1190)
- Rename `Provider` to `TracerProvider` in the `go.opentelemetry.io/otel/sdk/trace` package. (#1190)
- Rename `NewProvider` to `NewTracerProvider` in the `go.opentelemetry.io/otel/sdk/trace` package. (#1190)
- Renamed `SamplingDecision` values to comply with OpenTelemetry specification change. (#1192)
- Renamed Zipkin attribute names from `ot.status_code & ot.status_description` to `otel.status_code & otel.status_description`. (#1201)
- The default SDK now invokes registered `SpanProcessor`s in the order they were registered with the `TracerProvider`. (#1195)
- Add test of spans being processed by the `SpanProcessor`s in the order they were registered. (#1203)

### Removed

- Remove the B3 propagator from `go.opentelemetry.io/otel/propagators`. It is now located in the
   `go.opentelemetry.io/contrib/propagators/` module. (#1191)
- Remove the semantic convention for HTTP status text, `HTTPStatusTextKey` from package `go.opentelemetry.io/otel/semconv`. (#1194)

### Fixed

- Zipkin example no longer mentions `ParentSampler`, corrected to `ParentBased`. (#1171)
- Fix missing shutdown processor in otel-collector example. (#1186)
- Fix missing shutdown processor in basic and namedtracer examples. (#1197)

## [0.11.0] - 2020-08-24

### Added

- Support for exporting array-valued attributes via OTLP. (#992)
- `Noop` and `InMemory` `SpanBatcher` implementations to help with testing integrations. (#994)
- Support for filtering metric label sets. (#1047)
- A dimensionality-reducing metric Processor. (#1057)
- Integration tests for more OTel Collector Attribute types. (#1062)
- A new `WithSpanProcessor` `ProviderOption` is added to the `go.opentelemetry.io/otel/sdk/trace` package to create a `Provider` and automatically register the `SpanProcessor`. (#1078)

### Changed

- Rename `sdk/metric/processor/test` to `sdk/metric/processor/processortest`. (#1049)
- Rename `sdk/metric/controller/test` to `sdk/metric/controller/controllertest`. (#1049)
- Rename `api/testharness` to `api/apitest`. (#1049)
- Rename `api/trace/testtrace` to `api/trace/tracetest`. (#1049)
- Change Metric Processor to merge multiple observations. (#1024)
- The `go.opentelemetry.io/otel/bridge/opentracing` bridge package has been made into its own module.
   This removes the package dependencies of this bridge from the rest of the OpenTelemetry based project. (#1038)
- Renamed `go.opentelemetry.io/otel/api/standard` package to `go.opentelemetry.io/otel/semconv` to avoid the ambiguous and generic name `standard` and better describe the package as containing OpenTelemetry semantic conventions. (#1016)
- The environment variable used for resource detection has been changed from `OTEL_RESOURCE_LABELS` to `OTEL_RESOURCE_ATTRIBUTES` (#1042)
- Replace `WithSyncer` with `WithBatcher` in examples. (#1044)
- Replace the `google.golang.org/grpc/codes` dependency in the API with an equivalent `go.opentelemetry.io/otel/codes` package. (#1046)
- Merge the `go.opentelemetry.io/otel/api/label` and `go.opentelemetry.io/otel/api/kv` into the new `go.opentelemetry.io/otel/label` package. (#1060)
- Unify Callback Function Naming.
   Rename `*Callback` with `*Func`. (#1061)
- CI builds validate against last two versions of Go, dropping 1.13 and adding 1.15. (#1064)
- The `go.opentelemetry.io/otel/sdk/export/trace` interfaces `SpanSyncer` and `SpanBatcher` have been replaced with a specification compliant `Exporter` interface.
   This interface still supports the export of `SpanData`, but only as a slice.
   Implementation are also required now to return any error from `ExportSpans` if one occurs as well as implement a `Shutdown` method for exporter clean-up. (#1078)
- The `go.opentelemetry.io/otel/sdk/trace` `NewBatchSpanProcessor` function no longer returns an error.
   If a `nil` exporter is passed as an argument to this function, instead of it returning an error, it now returns a `BatchSpanProcessor` that handles the export of `SpanData` by not taking any action. (#1078)
- The `go.opentelemetry.io/otel/sdk/trace` `NewProvider` function to create a `Provider` no longer returns an error, instead only a `*Provider`.
   This change is related to `NewBatchSpanProcessor` not returning an error which was the only error this function would return. (#1078)

### Removed

- Duplicate, unused API sampler interface. (#999)
   Use the [`Sampler` interface](https://github.com/open-telemetry/opentelemetry-go/blob/v0.11.0/sdk/trace/sampling.go) provided by the SDK instead.
- The `grpctrace` instrumentation was moved to the `go.opentelemetry.io/contrib` repository and out of this repository.
   This move includes moving the `grpc` example to the `go.opentelemetry.io/contrib` as well. (#1027)
- The `WithSpan` method of the `Tracer` interface.
   The functionality this method provided was limited compared to what a user can provide themselves.
   It was removed with the understanding that if there is sufficient user need it can be added back based on actual user usage. (#1043)
- The `RegisterSpanProcessor` and `UnregisterSpanProcessor` functions.
   These were holdovers from an approach prior to the TracerProvider design. They were not used anymore. (#1077)
- The `oterror` package. (#1026)
- The `othttp` and `httptrace` instrumentations were moved to `go.opentelemetry.io/contrib`. (#1032)

### Fixed

- The `semconv.HTTPServerMetricAttributesFromHTTPRequest()` function no longer generates the high-cardinality `http.request.content.length` label. (#1031)
- Correct instrumentation version tag in Jaeger exporter. (#1037)
- The SDK span will now set an error event if the `End` method is called during a panic (i.e. it was deferred). (#1043)
- Move internally generated protobuf code from the `go.opentelemetry.io/otel` to the OTLP exporter to reduce dependency overhead. (#1050)
- The `otel-collector` example referenced outdated collector processors. (#1006)

## [0.10.0] - 2020-07-29

This release migrates the default OpenTelemetry SDK into its own Go module, decoupling the SDK from the API and reducing dependencies for instrumentation packages.

### Added

- The Zipkin exporter now has `NewExportPipeline` and `InstallNewPipeline` constructor functions to match the common pattern.
    These function build a new exporter with default SDK options and register the exporter with the `global` package respectively. (#944)
- Add propagator option for gRPC instrumentation. (#986)
- The `testtrace` package now tracks the `trace.SpanKind` for each span. (#987)

### Changed

- Replace the `RegisterGlobal` `Option` in the Jaeger exporter with an `InstallNewPipeline` constructor function.
   This matches the other exporter constructor patterns and will register a new exporter after building it with default configuration. (#944)
- The trace (`go.opentelemetry.io/otel/exporters/trace/stdout`) and metric (`go.opentelemetry.io/otel/exporters/metric/stdout`) `stdout` exporters are now merged into a single exporter at `go.opentelemetry.io/otel/exporters/stdout`.
   This new exporter was made into its own Go module to follow the pattern of all exporters and decouple it from the `go.opentelemetry.io/otel` module. (#956, #963)
- Move the `go.opentelemetry.io/otel/exporters/test` test package to `go.opentelemetry.io/otel/sdk/export/metric/metrictest`. (#962)
- The `go.opentelemetry.io/otel/api/kv/value` package was merged into the parent `go.opentelemetry.io/otel/api/kv` package. (#968)
  - `value.Bool` was replaced with `kv.BoolValue`.
  - `value.Int64` was replaced with `kv.Int64Value`.
  - `value.Uint64` was replaced with `kv.Uint64Value`.
  - `value.Float64` was replaced with `kv.Float64Value`.
  - `value.Int32` was replaced with `kv.Int32Value`.
  - `value.Uint32` was replaced with `kv.Uint32Value`.
  - `value.Float32` was replaced with `kv.Float32Value`.
  - `value.String` was replaced with `kv.StringValue`.
  - `value.Int` was replaced with `kv.IntValue`.
  - `value.Uint` was replaced with `kv.UintValue`.
  - `value.Array` was replaced with `kv.ArrayValue`.
- Rename `Infer` to `Any` in the `go.opentelemetry.io/otel/api/kv` package. (#972)
- Change `othttp` to use the `httpsnoop` package to wrap the `ResponseWriter` so that optional interfaces (`http.Hijacker`, `http.Flusher`, etc.) that are implemented by the original `ResponseWriter`are also implemented by the wrapped `ResponseWriter`. (#979)
- Rename `go.opentelemetry.io/otel/sdk/metric/aggregator/test` package to `go.opentelemetry.io/otel/sdk/metric/aggregator/aggregatortest`. (#980)
- Make the SDK into its own Go module called `go.opentelemetry.io/otel/sdk`. (#985)
- Changed the default trace `Sampler` from `AlwaysOn` to `ParentOrElse(AlwaysOn)`. (#989)

### Removed

- The `IndexedAttribute` function from the `go.opentelemetry.io/otel/api/label` package was removed in favor of `IndexedLabel` which it was synonymous with. (#970)

### Fixed

- Bump github.com/golangci/golangci-lint from 1.28.3 to 1.29.0 in /tools. (#953)
- Bump github.com/google/go-cmp from 0.5.0 to 0.5.1. (#957)
- Use `global.Handle` for span export errors in the OTLP exporter. (#946)
- Correct Go language formatting in the README documentation. (#961)
- Remove default SDK dependencies from the `go.opentelemetry.io/otel/api` package. (#977)
- Remove default SDK dependencies from the `go.opentelemetry.io/otel/instrumentation` package. (#983)
- Move documented examples for `go.opentelemetry.io/otel/instrumentation/grpctrace` interceptors into Go example tests. (#984)

## [0.9.0] - 2020-07-20

### Added

- A new Resource Detector interface is included to allow resources to be automatically detected and included. (#939)
- A Detector to automatically detect resources from an environment variable. (#939)
- Github action to generate protobuf Go bindings locally in `internal/opentelemetry-proto-gen`. (#938)
- OTLP .proto files from `open-telemetry/opentelemetry-proto` imported as a git submodule under `internal/opentelemetry-proto`.
   References to `github.com/open-telemetry/opentelemetry-proto` changed to `go.opentelemetry.io/otel/internal/opentelemetry-proto-gen`. (#942)

### Changed

- Non-nil value `struct`s for key-value pairs will be marshalled using JSON rather than `Sprintf`. (#948)

### Removed

- Removed dependency on `github.com/open-telemetry/opentelemetry-collector`. (#943)

## [0.8.0] - 2020-07-09

### Added

- The `B3Encoding` type to represent the B3 encoding(s) the B3 propagator can inject.
   A value for HTTP supported encodings (Multiple Header: `MultipleHeader`, Single Header: `SingleHeader`) are included. (#882)
- The `FlagsDeferred` trace flag to indicate if the trace sampling decision has been deferred. (#882)
- The `FlagsDebug` trace flag to indicate if the trace is a debug trace. (#882)
- Add `peer.service` semantic attribute. (#898)
- Add database-specific semantic attributes. (#899)
- Add semantic convention for `faas.coldstart` and `container.id`. (#909)
- Add http content size semantic conventions. (#905)
- Include `http.request_content_length` in HTTP request basic attributes. (#905)
- Add semantic conventions for operating system process resource attribute keys. (#919)
- The Jaeger exporter now has a `WithBatchMaxCount` option to specify the maximum number of spans sent in a batch. (#931)

### Changed

- Update `CONTRIBUTING.md` to ask for updates to `CHANGELOG.md` with each pull request. (#879)
- Use lowercase header names for B3 Multiple Headers. (#881)
- The B3 propagator `SingleHeader` field has been replaced with `InjectEncoding`.
   This new field can be set to combinations of the `B3Encoding` bitmasks and will inject trace information in these encodings.
   If no encoding is set, the propagator will default to `MultipleHeader` encoding. (#882)
- The B3 propagator now extracts from either HTTP encoding of B3 (Single Header or Multiple Header) based on what is contained in the header.
   Preference is given to Single Header encoding with Multiple Header being the fallback if Single Header is not found or is invalid.
   This behavior change is made to dynamically support all correctly encoded traces received instead of having to guess the expected encoding prior to receiving. (#882)
- Extend semantic conventions for RPC. (#900)
- To match constant naming conventions in the `api/standard` package, the `FaaS*` key names are appended with a suffix of `Key`. (#920)
  - `"api/standard".FaaSName` -> `FaaSNameKey`
  - `"api/standard".FaaSID` -> `FaaSIDKey`
  - `"api/standard".FaaSVersion` -> `FaaSVersionKey`
  - `"api/standard".FaaSInstance` -> `FaaSInstanceKey`

### Removed

- The `FlagsUnused` trace flag is removed.
   The purpose of this flag was to act as the inverse of `FlagsSampled`, the inverse of `FlagsSampled` is used instead. (#882)
- The B3 header constants (`B3SingleHeader`, `B3DebugFlagHeader`, `B3TraceIDHeader`, `B3SpanIDHeader`, `B3SampledHeader`, `B3ParentSpanIDHeader`) are removed.
   If B3 header keys are needed [the authoritative OpenZipkin package constants](https://pkg.go.dev/github.com/openzipkin/zipkin-go@v0.2.2/propagation/b3?tab=doc#pkg-constants) should be used instead. (#882)

### Fixed

- The B3 Single Header name is now correctly `b3` instead of the previous `X-B3`. (#881)
- The B3 propagator now correctly supports sampling only values (`b3: 0`, `b3: 1`, or `b3: d`) for a Single B3 Header. (#882)
- The B3 propagator now propagates the debug flag.
   This removes the behavior of changing the debug flag into a set sampling bit.
   Instead, this now follow the B3 specification and omits the `X-B3-Sampling` header. (#882)
- The B3 propagator now tracks "unset" sampling state (meaning "defer the decision") and does not set the `X-B3-Sampling` header when injecting. (#882)
- Bump github.com/itchyny/gojq from 0.10.3 to 0.10.4 in /tools. (#883)
- Bump github.com/opentracing/opentracing-go from v1.1.1-0.20190913142402-a7454ce5950e to v1.2.0. (#885)
- The tracing time conversion for OTLP spans is now correctly set to `UnixNano`. (#896)
- Ensure span status is not set to `Unknown` when no HTTP status code is provided as it is assumed to be `200 OK`. (#908)
- Ensure `httptrace.clientTracer` closes `http.headers` span. (#912)
- Prometheus exporter will not apply stale updates or forget inactive metrics. (#903)
- Add test for api.standard `HTTPClientAttributesFromHTTPRequest`. (#905)
- Bump github.com/golangci/golangci-lint from 1.27.0 to 1.28.1 in /tools. (#901, #913)
- Update otel-colector example to use the v0.5.0 collector. (#915)
- The `grpctrace` instrumentation uses a span name conforming to the OpenTelemetry semantic conventions (does not contain a leading slash (`/`)). (#922)
- The `grpctrace` instrumentation includes an `rpc.method` attribute now set to the gRPC method name. (#900, #922)
- The `grpctrace` instrumentation `rpc.service` attribute now contains the package name if one exists.
   This is in accordance with OpenTelemetry semantic conventions. (#922)
- Correlation Context extractor will no longer insert an empty map into the returned context when no valid values are extracted. (#923)
- Bump google.golang.org/api from 0.28.0 to 0.29.0 in /exporters/trace/jaeger. (#925)
- Bump github.com/itchyny/gojq from 0.10.4 to 0.11.0 in /tools. (#926)
- Bump github.com/golangci/golangci-lint from 1.28.1 to 1.28.2 in /tools. (#930)

## [0.7.0] - 2020-06-26

This release implements the v0.5.0 version of the OpenTelemetry specification.

### Added

- The othttp instrumentation now includes default metrics. (#861)
- This CHANGELOG file to track all changes in the project going forward.
- Support for array type attributes. (#798)
- Apply transitive dependabot go.mod dependency updates as part of a new automatic Github workflow. (#844)
- Timestamps are now passed to exporters for each export. (#835)
- Add new `Accumulation` type to metric SDK to transport telemetry from `Accumulator`s to `Processor`s.
   This replaces the prior `Record` `struct` use for this purpose. (#835)
- New dependabot integration to automate package upgrades. (#814)
- `Meter` and `Tracer` implementations accept instrumentation version version as an optional argument.
   This instrumentation version is passed on to exporters. (#811) (#805) (#802)
- The OTLP exporter includes the instrumentation version in telemetry it exports. (#811)
- Environment variables for Jaeger exporter are supported. (#796)
- New `aggregation.Kind` in the export metric API. (#808)
- New example that uses OTLP and the collector. (#790)
- Handle errors in the span `SetName` during span initialization. (#791)
- Default service config to enable retries for retry-able failed requests in the OTLP exporter and an option to override this default. (#777)
- New `go.opentelemetry.io/otel/api/oterror` package to uniformly support error handling and definitions for the project. (#778)
- New `global` default implementation of the `go.opentelemetry.io/otel/api/oterror.Handler` interface to be used to handle errors prior to an user defined `Handler`.
   There is also functionality for the user to register their `Handler` as well as a convenience function `Handle` to handle an error with this global `Handler`(#778)
- Options to specify propagators for httptrace and grpctrace instrumentation. (#784)
- The required `application/json` header for the Zipkin exporter is included in all exports. (#774)
- Integrate HTTP semantics helpers from the contrib repository into the `api/standard` package. #769

### Changed

- Rename `Integrator` to `Processor` in the metric SDK. (#863)
- Rename `AggregationSelector` to `AggregatorSelector`. (#859)
- Rename `SynchronizedCopy` to `SynchronizedMove`. (#858)
- Rename `simple` integrator to `basic` integrator. (#857)
- Merge otlp collector examples. (#841)
- Change the metric SDK to support cumulative, delta, and pass-through exporters directly.
   With these changes, cumulative and delta specific exporters are able to request the correct kind of aggregation from the SDK. (#840)
- The `Aggregator.Checkpoint` API is renamed to `SynchronizedCopy` and adds an argument, a different `Aggregator` into which the copy is stored. (#812)
- The `export.Aggregator` contract is that `Update()` and `SynchronizedCopy()` are synchronized with each other.
   All the aggregation interfaces (`Sum`, `LastValue`, ...) are not meant to be synchronized, as the caller is expected to synchronize aggregators at a higher level after the `Accumulator`.
   Some of the `Aggregators` used unnecessary locking and that has been cleaned up. (#812)
- Use of `metric.Number` was replaced by `int64` now that we use `sync.Mutex` in the `MinMaxSumCount` and `Histogram` `Aggregators`. (#812)
- Replace `AlwaysParentSample` with `ParentSample(fallback)` to match the OpenTelemetry v0.5.0 specification. (#810)
- Rename `sdk/export/metric/aggregator` to `sdk/export/metric/aggregation`. #808
- Send configured headers with every request in the OTLP exporter, instead of just on connection creation. (#806)
- Update error handling for any one off error handlers, replacing, instead, with the `global.Handle` function. (#791)
- Rename `plugin` directory to `instrumentation` to match the OpenTelemetry specification. (#779)
- Makes the argument order to Histogram and DDSketch `New()` consistent. (#781)

### Removed

- `Uint64NumberKind` and related functions from the API. (#864)
- Context arguments from `Aggregator.Checkpoint` and `Integrator.Process` as they were unused. (#803)
- `SpanID` is no longer included in parameters for sampling decision to match the OpenTelemetry specification. (#775)

### Fixed

- Upgrade OTLP exporter to opentelemetry-proto matching the opentelemetry-collector v0.4.0 release. (#866)
- Allow changes to `go.sum` and `go.mod` when running dependabot tidy-up. (#871)
- Bump github.com/stretchr/testify from 1.4.0 to 1.6.1. (#824)
- Bump github.com/prometheus/client_golang from 1.7.0 to 1.7.1 in /exporters/metric/prometheus. (#867)
- Bump google.golang.org/grpc from 1.29.1 to 1.30.0 in /exporters/trace/jaeger. (#853)
- Bump google.golang.org/grpc from 1.29.1 to 1.30.0 in /exporters/trace/zipkin. (#854)
- Bumps github.com/golang/protobuf from 1.3.2 to 1.4.2 (#848)
- Bump github.com/stretchr/testify from 1.4.0 to 1.6.1 in /exporters/otlp (#817)
- Bump github.com/golangci/golangci-lint from 1.25.1 to 1.27.0 in /tools (#828)
- Bump github.com/prometheus/client_golang from 1.5.0 to 1.7.0 in /exporters/metric/prometheus (#838)
- Bump github.com/stretchr/testify from 1.4.0 to 1.6.1 in /exporters/trace/jaeger (#829)
- Bump github.com/benbjohnson/clock from 1.0.0 to 1.0.3 (#815)
- Bump github.com/stretchr/testify from 1.4.0 to 1.6.1 in /exporters/trace/zipkin (#823)
- Bump github.com/itchyny/gojq from 0.10.1 to 0.10.3 in /tools (#830)
- Bump github.com/stretchr/testify from 1.4.0 to 1.6.1 in /exporters/metric/prometheus (#822)
- Bump google.golang.org/grpc from 1.27.1 to 1.29.1 in /exporters/trace/zipkin (#820)
- Bump google.golang.org/grpc from 1.27.1 to 1.29.1 in /exporters/trace/jaeger (#831)
- Bump github.com/google/go-cmp from 0.4.0 to 0.5.0 (#836)
- Bump github.com/google/go-cmp from 0.4.0 to 0.5.0 in /exporters/trace/jaeger (#837)
- Bump github.com/google/go-cmp from 0.4.0 to 0.5.0 in /exporters/otlp (#839)
- Bump google.golang.org/api from 0.20.0 to 0.28.0 in /exporters/trace/jaeger (#843)
- Set span status from HTTP status code in the othttp instrumentation. (#832)
- Fixed typo in push controller comment. (#834)
- The `Aggregator` testing has been updated and cleaned. (#812)
- `metric.Number(0)` expressions are replaced by `0` where possible. (#812)
- Fixed `global` `handler_test.go` test failure. #804
- Fixed `BatchSpanProcessor.Shutdown` to wait until all spans are processed. (#766)
- Fixed OTLP example's accidental early close of exporter. (#807)
- Ensure zipkin exporter reads and closes response body. (#788)
- Update instrumentation to use `api/standard` keys instead of custom keys. (#782)
- Clean up tools and RELEASING documentation. (#762)

## [0.6.0] - 2020-05-21

### Added

- Support for `Resource`s in the prometheus exporter. (#757)
- New pull controller. (#751)
- New `UpDownSumObserver` instrument. (#750)
- OpenTelemetry collector demo. (#711)
- New `SumObserver` instrument. (#747)
- New `UpDownCounter` instrument. (#745)
- New timeout `Option` and configuration function `WithTimeout` to the push controller. (#742)
- New `api/standards` package to implement semantic conventions and standard key-value generation. (#731)

### Changed

- Rename `Register*` functions in the metric API to `New*` for all `Observer` instruments. (#761)
- Use `[]float64` for histogram boundaries, not `[]metric.Number`. (#758)
- Change OTLP example to use exporter as a trace `Syncer` instead of as an unneeded `Batcher`. (#756)
- Replace `WithResourceAttributes()` with `WithResource()` in the trace SDK. (#754)
- The prometheus exporter now uses the new pull controller. (#751)
- Rename `ScheduleDelayMillis` to `BatchTimeout` in the trace `BatchSpanProcessor`.(#752)
- Support use of synchronous instruments in asynchronous callbacks (#725)
- Move `Resource` from the `Export` method parameter into the metric export `Record`. (#739)
- Rename `Observer` instrument to `ValueObserver`. (#734)
- The push controller now has a method (`Provider()`) to return a `metric.Provider` instead of the old `Meter` method that acted as a `metric.Provider`. (#738)
- Replace `Measure` instrument by `ValueRecorder` instrument. (#732)
- Rename correlation context header from `"Correlation-Context"` to `"otcorrelations"` to match the OpenTelemetry specification. 727)

### Fixed

- Ensure gRPC `ClientStream` override methods do not panic in grpctrace package. (#755)
- Disable parts of `BatchSpanProcessor` test until a fix is found. (#743)
- Fix `string` case in `kv` `Infer` function. (#746)
- Fix panic in grpctrace client interceptors. (#740)
- Refactor the `api/metrics` push controller and add `CheckpointSet` synchronization. (#737)
- Rewrite span batch process queue batching logic. (#719)
- Remove the push controller named Meter map. (#738)
- Fix Histogram aggregator initial state (fix #735). (#736)
- Ensure golang alpine image is running `golang-1.14` for examples. (#733)
- Added test for grpctrace `UnaryInterceptorClient`. (#695)
- Rearrange `api/metric` code layout. (#724)

## [0.5.0] - 2020-05-13

### Added

- Batch `Observer` callback support. (#717)
- Alias `api` types to root package of project. (#696)
- Create basic `othttp.Transport` for simple client instrumentation. (#678)
- `SetAttribute(string, interface{})` to the trace API. (#674)
- Jaeger exporter option that allows user to specify custom http client. (#671)
- `Stringer` and `Infer` methods to `key`s. (#662)

### Changed

- Rename `NewKey` in the `kv` package to just `Key`. (#721)
- Move `core` and `key` to `kv` package. (#720)
- Make the metric API `Meter` a `struct` so the abstract `MeterImpl` can be passed and simplify implementation. (#709)
- Rename SDK `Batcher` to `Integrator` to match draft OpenTelemetry SDK specification. (#710)
- Rename SDK `Ungrouped` integrator to `simple.Integrator` to match draft OpenTelemetry SDK specification. (#710)
- Rename SDK `SDK` `struct` to `Accumulator` to match draft OpenTelemetry SDK specification. (#710)
- Move `Number` from `core` to `api/metric` package. (#706)
- Move `SpanContext` from `core` to `trace` package. (#692)
- Change traceparent header from `Traceparent` to `traceparent` to implement the W3C specification. (#681)

### Fixed

- Update tooling to run generators in all submodules. (#705)
- gRPC interceptor regexp to match methods without a service name. (#683)
- Use a `const` for padding 64-bit B3 trace IDs. (#701)
- Update `mockZipkin` listen address from `:0` to `127.0.0.1:0`. (#700)
- Left-pad 64-bit B3 trace IDs with zero. (#698)
- Propagate at least the first W3C tracestate header. (#694)
- Remove internal `StateLocker` implementation. (#688)
- Increase instance size CI system uses. (#690)
- Add a `key` benchmark and use reflection in `key.Infer()`. (#679)
- Fix internal `global` test by using `global.Meter` with `RecordBatch()`. (#680)
- Reimplement histogram using mutex instead of `StateLocker`. (#669)
- Switch `MinMaxSumCount` to a mutex lock implementation instead of `StateLocker`. (#667)
- Update documentation to not include any references to `WithKeys`. (#672)
- Correct misspelling. (#668)
- Fix clobbering of the span context if extraction fails. (#656)
- Bump `golangci-lint` and work around the corrupting bug. (#666) (#670)

## [0.4.3] - 2020-04-24

### Added

- `Dockerfile` and `docker-compose.yml` to run example code. (#635)
- New `grpctrace` package that provides gRPC client and server interceptors for both unary and stream connections. (#621)
- New `api/label` package, providing common label set implementation. (#651)
- Support for JSON marshaling of `Resources`. (#654)
- `TraceID` and `SpanID` implementations for `Stringer` interface. (#642)
- `RemoteAddrKey` in the othttp plugin to include the HTTP client address in top-level spans. (#627)
- `WithSpanFormatter` option to the othttp plugin. (#617)
- Updated README to include section for compatible libraries and include reference to the contrib repository. (#612)
- The prometheus exporter now supports exporting histograms. (#601)
- A `String` method to the `Resource` to return a hashable identifier for a now unique resource. (#613)
- An `Iter` method to the `Resource` to return an array `AttributeIterator`. (#613)
- An `Equal` method to the `Resource` test the equivalence of resources. (#613)
- An iterable structure (`AttributeIterator`) for `Resource` attributes.

### Changed

- zipkin export's `NewExporter` now requires a `serviceName` argument to ensure this needed values is provided. (#644)
- Pass `Resources` through the metrics export pipeline. (#659)

### Removed

- `WithKeys` option from the metric API. (#639)

### Fixed

- Use the `label.Set.Equivalent` value instead of an encoding in the batcher. (#658)
- Correct typo `trace.Exporter` to `trace.SpanSyncer` in comments. (#653)
- Use type names for return values in jaeger exporter. (#648)
- Increase the visibility of the `api/key` package by updating comments and fixing usages locally. (#650)
- `Checkpoint` only after `Update`; Keep records in the `sync.Map` longer. (#647)
- Do not cache `reflect.ValueOf()` in metric Labels. (#649)
- Batch metrics exported from the OTLP exporter based on `Resource` and labels. (#626)
- Add error wrapping to the prometheus exporter. (#631)
- Update the OTLP exporter batching of traces to use a unique `string` representation of an associated `Resource` as the batching key. (#623)
- Update OTLP `SpanData` transform to only include the `ParentSpanID` if one exists. (#614)
- Update `Resource` internal representation to uniquely and reliably identify resources. (#613)
- Check return value from `CheckpointSet.ForEach` in prometheus exporter. (#622)
- Ensure spans created by httptrace client tracer reflect operation structure. (#618)
- Create a new recorder rather than reuse when multiple observations in same epoch for asynchronous instruments. #610
- The default port the OTLP exporter uses to connect to the OpenTelemetry collector is updated to match the one the collector listens on by default. (#611)


## [0.4.2] - 2020-03-31

### Fixed

- Fix `pre_release.sh` to update version in `sdk/opentelemetry.go`. (#607)
- Fix time conversion from internal to OTLP in OTLP exporter. (#606)

## [0.4.1] - 2020-03-31

### Fixed

- Update `tag.sh` to create signed tags. (#604)

## [0.4.0] - 2020-03-30

### Added

- New API package `api/metric/registry` that exposes a `MeterImpl` wrapper for use by SDKs to generate unique instruments. (#580)
- Script to verify examples after a new release. (#579)

### Removed

- The dogstatsd exporter due to lack of support.
   This additionally removes support for statsd. (#591)
- `LabelSet` from the metric API.
   This is replaced by a `[]core.KeyValue` slice. (#595)
- `Labels` from the metric API's `Meter` interface. (#595)

### Changed

- The metric `export.Labels` became an interface which the SDK implements and the `export` package provides a simple, immutable implementation of this interface intended for testing purposes. (#574)
- Renamed `internal/metric.Meter` to `MeterImpl`. (#580)
- Renamed `api/global/internal.obsImpl` to `asyncImpl`. (#580)

### Fixed

- Corrected missing return in mock span. (#582)
- Update License header for all source files to match CNCF guidelines and include a test to ensure it is present. (#586) (#596)
- Update to v0.3.0 of the OTLP in the OTLP exporter. (#588)
- Update pre-release script to be compatible between GNU and BSD based systems. (#592)
- Add a `RecordBatch` benchmark. (#594)
- Moved span transforms of the OTLP exporter to the internal package. (#593)
- Build both go-1.13 and go-1.14 in circleci to test for all supported versions of Go. (#569)
- Removed unneeded allocation on empty labels in OLTP exporter. (#597)
- Update `BatchedSpanProcessor` to process the queue until no data but respect max batch size. (#599)
- Update project documentation godoc.org links to pkg.go.dev. (#602)

## [0.3.0] - 2020-03-21

This is a first official beta release, which provides almost fully complete metrics, tracing, and context propagation functionality.
There is still a possibility of breaking changes.

### Added

- Add `Observer` metric instrument. (#474)
- Add global `Propagators` functionality to enable deferred initialization for propagators registered before the first Meter SDK is installed. (#494)
- Simplified export setup pipeline for the jaeger exporter to match other exporters. (#459)
- The zipkin trace exporter. (#495)
- The OTLP exporter to export metric and trace telemetry to the OpenTelemetry collector. (#497) (#544) (#545)
- The `StatusMessage` field was add to the trace `Span`. (#524)
- Context propagation in OpenTracing bridge in terms of OpenTelemetry context propagation. (#525)
- The `Resource` type was added to the SDK. (#528)
- The global API now supports a `Tracer` and `Meter` function as shortcuts to getting a global `*Provider` and calling these methods directly. (#538)
- The metric API now defines a generic `MeterImpl` interface to support general purpose `Meter` construction.
   Additionally, `SyncImpl` and `AsyncImpl` are added to support general purpose instrument construction. (#560)
- A metric `Kind` is added to represent the `MeasureKind`, `ObserverKind`, and `CounterKind`. (#560)
- Scripts to better automate the release process. (#576)

### Changed

- Default to to use `AlwaysSampler` instead of `ProbabilitySampler` to match OpenTelemetry specification. (#506)
- Renamed `AlwaysSampleSampler` to `AlwaysOnSampler` in the trace API. (#511)
- Renamed `NeverSampleSampler` to `AlwaysOffSampler` in the trace API. (#511)
- The `Status` field of the `Span` was changed to `StatusCode` to disambiguate with the added `StatusMessage`. (#524)
- Updated the trace `Sampler` interface conform to the OpenTelemetry specification. (#531)
- Rename metric API `Options` to `Config`. (#541)
- Rename metric `Counter` aggregator to be `Sum`. (#541)
- Unify metric options into `Option` from instrument specific options. (#541)
- The trace API's `TraceProvider` now support `Resource`s. (#545)
- Correct error in zipkin module name. (#548)
- The jaeger trace exporter now supports `Resource`s. (#551)
- Metric SDK now supports `Resource`s.
   The `WithResource` option was added to configure a `Resource` on creation and the `Resource` method was added to the metric `Descriptor` to return the associated `Resource`. (#552)
- Replace `ErrNoLastValue` and `ErrEmptyDataSet` by `ErrNoData` in the metric SDK. (#557)
- The stdout trace exporter now supports `Resource`s. (#558)
- The metric `Descriptor` is now included at the API instead of the SDK. (#560)
- Replace `Ordered` with an iterator in `export.Labels`. (#567)

### Removed

- The vendor specific Stackdriver. It is now hosted on 3rd party vendor infrastructure. (#452)
- The `Unregister` method for metric observers as it is not in the OpenTelemetry specification. (#560)
- `GetDescriptor` from the metric SDK. (#575)
- The `Gauge` instrument from the metric API. (#537)

### Fixed

- Make histogram aggregator checkpoint consistent. (#438)
- Update README with import instructions and how to build and test. (#505)
- The default label encoding was updated to be unique. (#508)
- Use `NewRoot` in the othttp plugin for public endpoints. (#513)
- Fix data race in `BatchedSpanProcessor`. (#518)
- Skip test-386 for Mac OS 10.15.x (Catalina and upwards). #521
- Use a variable-size array to represent ordered labels in maps. (#523)
- Update the OTLP protobuf and update changed import path. (#532)
- Use `StateLocker` implementation in `MinMaxSumCount`. (#546)
- Eliminate goroutine leak in histogram stress test. (#547)
- Update OTLP exporter with latest protobuf. (#550)
- Add filters to the othttp plugin. (#556)
- Provide an implementation of the `Header*` filters that do not depend on Go 1.14. (#565)
- Encode labels once during checkpoint.
   The checkpoint function is executed in a single thread so we can do the encoding lazily before passing the encoded version of labels to the exporter.
   This is a cheap and quick way to avoid encoding the labels on every collection interval. (#572)
- Run coverage over all packages in `COVERAGE_MOD_DIR`. (#573)

## [0.2.3] - 2020-03-04

### Added

- `RecordError` method on `Span`s in the trace API to Simplify adding error events to spans. (#473)
- Configurable push frequency for exporters setup pipeline. (#504)

### Changed

- Rename the `exporter` directory to `exporters`.
   The `go.opentelemetry.io/otel/exporter/trace/jaeger` package was mistakenly released with a `v1.0.0` tag instead of `v0.1.0`.
   This resulted in all subsequent releases not becoming the default latest.
   A consequence of this was that all `go get`s pulled in the incompatible `v0.1.0` release of that package when pulling in more recent packages from other otel packages.
   Renaming the `exporter` directory to `exporters` fixes this issue by renaming the package and therefore clearing any existing dependency tags.
   Consequentially, this action also renames *all* exporter packages. (#502)

### Removed

- The `CorrelationContextHeader` constant in the `correlation` package is no longer exported. (#503)

## [0.2.2] - 2020-02-27

### Added

- `HTTPSupplier` interface in the propagation API to specify methods to retrieve and store a single value for a key to be associated with a carrier. (#467)
- `HTTPExtractor` interface in the propagation API to extract information from an `HTTPSupplier` into a context. (#467)
- `HTTPInjector` interface in the propagation API to inject information into an `HTTPSupplier.` (#467)
- `Config` and configuring `Option` to the propagator API. (#467)
- `Propagators` interface in the propagation API to contain the set of injectors and extractors for all supported carrier formats. (#467)
- `HTTPPropagator` interface in the propagation API to inject and extract from an `HTTPSupplier.` (#467)
- `WithInjectors` and `WithExtractors` functions to the propagator API to configure injectors and extractors to use. (#467)
- `ExtractHTTP` and `InjectHTTP` functions to apply configured HTTP extractors and injectors to a passed context. (#467)
- Histogram aggregator. (#433)
- `DefaultPropagator` function and have it return `trace.TraceContext` as the default context propagator. (#456)
- `AlwaysParentSample` sampler to the trace API. (#455)
- `WithNewRoot` option function to the trace API to specify the created span should be considered a root span. (#451)


### Changed

- Renamed `WithMap` to `ContextWithMap` in the correlation package. (#481)
- Renamed `FromContext` to `MapFromContext` in the correlation package. (#481)
- Move correlation context propagation to correlation package. (#479)
- Do not default to putting remote span context into links. (#480)
- Propagators extrac
- `Tracer.WithSpan` updated to accept `StartOptions`. (#472)
- Renamed `MetricKind` to `Kind` to not stutter in the type usage. (#432)
- Renamed the `export` package to `metric` to match directory structure. (#432)
- Rename the `api/distributedcontext` package to `api/correlation`. (#444)
- Rename the `api/propagators` package to `api/propagation`. (#444)
- Move the propagators from the `propagators` package into the `trace` API package. (#444)
- Update `Float64Gauge`, `Int64Gauge`, `Float64Counter`, `Int64Counter`, `Float64Measure`, and `Int64Measure` metric methods to use value receivers instead of pointers. (#462)
- Moved all dependencies of tools package to a tools directory. (#466)

### Removed

- Binary propagators. (#467)
- NOOP propagator. (#467)

### Fixed

- Upgraded `github.com/golangci/golangci-lint` from `v1.21.0` to `v1.23.6` in `tools/`. (#492)
- Fix a possible nil-dereference crash (#478)
- Correct comments for `InstallNewPipeline` in the stdout exporter. (#483)
- Correct comments for `InstallNewPipeline` in the dogstatsd exporter. (#484)
- Correct comments for `InstallNewPipeline` in the prometheus exporter. (#482)
- Initialize `onError` based on `Config` in prometheus exporter. (#486)
- Correct module name in prometheus exporter README. (#475)
- Removed tracer name prefix from span names. (#430)
- Fix `aggregator_test.go` import package comment. (#431)
- Improved detail in stdout exporter. (#436)
- Fix a dependency issue (generate target should depend on stringer, not lint target) in Makefile. (#442)
- Reorders the Makefile targets within `precommit` target so we generate files and build the code before doing linting, so we can get much nicer errors about syntax errors from the compiler. (#442)
- Reword function documentation in gRPC plugin. (#446)
- Send the `span.kind` tag to Jaeger from the jaeger exporter. (#441)
- Fix `metadataSupplier` in the jaeger exporter to overwrite the header if existing instead of appending to it. (#441)
- Upgraded to Go 1.13 in CI. (#465)
- Correct opentelemetry.io URL in trace SDK documentation. (#464)
- Refactored reference counting logic in SDK determination of stale records. (#468)
- Add call to `runtime.Gosched` in instrument `acquireHandle` logic to not block the collector. (#469)

## [0.2.1.1] - 2020-01-13

### Fixed

- Use stateful batcher on Prometheus exporter fixing regresion introduced in #395. (#428)

## [0.2.1] - 2020-01-08

### Added

- Global meter forwarding implementation.
   This enables deferred initialization for metric instruments registered before the first Meter SDK is installed. (#392)
- Global trace forwarding implementation.
   This enables deferred initialization for tracers registered before the first Trace SDK is installed. (#406)
- Standardize export pipeline creation in all exporters. (#395)
- A testing, organization, and comments for 64-bit field alignment. (#418)
- Script to tag all modules in the project. (#414)

### Changed

- Renamed `propagation` package to `propagators`. (#362)
- Renamed `B3Propagator` propagator to `B3`. (#362)
- Renamed `TextFormatPropagator` propagator to `TextFormat`. (#362)
- Renamed `BinaryPropagator` propagator to `Binary`. (#362)
- Renamed `BinaryFormatPropagator` propagator to `BinaryFormat`. (#362)
- Renamed `NoopTextFormatPropagator` propagator to `NoopTextFormat`. (#362)
- Renamed `TraceContextPropagator` propagator to `TraceContext`. (#362)
- Renamed `SpanOption` to `StartOption` in the trace API. (#369)
- Renamed `StartOptions` to `StartConfig` in the trace API. (#369)
- Renamed `EndOptions` to `EndConfig` in the trace API. (#369)
- `Number` now has a pointer receiver for its methods. (#375)
- Renamed `CurrentSpan` to `SpanFromContext` in the trace API. (#379)
- Renamed `SetCurrentSpan` to `ContextWithSpan` in the trace API. (#379)
- Renamed `Message` in Event to `Name` in the trace API. (#389)
- Prometheus exporter no longer aggregates metrics, instead it only exports them. (#385)
- Renamed `HandleImpl` to `BoundInstrumentImpl` in the metric API. (#400)
- Renamed `Float64CounterHandle` to `Float64CounterBoundInstrument` in the metric API. (#400)
- Renamed `Int64CounterHandle` to `Int64CounterBoundInstrument` in the metric API. (#400)
- Renamed `Float64GaugeHandle` to `Float64GaugeBoundInstrument` in the metric API. (#400)
- Renamed `Int64GaugeHandle` to `Int64GaugeBoundInstrument` in the metric API. (#400)
- Renamed `Float64MeasureHandle` to `Float64MeasureBoundInstrument` in the metric API. (#400)
- Renamed `Int64MeasureHandle` to `Int64MeasureBoundInstrument` in the metric API. (#400)
- Renamed `Release` method for bound instruments in the metric API to `Unbind`. (#400)
- Renamed `AcquireHandle` method for bound instruments in the metric API to `Bind`. (#400)
- Renamed the `File` option in the stdout exporter to `Writer`. (#404)
- Renamed all `Options` to `Config` for all metric exports where this wasn't already the case.

### Fixed

- Aggregator import path corrected. (#421)
- Correct links in README. (#368)
- The README was updated to match latest code changes in its examples. (#374)
- Don't capitalize error statements. (#375)
- Fix ignored errors. (#375)
- Fix ambiguous variable naming. (#375)
- Removed unnecessary type casting. (#375)
- Use named parameters. (#375)
- Updated release schedule. (#378)
- Correct http-stackdriver example module name. (#394)
- Removed the `http.request` span in `httptrace` package. (#397)
- Add comments in the metrics SDK (#399)
- Initialize checkpoint when creating ddsketch aggregator to prevent panic when merging into a empty one. (#402) (#403)
- Add documentation of compatible exporters in the README. (#405)
- Typo fix. (#408)
- Simplify span check logic in SDK tracer implementation. (#419)

## [0.2.0] - 2019-12-03

### Added

- Unary gRPC tracing example. (#351)
- Prometheus exporter. (#334)
- Dogstatsd metrics exporter. (#326)

### Changed

- Rename `MaxSumCount` aggregation to `MinMaxSumCount` and add the `Min` interface for this aggregation. (#352)
- Rename `GetMeter` to `Meter`. (#357)
- Rename `HTTPTraceContextPropagator` to `TraceContextPropagator`. (#355)
- Rename `HTTPB3Propagator` to `B3Propagator`. (#355)
- Rename `HTTPTraceContextPropagator` to `TraceContextPropagator`. (#355)
- Move `/global` package to `/api/global`. (#356)
- Rename `GetTracer` to `Tracer`. (#347)

### Removed

- `SetAttribute` from the `Span` interface in the trace API. (#361)
- `AddLink` from the `Span` interface in the trace API. (#349)
- `Link` from the `Span` interface in the trace API. (#349)

### Fixed

- Exclude example directories from coverage report. (#365)
- Lint make target now implements automatic fixes with `golangci-lint` before a second run to report the remaining issues. (#360)
- Drop `GO111MODULE` environment variable in Makefile as Go 1.13 is the project specified minimum version and this is environment variable is not needed for that version of Go. (#359)
- Run the race checker for all test. (#354)
- Redundant commands in the Makefile are removed. (#354)
- Split the `generate` and `lint` targets of the Makefile. (#354)
- Renames `circle-ci` target to more generic `ci` in Makefile. (#354)
- Add example Prometheus binary to gitignore. (#358)
- Support negative numbers with the `MaxSumCount`. (#335)
- Resolve race conditions in `push_test.go` identified in #339. (#340)
- Use `/usr/bin/env bash` as a shebang in scripts rather than `/bin/bash`. (#336)
- Trace benchmark now tests both `AlwaysSample` and `NeverSample`.
   Previously it was testing `AlwaysSample` twice. (#325)
- Trace benchmark now uses a `[]byte` for `TraceID` to fix failing test. (#325)
- Added a trace benchmark to test variadic functions in `setAttribute` vs `setAttributes` (#325)
- The `defaultkeys` batcher was only using the encoded label set as its map key while building a checkpoint.
   This allowed distinct label sets through, but any metrics sharing a label set could be overwritten or merged incorrectly.
   This was corrected. (#333)


## [0.1.2] - 2019-11-18

### Fixed

- Optimized the `simplelru` map for attributes to reduce the number of allocations. (#328)
- Removed unnecessary unslicing of parameters that are already a slice. (#324)

## [0.1.1] - 2019-11-18

This release contains a Metrics SDK with stdout exporter and supports basic aggregations such as counter, gauges, array, maxsumcount, and ddsketch.

### Added

- Metrics stdout export pipeline. (#265)
- Array aggregation for raw measure metrics. (#282)
- The core.Value now have a `MarshalJSON` method. (#281)

### Removed

- `WithService`, `WithResources`, and `WithComponent` methods of tracers. (#314)
- Prefix slash in `Tracer.Start()` for the Jaeger example. (#292)

### Changed

- Allocation in LabelSet construction to reduce GC overhead. (#318)
- `trace.WithAttributes` to append values instead of replacing (#315)
- Use a formula for tolerance in sampling tests. (#298)
- Move export types into trace and metric-specific sub-directories. (#289)
- `SpanKind` back to being based on an `int` type. (#288)

### Fixed

- URL to OpenTelemetry website in README. (#323)
- Name of othttp default tracer. (#321)
- `ExportSpans` for the stackdriver exporter now handles `nil` context. (#294)
- CI modules cache to correctly restore/save from/to the cache. (#316)
- Fix metric SDK race condition between `LoadOrStore` and the assignment `rec.recorder = i.meter.exporter.AggregatorFor(rec)`. (#293)
- README now reflects the new code structure introduced with these changes. (#291)
- Make the basic example work. (#279)

## [0.1.0] - 2019-11-04

This is the first release of open-telemetry go library.
It contains api and sdk for trace and meter.

### Added

- Initial OpenTelemetry trace and metric API prototypes.
- Initial OpenTelemetry trace, metric, and export SDK packages.
- A wireframe bridge to support compatibility with OpenTracing.
- Example code for a basic, http-stackdriver, http, jaeger, and named tracer setup.
- Exporters for Jaeger, Stackdriver, and stdout.
- Propagators for binary, B3, and trace-context protocols.
- Project information and guidelines in the form of a README and CONTRIBUTING.
- Tools to build the project and a Makefile to automate the process.
- Apache-2.0 license.
- CircleCI build CI manifest files.
- CODEOWNERS file to track owners of this project.


[Unreleased]: https://github.com/open-telemetry/opentelemetry-go/compare/v0.18.0...HEAD
[0.18.0]: https://github.com/open-telemetry/opentelemetry-go/releases/tag/v0.18.0
[0.17.0]: https://github.com/open-telemetry/opentelemetry-go/releases/tag/v0.17.0
[0.16.0]: https://github.com/open-telemetry/opentelemetry-go/releases/tag/v0.16.0
[0.15.0]: https://github.com/open-telemetry/opentelemetry-go/releases/tag/v0.15.0
[0.14.0]: https://github.com/open-telemetry/opentelemetry-go/releases/tag/v0.14.0
[0.13.0]: https://github.com/open-telemetry/opentelemetry-go/releases/tag/v0.13.0
[0.12.0]: https://github.com/open-telemetry/opentelemetry-go/releases/tag/v0.12.0
[0.11.0]: https://github.com/open-telemetry/opentelemetry-go/releases/tag/v0.11.0
[0.10.0]: https://github.com/open-telemetry/opentelemetry-go/releases/tag/v0.10.0
[0.9.0]: https://github.com/open-telemetry/opentelemetry-go/releases/tag/v0.9.0
[0.8.0]: https://github.com/open-telemetry/opentelemetry-go/releases/tag/v0.8.0
[0.7.0]: https://github.com/open-telemetry/opentelemetry-go/releases/tag/v0.7.0
[0.6.0]: https://github.com/open-telemetry/opentelemetry-go/releases/tag/v0.6.0
[0.5.0]: https://github.com/open-telemetry/opentelemetry-go/releases/tag/v0.5.0
[0.4.3]: https://github.com/open-telemetry/opentelemetry-go/releases/tag/v0.4.3
[0.4.2]: https://github.com/open-telemetry/opentelemetry-go/releases/tag/v0.4.2
[0.4.1]: https://github.com/open-telemetry/opentelemetry-go/releases/tag/v0.4.1
[0.4.0]: https://github.com/open-telemetry/opentelemetry-go/releases/tag/v0.4.0
[0.3.0]: https://github.com/open-telemetry/opentelemetry-go/releases/tag/v0.3.0
[0.2.3]: https://github.com/open-telemetry/opentelemetry-go/releases/tag/v0.2.3
[0.2.2]: https://github.com/open-telemetry/opentelemetry-go/releases/tag/v0.2.2
[0.2.1.1]: https://github.com/open-telemetry/opentelemetry-go/releases/tag/v0.2.1.1
[0.2.1]: https://github.com/open-telemetry/opentelemetry-go/releases/tag/v0.2.1
[0.2.0]: https://github.com/open-telemetry/opentelemetry-go/releases/tag/v0.2.0
[0.1.2]: https://github.com/open-telemetry/opentelemetry-go/releases/tag/v0.1.2
[0.1.1]: https://github.com/open-telemetry/opentelemetry-go/releases/tag/v0.1.1
[0.1.0]: https://github.com/open-telemetry/opentelemetry-go/releases/tag/v0.1.0<|MERGE_RESOLUTION|>--- conflicted
+++ resolved
@@ -8,6 +8,9 @@
 
 ## [Unreleased]
 
+## Added
+
+- Added `Marshler` config option to `otlphttp` to enable otlp over json or protobufs. (#1586)
 ### Removed
 
 - Removed the exported `SimpleSpanProcessor` and `BatchSpanProcessor` structs.
@@ -21,9 +24,6 @@
 - `AttributePerEventCountLimit` and `AttributePerLinkCountLimit` for `SpanLimits`. (#1535)
 - Added `Keys()` method to `propagation.TextMapCarrier` and `propagation.HeaderCarrier` to adapt `http.Header` to this interface. (#1544)
 - Added `code` attributes to `go.opentelemetry.io/otel/semconv` package. (#1558)
-<<<<<<< HEAD
-- Added `Marshler` config option to `otlphttp` to enable otlp over json or protobufs. (#1586)
-=======
 - Compatibility testing suite in the CI system for the following systems. (#1567)
    | OS      | Go Version | Architecture |
    | ------- | ---------- | ------------ |
@@ -37,7 +37,6 @@
    | Windows | 1.14       | amd64        |
    | Windows | 1.15       | 386          |
    | Windows | 1.14       | 386          |
->>>>>>> 62e2a0f7
 
 ### Changed
 
