--- conflicted
+++ resolved
@@ -11,16 +11,13 @@
 ### Added
 
 - Support [Go 1.20]. (#3693)
+- Add `bridgetSpanContext.IsSampled` to `go.opentelemetry.io/otel/bridget/opentracing` to expose whether span is sampled or not. (#3570)
 
 ## [1.13.0/0.36.0] 2023-02-07
 
 ### Added
 
 - Attribute `KeyValue` creations functions to `go.opentelemetry.io/otel/semconv/v1.17.0` for all non-enum semantic conventions.
-<<<<<<< HEAD
-  These functions ensure semantic convention type correctness.
-- Add `bridgetSpanContext.IsSampled` to `go.opentelemetry.io/otel/bridget/opentracing` to expose whether span is sampled or not. (#3570)
-=======
   These functions ensure semantic convention type correctness. (#3675)
 
 ### Fixed
@@ -31,7 +28,6 @@
   - `go.opentelemetry.io/otel/semconv/v1.15.0/httpconv`
   - `go.opentelemetry.io/otel/semconv/v1.16.0/httpconv`
   - `go.opentelemetry.io/otel/semconv/v1.17.0/httpconv`
->>>>>>> d5fca833
 
 ### Removed
 
