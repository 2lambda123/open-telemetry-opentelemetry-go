# Changelog

All notable changes to this project will be documented in this file.

The format is based on [Keep a Changelog](https://keepachangelog.com/en/1.0.0/).

This project adheres to [Semantic Versioning](https://semver.org/spec/v2.0.0.html).

## [Unreleased]

### Added

- Add the `go.opentelemetry.io/otel/semconv/v1.8.0` package.
  The package contains semantic conventions from the `v1.8.0` version of the OpenTelemetry specification. (#2763)
- Add the `go.opentelemetry.io/otel/semconv/v1.9.0` package.
  The package contains semantic conventions from the `v1.9.0` version of the OpenTelemetry specification. (#2792)
- Add the `go.opentelemetry.io/otel/semconv/v1.10.0` package.
  The package contains semantic conventions from the `v1.10.0` version of the OpenTelemetry specification. (#2842)

### Fixed

- Delegated instruments are unwrapped before delegating Callbacks. (#2784)
- Resolve supply-chain failure for the markdown-link-checker GitHub action by calling the CLI directly. (#2834)
- Remove import of `testing` package in non-tests builds. (#2786)

<<<<<<< HEAD
### Added

- Added an in-memory exporter to metrictest to aid testing with a full SDK. (#2776)

## [0.29.0] - 2022-04-11
=======
### Changed
>>>>>>> c05c3e23

- The `WithLabelEncoder` option from the `go.opentelemetry.io/otel/exporters/stdout/stdoutmetric` package is renamed to `WithAttributeEncoder`. (#2790)
- The `Batch.Labels` field from the `go.opentelemetry.io/otel/sdk/metric/metrictest` package is renamed to `Batch.Attributes`. (#2790)
- The `LabelFilterSelector` interface from `go.opentelemetry.io/otel/sdk/metric/processor/reducer` is renamed to `AttributeFilterSelector`.
  The method included in the renamed interface also changed from `LabelFilterFor` to `AttributeFilterFor`. (#2790)
- The `Metadata.Labels` method from the `go.opentelemetry.io/otel/sdk/metric/export` package is renamed to `Metadata.Attributes`.
  Consequentially, the `Record` type from the same package also has had the embedded method renamed. (#2790)

### Deprecated

- The `Iterator.Label` method in the `go.opentelemetry.io/otel/attribute` package is deprecated.
  Use the equivalent `Iterator.Attribute` method instead. (#2790)
- The `Iterator.IndexedLabel` method in the `go.opentelemetry.io/otel/attribute` package is deprecated.
  Use the equivalent `Iterator.IndexedAttribute` method instead. (#2790)
- The `MergeIterator.Label` method in the `go.opentelemetry.io/otel/attribute` package is deprecated.
  Use the equivalent `MergeIterator.Attribute` method instead. (#2790)

## [0.29.0] - 2022-04-11

- The metrics global package was added back into several test files. (#2764)
- The `Meter` function is added back to the `go.opentelemetry.io/otel/metric/global` package.
  This function is a convenience function equivalent to calling `global.MeterProvider().Meter(...)`. (#2750)

### Removed

- Removed module the `go.opentelemetry.io/otel/sdk/export/metric`.
  Use the `go.opentelemetry.io/otel/sdk/metric` module instead. (#2720)

### Changed

- Don't panic anymore when setting a global MeterProvider to itself. (#2749)
- Upgrade `go.opentelemetry.io/proto/otlp` in `go.opentelemetry.io/otel/exporters/otlp/otlpmetric` from `v0.12.1` to `v0.15.0`.
  This replaces the use of the now deprecated `InstrumentationLibrary` and `InstrumentationLibraryMetrics` types and fields in the proto library with the equivalent `InstrumentationScope` and `ScopeMetrics`. (#2748)

## [1.6.3] - 2022-04-07

### Fixed

- Allow non-comparable global `MeterProvider`, `TracerProvider`, and `TextMapPropagator` types to be set. (#2772, #2773)

## [1.6.2] - 2022-04-06

### Changed

- Don't panic anymore when setting a global TracerProvider or TextMapPropagator to itself. (#2749)
- Upgrade `go.opentelemetry.io/proto/otlp` in `go.opentelemetry.io/otel/exporters/otlp/otlptrace` from `v0.12.1` to `v0.15.0`.
  This replaces the use of the now deprecated `InstrumentationLibrary` and `InstrumentationLibrarySpans` types and fields in the proto library with the equivalent `InstrumentationScope` and `ScopeSpans`. (#2748)

## [1.6.1] - 2022-03-28

### Fixed

- The `go.opentelemetry.io/otel/schema/*` packages now use the correct schema URL for their `SchemaURL` constant.
  Instead of using `"https://opentelemetry.io/schemas/v<version>"` they now use the correct URL without a `v` prefix, `"https://opentelemetry.io/schemas/<version>"`. (#2743, #2744)

### Security

- Upgrade `go.opentelemetry.io/proto/otlp` from `v0.12.0` to `v0.12.1`.
  This includes an indirect upgrade of `github.com/grpc-ecosystem/grpc-gateway` which resolves [a vulnerability](https://nvd.nist.gov/vuln/detail/CVE-2019-11254) from `gopkg.in/yaml.v2` in version `v2.2.3`. (#2724, #2728)

## [1.6.0/0.28.0] - 2022-03-23

### ⚠️ Notice ⚠️

This update is a breaking change of the unstable Metrics API.
Code instrumented with the `go.opentelemetry.io/otel/metric` will need to be modified.

### Added

- Add metrics exponential histogram support.
  New mapping functions have been made available in `sdk/metric/aggregator/exponential/mapping` for other OpenTelemetry projects to take dependencies on. (#2502)
- Add Go 1.18 to our compatibility tests. (#2679)
- Allow configuring the Sampler with the `OTEL_TRACES_SAMPLER` and `OTEL_TRACES_SAMPLER_ARG` environment variables. (#2305, #2517)
- Add the `metric/global` for obtaining and setting the global `MeterProvider`. (#2660)

### Changed

- The metrics API has been significantly changed to match the revised OpenTelemetry specification.
  High-level changes include:

  - Synchronous and asynchronous instruments are now handled by independent `InstrumentProvider`s.
    These `InstrumentProvider`s are managed with a `Meter`.
  - Synchronous and asynchronous instruments are grouped into their own packages based on value types.
  - Asynchronous callbacks can now be registered with a `Meter`.

  Be sure to check out the metric module documentation for more information on how to use the revised API. (#2587, #2660)

### Fixed

- Fallback to general attribute limits when span specific ones are not set in the environment. (#2675, #2677)

## [1.5.0] - 2022-03-16

### Added

- Log the Exporters configuration in the TracerProviders message. (#2578)
- Added support to configure the span limits with environment variables.
  The following environment variables are supported. (#2606, #2637)
  - `OTEL_SPAN_ATTRIBUTE_VALUE_LENGTH_LIMIT`
  - `OTEL_SPAN_ATTRIBUTE_COUNT_LIMIT`
  - `OTEL_SPAN_EVENT_COUNT_LIMIT`
  - `OTEL_EVENT_ATTRIBUTE_COUNT_LIMIT`
  - `OTEL_SPAN_LINK_COUNT_LIMIT`
  - `OTEL_LINK_ATTRIBUTE_COUNT_LIMIT`
  
  If the provided environment variables are invalid (negative), the default values would be used.
- Rename the `gc` runtime name to `go` (#2560)
- Add resource container ID detection. (#2418)
- Add span attribute value length limit.
  The new `AttributeValueLengthLimit` field is added to the `"go.opentelemetry.io/otel/sdk/trace".SpanLimits` type to configure this limit for a `TracerProvider`.
  The default limit for this resource is "unlimited". (#2637)
- Add the `WithRawSpanLimits` option to `go.opentelemetry.io/otel/sdk/trace`.
  This option replaces the `WithSpanLimits` option.
  Zero or negative values will not be changed to the default value like `WithSpanLimits` does.
  Setting a limit to zero will effectively disable the related resource it limits and setting to a negative value will mean that resource is unlimited.
  Consequentially, limits should be constructed using `NewSpanLimits` and updated accordingly. (#2637)

### Changed

- Drop oldest tracestate `Member` when capacity is reached. (#2592)
- Add event and link drop counts to the exported data from the `oltptrace` exporter. (#2601)
- Unify path cleaning functionally in the `otlpmetric` and `otlptrace` configuration. (#2639)
- Change the debug message from the `sdk/trace.BatchSpanProcessor` to reflect the count is cumulative. (#2640)
- Introduce new internal `envconfig` package for OTLP exporters. (#2608)
- If `http.Request.Host` is empty, fall back to use `URL.Host` when populating `http.host` in the `semconv` packages. (#2661)

### Fixed

- Remove the OTLP trace exporter limit of SpanEvents when exporting. (#2616)
- Default to port `4318` instead of `4317` for the `otlpmetrichttp` and `otlptracehttp` client. (#2614, #2625)
- Unlimited span limits are now supported (negative values). (#2636, #2637)

### Deprecated

- Deprecated `"go.opentelemetry.io/otel/sdk/trace".WithSpanLimits`.
  Use `WithRawSpanLimits` instead.
  That option allows setting unlimited and zero limits, this option does not.
  This option will be kept until the next major version incremented release. (#2637)

## [1.4.1] - 2022-02-16

### Fixed

- Fix race condition in reading the dropped spans number for the `BatchSpanProcessor`. (#2615)

## [1.4.0] - 2022-02-11

### Added

- Use `OTEL_EXPORTER_ZIPKIN_ENDPOINT` environment variable to specify zipkin collector endpoint. (#2490)
- Log the configuration of `TracerProvider`s, and `Tracer`s for debugging.
  To enable use a logger with Verbosity (V level) `>=1`. (#2500)
- Added support to configure the batch span-processor with environment variables.
  The following environment variables are used. (#2515)
  - `OTEL_BSP_SCHEDULE_DELAY`
  - `OTEL_BSP_EXPORT_TIMEOUT`
  - `OTEL_BSP_MAX_QUEUE_SIZE`.
  - `OTEL_BSP_MAX_EXPORT_BATCH_SIZE`

### Changed

- Zipkin exporter exports `Resource` attributes in the `Tags` field. (#2589)

### Deprecated

- Deprecate module the `go.opentelemetry.io/otel/sdk/export/metric`.
  Use the `go.opentelemetry.io/otel/sdk/metric` module instead. (#2382)
- Deprecate `"go.opentelemetry.io/otel/sdk/metric".AtomicFieldOffsets`. (#2445)

### Fixed

- Fixed the instrument kind for noop async instruments to correctly report an implementation. (#2461)
- Fix UDP packets overflowing with Jaeger payloads. (#2489, #2512)
- Change the `otlpmetric.Client` interface's `UploadMetrics` method to accept a single `ResourceMetrics` instead of a slice of them. (#2491)
- Specify explicit buckets in Prometheus example, fixing issue where example only has `+inf` bucket. (#2419, #2493)
- W3C baggage will now decode urlescaped values. (#2529)
- Baggage members are now only validated once, when calling `NewMember` and not also when adding it to the baggage itself. (#2522)
- The order attributes are dropped from spans in the `go.opentelemetry.io/otel/sdk/trace` package when capacity is reached is fixed to be in compliance with the OpenTelemetry specification.
  Instead of dropping the least-recently-used attribute, the last added attribute is dropped.
  This drop order still only applies to attributes with unique keys not already contained in the span.
  If an attribute is added with a key already contained in the span, that attribute is updated to the new value being added. (#2576)

### Removed

- Updated `go.opentelemetry.io/proto/otlp` from `v0.11.0` to `v0.12.0`. This version removes a number of deprecated methods. (#2546)
  - [`Metric.GetIntGauge()`](https://pkg.go.dev/go.opentelemetry.io/proto/otlp@v0.11.0/metrics/v1#Metric.GetIntGauge)
  - [`Metric.GetIntHistogram()`](https://pkg.go.dev/go.opentelemetry.io/proto/otlp@v0.11.0/metrics/v1#Metric.GetIntHistogram)
  - [`Metric.GetIntSum()`](https://pkg.go.dev/go.opentelemetry.io/proto/otlp@v0.11.0/metrics/v1#Metric.GetIntSum)

## [1.3.0] - 2021-12-10

### ⚠️ Notice ⚠️

We have updated the project minimum supported Go version to 1.16

### Added

- Added an internal Logger.
  This can be used by the SDK and API to provide users with feedback of the internal state.
  To enable verbose logs configure the logger which will print V(1) logs. For debugging information configure to print V(5) logs. (#2343)
- Add the `WithRetry` `Option` and the `RetryConfig` type to the `go.opentelemetry.io/otel/exporter/otel/otlpmetric/otlpmetrichttp` package to specify retry behavior consistently. (#2425)
- Add `SpanStatusFromHTTPStatusCodeAndSpanKind` to all `semconv` packages to return a span status code similar to `SpanStatusFromHTTPStatusCode`, but exclude `4XX` HTTP errors as span errors if the span is of server kind. (#2296)

### Changed

- The `"go.opentelemetry.io/otel/exporter/otel/otlptrace/otlptracegrpc".Client` now uses the underlying gRPC `ClientConn` to handle name resolution, TCP connection establishment (with retries and backoff) and TLS handshakes, and handling errors on established connections by re-resolving the name and reconnecting. (#2329)
- The `"go.opentelemetry.io/otel/exporter/otel/otlpmetric/otlpmetricgrpc".Client` now uses the underlying gRPC `ClientConn` to handle name resolution, TCP connection establishment (with retries and backoff) and TLS handshakes, and handling errors on established connections by re-resolving the name and reconnecting. (#2425)
- The `"go.opentelemetry.io/otel/exporter/otel/otlpmetric/otlpmetricgrpc".RetrySettings` type is renamed to `RetryConfig`. (#2425)
- The `go.opentelemetry.io/otel/exporter/otel/*` gRPC exporters now default to using the host's root CA set if none are provided by the user and `WithInsecure` is not specified. (#2432)
- Change `resource.Default` to be evaluated the first time it is called, rather than on import. This allows the caller the option to update `OTEL_RESOURCE_ATTRIBUTES` first, such as with `os.Setenv`. (#2371)

### Fixed

- The `go.opentelemetry.io/otel/exporter/otel/*` exporters are updated to handle per-signal and universal endpoints according to the OpenTelemetry specification.
  Any per-signal endpoint set via an `OTEL_EXPORTER_OTLP_<signal>_ENDPOINT` environment variable is now used without modification of the path.
  When `OTEL_EXPORTER_OTLP_ENDPOINT` is set, if it contains a path, that path is used as a base path which per-signal paths are appended to. (#2433)
- Basic metric controller updated to use sync.Map to avoid blocking calls (#2381)
- The `go.opentelemetry.io/otel/exporter/jaeger` correctly sets the `otel.status_code` value to be a string of `ERROR` or `OK` instead of an integer code. (#2439, #2440)

### Deprecated

- Deprecated the `"go.opentelemetry.io/otel/exporter/otel/otlpmetric/otlpmetrichttp".WithMaxAttempts` `Option`, use the new `WithRetry` `Option` instead. (#2425)
- Deprecated the `"go.opentelemetry.io/otel/exporter/otel/otlpmetric/otlpmetrichttp".WithBackoff` `Option`, use the new `WithRetry` `Option` instead. (#2425)

### Removed

- Remove the metric Processor's ability to convert cumulative to delta aggregation temporality. (#2350)
- Remove the metric Bound Instruments interface and implementations. (#2399)
- Remove the metric MinMaxSumCount kind aggregation and the corresponding OTLP export path. (#2423)
- Metric SDK removes the "exact" aggregator for histogram instruments, as it performed a non-standard aggregation for OTLP export (creating repeated Gauge points) and worked its way into a number of confusing examples. (#2348)

## [1.2.0] - 2021-11-12

### Changed

- Metric SDK `export.ExportKind`, `export.ExportKindSelector` types have been renamed to `aggregation.Temporality` and `aggregation.TemporalitySelector` respectively to keep in line with current specification and protocol along with built-in selectors (e.g., `aggregation.CumulativeTemporalitySelector`, ...). (#2274)
- The Metric `Exporter` interface now requires a `TemporalitySelector` method instead of an `ExportKindSelector`. (#2274)
- Metrics API cleanup. The `metric/sdkapi` package has been created to relocate the API-to-SDK interface:
  - The following interface types simply moved from `metric` to `metric/sdkapi`: `Descriptor`, `MeterImpl`, `InstrumentImpl`, `SyncImpl`, `BoundSyncImpl`, `AsyncImpl`, `AsyncRunner`, `AsyncSingleRunner`, and `AsyncBatchRunner`
  - The following struct types moved and are replaced with type aliases, since they are exposed to the user: `Observation`, `Measurement`.
  - The No-op implementations of sync and async instruments are no longer exported, new functions `sdkapi.NewNoopAsyncInstrument()` and `sdkapi.NewNoopSyncInstrument()` are provided instead. (#2271)
- Update the SDK `BatchSpanProcessor` to export all queued spans when `ForceFlush` is called. (#2080, #2335)

### Added

- Add the `"go.opentelemetry.io/otel/exporters/otlp/otlpmetric/otlpmetricgrpc".WithGRPCConn` option so the exporter can reuse an existing gRPC connection. (#2002)
- Added a new `schema` module to help parse Schema Files in OTEP 0152 format. (#2267)
- Added a new `MapCarrier` to the `go.opentelemetry.io/otel/propagation` package to hold propagated cross-cutting concerns as a `map[string]string` held in memory. (#2334)

## [1.1.0] - 2021-10-27

### Added

- Add the `"go.opentelemetry.io/otel/exporters/otlp/otlptrace/otlptracegrpc".WithGRPCConn` option so the exporter can reuse an existing gRPC connection. (#2002)
- Add the `go.opentelemetry.io/otel/semconv/v1.7.0` package.
  The package contains semantic conventions from the `v1.7.0` version of the OpenTelemetry specification. (#2320)
- Add the `go.opentelemetry.io/otel/semconv/v1.6.1` package.
  The package contains semantic conventions from the `v1.6.1` version of the OpenTelemetry specification. (#2321)
- Add the `go.opentelemetry.io/otel/semconv/v1.5.0` package.
  The package contains semantic conventions from the `v1.5.0` version of the OpenTelemetry specification. (#2322)
  - When upgrading from the `semconv/v1.4.0` package note the following name changes:
    - `K8SReplicasetUIDKey` -> `K8SReplicaSetUIDKey`
    - `K8SReplicasetNameKey` -> `K8SReplicaSetNameKey`
    - `K8SStatefulsetUIDKey` -> `K8SStatefulSetUIDKey`
    - `k8SStatefulsetNameKey` -> `K8SStatefulSetNameKey`
    - `K8SDaemonsetUIDKey` -> `K8SDaemonSetUIDKey`
    - `K8SDaemonsetNameKey` -> `K8SDaemonSetNameKey`

### Changed

- Links added to a span will be dropped by the SDK if they contain an invalid span context (#2275).

### Fixed

- The `"go.opentelemetry.io/otel/semconv/v1.4.0".HTTPServerAttributesFromHTTPRequest` now correctly only sets the HTTP client IP attribute even if the connection was routed with proxies and there are multiple addresses in the `X-Forwarded-For` header. (#2282, #2284)
- The `"go.opentelemetry.io/otel/semconv/v1.4.0".NetAttributesFromHTTPRequest` function correctly handles IPv6 addresses as IP addresses and sets the correct net peer IP instead of the net peer hostname attribute. (#2283, #2285)
- The simple span processor shutdown method deterministically returns the exporter error status if it simultaneously finishes when the deadline is reached. (#2290, #2289)

## [1.0.1] - 2021-10-01

### Fixed

- json stdout exporter no longer crashes due to concurrency bug. (#2265)

## [Metrics 0.24.0] - 2021-10-01

### Changed

- NoopMeterProvider is now private and NewNoopMeterProvider must be used to obtain a noopMeterProvider. (#2237)
- The Metric SDK `Export()` function takes a new two-level reader interface for iterating over results one instrumentation library at a time. (#2197)
  - The former `"go.opentelemetry.io/otel/sdk/export/metric".CheckpointSet` is renamed `Reader`.
  - The new interface is named `"go.opentelemetry.io/otel/sdk/export/metric".InstrumentationLibraryReader`.

## [1.0.0] - 2021-09-20

This is the first stable release for the project.
This release includes an API and SDK for the tracing signal that will comply with the stability guarantees defined by the projects [versioning policy](./VERSIONING.md).

### Added

- OTLP trace exporter now sets the `SchemaURL` field in the exported telemetry if the Tracer has `WithSchemaURL` option. (#2242)

### Fixed

- Slice-valued attributes can correctly be used as map keys. (#2223)

### Removed

- Removed the `"go.opentelemetry.io/otel/exporters/zipkin".WithSDKOptions` function. (#2248)
- Removed the deprecated package `go.opentelemetry.io/otel/oteltest`. (#2234)
- Removed the deprecated package `go.opentelemetry.io/otel/bridge/opencensus/utils`. (#2233)
- Removed deprecated functions, types, and methods from `go.opentelemetry.io/otel/attribute` package.
  Use the typed functions and methods added to the package instead. (#2235)
  - The `Key.Array` method is removed.
  - The `Array` function is removed.
  - The `Any` function is removed.
  - The `ArrayValue` function is removed.
  - The `AsArray` function is removed.

## [1.0.0-RC3] - 2021-09-02

### Added

- Added `ErrorHandlerFunc` to use a function as an `"go.opentelemetry.io/otel".ErrorHandler`. (#2149)
- Added `"go.opentelemetry.io/otel/trace".WithStackTrace` option to add a stack trace when using `span.RecordError` or when panic is handled in `span.End`. (#2163)
- Added typed slice attribute types and functionality to the `go.opentelemetry.io/otel/attribute` package to replace the existing array type and functions. (#2162)
  - `BoolSlice`, `IntSlice`, `Int64Slice`, `Float64Slice`, and `StringSlice` replace the use of the `Array` function in the package.
- Added the `go.opentelemetry.io/otel/example/fib` example package.
  Included is an example application that computes Fibonacci numbers. (#2203)

### Changed

- Metric instruments have been renamed to match the (feature-frozen) metric API specification:
  - ValueRecorder becomes Histogram
  - ValueObserver becomes Gauge
  - SumObserver becomes CounterObserver
  - UpDownSumObserver becomes UpDownCounterObserver
  The API exported from this project is still considered experimental. (#2202)
- Metric SDK/API implementation type `InstrumentKind` moves into `sdkapi` sub-package. (#2091)
- The Metrics SDK export record no longer contains a Resource pointer, the SDK `"go.opentelemetry.io/otel/sdk/trace/export/metric".Exporter.Export()` function for push-based exporters now takes a single Resource argument, pull-based exporters use `"go.opentelemetry.io/otel/sdk/metric/controller/basic".Controller.Resource()`. (#2120)
- The JSON output of the `go.opentelemetry.io/otel/exporters/stdout/stdouttrace` is harmonized now such that the output is "plain" JSON objects after each other of the form `{ ... } { ... } { ... }`. Earlier the JSON objects describing a span were wrapped in a slice for each `Exporter.ExportSpans` call, like `[ { ... } ][ { ... } { ... } ]`. Outputting JSON object directly after each other is consistent with JSON loggers, and a bit easier to parse and read. (#2196)
- Update the `NewTracerConfig`, `NewSpanStartConfig`, `NewSpanEndConfig`, and `NewEventConfig` function in the `go.opentelemetry.io/otel/trace` package to return their respective configurations as structs instead of pointers to the struct. (#2212)

### Deprecated

- The `go.opentelemetry.io/otel/bridge/opencensus/utils` package is deprecated.
  All functionality from this package now exists in the `go.opentelemetry.io/otel/bridge/opencensus` package.
  The functions from that package should be used instead. (#2166)
- The `"go.opentelemetry.io/otel/attribute".Array` function and the related `ARRAY` value type is deprecated.
  Use the typed `*Slice` functions and types added to the package instead. (#2162)
- The `"go.opentelemetry.io/otel/attribute".Any` function is deprecated.
  Use the typed functions instead. (#2181)
- The `go.opentelemetry.io/otel/oteltest` package is deprecated.
  The `"go.opentelemetry.io/otel/sdk/trace/tracetest".SpanRecorder` can be registered with the default SDK (`go.opentelemetry.io/otel/sdk/trace`) as a `SpanProcessor` and used as a replacement for this deprecated package. (#2188)

### Removed

- Removed metrics test package `go.opentelemetry.io/otel/sdk/export/metric/metrictest`. (#2105)

### Fixed

- The `fromEnv` detector no longer throws an error when `OTEL_RESOURCE_ATTRIBUTES` environment variable is not set or empty. (#2138)
- Setting the global `ErrorHandler` with `"go.opentelemetry.io/otel".SetErrorHandler` multiple times is now supported. (#2160, #2140)
- The `"go.opentelemetry.io/otel/attribute".Any` function now supports `int32` values. (#2169)
- Multiple calls to `"go.opentelemetry.io/otel/sdk/metric/controller/basic".WithResource()` are handled correctly, and when no resources are provided `"go.opentelemetry.io/otel/sdk/resource".Default()` is used. (#2120)
- The `WithoutTimestamps` option for the `go.opentelemetry.io/otel/exporters/stdout/stdouttrace` exporter causes the exporter to correctly ommit timestamps. (#2195)
- Fixed typos in resources.go. (#2201)

## [1.0.0-RC2] - 2021-07-26

### Added

- Added `WithOSDescription` resource configuration option to set OS (Operating System) description resource attribute (`os.description`). (#1840)
- Added `WithOS` resource configuration option to set all OS (Operating System) resource attributes at once. (#1840)
- Added the `WithRetry` option to the `go.opentelemetry.io/otel/exporters/otlp/otlptrace/otlptracehttp` package.
  This option is a replacement for the removed `WithMaxAttempts` and `WithBackoff` options. (#2095)
- Added API `LinkFromContext` to return Link which encapsulates SpanContext from provided context and also encapsulates attributes. (#2115)
- Added a new `Link` type under the SDK `otel/sdk/trace` package that counts the number of attributes that were dropped for surpassing the `AttributePerLinkCountLimit` configured in the Span's `SpanLimits`.
  This new type replaces the equal-named API `Link` type found in the `otel/trace` package for most usages within the SDK.
  For example, instances of this type are now returned by the `Links()` function of `ReadOnlySpan`s provided in places like the `OnEnd` function of `SpanProcessor` implementations. (#2118)
- Added the `SpanRecorder` type to the `go.opentelemetry.io/otel/skd/trace/tracetest` package.
  This type can be used with the default SDK as a `SpanProcessor` during testing. (#2132)

### Changed

- The `SpanModels` function is now exported from the `go.opentelemetry.io/otel/exporters/zipkin` package to convert OpenTelemetry spans into Zipkin model spans. (#2027)
- Rename the `"go.opentelemetry.io/otel/exporters/otlp/otlptrace/otlptracegrpc".RetrySettings` to `RetryConfig`. (#2095)

### Deprecated

- The `TextMapCarrier` and `TextMapPropagator` from the `go.opentelemetry.io/otel/oteltest` package and their associated creation functions (`TextMapCarrier`, `NewTextMapPropagator`) are deprecated. (#2114)
- The `Harness` type from the `go.opentelemetry.io/otel/oteltest` package and its associated creation function, `NewHarness` are deprecated and will be removed in the next release. (#2123)
- The `TraceStateFromKeyValues` function from the `go.opentelemetry.io/otel/oteltest` package is deprecated.
  Use the `trace.ParseTraceState` function instead. (#2122)

### Removed

- Removed the deprecated package `go.opentelemetry.io/otel/exporters/trace/jaeger`. (#2020)
- Removed the deprecated package `go.opentelemetry.io/otel/exporters/trace/zipkin`. (#2020)
- Removed the `"go.opentelemetry.io/otel/sdk/resource".WithBuiltinDetectors` function.
  The explicit `With*` options for every built-in detector should be used instead. (#2026 #2097)
- Removed the `WithMaxAttempts` and `WithBackoff` options from the `go.opentelemetry.io/otel/exporters/otlp/otlptrace/otlptracehttp` package.
  The retry logic of the package has been updated to match the `otlptracegrpc` package and accordingly a `WithRetry` option is added that should be used instead. (#2095)
- Removed `DroppedAttributeCount` field from `otel/trace.Link` struct. (#2118)

### Fixed

- When using WithNewRoot, don't use the parent context for making sampling decisions. (#2032)
- `oteltest.Tracer` now creates a valid `SpanContext` when using `WithNewRoot`. (#2073)
- OS type detector now sets the correct `dragonflybsd` value for DragonFly BSD. (#2092)
- The OTel span status is correctly transformed into the OTLP status in the `go.opentelemetry.io/otel/exporters/otlp/otlptrace` package.
  This fix will by default set the status to `Unset` if it is not explicitly set to `Ok` or `Error`. (#2099 #2102)
- The `Inject` method for the `"go.opentelemetry.io/otel/propagation".TraceContext` type no longer injects empty `tracestate` values. (#2108)
- Use `6831` as default Jaeger agent port instead of `6832`. (#2131)

## [Experimental Metrics v0.22.0] - 2021-07-19

### Added

- Adds HTTP support for OTLP metrics exporter. (#2022)

### Removed

- Removed the deprecated package `go.opentelemetry.io/otel/exporters/metric/prometheus`. (#2020)

## [1.0.0-RC1] / 0.21.0 - 2021-06-18

With this release we are introducing a split in module versions.  The tracing API and SDK are entering the `v1.0.0` Release Candidate phase with `v1.0.0-RC1`
while the experimental metrics API and SDK continue with `v0.x` releases at `v0.21.0`.  Modules at major version 1 or greater will not depend on modules
with major version 0.

### Added

- Adds `otlpgrpc.WithRetry`option for configuring the retry policy for transient errors on the otlp/gRPC exporter. (#1832)
  - The following status codes are defined as transient errors:
      | gRPC Status Code | Description |
      | ---------------- | ----------- |
      | 1  | Cancelled |
      | 4  | Deadline Exceeded |
      | 8  | Resource Exhausted |
      | 10 | Aborted |
      | 10 | Out of Range |
      | 14 | Unavailable |
      | 15 | Data Loss |
- Added `Status` type to the `go.opentelemetry.io/otel/sdk/trace` package to represent the status of a span. (#1874)
- Added `SpanStub` type and its associated functions to the `go.opentelemetry.io/otel/sdk/trace/tracetest` package.
  This type can be used as a testing replacement for the `SpanSnapshot` that was removed from the `go.opentelemetry.io/otel/sdk/trace` package. (#1873)
- Adds support for scheme in `OTEL_EXPORTER_OTLP_ENDPOINT` according to the spec. (#1886)
- Adds `trace.WithSchemaURL` option for configuring the tracer with a Schema URL. (#1889)
- Added an example of using OpenTelemetry Go as a trace context forwarder. (#1912)
- `ParseTraceState` is added to the `go.opentelemetry.io/otel/trace` package.
  It can be used to decode a `TraceState` from a `tracestate` header string value. (#1937)
- Added `Len` method to the `TraceState` type in the `go.opentelemetry.io/otel/trace` package.
  This method returns the number of list-members the `TraceState` holds. (#1937)
- Creates package `go.opentelemetry.io/otel/exporters/otlp/otlptrace` that defines a trace exporter that uses a `otlptrace.Client` to send data.
  Creates package `go.opentelemetry.io/otel/exporters/otlp/otlptrace/otlptracegrpc` implementing a gRPC `otlptrace.Client` and offers convenience functions, `NewExportPipeline` and `InstallNewPipeline`, to setup and install a `otlptrace.Exporter` in tracing .(#1922)
- Added `Baggage`, `Member`, and `Property` types to the `go.opentelemetry.io/otel/baggage` package along with their related functions. (#1967)
- Added `ContextWithBaggage`, `ContextWithoutBaggage`, and `FromContext` functions to the `go.opentelemetry.io/otel/baggage` package.
  These functions replace the `Set`, `Value`, `ContextWithValue`, `ContextWithoutValue`, and `ContextWithEmpty` functions from that package and directly work with the new `Baggage` type. (#1967)
- The `OTEL_SERVICE_NAME` environment variable is the preferred source for `service.name`, used by the environment resource detector if a service name is present both there and in `OTEL_RESOURCE_ATTRIBUTES`. (#1969)
- Creates package `go.opentelemetry.io/otel/exporters/otlp/otlptrace/otlptracehttp` implementing an HTTP `otlptrace.Client` and offers convenience functions, `NewExportPipeline` and `InstallNewPipeline`, to setup and install a `otlptrace.Exporter` in tracing. (#1963)
- Changes `go.opentelemetry.io/otel/sdk/resource.NewWithAttributes` to require a schema URL. The old function is still available as `resource.NewSchemaless`. This is a breaking change. (#1938)
- Several builtin resource detectors now correctly populate the schema URL. (#1938)
- Creates package `go.opentelemetry.io/otel/exporters/otlp/otlpmetric` that defines a metrics exporter that uses a `otlpmetric.Client` to send data.
- Creates package `go.opentelemetry.io/otel/exporters/otlp/otlpmetric/otlpmetricgrpc` implementing a gRPC `otlpmetric.Client` and offers convenience functions, `New` and `NewUnstarted`, to create an `otlpmetric.Exporter`.(#1991)
- Added `go.opentelemetry.io/otel/exporters/stdout/stdouttrace` exporter. (#2005)
- Added `go.opentelemetry.io/otel/exporters/stdout/stdoutmetric` exporter. (#2005)
- Added a `TracerProvider()` method to the `"go.opentelemetry.io/otel/trace".Span` interface. This can be used to obtain a `TracerProvider` from a given span that utilizes the same trace processing pipeline.  (#2009)

### Changed

- Make `NewSplitDriver` from `go.opentelemetry.io/otel/exporters/otlp` take variadic arguments instead of a `SplitConfig` item.
  `NewSplitDriver` now automatically implements an internal `noopDriver` for `SplitConfig` fields that are not initialized. (#1798)
- `resource.New()` now creates a Resource without builtin detectors. Previous behavior is now achieved by using `WithBuiltinDetectors` Option. (#1810)
- Move the `Event` type from the `go.opentelemetry.io/otel` package to the `go.opentelemetry.io/otel/sdk/trace` package. (#1846)
- CI builds validate against last two versions of Go, dropping 1.14 and adding 1.16. (#1865)
- BatchSpanProcessor now report export failures when calling `ForceFlush()` method. (#1860)
- `Set.Encoded(Encoder)` no longer caches the result of an encoding. (#1855)
- Renamed `CloudZoneKey` to `CloudAvailabilityZoneKey` in Resource semantic conventions according to spec. (#1871)
- The `StatusCode` and `StatusMessage` methods of the `ReadOnlySpan` interface and the `Span` produced by the `go.opentelemetry.io/otel/sdk/trace` package have been replaced with a single `Status` method.
  This method returns the status of a span using the new `Status` type. (#1874)
- Updated `ExportSpans` method of the`SpanExporter` interface type to accept `ReadOnlySpan`s instead of the removed `SpanSnapshot`.
  This brings the export interface into compliance with the specification in that it now accepts an explicitly immutable type instead of just an implied one. (#1873)
- Unembed `SpanContext` in `Link`. (#1877)
- Generate Semantic conventions from the specification YAML. (#1891)
- Spans created by the global `Tracer` obtained from `go.opentelemetry.io/otel`, prior to a functioning `TracerProvider` being set, now propagate the span context from their parent if one exists. (#1901)
- The `"go.opentelemetry.io/otel".Tracer` function now accepts tracer options. (#1902)
- Move the `go.opentelemetry.io/otel/unit` package to `go.opentelemetry.io/otel/metric/unit`. (#1903)
- Changed `go.opentelemetry.io/otel/trace.TracerConfig` to conform to the [Contributing guidelines](CONTRIBUTING.md#config.) (#1921)
- Changed `go.opentelemetry.io/otel/trace.SpanConfig` to conform to the [Contributing guidelines](CONTRIBUTING.md#config). (#1921)
- Changed `span.End()` now only accepts Options that are allowed at `End()`. (#1921)
- Changed `go.opentelemetry.io/otel/metric.InstrumentConfig` to conform to the [Contributing guidelines](CONTRIBUTING.md#config). (#1921)
- Changed `go.opentelemetry.io/otel/metric.MeterConfig` to conform to the [Contributing guidelines](CONTRIBUTING.md#config). (#1921)
- Refactored option types according to the contribution style guide. (#1882)
- Move the `go.opentelemetry.io/otel/trace.TraceStateFromKeyValues` function to the `go.opentelemetry.io/otel/oteltest` package.
  This function is preserved for testing purposes where it may be useful to create a `TraceState` from `attribute.KeyValue`s, but it is not intended for production use.
  The new `ParseTraceState` function should be used to create a `TraceState`. (#1931)
- Updated `MarshalJSON` method of the `go.opentelemetry.io/otel/trace.TraceState` type to marshal the type into the string representation of the `TraceState`. (#1931)
- The `TraceState.Delete` method from the `go.opentelemetry.io/otel/trace` package no longer returns an error in addition to a `TraceState`. (#1931)
- Updated `Get` method of the `TraceState` type from the `go.opentelemetry.io/otel/trace` package to accept a `string` instead of an `attribute.Key` type. (#1931)
- Updated `Insert` method of the `TraceState` type from the `go.opentelemetry.io/otel/trace` package to accept a pair of `string`s instead of an `attribute.KeyValue` type. (#1931)
- Updated `Delete` method of the `TraceState` type from the `go.opentelemetry.io/otel/trace` package to accept a `string` instead of an `attribute.Key` type. (#1931)
- Renamed `NewExporter` to `New` in the `go.opentelemetry.io/otel/exporters/stdout` package. (#1985)
- Renamed `NewExporter` to `New` in the `go.opentelemetry.io/otel/exporters/metric/prometheus` package. (#1985)
- Renamed `NewExporter` to `New` in the `go.opentelemetry.io/otel/exporters/trace/jaeger` package. (#1985)
- Renamed `NewExporter` to `New` in the `go.opentelemetry.io/otel/exporters/trace/zipkin` package. (#1985)
- Renamed `NewExporter` to `New` in the `go.opentelemetry.io/otel/exporters/otlp` package. (#1985)
- Renamed `NewUnstartedExporter` to `NewUnstarted` in the `go.opentelemetry.io/otel/exporters/otlp` package. (#1985)
- The `go.opentelemetry.io/otel/semconv` package has been moved to `go.opentelemetry.io/otel/semconv/v1.4.0` to allow for multiple [telemetry schema](https://github.com/open-telemetry/oteps/blob/main/text/0152-telemetry-schemas.md) versions to be used concurrently. (#1987)
- Metrics test helpers in `go.opentelemetry.io/otel/oteltest` have been moved to `go.opentelemetry.io/otel/metric/metrictest`. (#1988)

### Deprecated

- The `go.opentelemetry.io/otel/exporters/metric/prometheus` is deprecated, use `go.opentelemetry.io/otel/exporters/prometheus` instead. (#1993)
- The `go.opentelemetry.io/otel/exporters/trace/jaeger` is deprecated, use `go.opentelemetry.io/otel/exporters/jaeger` instead. (#1993)
- The `go.opentelemetry.io/otel/exporters/trace/zipkin` is deprecated, use `go.opentelemetry.io/otel/exporters/zipkin` instead. (#1993)

### Removed

- Removed `resource.WithoutBuiltin()`. Use `resource.New()`. (#1810)
- Unexported types `resource.FromEnv`, `resource.Host`, and `resource.TelemetrySDK`, Use the corresponding `With*()` to use individually. (#1810)
- Removed the `Tracer` and `IsRecording` method from the `ReadOnlySpan` in the `go.opentelemetry.io/otel/sdk/trace`.
  The `Tracer` method is not a required to be included in this interface and given the mutable nature of the tracer that is associated with a span, this method is not appropriate.
  The `IsRecording` method returns if the span is recording or not.
  A read-only span value does not need to know if updates to it will be recorded or not.
  By definition, it cannot be updated so there is no point in communicating if an update is recorded. (#1873)
- Removed the `SpanSnapshot` type from the `go.opentelemetry.io/otel/sdk/trace` package.
  The use of this type has been replaced with the use of the explicitly immutable `ReadOnlySpan` type.
  When a concrete representation of a read-only span is needed for testing, the newly added `SpanStub` in the `go.opentelemetry.io/otel/sdk/trace/tracetest` package should be used. (#1873)
- Removed the `Tracer` method from the `Span` interface in the `go.opentelemetry.io/otel/trace` package.
  Using the same tracer that created a span introduces the error where an instrumentation library's `Tracer` is used by other code instead of their own.
  The `"go.opentelemetry.io/otel".Tracer` function or a `TracerProvider` should be used to acquire a library specific `Tracer` instead. (#1900)
  - The `TracerProvider()` method on the `Span` interface may also be used to obtain a `TracerProvider` using the same trace processing pipeline. (#2009)
- The `http.url` attribute generated by `HTTPClientAttributesFromHTTPRequest` will no longer include username or password information. (#1919)
- Removed `IsEmpty` method of the `TraceState` type in the `go.opentelemetry.io/otel/trace` package in favor of using the added `TraceState.Len` method. (#1931)
- Removed `Set`, `Value`, `ContextWithValue`, `ContextWithoutValue`, and `ContextWithEmpty` functions in the `go.opentelemetry.io/otel/baggage` package.
  Handling of baggage is now done using the added `Baggage` type and related context functions (`ContextWithBaggage`, `ContextWithoutBaggage`, and `FromContext`) in that package. (#1967)
- The `InstallNewPipeline` and `NewExportPipeline` creation functions in all the exporters (prometheus, otlp, stdout, jaeger, and zipkin) have been removed.
  These functions were deemed premature attempts to provide convenience that did not achieve this aim. (#1985)
- The `go.opentelemetry.io/otel/exporters/otlp` exporter has been removed.  Use `go.opentelemetry.io/otel/exporters/otlp/otlptrace` instead. (#1990)
- The `go.opentelemetry.io/otel/exporters/stdout` exporter has been removed.  Use `go.opentelemetry.io/otel/exporters/stdout/stdouttrace` or `go.opentelemetry.io/otel/exporters/stdout/stdoutmetric` instead. (#2005)

### Fixed

- Only report errors from the `"go.opentelemetry.io/otel/sdk/resource".Environment` function when they are not `nil`. (#1850, #1851)
- The `Shutdown` method of the simple `SpanProcessor` in the `go.opentelemetry.io/otel/sdk/trace` package now honors the context deadline or cancellation. (#1616, #1856)
- BatchSpanProcessor now drops span batches that failed to be exported. (#1860)
- Use `http://localhost:14268/api/traces` as default Jaeger collector endpoint instead of `http://localhost:14250`. (#1898)
- Allow trailing and leading whitespace in the parsing of a `tracestate` header. (#1931)
- Add logic to determine if the channel is closed to fix Jaeger exporter test panic with close closed channel. (#1870, #1973)
- Avoid transport security when OTLP endpoint is a Unix socket. (#2001)

### Security

## [0.20.0] - 2021-04-23

### Added

- The OTLP exporter now has two new convenience functions, `NewExportPipeline` and `InstallNewPipeline`, setup and install the exporter in tracing and metrics pipelines. (#1373)
- Adds semantic conventions for exceptions. (#1492)
- Added Jaeger Environment variables: `OTEL_EXPORTER_JAEGER_AGENT_HOST`, `OTEL_EXPORTER_JAEGER_AGENT_PORT`
  These environment variables can be used to override Jaeger agent hostname and port (#1752)
- Option `ExportTimeout` was added to batch span processor. (#1755)
- `trace.TraceFlags` is now a defined type over `byte` and `WithSampled(bool) TraceFlags` and `IsSampled() bool` methods have been added to it. (#1770)
- The `Event` and `Link` struct types from the `go.opentelemetry.io/otel` package now include a `DroppedAttributeCount` field to record the number of attributes that were not recorded due to configured limits being reached. (#1771)
- The Jaeger exporter now reports dropped attributes for a Span event in the exported log. (#1771)
- Adds test to check BatchSpanProcessor ignores `OnEnd` and `ForceFlush` post `Shutdown`. (#1772)
- Extract resource attributes from the `OTEL_RESOURCE_ATTRIBUTES` environment variable and merge them with the `resource.Default` resource as well as resources provided to the `TracerProvider` and metric `Controller`. (#1785)
- Added `WithOSType` resource configuration option to set OS (Operating System) type resource attribute (`os.type`). (#1788)
- Added `WithProcess*` resource configuration options to set Process resource attributes. (#1788)
  - `process.pid`
  - `process.executable.name`
  - `process.executable.path`
  - `process.command_args`
  - `process.owner`
  - `process.runtime.name`
  - `process.runtime.version`
  - `process.runtime.description`
- Adds `k8s.node.name` and `k8s.node.uid` attribute keys to the `semconv` package. (#1789)
- Added support for configuring OTLP/HTTP and OTLP/gRPC Endpoints, TLS Certificates, Headers, Compression and Timeout via Environment Variables. (#1758, #1769 and #1811)
  - `OTEL_EXPORTER_OTLP_ENDPOINT`
  - `OTEL_EXPORTER_OTLP_TRACES_ENDPOINT`
  - `OTEL_EXPORTER_OTLP_METRICS_ENDPOINT`
  - `OTEL_EXPORTER_OTLP_HEADERS`
  - `OTEL_EXPORTER_OTLP_TRACES_HEADERS`
  - `OTEL_EXPORTER_OTLP_METRICS_HEADERS`
  - `OTEL_EXPORTER_OTLP_COMPRESSION`
  - `OTEL_EXPORTER_OTLP_TRACES_COMPRESSION`
  - `OTEL_EXPORTER_OTLP_METRICS_COMPRESSION`
  - `OTEL_EXPORTER_OTLP_TIMEOUT`
  - `OTEL_EXPORTER_OTLP_TRACES_TIMEOUT`
  - `OTEL_EXPORTER_OTLP_METRICS_TIMEOUT`
  - `OTEL_EXPORTER_OTLP_CERTIFICATE`
  - `OTEL_EXPORTER_OTLP_TRACES_CERTIFICATE`
  - `OTEL_EXPORTER_OTLP_METRICS_CERTIFICATE`
- Adds `otlpgrpc.WithTimeout` option for configuring timeout to the otlp/gRPC exporter. (#1821)
- Adds `jaeger.WithMaxPacketSize` option for configuring maximum UDP packet size used when connecting to the Jaeger agent. (#1853)

### Fixed

- The `Span.IsRecording` implementation from `go.opentelemetry.io/otel/sdk/trace` always returns false when not being sampled. (#1750)
- The Jaeger exporter now correctly sets tags for the Span status code and message.
  This means it uses the correct tag keys (`"otel.status_code"`, `"otel.status_description"`) and does not set the status message as a tag unless it is set on the span. (#1761)
- The Jaeger exporter now correctly records Span event's names using the `"event"` key for a tag.
  Additionally, this tag is overridden, as specified in the OTel specification, if the event contains an attribute with that key. (#1768)
- Zipkin Exporter: Ensure mapping between OTel and Zipkin span data complies with the specification. (#1688)
- Fixed typo for default service name in Jaeger Exporter. (#1797)
- Fix flaky OTLP for the reconnnection of the client connection. (#1527, #1814)
- Fix Jaeger exporter dropping of span batches that exceed the UDP packet size limit.
  Instead, the exporter now splits the batch into smaller sendable batches. (#1828)

### Changed

- Span `RecordError` now records an `exception` event to comply with the semantic convention specification. (#1492)
- Jaeger exporter was updated to use thrift v0.14.1. (#1712)
- Migrate from using internally built and maintained version of the OTLP to the one hosted at `go.opentelemetry.io/proto/otlp`. (#1713)
- Migrate from using `github.com/gogo/protobuf` to `google.golang.org/protobuf` to match `go.opentelemetry.io/proto/otlp`. (#1713)
- The storage of a local or remote Span in a `context.Context` using its SpanContext is unified to store just the current Span.
  The Span's SpanContext can now self-identify as being remote or not.
  This means that `"go.opentelemetry.io/otel/trace".ContextWithRemoteSpanContext` will now overwrite any existing current Span, not just existing remote Spans, and make it the current Span in a `context.Context`. (#1731)
- Improve OTLP/gRPC exporter connection errors. (#1737)
- Information about a parent span context in a `"go.opentelemetry.io/otel/export/trace".SpanSnapshot` is unified in a new `Parent` field.
  The existing `ParentSpanID` and `HasRemoteParent` fields are removed in favor of this. (#1748)
- The `ParentContext` field of the `"go.opentelemetry.io/otel/sdk/trace".SamplingParameters` is updated to hold a `context.Context` containing the parent span.
  This changes it to make `SamplingParameters` conform with the OpenTelemetry specification. (#1749)
- Updated Jaeger Environment Variables: `JAEGER_ENDPOINT`, `JAEGER_USER`, `JAEGER_PASSWORD`
  to `OTEL_EXPORTER_JAEGER_ENDPOINT`, `OTEL_EXPORTER_JAEGER_USER`, `OTEL_EXPORTER_JAEGER_PASSWORD` in compliance with OTel specification. (#1752)
- Modify `BatchSpanProcessor.ForceFlush` to abort after timeout/cancellation. (#1757)
- The `DroppedAttributeCount` field of the `Span` in the `go.opentelemetry.io/otel` package now only represents the number of attributes dropped for the span itself.
  It no longer is a conglomerate of itself, events, and link attributes that have been dropped. (#1771)
- Make `ExportSpans` in Jaeger Exporter honor context deadline. (#1773)
- Modify Zipkin Exporter default service name, use default resource's serviceName instead of empty. (#1777)
- The `go.opentelemetry.io/otel/sdk/export/trace` package is merged into the `go.opentelemetry.io/otel/sdk/trace` package. (#1778)
- The prometheus.InstallNewPipeline example is moved from comment to example test (#1796)
- The convenience functions for the stdout exporter have been updated to return the `TracerProvider` implementation and enable the shutdown of the exporter. (#1800)
- Replace the flush function returned from the Jaeger exporter's convenience creation functions (`InstallNewPipeline` and `NewExportPipeline`) with the `TracerProvider` implementation they create.
  This enables the caller to shutdown and flush using the related `TracerProvider` methods. (#1822)
- Updated the Jaeger exporter to have a default endpoint, `http://localhost:14250`, for the collector. (#1824)
- Changed the function `WithCollectorEndpoint` in the Jaeger exporter to no longer accept an endpoint as an argument.
  The endpoint can be passed with the `CollectorEndpointOption` using the `WithEndpoint` function or by setting the `OTEL_EXPORTER_JAEGER_ENDPOINT` environment variable value appropriately. (#1824)
- The Jaeger exporter no longer batches exported spans itself, instead it relies on the SDK's `BatchSpanProcessor` for this functionality. (#1830)
- The Jaeger exporter creation functions (`NewRawExporter`, `NewExportPipeline`, and `InstallNewPipeline`) no longer accept the removed `Option` type as a variadic argument. (#1830)

### Removed

- Removed Jaeger Environment variables: `JAEGER_SERVICE_NAME`, `JAEGER_DISABLED`, `JAEGER_TAGS`
  These environment variables will no longer be used to override values of the Jaeger exporter (#1752)
- No longer set the links for a `Span` in `go.opentelemetry.io/otel/sdk/trace` that is configured to be a new root.
  This is unspecified behavior that the OpenTelemetry community plans to standardize in the future.
  To prevent backwards incompatible changes when it is specified, these links are removed. (#1726)
- Setting error status while recording error with Span from oteltest package. (#1729)
- The concept of a remote and local Span stored in a context is unified to just the current Span.
  Because of this `"go.opentelemetry.io/otel/trace".RemoteSpanContextFromContext` is removed as it is no longer needed.
  Instead, `"go.opentelemetry.io/otel/trace".SpanContextFromContex` can be used to return the current Span.
  If needed, that Span's `SpanContext.IsRemote()` can then be used to determine if it is remote or not. (#1731)
- The `HasRemoteParent` field of the `"go.opentelemetry.io/otel/sdk/trace".SamplingParameters` is removed.
  This field is redundant to the information returned from the `Remote` method of the `SpanContext` held in the `ParentContext` field. (#1749)
- The `trace.FlagsDebug` and `trace.FlagsDeferred` constants have been removed and will be localized to the B3 propagator. (#1770)
- Remove `Process` configuration, `WithProcessFromEnv` and `ProcessFromEnv`, and type from the Jaeger exporter package.
  The information that could be configured in the `Process` struct should be configured in a `Resource` instead. (#1776, #1804)
- Remove the `WithDisabled` option from the Jaeger exporter.
  To disable the exporter unregister it from the `TracerProvider` or use a no-operation `TracerProvider`. (#1806)
- Removed the functions `CollectorEndpointFromEnv` and `WithCollectorEndpointOptionFromEnv` from the Jaeger exporter.
  These functions for retrieving specific environment variable values are redundant of other internal functions and
  are not intended for end user use. (#1824)
- Removed the Jaeger exporter `WithSDKOptions` `Option`.
  This option was used to set SDK options for the exporter creation convenience functions.
  These functions are provided as a way to easily setup or install the exporter with what are deemed reasonable SDK settings for common use cases.
  If the SDK needs to be configured differently, the `NewRawExporter` function and direct setup of the SDK with the desired settings should be used. (#1825)
- The `WithBufferMaxCount` and `WithBatchMaxCount` `Option`s from the Jaeger exporter are removed.
  The exporter no longer batches exports, instead relying on the SDK's `BatchSpanProcessor` for this functionality. (#1830)
- The Jaeger exporter `Option` type is removed.
  The type is no longer used by the exporter to configure anything.
  All the previous configurations these options provided were duplicates of SDK configuration.
  They have been removed in favor of using the SDK configuration and focuses the exporter configuration to be only about the endpoints it will send telemetry to. (#1830)

## [0.19.0] - 2021-03-18

### Added

- Added `Marshaler` config option to `otlphttp` to enable otlp over json or protobufs. (#1586)
- A `ForceFlush` method to the `"go.opentelemetry.io/otel/sdk/trace".TracerProvider` to flush all registered `SpanProcessor`s. (#1608)
- Added `WithSampler` and `WithSpanLimits` to tracer provider. (#1633, #1702)
- `"go.opentelemetry.io/otel/trace".SpanContext` now has a `remote` property, and `IsRemote()` predicate, that is true when the `SpanContext` has been extracted from remote context data. (#1701)
- A `Valid` method to the `"go.opentelemetry.io/otel/attribute".KeyValue` type. (#1703)

### Changed

- `trace.SpanContext` is now immutable and has no exported fields. (#1573)
  - `trace.NewSpanContext()` can be used in conjunction with the `trace.SpanContextConfig` struct to initialize a new `SpanContext` where all values are known.
- Update the `ForceFlush` method signature to the `"go.opentelemetry.io/otel/sdk/trace".SpanProcessor` to accept a `context.Context` and return an error. (#1608)
- Update the `Shutdown` method to the `"go.opentelemetry.io/otel/sdk/trace".TracerProvider` return an error on shutdown failure. (#1608)
- The SimpleSpanProcessor will now shut down the enclosed `SpanExporter` and gracefully ignore subsequent calls to `OnEnd` after `Shutdown` is called. (#1612)
- `"go.opentelemetry.io/sdk/metric/controller.basic".WithPusher` is replaced with `WithExporter` to provide consistent naming across project. (#1656)
- Added non-empty string check for trace `Attribute` keys. (#1659)
- Add `description` to SpanStatus only when `StatusCode` is set to error. (#1662)
- Jaeger exporter falls back to `resource.Default`'s `service.name` if the exported Span does not have one. (#1673)
- Jaeger exporter populates Jaeger's Span Process from Resource. (#1673)
- Renamed the `LabelSet` method of `"go.opentelemetry.io/otel/sdk/resource".Resource` to `Set`. (#1692)
- Changed `WithSDK` to `WithSDKOptions` to accept variadic arguments of `TracerProviderOption` type in `go.opentelemetry.io/otel/exporters/trace/jaeger` package. (#1693)
- Changed `WithSDK` to `WithSDKOptions` to accept variadic arguments of `TracerProviderOption` type in `go.opentelemetry.io/otel/exporters/trace/zipkin` package. (#1693)

### Removed

- Removed `serviceName` parameter from Zipkin exporter and uses resource instead. (#1549)
- Removed `WithConfig` from tracer provider to avoid overriding configuration. (#1633)
- Removed the exported `SimpleSpanProcessor` and `BatchSpanProcessor` structs.
   These are now returned as a SpanProcessor interface from their respective constructors. (#1638)
- Removed `WithRecord()` from `trace.SpanOption` when creating a span. (#1660)
- Removed setting status to `Error` while recording an error as a span event in `RecordError`. (#1663)
- Removed `jaeger.WithProcess` configuration option. (#1673)
- Removed `ApplyConfig` method from `"go.opentelemetry.io/otel/sdk/trace".TracerProvider` and the now unneeded `Config` struct. (#1693)

### Fixed

- Jaeger Exporter: Ensure mapping between OTEL and Jaeger span data complies with the specification. (#1626)
- `SamplingResult.TraceState` is correctly propagated to a newly created span's `SpanContext`. (#1655)
- The `otel-collector` example now correctly flushes metric events prior to shutting down the exporter. (#1678)
- Do not set span status message in `SpanStatusFromHTTPStatusCode` if it can be inferred from `http.status_code`. (#1681)
- Synchronization issues in global trace delegate implementation. (#1686)
- Reduced excess memory usage by global `TracerProvider`. (#1687)

## [0.18.0] - 2021-03-03

### Added

- Added `resource.Default()` for use with meter and tracer providers. (#1507)
- `AttributePerEventCountLimit` and `AttributePerLinkCountLimit` for `SpanLimits`. (#1535)
- Added `Keys()` method to `propagation.TextMapCarrier` and `propagation.HeaderCarrier` to adapt `http.Header` to this interface. (#1544)
- Added `code` attributes to `go.opentelemetry.io/otel/semconv` package. (#1558)
- Compatibility testing suite in the CI system for the following systems. (#1567)
   | OS      | Go Version | Architecture |
   | ------- | ---------- | ------------ |
   | Ubuntu  | 1.15       | amd64        |
   | Ubuntu  | 1.14       | amd64        |
   | Ubuntu  | 1.15       | 386          |
   | Ubuntu  | 1.14       | 386          |
   | MacOS   | 1.15       | amd64        |
   | MacOS   | 1.14       | amd64        |
   | Windows | 1.15       | amd64        |
   | Windows | 1.14       | amd64        |
   | Windows | 1.15       | 386          |
   | Windows | 1.14       | 386          |

### Changed

- Replaced interface `oteltest.SpanRecorder` with its existing implementation
  `StandardSpanRecorder`. (#1542)
- Default span limit values to 128. (#1535)
- Rename `MaxEventsPerSpan`, `MaxAttributesPerSpan` and `MaxLinksPerSpan` to `EventCountLimit`, `AttributeCountLimit` and `LinkCountLimit`, and move these fields into `SpanLimits`. (#1535)
- Renamed the `otel/label` package to `otel/attribute`. (#1541)
- Vendor the Jaeger exporter's dependency on Apache Thrift. (#1551)
- Parallelize the CI linting and testing. (#1567)
- Stagger timestamps in exact aggregator tests. (#1569)
- Changed all examples to use `WithBatchTimeout(5 * time.Second)` rather than `WithBatchTimeout(5)`. (#1621)
- Prevent end-users from implementing some interfaces (#1575)

  ```
      "otel/exporters/otlp/otlphttp".Option
      "otel/exporters/stdout".Option
      "otel/oteltest".Option
      "otel/trace".TracerOption
      "otel/trace".SpanOption
      "otel/trace".EventOption
      "otel/trace".LifeCycleOption
      "otel/trace".InstrumentationOption
      "otel/sdk/resource".Option
      "otel/sdk/trace".ParentBasedSamplerOption
      "otel/sdk/trace".ReadOnlySpan
      "otel/sdk/trace".ReadWriteSpan
  ```

### Removed

- Removed attempt to resample spans upon changing the span name with `span.SetName()`. (#1545)
- The `test-benchmark` is no longer a dependency of the `precommit` make target. (#1567)
- Removed the `test-386` make target.
   This was replaced with a full compatibility testing suite (i.e. multi OS/arch) in the CI system. (#1567)

### Fixed

- The sequential timing check of timestamps in the stdout exporter are now setup explicitly to be sequential (#1571). (#1572)
- Windows build of Jaeger tests now compiles with OS specific functions (#1576). (#1577)
- The sequential timing check of timestamps of go.opentelemetry.io/otel/sdk/metric/aggregator/lastvalue are now setup explicitly to be sequential (#1578). (#1579)
- Validate tracestate header keys with vendors according to the W3C TraceContext specification (#1475). (#1581)
- The OTLP exporter includes related labels for translations of a GaugeArray (#1563). (#1570)

## [0.17.0] - 2021-02-12

### Changed

- Rename project default branch from `master` to `main`. (#1505)
- Reverse order in which `Resource` attributes are merged, per change in spec. (#1501)
- Add tooling to maintain "replace" directives in go.mod files automatically. (#1528)
- Create new modules: otel/metric, otel/trace, otel/oteltest, otel/sdk/export/metric, otel/sdk/metric (#1528)
- Move metric-related public global APIs from otel to otel/metric/global. (#1528)

## Fixed

- Fixed otlpgrpc reconnection issue.
- The example code in the README.md of `go.opentelemetry.io/otel/exporters/otlp` is moved to a compiled example test and used the new `WithAddress` instead of `WithEndpoint`. (#1513)
- The otel-collector example now uses the default OTLP receiver port of the collector.

## [0.16.0] - 2021-01-13

### Added

- Add the `ReadOnlySpan` and `ReadWriteSpan` interfaces to provide better control for accessing span data. (#1360)
- `NewGRPCDriver` function returns a `ProtocolDriver` that maintains a single gRPC connection to the collector. (#1369)
- Added documentation about the project's versioning policy. (#1388)
- Added `NewSplitDriver` for OTLP exporter that allows sending traces and metrics to different endpoints. (#1418)
- Added codeql worfklow to GitHub Actions (#1428)
- Added Gosec workflow to GitHub Actions (#1429)
- Add new HTTP driver for OTLP exporter in `exporters/otlp/otlphttp`. Currently it only supports the binary protobuf payloads. (#1420)
- Add an OpenCensus exporter bridge. (#1444)

### Changed

- Rename `internal/testing` to `internal/internaltest`. (#1449)
- Rename `export.SpanData` to `export.SpanSnapshot` and use it only for exporting spans. (#1360)
- Store the parent's full `SpanContext` rather than just its span ID in the `span` struct. (#1360)
- Improve span duration accuracy. (#1360)
- Migrated CI/CD from CircleCI to GitHub Actions (#1382)
- Remove duplicate checkout from GitHub Actions workflow (#1407)
- Metric `array` aggregator renamed `exact` to match its `aggregation.Kind` (#1412)
- Metric `exact` aggregator includes per-point timestamps (#1412)
- Metric stdout exporter uses MinMaxSumCount aggregator for ValueRecorder instruments (#1412)
- `NewExporter` from `exporters/otlp` now takes a `ProtocolDriver` as a parameter. (#1369)
- Many OTLP Exporter options became gRPC ProtocolDriver options. (#1369)
- Unify endpoint API that related to OTel exporter. (#1401)
- Optimize metric histogram aggregator to re-use its slice of buckets. (#1435)
- Metric aggregator Count() and histogram Bucket.Counts are consistently `uint64`. (1430)
- Histogram aggregator accepts functional options, uses default boundaries if none given. (#1434)
- `SamplingResult` now passed a `Tracestate` from the parent `SpanContext` (#1432)
- Moved gRPC driver for OTLP exporter to `exporters/otlp/otlpgrpc`. (#1420)
- The `TraceContext` propagator now correctly propagates `TraceState` through the `SpanContext`. (#1447)
- Metric Push and Pull Controller components are combined into a single "basic" Controller:
  - `WithExporter()` and `Start()` to configure Push behavior
  - `Start()` is optional; use `Collect()` and `ForEach()` for Pull behavior
  - `Start()` and `Stop()` accept Context. (#1378)
- The `Event` type is moved from the `otel/sdk/export/trace` package to the `otel/trace` API package. (#1452)

### Removed

- Remove `errUninitializedSpan` as its only usage is now obsolete. (#1360)
- Remove Metric export functionality related to quantiles and summary data points: this is not specified (#1412)
- Remove DDSketch metric aggregator; our intention is to re-introduce this as an option of the histogram aggregator after [new OTLP histogram data types](https://github.com/open-telemetry/opentelemetry-proto/pull/226) are released (#1412)

### Fixed

- `BatchSpanProcessor.Shutdown()` will now shutdown underlying `export.SpanExporter`. (#1443)

## [0.15.0] - 2020-12-10

### Added

- The `WithIDGenerator` `TracerProviderOption` is added to the `go.opentelemetry.io/otel/trace` package to configure an `IDGenerator` for the `TracerProvider`. (#1363)

### Changed

- The Zipkin exporter now uses the Span status code to determine. (#1328)
- `NewExporter` and `Start` functions in `go.opentelemetry.io/otel/exporters/otlp` now receive `context.Context` as a first parameter. (#1357)
- Move the OpenCensus example into `example` directory. (#1359)
- Moved the SDK's `internal.IDGenerator` interface in to the `sdk/trace` package to enable support for externally-defined ID generators. (#1363)
- Bump `github.com/google/go-cmp` from 0.5.3 to 0.5.4 (#1374)
- Bump `github.com/golangci/golangci-lint` in `/internal/tools` (#1375)

### Fixed

- Metric SDK `SumObserver` and `UpDownSumObserver` instruments correctness fixes. (#1381)

## [0.14.0] - 2020-11-19

### Added

- An `EventOption` and the related `NewEventConfig` function are added to the `go.opentelemetry.io/otel` package to configure Span events. (#1254)
- A `TextMapPropagator` and associated `TextMapCarrier` are added to the `go.opentelemetry.io/otel/oteltest` package to test `TextMap` type propagators and their use. (#1259)
- `SpanContextFromContext` returns `SpanContext` from context. (#1255)
- `TraceState` has been added to `SpanContext`. (#1340)
- `DeploymentEnvironmentKey` added to `go.opentelemetry.io/otel/semconv` package. (#1323)
- Add an OpenCensus to OpenTelemetry tracing bridge. (#1305)
- Add a parent context argument to `SpanProcessor.OnStart` to follow the specification. (#1333)
- Add missing tests for `sdk/trace/attributes_map.go`. (#1337)

### Changed

- Move the `go.opentelemetry.io/otel/api/trace` package into `go.opentelemetry.io/otel/trace` with the following changes. (#1229) (#1307)
  - `ID` has been renamed to `TraceID`.
  - `IDFromHex` has been renamed to `TraceIDFromHex`.
  - `EmptySpanContext` is removed.
- Move the `go.opentelemetry.io/otel/api/trace/tracetest` package into `go.opentelemetry.io/otel/oteltest`. (#1229)
- OTLP Exporter updates:
  - supports OTLP v0.6.0 (#1230, #1354)
  - supports configurable aggregation temporality (default: Cumulative, optional: Stateless). (#1296)
- The Sampler is now called on local child spans. (#1233)
- The `Kind` type from the `go.opentelemetry.io/otel/api/metric` package was renamed to `InstrumentKind` to more specifically describe what it is and avoid semantic ambiguity. (#1240)
- The `MetricKind` method of the `Descriptor` type in the `go.opentelemetry.io/otel/api/metric` package was renamed to `Descriptor.InstrumentKind`.
   This matches the returned type and fixes misuse of the term metric. (#1240)
- Move test harness from the `go.opentelemetry.io/otel/api/apitest` package into `go.opentelemetry.io/otel/oteltest`. (#1241)
- Move the `go.opentelemetry.io/otel/api/metric/metrictest` package into `go.opentelemetry.io/oteltest` as part of #964. (#1252)
- Move the `go.opentelemetry.io/otel/api/metric` package into `go.opentelemetry.io/otel/metric` as part of #1303. (#1321)
- Move the `go.opentelemetry.io/otel/api/metric/registry` package into `go.opentelemetry.io/otel/metric/registry` as a part of #1303. (#1316)
- Move the `Number` type (together with related functions) from `go.opentelemetry.io/otel/api/metric` package into `go.opentelemetry.io/otel/metric/number` as a part of #1303. (#1316)
- The function signature of the Span `AddEvent` method in `go.opentelemetry.io/otel` is updated to no longer take an unused context and instead take a required name and a variable number of `EventOption`s. (#1254)
- The function signature of the Span `RecordError` method in `go.opentelemetry.io/otel` is updated to no longer take an unused context and instead take a required error value and a variable number of `EventOption`s. (#1254)
- Move the `go.opentelemetry.io/otel/api/global` package to `go.opentelemetry.io/otel`. (#1262) (#1330)
- Move the `Version` function from `go.opentelemetry.io/otel/sdk` to `go.opentelemetry.io/otel`. (#1330)
- Rename correlation context header from `"otcorrelations"` to `"baggage"` to match the OpenTelemetry specification. (#1267)
- Fix `Code.UnmarshalJSON` to work with valid JSON only. (#1276)
- The `resource.New()` method changes signature to support builtin attributes and functional options, including `telemetry.sdk.*` and
  `host.name` semantic conventions; the former method is renamed `resource.NewWithAttributes`. (#1235)
- The Prometheus exporter now exports non-monotonic counters (i.e. `UpDownCounter`s) as gauges. (#1210)
- Correct the `Span.End` method documentation in the `otel` API to state updates are not allowed on a span after it has ended. (#1310)
- Updated span collection limits for attribute, event and link counts to 1000 (#1318)
- Renamed `semconv.HTTPUrlKey` to `semconv.HTTPURLKey`. (#1338)

### Removed

- The `ErrInvalidHexID`, `ErrInvalidTraceIDLength`, `ErrInvalidSpanIDLength`, `ErrInvalidSpanIDLength`, or `ErrNilSpanID` from the `go.opentelemetry.io/otel` package are unexported now. (#1243)
- The `AddEventWithTimestamp` method on the `Span` interface in `go.opentelemetry.io/otel` is removed due to its redundancy.
   It is replaced by using the `AddEvent` method with a `WithTimestamp` option. (#1254)
- The `MockSpan` and `MockTracer` types are removed from `go.opentelemetry.io/otel/oteltest`.
   `Tracer` and `Span` from the same module should be used in their place instead. (#1306)
- `WorkerCount` option is removed from `go.opentelemetry.io/otel/exporters/otlp`. (#1350)
- Remove the following labels types: INT32, UINT32, UINT64 and FLOAT32. (#1314)

### Fixed

- Rename `MergeItererator` to `MergeIterator` in the `go.opentelemetry.io/otel/label` package. (#1244)
- The `go.opentelemetry.io/otel/api/global` packages global TextMapPropagator now delegates functionality to a globally set delegate for all previously returned propagators. (#1258)
- Fix condition in `label.Any`. (#1299)
- Fix global `TracerProvider` to pass options to its configured provider. (#1329)
- Fix missing handler for `ExactKind` aggregator in OTLP metrics transformer (#1309)

## [0.13.0] - 2020-10-08

### Added

- OTLP Metric exporter supports Histogram aggregation. (#1209)
- The `Code` struct from the `go.opentelemetry.io/otel/codes` package now supports JSON marshaling and unmarshaling as well as implements the `Stringer` interface. (#1214)
- A Baggage API to implement the OpenTelemetry specification. (#1217)
- Add Shutdown method to sdk/trace/provider, shutdown processors in the order they were registered. (#1227)

### Changed

- Set default propagator to no-op propagator. (#1184)
- The `HTTPSupplier`, `HTTPExtractor`, `HTTPInjector`, and `HTTPPropagator` from the `go.opentelemetry.io/otel/api/propagation` package were replaced with unified `TextMapCarrier` and `TextMapPropagator` in the `go.opentelemetry.io/otel/propagation` package. (#1212) (#1325)
- The `New` function from the `go.opentelemetry.io/otel/api/propagation` package was replaced with `NewCompositeTextMapPropagator` in the `go.opentelemetry.io/otel` package. (#1212)
- The status codes of the `go.opentelemetry.io/otel/codes` package have been updated to match the latest OpenTelemetry specification.
   They now are `Unset`, `Error`, and `Ok`.
   They no longer track the gRPC codes. (#1214)
- The `StatusCode` field of the `SpanData` struct in the `go.opentelemetry.io/otel/sdk/export/trace` package now uses the codes package from this package instead of the gRPC project. (#1214)
- Move the `go.opentelemetry.io/otel/api/baggage` package into `go.opentelemetry.io/otel/baggage`. (#1217) (#1325)
- A `Shutdown` method of `SpanProcessor` and all its implementations receives a context and returns an error. (#1264)

### Fixed

- Copies of data from arrays and slices passed to `go.opentelemetry.io/otel/label.ArrayValue()` are now used in the returned `Value` instead of using the mutable data itself. (#1226)

### Removed

- The `ExtractHTTP` and `InjectHTTP` functions from the `go.opentelemetry.io/otel/api/propagation` package were removed. (#1212)
- The `Propagators` interface from the `go.opentelemetry.io/otel/api/propagation` package was removed to conform to the OpenTelemetry specification.
   The explicit `TextMapPropagator` type can be used in its place as this is the `Propagator` type the specification defines. (#1212)
- The `SetAttribute` method of the `Span` from the `go.opentelemetry.io/otel/api/trace` package was removed given its redundancy with the `SetAttributes` method. (#1216)
- The internal implementation of Baggage storage is removed in favor of using the new Baggage API functionality. (#1217)
- Remove duplicate hostname key `HostHostNameKey` in Resource semantic conventions. (#1219)
- Nested array/slice support has been removed. (#1226)

## [0.12.0] - 2020-09-24

### Added

- A `SpanConfigure` function in `go.opentelemetry.io/otel/api/trace` to create a new `SpanConfig` from `SpanOption`s. (#1108)
- In the `go.opentelemetry.io/otel/api/trace` package, `NewTracerConfig` was added to construct new `TracerConfig`s.
   This addition was made to conform with our project option conventions. (#1155)
- Instrumentation library information was added to the Zipkin exporter. (#1119)
- The `SpanProcessor` interface now has a `ForceFlush()` method. (#1166)
- More semantic conventions for k8s as resource attributes. (#1167)

### Changed

- Add reconnecting udp connection type to Jaeger exporter.
   This change adds a new optional implementation of the udp conn interface used to detect changes to an agent's host dns record.
   It then adopts the new destination address to ensure the exporter doesn't get stuck. This change was ported from jaegertracing/jaeger-client-go#520. (#1063)
- Replace `StartOption` and `EndOption` in `go.opentelemetry.io/otel/api/trace` with `SpanOption`.
   This change is matched by replacing the `StartConfig` and `EndConfig` with a unified `SpanConfig`. (#1108)
- Replace the `LinkedTo` span option in `go.opentelemetry.io/otel/api/trace` with `WithLinks`.
   This is be more consistent with our other option patterns, i.e. passing the item to be configured directly instead of its component parts, and provides a cleaner function signature. (#1108)
- The `go.opentelemetry.io/otel/api/trace` `TracerOption` was changed to an interface to conform to project option conventions. (#1109)
- Move the `B3` and `TraceContext` from within the `go.opentelemetry.io/otel/api/trace` package to their own `go.opentelemetry.io/otel/propagators` package.
    This removal of the propagators is reflective of the OpenTelemetry specification for these propagators as well as cleans up the `go.opentelemetry.io/otel/api/trace` API. (#1118)
- Rename Jaeger tags used for instrumentation library information to reflect changes in OpenTelemetry specification. (#1119)
- Rename `ProbabilitySampler` to `TraceIDRatioBased` and change semantics to ignore parent span sampling status. (#1115)
- Move `tools` package under `internal`. (#1141)
- Move `go.opentelemetry.io/otel/api/correlation` package to `go.opentelemetry.io/otel/api/baggage`. (#1142)
   The `correlation.CorrelationContext` propagator has been renamed `baggage.Baggage`.  Other exported functions and types are unchanged.
- Rename `ParentOrElse` sampler to `ParentBased` and allow setting samplers depending on parent span. (#1153)
- In the `go.opentelemetry.io/otel/api/trace` package, `SpanConfigure` was renamed to `NewSpanConfig`. (#1155)
- Change `dependabot.yml` to add a `Skip Changelog` label to dependabot-sourced PRs. (#1161)
- The [configuration style guide](https://github.com/open-telemetry/opentelemetry-go/blob/master/CONTRIBUTING.md#config) has been updated to
   recommend the use of `newConfig()` instead of `configure()`. (#1163)
- The `otlp.Config` type has been unexported and changed to `otlp.config`, along with its initializer. (#1163)
- Ensure exported interface types include parameter names and update the
   Style Guide to reflect this styling rule. (#1172)
- Don't consider unset environment variable for resource detection to be an error. (#1170)
- Rename `go.opentelemetry.io/otel/api/metric.ConfigureInstrument` to `NewInstrumentConfig` and
  `go.opentelemetry.io/otel/api/metric.ConfigureMeter` to `NewMeterConfig`.
- ValueObserver instruments use LastValue aggregator by default. (#1165)
- OTLP Metric exporter supports LastValue aggregation. (#1165)
- Move the `go.opentelemetry.io/otel/api/unit` package to `go.opentelemetry.io/otel/unit`. (#1185)
- Rename `Provider` to `MeterProvider` in the `go.opentelemetry.io/otel/api/metric` package. (#1190)
- Rename `NoopProvider` to `NoopMeterProvider` in the `go.opentelemetry.io/otel/api/metric` package. (#1190)
- Rename `NewProvider` to `NewMeterProvider` in the `go.opentelemetry.io/otel/api/metric/metrictest` package. (#1190)
- Rename `Provider` to `MeterProvider` in the `go.opentelemetry.io/otel/api/metric/registry` package. (#1190)
- Rename `NewProvider` to `NewMeterProvider` in the `go.opentelemetry.io/otel/api/metri/registryc` package. (#1190)
- Rename `Provider` to `TracerProvider` in the `go.opentelemetry.io/otel/api/trace` package. (#1190)
- Rename `NoopProvider` to `NoopTracerProvider` in the `go.opentelemetry.io/otel/api/trace` package. (#1190)
- Rename `Provider` to `TracerProvider` in the `go.opentelemetry.io/otel/api/trace/tracetest` package. (#1190)
- Rename `NewProvider` to `NewTracerProvider` in the `go.opentelemetry.io/otel/api/trace/tracetest` package. (#1190)
- Rename `WrapperProvider` to `WrapperTracerProvider` in the `go.opentelemetry.io/otel/bridge/opentracing` package. (#1190)
- Rename `NewWrapperProvider` to `NewWrapperTracerProvider` in the `go.opentelemetry.io/otel/bridge/opentracing` package. (#1190)
- Rename `Provider` method of the pull controller to `MeterProvider` in the `go.opentelemetry.io/otel/sdk/metric/controller/pull` package. (#1190)
- Rename `Provider` method of the push controller to `MeterProvider` in the `go.opentelemetry.io/otel/sdk/metric/controller/push` package. (#1190)
- Rename `ProviderOptions` to `TracerProviderConfig` in the `go.opentelemetry.io/otel/sdk/trace` package. (#1190)
- Rename `ProviderOption` to `TracerProviderOption` in the `go.opentelemetry.io/otel/sdk/trace` package. (#1190)
- Rename `Provider` to `TracerProvider` in the `go.opentelemetry.io/otel/sdk/trace` package. (#1190)
- Rename `NewProvider` to `NewTracerProvider` in the `go.opentelemetry.io/otel/sdk/trace` package. (#1190)
- Renamed `SamplingDecision` values to comply with OpenTelemetry specification change. (#1192)
- Renamed Zipkin attribute names from `ot.status_code & ot.status_description` to `otel.status_code & otel.status_description`. (#1201)
- The default SDK now invokes registered `SpanProcessor`s in the order they were registered with the `TracerProvider`. (#1195)
- Add test of spans being processed by the `SpanProcessor`s in the order they were registered. (#1203)

### Removed

- Remove the B3 propagator from `go.opentelemetry.io/otel/propagators`. It is now located in the
   `go.opentelemetry.io/contrib/propagators/` module. (#1191)
- Remove the semantic convention for HTTP status text, `HTTPStatusTextKey` from package `go.opentelemetry.io/otel/semconv`. (#1194)

### Fixed

- Zipkin example no longer mentions `ParentSampler`, corrected to `ParentBased`. (#1171)
- Fix missing shutdown processor in otel-collector example. (#1186)
- Fix missing shutdown processor in basic and namedtracer examples. (#1197)

## [0.11.0] - 2020-08-24

### Added

- Support for exporting array-valued attributes via OTLP. (#992)
- `Noop` and `InMemory` `SpanBatcher` implementations to help with testing integrations. (#994)
- Support for filtering metric label sets. (#1047)
- A dimensionality-reducing metric Processor. (#1057)
- Integration tests for more OTel Collector Attribute types. (#1062)
- A new `WithSpanProcessor` `ProviderOption` is added to the `go.opentelemetry.io/otel/sdk/trace` package to create a `Provider` and automatically register the `SpanProcessor`. (#1078)

### Changed

- Rename `sdk/metric/processor/test` to `sdk/metric/processor/processortest`. (#1049)
- Rename `sdk/metric/controller/test` to `sdk/metric/controller/controllertest`. (#1049)
- Rename `api/testharness` to `api/apitest`. (#1049)
- Rename `api/trace/testtrace` to `api/trace/tracetest`. (#1049)
- Change Metric Processor to merge multiple observations. (#1024)
- The `go.opentelemetry.io/otel/bridge/opentracing` bridge package has been made into its own module.
   This removes the package dependencies of this bridge from the rest of the OpenTelemetry based project. (#1038)
- Renamed `go.opentelemetry.io/otel/api/standard` package to `go.opentelemetry.io/otel/semconv` to avoid the ambiguous and generic name `standard` and better describe the package as containing OpenTelemetry semantic conventions. (#1016)
- The environment variable used for resource detection has been changed from `OTEL_RESOURCE_LABELS` to `OTEL_RESOURCE_ATTRIBUTES` (#1042)
- Replace `WithSyncer` with `WithBatcher` in examples. (#1044)
- Replace the `google.golang.org/grpc/codes` dependency in the API with an equivalent `go.opentelemetry.io/otel/codes` package. (#1046)
- Merge the `go.opentelemetry.io/otel/api/label` and `go.opentelemetry.io/otel/api/kv` into the new `go.opentelemetry.io/otel/label` package. (#1060)
- Unify Callback Function Naming.
   Rename `*Callback` with `*Func`. (#1061)
- CI builds validate against last two versions of Go, dropping 1.13 and adding 1.15. (#1064)
- The `go.opentelemetry.io/otel/sdk/export/trace` interfaces `SpanSyncer` and `SpanBatcher` have been replaced with a specification compliant `Exporter` interface.
   This interface still supports the export of `SpanData`, but only as a slice.
   Implementation are also required now to return any error from `ExportSpans` if one occurs as well as implement a `Shutdown` method for exporter clean-up. (#1078)
- The `go.opentelemetry.io/otel/sdk/trace` `NewBatchSpanProcessor` function no longer returns an error.
   If a `nil` exporter is passed as an argument to this function, instead of it returning an error, it now returns a `BatchSpanProcessor` that handles the export of `SpanData` by not taking any action. (#1078)
- The `go.opentelemetry.io/otel/sdk/trace` `NewProvider` function to create a `Provider` no longer returns an error, instead only a `*Provider`.
   This change is related to `NewBatchSpanProcessor` not returning an error which was the only error this function would return. (#1078)

### Removed

- Duplicate, unused API sampler interface. (#999)
   Use the [`Sampler` interface](https://github.com/open-telemetry/opentelemetry-go/blob/v0.11.0/sdk/trace/sampling.go) provided by the SDK instead.
- The `grpctrace` instrumentation was moved to the `go.opentelemetry.io/contrib` repository and out of this repository.
   This move includes moving the `grpc` example to the `go.opentelemetry.io/contrib` as well. (#1027)
- The `WithSpan` method of the `Tracer` interface.
   The functionality this method provided was limited compared to what a user can provide themselves.
   It was removed with the understanding that if there is sufficient user need it can be added back based on actual user usage. (#1043)
- The `RegisterSpanProcessor` and `UnregisterSpanProcessor` functions.
   These were holdovers from an approach prior to the TracerProvider design. They were not used anymore. (#1077)
- The `oterror` package. (#1026)
- The `othttp` and `httptrace` instrumentations were moved to `go.opentelemetry.io/contrib`. (#1032)

### Fixed

- The `semconv.HTTPServerMetricAttributesFromHTTPRequest()` function no longer generates the high-cardinality `http.request.content.length` label. (#1031)
- Correct instrumentation version tag in Jaeger exporter. (#1037)
- The SDK span will now set an error event if the `End` method is called during a panic (i.e. it was deferred). (#1043)
- Move internally generated protobuf code from the `go.opentelemetry.io/otel` to the OTLP exporter to reduce dependency overhead. (#1050)
- The `otel-collector` example referenced outdated collector processors. (#1006)

## [0.10.0] - 2020-07-29

This release migrates the default OpenTelemetry SDK into its own Go module, decoupling the SDK from the API and reducing dependencies for instrumentation packages.

### Added

- The Zipkin exporter now has `NewExportPipeline` and `InstallNewPipeline` constructor functions to match the common pattern.
    These function build a new exporter with default SDK options and register the exporter with the `global` package respectively. (#944)
- Add propagator option for gRPC instrumentation. (#986)
- The `testtrace` package now tracks the `trace.SpanKind` for each span. (#987)

### Changed

- Replace the `RegisterGlobal` `Option` in the Jaeger exporter with an `InstallNewPipeline` constructor function.
   This matches the other exporter constructor patterns and will register a new exporter after building it with default configuration. (#944)
- The trace (`go.opentelemetry.io/otel/exporters/trace/stdout`) and metric (`go.opentelemetry.io/otel/exporters/metric/stdout`) `stdout` exporters are now merged into a single exporter at `go.opentelemetry.io/otel/exporters/stdout`.
   This new exporter was made into its own Go module to follow the pattern of all exporters and decouple it from the `go.opentelemetry.io/otel` module. (#956, #963)
- Move the `go.opentelemetry.io/otel/exporters/test` test package to `go.opentelemetry.io/otel/sdk/export/metric/metrictest`. (#962)
- The `go.opentelemetry.io/otel/api/kv/value` package was merged into the parent `go.opentelemetry.io/otel/api/kv` package. (#968)
  - `value.Bool` was replaced with `kv.BoolValue`.
  - `value.Int64` was replaced with `kv.Int64Value`.
  - `value.Uint64` was replaced with `kv.Uint64Value`.
  - `value.Float64` was replaced with `kv.Float64Value`.
  - `value.Int32` was replaced with `kv.Int32Value`.
  - `value.Uint32` was replaced with `kv.Uint32Value`.
  - `value.Float32` was replaced with `kv.Float32Value`.
  - `value.String` was replaced with `kv.StringValue`.
  - `value.Int` was replaced with `kv.IntValue`.
  - `value.Uint` was replaced with `kv.UintValue`.
  - `value.Array` was replaced with `kv.ArrayValue`.
- Rename `Infer` to `Any` in the `go.opentelemetry.io/otel/api/kv` package. (#972)
- Change `othttp` to use the `httpsnoop` package to wrap the `ResponseWriter` so that optional interfaces (`http.Hijacker`, `http.Flusher`, etc.) that are implemented by the original `ResponseWriter`are also implemented by the wrapped `ResponseWriter`. (#979)
- Rename `go.opentelemetry.io/otel/sdk/metric/aggregator/test` package to `go.opentelemetry.io/otel/sdk/metric/aggregator/aggregatortest`. (#980)
- Make the SDK into its own Go module called `go.opentelemetry.io/otel/sdk`. (#985)
- Changed the default trace `Sampler` from `AlwaysOn` to `ParentOrElse(AlwaysOn)`. (#989)

### Removed

- The `IndexedAttribute` function from the `go.opentelemetry.io/otel/api/label` package was removed in favor of `IndexedLabel` which it was synonymous with. (#970)

### Fixed

- Bump github.com/golangci/golangci-lint from 1.28.3 to 1.29.0 in /tools. (#953)
- Bump github.com/google/go-cmp from 0.5.0 to 0.5.1. (#957)
- Use `global.Handle` for span export errors in the OTLP exporter. (#946)
- Correct Go language formatting in the README documentation. (#961)
- Remove default SDK dependencies from the `go.opentelemetry.io/otel/api` package. (#977)
- Remove default SDK dependencies from the `go.opentelemetry.io/otel/instrumentation` package. (#983)
- Move documented examples for `go.opentelemetry.io/otel/instrumentation/grpctrace` interceptors into Go example tests. (#984)

## [0.9.0] - 2020-07-20

### Added

- A new Resource Detector interface is included to allow resources to be automatically detected and included. (#939)
- A Detector to automatically detect resources from an environment variable. (#939)
- Github action to generate protobuf Go bindings locally in `internal/opentelemetry-proto-gen`. (#938)
- OTLP .proto files from `open-telemetry/opentelemetry-proto` imported as a git submodule under `internal/opentelemetry-proto`.
   References to `github.com/open-telemetry/opentelemetry-proto` changed to `go.opentelemetry.io/otel/internal/opentelemetry-proto-gen`. (#942)

### Changed

- Non-nil value `struct`s for key-value pairs will be marshalled using JSON rather than `Sprintf`. (#948)

### Removed

- Removed dependency on `github.com/open-telemetry/opentelemetry-collector`. (#943)

## [0.8.0] - 2020-07-09

### Added

- The `B3Encoding` type to represent the B3 encoding(s) the B3 propagator can inject.
   A value for HTTP supported encodings (Multiple Header: `MultipleHeader`, Single Header: `SingleHeader`) are included. (#882)
- The `FlagsDeferred` trace flag to indicate if the trace sampling decision has been deferred. (#882)
- The `FlagsDebug` trace flag to indicate if the trace is a debug trace. (#882)
- Add `peer.service` semantic attribute. (#898)
- Add database-specific semantic attributes. (#899)
- Add semantic convention for `faas.coldstart` and `container.id`. (#909)
- Add http content size semantic conventions. (#905)
- Include `http.request_content_length` in HTTP request basic attributes. (#905)
- Add semantic conventions for operating system process resource attribute keys. (#919)
- The Jaeger exporter now has a `WithBatchMaxCount` option to specify the maximum number of spans sent in a batch. (#931)

### Changed

- Update `CONTRIBUTING.md` to ask for updates to `CHANGELOG.md` with each pull request. (#879)
- Use lowercase header names for B3 Multiple Headers. (#881)
- The B3 propagator `SingleHeader` field has been replaced with `InjectEncoding`.
   This new field can be set to combinations of the `B3Encoding` bitmasks and will inject trace information in these encodings.
   If no encoding is set, the propagator will default to `MultipleHeader` encoding. (#882)
- The B3 propagator now extracts from either HTTP encoding of B3 (Single Header or Multiple Header) based on what is contained in the header.
   Preference is given to Single Header encoding with Multiple Header being the fallback if Single Header is not found or is invalid.
   This behavior change is made to dynamically support all correctly encoded traces received instead of having to guess the expected encoding prior to receiving. (#882)
- Extend semantic conventions for RPC. (#900)
- To match constant naming conventions in the `api/standard` package, the `FaaS*` key names are appended with a suffix of `Key`. (#920)
  - `"api/standard".FaaSName` -> `FaaSNameKey`
  - `"api/standard".FaaSID` -> `FaaSIDKey`
  - `"api/standard".FaaSVersion` -> `FaaSVersionKey`
  - `"api/standard".FaaSInstance` -> `FaaSInstanceKey`

### Removed

- The `FlagsUnused` trace flag is removed.
   The purpose of this flag was to act as the inverse of `FlagsSampled`, the inverse of `FlagsSampled` is used instead. (#882)
- The B3 header constants (`B3SingleHeader`, `B3DebugFlagHeader`, `B3TraceIDHeader`, `B3SpanIDHeader`, `B3SampledHeader`, `B3ParentSpanIDHeader`) are removed.
   If B3 header keys are needed [the authoritative OpenZipkin package constants](https://pkg.go.dev/github.com/openzipkin/zipkin-go@v0.2.2/propagation/b3?tab=doc#pkg-constants) should be used instead. (#882)

### Fixed

- The B3 Single Header name is now correctly `b3` instead of the previous `X-B3`. (#881)
- The B3 propagator now correctly supports sampling only values (`b3: 0`, `b3: 1`, or `b3: d`) for a Single B3 Header. (#882)
- The B3 propagator now propagates the debug flag.
   This removes the behavior of changing the debug flag into a set sampling bit.
   Instead, this now follow the B3 specification and omits the `X-B3-Sampling` header. (#882)
- The B3 propagator now tracks "unset" sampling state (meaning "defer the decision") and does not set the `X-B3-Sampling` header when injecting. (#882)
- Bump github.com/itchyny/gojq from 0.10.3 to 0.10.4 in /tools. (#883)
- Bump github.com/opentracing/opentracing-go from v1.1.1-0.20190913142402-a7454ce5950e to v1.2.0. (#885)
- The tracing time conversion for OTLP spans is now correctly set to `UnixNano`. (#896)
- Ensure span status is not set to `Unknown` when no HTTP status code is provided as it is assumed to be `200 OK`. (#908)
- Ensure `httptrace.clientTracer` closes `http.headers` span. (#912)
- Prometheus exporter will not apply stale updates or forget inactive metrics. (#903)
- Add test for api.standard `HTTPClientAttributesFromHTTPRequest`. (#905)
- Bump github.com/golangci/golangci-lint from 1.27.0 to 1.28.1 in /tools. (#901, #913)
- Update otel-colector example to use the v0.5.0 collector. (#915)
- The `grpctrace` instrumentation uses a span name conforming to the OpenTelemetry semantic conventions (does not contain a leading slash (`/`)). (#922)
- The `grpctrace` instrumentation includes an `rpc.method` attribute now set to the gRPC method name. (#900, #922)
- The `grpctrace` instrumentation `rpc.service` attribute now contains the package name if one exists.
   This is in accordance with OpenTelemetry semantic conventions. (#922)
- Correlation Context extractor will no longer insert an empty map into the returned context when no valid values are extracted. (#923)
- Bump google.golang.org/api from 0.28.0 to 0.29.0 in /exporters/trace/jaeger. (#925)
- Bump github.com/itchyny/gojq from 0.10.4 to 0.11.0 in /tools. (#926)
- Bump github.com/golangci/golangci-lint from 1.28.1 to 1.28.2 in /tools. (#930)

## [0.7.0] - 2020-06-26

This release implements the v0.5.0 version of the OpenTelemetry specification.

### Added

- The othttp instrumentation now includes default metrics. (#861)
- This CHANGELOG file to track all changes in the project going forward.
- Support for array type attributes. (#798)
- Apply transitive dependabot go.mod dependency updates as part of a new automatic Github workflow. (#844)
- Timestamps are now passed to exporters for each export. (#835)
- Add new `Accumulation` type to metric SDK to transport telemetry from `Accumulator`s to `Processor`s.
   This replaces the prior `Record` `struct` use for this purpose. (#835)
- New dependabot integration to automate package upgrades. (#814)
- `Meter` and `Tracer` implementations accept instrumentation version version as an optional argument.
   This instrumentation version is passed on to exporters. (#811) (#805) (#802)
- The OTLP exporter includes the instrumentation version in telemetry it exports. (#811)
- Environment variables for Jaeger exporter are supported. (#796)
- New `aggregation.Kind` in the export metric API. (#808)
- New example that uses OTLP and the collector. (#790)
- Handle errors in the span `SetName` during span initialization. (#791)
- Default service config to enable retries for retry-able failed requests in the OTLP exporter and an option to override this default. (#777)
- New `go.opentelemetry.io/otel/api/oterror` package to uniformly support error handling and definitions for the project. (#778)
- New `global` default implementation of the `go.opentelemetry.io/otel/api/oterror.Handler` interface to be used to handle errors prior to an user defined `Handler`.
   There is also functionality for the user to register their `Handler` as well as a convenience function `Handle` to handle an error with this global `Handler`(#778)
- Options to specify propagators for httptrace and grpctrace instrumentation. (#784)
- The required `application/json` header for the Zipkin exporter is included in all exports. (#774)
- Integrate HTTP semantics helpers from the contrib repository into the `api/standard` package. #769

### Changed

- Rename `Integrator` to `Processor` in the metric SDK. (#863)
- Rename `AggregationSelector` to `AggregatorSelector`. (#859)
- Rename `SynchronizedCopy` to `SynchronizedMove`. (#858)
- Rename `simple` integrator to `basic` integrator. (#857)
- Merge otlp collector examples. (#841)
- Change the metric SDK to support cumulative, delta, and pass-through exporters directly.
   With these changes, cumulative and delta specific exporters are able to request the correct kind of aggregation from the SDK. (#840)
- The `Aggregator.Checkpoint` API is renamed to `SynchronizedCopy` and adds an argument, a different `Aggregator` into which the copy is stored. (#812)
- The `export.Aggregator` contract is that `Update()` and `SynchronizedCopy()` are synchronized with each other.
   All the aggregation interfaces (`Sum`, `LastValue`, ...) are not meant to be synchronized, as the caller is expected to synchronize aggregators at a higher level after the `Accumulator`.
   Some of the `Aggregators` used unnecessary locking and that has been cleaned up. (#812)
- Use of `metric.Number` was replaced by `int64` now that we use `sync.Mutex` in the `MinMaxSumCount` and `Histogram` `Aggregators`. (#812)
- Replace `AlwaysParentSample` with `ParentSample(fallback)` to match the OpenTelemetry v0.5.0 specification. (#810)
- Rename `sdk/export/metric/aggregator` to `sdk/export/metric/aggregation`. #808
- Send configured headers with every request in the OTLP exporter, instead of just on connection creation. (#806)
- Update error handling for any one off error handlers, replacing, instead, with the `global.Handle` function. (#791)
- Rename `plugin` directory to `instrumentation` to match the OpenTelemetry specification. (#779)
- Makes the argument order to Histogram and DDSketch `New()` consistent. (#781)

### Removed

- `Uint64NumberKind` and related functions from the API. (#864)
- Context arguments from `Aggregator.Checkpoint` and `Integrator.Process` as they were unused. (#803)
- `SpanID` is no longer included in parameters for sampling decision to match the OpenTelemetry specification. (#775)

### Fixed

- Upgrade OTLP exporter to opentelemetry-proto matching the opentelemetry-collector v0.4.0 release. (#866)
- Allow changes to `go.sum` and `go.mod` when running dependabot tidy-up. (#871)
- Bump github.com/stretchr/testify from 1.4.0 to 1.6.1. (#824)
- Bump github.com/prometheus/client_golang from 1.7.0 to 1.7.1 in /exporters/metric/prometheus. (#867)
- Bump google.golang.org/grpc from 1.29.1 to 1.30.0 in /exporters/trace/jaeger. (#853)
- Bump google.golang.org/grpc from 1.29.1 to 1.30.0 in /exporters/trace/zipkin. (#854)
- Bumps github.com/golang/protobuf from 1.3.2 to 1.4.2 (#848)
- Bump github.com/stretchr/testify from 1.4.0 to 1.6.1 in /exporters/otlp (#817)
- Bump github.com/golangci/golangci-lint from 1.25.1 to 1.27.0 in /tools (#828)
- Bump github.com/prometheus/client_golang from 1.5.0 to 1.7.0 in /exporters/metric/prometheus (#838)
- Bump github.com/stretchr/testify from 1.4.0 to 1.6.1 in /exporters/trace/jaeger (#829)
- Bump github.com/benbjohnson/clock from 1.0.0 to 1.0.3 (#815)
- Bump github.com/stretchr/testify from 1.4.0 to 1.6.1 in /exporters/trace/zipkin (#823)
- Bump github.com/itchyny/gojq from 0.10.1 to 0.10.3 in /tools (#830)
- Bump github.com/stretchr/testify from 1.4.0 to 1.6.1 in /exporters/metric/prometheus (#822)
- Bump google.golang.org/grpc from 1.27.1 to 1.29.1 in /exporters/trace/zipkin (#820)
- Bump google.golang.org/grpc from 1.27.1 to 1.29.1 in /exporters/trace/jaeger (#831)
- Bump github.com/google/go-cmp from 0.4.0 to 0.5.0 (#836)
- Bump github.com/google/go-cmp from 0.4.0 to 0.5.0 in /exporters/trace/jaeger (#837)
- Bump github.com/google/go-cmp from 0.4.0 to 0.5.0 in /exporters/otlp (#839)
- Bump google.golang.org/api from 0.20.0 to 0.28.0 in /exporters/trace/jaeger (#843)
- Set span status from HTTP status code in the othttp instrumentation. (#832)
- Fixed typo in push controller comment. (#834)
- The `Aggregator` testing has been updated and cleaned. (#812)
- `metric.Number(0)` expressions are replaced by `0` where possible. (#812)
- Fixed `global` `handler_test.go` test failure. #804
- Fixed `BatchSpanProcessor.Shutdown` to wait until all spans are processed. (#766)
- Fixed OTLP example's accidental early close of exporter. (#807)
- Ensure zipkin exporter reads and closes response body. (#788)
- Update instrumentation to use `api/standard` keys instead of custom keys. (#782)
- Clean up tools and RELEASING documentation. (#762)

## [0.6.0] - 2020-05-21

### Added

- Support for `Resource`s in the prometheus exporter. (#757)
- New pull controller. (#751)
- New `UpDownSumObserver` instrument. (#750)
- OpenTelemetry collector demo. (#711)
- New `SumObserver` instrument. (#747)
- New `UpDownCounter` instrument. (#745)
- New timeout `Option` and configuration function `WithTimeout` to the push controller. (#742)
- New `api/standards` package to implement semantic conventions and standard key-value generation. (#731)

### Changed

- Rename `Register*` functions in the metric API to `New*` for all `Observer` instruments. (#761)
- Use `[]float64` for histogram boundaries, not `[]metric.Number`. (#758)
- Change OTLP example to use exporter as a trace `Syncer` instead of as an unneeded `Batcher`. (#756)
- Replace `WithResourceAttributes()` with `WithResource()` in the trace SDK. (#754)
- The prometheus exporter now uses the new pull controller. (#751)
- Rename `ScheduleDelayMillis` to `BatchTimeout` in the trace `BatchSpanProcessor`.(#752)
- Support use of synchronous instruments in asynchronous callbacks (#725)
- Move `Resource` from the `Export` method parameter into the metric export `Record`. (#739)
- Rename `Observer` instrument to `ValueObserver`. (#734)
- The push controller now has a method (`Provider()`) to return a `metric.Provider` instead of the old `Meter` method that acted as a `metric.Provider`. (#738)
- Replace `Measure` instrument by `ValueRecorder` instrument. (#732)
- Rename correlation context header from `"Correlation-Context"` to `"otcorrelations"` to match the OpenTelemetry specification. (#727)

### Fixed

- Ensure gRPC `ClientStream` override methods do not panic in grpctrace package. (#755)
- Disable parts of `BatchSpanProcessor` test until a fix is found. (#743)
- Fix `string` case in `kv` `Infer` function. (#746)
- Fix panic in grpctrace client interceptors. (#740)
- Refactor the `api/metrics` push controller and add `CheckpointSet` synchronization. (#737)
- Rewrite span batch process queue batching logic. (#719)
- Remove the push controller named Meter map. (#738)
- Fix Histogram aggregator initial state (fix #735). (#736)
- Ensure golang alpine image is running `golang-1.14` for examples. (#733)
- Added test for grpctrace `UnaryInterceptorClient`. (#695)
- Rearrange `api/metric` code layout. (#724)

## [0.5.0] - 2020-05-13

### Added

- Batch `Observer` callback support. (#717)
- Alias `api` types to root package of project. (#696)
- Create basic `othttp.Transport` for simple client instrumentation. (#678)
- `SetAttribute(string, interface{})` to the trace API. (#674)
- Jaeger exporter option that allows user to specify custom http client. (#671)
- `Stringer` and `Infer` methods to `key`s. (#662)

### Changed

- Rename `NewKey` in the `kv` package to just `Key`. (#721)
- Move `core` and `key` to `kv` package. (#720)
- Make the metric API `Meter` a `struct` so the abstract `MeterImpl` can be passed and simplify implementation. (#709)
- Rename SDK `Batcher` to `Integrator` to match draft OpenTelemetry SDK specification. (#710)
- Rename SDK `Ungrouped` integrator to `simple.Integrator` to match draft OpenTelemetry SDK specification. (#710)
- Rename SDK `SDK` `struct` to `Accumulator` to match draft OpenTelemetry SDK specification. (#710)
- Move `Number` from `core` to `api/metric` package. (#706)
- Move `SpanContext` from `core` to `trace` package. (#692)
- Change traceparent header from `Traceparent` to `traceparent` to implement the W3C specification. (#681)

### Fixed

- Update tooling to run generators in all submodules. (#705)
- gRPC interceptor regexp to match methods without a service name. (#683)
- Use a `const` for padding 64-bit B3 trace IDs. (#701)
- Update `mockZipkin` listen address from `:0` to `127.0.0.1:0`. (#700)
- Left-pad 64-bit B3 trace IDs with zero. (#698)
- Propagate at least the first W3C tracestate header. (#694)
- Remove internal `StateLocker` implementation. (#688)
- Increase instance size CI system uses. (#690)
- Add a `key` benchmark and use reflection in `key.Infer()`. (#679)
- Fix internal `global` test by using `global.Meter` with `RecordBatch()`. (#680)
- Reimplement histogram using mutex instead of `StateLocker`. (#669)
- Switch `MinMaxSumCount` to a mutex lock implementation instead of `StateLocker`. (#667)
- Update documentation to not include any references to `WithKeys`. (#672)
- Correct misspelling. (#668)
- Fix clobbering of the span context if extraction fails. (#656)
- Bump `golangci-lint` and work around the corrupting bug. (#666) (#670)

## [0.4.3] - 2020-04-24

### Added

- `Dockerfile` and `docker-compose.yml` to run example code. (#635)
- New `grpctrace` package that provides gRPC client and server interceptors for both unary and stream connections. (#621)
- New `api/label` package, providing common label set implementation. (#651)
- Support for JSON marshaling of `Resources`. (#654)
- `TraceID` and `SpanID` implementations for `Stringer` interface. (#642)
- `RemoteAddrKey` in the othttp plugin to include the HTTP client address in top-level spans. (#627)
- `WithSpanFormatter` option to the othttp plugin. (#617)
- Updated README to include section for compatible libraries and include reference to the contrib repository. (#612)
- The prometheus exporter now supports exporting histograms. (#601)
- A `String` method to the `Resource` to return a hashable identifier for a now unique resource. (#613)
- An `Iter` method to the `Resource` to return an array `AttributeIterator`. (#613)
- An `Equal` method to the `Resource` test the equivalence of resources. (#613)
- An iterable structure (`AttributeIterator`) for `Resource` attributes.

### Changed

- zipkin export's `NewExporter` now requires a `serviceName` argument to ensure this needed values is provided. (#644)
- Pass `Resources` through the metrics export pipeline. (#659)

### Removed

- `WithKeys` option from the metric API. (#639)

### Fixed

- Use the `label.Set.Equivalent` value instead of an encoding in the batcher. (#658)
- Correct typo `trace.Exporter` to `trace.SpanSyncer` in comments. (#653)
- Use type names for return values in jaeger exporter. (#648)
- Increase the visibility of the `api/key` package by updating comments and fixing usages locally. (#650)
- `Checkpoint` only after `Update`; Keep records in the `sync.Map` longer. (#647)
- Do not cache `reflect.ValueOf()` in metric Labels. (#649)
- Batch metrics exported from the OTLP exporter based on `Resource` and labels. (#626)
- Add error wrapping to the prometheus exporter. (#631)
- Update the OTLP exporter batching of traces to use a unique `string` representation of an associated `Resource` as the batching key. (#623)
- Update OTLP `SpanData` transform to only include the `ParentSpanID` if one exists. (#614)
- Update `Resource` internal representation to uniquely and reliably identify resources. (#613)
- Check return value from `CheckpointSet.ForEach` in prometheus exporter. (#622)
- Ensure spans created by httptrace client tracer reflect operation structure. (#618)
- Create a new recorder rather than reuse when multiple observations in same epoch for asynchronous instruments. #610
- The default port the OTLP exporter uses to connect to the OpenTelemetry collector is updated to match the one the collector listens on by default. (#611)

## [0.4.2] - 2020-03-31

### Fixed

- Fix `pre_release.sh` to update version in `sdk/opentelemetry.go`. (#607)
- Fix time conversion from internal to OTLP in OTLP exporter. (#606)

## [0.4.1] - 2020-03-31

### Fixed

- Update `tag.sh` to create signed tags. (#604)

## [0.4.0] - 2020-03-30

### Added

- New API package `api/metric/registry` that exposes a `MeterImpl` wrapper for use by SDKs to generate unique instruments. (#580)
- Script to verify examples after a new release. (#579)

### Removed

- The dogstatsd exporter due to lack of support.
   This additionally removes support for statsd. (#591)
- `LabelSet` from the metric API.
   This is replaced by a `[]core.KeyValue` slice. (#595)
- `Labels` from the metric API's `Meter` interface. (#595)

### Changed

- The metric `export.Labels` became an interface which the SDK implements and the `export` package provides a simple, immutable implementation of this interface intended for testing purposes. (#574)
- Renamed `internal/metric.Meter` to `MeterImpl`. (#580)
- Renamed `api/global/internal.obsImpl` to `asyncImpl`. (#580)

### Fixed

- Corrected missing return in mock span. (#582)
- Update License header for all source files to match CNCF guidelines and include a test to ensure it is present. (#586) (#596)
- Update to v0.3.0 of the OTLP in the OTLP exporter. (#588)
- Update pre-release script to be compatible between GNU and BSD based systems. (#592)
- Add a `RecordBatch` benchmark. (#594)
- Moved span transforms of the OTLP exporter to the internal package. (#593)
- Build both go-1.13 and go-1.14 in circleci to test for all supported versions of Go. (#569)
- Removed unneeded allocation on empty labels in OLTP exporter. (#597)
- Update `BatchedSpanProcessor` to process the queue until no data but respect max batch size. (#599)
- Update project documentation godoc.org links to pkg.go.dev. (#602)

## [0.3.0] - 2020-03-21

This is a first official beta release, which provides almost fully complete metrics, tracing, and context propagation functionality.
There is still a possibility of breaking changes.

### Added

- Add `Observer` metric instrument. (#474)
- Add global `Propagators` functionality to enable deferred initialization for propagators registered before the first Meter SDK is installed. (#494)
- Simplified export setup pipeline for the jaeger exporter to match other exporters. (#459)
- The zipkin trace exporter. (#495)
- The OTLP exporter to export metric and trace telemetry to the OpenTelemetry collector. (#497) (#544) (#545)
- Add `StatusMessage` field to the trace `Span`. (#524)
- Context propagation in OpenTracing bridge in terms of OpenTelemetry context propagation. (#525)
- The `Resource` type was added to the SDK. (#528)
- The global API now supports a `Tracer` and `Meter` function as shortcuts to getting a global `*Provider` and calling these methods directly. (#538)
- The metric API now defines a generic `MeterImpl` interface to support general purpose `Meter` construction.
   Additionally, `SyncImpl` and `AsyncImpl` are added to support general purpose instrument construction. (#560)
- A metric `Kind` is added to represent the `MeasureKind`, `ObserverKind`, and `CounterKind`. (#560)
- Scripts to better automate the release process. (#576)

### Changed

- Default to to use `AlwaysSampler` instead of `ProbabilitySampler` to match OpenTelemetry specification. (#506)
- Renamed `AlwaysSampleSampler` to `AlwaysOnSampler` in the trace API. (#511)
- Renamed `NeverSampleSampler` to `AlwaysOffSampler` in the trace API. (#511)
- The `Status` field of the `Span` was changed to `StatusCode` to disambiguate with the added `StatusMessage`. (#524)
- Updated the trace `Sampler` interface conform to the OpenTelemetry specification. (#531)
- Rename metric API `Options` to `Config`. (#541)
- Rename metric `Counter` aggregator to be `Sum`. (#541)
- Unify metric options into `Option` from instrument specific options. (#541)
- The trace API's `TraceProvider` now support `Resource`s. (#545)
- Correct error in zipkin module name. (#548)
- The jaeger trace exporter now supports `Resource`s. (#551)
- Metric SDK now supports `Resource`s.
   The `WithResource` option was added to configure a `Resource` on creation and the `Resource` method was added to the metric `Descriptor` to return the associated `Resource`. (#552)
- Replace `ErrNoLastValue` and `ErrEmptyDataSet` by `ErrNoData` in the metric SDK. (#557)
- The stdout trace exporter now supports `Resource`s. (#558)
- The metric `Descriptor` is now included at the API instead of the SDK. (#560)
- Replace `Ordered` with an iterator in `export.Labels`. (#567)

### Removed

- The vendor specific Stackdriver. It is now hosted on 3rd party vendor infrastructure. (#452)
- The `Unregister` method for metric observers as it is not in the OpenTelemetry specification. (#560)
- `GetDescriptor` from the metric SDK. (#575)
- The `Gauge` instrument from the metric API. (#537)

### Fixed

- Make histogram aggregator checkpoint consistent. (#438)
- Update README with import instructions and how to build and test. (#505)
- The default label encoding was updated to be unique. (#508)
- Use `NewRoot` in the othttp plugin for public endpoints. (#513)
- Fix data race in `BatchedSpanProcessor`. (#518)
- Skip test-386 for Mac OS 10.15.x (Catalina and upwards). #521
- Use a variable-size array to represent ordered labels in maps. (#523)
- Update the OTLP protobuf and update changed import path. (#532)
- Use `StateLocker` implementation in `MinMaxSumCount`. (#546)
- Eliminate goroutine leak in histogram stress test. (#547)
- Update OTLP exporter with latest protobuf. (#550)
- Add filters to the othttp plugin. (#556)
- Provide an implementation of the `Header*` filters that do not depend on Go 1.14. (#565)
- Encode labels once during checkpoint.
   The checkpoint function is executed in a single thread so we can do the encoding lazily before passing the encoded version of labels to the exporter.
   This is a cheap and quick way to avoid encoding the labels on every collection interval. (#572)
- Run coverage over all packages in `COVERAGE_MOD_DIR`. (#573)

## [0.2.3] - 2020-03-04

### Added

- `RecordError` method on `Span`s in the trace API to Simplify adding error events to spans. (#473)
- Configurable push frequency for exporters setup pipeline. (#504)

### Changed

- Rename the `exporter` directory to `exporters`.
   The `go.opentelemetry.io/otel/exporter/trace/jaeger` package was mistakenly released with a `v1.0.0` tag instead of `v0.1.0`.
   This resulted in all subsequent releases not becoming the default latest.
   A consequence of this was that all `go get`s pulled in the incompatible `v0.1.0` release of that package when pulling in more recent packages from other otel packages.
   Renaming the `exporter` directory to `exporters` fixes this issue by renaming the package and therefore clearing any existing dependency tags.
   Consequentially, this action also renames *all* exporter packages. (#502)

### Removed

- The `CorrelationContextHeader` constant in the `correlation` package is no longer exported. (#503)

## [0.2.2] - 2020-02-27

### Added

- `HTTPSupplier` interface in the propagation API to specify methods to retrieve and store a single value for a key to be associated with a carrier. (#467)
- `HTTPExtractor` interface in the propagation API to extract information from an `HTTPSupplier` into a context. (#467)
- `HTTPInjector` interface in the propagation API to inject information into an `HTTPSupplier.` (#467)
- `Config` and configuring `Option` to the propagator API. (#467)
- `Propagators` interface in the propagation API to contain the set of injectors and extractors for all supported carrier formats. (#467)
- `HTTPPropagator` interface in the propagation API to inject and extract from an `HTTPSupplier.` (#467)
- `WithInjectors` and `WithExtractors` functions to the propagator API to configure injectors and extractors to use. (#467)
- `ExtractHTTP` and `InjectHTTP` functions to apply configured HTTP extractors and injectors to a passed context. (#467)
- Histogram aggregator. (#433)
- `DefaultPropagator` function and have it return `trace.TraceContext` as the default context propagator. (#456)
- `AlwaysParentSample` sampler to the trace API. (#455)
- `WithNewRoot` option function to the trace API to specify the created span should be considered a root span. (#451)

### Changed

- Renamed `WithMap` to `ContextWithMap` in the correlation package. (#481)
- Renamed `FromContext` to `MapFromContext` in the correlation package. (#481)
- Move correlation context propagation to correlation package. (#479)
- Do not default to putting remote span context into links. (#480)
- `Tracer.WithSpan` updated to accept `StartOptions`. (#472)
- Renamed `MetricKind` to `Kind` to not stutter in the type usage. (#432)
- Renamed the `export` package to `metric` to match directory structure. (#432)
- Rename the `api/distributedcontext` package to `api/correlation`. (#444)
- Rename the `api/propagators` package to `api/propagation`. (#444)
- Move the propagators from the `propagators` package into the `trace` API package. (#444)
- Update `Float64Gauge`, `Int64Gauge`, `Float64Counter`, `Int64Counter`, `Float64Measure`, and `Int64Measure` metric methods to use value receivers instead of pointers. (#462)
- Moved all dependencies of tools package to a tools directory. (#466)

### Removed

- Binary propagators. (#467)
- NOOP propagator. (#467)

### Fixed

- Upgraded `github.com/golangci/golangci-lint` from `v1.21.0` to `v1.23.6` in `tools/`. (#492)
- Fix a possible nil-dereference crash (#478)
- Correct comments for `InstallNewPipeline` in the stdout exporter. (#483)
- Correct comments for `InstallNewPipeline` in the dogstatsd exporter. (#484)
- Correct comments for `InstallNewPipeline` in the prometheus exporter. (#482)
- Initialize `onError` based on `Config` in prometheus exporter. (#486)
- Correct module name in prometheus exporter README. (#475)
- Removed tracer name prefix from span names. (#430)
- Fix `aggregator_test.go` import package comment. (#431)
- Improved detail in stdout exporter. (#436)
- Fix a dependency issue (generate target should depend on stringer, not lint target) in Makefile. (#442)
- Reorders the Makefile targets within `precommit` target so we generate files and build the code before doing linting, so we can get much nicer errors about syntax errors from the compiler. (#442)
- Reword function documentation in gRPC plugin. (#446)
- Send the `span.kind` tag to Jaeger from the jaeger exporter. (#441)
- Fix `metadataSupplier` in the jaeger exporter to overwrite the header if existing instead of appending to it. (#441)
- Upgraded to Go 1.13 in CI. (#465)
- Correct opentelemetry.io URL in trace SDK documentation. (#464)
- Refactored reference counting logic in SDK determination of stale records. (#468)
- Add call to `runtime.Gosched` in instrument `acquireHandle` logic to not block the collector. (#469)

## [0.2.1.1] - 2020-01-13

### Fixed

- Use stateful batcher on Prometheus exporter fixing regresion introduced in #395. (#428)

## [0.2.1] - 2020-01-08

### Added

- Global meter forwarding implementation.
   This enables deferred initialization for metric instruments registered before the first Meter SDK is installed. (#392)
- Global trace forwarding implementation.
   This enables deferred initialization for tracers registered before the first Trace SDK is installed. (#406)
- Standardize export pipeline creation in all exporters. (#395)
- A testing, organization, and comments for 64-bit field alignment. (#418)
- Script to tag all modules in the project. (#414)

### Changed

- Renamed `propagation` package to `propagators`. (#362)
- Renamed `B3Propagator` propagator to `B3`. (#362)
- Renamed `TextFormatPropagator` propagator to `TextFormat`. (#362)
- Renamed `BinaryPropagator` propagator to `Binary`. (#362)
- Renamed `BinaryFormatPropagator` propagator to `BinaryFormat`. (#362)
- Renamed `NoopTextFormatPropagator` propagator to `NoopTextFormat`. (#362)
- Renamed `TraceContextPropagator` propagator to `TraceContext`. (#362)
- Renamed `SpanOption` to `StartOption` in the trace API. (#369)
- Renamed `StartOptions` to `StartConfig` in the trace API. (#369)
- Renamed `EndOptions` to `EndConfig` in the trace API. (#369)
- `Number` now has a pointer receiver for its methods. (#375)
- Renamed `CurrentSpan` to `SpanFromContext` in the trace API. (#379)
- Renamed `SetCurrentSpan` to `ContextWithSpan` in the trace API. (#379)
- Renamed `Message` in Event to `Name` in the trace API. (#389)
- Prometheus exporter no longer aggregates metrics, instead it only exports them. (#385)
- Renamed `HandleImpl` to `BoundInstrumentImpl` in the metric API. (#400)
- Renamed `Float64CounterHandle` to `Float64CounterBoundInstrument` in the metric API. (#400)
- Renamed `Int64CounterHandle` to `Int64CounterBoundInstrument` in the metric API. (#400)
- Renamed `Float64GaugeHandle` to `Float64GaugeBoundInstrument` in the metric API. (#400)
- Renamed `Int64GaugeHandle` to `Int64GaugeBoundInstrument` in the metric API. (#400)
- Renamed `Float64MeasureHandle` to `Float64MeasureBoundInstrument` in the metric API. (#400)
- Renamed `Int64MeasureHandle` to `Int64MeasureBoundInstrument` in the metric API. (#400)
- Renamed `Release` method for bound instruments in the metric API to `Unbind`. (#400)
- Renamed `AcquireHandle` method for bound instruments in the metric API to `Bind`. (#400)
- Renamed the `File` option in the stdout exporter to `Writer`. (#404)
- Renamed all `Options` to `Config` for all metric exports where this wasn't already the case.

### Fixed

- Aggregator import path corrected. (#421)
- Correct links in README. (#368)
- The README was updated to match latest code changes in its examples. (#374)
- Don't capitalize error statements. (#375)
- Fix ignored errors. (#375)
- Fix ambiguous variable naming. (#375)
- Removed unnecessary type casting. (#375)
- Use named parameters. (#375)
- Updated release schedule. (#378)
- Correct http-stackdriver example module name. (#394)
- Removed the `http.request` span in `httptrace` package. (#397)
- Add comments in the metrics SDK (#399)
- Initialize checkpoint when creating ddsketch aggregator to prevent panic when merging into a empty one. (#402) (#403)
- Add documentation of compatible exporters in the README. (#405)
- Typo fix. (#408)
- Simplify span check logic in SDK tracer implementation. (#419)

## [0.2.0] - 2019-12-03

### Added

- Unary gRPC tracing example. (#351)
- Prometheus exporter. (#334)
- Dogstatsd metrics exporter. (#326)

### Changed

- Rename `MaxSumCount` aggregation to `MinMaxSumCount` and add the `Min` interface for this aggregation. (#352)
- Rename `GetMeter` to `Meter`. (#357)
- Rename `HTTPTraceContextPropagator` to `TraceContextPropagator`. (#355)
- Rename `HTTPB3Propagator` to `B3Propagator`. (#355)
- Rename `HTTPTraceContextPropagator` to `TraceContextPropagator`. (#355)
- Move `/global` package to `/api/global`. (#356)
- Rename `GetTracer` to `Tracer`. (#347)

### Removed

- `SetAttribute` from the `Span` interface in the trace API. (#361)
- `AddLink` from the `Span` interface in the trace API. (#349)
- `Link` from the `Span` interface in the trace API. (#349)

### Fixed

- Exclude example directories from coverage report. (#365)
- Lint make target now implements automatic fixes with `golangci-lint` before a second run to report the remaining issues. (#360)
- Drop `GO111MODULE` environment variable in Makefile as Go 1.13 is the project specified minimum version and this is environment variable is not needed for that version of Go. (#359)
- Run the race checker for all test. (#354)
- Redundant commands in the Makefile are removed. (#354)
- Split the `generate` and `lint` targets of the Makefile. (#354)
- Renames `circle-ci` target to more generic `ci` in Makefile. (#354)
- Add example Prometheus binary to gitignore. (#358)
- Support negative numbers with the `MaxSumCount`. (#335)
- Resolve race conditions in `push_test.go` identified in #339. (#340)
- Use `/usr/bin/env bash` as a shebang in scripts rather than `/bin/bash`. (#336)
- Trace benchmark now tests both `AlwaysSample` and `NeverSample`.
   Previously it was testing `AlwaysSample` twice. (#325)
- Trace benchmark now uses a `[]byte` for `TraceID` to fix failing test. (#325)
- Added a trace benchmark to test variadic functions in `setAttribute` vs `setAttributes` (#325)
- The `defaultkeys` batcher was only using the encoded label set as its map key while building a checkpoint.
   This allowed distinct label sets through, but any metrics sharing a label set could be overwritten or merged incorrectly.
   This was corrected. (#333)

## [0.1.2] - 2019-11-18

### Fixed

- Optimized the `simplelru` map for attributes to reduce the number of allocations. (#328)
- Removed unnecessary unslicing of parameters that are already a slice. (#324)

## [0.1.1] - 2019-11-18

This release contains a Metrics SDK with stdout exporter and supports basic aggregations such as counter, gauges, array, maxsumcount, and ddsketch.

### Added

- Metrics stdout export pipeline. (#265)
- Array aggregation for raw measure metrics. (#282)
- The core.Value now have a `MarshalJSON` method. (#281)

### Removed

- `WithService`, `WithResources`, and `WithComponent` methods of tracers. (#314)
- Prefix slash in `Tracer.Start()` for the Jaeger example. (#292)

### Changed

- Allocation in LabelSet construction to reduce GC overhead. (#318)
- `trace.WithAttributes` to append values instead of replacing (#315)
- Use a formula for tolerance in sampling tests. (#298)
- Move export types into trace and metric-specific sub-directories. (#289)
- `SpanKind` back to being based on an `int` type. (#288)

### Fixed

- URL to OpenTelemetry website in README. (#323)
- Name of othttp default tracer. (#321)
- `ExportSpans` for the stackdriver exporter now handles `nil` context. (#294)
- CI modules cache to correctly restore/save from/to the cache. (#316)
- Fix metric SDK race condition between `LoadOrStore` and the assignment `rec.recorder = i.meter.exporter.AggregatorFor(rec)`. (#293)
- README now reflects the new code structure introduced with these changes. (#291)
- Make the basic example work. (#279)

## [0.1.0] - 2019-11-04

This is the first release of open-telemetry go library.
It contains api and sdk for trace and meter.

### Added

- Initial OpenTelemetry trace and metric API prototypes.
- Initial OpenTelemetry trace, metric, and export SDK packages.
- A wireframe bridge to support compatibility with OpenTracing.
- Example code for a basic, http-stackdriver, http, jaeger, and named tracer setup.
- Exporters for Jaeger, Stackdriver, and stdout.
- Propagators for binary, B3, and trace-context protocols.
- Project information and guidelines in the form of a README and CONTRIBUTING.
- Tools to build the project and a Makefile to automate the process.
- Apache-2.0 license.
- CircleCI build CI manifest files.
- CODEOWNERS file to track owners of this project.

[Unreleased]: https://github.com/open-telemetry/opentelemetry-go/compare/metric/v0.29.0...HEAD
[0.29.0]: https://github.com/open-telemetry/opentelemetry-go/releases/tag/metric/v0.29.0
[1.6.3]: https://github.com/open-telemetry/opentelemetry-go/releases/tag/v1.6.3
[1.6.2]: https://github.com/open-telemetry/opentelemetry-go/releases/tag/v1.6.2
[1.6.1]: https://github.com/open-telemetry/opentelemetry-go/releases/tag/v1.6.1
[1.6.0/0.28.0]: https://github.com/open-telemetry/opentelemetry-go/releases/tag/v1.6.0
[1.5.0]: https://github.com/open-telemetry/opentelemetry-go/releases/tag/v1.5.0
[1.4.1]: https://github.com/open-telemetry/opentelemetry-go/releases/tag/v1.4.1
[1.4.0]: https://github.com/open-telemetry/opentelemetry-go/releases/tag/v1.4.0
[1.3.0]: https://github.com/open-telemetry/opentelemetry-go/releases/tag/v1.3.0
[1.2.0]: https://github.com/open-telemetry/opentelemetry-go/releases/tag/v1.2.0
[1.1.0]: https://github.com/open-telemetry/opentelemetry-go/releases/tag/v1.1.0
[1.0.1]: https://github.com/open-telemetry/opentelemetry-go/releases/tag/v1.0.1
[Metrics 0.24.0]: https://github.com/open-telemetry/opentelemetry-go/releases/tag/metric/v0.24.0
[1.0.0]: https://github.com/open-telemetry/opentelemetry-go/releases/tag/v1.0.0
[1.0.0-RC3]: https://github.com/open-telemetry/opentelemetry-go/releases/tag/v1.0.0-RC3
[1.0.0-RC2]: https://github.com/open-telemetry/opentelemetry-go/releases/tag/v1.0.0-RC2
[Experimental Metrics v0.22.0]: https://github.com/open-telemetry/opentelemetry-go/releases/tag/metric/v0.22.0
[1.0.0-RC1]: https://github.com/open-telemetry/opentelemetry-go/releases/tag/v1.0.0-RC1
[0.20.0]: https://github.com/open-telemetry/opentelemetry-go/releases/tag/v0.20.0
[0.19.0]: https://github.com/open-telemetry/opentelemetry-go/releases/tag/v0.19.0
[0.18.0]: https://github.com/open-telemetry/opentelemetry-go/releases/tag/v0.18.0
[0.17.0]: https://github.com/open-telemetry/opentelemetry-go/releases/tag/v0.17.0
[0.16.0]: https://github.com/open-telemetry/opentelemetry-go/releases/tag/v0.16.0
[0.15.0]: https://github.com/open-telemetry/opentelemetry-go/releases/tag/v0.15.0
[0.14.0]: https://github.com/open-telemetry/opentelemetry-go/releases/tag/v0.14.0
[0.13.0]: https://github.com/open-telemetry/opentelemetry-go/releases/tag/v0.13.0
[0.12.0]: https://github.com/open-telemetry/opentelemetry-go/releases/tag/v0.12.0
[0.11.0]: https://github.com/open-telemetry/opentelemetry-go/releases/tag/v0.11.0
[0.10.0]: https://github.com/open-telemetry/opentelemetry-go/releases/tag/v0.10.0
[0.9.0]: https://github.com/open-telemetry/opentelemetry-go/releases/tag/v0.9.0
[0.8.0]: https://github.com/open-telemetry/opentelemetry-go/releases/tag/v0.8.0
[0.7.0]: https://github.com/open-telemetry/opentelemetry-go/releases/tag/v0.7.0
[0.6.0]: https://github.com/open-telemetry/opentelemetry-go/releases/tag/v0.6.0
[0.5.0]: https://github.com/open-telemetry/opentelemetry-go/releases/tag/v0.5.0
[0.4.3]: https://github.com/open-telemetry/opentelemetry-go/releases/tag/v0.4.3
[0.4.2]: https://github.com/open-telemetry/opentelemetry-go/releases/tag/v0.4.2
[0.4.1]: https://github.com/open-telemetry/opentelemetry-go/releases/tag/v0.4.1
[0.4.0]: https://github.com/open-telemetry/opentelemetry-go/releases/tag/v0.4.0
[0.3.0]: https://github.com/open-telemetry/opentelemetry-go/releases/tag/v0.3.0
[0.2.3]: https://github.com/open-telemetry/opentelemetry-go/releases/tag/v0.2.3
[0.2.2]: https://github.com/open-telemetry/opentelemetry-go/releases/tag/v0.2.2
[0.2.1.1]: https://github.com/open-telemetry/opentelemetry-go/releases/tag/v0.2.1.1
[0.2.1]: https://github.com/open-telemetry/opentelemetry-go/releases/tag/v0.2.1
[0.2.0]: https://github.com/open-telemetry/opentelemetry-go/releases/tag/v0.2.0
[0.1.2]: https://github.com/open-telemetry/opentelemetry-go/releases/tag/v0.1.2
[0.1.1]: https://github.com/open-telemetry/opentelemetry-go/releases/tag/v0.1.1
[0.1.0]: https://github.com/open-telemetry/opentelemetry-go/releases/tag/v0.1.0<|MERGE_RESOLUTION|>--- conflicted
+++ resolved
@@ -16,6 +16,7 @@
   The package contains semantic conventions from the `v1.9.0` version of the OpenTelemetry specification. (#2792)
 - Add the `go.opentelemetry.io/otel/semconv/v1.10.0` package.
   The package contains semantic conventions from the `v1.10.0` version of the OpenTelemetry specification. (#2842)
+  - Added an in-memory exporter to metrictest to aid testing with a full SDK. (#2776)
 
 ### Fixed
 
@@ -23,15 +24,7 @@
 - Resolve supply-chain failure for the markdown-link-checker GitHub action by calling the CLI directly. (#2834)
 - Remove import of `testing` package in non-tests builds. (#2786)
 
-<<<<<<< HEAD
-### Added
-
-- Added an in-memory exporter to metrictest to aid testing with a full SDK. (#2776)
-
-## [0.29.0] - 2022-04-11
-=======
-### Changed
->>>>>>> c05c3e23
+### Changed
 
 - The `WithLabelEncoder` option from the `go.opentelemetry.io/otel/exporters/stdout/stdoutmetric` package is renamed to `WithAttributeEncoder`. (#2790)
 - The `Batch.Labels` field from the `go.opentelemetry.io/otel/sdk/metric/metrictest` package is renamed to `Batch.Attributes`. (#2790)
@@ -50,6 +43,8 @@
   Use the equivalent `MergeIterator.Attribute` method instead. (#2790)
 
 ## [0.29.0] - 2022-04-11
+
+### Added
 
 - The metrics global package was added back into several test files. (#2764)
 - The `Meter` function is added back to the `go.opentelemetry.io/otel/metric/global` package.
