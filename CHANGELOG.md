--- conflicted
+++ resolved
@@ -14,11 +14,8 @@
 
 ### Fixed
 
-<<<<<<< HEAD
+- The `semconv.HTTPServerMetricAttributesFromHTTPRequest()` function no longer generates the high-cardinality `http.request.content.length` label. (#1031)
 - Correct instrumentation version tag in Jaeger exporter. (#1037)
-=======
-- The `semconv.HTTPServerMetricAttributesFromHTTPRequest()` function no longer generates the high-cardinality `http.request.content.length` label. (#1031)
->>>>>>> b40fdf17
 
 ## [0.10.0] - 2020-07-29
 
