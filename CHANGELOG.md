--- conflicted
+++ resolved
@@ -8,15 +8,13 @@
 
 ## [Unreleased]
 
-<<<<<<< HEAD
 ### Added
 
 - Added an example of using metric views to customize instruments. (#3177)
-=======
+
 ### Changed
 
 - `span.SetStatus` has been updated such that calls that lower the status are now no-ops. (#3214)
->>>>>>> 529049bd
 
 ## [0.32.1] Metric SDK (Alpha) - 2022-09-22
 
