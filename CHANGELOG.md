--- conflicted
+++ resolved
@@ -61,14 +61,11 @@
 - Add test for api.standard `HTTPClientAttributesFromHTTPRequest`. (#905)
 - Bump github.com/golangci/golangci-lint from 1.27.0 to 1.28.1 in /tools. (#901, #913)
 - Update otel-colector example to use the v0.5.0 collector. (#915)
-<<<<<<< HEAD
 - The `grpctrace` instrumentation uses a span name conforming to the OpenTelemetry semantic conventions (does not contain a leading slash (`/`)). (#922)
 - The `grpctrace` instrumentation includes an `rpc.method` attribute now set to the gRPC method name. (#900, #922)
 - The `grpctrace` instrumentation `rpc.service` attribute now contains the package name if one exists.
    This is in accordance with OpenTelemetry semantic conventions. (#922)
-=======
 - Correlation Context extractor will no longer insert an empty map into the returned context when no valid values are extracted. (#923)
->>>>>>> d2913b73
 
 ## [0.7.0] - 2020-06-26
 
