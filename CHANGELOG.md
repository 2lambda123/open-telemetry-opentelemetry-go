# Changelog

All notable changes to this project will be documented in this file.

The format is based on [Keep a Changelog](https://keepachangelog.com/en/1.0.0/).

This project adheres to [Semantic Versioning](https://semver.org/spec/v2.0.0.html).

## [Unreleased]

### Added

<<<<<<< HEAD
- In the `go.opentelemetry.io/otel/api/trace` package a new `TracerConfigure` function was added to configure a new `TracerConfig`.
   This addition was made to conform with our project option conventions. (#1109)

### Changed

- The `go.opentelemetry.io/otel/api/trace` `TracerOption` was changed to an interface to conform to project option conventions. (#1109)
=======
- Add reconnecting udp connection type to Jaeger exporter.
   This change adds a new optional implementation of the udp conn interface used to detect changes to an agent's host dns record.
   It then adopts the new destination address to ensure the exporter doesn't get stuck. This change was ported from jaegertracing/jaeger-client-go#520. (#1063)
>>>>>>> a304e828

## [0.11.0] - 2020-08-24

### Added

- `Noop` and `InMemory` `SpanBatcher` implementations to help with testing integrations. (#994)
- Integration tests for more OTel Collector Attribute types. (#1062)
- A dimensionality-reducing metric Processor. (#1057)
- Support for filtering metric label sets. (#1047)
- Support for exporting array-valued attributes via OTLP. (#992)

### Changed

- Rename `sdk/metric/processor/test` to `sdk/metric/processor/processortest`. (#1049)
- Rename `sdk/metric/controller/test` to `sdk/metric/controller/controllertest`. (#1049)
- Rename `api/testharness` to `api/apitest`. (#1049)
- Rename `api/trace/testtrace` to `api/trace/tracetest`. (#1049)
- Change Metric Processor to merge multiple observations. (#1024)
- The `go.opentelemetry.io/otel/bridge/opentracing` bridge package has been made into its own module.
   This removes the package dependencies of this bridge from the rest of the OpenTelemetry based project. (#1038)
- Renamed `go.opentelemetry.io/otel/api/standard` package to `go.opentelemetry.io/otel/semconv` to avoid the ambiguous and generic name `standard` and better describe the package as containing OpenTelemetry semantic conventions. (#1016)
- The environment variable used for resource detection has been changed from `OTEL_RESOURCE_LABELS` to `OTEL_RESOURCE_ATTRIBUTES` (#1042)
- Replace `WithSyncer` with `WithBatcher` in examples. (#1044)
- Replace the `google.golang.org/grpc/codes` dependency in the API with an equivalent `go.opentelemetry.io/otel/codes` package. (#1046)
- Merge the `go.opentelemetry.io/otel/api/label` and `go.opentelemetry.io/otel/api/kv` into the new `go.opentelemetry.io/otel/label` package. (#1060)
- Unify Callback Function Naming.
   Rename `*Callback` with `*Func`. (#1061)
- CI builds validate against last two versions of Go, dropping 1.13 and adding 1.15. (#1064)

### Removed

- Duplicate, unused API sampler interface. (#999)
   Use the [`Sampler` interface](https://github.com/open-telemetry/opentelemetry-go/blob/v0.11.0/sdk/trace/sampling.go) provided by the SDK instead.
- The `grpctrace` instrumentation was moved to the `go.opentelemetry.io/contrib` repository and out of this repository.
   This move includes moving the `grpc` example to the `go.opentelemetry.io/contrib` as well. (#1027)
- The `WithSpan` method of the `Tracer` interface.
   The functionality this method provided was limited compared to what a user can provide themselves.
   It was removed with the understanding that if there is sufficient user need it can be added back based on actual user usage. (#1043)
- The `RegisterSpanProcessor` and `UnregisterSpanProcessor` functions.
   These were holdovers from an approach prior to the TracerProvider design. They were not used anymore. (#1077)
- The `oterror` package. (#1026)
- The `othttp` and `httptrace` instrumentations were moved to `go.opentelemetry.io/contrib`. (#1032)

### Fixed

- The `semconv.HTTPServerMetricAttributesFromHTTPRequest()` function no longer generates the high-cardinality `http.request.content.length` label. (#1031)
- Correct instrumentation version tag in Jaeger exporter. (#1037)
- The SDK span will now set an error event if the `End` method is called during a panic (i.e. it was deferred). (#1043)
- Move internally generated protobuf code from the `go.opentelemetry.io/otel` to the OTLP exporter to reduce dependency overhead. (#1050)
- The `otel-collector` example referenced outdated collector processors. (#1006)

## [0.10.0] - 2020-07-29

This release migrates the default OpenTelemetry SDK into its own Go module, decoupling the SDK from the API and reducing dependencies for instrumentation packages.

### Added

- The Zipkin exporter now has `NewExportPipeline` and `InstallNewPipeline` constructor functions to match the common pattern.
    These function build a new exporter with default SDK options and register the exporter with the `global` package respectively. (#944)
- Add propagator option for gRPC instrumentation. (#986)
- The `testtrace` package now tracks the `trace.SpanKind` for each span. (#987)

### Changed

- Replace the `RegisterGlobal` `Option` in the Jaeger exporter with an `InstallNewPipeline` constructor function.
   This matches the other exporter constructor patterns and will register a new exporter after building it with default configuration. (#944)
- The trace (`go.opentelemetry.io/otel/exporters/trace/stdout`) and metric (`go.opentelemetry.io/otel/exporters/metric/stdout`) `stdout` exporters are now merged into a single exporter at `go.opentelemetry.io/otel/exporters/stdout`.
   This new exporter was made into its own Go module to follow the pattern of all exporters and decouple it from the `go.opentelemetry.io/otel` module. (#956, #963)
- Move the `go.opentelemetry.io/otel/exporters/test` test package to `go.opentelemetry.io/otel/sdk/export/metric/metrictest`. (#962)
- The `go.opentelemetry.io/otel/api/kv/value` package was merged into the parent `go.opentelemetry.io/otel/api/kv` package. (#968)
  - `value.Bool` was replaced with `kv.BoolValue`.
  - `value.Int64` was replaced with `kv.Int64Value`.
  - `value.Uint64` was replaced with `kv.Uint64Value`.
  - `value.Float64` was replaced with `kv.Float64Value`.
  - `value.Int32` was replaced with `kv.Int32Value`.
  - `value.Uint32` was replaced with `kv.Uint32Value`.
  - `value.Float32` was replaced with `kv.Float32Value`.
  - `value.String` was replaced with `kv.StringValue`.
  - `value.Int` was replaced with `kv.IntValue`.
  - `value.Uint` was replaced with `kv.UintValue`.
  - `value.Array` was replaced with `kv.ArrayValue`.
- Rename `Infer` to `Any` in the `go.opentelemetry.io/otel/api/kv` package. (#972)
- Change `othttp` to use the `httpsnoop` package to wrap the `ResponseWriter` so that optional interfaces (`http.Hijacker`, `http.Flusher`, etc.) that are implemented by the original `ResponseWriter`are also implemented by the wrapped `ResponseWriter`. (#979)
- Rename `go.opentelemetry.io/otel/sdk/metric/aggregator/test` package to `go.opentelemetry.io/otel/sdk/metric/aggregator/aggregatortest`. (#980)
- Make the SDK into its own Go module called `go.opentelemetry.io/otel/sdk`. (#985)
- Changed the default trace `Sampler` from `AlwaysOn` to `ParentOrElse(AlwaysOn)`. (#989)

### Removed

- The `IndexedAttribute` function from the `go.opentelemetry.io/otel/api/label` package was removed in favor of `IndexedLabel` which it was synonymous with. (#970)

### Fixed

- Bump github.com/golangci/golangci-lint from 1.28.3 to 1.29.0 in /tools. (#953)
- Bump github.com/google/go-cmp from 0.5.0 to 0.5.1. (#957)
- Use `global.Handle` for span export errors in the OTLP exporter. (#946)
- Correct Go language formatting in the README documentation. (#961)
- Remove default SDK dependencies from the `go.opentelemetry.io/otel/api` package. (#977)
- Remove default SDK dependencies from the `go.opentelemetry.io/otel/instrumentation` package. (#983)
- Move documented examples for `go.opentelemetry.io/otel/instrumentation/grpctrace` interceptors into Go example tests. (#984)

## [0.9.0] - 2020-07-20

### Added

- A new Resource Detector interface is included to allow resources to be automatically detected and included. (#939)
- A Detector to automatically detect resources from an environment variable. (#939)
- Github action to generate protobuf Go bindings locally in `internal/opentelemetry-proto-gen`. (#938)
- OTLP .proto files from `open-telemetry/opentelemetry-proto` imported as a git submodule under `internal/opentelemetry-proto`.
   References to `github.com/open-telemetry/opentelemetry-proto` changed to `go.opentelemetry.io/otel/internal/opentelemetry-proto-gen`. (#942)

### Changed

- Non-nil value `struct`s for key-value pairs will be marshalled using JSON rather than `Sprintf`. (#948)

### Removed

- Removed dependency on `github.com/open-telemetry/opentelemetry-collector`. (#943)

## [0.8.0] - 2020-07-09

### Added

- The `B3Encoding` type to represent the B3 encoding(s) the B3 propagator can inject.
   A value for HTTP supported encodings (Multiple Header: `MultipleHeader`, Single Header: `SingleHeader`) are included. (#882)
- The `FlagsDeferred` trace flag to indicate if the trace sampling decision has been deferred. (#882)
- The `FlagsDebug` trace flag to indicate if the trace is a debug trace. (#882)
- Add `peer.service` semantic attribute. (#898)
- Add database-specific semantic attributes. (#899)
- Add semantic convention for `faas.coldstart` and `container.id`. (#909)
- Add http content size semantic conventions. (#905)
- Include `http.request_content_length` in HTTP request basic attributes. (#905)
- Add semantic conventions for operating system process resource attribute keys. (#919)
- The Jaeger exporter now has a `WithBatchMaxCount` option to specify the maximum number of spans sent in a batch. (#931)

### Changed

- Update `CONTRIBUTING.md` to ask for updates to `CHANGELOG.md` with each pull request. (#879)
- Use lowercase header names for B3 Multiple Headers. (#881)
- The B3 propagator `SingleHeader` field has been replaced with `InjectEncoding`.
   This new field can be set to combinations of the `B3Encoding` bitmasks and will inject trace information in these encodings.
   If no encoding is set, the propagator will default to `MultipleHeader` encoding. (#882)
- The B3 propagator now extracts from either HTTP encoding of B3 (Single Header or Multiple Header) based on what is contained in the header.
   Preference is given to Single Header encoding with Multiple Header being the fallback if Single Header is not found or is invalid.
   This behavior change is made to dynamically support all correctly encoded traces received instead of having to guess the expected encoding prior to receiving. (#882)
- Extend semantic conventions for RPC. (#900)
- To match constant naming conventions in the `api/standard` package, the `FaaS*` key names are appended with a suffix of `Key`. (#920)
  - `"api/standard".FaaSName` -> `FaaSNameKey`
  - `"api/standard".FaaSID` -> `FaaSIDKey`
  - `"api/standard".FaaSVersion` -> `FaaSVersionKey`
  - `"api/standard".FaaSInstance` -> `FaaSInstanceKey`

### Removed

- The `FlagsUnused` trace flag is removed.
   The purpose of this flag was to act as the inverse of `FlagsSampled`, the inverse of `FlagsSampled` is used instead. (#882)
- The B3 header constants (`B3SingleHeader`, `B3DebugFlagHeader`, `B3TraceIDHeader`, `B3SpanIDHeader`, `B3SampledHeader`, `B3ParentSpanIDHeader`) are removed.
   If B3 header keys are needed [the authoritative OpenZipkin package constants](https://pkg.go.dev/github.com/openzipkin/zipkin-go@v0.2.2/propagation/b3?tab=doc#pkg-constants) should be used instead. (#882)

### Fixed

- The B3 Single Header name is now correctly `b3` instead of the previous `X-B3`. (#881)
- The B3 propagator now correctly supports sampling only values (`b3: 0`, `b3: 1`, or `b3: d`) for a Single B3 Header. (#882)
- The B3 propagator now propagates the debug flag.
   This removes the behavior of changing the debug flag into a set sampling bit.
   Instead, this now follow the B3 specification and omits the `X-B3-Sampling` header. (#882)
- The B3 propagator now tracks "unset" sampling state (meaning "defer the decision") and does not set the `X-B3-Sampling` header when injecting. (#882)
- Bump github.com/itchyny/gojq from 0.10.3 to 0.10.4 in /tools. (#883)
- Bump github.com/opentracing/opentracing-go from v1.1.1-0.20190913142402-a7454ce5950e to v1.2.0. (#885)
- The tracing time conversion for OTLP spans is now correctly set to `UnixNano`. (#896)
- Ensure span status is not set to `Unknown` when no HTTP status code is provided as it is assumed to be `200 OK`. (#908)
- Ensure `httptrace.clientTracer` closes `http.headers` span. (#912)
- Prometheus exporter will not apply stale updates or forget inactive metrics. (#903)
- Add test for api.standard `HTTPClientAttributesFromHTTPRequest`. (#905)
- Bump github.com/golangci/golangci-lint from 1.27.0 to 1.28.1 in /tools. (#901, #913)
- Update otel-colector example to use the v0.5.0 collector. (#915)
- The `grpctrace` instrumentation uses a span name conforming to the OpenTelemetry semantic conventions (does not contain a leading slash (`/`)). (#922)
- The `grpctrace` instrumentation includes an `rpc.method` attribute now set to the gRPC method name. (#900, #922)
- The `grpctrace` instrumentation `rpc.service` attribute now contains the package name if one exists.
   This is in accordance with OpenTelemetry semantic conventions. (#922)
- Correlation Context extractor will no longer insert an empty map into the returned context when no valid values are extracted. (#923)
- Bump google.golang.org/api from 0.28.0 to 0.29.0 in /exporters/trace/jaeger. (#925)
- Bump github.com/itchyny/gojq from 0.10.4 to 0.11.0 in /tools. (#926)
- Bump github.com/golangci/golangci-lint from 1.28.1 to 1.28.2 in /tools. (#930)

## [0.7.0] - 2020-06-26

This release implements the v0.5.0 version of the OpenTelemetry specification.

### Added

- The othttp instrumentation now includes default metrics. (#861)
- This CHANGELOG file to track all changes in the project going forward.
- Support for array type attributes. (#798)
- Apply transitive dependabot go.mod dependency updates as part of a new automatic Github workflow. (#844)
- Timestamps are now passed to exporters for each export. (#835)
- Add new `Accumulation` type to metric SDK to transport telemetry from `Accumulator`s to `Processor`s.
   This replaces the prior `Record` `struct` use for this purpose. (#835)
- New dependabot integration to automate package upgrades. (#814)
- `Meter` and `Tracer` implementations accept instrumentation version version as an optional argument.
   This instrumentation version is passed on to exporters. (#811) (#805) (#802)
- The OTLP exporter includes the instrumentation version in telemetry it exports. (#811)
- Environment variables for Jaeger exporter are supported. (#796)
- New `aggregation.Kind` in the export metric API. (#808)
- New example that uses OTLP and the collector. (#790)
- Handle errors in the span `SetName` during span initialization. (#791)
- Default service config to enable retries for retry-able failed requests in the OTLP exporter and an option to override this default. (#777)
- New `go.opentelemetry.io/otel/api/oterror` package to uniformly support error handling and definitions for the project. (#778)
- New `global` default implementation of the `go.opentelemetry.io/otel/api/oterror.Handler` interface to be used to handle errors prior to an user defined `Handler`.
   There is also functionality for the user to register their `Handler` as well as a convenience function `Handle` to handle an error with this global `Handler`(#778)
- Options to specify propagators for httptrace and grpctrace instrumentation. (#784)
- The required `application/json` header for the Zipkin exporter is included in all exports. (#774)
- Integrate HTTP semantics helpers from the contrib repository into the `api/standard` package. #769

### Changed

- Rename `Integrator` to `Processor` in the metric SDK. (#863)
- Rename `AggregationSelector` to `AggregatorSelector`. (#859)
- Rename `SynchronizedCopy` to `SynchronizedMove`. (#858)
- Rename `simple` integrator to `basic` integrator. (#857)
- Merge otlp collector examples. (#841)
- Change the metric SDK to support cumulative, delta, and pass-through exporters directly.
   With these changes, cumulative and delta specific exporters are able to request the correct kind of aggregation from the SDK. (#840)
- The `Aggregator.Checkpoint` API is renamed to `SynchronizedCopy` and adds an argument, a different `Aggregator` into which the copy is stored. (#812)
- The `export.Aggregator` contract is that `Update()` and `SynchronizedCopy()` are synchronized with each other.
   All the aggregation interfaces (`Sum`, `LastValue`, ...) are not meant to be synchronized, as the caller is expected to synchronize aggregators at a higher level after the `Accumulator`.
   Some of the `Aggregators` used unnecessary locking and that has been cleaned up. (#812)
- Use of `metric.Number` was replaced by `int64` now that we use `sync.Mutex` in the `MinMaxSumCount` and `Histogram` `Aggregators`. (#812)
- Replace `AlwaysParentSample` with `ParentSample(fallback)` to match the OpenTelemetry v0.5.0 specification. (#810)
- Rename `sdk/export/metric/aggregator` to `sdk/export/metric/aggregation`. #808
- Send configured headers with every request in the OTLP exporter, instead of just on connection creation. (#806)
- Update error handling for any one off error handlers, replacing, instead, with the `global.Handle` function. (#791)
- Rename `plugin` directory to `instrumentation` to match the OpenTelemetry specification. (#779)
- Makes the argument order to Histogram and DDSketch `New()` consistent. (#781)

### Removed

- `Uint64NumberKind` and related functions from the API. (#864)
- Context arguments from `Aggregator.Checkpoint` and `Integrator.Process` as they were unused. (#803)
- `SpanID` is no longer included in parameters for sampling decision to match the OpenTelemetry specification. (#775)

### Fixed

- Upgrade OTLP exporter to opentelemetry-proto matching the opentelemetry-collector v0.4.0 release. (#866)
- Allow changes to `go.sum` and `go.mod` when running dependabot tidy-up. (#871)
- Bump github.com/stretchr/testify from 1.4.0 to 1.6.1. (#824)
- Bump github.com/prometheus/client_golang from 1.7.0 to 1.7.1 in /exporters/metric/prometheus. (#867)
- Bump google.golang.org/grpc from 1.29.1 to 1.30.0 in /exporters/trace/jaeger. (#853)
- Bump google.golang.org/grpc from 1.29.1 to 1.30.0 in /exporters/trace/zipkin. (#854)
- Bumps github.com/golang/protobuf from 1.3.2 to 1.4.2 (#848)
- Bump github.com/stretchr/testify from 1.4.0 to 1.6.1 in /exporters/otlp (#817)
- Bump github.com/golangci/golangci-lint from 1.25.1 to 1.27.0 in /tools (#828)
- Bump github.com/prometheus/client_golang from 1.5.0 to 1.7.0 in /exporters/metric/prometheus (#838)
- Bump github.com/stretchr/testify from 1.4.0 to 1.6.1 in /exporters/trace/jaeger (#829)
- Bump github.com/benbjohnson/clock from 1.0.0 to 1.0.3 (#815)
- Bump github.com/stretchr/testify from 1.4.0 to 1.6.1 in /exporters/trace/zipkin (#823)
- Bump github.com/itchyny/gojq from 0.10.1 to 0.10.3 in /tools (#830)
- Bump github.com/stretchr/testify from 1.4.0 to 1.6.1 in /exporters/metric/prometheus (#822)
- Bump google.golang.org/grpc from 1.27.1 to 1.29.1 in /exporters/trace/zipkin (#820)
- Bump google.golang.org/grpc from 1.27.1 to 1.29.1 in /exporters/trace/jaeger (#831)
- Bump github.com/google/go-cmp from 0.4.0 to 0.5.0 (#836)
- Bump github.com/google/go-cmp from 0.4.0 to 0.5.0 in /exporters/trace/jaeger (#837)
- Bump github.com/google/go-cmp from 0.4.0 to 0.5.0 in /exporters/otlp (#839)
- Bump google.golang.org/api from 0.20.0 to 0.28.0 in /exporters/trace/jaeger (#843)
- Set span status from HTTP status code in the othttp instrumentation. (#832)
- Fixed typo in push controller comment. (#834)
- The `Aggregator` testing has been updated and cleaned. (#812)
- `metric.Number(0)` expressions are replaced by `0` where possible. (#812)
- Fixed `global` `handler_test.go` test failure. #804
- Fixed `BatchSpanProcessor.Shutdown` to wait until all spans are processed. (#766)
- Fixed OTLP example's accidental early close of exporter. (#807)
- Ensure zipkin exporter reads and closes response body. (#788)
- Update instrumentation to use `api/standard` keys instead of custom keys. (#782)
- Clean up tools and RELEASING documentation. (#762)

## [0.6.0] - 2020-05-21

### Added

- Support for `Resource`s in the prometheus exporter. (#757)
- New pull controller. (#751)
- New `UpDownSumObserver` instrument. (#750)
- OpenTelemetry collector demo. (#711)
- New `SumObserver` instrument. (#747)
- New `UpDownCounter` instrument. (#745)
- New timeout `Option` and configuration function `WithTimeout` to the push controller. (#742)
- New `api/standards` package to implement semantic conventions and standard key-value generation. (#731)

### Changed

- Rename `Register*` functions in the metric API to `New*` for all `Observer` instruments. (#761)
- Use `[]float64` for histogram boundaries, not `[]metric.Number`. (#758)
- Change OTLP example to use exporter as a trace `Syncer` instead of as an unneeded `Batcher`. (#756)
- Replace `WithResourceAttributes()` with `WithResource()` in the trace SDK. (#754)
- The prometheus exporter now uses the new pull controller. (#751)
- Rename `ScheduleDelayMillis` to `BatchTimeout` in the trace `BatchSpanProcessor`.(#752)
- Support use of synchronous instruments in asynchronous callbacks (#725)
- Move `Resource` from the `Export` method parameter into the metric export `Record`. (#739)
- Rename `Observer` instrument to `ValueObserver`. (#734)
- The push controller now has a method (`Provider()`) to return a `metric.Provider` instead of the old `Meter` method that acted as a `metric.Provider`. (#738)
- Replace `Measure` instrument by `ValueRecorder` instrument. (#732)
- Rename correlation context header from `"Correlation-Context"` to `"otcorrelations"` to match the OpenTelemetry specification. 727)

### Fixed

- Ensure gRPC `ClientStream` override methods do not panic in grpctrace package. (#755)
- Disable parts of `BatchSpanProcessor` test until a fix is found. (#743)
- Fix `string` case in `kv` `Infer` function. (#746)
- Fix panic in grpctrace client interceptors. (#740)
- Refactor the `api/metrics` push controller and add `CheckpointSet` synchronization. (#737)
- Rewrite span batch process queue batching logic. (#719)
- Remove the push controller named Meter map. (#738)
- Fix Histogram aggregator initial state (fix #735). (#736)
- Ensure golang alpine image is running `golang-1.14` for examples. (#733)
- Added test for grpctrace `UnaryInterceptorClient`. (#695)
- Rearrange `api/metric` code layout. (#724)

## [0.5.0] - 2020-05-13

### Added

- Batch `Observer` callback support. (#717)
- Alias `api` types to root package of project. (#696)
- Create basic `othttp.Transport` for simple client instrumentation. (#678)
- `SetAttribute(string, interface{})` to the trace API. (#674)
- Jaeger exporter option that allows user to specify custom http client. (#671)
- `Stringer` and `Infer` methods to `key`s. (#662)

### Changed

- Rename `NewKey` in the `kv` package to just `Key`. (#721)
- Move `core` and `key` to `kv` package. (#720)
- Make the metric API `Meter` a `struct` so the abstract `MeterImpl` can be passed and simplify implementation. (#709)
- Rename SDK `Batcher` to `Integrator` to match draft OpenTelemetry SDK specification. (#710)
- Rename SDK `Ungrouped` integrator to `simple.Integrator` to match draft OpenTelemetry SDK specification. (#710)
- Rename SDK `SDK` `struct` to `Accumulator` to match draft OpenTelemetry SDK specification. (#710)
- Move `Number` from `core` to `api/metric` package. (#706)
- Move `SpanContext` from `core` to `trace` package. (#692)
- Change traceparent header from `Traceparent` to `traceparent` to implement the W3C specification. (#681)

### Fixed

- Update tooling to run generators in all submodules. (#705)
- gRPC interceptor regexp to match methods without a service name. (#683)
- Use a `const` for padding 64-bit B3 trace IDs. (#701)
- Update `mockZipkin` listen address from `:0` to `127.0.0.1:0`. (#700)
- Left-pad 64-bit B3 trace IDs with zero. (#698)
- Propagate at least the first W3C tracestate header. (#694)
- Remove internal `StateLocker` implementation. (#688)
- Increase instance size CI system uses. (#690)
- Add a `key` benchmark and use reflection in `key.Infer()`. (#679)
- Fix internal `global` test by using `global.Meter` with `RecordBatch()`. (#680)
- Reimplement histogram using mutex instead of `StateLocker`. (#669)
- Switch `MinMaxSumCount` to a mutex lock implementation instead of `StateLocker`. (#667)
- Update documentation to not include any references to `WithKeys`. (#672)
- Correct misspelling. (#668)
- Fix clobbering of the span context if extraction fails. (#656)
- Bump `golangci-lint` and work around the corrupting bug. (#666) (#670)

## [0.4.3] - 2020-04-24

### Added

- `Dockerfile` and `docker-compose.yml` to run example code. (#635)
- New `grpctrace` package that provides gRPC client and server interceptors for both unary and stream connections. (#621)
- New `api/label` package, providing common label set implementation. (#651)
- Support for JSON marshaling of `Resources`. (#654)
- `TraceID` and `SpanID` implementations for `Stringer` interface. (#642)
- `RemoteAddrKey` in the othttp plugin to include the HTTP client address in top-level spans. (#627)
- `WithSpanFormatter` option to the othttp plugin. (#617)
- Updated README to include section for compatible libraries and include reference to the contrib repository. (#612)
- The prometheus exporter now supports exporting histograms. (#601)
- A `String` method to the `Resource` to return a hashable identifier for a now unique resource. (#613)
- An `Iter` method to the `Resource` to return an array `AttributeIterator`. (#613)
- An `Equal` method to the `Resource` test the equivalence of resources. (#613)
- An iterable structure (`AttributeIterator`) for `Resource` attributes.

### Changed

- zipkin export's `NewExporter` now requires a `serviceName` argument to ensure this needed values is provided. (#644)
- Pass `Resources` through the metrics export pipeline. (#659)

### Removed

- `WithKeys` option from the metric API. (#639)

### Fixed

- Use the `label.Set.Equivalent` value instead of an encoding in the batcher. (#658)
- Correct typo `trace.Exporter` to `trace.SpanSyncer` in comments. (#653)
- Use type names for return values in jaeger exporter. (#648)
- Increase the visibility of the `api/key` package by updating comments and fixing usages locally. (#650)
- `Checkpoint` only after `Update`; Keep records in the `sync.Map` longer. (#647)
- Do not cache `reflect.ValueOf()` in metric Labels. (#649)
- Batch metrics exported from the OTLP exporter based on `Resource` and labels. (#626)
- Add error wrapping to the prometheus exporter. (#631)
- Update the OTLP exporter batching of traces to use a unique `string` representation of an associated `Resource` as the batching key. (#623)
- Update OTLP `SpanData` transform to only include the `ParentSpanID` if one exists. (#614)
- Update `Resource` internal representation to uniquely and reliably identify resources. (#613)
- Check return value from `CheckpointSet.ForEach` in prometheus exporter. (#622)
- Ensure spans created by httptrace client tracer reflect operation structure. (#618)
- Create a new recorder rather than reuse when multiple observations in same epoch for asynchronous instruments. #610
- The default port the OTLP exporter uses to connect to the OpenTelemetry collector is updated to match the one the collector listens on by default. (#611)


## [0.4.2] - 2020-03-31

### Fixed

- Fix `pre_release.sh` to update version in `sdk/opentelemetry.go`. (#607)
- Fix time conversion from internal to OTLP in OTLP exporter. (#606)

## [0.4.1] - 2020-03-31

### Fixed

- Update `tag.sh` to create signed tags. (#604)

## [0.4.0] - 2020-03-30

### Added

- New API package `api/metric/registry` that exposes a `MeterImpl` wrapper for use by SDKs to generate unique instruments. (#580)
- Script to verify examples after a new release. (#579)

### Removed

- The dogstatsd exporter due to lack of support.
   This additionally removes support for statsd. (#591)
- `LabelSet` from the metric API.
   This is replaced by a `[]core.KeyValue` slice. (#595)
- `Labels` from the metric API's `Meter` interface. (#595)

### Changed

- The metric `export.Labels` became an interface which the SDK implements and the `export` package provides a simple, immutable implementation of this interface intended for testing purposes. (#574)
- Renamed `internal/metric.Meter` to `MeterImpl`. (#580)
- Renamed `api/global/internal.obsImpl` to `asyncImpl`. (#580)

### Fixed

- Corrected missing return in mock span. (#582)
- Update License header for all source files to match CNCF guidelines and include a test to ensure it is present. (#586) (#596)
- Update to v0.3.0 of the OTLP in the OTLP exporter. (#588)
- Update pre-release script to be compatible between GNU and BSD based systems. (#592)
- Add a `RecordBatch` benchmark. (#594)
- Moved span transforms of the OTLP exporter to the internal package. (#593)
- Build both go-1.13 and go-1.14 in circleci to test for all supported versions of Go. (#569)
- Removed unneeded allocation on empty labels in OLTP exporter. (#597)
- Update `BatchedSpanProcessor` to process the queue until no data but respect max batch size. (#599)
- Update project documentation godoc.org links to pkg.go.dev. (#602)

## [0.3.0] - 2020-03-21

This is a first official beta release, which provides almost fully complete metrics, tracing, and context propagation functionality.
There is still a possibility of breaking changes.

### Added

- Add `Observer` metric instrument. (#474)
- Add global `Propagators` functionality to enable deferred initialization for propagators registered before the first Meter SDK is installed. (#494)
- Simplified export setup pipeline for the jaeger exporter to match other exporters. (#459)
- The zipkin trace exporter. (#495)
- The OTLP exporter to export metric and trace telemetry to the OpenTelemetry collector. (#497) (#544) (#545)
- The `StatusMessage` field was add to the trace `Span`. (#524)
- Context propagation in OpenTracing bridge in terms of OpenTelemetry context propagation. (#525)
- The `Resource` type was added to the SDK. (#528)
- The global API now supports a `Tracer` and `Meter` function as shortcuts to getting a global `*Provider` and calling these methods directly. (#538)
- The metric API now defines a generic `MeterImpl` interface to support general purpose `Meter` construction.
   Additionally, `SyncImpl` and `AsyncImpl` are added to support general purpose instrument construction. (#560)
- A metric `Kind` is added to represent the `MeasureKind`, `ObserverKind`, and `CounterKind`. (#560)
- Scripts to better automate the release process. (#576)

### Changed

- Default to to use `AlwaysSampler` instead of `ProbabilitySampler` to match OpenTelemetry specification. (#506)
- Renamed `AlwaysSampleSampler` to `AlwaysOnSampler` in the trace API. (#511)
- Renamed `NeverSampleSampler` to `AlwaysOffSampler` in the trace API. (#511)
- The `Status` field of the `Span` was changed to `StatusCode` to disambiguate with the added `StatusMessage`. (#524)
- Updated the trace `Sampler` interface conform to the OpenTelemetry specification. (#531)
- Rename metric API `Options` to `Config`. (#541)
- Rename metric `Counter` aggregator to be `Sum`. (#541)
- Unify metric options into `Option` from instrument specific options. (#541)
- The trace API's `TraceProvider` now support `Resource`s. (#545)
- Correct error in zipkin module name. (#548)
- The jaeger trace exporter now supports `Resource`s. (#551)
- Metric SDK now supports `Resource`s.
   The `WithResource` option was added to configure a `Resource` on creation and the `Resource` method was added to the metric `Descriptor` to return the associated `Resource`. (#552)
- Replace `ErrNoLastValue` and `ErrEmptyDataSet` by `ErrNoData` in the metric SDK. (#557)
- The stdout trace exporter now supports `Resource`s. (#558)
- The metric `Descriptor` is now included at the API instead of the SDK. (#560)
- Replace `Ordered` with an iterator in `export.Labels`. (#567)

### Removed

- The vendor specific Stackdriver. It is now hosted on 3rd party vendor infrastructure. (#452)
- The `Unregister` method for metric observers as it is not in the OpenTelemetry specification. (#560)
- `GetDescriptor` from the metric SDK. (#575)
- The `Gauge` instrument from the metric API. (#537)

### Fixed

- Make histogram aggregator checkpoint consistent. (#438)
- Update README with import instructions and how to build and test. (#505)
- The default label encoding was updated to be unique. (#508)
- Use `NewRoot` in the othttp plugin for public endpoints. (#513)
- Fix data race in `BatchedSpanProcessor`. (#518)
- Skip test-386 for Mac OS 10.15.x (Catalina and upwards). #521
- Use a variable-size array to represent ordered labels in maps. (#523)
- Update the OTLP protobuf and update changed import path. (#532)
- Use `StateLocker` implementation in `MinMaxSumCount`. (#546)
- Eliminate goroutine leak in histogram stress test. (#547)
- Update OTLP exporter with latest protobuf. (#550)
- Add filters to the othttp plugin. (#556)
- Provide an implementation of the `Header*` filters that do not depend on Go 1.14. (#565)
- Encode labels once during checkpoint.
   The checkpoint function is executed in a single thread so we can do the encoding lazily before passing the encoded version of labels to the exporter.
   This is a cheap and quick way to avoid encoding the labels on every collection interval. (#572)
- Run coverage over all packages in `COVERAGE_MOD_DIR`. (#573)

## [0.2.3] - 2020-03-04

### Added

- `RecordError` method on `Span`s in the trace API to Simplify adding error events to spans. (#473)
- Configurable push frequency for exporters setup pipeline. (#504)

### Changed

- Rename the `exporter` directory to `exporters`.
   The `go.opentelemetry.io/otel/exporter/trace/jaeger` package was mistakenly released with a `v1.0.0` tag instead of `v0.1.0`.
   This resulted in all subsequent releases not becoming the default latest.
   A consequence of this was that all `go get`s pulled in the incompatible `v0.1.0` release of that package when pulling in more recent packages from other otel packages.
   Renaming the `exporter` directory to `exporters` fixes this issue by renaming the package and therefore clearing any existing dependency tags.
   Consequentially, this action also renames *all* exporter packages. (#502)

### Removed

- The `CorrelationContextHeader` constant in the `correlation` package is no longer exported. (#503)

## [0.2.2] - 2020-02-27

### Added

- `HTTPSupplier` interface in the propagation API to specify methods to retrieve and store a single value for a key to be associated with a carrier. (#467)
- `HTTPExtractor` interface in the propagation API to extract information from an `HTTPSupplier` into a context. (#467)
- `HTTPInjector` interface in the propagation API to inject information into an `HTTPSupplier.` (#467)
- `Config` and configuring `Option` to the propagator API. (#467)
- `Propagators` interface in the propagation API to contain the set of injectors and extractors for all supported carrier formats. (#467)
- `HTTPPropagator` interface in the propagation API to inject and extract from an `HTTPSupplier.` (#467)
- `WithInjectors` and `WithExtractors` functions to the propagator API to configure injectors and extractors to use. (#467)
- `ExtractHTTP` and `InjectHTTP` functions to apply configured HTTP extractors and injectors to a passed context. (#467)
- Histogram aggregator. (#433)
- `DefaultPropagator` function and have it return `trace.TraceContext` as the default context propagator. (#456)
- `AlwaysParentSample` sampler to the trace API. (#455)
- `WithNewRoot` option function to the trace API to specify the created span should be considered a root span. (#451)


### Changed

- Renamed `WithMap` to `ContextWithMap` in the correlation package. (#481)
- Renamed `FromContext` to `MapFromContext` in the correlation package. (#481)
- Move correlation context propagation to correlation package. (#479)
- Do not default to putting remote span context into links. (#480)
- Propagators extrac
- `Tracer.WithSpan` updated to accept `StartOptions`. (#472)
- Renamed `MetricKind` to `Kind` to not stutter in the type usage. (#432)
- Renamed the `export` package to `metric` to match directory structure. (#432)
- Rename the `api/distributedcontext` package to `api/correlation`. (#444)
- Rename the `api/propagators` package to `api/propagation`. (#444)
- Move the propagators from the `propagators` package into the `trace` API package. (#444)
- Update `Float64Gauge`, `Int64Gauge`, `Float64Counter`, `Int64Counter`, `Float64Measure`, and `Int64Measure` metric methods to use value receivers instead of pointers. (#462)
- Moved all dependencies of tools package to a tools directory. (#466)

### Removed

- Binary propagators. (#467)
- NOOP propagator. (#467)

### Fixed

- Upgraded `github.com/golangci/golangci-lint` from `v1.21.0` to `v1.23.6` in `tools/`. (#492)
- Fix a possible nil-dereference crash (#478)
- Correct comments for `InstallNewPipeline` in the stdout exporter. (#483)
- Correct comments for `InstallNewPipeline` in the dogstatsd exporter. (#484)
- Correct comments for `InstallNewPipeline` in the prometheus exporter. (#482)
- Initialize `onError` based on `Config` in prometheus exporter. (#486)
- Correct module name in prometheus exporter README. (#475)
- Removed tracer name prefix from span names. (#430)
- Fix `aggregator_test.go` import package comment. (#431)
- Improved detail in stdout exporter. (#436)
- Fix a dependency issue (generate target should depend on stringer, not lint target) in Makefile. (#442)
- Reorders the Makefile targets within `precommit` target so we generate files and build the code before doing linting, so we can get much nicer errors about syntax errors from the compiler. (#442)
- Reword function documentation in gRPC plugin. (#446)
- Send the `span.kind` tag to Jaeger from the jaeger exporter. (#441)
- Fix `metadataSupplier` in the jaeger exporter to overwrite the header if existing instead of appending to it. (#441)
- Upgraded to Go 1.13 in CI. (#465)
- Correct opentelemetry.io URL in trace SDK documentation. (#464)
- Refactored reference counting logic in SDK determination of stale records. (#468)
- Add call to `runtime.Gosched` in instrument `acquireHandle` logic to not block the collector. (#469)

## [0.2.1.1] - 2020-01-13

### Fixed

- Use stateful batcher on Prometheus exporter fixing regresion introduced in #395. (#428)

## [0.2.1] - 2020-01-08

### Added

- Global meter forwarding implementation.
   This enables deferred initialization for metric instruments registered before the first Meter SDK is installed. (#392)
- Global trace forwarding implementation.
   This enables deferred initialization for tracers registered before the first Trace SDK is installed. (#406)
- Standardize export pipeline creation in all exporters. (#395)
- A testing, organization, and comments for 64-bit field alignment. (#418)
- Script to tag all modules in the project. (#414)

### Changed

- Renamed `propagation` package to `propagators`. (#362)
- Renamed `B3Propagator` propagator to `B3`. (#362)
- Renamed `TextFormatPropagator` propagator to `TextFormat`. (#362)
- Renamed `BinaryPropagator` propagator to `Binary`. (#362)
- Renamed `BinaryFormatPropagator` propagator to `BinaryFormat`. (#362)
- Renamed `NoopTextFormatPropagator` propagator to `NoopTextFormat`. (#362)
- Renamed `TraceContextPropagator` propagator to `TraceContext`. (#362)
- Renamed `SpanOption` to `StartOption` in the trace API. (#369)
- Renamed `StartOptions` to `StartConfig` in the trace API. (#369)
- Renamed `EndOptions` to `EndConfig` in the trace API. (#369)
- `Number` now has a pointer receiver for its methods. (#375)
- Renamed `CurrentSpan` to `SpanFromContext` in the trace API. (#379)
- Renamed `SetCurrentSpan` to `ContextWithSpan` in the trace API. (#379)
- Renamed `Message` in Event to `Name` in the trace API. (#389)
- Prometheus exporter no longer aggregates metrics, instead it only exports them. (#385)
- Renamed `HandleImpl` to `BoundInstrumentImpl` in the metric API. (#400)
- Renamed `Float64CounterHandle` to `Float64CounterBoundInstrument` in the metric API. (#400)
- Renamed `Int64CounterHandle` to `Int64CounterBoundInstrument` in the metric API. (#400)
- Renamed `Float64GaugeHandle` to `Float64GaugeBoundInstrument` in the metric API. (#400)
- Renamed `Int64GaugeHandle` to `Int64GaugeBoundInstrument` in the metric API. (#400)
- Renamed `Float64MeasureHandle` to `Float64MeasureBoundInstrument` in the metric API. (#400)
- Renamed `Int64MeasureHandle` to `Int64MeasureBoundInstrument` in the metric API. (#400)
- Renamed `Release` method for bound instruments in the metric API to `Unbind`. (#400)
- Renamed `AcquireHandle` method for bound instruments in the metric API to `Bind`. (#400)
- Renamed the `File` option in the stdout exporter to `Writer`. (#404)
- Renamed all `Options` to `Config` for all metric exports where this wasn't already the case.

### Fixed

- Aggregator import path corrected. (#421)
- Correct links in README. (#368)
- The README was updated to match latest code changes in its examples. (#374)
- Don't capitalize error statements. (#375)
- Fix ignored errors. (#375)
- Fix ambiguous variable naming. (#375)
- Removed unnecessary type casting. (#375)
- Use named parameters. (#375)
- Updated release schedule. (#378)
- Correct http-stackdriver example module name. (#394)
- Removed the `http.request` span in `httptrace` package. (#397)
- Add comments in the metrics SDK (#399)
- Initialize checkpoint when creating ddsketch aggregator to prevent panic when merging into a empty one. (#402) (#403)
- Add documentation of compatible exporters in the README. (#405)
- Typo fix. (#408)
- Simplify span check logic in SDK tracer implementation. (#419)

## [0.2.0] - 2019-12-03

### Added

- Unary gRPC tracing example. (#351)
- Prometheus exporter. (#334)
- Dogstatsd metrics exporter. (#326)

### Changed

- Rename `MaxSumCount` aggregation to `MinMaxSumCount` and add the `Min` interface for this aggregation. (#352)
- Rename `GetMeter` to `Meter`. (#357)
- Rename `HTTPTraceContextPropagator` to `TraceContextPropagator`. (#355)
- Rename `HTTPB3Propagator` to `B3Propagator`. (#355)
- Rename `HTTPTraceContextPropagator` to `TraceContextPropagator`. (#355)
- Move `/global` package to `/api/global`. (#356)
- Rename `GetTracer` to `Tracer`. (#347)

### Removed

- `SetAttribute` from the `Span` interface in the trace API. (#361)
- `AddLink` from the `Span` interface in the trace API. (#349)
- `Link` from the `Span` interface in the trace API. (#349)

### Fixed

- Exclude example directories from coverage report. (#365)
- Lint make target now implements automatic fixes with `golangci-lint` before a second run to report the remaining issues. (#360)
- Drop `GO111MODULE` environment variable in Makefile as Go 1.13 is the project specified minimum version and this is environment variable is not needed for that version of Go. (#359)
- Run the race checker for all test. (#354)
- Redundant commands in the Makefile are removed. (#354)
- Split the `generate` and `lint` targets of the Makefile. (#354)
- Renames `circle-ci` target to more generic `ci` in Makefile. (#354)
- Add example Prometheus binary to gitignore. (#358)
- Support negative numbers with the `MaxSumCount`. (#335)
- Resolve race conditions in `push_test.go` identified in #339. (#340)
- Use `/usr/bin/env bash` as a shebang in scripts rather than `/bin/bash`. (#336)
- Trace benchmark now tests both `AlwaysSample` and `NeverSample`.
   Previously it was testing `AlwaysSample` twice. (#325)
- Trace benchmark now uses a `[]byte` for `TraceID` to fix failing test. (#325)
- Added a trace benchmark to test variadic functions in `setAttribute` vs `setAttributes` (#325)
- The `defaultkeys` batcher was only using the encoded label set as its map key while building a checkpoint.
   This allowed distinct label sets through, but any metrics sharing a label set could be overwritten or merged incorrectly.
   This was corrected. (#333)


## [0.1.2] - 2019-11-18

### Fixed

- Optimized the `simplelru` map for attributes to reduce the number of allocations. (#328)
- Removed unnecessary unslicing of parameters that are already a slice. (#324)

## [0.1.1] - 2019-11-18

This release contains a Metrics SDK with stdout exporter and supports basic aggregations such as counter, gauges, array, maxsumcount, and ddsketch.

### Added

- Metrics stdout export pipeline. (#265)
- Array aggregation for raw measure metrics. (#282)
- The core.Value now have a `MarshalJSON` method. (#281)

### Removed

- `WithService`, `WithResources`, and `WithComponent` methods of tracers. (#314)
- Prefix slash in `Tracer.Start()` for the Jaeger example. (#292)

### Changed

- Allocation in LabelSet construction to reduce GC overhead. (#318)
- `trace.WithAttributes` to append values instead of replacing (#315)
- Use a formula for tolerance in sampling tests. (#298)
- Move export types into trace and metric-specific sub-directories. (#289)
- `SpanKind` back to being based on an `int` type. (#288)

### Fixed

- URL to OpenTelemetry website in README. (#323)
- Name of othttp default tracer. (#321)
- `ExportSpans` for the stackdriver exporter now handles `nil` context. (#294)
- CI modules cache to correctly restore/save from/to the cache. (#316)
- Fix metric SDK race condition between `LoadOrStore` and the assignment `rec.recorder = i.meter.exporter.AggregatorFor(rec)`. (#293)
- README now reflects the new code structure introduced with these changes. (#291)
- Make the basic example work. (#279)

## [0.1.0] - 2019-11-04

This is the first release of open-telemetry go library.
It contains api and sdk for trace and meter.

### Added

- Initial OpenTelemetry trace and metric API prototypes.
- Initial OpenTelemetry trace, metric, and export SDK packages.
- A wireframe bridge to support compatibility with OpenTracing.
- Example code for a basic, http-stackdriver, http, jaeger, and named tracer setup.
- Exporters for Jaeger, Stackdriver, and stdout.
- Propagators for binary, B3, and trace-context protocols.
- Project information and guidelines in the form of a README and CONTRIBUTING.
- Tools to build the project and a Makefile to automate the process.
- Apache-2.0 license.
- CircleCI build CI manifest files.
- CODEOWNERS file to track owners of this project.


[Unreleased]: https://github.com/open-telemetry/opentelemetry-go/compare/v0.11.0...HEAD
[0.11.0]: https://github.com/open-telemetry/opentelemetry-go/releases/tag/v0.11.0
[0.10.0]: https://github.com/open-telemetry/opentelemetry-go/releases/tag/v0.10.0
[0.9.0]: https://github.com/open-telemetry/opentelemetry-go/releases/tag/v0.9.0
[0.8.0]: https://github.com/open-telemetry/opentelemetry-go/releases/tag/v0.8.0
[0.7.0]: https://github.com/open-telemetry/opentelemetry-go/releases/tag/v0.7.0
[0.6.0]: https://github.com/open-telemetry/opentelemetry-go/releases/tag/v0.6.0
[0.5.0]: https://github.com/open-telemetry/opentelemetry-go/releases/tag/v0.5.0
[0.4.3]: https://github.com/open-telemetry/opentelemetry-go/releases/tag/v0.4.3
[0.4.2]: https://github.com/open-telemetry/opentelemetry-go/releases/tag/v0.4.2
[0.4.1]: https://github.com/open-telemetry/opentelemetry-go/releases/tag/v0.4.1
[0.4.0]: https://github.com/open-telemetry/opentelemetry-go/releases/tag/v0.4.0
[0.3.0]: https://github.com/open-telemetry/opentelemetry-go/releases/tag/v0.3.0
[0.2.3]: https://github.com/open-telemetry/opentelemetry-go/releases/tag/v0.2.3
[0.2.2]: https://github.com/open-telemetry/opentelemetry-go/releases/tag/v0.2.2
[0.2.1.1]: https://github.com/open-telemetry/opentelemetry-go/releases/tag/v0.2.1.1
[0.2.1]: https://github.com/open-telemetry/opentelemetry-go/releases/tag/v0.2.1
[0.2.0]: https://github.com/open-telemetry/opentelemetry-go/releases/tag/v0.2.0
[0.1.2]: https://github.com/open-telemetry/opentelemetry-go/releases/tag/v0.1.2
[0.1.1]: https://github.com/open-telemetry/opentelemetry-go/releases/tag/v0.1.1
[0.1.0]: https://github.com/open-telemetry/opentelemetry-go/releases/tag/v0.1.0<|MERGE_RESOLUTION|>--- conflicted
+++ resolved
@@ -10,18 +10,15 @@
 
 ### Added
 
-<<<<<<< HEAD
 - In the `go.opentelemetry.io/otel/api/trace` package a new `TracerConfigure` function was added to configure a new `TracerConfig`.
    This addition was made to conform with our project option conventions. (#1109)
 
 ### Changed
 
-- The `go.opentelemetry.io/otel/api/trace` `TracerOption` was changed to an interface to conform to project option conventions. (#1109)
-=======
 - Add reconnecting udp connection type to Jaeger exporter.
    This change adds a new optional implementation of the udp conn interface used to detect changes to an agent's host dns record.
    It then adopts the new destination address to ensure the exporter doesn't get stuck. This change was ported from jaegertracing/jaeger-client-go#520. (#1063)
->>>>>>> a304e828
+- The `go.opentelemetry.io/otel/api/trace` `TracerOption` was changed to an interface to conform to project option conventions. (#1109)
 
 ## [0.11.0] - 2020-08-24
 
