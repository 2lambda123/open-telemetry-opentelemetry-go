# Changelog

All notable changes to this project will be documented in this file.

The format is based on [Keep a Changelog](https://keepachangelog.com/en/1.0.0/).

This project adheres to [Semantic Versioning](https://semver.org/spec/v2.0.0.html).

## [Unreleased]

## [1.28.0/0.50.0/0.4.0] 2024-07-02

### Added

- The `IsEmpty` method is added to the `Instrument` type in `go.opentelemetry.io/otel/sdk/metric`.
  This method is used to check if an `Instrument` instance is a zero-value. (#5431)
- Store and provide the emitted `context.Context` in `ScopeRecords` of `go.opentelemetry.io/otel/sdk/log/logtest`. (#5468)
- The `go.opentelemetry.io/otel/semconv/v1.26.0` package.
  The package contains semantic conventions from the `v1.26.0` version of the OpenTelemetry Semantic Conventions. (#5476)
- The `AssertRecordEqual` method to `go.opentelemetry.io/otel/log/logtest` to allow comparison of two log records in tests. (#5499)
- The `WithHeaders` option to `go.opentelemetry.io/otel/exporters/zipkin` to allow configuring custom http headers while exporting spans. (#5530)
<<<<<<< HEAD
- `service.instance.id` is populated for a `Resource` created with `"go.opentelemetry.io/otel/sdk/resource".Default` with a default value when `OTEL_GO_X_RESOURCE` is set. (#5520)
- The `WithAttributes` and `WithLinks` options to create spans and events in `go.opentelemetry.io/otel/trace` no longer allocates a slice on their first call. (#5567)
=======
>>>>>>> 5e3499c1

### Changed

- `Tracer.Start` in `go.opentelemetry.io/otel/trace/noop` no longer allocates a span for empty span context. (#5457)
- Upgrade `go.opentelemetry.io/otel/semconv/v1.25.0` to `go.opentelemetry.io/otel/semconv/v1.26.0` in `go.opentelemetry.io/otel/example/otel-collector`. (#5490)
- Upgrade `go.opentelemetry.io/otel/semconv/v1.25.0` to `go.opentelemetry.io/otel/semconv/v1.26.0` in `go.opentelemetry.io/otel/example/zipkin`. (#5490)
- Upgrade `go.opentelemetry.io/otel/semconv/v1.25.0` to `go.opentelemetry.io/otel/semconv/v1.26.0` in `go.opentelemetry.io/otel/exporters/zipkin`. (#5490)
  - The exporter no longer exports the deprecated "otel.library.name" or "otel.library.version" attributes.
- Upgrade `go.opentelemetry.io/otel/semconv/v1.25.0` to `go.opentelemetry.io/otel/semconv/v1.26.0` in `go.opentelemetry.io/otel/sdk/resource`. (#5490)
- Upgrade `go.opentelemetry.io/otel/semconv/v1.25.0` to `go.opentelemetry.io/otel/semconv/v1.26.0` in `go.opentelemetry.io/otel/sdk/trace`. (#5490)
- `SimpleProcessor.OnEmit` in `go.opentelemetry.io/otel/sdk/log` no longer allocates a slice which makes it possible to have a zero-allocation log processing using `SimpleProcessor`. (#5493)
- Use non-generic functions in the `Start` method of `"go.opentelemetry.io/otel/sdk/trace".Trace` to reduce memory allocation. (#5497)
- `service.instance.id` is populated for a `Resource` created with `"go.opentelemetry.io/otel/sdk/resource".Default` with a default value when `OTEL_GO_X_RESOURCE` is set. (#5520)
- Improve performance of metric instruments in `go.opentelemetry.io/otel/sdk/metric` by removing unnecessary calls to `time.Now`. (#5545)

### Fixed

- Log a warning to the OpenTelemetry internal logger when a `Record` in `go.opentelemetry.io/otel/sdk/log` drops an attribute due to a limit being reached. (#5376)
- Identify the `Tracer` returned from the global `TracerProvider` in `go.opentelemetry.io/otel/global` with its schema URL. (#5426)
- Identify the `Meter` returned from the global `MeterProvider` in `go.opentelemetry.io/otel/global` with its schema URL. (#5426)
- Log a warning to the OpenTelemetry internal logger when a `Span` in `go.opentelemetry.io/otel/sdk/trace` drops an attribute, event, or link due to a limit being reached. (#5434)
- Document instrument name requirements in `go.opentelemetry.io/otel/metric`. (#5435)
- Prevent random number generation data-race for experimental rand exemplars in `go.opentelemetry.io/otel/sdk/metric`. (#5456)
- Fix counting number of dropped attributes of `Record` in `go.opentelemetry.io/otel/sdk/log`. (#5464)
- Fix panic in baggage creation when a member contains `0x80` char in key or value. (#5494)
- Correct comments for the priority of the `WithEndpoint` and `WithEndpointURL` options and their corresponding environment variables in `go.opentelemetry.io/otel/exporters/otlp/otlptrace/otlptracegrpc`. (#5508)
- Retry trace and span ID generation if it generated an invalid one in `go.opentelemetry.io/otel/sdk/trace`. (#5514)
- Fix stale timestamps reported by the last-value aggregation. (#5517)
- Indicate the `Exporter` in `go.opentelemetry.io/otel/exporters/otlp/otlplog/otlploghttp` must be created by the `New` method. (#5521)
- Improved performance in all `{Bool,Int64,Float64,String}SliceValue` functions of `go.opentelemetry.io/attributes` by reducing the number of allocations. (#5549)

## [1.27.0/0.49.0/0.3.0] 2024-05-21

### Added

- Add example for `go.opentelemetry.io/otel/exporters/stdout/stdoutlog`. (#5242)
- Add `RecordFactory` in `go.opentelemetry.io/otel/sdk/log/logtest` to facilitate testing exporter and processor implementations. (#5258)
- Add `RecordFactory` in `go.opentelemetry.io/otel/log/logtest` to facilitate testing bridge implementations. (#5263)
- The count of dropped records from the `BatchProcessor` in `go.opentelemetry.io/otel/sdk/log` is logged. (#5276)
- Add metrics in the `otel-collector` example. (#5283)
- Add the synchronous gauge instrument to `go.opentelemetry.io/otel/metric`. (#5304)
  - An `int64` or `float64` synchronous gauge instrument can now be created from a `Meter`.
  - All implementations of the API (`go.opentelemetry.io/otel/metric/noop`, `go.opentelemetry.io/otel/sdk/metric`) are updated to support this instrument.
- Add logs to `go.opentelemetry.io/otel/example/dice`. (#5349)

### Changed

- The `Shutdown` method of `Exporter` in `go.opentelemetry.io/otel/exporters/stdout/stdouttrace` ignores the context cancellation and always returns `nil`. (#5189)
- The `ForceFlush` and `Shutdown` methods of the exporter returned by `New` in `go.opentelemetry.io/otel/exporters/stdout/stdoutmetric` ignore the context cancellation and always return `nil`. (#5189)
- Apply the value length limits to `Record` attributes in `go.opentelemetry.io/otel/sdk/log`. (#5230)
- De-duplicate map attributes added to a `Record` in `go.opentelemetry.io/otel/sdk/log`. (#5230)
- `go.opentelemetry.io/otel/exporters/stdout/stdoutlog` won't print timestamps when `WithoutTimestamps` option is set. (#5241)
- The `go.opentelemetry.io/otel/exporters/stdout/stdoutlog` exporter won't print `AttributeValueLengthLimit` and `AttributeCountLimit` fields now, instead it prints the `DroppedAttributes` field. (#5272)
- Improved performance in the `Stringer` implementation of `go.opentelemetry.io/otel/baggage.Member` by reducing the number of allocations. (#5286)
- Set the start time for last-value aggregates in `go.opentelemetry.io/otel/sdk/metric`. (#5305)
- The `Span` in `go.opentelemetry.io/otel/sdk/trace` will record links without span context if either non-empty `TraceState` or attributes are provided. (#5315)
- Upgrade all dependencies of `go.opentelemetry.io/otel/semconv/v1.24.0` to `go.opentelemetry.io/otel/semconv/v1.25.0`. (#5374)

### Fixed

- Comparison of unordered maps for `go.opentelemetry.io/otel/log.KeyValue` and `go.opentelemetry.io/otel/log.Value`. (#5306)
- Fix the empty output of `go.opentelemetry.io/otel/log.Value` in `go.opentelemetry.io/otel/exporters/stdout/stdoutlog`. (#5311)
- Split the behavior of `Recorder` in `go.opentelemetry.io/otel/log/logtest` so it behaves as a `LoggerProvider` only. (#5365)
- Fix wrong package name of the error message when parsing endpoint URL in `go.opentelemetry.io/otel/exporters/otlp/otlplog/otlploghttp`. (#5371)
- Identify the `Logger` returned from the global `LoggerProvider` in `go.opentelemetry.io/otel/log/global` with its schema URL. (#5375)

## [1.26.0/0.48.0/0.2.0-alpha] 2024-04-24

### Added

- Add `Recorder` in `go.opentelemetry.io/otel/log/logtest` to facilitate testing the log bridge implementations. (#5134)
- Add span flags to OTLP spans and links exported by `go.opentelemetry.io/otel/exporters/otlp/otlptrace`. (#5194)
- Make the initial alpha release of `go.opentelemetry.io/otel/sdk/log`.
  This new module contains the Go implementation of the OpenTelemetry Logs SDK.
  This module is unstable and breaking changes may be introduced.
  See our [versioning policy](VERSIONING.md) for more information about these stability guarantees. (#5240)
- Make the initial alpha release of `go.opentelemetry.io/otel/exporters/otlp/otlplog/otlploghttp`.
  This new module contains an OTLP exporter that transmits log telemetry using HTTP.
  This module is unstable and breaking changes may be introduced.
  See our [versioning policy](VERSIONING.md) for more information about these stability guarantees. (#5240)
- Make the initial alpha release of `go.opentelemetry.io/otel/exporters/stdout/stdoutlog`.
  This new module contains an exporter prints log records to STDOUT.
  This module is unstable and breaking changes may be introduced.
  See our [versioning policy](VERSIONING.md) for more information about these stability guarantees. (#5240)
- The `go.opentelemetry.io/otel/semconv/v1.25.0` package.
  The package contains semantic conventions from the `v1.25.0` version of the OpenTelemetry Semantic Conventions. (#5254)

### Changed

- Update `go.opentelemetry.io/proto/otlp` from v1.1.0 to v1.2.0. (#5177)
- Improve performance of baggage member character validation in `go.opentelemetry.io/otel/baggage`. (#5214)
- The `otel-collector` example now uses docker compose to bring up services instead of kubernetes. (#5244)

### Fixed

- Slice attribute values in `go.opentelemetry.io/otel/attribute` are now emitted as their JSON representation. (#5159)

## [1.25.0/0.47.0/0.0.8/0.1.0-alpha] 2024-04-05

### Added

- Add `WithProxy` option in `go.opentelemetry.io/otel/exporters/otlp/otlpmetric/otlpmetrichttp`. (#4906)
- Add `WithProxy` option in `go.opentelemetry.io/otel/exporters/otlp/otlpmetric/otlptracehttp`. (#4906)
- Add `AddLink` method to the `Span` interface in `go.opentelemetry.io/otel/trace`. (#5032)
- The `Enabled` method is added to the `Logger` interface in `go.opentelemetry.io/otel/log`.
  This method is used to notify users if a log record will be emitted or not. (#5071)
- Add `SeverityUndefined` `const` to `go.opentelemetry.io/otel/log`.
  This value represents an unset severity level. (#5072)
- Add `Empty` function in `go.opentelemetry.io/otel/log` to return a `KeyValue` for an empty value. (#5076)
- Add `go.opentelemetry.io/otel/log/global` to manage the global `LoggerProvider`.
  This package is provided with the anticipation that all functionality will be migrate to `go.opentelemetry.io/otel` when `go.opentelemetry.io/otel/log` stabilizes.
  At which point, users will be required to migrage their code, and this package will be deprecated then removed. (#5085)
- Add support for `Summary` metrics in the `go.opentelemetry.io/otel/exporters/otlp/otlpmetric/otlpmetrichttp` and `go.opentelemetry.io/otel/exporters/otlp/otlpmetric/otlpmetricgrpc` exporters. (#5100)
- Add `otel.scope.name` and `otel.scope.version` tags to spans exported by `go.opentelemetry.io/otel/exporters/zipkin`. (#5108)
- Add support for `AddLink` to `go.opentelemetry.io/otel/bridge/opencensus`. (#5116)
- Add `String` method to `Value` and `KeyValue` in `go.opentelemetry.io/otel/log`. (#5117)
- Add Exemplar support to `go.opentelemetry.io/otel/exporters/prometheus`. (#5111)
- Add metric semantic conventions to `go.opentelemetry.io/otel/semconv/v1.24.0`. Future `semconv` packages will include metric semantic conventions as well. (#4528)

### Changed

- `SpanFromContext` and `SpanContextFromContext` in `go.opentelemetry.io/otel/trace` no longer make a heap allocation when the passed context has no span. (#5049)
- `go.opentelemetry.io/otel/exporters/otlp/otlptrace/otlptracegrpc` and `go.opentelemetry.io/otel/exporters/otlp/otlpmetric/otlpmetricgrpc` now create a gRPC client in idle mode and with "dns" as the default resolver using [`grpc.NewClient`](https://pkg.go.dev/google.golang.org/grpc#NewClient). (#5151)
  Because of that `WithDialOption` ignores [`grpc.WithBlock`](https://pkg.go.dev/google.golang.org/grpc#WithBlock), [`grpc.WithTimeout`](https://pkg.go.dev/google.golang.org/grpc#WithTimeout), and [`grpc.WithReturnConnectionError`](https://pkg.go.dev/google.golang.org/grpc#WithReturnConnectionError).
  Notice that [`grpc.DialContext`](https://pkg.go.dev/google.golang.org/grpc#DialContext) which was used before is now deprecated.

### Fixed

- Clarify the documentation about equivalence guarantees for the `Set` and `Distinct` types in `go.opentelemetry.io/otel/attribute`. (#5027)
- Prevent default `ErrorHandler` self-delegation. (#5137)
- Update all dependencies to address [GO-2024-2687]. (#5139)

### Removed

- Drop support for [Go 1.20]. (#4967)

### Deprecated

- Deprecate `go.opentelemetry.io/otel/attribute.Sortable` type. (#4734)
- Deprecate `go.opentelemetry.io/otel/attribute.NewSetWithSortable` function. (#4734)
- Deprecate `go.opentelemetry.io/otel/attribute.NewSetWithSortableFiltered` function. (#4734)

## [1.24.0/0.46.0/0.0.1-alpha] 2024-02-23

This release is the last to support [Go 1.20].
The next release will require at least [Go 1.21].

### Added

- Support [Go 1.22]. (#4890)
- Add exemplar support to `go.opentelemetry.io/otel/exporters/otlp/otlpmetric/otlpmetricgrpc`. (#4900)
- Add exemplar support to `go.opentelemetry.io/otel/exporters/otlp/otlpmetric/otlpmetrichttp`. (#4900)
- The `go.opentelemetry.io/otel/log` module is added.
  This module includes OpenTelemetry Go's implementation of the Logs Bridge API.
  This module is in an alpha state, it is subject to breaking changes.
  See our [versioning policy](./VERSIONING.md) for more info. (#4961)
- ARM64 platform to the compatibility testing suite. (#4994)

### Fixed

- Fix registration of multiple callbacks when using the global meter provider from `go.opentelemetry.io/otel`. (#4945)
- Fix negative buckets in output of exponential histograms. (#4956)

## [1.23.1] 2024-02-07

### Fixed

- Register all callbacks passed during observable instrument creation instead of just the last one multiple times in `go.opentelemetry.io/otel/sdk/metric`. (#4888)

## [1.23.0] 2024-02-06

This release contains the first stable, `v1`, release of the following modules:

- `go.opentelemetry.io/otel/bridge/opencensus`
- `go.opentelemetry.io/otel/bridge/opencensus/test`
- `go.opentelemetry.io/otel/example/opencensus`
- `go.opentelemetry.io/otel/exporters/otlp/otlpmetric/otlpmetricgrpc`
- `go.opentelemetry.io/otel/exporters/otlp/otlpmetric/otlpmetrichttp`
- `go.opentelemetry.io/otel/exporters/stdout/stdoutmetric`

See our [versioning policy](VERSIONING.md) for more information about these stability guarantees.

### Added

- Add `WithEndpointURL` option to the `exporters/otlp/otlpmetric/otlpmetricgrpc`, `exporters/otlp/otlpmetric/otlpmetrichttp`, `exporters/otlp/otlptrace/otlptracegrpc` and `exporters/otlp/otlptrace/otlptracehttp` packages. (#4808)
- Experimental exemplar exporting is added to the metric SDK.
  See [metric documentation](./sdk/metric/internal/x/README.md#exemplars) for more information about this feature and how to enable it. (#4871)
- `ErrSchemaURLConflict` is added to `go.opentelemetry.io/otel/sdk/resource`.
  This error is returned when a merge of two `Resource`s with different (non-empty) schema URL is attempted. (#4876)

### Changed

- The `Merge` and `New` functions in `go.opentelemetry.io/otel/sdk/resource` now returns a partial result if there is a schema URL merge conflict.
  Instead of returning `nil` when two `Resource`s with different (non-empty) schema URLs are merged the merged `Resource`, along with the new `ErrSchemaURLConflict` error, is returned.
  It is up to the user to decide if they want to use the returned `Resource` or not.
  It may have desired attributes overwritten or include stale semantic conventions. (#4876)

### Fixed

- Fix `ContainerID` resource detection on systemd when cgroup path has a colon. (#4449)
- Fix `go.opentelemetry.io/otel/sdk/metric` to cache instruments to avoid leaking memory when the same instrument is created multiple times. (#4820)
- Fix missing `Mix` and `Max` values for `go.opentelemetry.io/otel/exporters/stdout/stdoutmetric` by introducing `MarshalText` and `MarshalJSON` for the `Extrema` type in `go.opentelemetry.io/sdk/metric/metricdata`. (#4827)

## [1.23.0-rc.1] 2024-01-18

This is a release candidate for the v1.23.0 release.
That release is expected to include the `v1` release of the following modules:

- `go.opentelemetry.io/otel/bridge/opencensus`
- `go.opentelemetry.io/otel/bridge/opencensus/test`
- `go.opentelemetry.io/otel/example/opencensus`
- `go.opentelemetry.io/otel/exporters/otlp/otlpmetric/otlpmetricgrpc`
- `go.opentelemetry.io/otel/exporters/otlp/otlpmetric/otlpmetrichttp`
- `go.opentelemetry.io/otel/exporters/stdout/stdoutmetric`

See our [versioning policy](VERSIONING.md) for more information about these stability guarantees.

## [1.22.0/0.45.0] 2024-01-17

### Added

- The `go.opentelemetry.io/otel/semconv/v1.22.0` package.
  The package contains semantic conventions from the `v1.22.0` version of the OpenTelemetry Semantic Conventions. (#4735)
- The `go.opentelemetry.io/otel/semconv/v1.23.0` package.
  The package contains semantic conventions from the `v1.23.0` version of the OpenTelemetry Semantic Conventions. (#4746)
- The `go.opentelemetry.io/otel/semconv/v1.23.1` package.
  The package contains semantic conventions from the `v1.23.1` version of the OpenTelemetry Semantic Conventions. (#4749)
- The `go.opentelemetry.io/otel/semconv/v1.24.0` package.
  The package contains semantic conventions from the `v1.24.0` version of the OpenTelemetry Semantic Conventions. (#4770)
- Add `WithResourceAsConstantLabels` option to apply resource attributes for every metric emitted by the Prometheus exporter. (#4733)
- Experimental cardinality limiting is added to the metric SDK.
  See [metric documentation](./sdk/metric/internal/x/README.md#cardinality-limit) for more information about this feature and how to enable it. (#4457)
- Add `NewMemberRaw` and `NewKeyValuePropertyRaw` in `go.opentelemetry.io/otel/baggage`. (#4804)

### Changed

- Upgrade all use of `go.opentelemetry.io/otel/semconv` to use `v1.24.0`. (#4754)
- Update transformations in `go.opentelemetry.io/otel/exporters/zipkin` to follow `v1.24.0` version of the OpenTelemetry specification. (#4754)
- Record synchronous measurements when the passed context is canceled instead of dropping in `go.opentelemetry.io/otel/sdk/metric`.
  If you do not want to make a measurement when the context is cancelled, you need to handle it yourself (e.g  `if ctx.Err() != nil`). (#4671)
- Improve `go.opentelemetry.io/otel/trace.TraceState`'s performance. (#4722)
- Improve `go.opentelemetry.io/otel/propagation.TraceContext`'s performance. (#4721)
- Improve `go.opentelemetry.io/otel/baggage` performance. (#4743)
- Improve performance of the `(*Set).Filter` method in `go.opentelemetry.io/otel/attribute` when the passed filter does not filter out any attributes from the set. (#4774)
- `Member.String` in `go.opentelemetry.io/otel/baggage` percent-encodes only when necessary. (#4775)
- Improve `go.opentelemetry.io/otel/trace.Span`'s performance when adding multiple attributes. (#4818)
- `Property.Value` in `go.opentelemetry.io/otel/baggage` now returns a raw string instead of a percent-encoded value. (#4804)

### Fixed

- Fix `Parse` in `go.opentelemetry.io/otel/baggage` to validate member value before percent-decoding. (#4755)
- Fix whitespace encoding of `Member.String` in `go.opentelemetry.io/otel/baggage`. (#4756)
- Fix observable not registered error when the asynchronous instrument has a drop aggregation in `go.opentelemetry.io/otel/sdk/metric`. (#4772)
- Fix baggage item key so that it is not canonicalized in `go.opentelemetry.io/otel/bridge/opentracing`. (#4776)
- Fix `go.opentelemetry.io/otel/bridge/opentracing` to properly handle baggage values that requires escaping during propagation. (#4804)
- Fix a bug where using multiple readers resulted in incorrect asynchronous counter values in `go.opentelemetry.io/otel/sdk/metric`. (#4742)

## [1.21.0/0.44.0] 2023-11-16

### Removed

- Remove the deprecated `go.opentelemetry.io/otel/bridge/opencensus.NewTracer`. (#4706)
- Remove the deprecated `go.opentelemetry.io/otel/exporters/otlp/otlpmetric` module. (#4707)
- Remove the deprecated `go.opentelemetry.io/otel/example/view` module. (#4708)
- Remove the deprecated `go.opentelemetry.io/otel/example/fib` module. (#4723)

### Fixed

- Do not parse non-protobuf responses in `go.opentelemetry.io/otel/exporters/otlp/otlpmetric/otlpmetrichttp`. (#4719)
- Do not parse non-protobuf responses in `go.opentelemetry.io/otel/exporters/otlp/otlptrace/otlptracehttp`. (#4719)

## [1.20.0/0.43.0] 2023-11-10

This release brings a breaking change for custom trace API implementations. Some interfaces (`TracerProvider`, `Tracer`, `Span`) now embed the `go.opentelemetry.io/otel/trace/embedded` types. Implementers need to update their implementations based on what they want the default behavior to be. See the "API Implementations" section of the [trace API] package documentation for more information about how to accomplish this.

### Added

- Add `go.opentelemetry.io/otel/bridge/opencensus.InstallTraceBridge`, which installs the OpenCensus trace bridge, and replaces `opencensus.NewTracer`. (#4567)
- Add scope version to trace and metric bridges in `go.opentelemetry.io/otel/bridge/opencensus`. (#4584)
- Add the `go.opentelemetry.io/otel/trace/embedded` package to be embedded in the exported trace API interfaces. (#4620)
- Add the `go.opentelemetry.io/otel/trace/noop` package as a default no-op implementation of the trace API. (#4620)
- Add context propagation in `go.opentelemetry.io/otel/example/dice`. (#4644)
- Add view configuration to `go.opentelemetry.io/otel/example/prometheus`. (#4649)
- Add `go.opentelemetry.io/otel/metric.WithExplicitBucketBoundaries`, which allows defining default explicit bucket boundaries when creating histogram instruments. (#4603)
- Add `Version` function in `go.opentelemetry.io/otel/exporters/otlp/otlpmetric/otlpmetricgrpc`. (#4660)
- Add `Version` function in `go.opentelemetry.io/otel/exporters/otlp/otlpmetric/otlpmetrichttp`. (#4660)
- Add Summary, SummaryDataPoint, and QuantileValue to `go.opentelemetry.io/sdk/metric/metricdata`. (#4622)
- `go.opentelemetry.io/otel/bridge/opencensus.NewMetricProducer` now supports exemplars from OpenCensus. (#4585)
- Add support for `WithExplicitBucketBoundaries` in `go.opentelemetry.io/otel/sdk/metric`. (#4605)
- Add support for Summary metrics in `go.opentelemetry.io/otel/bridge/opencensus`. (#4668)

### Deprecated

- Deprecate `go.opentelemetry.io/otel/bridge/opencensus.NewTracer` in favor of `opencensus.InstallTraceBridge`. (#4567)
- Deprecate `go.opentelemetry.io/otel/example/fib` package is in favor of `go.opentelemetry.io/otel/example/dice`. (#4618)
- Deprecate `go.opentelemetry.io/otel/trace.NewNoopTracerProvider`.
  Use the added `NewTracerProvider` function in `go.opentelemetry.io/otel/trace/noop` instead. (#4620)
- Deprecate `go.opentelemetry.io/otel/example/view` package in favor of `go.opentelemetry.io/otel/example/prometheus`. (#4649)
- Deprecate `go.opentelemetry.io/otel/exporters/otlp/otlpmetric`. (#4693)

### Changed

- `go.opentelemetry.io/otel/bridge/opencensus.NewMetricProducer` returns a `*MetricProducer` struct instead of the metric.Producer interface. (#4583)
- The `TracerProvider` in `go.opentelemetry.io/otel/trace` now embeds the `go.opentelemetry.io/otel/trace/embedded.TracerProvider` type.
  This extends the `TracerProvider` interface and is is a breaking change for any existing implementation.
  Implementers need to update their implementations based on what they want the default behavior of the interface to be.
  See the "API Implementations" section of the `go.opentelemetry.io/otel/trace` package documentation for more information about how to accomplish this. (#4620)
- The `Tracer` in `go.opentelemetry.io/otel/trace` now embeds the `go.opentelemetry.io/otel/trace/embedded.Tracer` type.
  This extends the `Tracer` interface and is is a breaking change for any existing implementation.
  Implementers need to update their implementations based on what they want the default behavior of the interface to be.
  See the "API Implementations" section of the `go.opentelemetry.io/otel/trace` package documentation for more information about how to accomplish this. (#4620)
- The `Span` in `go.opentelemetry.io/otel/trace` now embeds the `go.opentelemetry.io/otel/trace/embedded.Span` type.
  This extends the `Span` interface and is is a breaking change for any existing implementation.
  Implementers need to update their implementations based on what they want the default behavior of the interface to be.
  See the "API Implementations" section of the `go.opentelemetry.io/otel/trace` package documentation for more information about how to accomplish this. (#4620)
- `go.opentelemetry.io/otel/exporters/otlp/otlpmetric/otlpmetricgrpc` does no longer depend on `go.opentelemetry.io/otel/exporters/otlp/otlpmetric`. (#4660)
- `go.opentelemetry.io/otel/exporters/otlp/otlpmetric/otlpmetrichttp` does no longer depend on `go.opentelemetry.io/otel/exporters/otlp/otlpmetric`. (#4660)
- Retry for `502 Bad Gateway` and `504 Gateway Timeout` HTTP statuses in `go.opentelemetry.io/otel/exporters/otlp/otlpmetric/otlpmetrichttp`. (#4670)
- Retry for `502 Bad Gateway` and `504 Gateway Timeout` HTTP statuses in `go.opentelemetry.io/otel/exporters/otlp/otlptrace/otlptracehttp`. (#4670)
- Retry for `RESOURCE_EXHAUSTED` only if RetryInfo is returned in `go.opentelemetry.io/otel/exporters/otlp/otlpmetric/otlpmetricgrpc`. (#4669)
- Retry for `RESOURCE_EXHAUSTED` only if RetryInfo is returned in `go.opentelemetry.io/otel/exporters/otlp/otlptrace/otlptracegrpc`. (#4669)
- Retry temporary HTTP request failures in `go.opentelemetry.io/otel/exporters/otlp/otlpmetric/otlpmetrichttp`. (#4679)
- Retry temporary HTTP request failures in `go.opentelemetry.io/otel/exporters/otlp/otlptrace/otlptracehttp`. (#4679)

### Fixed

- Fix improper parsing of characters such us `+`, `/` by `Parse` in `go.opentelemetry.io/otel/baggage` as they were rendered as a whitespace. (#4667)
- Fix improper parsing of characters such us `+`, `/` passed via `OTEL_RESOURCE_ATTRIBUTES` in `go.opentelemetry.io/otel/sdk/resource` as they were rendered as a whitespace. (#4699)
- Fix improper parsing of characters such us `+`, `/` passed via `OTEL_EXPORTER_OTLP_HEADERS` and `OTEL_EXPORTER_OTLP_METRICS_HEADERS` in `go.opentelemetry.io/otel/exporters/otlp/otlpmetric/otlpmetricgrpc` as they were rendered as a whitespace. (#4699)
- Fix improper parsing of characters such us `+`, `/` passed via `OTEL_EXPORTER_OTLP_HEADERS` and `OTEL_EXPORTER_OTLP_METRICS_HEADERS` in `go.opentelemetry.io/otel/exporters/otlp/otlpmetric/otlpmetrichttp` as they were rendered as a whitespace. (#4699)
- Fix improper parsing of characters such us `+`, `/` passed via `OTEL_EXPORTER_OTLP_HEADERS` and `OTEL_EXPORTER_OTLP_TRACES_HEADERS` in `go.opentelemetry.io/otel/exporters/otlp/otlpmetric/otlptracegrpc` as they were rendered as a whitespace. (#4699)
- Fix improper parsing of characters such us `+`, `/` passed via `OTEL_EXPORTER_OTLP_HEADERS` and `OTEL_EXPORTER_OTLP_TRACES_HEADERS` in `go.opentelemetry.io/otel/exporters/otlp/otlpmetric/otlptracehttp` as they were rendered as a whitespace. (#4699)
- In `go.opentelemetry.op/otel/exporters/prometheus`, the exporter no longer `Collect`s metrics after `Shutdown` is invoked. (#4648)
- Fix documentation for `WithCompressor` in `go.opentelemetry.io/otel/exporters/otlp/otlptrace/otlptracegrpc`. (#4695)
- Fix documentation for `WithCompressor` in `go.opentelemetry.io/otel/exporters/otlp/otlpmetric/otlpmetricgrpc`. (#4695)

## [1.19.0/0.42.0/0.0.7] 2023-09-28

This release contains the first stable release of the OpenTelemetry Go [metric SDK].
Our project stability guarantees now apply to the `go.opentelemetry.io/otel/sdk/metric` package.
See our [versioning policy](VERSIONING.md) for more information about these stability guarantees.

### Added

- Add the "Roll the dice" getting started application example in `go.opentelemetry.io/otel/example/dice`. (#4539)
- The `WithWriter` and `WithPrettyPrint` options to `go.opentelemetry.io/otel/exporters/stdout/stdoutmetric` to set a custom `io.Writer`, and allow displaying the output in human-readable JSON. (#4507)

### Changed

- Allow '/' characters in metric instrument names. (#4501)
- The exporter in `go.opentelemetry.io/otel/exporters/stdout/stdoutmetric` does not prettify its output by default anymore. (#4507)
- Upgrade `gopkg.io/yaml` from `v2` to `v3` in `go.opentelemetry.io/otel/schema`. (#4535)

### Fixed

- In `go.opentelemetry.op/otel/exporters/prometheus`, don't try to create the Prometheus metric on every `Collect` if we know the scope is invalid. (#4499)

### Removed

- Remove `"go.opentelemetry.io/otel/bridge/opencensus".NewMetricExporter`, which is replaced by `NewMetricProducer`. (#4566)

## [1.19.0-rc.1/0.42.0-rc.1] 2023-09-14

This is a release candidate for the v1.19.0/v0.42.0 release.
That release is expected to include the `v1` release of the OpenTelemetry Go metric SDK and will provide stability guarantees of that SDK.
See our [versioning policy](VERSIONING.md) for more information about these stability guarantees.

### Changed

- Allow '/' characters in metric instrument names. (#4501)

### Fixed

- In `go.opentelemetry.op/otel/exporters/prometheus`, don't try to create the prometheus metric on every `Collect` if we know the scope is invalid. (#4499)

## [1.18.0/0.41.0/0.0.6] 2023-09-12

This release drops the compatibility guarantee of [Go 1.19].

### Added

- Add `WithProducer` option in `go.opentelemetry.op/otel/exporters/prometheus` to restore the ability to register producers on the prometheus exporter's manual reader. (#4473)
- Add `IgnoreValue` option in `go.opentelemetry.io/otel/sdk/metric/metricdata/metricdatatest` to allow ignoring values when comparing metrics. (#4447)

### Changed

- Use a `TestingT` interface instead of `*testing.T` struct in `go.opentelemetry.io/otel/sdk/metric/metricdata/metricdatatest`. (#4483)

### Deprecated

- The `NewMetricExporter` in `go.opentelemetry.io/otel/bridge/opencensus` was deprecated in `v0.35.0` (#3541).
  The deprecation notice format for the function has been corrected to trigger Go documentation and build tooling. (#4470)

### Removed

- Removed the deprecated `go.opentelemetry.io/otel/exporters/jaeger` package. (#4467)
- Removed the deprecated `go.opentelemetry.io/otel/example/jaeger` package. (#4467)
- Removed the deprecated `go.opentelemetry.io/otel/sdk/metric/aggregation` package. (#4468)
- Removed the deprecated internal packages in `go.opentelemetry.io/otel/exporters/otlp` and its sub-packages. (#4469)
- Dropped guaranteed support for versions of Go less than 1.20. (#4481)

## [1.17.0/0.40.0/0.0.5] 2023-08-28

### Added

- Export the `ManualReader` struct in `go.opentelemetry.io/otel/sdk/metric`. (#4244)
- Export the `PeriodicReader` struct in `go.opentelemetry.io/otel/sdk/metric`. (#4244)
- Add support for exponential histogram aggregations.
  A histogram can be configured as an exponential histogram using a view with `"go.opentelemetry.io/otel/sdk/metric".ExponentialHistogram` as the aggregation. (#4245)
- Export the `Exporter` struct in `go.opentelemetry.io/otel/exporters/otlp/otlpmetric/otlpmetricgrpc`. (#4272)
- Export the `Exporter` struct in `go.opentelemetry.io/otel/exporters/otlp/otlpmetric/otlpmetrichttp`. (#4272)
- The exporters in `go.opentelemetry.io/otel/exporters/otlp/otlpmetric` now support the `OTEL_EXPORTER_OTLP_METRICS_TEMPORALITY_PREFERENCE` environment variable. (#4287)
- Add `WithoutCounterSuffixes` option in `go.opentelemetry.io/otel/exporters/prometheus` to disable addition of `_total` suffixes. (#4306)
- Add info and debug logging to the metric SDK in `go.opentelemetry.io/otel/sdk/metric`. (#4315)
- The `go.opentelemetry.io/otel/semconv/v1.21.0` package.
  The package contains semantic conventions from the `v1.21.0` version of the OpenTelemetry Semantic Conventions. (#4362)
- Accept 201 to 299 HTTP status as success in `go.opentelemetry.io/otel/exporters/otlp/otlpmetric/otlpmetrichttp` and `go.opentelemetry.io/otel/exporters/otlp/otlptrace/otlptracehttp`. (#4365)
- Document the `Temporality` and `Aggregation` methods of the `"go.opentelemetry.io/otel/sdk/metric".Exporter"` need to be concurrent safe. (#4381)
- Expand the set of units supported by the Prometheus exporter, and don't add unit suffixes if they are already present in `go.opentelemetry.op/otel/exporters/prometheus` (#4374)
- Move the `Aggregation` interface and its implementations from `go.opentelemetry.io/otel/sdk/metric/aggregation` to `go.opentelemetry.io/otel/sdk/metric`. (#4435)
- The exporters in `go.opentelemetry.io/otel/exporters/otlp/otlpmetric` now support the `OTEL_EXPORTER_OTLP_METRICS_DEFAULT_HISTOGRAM_AGGREGATION` environment variable. (#4437)
- Add the `NewAllowKeysFilter` and `NewDenyKeysFilter` functions to `go.opentelemetry.io/otel/attribute` to allow convenient creation of allow-keys and deny-keys filters. (#4444)
- Support Go 1.21. (#4463)

### Changed

- Starting from `v1.21.0` of semantic conventions, `go.opentelemetry.io/otel/semconv/{version}/httpconv` and `go.opentelemetry.io/otel/semconv/{version}/netconv` packages will no longer be published. (#4145)
- Log duplicate instrument conflict at a warning level instead of info in `go.opentelemetry.io/otel/sdk/metric`. (#4202)
- Return an error on the creation of new instruments in `go.opentelemetry.io/otel/sdk/metric` if their name doesn't pass regexp validation. (#4210)
- `NewManualReader` in `go.opentelemetry.io/otel/sdk/metric` returns `*ManualReader` instead of `Reader`. (#4244)
- `NewPeriodicReader` in `go.opentelemetry.io/otel/sdk/metric` returns `*PeriodicReader` instead of `Reader`. (#4244)
- Count the Collect time in the `PeriodicReader` timeout in `go.opentelemetry.io/otel/sdk/metric`. (#4221)
- The function `New` in `go.opentelemetry.io/otel/exporters/otlp/otlpmetric/otlpmetricgrpc` returns `*Exporter` instead of `"go.opentelemetry.io/otel/sdk/metric".Exporter`. (#4272)
- The function `New` in `go.opentelemetry.io/otel/exporters/otlp/otlpmetric/otlpmetrichttp` returns `*Exporter` instead of `"go.opentelemetry.io/otel/sdk/metric".Exporter`. (#4272)
- If an attribute set is omitted from an async callback, the previous value will no longer be exported in `go.opentelemetry.io/otel/sdk/metric`. (#4290)
- If an attribute set is observed multiple times in an async callback in `go.opentelemetry.io/otel/sdk/metric`, the values will be summed instead of the last observation winning. (#4289)
- Allow the explicit bucket histogram aggregation to be used for the up-down counter, observable counter, observable up-down counter, and observable gauge in the `go.opentelemetry.io/otel/sdk/metric` package. (#4332)
- Restrict `Meter`s in `go.opentelemetry.io/otel/sdk/metric` to only register and collect instruments it created. (#4333)
- `PeriodicReader.Shutdown` and `PeriodicReader.ForceFlush` in `go.opentelemetry.io/otel/sdk/metric` now apply the periodic reader's timeout to the operation if the user provided context does not contain a deadline. (#4356, #4377)
- Upgrade all use of `go.opentelemetry.io/otel/semconv` to use `v1.21.0`. (#4408)
- Increase instrument name maximum length from 63 to 255 characters in `go.opentelemetry.io/otel/sdk/metric`. (#4434)
- Add `go.opentelemetry.op/otel/sdk/metric.WithProducer` as an `Option` for `"go.opentelemetry.io/otel/sdk/metric".NewManualReader` and `"go.opentelemetry.io/otel/sdk/metric".NewPeriodicReader`. (#4346)

### Removed

- Remove `Reader.RegisterProducer` in `go.opentelemetry.io/otel/metric`.
  Use the added `WithProducer` option instead. (#4346)
- Remove `Reader.ForceFlush` in `go.opentelemetry.io/otel/metric`.
  Notice that `PeriodicReader.ForceFlush` is still available. (#4375)

### Fixed

- Correctly format log messages from the `go.opentelemetry.io/otel/exporters/zipkin` exporter. (#4143)
- Log an error for calls to `NewView` in `go.opentelemetry.io/otel/sdk/metric` that have empty criteria. (#4307)
- Fix `"go.opentelemetry.io/otel/sdk/resource".WithHostID()` to not set an empty `host.id`. (#4317)
- Use the instrument identifying fields to cache aggregators and determine duplicate instrument registrations in `go.opentelemetry.io/otel/sdk/metric`. (#4337)
- Detect duplicate instruments for case-insensitive names in `go.opentelemetry.io/otel/sdk/metric`. (#4338)
- The `ManualReader` will not panic if `AggregationSelector` returns `nil` in `go.opentelemetry.io/otel/sdk/metric`. (#4350)
- If a `Reader`'s `AggregationSelector` returns `nil` or `DefaultAggregation` the pipeline will use the default aggregation. (#4350)
- Log a suggested view that fixes instrument conflicts in `go.opentelemetry.io/otel/sdk/metric`. (#4349)
- Fix possible panic, deadlock and race condition in batch span processor in `go.opentelemetry.io/otel/sdk/trace`. (#4353)
- Improve context cancellation handling in batch span processor's `ForceFlush` in  `go.opentelemetry.io/otel/sdk/trace`. (#4369)
- Decouple `go.opentelemetry.io/otel/exporters/otlp/otlptrace/internal` from `go.opentelemetry.io/otel/exporters/otlp/internal` using gotmpl. (#4397, #3846)
- Decouple `go.opentelemetry.io/otel/exporters/otlp/otlpmetric/otlpmetricgrpc/internal` from `go.opentelemetry.io/otel/exporters/otlp/internal` and `go.opentelemetry.io/otel/exporters/otlp/otlpmetric/internal` using gotmpl. (#4404, #3846)
- Decouple `go.opentelemetry.io/otel/exporters/otlp/otlpmetric/otlpmetrichttp/internal` from `go.opentelemetry.io/otel/exporters/otlp/internal` and `go.opentelemetry.io/otel/exporters/otlp/otlpmetric/internal` using gotmpl. (#4407, #3846)
- Decouple `go.opentelemetry.io/otel/exporters/otlp/otlptrace/otlptracegrpc/internal` from `go.opentelemetry.io/otel/exporters/otlp/internal` and `go.opentelemetry.io/otel/exporters/otlp/otlptrace/internal` using gotmpl. (#4400, #3846)
- Decouple `go.opentelemetry.io/otel/exporters/otlp/otlptrace/otlptracehttp/internal` from `go.opentelemetry.io/otel/exporters/otlp/internal` and `go.opentelemetry.io/otel/exporters/otlp/otlptrace/internal` using gotmpl. (#4401, #3846)
- Do not block the metric SDK when OTLP metric exports are blocked in `go.opentelemetry.io/otel/exporters/otlp/otlpmetric/otlpmetricgrpc` and `go.opentelemetry.io/otel/exporters/otlp/otlpmetric/otlpmetrichttp`. (#3925, #4395)
- Do not append `_total` if the counter already has that suffix for the Prometheus exproter in `go.opentelemetry.io/otel/exporter/prometheus`. (#4373)
- Fix resource detection data race in `go.opentelemetry.io/otel/sdk/resource`. (#4409)
- Use the first-seen instrument name during instrument name conflicts in `go.opentelemetry.io/otel/sdk/metric`. (#4428)

### Deprecated

- The `go.opentelemetry.io/otel/exporters/jaeger` package is deprecated.
  OpenTelemetry dropped support for Jaeger exporter in July 2023.
  Use `go.opentelemetry.io/otel/exporters/otlp/otlptrace/otlptracehttp`
  or `go.opentelemetry.io/otel/exporters/otlp/otlptrace/otlptracegrpc` instead. (#4423)
- The `go.opentelemetry.io/otel/example/jaeger` package is deprecated. (#4423)
- The `go.opentelemetry.io/otel/exporters/otlp/otlpmetric/internal` package is deprecated. (#4420)
- The `go.opentelemetry.io/otel/exporters/otlp/otlpmetric/internal/oconf` package is deprecated. (#4420)
- The `go.opentelemetry.io/otel/exporters/otlp/otlpmetric/internal/otest` package is deprecated. (#4420)
- The `go.opentelemetry.io/otel/exporters/otlp/otlpmetric/internal/transform` package is deprecated. (#4420)
- The `go.opentelemetry.io/otel/exporters/otlp/internal` package is deprecated. (#4421)
- The `go.opentelemetry.io/otel/exporters/otlp/internal/envconfig` package is deprecated. (#4421)
- The `go.opentelemetry.io/otel/exporters/otlp/internal/retry` package is deprecated. (#4421)
- The `go.opentelemetry.io/otel/exporters/otlp/otlptrace/internal` package is deprecated. (#4425)
- The `go.opentelemetry.io/otel/exporters/otlp/otlptrace/internal/envconfig` package is deprecated. (#4425)
- The `go.opentelemetry.io/otel/exporters/otlp/otlptrace/internal/otlpconfig` package is deprecated. (#4425)
- The `go.opentelemetry.io/otel/exporters/otlp/otlptrace/internal/otlptracetest` package is deprecated. (#4425)
- The `go.opentelemetry.io/otel/exporters/otlp/otlptrace/internal/retry` package is deprecated. (#4425)
- The `go.opentelemetry.io/otel/sdk/metric/aggregation` package is deprecated.
  Use the aggregation types added to `go.opentelemetry.io/otel/sdk/metric` instead. (#4435)

## [1.16.0/0.39.0] 2023-05-18

This release contains the first stable release of the OpenTelemetry Go [metric API].
Our project stability guarantees now apply to the `go.opentelemetry.io/otel/metric` package.
See our [versioning policy](VERSIONING.md) for more information about these stability guarantees.

### Added

- The `go.opentelemetry.io/otel/semconv/v1.19.0` package.
  The package contains semantic conventions from the `v1.19.0` version of the OpenTelemetry specification. (#3848)
- The `go.opentelemetry.io/otel/semconv/v1.20.0` package.
  The package contains semantic conventions from the `v1.20.0` version of the OpenTelemetry specification. (#4078)
- The Exponential Histogram data types in `go.opentelemetry.io/otel/sdk/metric/metricdata`. (#4165)
- OTLP metrics exporter now supports the Exponential Histogram Data Type. (#4222)
- Fix serialization of `time.Time` zero values in `go.opentelemetry.io/otel/exporters/otlp/otlpmetric/otlpmetricgrpc` and `go.opentelemetry.io/otel/exporters/otlp/otlpmetric/otlpmetrichttp` packages. (#4271)

### Changed

- Use `strings.Cut()` instead of `string.SplitN()` for better readability and memory use. (#4049)
- `MeterProvider` returns noop meters once it has been shutdown. (#4154)

### Removed

- The deprecated `go.opentelemetry.io/otel/metric/instrument` package is removed.
  Use `go.opentelemetry.io/otel/metric` instead. (#4055)

### Fixed

- Fix build for BSD based systems in `go.opentelemetry.io/otel/sdk/resource`. (#4077)

## [1.16.0-rc.1/0.39.0-rc.1] 2023-05-03

This is a release candidate for the v1.16.0/v0.39.0 release.
That release is expected to include the `v1` release of the OpenTelemetry Go metric API and will provide stability guarantees of that API.
See our [versioning policy](VERSIONING.md) for more information about these stability guarantees.

### Added

- Support global `MeterProvider` in `go.opentelemetry.io/otel`. (#4039)
  - Use `Meter` for a `metric.Meter` from the global `metric.MeterProvider`.
  - Use `GetMeterProivder` for a global `metric.MeterProvider`.
  - Use `SetMeterProivder` to set the global `metric.MeterProvider`.

### Changed

- Move the `go.opentelemetry.io/otel/metric` module to the `stable-v1` module set.
  This stages the metric API to be released as a stable module. (#4038)

### Removed

- The `go.opentelemetry.io/otel/metric/global` package is removed.
  Use `go.opentelemetry.io/otel` instead. (#4039)

## [1.15.1/0.38.1] 2023-05-02

### Fixed

- Remove unused imports from `sdk/resource/host_id_bsd.go` which caused build failures. (#4040, #4041)

## [1.15.0/0.38.0] 2023-04-27

### Added

- The `go.opentelemetry.io/otel/metric/embedded` package. (#3916)
- The `Version` function to `go.opentelemetry.io/otel/sdk` to return the SDK version. (#3949)
- Add a `WithNamespace` option to `go.opentelemetry.io/otel/exporters/prometheus` to allow users to prefix metrics with a namespace. (#3970)
- The following configuration types were added to `go.opentelemetry.io/otel/metric/instrument` to be used in the configuration of measurement methods. (#3971)
  - The `AddConfig` used to hold configuration for addition measurements
    - `NewAddConfig` used to create a new `AddConfig`
    - `AddOption` used to configure an `AddConfig`
  - The `RecordConfig` used to hold configuration for recorded measurements
    - `NewRecordConfig` used to create a new `RecordConfig`
    - `RecordOption` used to configure a `RecordConfig`
  - The `ObserveConfig` used to hold configuration for observed measurements
    - `NewObserveConfig` used to create a new `ObserveConfig`
    - `ObserveOption` used to configure an `ObserveConfig`
- `WithAttributeSet` and `WithAttributes` are added to `go.opentelemetry.io/otel/metric/instrument`.
  They return an option used during a measurement that defines the attribute Set associated with the measurement. (#3971)
- The `Version` function to `go.opentelemetry.io/otel/exporters/otlp/otlpmetric` to return the OTLP metrics client version. (#3956)
- The `Version` function to `go.opentelemetry.io/otel/exporters/otlp/otlptrace` to return the OTLP trace client version. (#3956)

### Changed

- The `Extrema` in `go.opentelemetry.io/otel/sdk/metric/metricdata` is redefined with a generic argument of `[N int64 | float64]`. (#3870)
- Update all exported interfaces from `go.opentelemetry.io/otel/metric` to embed their corresponding interface from `go.opentelemetry.io/otel/metric/embedded`.
  This adds an implementation requirement to set the interface default behavior for unimplemented methods. (#3916)
- Move No-Op implementation from `go.opentelemetry.io/otel/metric` into its own package `go.opentelemetry.io/otel/metric/noop`. (#3941)
  - `metric.NewNoopMeterProvider` is replaced with `noop.NewMeterProvider`
- Add all the methods from `"go.opentelemetry.io/otel/trace".SpanContext` to `bridgeSpanContext` by embedding `otel.SpanContext` in `bridgeSpanContext`. (#3966)
- Wrap `UploadMetrics` error in `go.opentelemetry.io/otel/exporters/otlp/otlpmetric/` to improve error message when encountering generic grpc errors. (#3974)
- The measurement methods for all instruments in `go.opentelemetry.io/otel/metric/instrument` accept an option instead of the variadic `"go.opentelemetry.io/otel/attribute".KeyValue`. (#3971)
  - The `Int64Counter.Add` method now accepts `...AddOption`
  - The `Float64Counter.Add` method now accepts `...AddOption`
  - The `Int64UpDownCounter.Add` method now accepts `...AddOption`
  - The `Float64UpDownCounter.Add` method now accepts `...AddOption`
  - The `Int64Histogram.Record` method now accepts `...RecordOption`
  - The `Float64Histogram.Record` method now accepts `...RecordOption`
  - The `Int64Observer.Observe` method now accepts `...ObserveOption`
  - The `Float64Observer.Observe` method now accepts `...ObserveOption`
- The `Observer` methods in `go.opentelemetry.io/otel/metric` accept an option instead of the variadic `"go.opentelemetry.io/otel/attribute".KeyValue`. (#3971)
  - The `Observer.ObserveInt64` method now accepts `...ObserveOption`
  - The `Observer.ObserveFloat64` method now accepts `...ObserveOption`
- Move global metric back to `go.opentelemetry.io/otel/metric/global` from `go.opentelemetry.io/otel`. (#3986)

### Fixed

- `TracerProvider` allows calling `Tracer()` while it's shutting down.
  It used to deadlock. (#3924)
- Use the SDK version for the Telemetry SDK resource detector in `go.opentelemetry.io/otel/sdk/resource`. (#3949)
- Fix a data race in `SpanProcessor` returned by `NewSimpleSpanProcessor` in `go.opentelemetry.io/otel/sdk/trace`. (#3951)
- Automatically figure out the default aggregation with `aggregation.Default`. (#3967)

### Deprecated

- The `go.opentelemetry.io/otel/metric/instrument` package is deprecated.
  Use the equivalent types added to `go.opentelemetry.io/otel/metric` instead. (#4018)

## [1.15.0-rc.2/0.38.0-rc.2] 2023-03-23

This is a release candidate for the v1.15.0/v0.38.0 release.
That release will include the `v1` release of the OpenTelemetry Go metric API and will provide stability guarantees of that API.
See our [versioning policy](VERSIONING.md) for more information about these stability guarantees.

### Added

- The `WithHostID` option to `go.opentelemetry.io/otel/sdk/resource`. (#3812)
- The `WithoutTimestamps` option to `go.opentelemetry.io/otel/exporters/stdout/stdoutmetric` to sets all timestamps to zero. (#3828)
- The new `Exemplar` type is added to `go.opentelemetry.io/otel/sdk/metric/metricdata`.
  Both the `DataPoint` and `HistogramDataPoint` types from that package have a new field of `Exemplars` containing the sampled exemplars for their timeseries. (#3849)
- Configuration for each metric instrument in `go.opentelemetry.io/otel/sdk/metric/instrument`. (#3895)
- The internal logging introduces a warning level verbosity equal to `V(1)`. (#3900)
- Added a log message warning about usage of `SimpleSpanProcessor` in production environments. (#3854)

### Changed

- Optimize memory allocation when creation a new `Set` using `NewSet` or `NewSetWithFiltered` in `go.opentelemetry.io/otel/attribute`. (#3832)
- Optimize memory allocation when creation new metric instruments in `go.opentelemetry.io/otel/sdk/metric`. (#3832)
- Avoid creating new objects on all calls to `WithDeferredSetup` and `SkipContextSetup` in OpenTracing bridge. (#3833)
- The `New` and `Detect` functions from `go.opentelemetry.io/otel/sdk/resource` return errors that wrap underlying errors instead of just containing the underlying error strings. (#3844)
- Both the `Histogram` and `HistogramDataPoint` are redefined with a generic argument of `[N int64 | float64]` in `go.opentelemetry.io/otel/sdk/metric/metricdata`. (#3849)
- The metric `Export` interface from `go.opentelemetry.io/otel/sdk/metric` accepts a `*ResourceMetrics` instead of `ResourceMetrics`. (#3853)
- Rename `Asynchronous` to `Observable` in `go.opentelemetry.io/otel/metric/instrument`. (#3892)
- Rename `Int64ObserverOption` to `Int64ObservableOption` in `go.opentelemetry.io/otel/metric/instrument`. (#3895)
- Rename `Float64ObserverOption` to `Float64ObservableOption` in `go.opentelemetry.io/otel/metric/instrument`. (#3895)
- The internal logging changes the verbosity level of info to `V(4)`, the verbosity level of debug to `V(8)`. (#3900)

### Fixed

- `TracerProvider` consistently doesn't allow to register a `SpanProcessor` after shutdown. (#3845)

### Removed

- The deprecated `go.opentelemetry.io/otel/metric/global` package is removed. (#3829)
- The unneeded `Synchronous` interface in `go.opentelemetry.io/otel/metric/instrument` was removed. (#3892)
- The `Float64ObserverConfig` and `NewFloat64ObserverConfig` in `go.opentelemetry.io/otel/sdk/metric/instrument`.
  Use the added `float64` instrument configuration instead. (#3895)
- The `Int64ObserverConfig` and `NewInt64ObserverConfig` in `go.opentelemetry.io/otel/sdk/metric/instrument`.
  Use the added `int64` instrument configuration instead. (#3895)
- The `NewNoopMeter` function in `go.opentelemetry.io/otel/metric`, use `NewMeterProvider().Meter("")` instead. (#3893)

## [1.15.0-rc.1/0.38.0-rc.1] 2023-03-01

This is a release candidate for the v1.15.0/v0.38.0 release.
That release will include the `v1` release of the OpenTelemetry Go metric API and will provide stability guarantees of that API.
See our [versioning policy](VERSIONING.md) for more information about these stability guarantees.

This release drops the compatibility guarantee of [Go 1.18].

### Added

- Support global `MeterProvider` in `go.opentelemetry.io/otel`. (#3818)
  - Use `Meter` for a `metric.Meter` from the global `metric.MeterProvider`.
  - Use `GetMeterProivder` for a global `metric.MeterProvider`.
  - Use `SetMeterProivder` to set the global `metric.MeterProvider`.

### Changed

- Dropped compatibility testing for [Go 1.18].
  The project no longer guarantees support for this version of Go. (#3813)

### Fixed

- Handle empty environment variable as it they were not set. (#3764)
- Clarify the `httpconv` and `netconv` packages in `go.opentelemetry.io/otel/semconv/*` provide tracing semantic conventions. (#3823)
- Fix race conditions in `go.opentelemetry.io/otel/exporters/metric/prometheus` that could cause a panic. (#3899)
- Fix sending nil `scopeInfo` to metrics channel in `go.opentelemetry.io/otel/exporters/metric/prometheus` that could cause a panic in `github.com/prometheus/client_golang/prometheus`. (#3899)

### Deprecated

- The `go.opentelemetry.io/otel/metric/global` package is deprecated.
  Use `go.opentelemetry.io/otel` instead. (#3818)

### Removed

- The deprecated `go.opentelemetry.io/otel/metric/unit` package is removed. (#3814)

## [1.14.0/0.37.0/0.0.4] 2023-02-27

This release is the last to support [Go 1.18].
The next release will require at least [Go 1.19].

### Added

- The `event` type semantic conventions are added to `go.opentelemetry.io/otel/semconv/v1.17.0`. (#3697)
- Support [Go 1.20]. (#3693)
- The `go.opentelemetry.io/otel/semconv/v1.18.0` package.
  The package contains semantic conventions from the `v1.18.0` version of the OpenTelemetry specification. (#3719)
  - The following `const` renames from `go.opentelemetry.io/otel/semconv/v1.17.0` are included:
    - `OtelScopeNameKey` -> `OTelScopeNameKey`
    - `OtelScopeVersionKey` -> `OTelScopeVersionKey`
    - `OtelLibraryNameKey` -> `OTelLibraryNameKey`
    - `OtelLibraryVersionKey` -> `OTelLibraryVersionKey`
    - `OtelStatusCodeKey` -> `OTelStatusCodeKey`
    - `OtelStatusDescriptionKey` -> `OTelStatusDescriptionKey`
    - `OtelStatusCodeOk` -> `OTelStatusCodeOk`
    - `OtelStatusCodeError` -> `OTelStatusCodeError`
  - The following `func` renames from `go.opentelemetry.io/otel/semconv/v1.17.0` are included:
    - `OtelScopeName` -> `OTelScopeName`
    - `OtelScopeVersion` -> `OTelScopeVersion`
    - `OtelLibraryName` -> `OTelLibraryName`
    - `OtelLibraryVersion` -> `OTelLibraryVersion`
    - `OtelStatusDescription` -> `OTelStatusDescription`
- A `IsSampled` method is added to the `SpanContext` implementation in `go.opentelemetry.io/otel/bridge/opentracing` to expose the span sampled state.
  See the [README](./bridge/opentracing/README.md) for more information. (#3570)
- The `WithInstrumentationAttributes` option to `go.opentelemetry.io/otel/metric`. (#3738)
- The `WithInstrumentationAttributes` option to `go.opentelemetry.io/otel/trace`. (#3739)
- The following environment variables are supported by the periodic `Reader` in `go.opentelemetry.io/otel/sdk/metric`. (#3763)
  - `OTEL_METRIC_EXPORT_INTERVAL` sets the time between collections and exports.
  - `OTEL_METRIC_EXPORT_TIMEOUT` sets the timeout an export is attempted.

### Changed

- Fall-back to `TextMapCarrier` when it's not `HttpHeader`s in `go.opentelemetry.io/otel/bridge/opentracing`. (#3679)
- The `Collect` method of the `"go.opentelemetry.io/otel/sdk/metric".Reader` interface is updated to accept the `metricdata.ResourceMetrics` value the collection will be made into.
  This change is made to enable memory reuse by SDK users. (#3732)
- The `WithUnit` option in `go.opentelemetry.io/otel/sdk/metric/instrument` is updated to accept a `string` for the unit value. (#3776)

### Fixed

- Ensure `go.opentelemetry.io/otel` does not use generics. (#3723, #3725)
- Multi-reader `MeterProvider`s now export metrics for all readers, instead of just the first reader. (#3720, #3724)
- Remove use of deprecated `"math/rand".Seed` in `go.opentelemetry.io/otel/example/prometheus`. (#3733)
- Do not silently drop unknown schema data with `Parse` in  `go.opentelemetry.io/otel/schema/v1.1`. (#3743)
- Data race issue in OTLP exporter retry mechanism. (#3755, #3756)
- Wrapping empty errors when exporting in `go.opentelemetry.io/otel/sdk/metric`. (#3698, #3772)
- Incorrect "all" and "resource" definition for schema files in `go.opentelemetry.io/otel/schema/v1.1`. (#3777)

### Deprecated

- The `go.opentelemetry.io/otel/metric/unit` package is deprecated.
  Use the equivalent unit string instead. (#3776)
  - Use `"1"` instead of `unit.Dimensionless`
  - Use `"By"` instead of `unit.Bytes`
  - Use `"ms"` instead of `unit.Milliseconds`

## [1.13.0/0.36.0] 2023-02-07

### Added

- Attribute `KeyValue` creations functions to `go.opentelemetry.io/otel/semconv/v1.17.0` for all non-enum semantic conventions.
  These functions ensure semantic convention type correctness. (#3675)

### Fixed

- Removed the `http.target` attribute from being added by `ServerRequest` in the following packages. (#3687)
  - `go.opentelemetry.io/otel/semconv/v1.13.0/httpconv`
  - `go.opentelemetry.io/otel/semconv/v1.14.0/httpconv`
  - `go.opentelemetry.io/otel/semconv/v1.15.0/httpconv`
  - `go.opentelemetry.io/otel/semconv/v1.16.0/httpconv`
  - `go.opentelemetry.io/otel/semconv/v1.17.0/httpconv`

### Removed

- The deprecated `go.opentelemetry.io/otel/metric/instrument/asyncfloat64` package is removed. (#3631)
- The deprecated `go.opentelemetry.io/otel/metric/instrument/asyncint64` package is removed. (#3631)
- The deprecated `go.opentelemetry.io/otel/metric/instrument/syncfloat64` package is removed. (#3631)
- The deprecated `go.opentelemetry.io/otel/metric/instrument/syncint64` package is removed. (#3631)

## [1.12.0/0.35.0] 2023-01-28

### Added

- The `WithInt64Callback` option to `go.opentelemetry.io/otel/metric/instrument`.
  This options is used to configure `int64` Observer callbacks during their creation. (#3507)
- The `WithFloat64Callback` option to `go.opentelemetry.io/otel/metric/instrument`.
  This options is used to configure `float64` Observer callbacks during their creation. (#3507)
- The `Producer` interface and `Reader.RegisterProducer(Producer)` to `go.opentelemetry.io/otel/sdk/metric`.
  These additions are used to enable external metric Producers. (#3524)
- The `Callback` function type to `go.opentelemetry.io/otel/metric`.
  This new named function type is registered with a `Meter`. (#3564)
- The `go.opentelemetry.io/otel/semconv/v1.13.0` package.
  The package contains semantic conventions from the `v1.13.0` version of the OpenTelemetry specification. (#3499)
  - The `EndUserAttributesFromHTTPRequest` function in `go.opentelemetry.io/otel/semconv/v1.12.0` is merged into `ClientRequest` and `ServerRequest` in `go.opentelemetry.io/otel/semconv/v1.13.0/httpconv`.
  - The `HTTPAttributesFromHTTPStatusCode` function in `go.opentelemetry.io/otel/semconv/v1.12.0` is merged into `ClientResponse` in `go.opentelemetry.io/otel/semconv/v1.13.0/httpconv`.
  - The `HTTPClientAttributesFromHTTPRequest` function in `go.opentelemetry.io/otel/semconv/v1.12.0` is replaced by `ClientRequest` in `go.opentelemetry.io/otel/semconv/v1.13.0/httpconv`.
  - The `HTTPServerAttributesFromHTTPRequest` function in `go.opentelemetry.io/otel/semconv/v1.12.0` is replaced by `ServerRequest` in `go.opentelemetry.io/otel/semconv/v1.13.0/httpconv`.
  - The `HTTPServerMetricAttributesFromHTTPRequest` function in `go.opentelemetry.io/otel/semconv/v1.12.0` is replaced by `ServerRequest` in `go.opentelemetry.io/otel/semconv/v1.13.0/httpconv`.
  - The `NetAttributesFromHTTPRequest` function in `go.opentelemetry.io/otel/semconv/v1.12.0` is split into `Transport` in `go.opentelemetry.io/otel/semconv/v1.13.0/netconv` and `ClientRequest` or `ServerRequest` in `go.opentelemetry.io/otel/semconv/v1.13.0/httpconv`.
  - The `SpanStatusFromHTTPStatusCode` function in `go.opentelemetry.io/otel/semconv/v1.12.0` is replaced by `ClientStatus` in `go.opentelemetry.io/otel/semconv/v1.13.0/httpconv`.
  - The `SpanStatusFromHTTPStatusCodeAndSpanKind` function in `go.opentelemetry.io/otel/semconv/v1.12.0` is split into `ClientStatus` and `ServerStatus` in `go.opentelemetry.io/otel/semconv/v1.13.0/httpconv`.
  - The `Client` function is included in `go.opentelemetry.io/otel/semconv/v1.13.0/netconv` to generate attributes for a `net.Conn`.
  - The `Server` function is included in `go.opentelemetry.io/otel/semconv/v1.13.0/netconv` to generate attributes for a `net.Listener`.
- The `go.opentelemetry.io/otel/semconv/v1.14.0` package.
  The package contains semantic conventions from the `v1.14.0` version of the OpenTelemetry specification. (#3566)
- The `go.opentelemetry.io/otel/semconv/v1.15.0` package.
  The package contains semantic conventions from the `v1.15.0` version of the OpenTelemetry specification. (#3578)
- The `go.opentelemetry.io/otel/semconv/v1.16.0` package.
  The package contains semantic conventions from the `v1.16.0` version of the OpenTelemetry specification. (#3579)
- Metric instruments to `go.opentelemetry.io/otel/metric/instrument`.
  These instruments are use as replacements of the deprecated `go.opentelemetry.io/otel/metric/instrument/{asyncfloat64,asyncint64,syncfloat64,syncint64}` packages.(#3575, #3586)
  - `Float64ObservableCounter` replaces the `asyncfloat64.Counter`
  - `Float64ObservableUpDownCounter` replaces the `asyncfloat64.UpDownCounter`
  - `Float64ObservableGauge` replaces the `asyncfloat64.Gauge`
  - `Int64ObservableCounter` replaces the `asyncint64.Counter`
  - `Int64ObservableUpDownCounter` replaces the `asyncint64.UpDownCounter`
  - `Int64ObservableGauge` replaces the `asyncint64.Gauge`
  - `Float64Counter` replaces the `syncfloat64.Counter`
  - `Float64UpDownCounter` replaces the `syncfloat64.UpDownCounter`
  - `Float64Histogram` replaces the `syncfloat64.Histogram`
  - `Int64Counter` replaces the `syncint64.Counter`
  - `Int64UpDownCounter` replaces the `syncint64.UpDownCounter`
  - `Int64Histogram` replaces the `syncint64.Histogram`
- `NewTracerProvider` to `go.opentelemetry.io/otel/bridge/opentracing`.
  This is used to create `WrapperTracer` instances from a `TracerProvider`. (#3116)
- The `Extrema` type to `go.opentelemetry.io/otel/sdk/metric/metricdata`.
  This type is used to represent min/max values and still be able to distinguish unset and zero values. (#3487)
- The `go.opentelemetry.io/otel/semconv/v1.17.0` package.
  The package contains semantic conventions from the `v1.17.0` version of the OpenTelemetry specification. (#3599)

### Changed

- Jaeger and Zipkin exporter use `github.com/go-logr/logr` as the logging interface, and add the `WithLogr` option. (#3497, #3500)
- Instrument configuration in `go.opentelemetry.io/otel/metric/instrument` is split into specific options and configuration based on the instrument type. (#3507)
  - Use the added `Int64Option` type to configure instruments from `go.opentelemetry.io/otel/metric/instrument/syncint64`.
  - Use the added `Float64Option` type to configure instruments from `go.opentelemetry.io/otel/metric/instrument/syncfloat64`.
  - Use the added `Int64ObserverOption` type to configure instruments from `go.opentelemetry.io/otel/metric/instrument/asyncint64`.
  - Use the added `Float64ObserverOption` type to configure instruments from `go.opentelemetry.io/otel/metric/instrument/asyncfloat64`.
- Return a `Registration` from the `RegisterCallback` method of a `Meter` in the `go.opentelemetry.io/otel/metric` package.
  This `Registration` can be used to unregister callbacks. (#3522)
- Global error handler uses an atomic value instead of a mutex. (#3543)
- Add `NewMetricProducer` to `go.opentelemetry.io/otel/bridge/opencensus`, which can be used to pass OpenCensus metrics to an OpenTelemetry Reader. (#3541)
- Global logger uses an atomic value instead of a mutex. (#3545)
- The `Shutdown` method of the `"go.opentelemetry.io/otel/sdk/trace".TracerProvider` releases all computational resources when called the first time. (#3551)
- The `Sampler` returned from `TraceIDRatioBased` `go.opentelemetry.io/otel/sdk/trace` now uses the rightmost bits for sampling decisions.
  This fixes random sampling when using ID generators like `xray.IDGenerator` and increasing parity with other language implementations. (#3557)
- Errors from `go.opentelemetry.io/otel/exporters/otlp/otlptrace` exporters are wrapped in errors identifying their signal name.
  Existing users of the exporters attempting to identify specific errors will need to use `errors.Unwrap()` to get the underlying error. (#3516)
- Exporters from `go.opentelemetry.io/otel/exporters/otlp` will print the final retryable error message when attempts to retry time out. (#3514)
- The instrument kind names in `go.opentelemetry.io/otel/sdk/metric` are updated to match the API. (#3562)
  - `InstrumentKindSyncCounter` is renamed to `InstrumentKindCounter`
  - `InstrumentKindSyncUpDownCounter` is renamed to `InstrumentKindUpDownCounter`
  - `InstrumentKindSyncHistogram` is renamed to `InstrumentKindHistogram`
  - `InstrumentKindAsyncCounter` is renamed to `InstrumentKindObservableCounter`
  - `InstrumentKindAsyncUpDownCounter` is renamed to `InstrumentKindObservableUpDownCounter`
  - `InstrumentKindAsyncGauge` is renamed to `InstrumentKindObservableGauge`
- The `RegisterCallback` method of the `Meter` in `go.opentelemetry.io/otel/metric` changed.
  - The named `Callback` replaces the inline function parameter. (#3564)
  - `Callback` is required to return an error. (#3576)
  - `Callback` accepts the added `Observer` parameter added.
    This new parameter is used by `Callback` implementations to observe values for asynchronous instruments instead of calling the `Observe` method of the instrument directly. (#3584)
  - The slice of `instrument.Asynchronous` is now passed as a variadic argument. (#3587)
- The exporter from `go.opentelemetry.io/otel/exporters/zipkin` is updated to use the `v1.16.0` version of semantic conventions.
  This means it no longer uses the removed `net.peer.ip` or `http.host` attributes to determine the remote endpoint.
  Instead it uses the `net.sock.peer` attributes. (#3581)
- The `Min` and `Max` fields of the `HistogramDataPoint` in `go.opentelemetry.io/otel/sdk/metric/metricdata` are now defined with the added `Extrema` type instead of a `*float64`. (#3487)

### Fixed

- Asynchronous instruments that use sum aggregators and attribute filters correctly add values from equivalent attribute sets that have been filtered. (#3439, #3549)
- The `RegisterCallback` method of the `Meter` from `go.opentelemetry.io/otel/sdk/metric` only registers a callback for instruments created by that meter.
  Trying to register a callback with instruments from a different meter will result in an error being returned. (#3584)

### Deprecated

- The `NewMetricExporter` in `go.opentelemetry.io/otel/bridge/opencensus` is deprecated.
  Use `NewMetricProducer` instead. (#3541)
- The `go.opentelemetry.io/otel/metric/instrument/asyncfloat64` package is deprecated.
  Use the instruments from `go.opentelemetry.io/otel/metric/instrument` instead. (#3575)
- The `go.opentelemetry.io/otel/metric/instrument/asyncint64` package is deprecated.
  Use the instruments from `go.opentelemetry.io/otel/metric/instrument` instead. (#3575)
- The `go.opentelemetry.io/otel/metric/instrument/syncfloat64` package is deprecated.
  Use the instruments from `go.opentelemetry.io/otel/metric/instrument` instead. (#3575)
- The `go.opentelemetry.io/otel/metric/instrument/syncint64` package is deprecated.
  Use the instruments from `go.opentelemetry.io/otel/metric/instrument` instead. (#3575)
- The `NewWrappedTracerProvider` in `go.opentelemetry.io/otel/bridge/opentracing` is now deprecated.
  Use `NewTracerProvider` instead. (#3116)

### Removed

- The deprecated `go.opentelemetry.io/otel/sdk/metric/view` package is removed. (#3520)
- The `InstrumentProvider` from `go.opentelemetry.io/otel/sdk/metric/asyncint64` is removed.
  Use the new creation methods of the `Meter` in `go.opentelemetry.io/otel/sdk/metric` instead. (#3530)
  - The `Counter` method is replaced by `Meter.Int64ObservableCounter`
  - The `UpDownCounter` method is replaced by `Meter.Int64ObservableUpDownCounter`
  - The `Gauge` method is replaced by `Meter.Int64ObservableGauge`
- The `InstrumentProvider` from `go.opentelemetry.io/otel/sdk/metric/asyncfloat64` is removed.
  Use the new creation methods of the `Meter` in `go.opentelemetry.io/otel/sdk/metric` instead. (#3530)
  - The `Counter` method is replaced by `Meter.Float64ObservableCounter`
  - The `UpDownCounter` method is replaced by `Meter.Float64ObservableUpDownCounter`
  - The `Gauge` method is replaced by `Meter.Float64ObservableGauge`
- The `InstrumentProvider` from `go.opentelemetry.io/otel/sdk/metric/syncint64` is removed.
  Use the new creation methods of the `Meter` in `go.opentelemetry.io/otel/sdk/metric` instead. (#3530)
  - The `Counter` method is replaced by `Meter.Int64Counter`
  - The `UpDownCounter` method is replaced by `Meter.Int64UpDownCounter`
  - The `Histogram` method is replaced by `Meter.Int64Histogram`
- The `InstrumentProvider` from `go.opentelemetry.io/otel/sdk/metric/syncfloat64` is removed.
  Use the new creation methods of the `Meter` in `go.opentelemetry.io/otel/sdk/metric` instead. (#3530)
  - The `Counter` method is replaced by `Meter.Float64Counter`
  - The `UpDownCounter` method is replaced by `Meter.Float64UpDownCounter`
  - The `Histogram` method is replaced by `Meter.Float64Histogram`

## [1.11.2/0.34.0] 2022-12-05

### Added

- The `WithView` `Option` is added to the `go.opentelemetry.io/otel/sdk/metric` package.
   This option is used to configure the view(s) a `MeterProvider` will use for all `Reader`s that are registered with it. (#3387)
- Add Instrumentation Scope and Version as info metric and label in Prometheus exporter.
  This can be disabled using the `WithoutScopeInfo()` option added to that package.(#3273, #3357)
- OTLP exporters now recognize: (#3363)
  - `OTEL_EXPORTER_OTLP_INSECURE`
  - `OTEL_EXPORTER_OTLP_TRACES_INSECURE`
  - `OTEL_EXPORTER_OTLP_METRICS_INSECURE`
  - `OTEL_EXPORTER_OTLP_CLIENT_KEY`
  - `OTEL_EXPORTER_OTLP_TRACES_CLIENT_KEY`
  - `OTEL_EXPORTER_OTLP_METRICS_CLIENT_KEY`
  - `OTEL_EXPORTER_OTLP_CLIENT_CERTIFICATE`
  - `OTEL_EXPORTER_OTLP_TRACES_CLIENT_CERTIFICATE`
  - `OTEL_EXPORTER_OTLP_METRICS_CLIENT_CERTIFICATE`
- The `View` type and related `NewView` function to create a view according to the OpenTelemetry specification are added to `go.opentelemetry.io/otel/sdk/metric`.
  These additions are replacements for the `View` type and `New` function from `go.opentelemetry.io/otel/sdk/metric/view`. (#3459)
- The `Instrument` and `InstrumentKind` type are added to `go.opentelemetry.io/otel/sdk/metric`.
  These additions are replacements for the `Instrument` and `InstrumentKind` types from `go.opentelemetry.io/otel/sdk/metric/view`. (#3459)
- The `Stream` type is added to `go.opentelemetry.io/otel/sdk/metric` to define a metric data stream a view will produce. (#3459)
- The `AssertHasAttributes` allows instrument authors to test that datapoints returned have appropriate attributes. (#3487)

### Changed

- The `"go.opentelemetry.io/otel/sdk/metric".WithReader` option no longer accepts views to associate with the `Reader`.
   Instead, views are now registered directly with the `MeterProvider` via the new `WithView` option.
   The views registered with the `MeterProvider` apply to all `Reader`s. (#3387)
- The `Temporality(view.InstrumentKind) metricdata.Temporality` and `Aggregation(view.InstrumentKind) aggregation.Aggregation` methods are added to the `"go.opentelemetry.io/otel/sdk/metric".Exporter` interface. (#3260)
- The `Temporality(view.InstrumentKind) metricdata.Temporality` and `Aggregation(view.InstrumentKind) aggregation.Aggregation` methods are added to the `"go.opentelemetry.io/otel/exporters/otlp/otlpmetric".Client` interface. (#3260)
- The `WithTemporalitySelector` and `WithAggregationSelector` `ReaderOption`s have been changed to `ManualReaderOption`s in the `go.opentelemetry.io/otel/sdk/metric` package. (#3260)
- The periodic reader in the `go.opentelemetry.io/otel/sdk/metric` package now uses the temporality and aggregation selectors from its configured exporter instead of accepting them as options. (#3260)

### Fixed

- The `go.opentelemetry.io/otel/exporters/prometheus` exporter fixes duplicated `_total` suffixes. (#3369)
- Remove comparable requirement for `Reader`s. (#3387)
- Cumulative metrics from the OpenCensus bridge (`go.opentelemetry.io/otel/bridge/opencensus`) are defined as monotonic sums, instead of non-monotonic. (#3389)
- Asynchronous counters (`Counter` and `UpDownCounter`) from the metric SDK now produce delta sums when configured with delta temporality. (#3398)
- Exported `Status` codes in the `go.opentelemetry.io/otel/exporters/zipkin` exporter are now exported as all upper case values. (#3340)
- `Aggregation`s from `go.opentelemetry.io/otel/sdk/metric` with no data are not exported. (#3394, #3436)
- Re-enabled Attribute Filters in the Metric SDK. (#3396)
- Asynchronous callbacks are only called if they are registered with at least one instrument that does not use drop aggregation. (#3408)
- Do not report empty partial-success responses in the `go.opentelemetry.io/otel/exporters/otlp` exporters. (#3438, #3432)
- Handle partial success responses in `go.opentelemetry.io/otel/exporters/otlp/otlpmetric` exporters. (#3162, #3440)
- Prevent duplicate Prometheus description, unit, and type. (#3469)
- Prevents panic when using incorrect `attribute.Value.As[Type]Slice()`. (#3489)

### Removed

- The `go.opentelemetry.io/otel/exporters/otlp/otlpmetric.Client` interface is removed. (#3486)
- The `go.opentelemetry.io/otel/exporters/otlp/otlpmetric.New` function is removed. Use the `otlpmetric[http|grpc].New` directly. (#3486)

### Deprecated

- The `go.opentelemetry.io/otel/sdk/metric/view` package is deprecated.
  Use `Instrument`, `InstrumentKind`, `View`, and `NewView` in `go.opentelemetry.io/otel/sdk/metric` instead. (#3476)

## [1.11.1/0.33.0] 2022-10-19

### Added

- The Prometheus exporter in `go.opentelemetry.io/otel/exporters/prometheus` registers with a Prometheus registerer on creation.
   By default, it will register with the default Prometheus registerer.
   A non-default registerer can be used by passing the `WithRegisterer` option. (#3239)
- Added the `WithAggregationSelector` option to the `go.opentelemetry.io/otel/exporters/prometheus` package to change the default `AggregationSelector` used. (#3341)
- The Prometheus exporter in `go.opentelemetry.io/otel/exporters/prometheus` converts the `Resource` associated with metric exports into a `target_info` metric. (#3285)

### Changed

- The `"go.opentelemetry.io/otel/exporters/prometheus".New` function is updated to return an error.
   It will return an error if the exporter fails to register with Prometheus. (#3239)

### Fixed

- The URL-encoded values from the `OTEL_RESOURCE_ATTRIBUTES` environment variable are decoded. (#2963)
- The `baggage.NewMember` function decodes the `value` parameter instead of directly using it.
   This fixes the implementation to be compliant with the W3C specification. (#3226)
- Slice attributes of the `attribute` package are now comparable based on their value, not instance. (#3108 #3252)
- The `Shutdown` and `ForceFlush` methods of the `"go.opentelemetry.io/otel/sdk/trace".TraceProvider` no longer return an error when no processor is registered. (#3268)
- The Prometheus exporter in `go.opentelemetry.io/otel/exporters/prometheus` cumulatively sums histogram buckets. (#3281)
- The sum of each histogram data point is now uniquely exported by the `go.opentelemetry.io/otel/exporters/otlpmetric` exporters. (#3284, #3293)
- Recorded values for asynchronous counters (`Counter` and `UpDownCounter`) are interpreted as exact, not incremental, sum values by the metric SDK. (#3350, #3278)
- `UpDownCounters` are now correctly output as Prometheus gauges in the `go.opentelemetry.io/otel/exporters/prometheus` exporter. (#3358)
- The Prometheus exporter in `go.opentelemetry.io/otel/exporters/prometheus` no longer describes the metrics it will send to Prometheus on startup.
   Instead the exporter is defined as an "unchecked" collector for Prometheus.
   This fixes the `reader is not registered` warning currently emitted on startup. (#3291 #3342)
- The `go.opentelemetry.io/otel/exporters/prometheus` exporter now correctly adds `_total` suffixes to counter metrics. (#3360)
- The `go.opentelemetry.io/otel/exporters/prometheus` exporter now adds a unit suffix to metric names.
   This can be disabled using the `WithoutUnits()` option added to that package. (#3352)

## [1.11.0/0.32.3] 2022-10-12

### Added

- Add default User-Agent header to OTLP exporter requests (`go.opentelemetry.io/otel/exporters/otlptrace/otlptracegrpc` and `go.opentelemetry.io/otel/exporters/otlptrace/otlptracehttp`). (#3261)

### Changed

- `span.SetStatus` has been updated such that calls that lower the status are now no-ops. (#3214)
- Upgrade `golang.org/x/sys/unix` from `v0.0.0-20210423185535-09eb48e85fd7` to `v0.0.0-20220919091848-fb04ddd9f9c8`.
  This addresses [GO-2022-0493](https://pkg.go.dev/vuln/GO-2022-0493). (#3235)

## [0.32.2] Metric SDK (Alpha) - 2022-10-11

### Added

- Added an example of using metric views to customize instruments. (#3177)
- Add default User-Agent header to OTLP exporter requests (`go.opentelemetry.io/otel/exporters/otlpmetric/otlpmetricgrpc` and `go.opentelemetry.io/otel/exporters/otlpmetric/otlpmetrichttp`). (#3261)

### Changed

- Flush pending measurements with the `PeriodicReader` in the `go.opentelemetry.io/otel/sdk/metric` when `ForceFlush` or `Shutdown` are called. (#3220)
- Update histogram default bounds to match the requirements of the latest specification. (#3222)
- Encode the HTTP status code in the OpenTracing bridge (`go.opentelemetry.io/otel/bridge/opentracing`) as an integer.  (#3265)

### Fixed

- Use default view if instrument does not match any registered view of a reader. (#3224, #3237)
- Return the same instrument every time a user makes the exact same instrument creation call. (#3229, #3251)
- Return the existing instrument when a view transforms a creation call to match an existing instrument. (#3240, #3251)
- Log a warning when a conflicting instrument (e.g. description, unit, data-type) is created instead of returning an error. (#3251)
- The OpenCensus bridge no longer sends empty batches of metrics. (#3263)

## [0.32.1] Metric SDK (Alpha) - 2022-09-22

### Changed

- The Prometheus exporter sanitizes OpenTelemetry instrument names when exporting.
   Invalid characters are replaced with `_`. (#3212)

### Added

- The metric portion of the OpenCensus bridge (`go.opentelemetry.io/otel/bridge/opencensus`) has been reintroduced. (#3192)
- The OpenCensus bridge example (`go.opentelemetry.io/otel/example/opencensus`) has been reintroduced. (#3206)

### Fixed

- Updated go.mods to point to valid versions of the sdk. (#3216)
- Set the `MeterProvider` resource on all exported metric data. (#3218)

## [0.32.0] Revised Metric SDK (Alpha) - 2022-09-18

### Changed

- The metric SDK in `go.opentelemetry.io/otel/sdk/metric` is completely refactored to comply with the OpenTelemetry specification.
  Please see the package documentation for how the new SDK is initialized and configured. (#3175)
- Update the minimum supported go version to go1.18. Removes support for go1.17 (#3179)

### Removed

- The metric portion of the OpenCensus bridge (`go.opentelemetry.io/otel/bridge/opencensus`) has been removed.
  A new bridge compliant with the revised metric SDK will be added back in a future release. (#3175)
- The `go.opentelemetry.io/otel/sdk/metric/aggregator/aggregatortest` package is removed, see the new metric SDK. (#3175)
- The `go.opentelemetry.io/otel/sdk/metric/aggregator/histogram` package is removed, see the new metric SDK. (#3175)
- The `go.opentelemetry.io/otel/sdk/metric/aggregator/lastvalue` package is removed, see the new metric SDK. (#3175)
- The `go.opentelemetry.io/otel/sdk/metric/aggregator/sum` package is removed, see the new metric SDK. (#3175)
- The `go.opentelemetry.io/otel/sdk/metric/aggregator` package is removed, see the new metric SDK. (#3175)
- The `go.opentelemetry.io/otel/sdk/metric/controller/basic` package is removed, see the new metric SDK. (#3175)
- The `go.opentelemetry.io/otel/sdk/metric/controller/controllertest` package is removed, see the new metric SDK. (#3175)
- The `go.opentelemetry.io/otel/sdk/metric/controller/time` package is removed, see the new metric SDK. (#3175)
- The `go.opentelemetry.io/otel/sdk/metric/export/aggregation` package is removed, see the new metric SDK. (#3175)
- The `go.opentelemetry.io/otel/sdk/metric/export` package is removed, see the new metric SDK. (#3175)
- The `go.opentelemetry.io/otel/sdk/metric/metrictest` package is removed.
  A replacement package that supports the new metric SDK will be added back in a future release. (#3175)
- The `go.opentelemetry.io/otel/sdk/metric/number` package is removed, see the new metric SDK. (#3175)
- The `go.opentelemetry.io/otel/sdk/metric/processor/basic` package is removed, see the new metric SDK. (#3175)
- The `go.opentelemetry.io/otel/sdk/metric/processor/processortest` package is removed, see the new metric SDK. (#3175)
- The `go.opentelemetry.io/otel/sdk/metric/processor/reducer` package is removed, see the new metric SDK. (#3175)
- The `go.opentelemetry.io/otel/sdk/metric/registry` package is removed, see the new metric SDK. (#3175)
- The `go.opentelemetry.io/otel/sdk/metric/sdkapi` package is removed, see the new metric SDK. (#3175)
- The `go.opentelemetry.io/otel/sdk/metric/selector/simple` package is removed, see the new metric SDK. (#3175)
- The `"go.opentelemetry.io/otel/sdk/metric".ErrUninitializedInstrument` variable was removed. (#3175)
- The `"go.opentelemetry.io/otel/sdk/metric".ErrBadInstrument` variable was removed. (#3175)
- The `"go.opentelemetry.io/otel/sdk/metric".Accumulator` type was removed, see the `MeterProvider`in the new metric SDK. (#3175)
- The `"go.opentelemetry.io/otel/sdk/metric".NewAccumulator` function was removed, see `NewMeterProvider`in the new metric SDK. (#3175)
- The deprecated `"go.opentelemetry.io/otel/sdk/metric".AtomicFieldOffsets` function was removed. (#3175)

## [1.10.0] - 2022-09-09

### Added

- Support Go 1.19. (#3077)
  Include compatibility testing and document support. (#3077)
- Support the OTLP ExportTracePartialSuccess response; these are passed to the registered error handler. (#3106)
- Upgrade go.opentelemetry.io/proto/otlp from v0.18.0 to v0.19.0 (#3107)

### Changed

- Fix misidentification of OpenTelemetry `SpanKind` in OpenTracing bridge (`go.opentelemetry.io/otel/bridge/opentracing`).  (#3096)
- Attempting to start a span with a nil `context` will no longer cause a panic. (#3110)
- All exporters will be shutdown even if one reports an error (#3091)
- Ensure valid UTF-8 when truncating over-length attribute values. (#3156)

## [1.9.0/0.0.3] - 2022-08-01

### Added

- Add support for Schema Files format 1.1.x (metric "split" transform) with the new `go.opentelemetry.io/otel/schema/v1.1` package. (#2999)
- Add the `go.opentelemetry.io/otel/semconv/v1.11.0` package.
  The package contains semantic conventions from the `v1.11.0` version of the OpenTelemetry specification. (#3009)
- Add the `go.opentelemetry.io/otel/semconv/v1.12.0` package.
  The package contains semantic conventions from the `v1.12.0` version of the OpenTelemetry specification. (#3010)
- Add the `http.method` attribute to HTTP server metric from all `go.opentelemetry.io/otel/semconv/*` packages. (#3018)

### Fixed

- Invalid warning for context setup being deferred in `go.opentelemetry.io/otel/bridge/opentracing` package. (#3029)

## [1.8.0/0.31.0] - 2022-07-08

### Added

- Add support for `opentracing.TextMap` format in the `Inject` and `Extract` methods
of the `"go.opentelemetry.io/otel/bridge/opentracing".BridgeTracer` type. (#2911)

### Changed

- The `crosslink` make target has been updated to use the `go.opentelemetry.io/build-tools/crosslink` package. (#2886)
- In the `go.opentelemetry.io/otel/sdk/instrumentation` package rename `Library` to `Scope` and alias `Library` as `Scope` (#2976)
- Move metric no-op implementation form `nonrecording` to `metric` package. (#2866)

### Removed

- Support for go1.16. Support is now only for go1.17 and go1.18 (#2917)

### Deprecated

- The `Library` struct in the `go.opentelemetry.io/otel/sdk/instrumentation` package is deprecated.
  Use the equivalent `Scope` struct instead. (#2977)
- The `ReadOnlySpan.InstrumentationLibrary` method from the `go.opentelemetry.io/otel/sdk/trace` package is deprecated.
  Use the equivalent `ReadOnlySpan.InstrumentationScope` method instead. (#2977)

## [1.7.0/0.30.0] - 2022-04-28

### Added

- Add the `go.opentelemetry.io/otel/semconv/v1.8.0` package.
  The package contains semantic conventions from the `v1.8.0` version of the OpenTelemetry specification. (#2763)
- Add the `go.opentelemetry.io/otel/semconv/v1.9.0` package.
  The package contains semantic conventions from the `v1.9.0` version of the OpenTelemetry specification. (#2792)
- Add the `go.opentelemetry.io/otel/semconv/v1.10.0` package.
  The package contains semantic conventions from the `v1.10.0` version of the OpenTelemetry specification. (#2842)
- Added an in-memory exporter to metrictest to aid testing with a full SDK. (#2776)

### Fixed

- Globally delegated instruments are unwrapped before delegating asynchronous callbacks. (#2784)
- Remove import of `testing` package in non-tests builds of the `go.opentelemetry.io/otel` package. (#2786)

### Changed

- The `WithLabelEncoder` option from the `go.opentelemetry.io/otel/exporters/stdout/stdoutmetric` package is renamed to `WithAttributeEncoder`. (#2790)
- The `LabelFilterSelector` interface from `go.opentelemetry.io/otel/sdk/metric/processor/reducer` is renamed to `AttributeFilterSelector`.
  The method included in the renamed interface also changed from `LabelFilterFor` to `AttributeFilterFor`. (#2790)
- The `Metadata.Labels` method from the `go.opentelemetry.io/otel/sdk/metric/export` package is renamed to `Metadata.Attributes`.
  Consequentially, the `Record` type from the same package also has had the embedded method renamed. (#2790)

### Deprecated

- The `Iterator.Label` method in the `go.opentelemetry.io/otel/attribute` package is deprecated.
  Use the equivalent `Iterator.Attribute` method instead. (#2790)
- The `Iterator.IndexedLabel` method in the `go.opentelemetry.io/otel/attribute` package is deprecated.
  Use the equivalent `Iterator.IndexedAttribute` method instead. (#2790)
- The `MergeIterator.Label` method in the `go.opentelemetry.io/otel/attribute` package is deprecated.
  Use the equivalent `MergeIterator.Attribute` method instead. (#2790)

### Removed

- Removed the `Batch` type from the `go.opentelemetry.io/otel/sdk/metric/metrictest` package. (#2864)
- Removed the `Measurement` type from the `go.opentelemetry.io/otel/sdk/metric/metrictest` package. (#2864)

## [0.29.0] - 2022-04-11

### Added

- The metrics global package was added back into several test files. (#2764)
- The `Meter` function is added back to the `go.opentelemetry.io/otel/metric/global` package.
  This function is a convenience function equivalent to calling `global.MeterProvider().Meter(...)`. (#2750)

### Removed

- Removed module the `go.opentelemetry.io/otel/sdk/export/metric`.
  Use the `go.opentelemetry.io/otel/sdk/metric` module instead. (#2720)

### Changed

- Don't panic anymore when setting a global MeterProvider to itself. (#2749)
- Upgrade `go.opentelemetry.io/proto/otlp` in `go.opentelemetry.io/otel/exporters/otlp/otlpmetric` from `v0.12.1` to `v0.15.0`.
  This replaces the use of the now deprecated `InstrumentationLibrary` and `InstrumentationLibraryMetrics` types and fields in the proto library with the equivalent `InstrumentationScope` and `ScopeMetrics`. (#2748)

## [1.6.3] - 2022-04-07

### Fixed

- Allow non-comparable global `MeterProvider`, `TracerProvider`, and `TextMapPropagator` types to be set. (#2772, #2773)

## [1.6.2] - 2022-04-06

### Changed

- Don't panic anymore when setting a global TracerProvider or TextMapPropagator to itself. (#2749)
- Upgrade `go.opentelemetry.io/proto/otlp` in `go.opentelemetry.io/otel/exporters/otlp/otlptrace` from `v0.12.1` to `v0.15.0`.
  This replaces the use of the now deprecated `InstrumentationLibrary` and `InstrumentationLibrarySpans` types and fields in the proto library with the equivalent `InstrumentationScope` and `ScopeSpans`. (#2748)

## [1.6.1] - 2022-03-28

### Fixed

- The `go.opentelemetry.io/otel/schema/*` packages now use the correct schema URL for their `SchemaURL` constant.
  Instead of using `"https://opentelemetry.io/schemas/v<version>"` they now use the correct URL without a `v` prefix, `"https://opentelemetry.io/schemas/<version>"`. (#2743, #2744)

### Security

- Upgrade `go.opentelemetry.io/proto/otlp` from `v0.12.0` to `v0.12.1`.
  This includes an indirect upgrade of `github.com/grpc-ecosystem/grpc-gateway` which resolves [a vulnerability](https://nvd.nist.gov/vuln/detail/CVE-2019-11254) from `gopkg.in/yaml.v2` in version `v2.2.3`. (#2724, #2728)

## [1.6.0/0.28.0] - 2022-03-23

### ⚠️ Notice ⚠️

This update is a breaking change of the unstable Metrics API.
Code instrumented with the `go.opentelemetry.io/otel/metric` will need to be modified.

### Added

- Add metrics exponential histogram support.
  New mapping functions have been made available in `sdk/metric/aggregator/exponential/mapping` for other OpenTelemetry projects to take dependencies on. (#2502)
- Add Go 1.18 to our compatibility tests. (#2679)
- Allow configuring the Sampler with the `OTEL_TRACES_SAMPLER` and `OTEL_TRACES_SAMPLER_ARG` environment variables. (#2305, #2517)
- Add the `metric/global` for obtaining and setting the global `MeterProvider`. (#2660)

### Changed

- The metrics API has been significantly changed to match the revised OpenTelemetry specification.
  High-level changes include:

  - Synchronous and asynchronous instruments are now handled by independent `InstrumentProvider`s.
    These `InstrumentProvider`s are managed with a `Meter`.
  - Synchronous and asynchronous instruments are grouped into their own packages based on value types.
  - Asynchronous callbacks can now be registered with a `Meter`.

  Be sure to check out the metric module documentation for more information on how to use the revised API. (#2587, #2660)

### Fixed

- Fallback to general attribute limits when span specific ones are not set in the environment. (#2675, #2677)

## [1.5.0] - 2022-03-16

### Added

- Log the Exporters configuration in the TracerProviders message. (#2578)
- Added support to configure the span limits with environment variables.
  The following environment variables are supported. (#2606, #2637)
  - `OTEL_SPAN_ATTRIBUTE_VALUE_LENGTH_LIMIT`
  - `OTEL_SPAN_ATTRIBUTE_COUNT_LIMIT`
  - `OTEL_SPAN_EVENT_COUNT_LIMIT`
  - `OTEL_EVENT_ATTRIBUTE_COUNT_LIMIT`
  - `OTEL_SPAN_LINK_COUNT_LIMIT`
  - `OTEL_LINK_ATTRIBUTE_COUNT_LIMIT`

  If the provided environment variables are invalid (negative), the default values would be used.
- Rename the `gc` runtime name to `go` (#2560)
- Add resource container ID detection. (#2418)
- Add span attribute value length limit.
  The new `AttributeValueLengthLimit` field is added to the `"go.opentelemetry.io/otel/sdk/trace".SpanLimits` type to configure this limit for a `TracerProvider`.
  The default limit for this resource is "unlimited". (#2637)
- Add the `WithRawSpanLimits` option to `go.opentelemetry.io/otel/sdk/trace`.
  This option replaces the `WithSpanLimits` option.
  Zero or negative values will not be changed to the default value like `WithSpanLimits` does.
  Setting a limit to zero will effectively disable the related resource it limits and setting to a negative value will mean that resource is unlimited.
  Consequentially, limits should be constructed using `NewSpanLimits` and updated accordingly. (#2637)

### Changed

- Drop oldest tracestate `Member` when capacity is reached. (#2592)
- Add event and link drop counts to the exported data from the `oltptrace` exporter. (#2601)
- Unify path cleaning functionally in the `otlpmetric` and `otlptrace` configuration. (#2639)
- Change the debug message from the `sdk/trace.BatchSpanProcessor` to reflect the count is cumulative. (#2640)
- Introduce new internal `envconfig` package for OTLP exporters. (#2608)
- If `http.Request.Host` is empty, fall back to use `URL.Host` when populating `http.host` in the `semconv` packages. (#2661)

### Fixed

- Remove the OTLP trace exporter limit of SpanEvents when exporting. (#2616)
- Default to port `4318` instead of `4317` for the `otlpmetrichttp` and `otlptracehttp` client. (#2614, #2625)
- Unlimited span limits are now supported (negative values). (#2636, #2637)

### Deprecated

- Deprecated `"go.opentelemetry.io/otel/sdk/trace".WithSpanLimits`.
  Use `WithRawSpanLimits` instead.
  That option allows setting unlimited and zero limits, this option does not.
  This option will be kept until the next major version incremented release. (#2637)

## [1.4.1] - 2022-02-16

### Fixed

- Fix race condition in reading the dropped spans number for the `BatchSpanProcessor`. (#2615)

## [1.4.0] - 2022-02-11

### Added

- Use `OTEL_EXPORTER_ZIPKIN_ENDPOINT` environment variable to specify zipkin collector endpoint. (#2490)
- Log the configuration of `TracerProvider`s, and `Tracer`s for debugging.
  To enable use a logger with Verbosity (V level) `>=1`. (#2500)
- Added support to configure the batch span-processor with environment variables.
  The following environment variables are used. (#2515)
  - `OTEL_BSP_SCHEDULE_DELAY`
  - `OTEL_BSP_EXPORT_TIMEOUT`
  - `OTEL_BSP_MAX_QUEUE_SIZE`.
  - `OTEL_BSP_MAX_EXPORT_BATCH_SIZE`

### Changed

- Zipkin exporter exports `Resource` attributes in the `Tags` field. (#2589)

### Deprecated

- Deprecate module the `go.opentelemetry.io/otel/sdk/export/metric`.
  Use the `go.opentelemetry.io/otel/sdk/metric` module instead. (#2382)
- Deprecate `"go.opentelemetry.io/otel/sdk/metric".AtomicFieldOffsets`. (#2445)

### Fixed

- Fixed the instrument kind for noop async instruments to correctly report an implementation. (#2461)
- Fix UDP packets overflowing with Jaeger payloads. (#2489, #2512)
- Change the `otlpmetric.Client` interface's `UploadMetrics` method to accept a single `ResourceMetrics` instead of a slice of them. (#2491)
- Specify explicit buckets in Prometheus example, fixing issue where example only has `+inf` bucket. (#2419, #2493)
- W3C baggage will now decode urlescaped values. (#2529)
- Baggage members are now only validated once, when calling `NewMember` and not also when adding it to the baggage itself. (#2522)
- The order attributes are dropped from spans in the `go.opentelemetry.io/otel/sdk/trace` package when capacity is reached is fixed to be in compliance with the OpenTelemetry specification.
  Instead of dropping the least-recently-used attribute, the last added attribute is dropped.
  This drop order still only applies to attributes with unique keys not already contained in the span.
  If an attribute is added with a key already contained in the span, that attribute is updated to the new value being added. (#2576)

### Removed

- Updated `go.opentelemetry.io/proto/otlp` from `v0.11.0` to `v0.12.0`. This version removes a number of deprecated methods. (#2546)
  - [`Metric.GetIntGauge()`](https://pkg.go.dev/go.opentelemetry.io/proto/otlp@v0.11.0/metrics/v1#Metric.GetIntGauge)
  - [`Metric.GetIntHistogram()`](https://pkg.go.dev/go.opentelemetry.io/proto/otlp@v0.11.0/metrics/v1#Metric.GetIntHistogram)
  - [`Metric.GetIntSum()`](https://pkg.go.dev/go.opentelemetry.io/proto/otlp@v0.11.0/metrics/v1#Metric.GetIntSum)

## [1.3.0] - 2021-12-10

### ⚠️ Notice ⚠️

We have updated the project minimum supported Go version to 1.16

### Added

- Added an internal Logger.
  This can be used by the SDK and API to provide users with feedback of the internal state.
  To enable verbose logs configure the logger which will print V(1) logs. For debugging information configure to print V(5) logs. (#2343)
- Add the `WithRetry` `Option` and the `RetryConfig` type to the `go.opentelemetry.io/otel/exporter/otel/otlpmetric/otlpmetrichttp` package to specify retry behavior consistently. (#2425)
- Add `SpanStatusFromHTTPStatusCodeAndSpanKind` to all `semconv` packages to return a span status code similar to `SpanStatusFromHTTPStatusCode`, but exclude `4XX` HTTP errors as span errors if the span is of server kind. (#2296)

### Changed

- The `"go.opentelemetry.io/otel/exporter/otel/otlptrace/otlptracegrpc".Client` now uses the underlying gRPC `ClientConn` to handle name resolution, TCP connection establishment (with retries and backoff) and TLS handshakes, and handling errors on established connections by re-resolving the name and reconnecting. (#2329)
- The `"go.opentelemetry.io/otel/exporter/otel/otlpmetric/otlpmetricgrpc".Client` now uses the underlying gRPC `ClientConn` to handle name resolution, TCP connection establishment (with retries and backoff) and TLS handshakes, and handling errors on established connections by re-resolving the name and reconnecting. (#2425)
- The `"go.opentelemetry.io/otel/exporter/otel/otlpmetric/otlpmetricgrpc".RetrySettings` type is renamed to `RetryConfig`. (#2425)
- The `go.opentelemetry.io/otel/exporter/otel/*` gRPC exporters now default to using the host's root CA set if none are provided by the user and `WithInsecure` is not specified. (#2432)
- Change `resource.Default` to be evaluated the first time it is called, rather than on import. This allows the caller the option to update `OTEL_RESOURCE_ATTRIBUTES` first, such as with `os.Setenv`. (#2371)

### Fixed

- The `go.opentelemetry.io/otel/exporter/otel/*` exporters are updated to handle per-signal and universal endpoints according to the OpenTelemetry specification.
  Any per-signal endpoint set via an `OTEL_EXPORTER_OTLP_<signal>_ENDPOINT` environment variable is now used without modification of the path.
  When `OTEL_EXPORTER_OTLP_ENDPOINT` is set, if it contains a path, that path is used as a base path which per-signal paths are appended to. (#2433)
- Basic metric controller updated to use sync.Map to avoid blocking calls (#2381)
- The `go.opentelemetry.io/otel/exporter/jaeger` correctly sets the `otel.status_code` value to be a string of `ERROR` or `OK` instead of an integer code. (#2439, #2440)

### Deprecated

- Deprecated the `"go.opentelemetry.io/otel/exporter/otel/otlpmetric/otlpmetrichttp".WithMaxAttempts` `Option`, use the new `WithRetry` `Option` instead. (#2425)
- Deprecated the `"go.opentelemetry.io/otel/exporter/otel/otlpmetric/otlpmetrichttp".WithBackoff` `Option`, use the new `WithRetry` `Option` instead. (#2425)

### Removed

- Remove the metric Processor's ability to convert cumulative to delta aggregation temporality. (#2350)
- Remove the metric Bound Instruments interface and implementations. (#2399)
- Remove the metric MinMaxSumCount kind aggregation and the corresponding OTLP export path. (#2423)
- Metric SDK removes the "exact" aggregator for histogram instruments, as it performed a non-standard aggregation for OTLP export (creating repeated Gauge points) and worked its way into a number of confusing examples. (#2348)

## [1.2.0] - 2021-11-12

### Changed

- Metric SDK `export.ExportKind`, `export.ExportKindSelector` types have been renamed to `aggregation.Temporality` and `aggregation.TemporalitySelector` respectively to keep in line with current specification and protocol along with built-in selectors (e.g., `aggregation.CumulativeTemporalitySelector`, ...). (#2274)
- The Metric `Exporter` interface now requires a `TemporalitySelector` method instead of an `ExportKindSelector`. (#2274)
- Metrics API cleanup. The `metric/sdkapi` package has been created to relocate the API-to-SDK interface:
  - The following interface types simply moved from `metric` to `metric/sdkapi`: `Descriptor`, `MeterImpl`, `InstrumentImpl`, `SyncImpl`, `BoundSyncImpl`, `AsyncImpl`, `AsyncRunner`, `AsyncSingleRunner`, and `AsyncBatchRunner`
  - The following struct types moved and are replaced with type aliases, since they are exposed to the user: `Observation`, `Measurement`.
  - The No-op implementations of sync and async instruments are no longer exported, new functions `sdkapi.NewNoopAsyncInstrument()` and `sdkapi.NewNoopSyncInstrument()` are provided instead. (#2271)
- Update the SDK `BatchSpanProcessor` to export all queued spans when `ForceFlush` is called. (#2080, #2335)

### Added

- Add the `"go.opentelemetry.io/otel/exporters/otlp/otlpmetric/otlpmetricgrpc".WithGRPCConn` option so the exporter can reuse an existing gRPC connection. (#2002)
- Added a new `schema` module to help parse Schema Files in OTEP 0152 format. (#2267)
- Added a new `MapCarrier` to the `go.opentelemetry.io/otel/propagation` package to hold propagated cross-cutting concerns as a `map[string]string` held in memory. (#2334)

## [1.1.0] - 2021-10-27

### Added

- Add the `"go.opentelemetry.io/otel/exporters/otlp/otlptrace/otlptracegrpc".WithGRPCConn` option so the exporter can reuse an existing gRPC connection. (#2002)
- Add the `go.opentelemetry.io/otel/semconv/v1.7.0` package.
  The package contains semantic conventions from the `v1.7.0` version of the OpenTelemetry specification. (#2320)
- Add the `go.opentelemetry.io/otel/semconv/v1.6.1` package.
  The package contains semantic conventions from the `v1.6.1` version of the OpenTelemetry specification. (#2321)
- Add the `go.opentelemetry.io/otel/semconv/v1.5.0` package.
  The package contains semantic conventions from the `v1.5.0` version of the OpenTelemetry specification. (#2322)
  - When upgrading from the `semconv/v1.4.0` package note the following name changes:
    - `K8SReplicasetUIDKey` -> `K8SReplicaSetUIDKey`
    - `K8SReplicasetNameKey` -> `K8SReplicaSetNameKey`
    - `K8SStatefulsetUIDKey` -> `K8SStatefulSetUIDKey`
    - `k8SStatefulsetNameKey` -> `K8SStatefulSetNameKey`
    - `K8SDaemonsetUIDKey` -> `K8SDaemonSetUIDKey`
    - `K8SDaemonsetNameKey` -> `K8SDaemonSetNameKey`

### Changed

- Links added to a span will be dropped by the SDK if they contain an invalid span context (#2275).

### Fixed

- The `"go.opentelemetry.io/otel/semconv/v1.4.0".HTTPServerAttributesFromHTTPRequest` now correctly only sets the HTTP client IP attribute even if the connection was routed with proxies and there are multiple addresses in the `X-Forwarded-For` header. (#2282, #2284)
- The `"go.opentelemetry.io/otel/semconv/v1.4.0".NetAttributesFromHTTPRequest` function correctly handles IPv6 addresses as IP addresses and sets the correct net peer IP instead of the net peer hostname attribute. (#2283, #2285)
- The simple span processor shutdown method deterministically returns the exporter error status if it simultaneously finishes when the deadline is reached. (#2290, #2289)

## [1.0.1] - 2021-10-01

### Fixed

- json stdout exporter no longer crashes due to concurrency bug. (#2265)

## [Metrics 0.24.0] - 2021-10-01

### Changed

- NoopMeterProvider is now private and NewNoopMeterProvider must be used to obtain a noopMeterProvider. (#2237)
- The Metric SDK `Export()` function takes a new two-level reader interface for iterating over results one instrumentation library at a time. (#2197)
  - The former `"go.opentelemetry.io/otel/sdk/export/metric".CheckpointSet` is renamed `Reader`.
  - The new interface is named `"go.opentelemetry.io/otel/sdk/export/metric".InstrumentationLibraryReader`.

## [1.0.0] - 2021-09-20

This is the first stable release for the project.
This release includes an API and SDK for the tracing signal that will comply with the stability guarantees defined by the projects [versioning policy](./VERSIONING.md).

### Added

- OTLP trace exporter now sets the `SchemaURL` field in the exported telemetry if the Tracer has `WithSchemaURL` option. (#2242)

### Fixed

- Slice-valued attributes can correctly be used as map keys. (#2223)

### Removed

- Removed the `"go.opentelemetry.io/otel/exporters/zipkin".WithSDKOptions` function. (#2248)
- Removed the deprecated package `go.opentelemetry.io/otel/oteltest`. (#2234)
- Removed the deprecated package `go.opentelemetry.io/otel/bridge/opencensus/utils`. (#2233)
- Removed deprecated functions, types, and methods from `go.opentelemetry.io/otel/attribute` package.
  Use the typed functions and methods added to the package instead. (#2235)
  - The `Key.Array` method is removed.
  - The `Array` function is removed.
  - The `Any` function is removed.
  - The `ArrayValue` function is removed.
  - The `AsArray` function is removed.

## [1.0.0-RC3] - 2021-09-02

### Added

- Added `ErrorHandlerFunc` to use a function as an `"go.opentelemetry.io/otel".ErrorHandler`. (#2149)
- Added `"go.opentelemetry.io/otel/trace".WithStackTrace` option to add a stack trace when using `span.RecordError` or when panic is handled in `span.End`. (#2163)
- Added typed slice attribute types and functionality to the `go.opentelemetry.io/otel/attribute` package to replace the existing array type and functions. (#2162)
  - `BoolSlice`, `IntSlice`, `Int64Slice`, `Float64Slice`, and `StringSlice` replace the use of the `Array` function in the package.
- Added the `go.opentelemetry.io/otel/example/fib` example package.
  Included is an example application that computes Fibonacci numbers. (#2203)

### Changed

- Metric instruments have been renamed to match the (feature-frozen) metric API specification:
  - ValueRecorder becomes Histogram
  - ValueObserver becomes Gauge
  - SumObserver becomes CounterObserver
  - UpDownSumObserver becomes UpDownCounterObserver
  The API exported from this project is still considered experimental. (#2202)
- Metric SDK/API implementation type `InstrumentKind` moves into `sdkapi` sub-package. (#2091)
- The Metrics SDK export record no longer contains a Resource pointer, the SDK `"go.opentelemetry.io/otel/sdk/trace/export/metric".Exporter.Export()` function for push-based exporters now takes a single Resource argument, pull-based exporters use `"go.opentelemetry.io/otel/sdk/metric/controller/basic".Controller.Resource()`. (#2120)
- The JSON output of the `go.opentelemetry.io/otel/exporters/stdout/stdouttrace` is harmonized now such that the output is "plain" JSON objects after each other of the form `{ ... } { ... } { ... }`. Earlier the JSON objects describing a span were wrapped in a slice for each `Exporter.ExportSpans` call, like `[ { ... } ][ { ... } { ... } ]`. Outputting JSON object directly after each other is consistent with JSON loggers, and a bit easier to parse and read. (#2196)
- Update the `NewTracerConfig`, `NewSpanStartConfig`, `NewSpanEndConfig`, and `NewEventConfig` function in the `go.opentelemetry.io/otel/trace` package to return their respective configurations as structs instead of pointers to the struct. (#2212)

### Deprecated

- The `go.opentelemetry.io/otel/bridge/opencensus/utils` package is deprecated.
  All functionality from this package now exists in the `go.opentelemetry.io/otel/bridge/opencensus` package.
  The functions from that package should be used instead. (#2166)
- The `"go.opentelemetry.io/otel/attribute".Array` function and the related `ARRAY` value type is deprecated.
  Use the typed `*Slice` functions and types added to the package instead. (#2162)
- The `"go.opentelemetry.io/otel/attribute".Any` function is deprecated.
  Use the typed functions instead. (#2181)
- The `go.opentelemetry.io/otel/oteltest` package is deprecated.
  The `"go.opentelemetry.io/otel/sdk/trace/tracetest".SpanRecorder` can be registered with the default SDK (`go.opentelemetry.io/otel/sdk/trace`) as a `SpanProcessor` and used as a replacement for this deprecated package. (#2188)

### Removed

- Removed metrics test package `go.opentelemetry.io/otel/sdk/export/metric/metrictest`. (#2105)

### Fixed

- The `fromEnv` detector no longer throws an error when `OTEL_RESOURCE_ATTRIBUTES` environment variable is not set or empty. (#2138)
- Setting the global `ErrorHandler` with `"go.opentelemetry.io/otel".SetErrorHandler` multiple times is now supported. (#2160, #2140)
- The `"go.opentelemetry.io/otel/attribute".Any` function now supports `int32` values. (#2169)
- Multiple calls to `"go.opentelemetry.io/otel/sdk/metric/controller/basic".WithResource()` are handled correctly, and when no resources are provided `"go.opentelemetry.io/otel/sdk/resource".Default()` is used. (#2120)
- The `WithoutTimestamps` option for the `go.opentelemetry.io/otel/exporters/stdout/stdouttrace` exporter causes the exporter to correctly omit timestamps. (#2195)
- Fixed typos in resources.go. (#2201)

## [1.0.0-RC2] - 2021-07-26

### Added

- Added `WithOSDescription` resource configuration option to set OS (Operating System) description resource attribute (`os.description`). (#1840)
- Added `WithOS` resource configuration option to set all OS (Operating System) resource attributes at once. (#1840)
- Added the `WithRetry` option to the `go.opentelemetry.io/otel/exporters/otlp/otlptrace/otlptracehttp` package.
  This option is a replacement for the removed `WithMaxAttempts` and `WithBackoff` options. (#2095)
- Added API `LinkFromContext` to return Link which encapsulates SpanContext from provided context and also encapsulates attributes. (#2115)
- Added a new `Link` type under the SDK `otel/sdk/trace` package that counts the number of attributes that were dropped for surpassing the `AttributePerLinkCountLimit` configured in the Span's `SpanLimits`.
  This new type replaces the equal-named API `Link` type found in the `otel/trace` package for most usages within the SDK.
  For example, instances of this type are now returned by the `Links()` function of `ReadOnlySpan`s provided in places like the `OnEnd` function of `SpanProcessor` implementations. (#2118)
- Added the `SpanRecorder` type to the `go.opentelemetry.io/otel/skd/trace/tracetest` package.
  This type can be used with the default SDK as a `SpanProcessor` during testing. (#2132)

### Changed

- The `SpanModels` function is now exported from the `go.opentelemetry.io/otel/exporters/zipkin` package to convert OpenTelemetry spans into Zipkin model spans. (#2027)
- Rename the `"go.opentelemetry.io/otel/exporters/otlp/otlptrace/otlptracegrpc".RetrySettings` to `RetryConfig`. (#2095)

### Deprecated

- The `TextMapCarrier` and `TextMapPropagator` from the `go.opentelemetry.io/otel/oteltest` package and their associated creation functions (`TextMapCarrier`, `NewTextMapPropagator`) are deprecated. (#2114)
- The `Harness` type from the `go.opentelemetry.io/otel/oteltest` package and its associated creation function, `NewHarness` are deprecated and will be removed in the next release. (#2123)
- The `TraceStateFromKeyValues` function from the `go.opentelemetry.io/otel/oteltest` package is deprecated.
  Use the `trace.ParseTraceState` function instead. (#2122)

### Removed

- Removed the deprecated package `go.opentelemetry.io/otel/exporters/trace/jaeger`. (#2020)
- Removed the deprecated package `go.opentelemetry.io/otel/exporters/trace/zipkin`. (#2020)
- Removed the `"go.opentelemetry.io/otel/sdk/resource".WithBuiltinDetectors` function.
  The explicit `With*` options for every built-in detector should be used instead. (#2026 #2097)
- Removed the `WithMaxAttempts` and `WithBackoff` options from the `go.opentelemetry.io/otel/exporters/otlp/otlptrace/otlptracehttp` package.
  The retry logic of the package has been updated to match the `otlptracegrpc` package and accordingly a `WithRetry` option is added that should be used instead. (#2095)
- Removed `DroppedAttributeCount` field from `otel/trace.Link` struct. (#2118)

### Fixed

- When using WithNewRoot, don't use the parent context for making sampling decisions. (#2032)
- `oteltest.Tracer` now creates a valid `SpanContext` when using `WithNewRoot`. (#2073)
- OS type detector now sets the correct `dragonflybsd` value for DragonFly BSD. (#2092)
- The OTel span status is correctly transformed into the OTLP status in the `go.opentelemetry.io/otel/exporters/otlp/otlptrace` package.
  This fix will by default set the status to `Unset` if it is not explicitly set to `Ok` or `Error`. (#2099 #2102)
- The `Inject` method for the `"go.opentelemetry.io/otel/propagation".TraceContext` type no longer injects empty `tracestate` values. (#2108)
- Use `6831` as default Jaeger agent port instead of `6832`. (#2131)

## [Experimental Metrics v0.22.0] - 2021-07-19

### Added

- Adds HTTP support for OTLP metrics exporter. (#2022)

### Removed

- Removed the deprecated package `go.opentelemetry.io/otel/exporters/metric/prometheus`. (#2020)

## [1.0.0-RC1] / 0.21.0 - 2021-06-18

With this release we are introducing a split in module versions.  The tracing API and SDK are entering the `v1.0.0` Release Candidate phase with `v1.0.0-RC1`
while the experimental metrics API and SDK continue with `v0.x` releases at `v0.21.0`.  Modules at major version 1 or greater will not depend on modules
with major version 0.

### Added

- Adds `otlpgrpc.WithRetry`option for configuring the retry policy for transient errors on the otlp/gRPC exporter. (#1832)
  - The following status codes are defined as transient errors:
      | gRPC Status Code | Description |
      | ---------------- | ----------- |
      | 1  | Cancelled |
      | 4  | Deadline Exceeded |
      | 8  | Resource Exhausted |
      | 10 | Aborted |
      | 10 | Out of Range |
      | 14 | Unavailable |
      | 15 | Data Loss |
- Added `Status` type to the `go.opentelemetry.io/otel/sdk/trace` package to represent the status of a span. (#1874)
- Added `SpanStub` type and its associated functions to the `go.opentelemetry.io/otel/sdk/trace/tracetest` package.
  This type can be used as a testing replacement for the `SpanSnapshot` that was removed from the `go.opentelemetry.io/otel/sdk/trace` package. (#1873)
- Adds support for scheme in `OTEL_EXPORTER_OTLP_ENDPOINT` according to the spec. (#1886)
- Adds `trace.WithSchemaURL` option for configuring the tracer with a Schema URL. (#1889)
- Added an example of using OpenTelemetry Go as a trace context forwarder. (#1912)
- `ParseTraceState` is added to the `go.opentelemetry.io/otel/trace` package.
  It can be used to decode a `TraceState` from a `tracestate` header string value. (#1937)
- Added `Len` method to the `TraceState` type in the `go.opentelemetry.io/otel/trace` package.
  This method returns the number of list-members the `TraceState` holds. (#1937)
- Creates package `go.opentelemetry.io/otel/exporters/otlp/otlptrace` that defines a trace exporter that uses a `otlptrace.Client` to send data.
  Creates package `go.opentelemetry.io/otel/exporters/otlp/otlptrace/otlptracegrpc` implementing a gRPC `otlptrace.Client` and offers convenience functions, `NewExportPipeline` and `InstallNewPipeline`, to setup and install a `otlptrace.Exporter` in tracing .(#1922)
- Added `Baggage`, `Member`, and `Property` types to the `go.opentelemetry.io/otel/baggage` package along with their related functions. (#1967)
- Added `ContextWithBaggage`, `ContextWithoutBaggage`, and `FromContext` functions to the `go.opentelemetry.io/otel/baggage` package.
  These functions replace the `Set`, `Value`, `ContextWithValue`, `ContextWithoutValue`, and `ContextWithEmpty` functions from that package and directly work with the new `Baggage` type. (#1967)
- The `OTEL_SERVICE_NAME` environment variable is the preferred source for `service.name`, used by the environment resource detector if a service name is present both there and in `OTEL_RESOURCE_ATTRIBUTES`. (#1969)
- Creates package `go.opentelemetry.io/otel/exporters/otlp/otlptrace/otlptracehttp` implementing an HTTP `otlptrace.Client` and offers convenience functions, `NewExportPipeline` and `InstallNewPipeline`, to setup and install a `otlptrace.Exporter` in tracing. (#1963)
- Changes `go.opentelemetry.io/otel/sdk/resource.NewWithAttributes` to require a schema URL. The old function is still available as `resource.NewSchemaless`. This is a breaking change. (#1938)
- Several builtin resource detectors now correctly populate the schema URL. (#1938)
- Creates package `go.opentelemetry.io/otel/exporters/otlp/otlpmetric` that defines a metrics exporter that uses a `otlpmetric.Client` to send data.
- Creates package `go.opentelemetry.io/otel/exporters/otlp/otlpmetric/otlpmetricgrpc` implementing a gRPC `otlpmetric.Client` and offers convenience functions, `New` and `NewUnstarted`, to create an `otlpmetric.Exporter`.(#1991)
- Added `go.opentelemetry.io/otel/exporters/stdout/stdouttrace` exporter. (#2005)
- Added `go.opentelemetry.io/otel/exporters/stdout/stdoutmetric` exporter. (#2005)
- Added a `TracerProvider()` method to the `"go.opentelemetry.io/otel/trace".Span` interface. This can be used to obtain a `TracerProvider` from a given span that utilizes the same trace processing pipeline.  (#2009)

### Changed

- Make `NewSplitDriver` from `go.opentelemetry.io/otel/exporters/otlp` take variadic arguments instead of a `SplitConfig` item.
  `NewSplitDriver` now automatically implements an internal `noopDriver` for `SplitConfig` fields that are not initialized. (#1798)
- `resource.New()` now creates a Resource without builtin detectors. Previous behavior is now achieved by using `WithBuiltinDetectors` Option. (#1810)
- Move the `Event` type from the `go.opentelemetry.io/otel` package to the `go.opentelemetry.io/otel/sdk/trace` package. (#1846)
- CI builds validate against last two versions of Go, dropping 1.14 and adding 1.16. (#1865)
- BatchSpanProcessor now report export failures when calling `ForceFlush()` method. (#1860)
- `Set.Encoded(Encoder)` no longer caches the result of an encoding. (#1855)
- Renamed `CloudZoneKey` to `CloudAvailabilityZoneKey` in Resource semantic conventions according to spec. (#1871)
- The `StatusCode` and `StatusMessage` methods of the `ReadOnlySpan` interface and the `Span` produced by the `go.opentelemetry.io/otel/sdk/trace` package have been replaced with a single `Status` method.
  This method returns the status of a span using the new `Status` type. (#1874)
- Updated `ExportSpans` method of the`SpanExporter` interface type to accept `ReadOnlySpan`s instead of the removed `SpanSnapshot`.
  This brings the export interface into compliance with the specification in that it now accepts an explicitly immutable type instead of just an implied one. (#1873)
- Unembed `SpanContext` in `Link`. (#1877)
- Generate Semantic conventions from the specification YAML. (#1891)
- Spans created by the global `Tracer` obtained from `go.opentelemetry.io/otel`, prior to a functioning `TracerProvider` being set, now propagate the span context from their parent if one exists. (#1901)
- The `"go.opentelemetry.io/otel".Tracer` function now accepts tracer options. (#1902)
- Move the `go.opentelemetry.io/otel/unit` package to `go.opentelemetry.io/otel/metric/unit`. (#1903)
- Changed `go.opentelemetry.io/otel/trace.TracerConfig` to conform to the [Contributing guidelines](CONTRIBUTING.md#config.) (#1921)
- Changed `go.opentelemetry.io/otel/trace.SpanConfig` to conform to the [Contributing guidelines](CONTRIBUTING.md#config). (#1921)
- Changed `span.End()` now only accepts Options that are allowed at `End()`. (#1921)
- Changed `go.opentelemetry.io/otel/metric.InstrumentConfig` to conform to the [Contributing guidelines](CONTRIBUTING.md#config). (#1921)
- Changed `go.opentelemetry.io/otel/metric.MeterConfig` to conform to the [Contributing guidelines](CONTRIBUTING.md#config). (#1921)
- Refactored option types according to the contribution style guide. (#1882)
- Move the `go.opentelemetry.io/otel/trace.TraceStateFromKeyValues` function to the `go.opentelemetry.io/otel/oteltest` package.
  This function is preserved for testing purposes where it may be useful to create a `TraceState` from `attribute.KeyValue`s, but it is not intended for production use.
  The new `ParseTraceState` function should be used to create a `TraceState`. (#1931)
- Updated `MarshalJSON` method of the `go.opentelemetry.io/otel/trace.TraceState` type to marshal the type into the string representation of the `TraceState`. (#1931)
- The `TraceState.Delete` method from the `go.opentelemetry.io/otel/trace` package no longer returns an error in addition to a `TraceState`. (#1931)
- Updated `Get` method of the `TraceState` type from the `go.opentelemetry.io/otel/trace` package to accept a `string` instead of an `attribute.Key` type. (#1931)
- Updated `Insert` method of the `TraceState` type from the `go.opentelemetry.io/otel/trace` package to accept a pair of `string`s instead of an `attribute.KeyValue` type. (#1931)
- Updated `Delete` method of the `TraceState` type from the `go.opentelemetry.io/otel/trace` package to accept a `string` instead of an `attribute.Key` type. (#1931)
- Renamed `NewExporter` to `New` in the `go.opentelemetry.io/otel/exporters/stdout` package. (#1985)
- Renamed `NewExporter` to `New` in the `go.opentelemetry.io/otel/exporters/metric/prometheus` package. (#1985)
- Renamed `NewExporter` to `New` in the `go.opentelemetry.io/otel/exporters/trace/jaeger` package. (#1985)
- Renamed `NewExporter` to `New` in the `go.opentelemetry.io/otel/exporters/trace/zipkin` package. (#1985)
- Renamed `NewExporter` to `New` in the `go.opentelemetry.io/otel/exporters/otlp` package. (#1985)
- Renamed `NewUnstartedExporter` to `NewUnstarted` in the `go.opentelemetry.io/otel/exporters/otlp` package. (#1985)
- The `go.opentelemetry.io/otel/semconv` package has been moved to `go.opentelemetry.io/otel/semconv/v1.4.0` to allow for multiple [telemetry schema](https://github.com/open-telemetry/oteps/blob/main/text/0152-telemetry-schemas.md) versions to be used concurrently. (#1987)
- Metrics test helpers in `go.opentelemetry.io/otel/oteltest` have been moved to `go.opentelemetry.io/otel/metric/metrictest`. (#1988)

### Deprecated

- The `go.opentelemetry.io/otel/exporters/metric/prometheus` is deprecated, use `go.opentelemetry.io/otel/exporters/prometheus` instead. (#1993)
- The `go.opentelemetry.io/otel/exporters/trace/jaeger` is deprecated, use `go.opentelemetry.io/otel/exporters/jaeger` instead. (#1993)
- The `go.opentelemetry.io/otel/exporters/trace/zipkin` is deprecated, use `go.opentelemetry.io/otel/exporters/zipkin` instead. (#1993)

### Removed

- Removed `resource.WithoutBuiltin()`. Use `resource.New()`. (#1810)
- Unexported types `resource.FromEnv`, `resource.Host`, and `resource.TelemetrySDK`, Use the corresponding `With*()` to use individually. (#1810)
- Removed the `Tracer` and `IsRecording` method from the `ReadOnlySpan` in the `go.opentelemetry.io/otel/sdk/trace`.
  The `Tracer` method is not a required to be included in this interface and given the mutable nature of the tracer that is associated with a span, this method is not appropriate.
  The `IsRecording` method returns if the span is recording or not.
  A read-only span value does not need to know if updates to it will be recorded or not.
  By definition, it cannot be updated so there is no point in communicating if an update is recorded. (#1873)
- Removed the `SpanSnapshot` type from the `go.opentelemetry.io/otel/sdk/trace` package.
  The use of this type has been replaced with the use of the explicitly immutable `ReadOnlySpan` type.
  When a concrete representation of a read-only span is needed for testing, the newly added `SpanStub` in the `go.opentelemetry.io/otel/sdk/trace/tracetest` package should be used. (#1873)
- Removed the `Tracer` method from the `Span` interface in the `go.opentelemetry.io/otel/trace` package.
  Using the same tracer that created a span introduces the error where an instrumentation library's `Tracer` is used by other code instead of their own.
  The `"go.opentelemetry.io/otel".Tracer` function or a `TracerProvider` should be used to acquire a library specific `Tracer` instead. (#1900)
  - The `TracerProvider()` method on the `Span` interface may also be used to obtain a `TracerProvider` using the same trace processing pipeline. (#2009)
- The `http.url` attribute generated by `HTTPClientAttributesFromHTTPRequest` will no longer include username or password information. (#1919)
- Removed `IsEmpty` method of the `TraceState` type in the `go.opentelemetry.io/otel/trace` package in favor of using the added `TraceState.Len` method. (#1931)
- Removed `Set`, `Value`, `ContextWithValue`, `ContextWithoutValue`, and `ContextWithEmpty` functions in the `go.opentelemetry.io/otel/baggage` package.
  Handling of baggage is now done using the added `Baggage` type and related context functions (`ContextWithBaggage`, `ContextWithoutBaggage`, and `FromContext`) in that package. (#1967)
- The `InstallNewPipeline` and `NewExportPipeline` creation functions in all the exporters (prometheus, otlp, stdout, jaeger, and zipkin) have been removed.
  These functions were deemed premature attempts to provide convenience that did not achieve this aim. (#1985)
- The `go.opentelemetry.io/otel/exporters/otlp` exporter has been removed.  Use `go.opentelemetry.io/otel/exporters/otlp/otlptrace` instead. (#1990)
- The `go.opentelemetry.io/otel/exporters/stdout` exporter has been removed.  Use `go.opentelemetry.io/otel/exporters/stdout/stdouttrace` or `go.opentelemetry.io/otel/exporters/stdout/stdoutmetric` instead. (#2005)

### Fixed

- Only report errors from the `"go.opentelemetry.io/otel/sdk/resource".Environment` function when they are not `nil`. (#1850, #1851)
- The `Shutdown` method of the simple `SpanProcessor` in the `go.opentelemetry.io/otel/sdk/trace` package now honors the context deadline or cancellation. (#1616, #1856)
- BatchSpanProcessor now drops span batches that failed to be exported. (#1860)
- Use `http://localhost:14268/api/traces` as default Jaeger collector endpoint instead of `http://localhost:14250`. (#1898)
- Allow trailing and leading whitespace in the parsing of a `tracestate` header. (#1931)
- Add logic to determine if the channel is closed to fix Jaeger exporter test panic with close closed channel. (#1870, #1973)
- Avoid transport security when OTLP endpoint is a Unix socket. (#2001)

### Security

## [0.20.0] - 2021-04-23

### Added

- The OTLP exporter now has two new convenience functions, `NewExportPipeline` and `InstallNewPipeline`, setup and install the exporter in tracing and metrics pipelines. (#1373)
- Adds semantic conventions for exceptions. (#1492)
- Added Jaeger Environment variables: `OTEL_EXPORTER_JAEGER_AGENT_HOST`, `OTEL_EXPORTER_JAEGER_AGENT_PORT`
  These environment variables can be used to override Jaeger agent hostname and port (#1752)
- Option `ExportTimeout` was added to batch span processor. (#1755)
- `trace.TraceFlags` is now a defined type over `byte` and `WithSampled(bool) TraceFlags` and `IsSampled() bool` methods have been added to it. (#1770)
- The `Event` and `Link` struct types from the `go.opentelemetry.io/otel` package now include a `DroppedAttributeCount` field to record the number of attributes that were not recorded due to configured limits being reached. (#1771)
- The Jaeger exporter now reports dropped attributes for a Span event in the exported log. (#1771)
- Adds test to check BatchSpanProcessor ignores `OnEnd` and `ForceFlush` post `Shutdown`. (#1772)
- Extract resource attributes from the `OTEL_RESOURCE_ATTRIBUTES` environment variable and merge them with the `resource.Default` resource as well as resources provided to the `TracerProvider` and metric `Controller`. (#1785)
- Added `WithOSType` resource configuration option to set OS (Operating System) type resource attribute (`os.type`). (#1788)
- Added `WithProcess*` resource configuration options to set Process resource attributes. (#1788)
  - `process.pid`
  - `process.executable.name`
  - `process.executable.path`
  - `process.command_args`
  - `process.owner`
  - `process.runtime.name`
  - `process.runtime.version`
  - `process.runtime.description`
- Adds `k8s.node.name` and `k8s.node.uid` attribute keys to the `semconv` package. (#1789)
- Added support for configuring OTLP/HTTP and OTLP/gRPC Endpoints, TLS Certificates, Headers, Compression and Timeout via Environment Variables. (#1758, #1769 and #1811)
  - `OTEL_EXPORTER_OTLP_ENDPOINT`
  - `OTEL_EXPORTER_OTLP_TRACES_ENDPOINT`
  - `OTEL_EXPORTER_OTLP_METRICS_ENDPOINT`
  - `OTEL_EXPORTER_OTLP_HEADERS`
  - `OTEL_EXPORTER_OTLP_TRACES_HEADERS`
  - `OTEL_EXPORTER_OTLP_METRICS_HEADERS`
  - `OTEL_EXPORTER_OTLP_COMPRESSION`
  - `OTEL_EXPORTER_OTLP_TRACES_COMPRESSION`
  - `OTEL_EXPORTER_OTLP_METRICS_COMPRESSION`
  - `OTEL_EXPORTER_OTLP_TIMEOUT`
  - `OTEL_EXPORTER_OTLP_TRACES_TIMEOUT`
  - `OTEL_EXPORTER_OTLP_METRICS_TIMEOUT`
  - `OTEL_EXPORTER_OTLP_CERTIFICATE`
  - `OTEL_EXPORTER_OTLP_TRACES_CERTIFICATE`
  - `OTEL_EXPORTER_OTLP_METRICS_CERTIFICATE`
- Adds `otlpgrpc.WithTimeout` option for configuring timeout to the otlp/gRPC exporter. (#1821)
- Adds `jaeger.WithMaxPacketSize` option for configuring maximum UDP packet size used when connecting to the Jaeger agent. (#1853)

### Fixed

- The `Span.IsRecording` implementation from `go.opentelemetry.io/otel/sdk/trace` always returns false when not being sampled. (#1750)
- The Jaeger exporter now correctly sets tags for the Span status code and message.
  This means it uses the correct tag keys (`"otel.status_code"`, `"otel.status_description"`) and does not set the status message as a tag unless it is set on the span. (#1761)
- The Jaeger exporter now correctly records Span event's names using the `"event"` key for a tag.
  Additionally, this tag is overridden, as specified in the OTel specification, if the event contains an attribute with that key. (#1768)
- Zipkin Exporter: Ensure mapping between OTel and Zipkin span data complies with the specification. (#1688)
- Fixed typo for default service name in Jaeger Exporter. (#1797)
- Fix flaky OTLP for the reconnnection of the client connection. (#1527, #1814)
- Fix Jaeger exporter dropping of span batches that exceed the UDP packet size limit.
  Instead, the exporter now splits the batch into smaller sendable batches. (#1828)

### Changed

- Span `RecordError` now records an `exception` event to comply with the semantic convention specification. (#1492)
- Jaeger exporter was updated to use thrift v0.14.1. (#1712)
- Migrate from using internally built and maintained version of the OTLP to the one hosted at `go.opentelemetry.io/proto/otlp`. (#1713)
- Migrate from using `github.com/gogo/protobuf` to `google.golang.org/protobuf` to match `go.opentelemetry.io/proto/otlp`. (#1713)
- The storage of a local or remote Span in a `context.Context` using its SpanContext is unified to store just the current Span.
  The Span's SpanContext can now self-identify as being remote or not.
  This means that `"go.opentelemetry.io/otel/trace".ContextWithRemoteSpanContext` will now overwrite any existing current Span, not just existing remote Spans, and make it the current Span in a `context.Context`. (#1731)
- Improve OTLP/gRPC exporter connection errors. (#1737)
- Information about a parent span context in a `"go.opentelemetry.io/otel/export/trace".SpanSnapshot` is unified in a new `Parent` field.
  The existing `ParentSpanID` and `HasRemoteParent` fields are removed in favor of this. (#1748)
- The `ParentContext` field of the `"go.opentelemetry.io/otel/sdk/trace".SamplingParameters` is updated to hold a `context.Context` containing the parent span.
  This changes it to make `SamplingParameters` conform with the OpenTelemetry specification. (#1749)
- Updated Jaeger Environment Variables: `JAEGER_ENDPOINT`, `JAEGER_USER`, `JAEGER_PASSWORD`
  to `OTEL_EXPORTER_JAEGER_ENDPOINT`, `OTEL_EXPORTER_JAEGER_USER`, `OTEL_EXPORTER_JAEGER_PASSWORD` in compliance with OTel specification. (#1752)
- Modify `BatchSpanProcessor.ForceFlush` to abort after timeout/cancellation. (#1757)
- The `DroppedAttributeCount` field of the `Span` in the `go.opentelemetry.io/otel` package now only represents the number of attributes dropped for the span itself.
  It no longer is a conglomerate of itself, events, and link attributes that have been dropped. (#1771)
- Make `ExportSpans` in Jaeger Exporter honor context deadline. (#1773)
- Modify Zipkin Exporter default service name, use default resource's serviceName instead of empty. (#1777)
- The `go.opentelemetry.io/otel/sdk/export/trace` package is merged into the `go.opentelemetry.io/otel/sdk/trace` package. (#1778)
- The prometheus.InstallNewPipeline example is moved from comment to example test (#1796)
- The convenience functions for the stdout exporter have been updated to return the `TracerProvider` implementation and enable the shutdown of the exporter. (#1800)
- Replace the flush function returned from the Jaeger exporter's convenience creation functions (`InstallNewPipeline` and `NewExportPipeline`) with the `TracerProvider` implementation they create.
  This enables the caller to shutdown and flush using the related `TracerProvider` methods. (#1822)
- Updated the Jaeger exporter to have a default endpoint, `http://localhost:14250`, for the collector. (#1824)
- Changed the function `WithCollectorEndpoint` in the Jaeger exporter to no longer accept an endpoint as an argument.
  The endpoint can be passed with the `CollectorEndpointOption` using the `WithEndpoint` function or by setting the `OTEL_EXPORTER_JAEGER_ENDPOINT` environment variable value appropriately. (#1824)
- The Jaeger exporter no longer batches exported spans itself, instead it relies on the SDK's `BatchSpanProcessor` for this functionality. (#1830)
- The Jaeger exporter creation functions (`NewRawExporter`, `NewExportPipeline`, and `InstallNewPipeline`) no longer accept the removed `Option` type as a variadic argument. (#1830)

### Removed

- Removed Jaeger Environment variables: `JAEGER_SERVICE_NAME`, `JAEGER_DISABLED`, `JAEGER_TAGS`
  These environment variables will no longer be used to override values of the Jaeger exporter (#1752)
- No longer set the links for a `Span` in `go.opentelemetry.io/otel/sdk/trace` that is configured to be a new root.
  This is unspecified behavior that the OpenTelemetry community plans to standardize in the future.
  To prevent backwards incompatible changes when it is specified, these links are removed. (#1726)
- Setting error status while recording error with Span from oteltest package. (#1729)
- The concept of a remote and local Span stored in a context is unified to just the current Span.
  Because of this `"go.opentelemetry.io/otel/trace".RemoteSpanContextFromContext` is removed as it is no longer needed.
  Instead, `"go.opentelemetry.io/otel/trace".SpanContextFromContex` can be used to return the current Span.
  If needed, that Span's `SpanContext.IsRemote()` can then be used to determine if it is remote or not. (#1731)
- The `HasRemoteParent` field of the `"go.opentelemetry.io/otel/sdk/trace".SamplingParameters` is removed.
  This field is redundant to the information returned from the `Remote` method of the `SpanContext` held in the `ParentContext` field. (#1749)
- The `trace.FlagsDebug` and `trace.FlagsDeferred` constants have been removed and will be localized to the B3 propagator. (#1770)
- Remove `Process` configuration, `WithProcessFromEnv` and `ProcessFromEnv`, and type from the Jaeger exporter package.
  The information that could be configured in the `Process` struct should be configured in a `Resource` instead. (#1776, #1804)
- Remove the `WithDisabled` option from the Jaeger exporter.
  To disable the exporter unregister it from the `TracerProvider` or use a no-operation `TracerProvider`. (#1806)
- Removed the functions `CollectorEndpointFromEnv` and `WithCollectorEndpointOptionFromEnv` from the Jaeger exporter.
  These functions for retrieving specific environment variable values are redundant of other internal functions and
  are not intended for end user use. (#1824)
- Removed the Jaeger exporter `WithSDKOptions` `Option`.
  This option was used to set SDK options for the exporter creation convenience functions.
  These functions are provided as a way to easily setup or install the exporter with what are deemed reasonable SDK settings for common use cases.
  If the SDK needs to be configured differently, the `NewRawExporter` function and direct setup of the SDK with the desired settings should be used. (#1825)
- The `WithBufferMaxCount` and `WithBatchMaxCount` `Option`s from the Jaeger exporter are removed.
  The exporter no longer batches exports, instead relying on the SDK's `BatchSpanProcessor` for this functionality. (#1830)
- The Jaeger exporter `Option` type is removed.
  The type is no longer used by the exporter to configure anything.
  All the previous configurations these options provided were duplicates of SDK configuration.
  They have been removed in favor of using the SDK configuration and focuses the exporter configuration to be only about the endpoints it will send telemetry to. (#1830)

## [0.19.0] - 2021-03-18

### Added

- Added `Marshaler` config option to `otlphttp` to enable otlp over json or protobufs. (#1586)
- A `ForceFlush` method to the `"go.opentelemetry.io/otel/sdk/trace".TracerProvider` to flush all registered `SpanProcessor`s. (#1608)
- Added `WithSampler` and `WithSpanLimits` to tracer provider. (#1633, #1702)
- `"go.opentelemetry.io/otel/trace".SpanContext` now has a `remote` property, and `IsRemote()` predicate, that is true when the `SpanContext` has been extracted from remote context data. (#1701)
- A `Valid` method to the `"go.opentelemetry.io/otel/attribute".KeyValue` type. (#1703)

### Changed

- `trace.SpanContext` is now immutable and has no exported fields. (#1573)
  - `trace.NewSpanContext()` can be used in conjunction with the `trace.SpanContextConfig` struct to initialize a new `SpanContext` where all values are known.
- Update the `ForceFlush` method signature to the `"go.opentelemetry.io/otel/sdk/trace".SpanProcessor` to accept a `context.Context` and return an error. (#1608)
- Update the `Shutdown` method to the `"go.opentelemetry.io/otel/sdk/trace".TracerProvider` return an error on shutdown failure. (#1608)
- The SimpleSpanProcessor will now shut down the enclosed `SpanExporter` and gracefully ignore subsequent calls to `OnEnd` after `Shutdown` is called. (#1612)
- `"go.opentelemetry.io/sdk/metric/controller.basic".WithPusher` is replaced with `WithExporter` to provide consistent naming across project. (#1656)
- Added non-empty string check for trace `Attribute` keys. (#1659)
- Add `description` to SpanStatus only when `StatusCode` is set to error. (#1662)
- Jaeger exporter falls back to `resource.Default`'s `service.name` if the exported Span does not have one. (#1673)
- Jaeger exporter populates Jaeger's Span Process from Resource. (#1673)
- Renamed the `LabelSet` method of `"go.opentelemetry.io/otel/sdk/resource".Resource` to `Set`. (#1692)
- Changed `WithSDK` to `WithSDKOptions` to accept variadic arguments of `TracerProviderOption` type in `go.opentelemetry.io/otel/exporters/trace/jaeger` package. (#1693)
- Changed `WithSDK` to `WithSDKOptions` to accept variadic arguments of `TracerProviderOption` type in `go.opentelemetry.io/otel/exporters/trace/zipkin` package. (#1693)

### Removed

- Removed `serviceName` parameter from Zipkin exporter and uses resource instead. (#1549)
- Removed `WithConfig` from tracer provider to avoid overriding configuration. (#1633)
- Removed the exported `SimpleSpanProcessor` and `BatchSpanProcessor` structs.
   These are now returned as a SpanProcessor interface from their respective constructors. (#1638)
- Removed `WithRecord()` from `trace.SpanOption` when creating a span. (#1660)
- Removed setting status to `Error` while recording an error as a span event in `RecordError`. (#1663)
- Removed `jaeger.WithProcess` configuration option. (#1673)
- Removed `ApplyConfig` method from `"go.opentelemetry.io/otel/sdk/trace".TracerProvider` and the now unneeded `Config` struct. (#1693)

### Fixed

- Jaeger Exporter: Ensure mapping between OTEL and Jaeger span data complies with the specification. (#1626)
- `SamplingResult.TraceState` is correctly propagated to a newly created span's `SpanContext`. (#1655)
- The `otel-collector` example now correctly flushes metric events prior to shutting down the exporter. (#1678)
- Do not set span status message in `SpanStatusFromHTTPStatusCode` if it can be inferred from `http.status_code`. (#1681)
- Synchronization issues in global trace delegate implementation. (#1686)
- Reduced excess memory usage by global `TracerProvider`. (#1687)

## [0.18.0] - 2021-03-03

### Added

- Added `resource.Default()` for use with meter and tracer providers. (#1507)
- `AttributePerEventCountLimit` and `AttributePerLinkCountLimit` for `SpanLimits`. (#1535)
- Added `Keys()` method to `propagation.TextMapCarrier` and `propagation.HeaderCarrier` to adapt `http.Header` to this interface. (#1544)
- Added `code` attributes to `go.opentelemetry.io/otel/semconv` package. (#1558)
- Compatibility testing suite in the CI system for the following systems. (#1567)
   | OS      | Go Version | Architecture |
   | ------- | ---------- | ------------ |
   | Ubuntu  | 1.15       | amd64        |
   | Ubuntu  | 1.14       | amd64        |
   | Ubuntu  | 1.15       | 386          |
   | Ubuntu  | 1.14       | 386          |
   | MacOS   | 1.15       | amd64        |
   | MacOS   | 1.14       | amd64        |
   | Windows | 1.15       | amd64        |
   | Windows | 1.14       | amd64        |
   | Windows | 1.15       | 386          |
   | Windows | 1.14       | 386          |

### Changed

- Replaced interface `oteltest.SpanRecorder` with its existing implementation
  `StandardSpanRecorder`. (#1542)
- Default span limit values to 128. (#1535)
- Rename `MaxEventsPerSpan`, `MaxAttributesPerSpan` and `MaxLinksPerSpan` to `EventCountLimit`, `AttributeCountLimit` and `LinkCountLimit`, and move these fields into `SpanLimits`. (#1535)
- Renamed the `otel/label` package to `otel/attribute`. (#1541)
- Vendor the Jaeger exporter's dependency on Apache Thrift. (#1551)
- Parallelize the CI linting and testing. (#1567)
- Stagger timestamps in exact aggregator tests. (#1569)
- Changed all examples to use `WithBatchTimeout(5 * time.Second)` rather than `WithBatchTimeout(5)`. (#1621)
- Prevent end-users from implementing some interfaces (#1575)

  ```
      "otel/exporters/otlp/otlphttp".Option
      "otel/exporters/stdout".Option
      "otel/oteltest".Option
      "otel/trace".TracerOption
      "otel/trace".SpanOption
      "otel/trace".EventOption
      "otel/trace".LifeCycleOption
      "otel/trace".InstrumentationOption
      "otel/sdk/resource".Option
      "otel/sdk/trace".ParentBasedSamplerOption
      "otel/sdk/trace".ReadOnlySpan
      "otel/sdk/trace".ReadWriteSpan
  ```

### Removed

- Removed attempt to resample spans upon changing the span name with `span.SetName()`. (#1545)
- The `test-benchmark` is no longer a dependency of the `precommit` make target. (#1567)
- Removed the `test-386` make target.
   This was replaced with a full compatibility testing suite (i.e. multi OS/arch) in the CI system. (#1567)

### Fixed

- The sequential timing check of timestamps in the stdout exporter are now setup explicitly to be sequential (#1571). (#1572)
- Windows build of Jaeger tests now compiles with OS specific functions (#1576). (#1577)
- The sequential timing check of timestamps of go.opentelemetry.io/otel/sdk/metric/aggregator/lastvalue are now setup explicitly to be sequential (#1578). (#1579)
- Validate tracestate header keys with vendors according to the W3C TraceContext specification (#1475). (#1581)
- The OTLP exporter includes related labels for translations of a GaugeArray (#1563). (#1570)

## [0.17.0] - 2021-02-12

### Changed

- Rename project default branch from `master` to `main`. (#1505)
- Reverse order in which `Resource` attributes are merged, per change in spec. (#1501)
- Add tooling to maintain "replace" directives in go.mod files automatically. (#1528)
- Create new modules: otel/metric, otel/trace, otel/oteltest, otel/sdk/export/metric, otel/sdk/metric (#1528)
- Move metric-related public global APIs from otel to otel/metric/global. (#1528)

## Fixed

- Fixed otlpgrpc reconnection issue.
- The example code in the README.md of `go.opentelemetry.io/otel/exporters/otlp` is moved to a compiled example test and used the new `WithAddress` instead of `WithEndpoint`. (#1513)
- The otel-collector example now uses the default OTLP receiver port of the collector.

## [0.16.0] - 2021-01-13

### Added

- Add the `ReadOnlySpan` and `ReadWriteSpan` interfaces to provide better control for accessing span data. (#1360)
- `NewGRPCDriver` function returns a `ProtocolDriver` that maintains a single gRPC connection to the collector. (#1369)
- Added documentation about the project's versioning policy. (#1388)
- Added `NewSplitDriver` for OTLP exporter that allows sending traces and metrics to different endpoints. (#1418)
- Added codeql workflow to GitHub Actions (#1428)
- Added Gosec workflow to GitHub Actions (#1429)
- Add new HTTP driver for OTLP exporter in `exporters/otlp/otlphttp`. Currently it only supports the binary protobuf payloads. (#1420)
- Add an OpenCensus exporter bridge. (#1444)

### Changed

- Rename `internal/testing` to `internal/internaltest`. (#1449)
- Rename `export.SpanData` to `export.SpanSnapshot` and use it only for exporting spans. (#1360)
- Store the parent's full `SpanContext` rather than just its span ID in the `span` struct. (#1360)
- Improve span duration accuracy. (#1360)
- Migrated CI/CD from CircleCI to GitHub Actions (#1382)
- Remove duplicate checkout from GitHub Actions workflow (#1407)
- Metric `array` aggregator renamed `exact` to match its `aggregation.Kind` (#1412)
- Metric `exact` aggregator includes per-point timestamps (#1412)
- Metric stdout exporter uses MinMaxSumCount aggregator for ValueRecorder instruments (#1412)
- `NewExporter` from `exporters/otlp` now takes a `ProtocolDriver` as a parameter. (#1369)
- Many OTLP Exporter options became gRPC ProtocolDriver options. (#1369)
- Unify endpoint API that related to OTel exporter. (#1401)
- Optimize metric histogram aggregator to reuse its slice of buckets. (#1435)
- Metric aggregator Count() and histogram Bucket.Counts are consistently `uint64`. (1430)
- Histogram aggregator accepts functional options, uses default boundaries if none given. (#1434)
- `SamplingResult` now passed a `Tracestate` from the parent `SpanContext` (#1432)
- Moved gRPC driver for OTLP exporter to `exporters/otlp/otlpgrpc`. (#1420)
- The `TraceContext` propagator now correctly propagates `TraceState` through the `SpanContext`. (#1447)
- Metric Push and Pull Controller components are combined into a single "basic" Controller:
  - `WithExporter()` and `Start()` to configure Push behavior
  - `Start()` is optional; use `Collect()` and `ForEach()` for Pull behavior
  - `Start()` and `Stop()` accept Context. (#1378)
- The `Event` type is moved from the `otel/sdk/export/trace` package to the `otel/trace` API package. (#1452)

### Removed

- Remove `errUninitializedSpan` as its only usage is now obsolete. (#1360)
- Remove Metric export functionality related to quantiles and summary data points: this is not specified (#1412)
- Remove DDSketch metric aggregator; our intention is to re-introduce this as an option of the histogram aggregator after [new OTLP histogram data types](https://github.com/open-telemetry/opentelemetry-proto/pull/226) are released (#1412)

### Fixed

- `BatchSpanProcessor.Shutdown()` will now shutdown underlying `export.SpanExporter`. (#1443)

## [0.15.0] - 2020-12-10

### Added

- The `WithIDGenerator` `TracerProviderOption` is added to the `go.opentelemetry.io/otel/trace` package to configure an `IDGenerator` for the `TracerProvider`. (#1363)

### Changed

- The Zipkin exporter now uses the Span status code to determine. (#1328)
- `NewExporter` and `Start` functions in `go.opentelemetry.io/otel/exporters/otlp` now receive `context.Context` as a first parameter. (#1357)
- Move the OpenCensus example into `example` directory. (#1359)
- Moved the SDK's `internal.IDGenerator` interface in to the `sdk/trace` package to enable support for externally-defined ID generators. (#1363)
- Bump `github.com/google/go-cmp` from 0.5.3 to 0.5.4 (#1374)
- Bump `github.com/golangci/golangci-lint` in `/internal/tools` (#1375)

### Fixed

- Metric SDK `SumObserver` and `UpDownSumObserver` instruments correctness fixes. (#1381)

## [0.14.0] - 2020-11-19

### Added

- An `EventOption` and the related `NewEventConfig` function are added to the `go.opentelemetry.io/otel` package to configure Span events. (#1254)
- A `TextMapPropagator` and associated `TextMapCarrier` are added to the `go.opentelemetry.io/otel/oteltest` package to test `TextMap` type propagators and their use. (#1259)
- `SpanContextFromContext` returns `SpanContext` from context. (#1255)
- `TraceState` has been added to `SpanContext`. (#1340)
- `DeploymentEnvironmentKey` added to `go.opentelemetry.io/otel/semconv` package. (#1323)
- Add an OpenCensus to OpenTelemetry tracing bridge. (#1305)
- Add a parent context argument to `SpanProcessor.OnStart` to follow the specification. (#1333)
- Add missing tests for `sdk/trace/attributes_map.go`. (#1337)

### Changed

- Move the `go.opentelemetry.io/otel/api/trace` package into `go.opentelemetry.io/otel/trace` with the following changes. (#1229) (#1307)
  - `ID` has been renamed to `TraceID`.
  - `IDFromHex` has been renamed to `TraceIDFromHex`.
  - `EmptySpanContext` is removed.
- Move the `go.opentelemetry.io/otel/api/trace/tracetest` package into `go.opentelemetry.io/otel/oteltest`. (#1229)
- OTLP Exporter updates:
  - supports OTLP v0.6.0 (#1230, #1354)
  - supports configurable aggregation temporality (default: Cumulative, optional: Stateless). (#1296)
- The Sampler is now called on local child spans. (#1233)
- The `Kind` type from the `go.opentelemetry.io/otel/api/metric` package was renamed to `InstrumentKind` to more specifically describe what it is and avoid semantic ambiguity. (#1240)
- The `MetricKind` method of the `Descriptor` type in the `go.opentelemetry.io/otel/api/metric` package was renamed to `Descriptor.InstrumentKind`.
   This matches the returned type and fixes misuse of the term metric. (#1240)
- Move test harness from the `go.opentelemetry.io/otel/api/apitest` package into `go.opentelemetry.io/otel/oteltest`. (#1241)
- Move the `go.opentelemetry.io/otel/api/metric/metrictest` package into `go.opentelemetry.io/oteltest` as part of #964. (#1252)
- Move the `go.opentelemetry.io/otel/api/metric` package into `go.opentelemetry.io/otel/metric` as part of #1303. (#1321)
- Move the `go.opentelemetry.io/otel/api/metric/registry` package into `go.opentelemetry.io/otel/metric/registry` as a part of #1303. (#1316)
- Move the `Number` type (together with related functions) from `go.opentelemetry.io/otel/api/metric` package into `go.opentelemetry.io/otel/metric/number` as a part of #1303. (#1316)
- The function signature of the Span `AddEvent` method in `go.opentelemetry.io/otel` is updated to no longer take an unused context and instead take a required name and a variable number of `EventOption`s. (#1254)
- The function signature of the Span `RecordError` method in `go.opentelemetry.io/otel` is updated to no longer take an unused context and instead take a required error value and a variable number of `EventOption`s. (#1254)
- Move the `go.opentelemetry.io/otel/api/global` package to `go.opentelemetry.io/otel`. (#1262) (#1330)
- Move the `Version` function from `go.opentelemetry.io/otel/sdk` to `go.opentelemetry.io/otel`. (#1330)
- Rename correlation context header from `"otcorrelations"` to `"baggage"` to match the OpenTelemetry specification. (#1267)
- Fix `Code.UnmarshalJSON` to work with valid JSON only. (#1276)
- The `resource.New()` method changes signature to support builtin attributes and functional options, including `telemetry.sdk.*` and
  `host.name` semantic conventions; the former method is renamed `resource.NewWithAttributes`. (#1235)
- The Prometheus exporter now exports non-monotonic counters (i.e. `UpDownCounter`s) as gauges. (#1210)
- Correct the `Span.End` method documentation in the `otel` API to state updates are not allowed on a span after it has ended. (#1310)
- Updated span collection limits for attribute, event and link counts to 1000 (#1318)
- Renamed `semconv.HTTPUrlKey` to `semconv.HTTPURLKey`. (#1338)

### Removed

- The `ErrInvalidHexID`, `ErrInvalidTraceIDLength`, `ErrInvalidSpanIDLength`, `ErrInvalidSpanIDLength`, or `ErrNilSpanID` from the `go.opentelemetry.io/otel` package are unexported now. (#1243)
- The `AddEventWithTimestamp` method on the `Span` interface in `go.opentelemetry.io/otel` is removed due to its redundancy.
   It is replaced by using the `AddEvent` method with a `WithTimestamp` option. (#1254)
- The `MockSpan` and `MockTracer` types are removed from `go.opentelemetry.io/otel/oteltest`.
   `Tracer` and `Span` from the same module should be used in their place instead. (#1306)
- `WorkerCount` option is removed from `go.opentelemetry.io/otel/exporters/otlp`. (#1350)
- Remove the following labels types: INT32, UINT32, UINT64 and FLOAT32. (#1314)

### Fixed

- Rename `MergeItererator` to `MergeIterator` in the `go.opentelemetry.io/otel/label` package. (#1244)
- The `go.opentelemetry.io/otel/api/global` packages global TextMapPropagator now delegates functionality to a globally set delegate for all previously returned propagators. (#1258)
- Fix condition in `label.Any`. (#1299)
- Fix global `TracerProvider` to pass options to its configured provider. (#1329)
- Fix missing handler for `ExactKind` aggregator in OTLP metrics transformer (#1309)

## [0.13.0] - 2020-10-08

### Added

- OTLP Metric exporter supports Histogram aggregation. (#1209)
- The `Code` struct from the `go.opentelemetry.io/otel/codes` package now supports JSON marshaling and unmarshaling as well as implements the `Stringer` interface. (#1214)
- A Baggage API to implement the OpenTelemetry specification. (#1217)
- Add Shutdown method to sdk/trace/provider, shutdown processors in the order they were registered. (#1227)

### Changed

- Set default propagator to no-op propagator. (#1184)
- The `HTTPSupplier`, `HTTPExtractor`, `HTTPInjector`, and `HTTPPropagator` from the `go.opentelemetry.io/otel/api/propagation` package were replaced with unified `TextMapCarrier` and `TextMapPropagator` in the `go.opentelemetry.io/otel/propagation` package. (#1212) (#1325)
- The `New` function from the `go.opentelemetry.io/otel/api/propagation` package was replaced with `NewCompositeTextMapPropagator` in the `go.opentelemetry.io/otel` package. (#1212)
- The status codes of the `go.opentelemetry.io/otel/codes` package have been updated to match the latest OpenTelemetry specification.
   They now are `Unset`, `Error`, and `Ok`.
   They no longer track the gRPC codes. (#1214)
- The `StatusCode` field of the `SpanData` struct in the `go.opentelemetry.io/otel/sdk/export/trace` package now uses the codes package from this package instead of the gRPC project. (#1214)
- Move the `go.opentelemetry.io/otel/api/baggage` package into `go.opentelemetry.io/otel/baggage`. (#1217) (#1325)
- A `Shutdown` method of `SpanProcessor` and all its implementations receives a context and returns an error. (#1264)

### Fixed

- Copies of data from arrays and slices passed to `go.opentelemetry.io/otel/label.ArrayValue()` are now used in the returned `Value` instead of using the mutable data itself. (#1226)

### Removed

- The `ExtractHTTP` and `InjectHTTP` functions from the `go.opentelemetry.io/otel/api/propagation` package were removed. (#1212)
- The `Propagators` interface from the `go.opentelemetry.io/otel/api/propagation` package was removed to conform to the OpenTelemetry specification.
   The explicit `TextMapPropagator` type can be used in its place as this is the `Propagator` type the specification defines. (#1212)
- The `SetAttribute` method of the `Span` from the `go.opentelemetry.io/otel/api/trace` package was removed given its redundancy with the `SetAttributes` method. (#1216)
- The internal implementation of Baggage storage is removed in favor of using the new Baggage API functionality. (#1217)
- Remove duplicate hostname key `HostHostNameKey` in Resource semantic conventions. (#1219)
- Nested array/slice support has been removed. (#1226)

## [0.12.0] - 2020-09-24

### Added

- A `SpanConfigure` function in `go.opentelemetry.io/otel/api/trace` to create a new `SpanConfig` from `SpanOption`s. (#1108)
- In the `go.opentelemetry.io/otel/api/trace` package, `NewTracerConfig` was added to construct new `TracerConfig`s.
   This addition was made to conform with our project option conventions. (#1155)
- Instrumentation library information was added to the Zipkin exporter. (#1119)
- The `SpanProcessor` interface now has a `ForceFlush()` method. (#1166)
- More semantic conventions for k8s as resource attributes. (#1167)

### Changed

- Add reconnecting udp connection type to Jaeger exporter.
   This change adds a new optional implementation of the udp conn interface used to detect changes to an agent's host dns record.
   It then adopts the new destination address to ensure the exporter doesn't get stuck. This change was ported from jaegertracing/jaeger-client-go#520. (#1063)
- Replace `StartOption` and `EndOption` in `go.opentelemetry.io/otel/api/trace` with `SpanOption`.
   This change is matched by replacing the `StartConfig` and `EndConfig` with a unified `SpanConfig`. (#1108)
- Replace the `LinkedTo` span option in `go.opentelemetry.io/otel/api/trace` with `WithLinks`.
   This is be more consistent with our other option patterns, i.e. passing the item to be configured directly instead of its component parts, and provides a cleaner function signature. (#1108)
- The `go.opentelemetry.io/otel/api/trace` `TracerOption` was changed to an interface to conform to project option conventions. (#1109)
- Move the `B3` and `TraceContext` from within the `go.opentelemetry.io/otel/api/trace` package to their own `go.opentelemetry.io/otel/propagators` package.
    This removal of the propagators is reflective of the OpenTelemetry specification for these propagators as well as cleans up the `go.opentelemetry.io/otel/api/trace` API. (#1118)
- Rename Jaeger tags used for instrumentation library information to reflect changes in OpenTelemetry specification. (#1119)
- Rename `ProbabilitySampler` to `TraceIDRatioBased` and change semantics to ignore parent span sampling status. (#1115)
- Move `tools` package under `internal`. (#1141)
- Move `go.opentelemetry.io/otel/api/correlation` package to `go.opentelemetry.io/otel/api/baggage`. (#1142)
   The `correlation.CorrelationContext` propagator has been renamed `baggage.Baggage`.  Other exported functions and types are unchanged.
- Rename `ParentOrElse` sampler to `ParentBased` and allow setting samplers depending on parent span. (#1153)
- In the `go.opentelemetry.io/otel/api/trace` package, `SpanConfigure` was renamed to `NewSpanConfig`. (#1155)
- Change `dependabot.yml` to add a `Skip Changelog` label to dependabot-sourced PRs. (#1161)
- The [configuration style guide](https://github.com/open-telemetry/opentelemetry-go/blob/master/CONTRIBUTING.md#config) has been updated to
   recommend the use of `newConfig()` instead of `configure()`. (#1163)
- The `otlp.Config` type has been unexported and changed to `otlp.config`, along with its initializer. (#1163)
- Ensure exported interface types include parameter names and update the
   Style Guide to reflect this styling rule. (#1172)
- Don't consider unset environment variable for resource detection to be an error. (#1170)
- Rename `go.opentelemetry.io/otel/api/metric.ConfigureInstrument` to `NewInstrumentConfig` and
  `go.opentelemetry.io/otel/api/metric.ConfigureMeter` to `NewMeterConfig`.
- ValueObserver instruments use LastValue aggregator by default. (#1165)
- OTLP Metric exporter supports LastValue aggregation. (#1165)
- Move the `go.opentelemetry.io/otel/api/unit` package to `go.opentelemetry.io/otel/unit`. (#1185)
- Rename `Provider` to `MeterProvider` in the `go.opentelemetry.io/otel/api/metric` package. (#1190)
- Rename `NoopProvider` to `NoopMeterProvider` in the `go.opentelemetry.io/otel/api/metric` package. (#1190)
- Rename `NewProvider` to `NewMeterProvider` in the `go.opentelemetry.io/otel/api/metric/metrictest` package. (#1190)
- Rename `Provider` to `MeterProvider` in the `go.opentelemetry.io/otel/api/metric/registry` package. (#1190)
- Rename `NewProvider` to `NewMeterProvider` in the `go.opentelemetry.io/otel/api/metri/registryc` package. (#1190)
- Rename `Provider` to `TracerProvider` in the `go.opentelemetry.io/otel/api/trace` package. (#1190)
- Rename `NoopProvider` to `NoopTracerProvider` in the `go.opentelemetry.io/otel/api/trace` package. (#1190)
- Rename `Provider` to `TracerProvider` in the `go.opentelemetry.io/otel/api/trace/tracetest` package. (#1190)
- Rename `NewProvider` to `NewTracerProvider` in the `go.opentelemetry.io/otel/api/trace/tracetest` package. (#1190)
- Rename `WrapperProvider` to `WrapperTracerProvider` in the `go.opentelemetry.io/otel/bridge/opentracing` package. (#1190)
- Rename `NewWrapperProvider` to `NewWrapperTracerProvider` in the `go.opentelemetry.io/otel/bridge/opentracing` package. (#1190)
- Rename `Provider` method of the pull controller to `MeterProvider` in the `go.opentelemetry.io/otel/sdk/metric/controller/pull` package. (#1190)
- Rename `Provider` method of the push controller to `MeterProvider` in the `go.opentelemetry.io/otel/sdk/metric/controller/push` package. (#1190)
- Rename `ProviderOptions` to `TracerProviderConfig` in the `go.opentelemetry.io/otel/sdk/trace` package. (#1190)
- Rename `ProviderOption` to `TracerProviderOption` in the `go.opentelemetry.io/otel/sdk/trace` package. (#1190)
- Rename `Provider` to `TracerProvider` in the `go.opentelemetry.io/otel/sdk/trace` package. (#1190)
- Rename `NewProvider` to `NewTracerProvider` in the `go.opentelemetry.io/otel/sdk/trace` package. (#1190)
- Renamed `SamplingDecision` values to comply with OpenTelemetry specification change. (#1192)
- Renamed Zipkin attribute names from `ot.status_code & ot.status_description` to `otel.status_code & otel.status_description`. (#1201)
- The default SDK now invokes registered `SpanProcessor`s in the order they were registered with the `TracerProvider`. (#1195)
- Add test of spans being processed by the `SpanProcessor`s in the order they were registered. (#1203)

### Removed

- Remove the B3 propagator from `go.opentelemetry.io/otel/propagators`. It is now located in the
   `go.opentelemetry.io/contrib/propagators/` module. (#1191)
- Remove the semantic convention for HTTP status text, `HTTPStatusTextKey` from package `go.opentelemetry.io/otel/semconv`. (#1194)

### Fixed

- Zipkin example no longer mentions `ParentSampler`, corrected to `ParentBased`. (#1171)
- Fix missing shutdown processor in otel-collector example. (#1186)
- Fix missing shutdown processor in basic and namedtracer examples. (#1197)

## [0.11.0] - 2020-08-24

### Added

- Support for exporting array-valued attributes via OTLP. (#992)
- `Noop` and `InMemory` `SpanBatcher` implementations to help with testing integrations. (#994)
- Support for filtering metric label sets. (#1047)
- A dimensionality-reducing metric Processor. (#1057)
- Integration tests for more OTel Collector Attribute types. (#1062)
- A new `WithSpanProcessor` `ProviderOption` is added to the `go.opentelemetry.io/otel/sdk/trace` package to create a `Provider` and automatically register the `SpanProcessor`. (#1078)

### Changed

- Rename `sdk/metric/processor/test` to `sdk/metric/processor/processortest`. (#1049)
- Rename `sdk/metric/controller/test` to `sdk/metric/controller/controllertest`. (#1049)
- Rename `api/testharness` to `api/apitest`. (#1049)
- Rename `api/trace/testtrace` to `api/trace/tracetest`. (#1049)
- Change Metric Processor to merge multiple observations. (#1024)
- The `go.opentelemetry.io/otel/bridge/opentracing` bridge package has been made into its own module.
   This removes the package dependencies of this bridge from the rest of the OpenTelemetry based project. (#1038)
- Renamed `go.opentelemetry.io/otel/api/standard` package to `go.opentelemetry.io/otel/semconv` to avoid the ambiguous and generic name `standard` and better describe the package as containing OpenTelemetry semantic conventions. (#1016)
- The environment variable used for resource detection has been changed from `OTEL_RESOURCE_LABELS` to `OTEL_RESOURCE_ATTRIBUTES` (#1042)
- Replace `WithSyncer` with `WithBatcher` in examples. (#1044)
- Replace the `google.golang.org/grpc/codes` dependency in the API with an equivalent `go.opentelemetry.io/otel/codes` package. (#1046)
- Merge the `go.opentelemetry.io/otel/api/label` and `go.opentelemetry.io/otel/api/kv` into the new `go.opentelemetry.io/otel/label` package. (#1060)
- Unify Callback Function Naming.
   Rename `*Callback` with `*Func`. (#1061)
- CI builds validate against last two versions of Go, dropping 1.13 and adding 1.15. (#1064)
- The `go.opentelemetry.io/otel/sdk/export/trace` interfaces `SpanSyncer` and `SpanBatcher` have been replaced with a specification compliant `Exporter` interface.
   This interface still supports the export of `SpanData`, but only as a slice.
   Implementation are also required now to return any error from `ExportSpans` if one occurs as well as implement a `Shutdown` method for exporter clean-up. (#1078)
- The `go.opentelemetry.io/otel/sdk/trace` `NewBatchSpanProcessor` function no longer returns an error.
   If a `nil` exporter is passed as an argument to this function, instead of it returning an error, it now returns a `BatchSpanProcessor` that handles the export of `SpanData` by not taking any action. (#1078)
- The `go.opentelemetry.io/otel/sdk/trace` `NewProvider` function to create a `Provider` no longer returns an error, instead only a `*Provider`.
   This change is related to `NewBatchSpanProcessor` not returning an error which was the only error this function would return. (#1078)

### Removed

- Duplicate, unused API sampler interface. (#999)
   Use the [`Sampler` interface](https://github.com/open-telemetry/opentelemetry-go/blob/v0.11.0/sdk/trace/sampling.go) provided by the SDK instead.
- The `grpctrace` instrumentation was moved to the `go.opentelemetry.io/contrib` repository and out of this repository.
   This move includes moving the `grpc` example to the `go.opentelemetry.io/contrib` as well. (#1027)
- The `WithSpan` method of the `Tracer` interface.
   The functionality this method provided was limited compared to what a user can provide themselves.
   It was removed with the understanding that if there is sufficient user need it can be added back based on actual user usage. (#1043)
- The `RegisterSpanProcessor` and `UnregisterSpanProcessor` functions.
   These were holdovers from an approach prior to the TracerProvider design. They were not used anymore. (#1077)
- The `oterror` package. (#1026)
- The `othttp` and `httptrace` instrumentations were moved to `go.opentelemetry.io/contrib`. (#1032)

### Fixed

- The `semconv.HTTPServerMetricAttributesFromHTTPRequest()` function no longer generates the high-cardinality `http.request.content.length` label. (#1031)
- Correct instrumentation version tag in Jaeger exporter. (#1037)
- The SDK span will now set an error event if the `End` method is called during a panic (i.e. it was deferred). (#1043)
- Move internally generated protobuf code from the `go.opentelemetry.io/otel` to the OTLP exporter to reduce dependency overhead. (#1050)
- The `otel-collector` example referenced outdated collector processors. (#1006)

## [0.10.0] - 2020-07-29

This release migrates the default OpenTelemetry SDK into its own Go module, decoupling the SDK from the API and reducing dependencies for instrumentation packages.

### Added

- The Zipkin exporter now has `NewExportPipeline` and `InstallNewPipeline` constructor functions to match the common pattern.
    These function build a new exporter with default SDK options and register the exporter with the `global` package respectively. (#944)
- Add propagator option for gRPC instrumentation. (#986)
- The `testtrace` package now tracks the `trace.SpanKind` for each span. (#987)

### Changed

- Replace the `RegisterGlobal` `Option` in the Jaeger exporter with an `InstallNewPipeline` constructor function.
   This matches the other exporter constructor patterns and will register a new exporter after building it with default configuration. (#944)
- The trace (`go.opentelemetry.io/otel/exporters/trace/stdout`) and metric (`go.opentelemetry.io/otel/exporters/metric/stdout`) `stdout` exporters are now merged into a single exporter at `go.opentelemetry.io/otel/exporters/stdout`.
   This new exporter was made into its own Go module to follow the pattern of all exporters and decouple it from the `go.opentelemetry.io/otel` module. (#956, #963)
- Move the `go.opentelemetry.io/otel/exporters/test` test package to `go.opentelemetry.io/otel/sdk/export/metric/metrictest`. (#962)
- The `go.opentelemetry.io/otel/api/kv/value` package was merged into the parent `go.opentelemetry.io/otel/api/kv` package. (#968)
  - `value.Bool` was replaced with `kv.BoolValue`.
  - `value.Int64` was replaced with `kv.Int64Value`.
  - `value.Uint64` was replaced with `kv.Uint64Value`.
  - `value.Float64` was replaced with `kv.Float64Value`.
  - `value.Int32` was replaced with `kv.Int32Value`.
  - `value.Uint32` was replaced with `kv.Uint32Value`.
  - `value.Float32` was replaced with `kv.Float32Value`.
  - `value.String` was replaced with `kv.StringValue`.
  - `value.Int` was replaced with `kv.IntValue`.
  - `value.Uint` was replaced with `kv.UintValue`.
  - `value.Array` was replaced with `kv.ArrayValue`.
- Rename `Infer` to `Any` in the `go.opentelemetry.io/otel/api/kv` package. (#972)
- Change `othttp` to use the `httpsnoop` package to wrap the `ResponseWriter` so that optional interfaces (`http.Hijacker`, `http.Flusher`, etc.) that are implemented by the original `ResponseWriter`are also implemented by the wrapped `ResponseWriter`. (#979)
- Rename `go.opentelemetry.io/otel/sdk/metric/aggregator/test` package to `go.opentelemetry.io/otel/sdk/metric/aggregator/aggregatortest`. (#980)
- Make the SDK into its own Go module called `go.opentelemetry.io/otel/sdk`. (#985)
- Changed the default trace `Sampler` from `AlwaysOn` to `ParentOrElse(AlwaysOn)`. (#989)

### Removed

- The `IndexedAttribute` function from the `go.opentelemetry.io/otel/api/label` package was removed in favor of `IndexedLabel` which it was synonymous with. (#970)

### Fixed

- Bump github.com/golangci/golangci-lint from 1.28.3 to 1.29.0 in /tools. (#953)
- Bump github.com/google/go-cmp from 0.5.0 to 0.5.1. (#957)
- Use `global.Handle` for span export errors in the OTLP exporter. (#946)
- Correct Go language formatting in the README documentation. (#961)
- Remove default SDK dependencies from the `go.opentelemetry.io/otel/api` package. (#977)
- Remove default SDK dependencies from the `go.opentelemetry.io/otel/instrumentation` package. (#983)
- Move documented examples for `go.opentelemetry.io/otel/instrumentation/grpctrace` interceptors into Go example tests. (#984)

## [0.9.0] - 2020-07-20

### Added

- A new Resource Detector interface is included to allow resources to be automatically detected and included. (#939)
- A Detector to automatically detect resources from an environment variable. (#939)
- Github action to generate protobuf Go bindings locally in `internal/opentelemetry-proto-gen`. (#938)
- OTLP .proto files from `open-telemetry/opentelemetry-proto` imported as a git submodule under `internal/opentelemetry-proto`.
   References to `github.com/open-telemetry/opentelemetry-proto` changed to `go.opentelemetry.io/otel/internal/opentelemetry-proto-gen`. (#942)

### Changed

- Non-nil value `struct`s for key-value pairs will be marshalled using JSON rather than `Sprintf`. (#948)

### Removed

- Removed dependency on `github.com/open-telemetry/opentelemetry-collector`. (#943)

## [0.8.0] - 2020-07-09

### Added

- The `B3Encoding` type to represent the B3 encoding(s) the B3 propagator can inject.
   A value for HTTP supported encodings (Multiple Header: `MultipleHeader`, Single Header: `SingleHeader`) are included. (#882)
- The `FlagsDeferred` trace flag to indicate if the trace sampling decision has been deferred. (#882)
- The `FlagsDebug` trace flag to indicate if the trace is a debug trace. (#882)
- Add `peer.service` semantic attribute. (#898)
- Add database-specific semantic attributes. (#899)
- Add semantic convention for `faas.coldstart` and `container.id`. (#909)
- Add http content size semantic conventions. (#905)
- Include `http.request_content_length` in HTTP request basic attributes. (#905)
- Add semantic conventions for operating system process resource attribute keys. (#919)
- The Jaeger exporter now has a `WithBatchMaxCount` option to specify the maximum number of spans sent in a batch. (#931)

### Changed

- Update `CONTRIBUTING.md` to ask for updates to `CHANGELOG.md` with each pull request. (#879)
- Use lowercase header names for B3 Multiple Headers. (#881)
- The B3 propagator `SingleHeader` field has been replaced with `InjectEncoding`.
   This new field can be set to combinations of the `B3Encoding` bitmasks and will inject trace information in these encodings.
   If no encoding is set, the propagator will default to `MultipleHeader` encoding. (#882)
- The B3 propagator now extracts from either HTTP encoding of B3 (Single Header or Multiple Header) based on what is contained in the header.
   Preference is given to Single Header encoding with Multiple Header being the fallback if Single Header is not found or is invalid.
   This behavior change is made to dynamically support all correctly encoded traces received instead of having to guess the expected encoding prior to receiving. (#882)
- Extend semantic conventions for RPC. (#900)
- To match constant naming conventions in the `api/standard` package, the `FaaS*` key names are appended with a suffix of `Key`. (#920)
  - `"api/standard".FaaSName` -> `FaaSNameKey`
  - `"api/standard".FaaSID` -> `FaaSIDKey`
  - `"api/standard".FaaSVersion` -> `FaaSVersionKey`
  - `"api/standard".FaaSInstance` -> `FaaSInstanceKey`

### Removed

- The `FlagsUnused` trace flag is removed.
   The purpose of this flag was to act as the inverse of `FlagsSampled`, the inverse of `FlagsSampled` is used instead. (#882)
- The B3 header constants (`B3SingleHeader`, `B3DebugFlagHeader`, `B3TraceIDHeader`, `B3SpanIDHeader`, `B3SampledHeader`, `B3ParentSpanIDHeader`) are removed.
   If B3 header keys are needed [the authoritative OpenZipkin package constants](https://pkg.go.dev/github.com/openzipkin/zipkin-go@v0.2.2/propagation/b3?tab=doc#pkg-constants) should be used instead. (#882)

### Fixed

- The B3 Single Header name is now correctly `b3` instead of the previous `X-B3`. (#881)
- The B3 propagator now correctly supports sampling only values (`b3: 0`, `b3: 1`, or `b3: d`) for a Single B3 Header. (#882)
- The B3 propagator now propagates the debug flag.
   This removes the behavior of changing the debug flag into a set sampling bit.
   Instead, this now follow the B3 specification and omits the `X-B3-Sampling` header. (#882)
- The B3 propagator now tracks "unset" sampling state (meaning "defer the decision") and does not set the `X-B3-Sampling` header when injecting. (#882)
- Bump github.com/itchyny/gojq from 0.10.3 to 0.10.4 in /tools. (#883)
- Bump github.com/opentracing/opentracing-go from v1.1.1-0.20190913142402-a7454ce5950e to v1.2.0. (#885)
- The tracing time conversion for OTLP spans is now correctly set to `UnixNano`. (#896)
- Ensure span status is not set to `Unknown` when no HTTP status code is provided as it is assumed to be `200 OK`. (#908)
- Ensure `httptrace.clientTracer` closes `http.headers` span. (#912)
- Prometheus exporter will not apply stale updates or forget inactive metrics. (#903)
- Add test for api.standard `HTTPClientAttributesFromHTTPRequest`. (#905)
- Bump github.com/golangci/golangci-lint from 1.27.0 to 1.28.1 in /tools. (#901, #913)
- Update otel-colector example to use the v0.5.0 collector. (#915)
- The `grpctrace` instrumentation uses a span name conforming to the OpenTelemetry semantic conventions (does not contain a leading slash (`/`)). (#922)
- The `grpctrace` instrumentation includes an `rpc.method` attribute now set to the gRPC method name. (#900, #922)
- The `grpctrace` instrumentation `rpc.service` attribute now contains the package name if one exists.
   This is in accordance with OpenTelemetry semantic conventions. (#922)
- Correlation Context extractor will no longer insert an empty map into the returned context when no valid values are extracted. (#923)
- Bump google.golang.org/api from 0.28.0 to 0.29.0 in /exporters/trace/jaeger. (#925)
- Bump github.com/itchyny/gojq from 0.10.4 to 0.11.0 in /tools. (#926)
- Bump github.com/golangci/golangci-lint from 1.28.1 to 1.28.2 in /tools. (#930)

## [0.7.0] - 2020-06-26

This release implements the v0.5.0 version of the OpenTelemetry specification.

### Added

- The othttp instrumentation now includes default metrics. (#861)
- This CHANGELOG file to track all changes in the project going forward.
- Support for array type attributes. (#798)
- Apply transitive dependabot go.mod dependency updates as part of a new automatic Github workflow. (#844)
- Timestamps are now passed to exporters for each export. (#835)
- Add new `Accumulation` type to metric SDK to transport telemetry from `Accumulator`s to `Processor`s.
   This replaces the prior `Record` `struct` use for this purpose. (#835)
- New dependabot integration to automate package upgrades. (#814)
- `Meter` and `Tracer` implementations accept instrumentation version version as an optional argument.
   This instrumentation version is passed on to exporters. (#811) (#805) (#802)
- The OTLP exporter includes the instrumentation version in telemetry it exports. (#811)
- Environment variables for Jaeger exporter are supported. (#796)
- New `aggregation.Kind` in the export metric API. (#808)
- New example that uses OTLP and the collector. (#790)
- Handle errors in the span `SetName` during span initialization. (#791)
- Default service config to enable retries for retry-able failed requests in the OTLP exporter and an option to override this default. (#777)
- New `go.opentelemetry.io/otel/api/oterror` package to uniformly support error handling and definitions for the project. (#778)
- New `global` default implementation of the `go.opentelemetry.io/otel/api/oterror.Handler` interface to be used to handle errors prior to an user defined `Handler`.
   There is also functionality for the user to register their `Handler` as well as a convenience function `Handle` to handle an error with this global `Handler`(#778)
- Options to specify propagators for httptrace and grpctrace instrumentation. (#784)
- The required `application/json` header for the Zipkin exporter is included in all exports. (#774)
- Integrate HTTP semantics helpers from the contrib repository into the `api/standard` package. #769

### Changed

- Rename `Integrator` to `Processor` in the metric SDK. (#863)
- Rename `AggregationSelector` to `AggregatorSelector`. (#859)
- Rename `SynchronizedCopy` to `SynchronizedMove`. (#858)
- Rename `simple` integrator to `basic` integrator. (#857)
- Merge otlp collector examples. (#841)
- Change the metric SDK to support cumulative, delta, and pass-through exporters directly.
   With these changes, cumulative and delta specific exporters are able to request the correct kind of aggregation from the SDK. (#840)
- The `Aggregator.Checkpoint` API is renamed to `SynchronizedCopy` and adds an argument, a different `Aggregator` into which the copy is stored. (#812)
- The `export.Aggregator` contract is that `Update()` and `SynchronizedCopy()` are synchronized with each other.
   All the aggregation interfaces (`Sum`, `LastValue`, ...) are not meant to be synchronized, as the caller is expected to synchronize aggregators at a higher level after the `Accumulator`.
   Some of the `Aggregators` used unnecessary locking and that has been cleaned up. (#812)
- Use of `metric.Number` was replaced by `int64` now that we use `sync.Mutex` in the `MinMaxSumCount` and `Histogram` `Aggregators`. (#812)
- Replace `AlwaysParentSample` with `ParentSample(fallback)` to match the OpenTelemetry v0.5.0 specification. (#810)
- Rename `sdk/export/metric/aggregator` to `sdk/export/metric/aggregation`. #808
- Send configured headers with every request in the OTLP exporter, instead of just on connection creation. (#806)
- Update error handling for any one off error handlers, replacing, instead, with the `global.Handle` function. (#791)
- Rename `plugin` directory to `instrumentation` to match the OpenTelemetry specification. (#779)
- Makes the argument order to Histogram and DDSketch `New()` consistent. (#781)

### Removed

- `Uint64NumberKind` and related functions from the API. (#864)
- Context arguments from `Aggregator.Checkpoint` and `Integrator.Process` as they were unused. (#803)
- `SpanID` is no longer included in parameters for sampling decision to match the OpenTelemetry specification. (#775)

### Fixed

- Upgrade OTLP exporter to opentelemetry-proto matching the opentelemetry-collector v0.4.0 release. (#866)
- Allow changes to `go.sum` and `go.mod` when running dependabot tidy-up. (#871)
- Bump github.com/stretchr/testify from 1.4.0 to 1.6.1. (#824)
- Bump github.com/prometheus/client_golang from 1.7.0 to 1.7.1 in /exporters/metric/prometheus. (#867)
- Bump google.golang.org/grpc from 1.29.1 to 1.30.0 in /exporters/trace/jaeger. (#853)
- Bump google.golang.org/grpc from 1.29.1 to 1.30.0 in /exporters/trace/zipkin. (#854)
- Bumps github.com/golang/protobuf from 1.3.2 to 1.4.2 (#848)
- Bump github.com/stretchr/testify from 1.4.0 to 1.6.1 in /exporters/otlp (#817)
- Bump github.com/golangci/golangci-lint from 1.25.1 to 1.27.0 in /tools (#828)
- Bump github.com/prometheus/client_golang from 1.5.0 to 1.7.0 in /exporters/metric/prometheus (#838)
- Bump github.com/stretchr/testify from 1.4.0 to 1.6.1 in /exporters/trace/jaeger (#829)
- Bump github.com/benbjohnson/clock from 1.0.0 to 1.0.3 (#815)
- Bump github.com/stretchr/testify from 1.4.0 to 1.6.1 in /exporters/trace/zipkin (#823)
- Bump github.com/itchyny/gojq from 0.10.1 to 0.10.3 in /tools (#830)
- Bump github.com/stretchr/testify from 1.4.0 to 1.6.1 in /exporters/metric/prometheus (#822)
- Bump google.golang.org/grpc from 1.27.1 to 1.29.1 in /exporters/trace/zipkin (#820)
- Bump google.golang.org/grpc from 1.27.1 to 1.29.1 in /exporters/trace/jaeger (#831)
- Bump github.com/google/go-cmp from 0.4.0 to 0.5.0 (#836)
- Bump github.com/google/go-cmp from 0.4.0 to 0.5.0 in /exporters/trace/jaeger (#837)
- Bump github.com/google/go-cmp from 0.4.0 to 0.5.0 in /exporters/otlp (#839)
- Bump google.golang.org/api from 0.20.0 to 0.28.0 in /exporters/trace/jaeger (#843)
- Set span status from HTTP status code in the othttp instrumentation. (#832)
- Fixed typo in push controller comment. (#834)
- The `Aggregator` testing has been updated and cleaned. (#812)
- `metric.Number(0)` expressions are replaced by `0` where possible. (#812)
- Fixed `global` `handler_test.go` test failure. #804
- Fixed `BatchSpanProcessor.Shutdown` to wait until all spans are processed. (#766)
- Fixed OTLP example's accidental early close of exporter. (#807)
- Ensure zipkin exporter reads and closes response body. (#788)
- Update instrumentation to use `api/standard` keys instead of custom keys. (#782)
- Clean up tools and RELEASING documentation. (#762)

## [0.6.0] - 2020-05-21

### Added

- Support for `Resource`s in the prometheus exporter. (#757)
- New pull controller. (#751)
- New `UpDownSumObserver` instrument. (#750)
- OpenTelemetry collector demo. (#711)
- New `SumObserver` instrument. (#747)
- New `UpDownCounter` instrument. (#745)
- New timeout `Option` and configuration function `WithTimeout` to the push controller. (#742)
- New `api/standards` package to implement semantic conventions and standard key-value generation. (#731)

### Changed

- Rename `Register*` functions in the metric API to `New*` for all `Observer` instruments. (#761)
- Use `[]float64` for histogram boundaries, not `[]metric.Number`. (#758)
- Change OTLP example to use exporter as a trace `Syncer` instead of as an unneeded `Batcher`. (#756)
- Replace `WithResourceAttributes()` with `WithResource()` in the trace SDK. (#754)
- The prometheus exporter now uses the new pull controller. (#751)
- Rename `ScheduleDelayMillis` to `BatchTimeout` in the trace `BatchSpanProcessor`.(#752)
- Support use of synchronous instruments in asynchronous callbacks (#725)
- Move `Resource` from the `Export` method parameter into the metric export `Record`. (#739)
- Rename `Observer` instrument to `ValueObserver`. (#734)
- The push controller now has a method (`Provider()`) to return a `metric.Provider` instead of the old `Meter` method that acted as a `metric.Provider`. (#738)
- Replace `Measure` instrument by `ValueRecorder` instrument. (#732)
- Rename correlation context header from `"Correlation-Context"` to `"otcorrelations"` to match the OpenTelemetry specification. (#727)

### Fixed

- Ensure gRPC `ClientStream` override methods do not panic in grpctrace package. (#755)
- Disable parts of `BatchSpanProcessor` test until a fix is found. (#743)
- Fix `string` case in `kv` `Infer` function. (#746)
- Fix panic in grpctrace client interceptors. (#740)
- Refactor the `api/metrics` push controller and add `CheckpointSet` synchronization. (#737)
- Rewrite span batch process queue batching logic. (#719)
- Remove the push controller named Meter map. (#738)
- Fix Histogram aggregator initial state (fix #735). (#736)
- Ensure golang alpine image is running `golang-1.14` for examples. (#733)
- Added test for grpctrace `UnaryInterceptorClient`. (#695)
- Rearrange `api/metric` code layout. (#724)

## [0.5.0] - 2020-05-13

### Added

- Batch `Observer` callback support. (#717)
- Alias `api` types to root package of project. (#696)
- Create basic `othttp.Transport` for simple client instrumentation. (#678)
- `SetAttribute(string, interface{})` to the trace API. (#674)
- Jaeger exporter option that allows user to specify custom http client. (#671)
- `Stringer` and `Infer` methods to `key`s. (#662)

### Changed

- Rename `NewKey` in the `kv` package to just `Key`. (#721)
- Move `core` and `key` to `kv` package. (#720)
- Make the metric API `Meter` a `struct` so the abstract `MeterImpl` can be passed and simplify implementation. (#709)
- Rename SDK `Batcher` to `Integrator` to match draft OpenTelemetry SDK specification. (#710)
- Rename SDK `Ungrouped` integrator to `simple.Integrator` to match draft OpenTelemetry SDK specification. (#710)
- Rename SDK `SDK` `struct` to `Accumulator` to match draft OpenTelemetry SDK specification. (#710)
- Move `Number` from `core` to `api/metric` package. (#706)
- Move `SpanContext` from `core` to `trace` package. (#692)
- Change traceparent header from `Traceparent` to `traceparent` to implement the W3C specification. (#681)

### Fixed

- Update tooling to run generators in all submodules. (#705)
- gRPC interceptor regexp to match methods without a service name. (#683)
- Use a `const` for padding 64-bit B3 trace IDs. (#701)
- Update `mockZipkin` listen address from `:0` to `127.0.0.1:0`. (#700)
- Left-pad 64-bit B3 trace IDs with zero. (#698)
- Propagate at least the first W3C tracestate header. (#694)
- Remove internal `StateLocker` implementation. (#688)
- Increase instance size CI system uses. (#690)
- Add a `key` benchmark and use reflection in `key.Infer()`. (#679)
- Fix internal `global` test by using `global.Meter` with `RecordBatch()`. (#680)
- Reimplement histogram using mutex instead of `StateLocker`. (#669)
- Switch `MinMaxSumCount` to a mutex lock implementation instead of `StateLocker`. (#667)
- Update documentation to not include any references to `WithKeys`. (#672)
- Correct misspelling. (#668)
- Fix clobbering of the span context if extraction fails. (#656)
- Bump `golangci-lint` and work around the corrupting bug. (#666) (#670)

## [0.4.3] - 2020-04-24

### Added

- `Dockerfile` and `docker-compose.yml` to run example code. (#635)
- New `grpctrace` package that provides gRPC client and server interceptors for both unary and stream connections. (#621)
- New `api/label` package, providing common label set implementation. (#651)
- Support for JSON marshaling of `Resources`. (#654)
- `TraceID` and `SpanID` implementations for `Stringer` interface. (#642)
- `RemoteAddrKey` in the othttp plugin to include the HTTP client address in top-level spans. (#627)
- `WithSpanFormatter` option to the othttp plugin. (#617)
- Updated README to include section for compatible libraries and include reference to the contrib repository. (#612)
- The prometheus exporter now supports exporting histograms. (#601)
- A `String` method to the `Resource` to return a hashable identifier for a now unique resource. (#613)
- An `Iter` method to the `Resource` to return an array `AttributeIterator`. (#613)
- An `Equal` method to the `Resource` test the equivalence of resources. (#613)
- An iterable structure (`AttributeIterator`) for `Resource` attributes.

### Changed

- zipkin export's `NewExporter` now requires a `serviceName` argument to ensure this needed values is provided. (#644)
- Pass `Resources` through the metrics export pipeline. (#659)

### Removed

- `WithKeys` option from the metric API. (#639)

### Fixed

- Use the `label.Set.Equivalent` value instead of an encoding in the batcher. (#658)
- Correct typo `trace.Exporter` to `trace.SpanSyncer` in comments. (#653)
- Use type names for return values in jaeger exporter. (#648)
- Increase the visibility of the `api/key` package by updating comments and fixing usages locally. (#650)
- `Checkpoint` only after `Update`; Keep records in the `sync.Map` longer. (#647)
- Do not cache `reflect.ValueOf()` in metric Labels. (#649)
- Batch metrics exported from the OTLP exporter based on `Resource` and labels. (#626)
- Add error wrapping to the prometheus exporter. (#631)
- Update the OTLP exporter batching of traces to use a unique `string` representation of an associated `Resource` as the batching key. (#623)
- Update OTLP `SpanData` transform to only include the `ParentSpanID` if one exists. (#614)
- Update `Resource` internal representation to uniquely and reliably identify resources. (#613)
- Check return value from `CheckpointSet.ForEach` in prometheus exporter. (#622)
- Ensure spans created by httptrace client tracer reflect operation structure. (#618)
- Create a new recorder rather than reuse when multiple observations in same epoch for asynchronous instruments. #610
- The default port the OTLP exporter uses to connect to the OpenTelemetry collector is updated to match the one the collector listens on by default. (#611)

## [0.4.2] - 2020-03-31

### Fixed

- Fix `pre_release.sh` to update version in `sdk/opentelemetry.go`. (#607)
- Fix time conversion from internal to OTLP in OTLP exporter. (#606)

## [0.4.1] - 2020-03-31

### Fixed

- Update `tag.sh` to create signed tags. (#604)

## [0.4.0] - 2020-03-30

### Added

- New API package `api/metric/registry` that exposes a `MeterImpl` wrapper for use by SDKs to generate unique instruments. (#580)
- Script to verify examples after a new release. (#579)

### Removed

- The dogstatsd exporter due to lack of support.
   This additionally removes support for statsd. (#591)
- `LabelSet` from the metric API.
   This is replaced by a `[]core.KeyValue` slice. (#595)
- `Labels` from the metric API's `Meter` interface. (#595)

### Changed

- The metric `export.Labels` became an interface which the SDK implements and the `export` package provides a simple, immutable implementation of this interface intended for testing purposes. (#574)
- Renamed `internal/metric.Meter` to `MeterImpl`. (#580)
- Renamed `api/global/internal.obsImpl` to `asyncImpl`. (#580)

### Fixed

- Corrected missing return in mock span. (#582)
- Update License header for all source files to match CNCF guidelines and include a test to ensure it is present. (#586) (#596)
- Update to v0.3.0 of the OTLP in the OTLP exporter. (#588)
- Update pre-release script to be compatible between GNU and BSD based systems. (#592)
- Add a `RecordBatch` benchmark. (#594)
- Moved span transforms of the OTLP exporter to the internal package. (#593)
- Build both go-1.13 and go-1.14 in circleci to test for all supported versions of Go. (#569)
- Removed unneeded allocation on empty labels in OLTP exporter. (#597)
- Update `BatchedSpanProcessor` to process the queue until no data but respect max batch size. (#599)
- Update project documentation godoc.org links to pkg.go.dev. (#602)

## [0.3.0] - 2020-03-21

This is a first official beta release, which provides almost fully complete metrics, tracing, and context propagation functionality.
There is still a possibility of breaking changes.

### Added

- Add `Observer` metric instrument. (#474)
- Add global `Propagators` functionality to enable deferred initialization for propagators registered before the first Meter SDK is installed. (#494)
- Simplified export setup pipeline for the jaeger exporter to match other exporters. (#459)
- The zipkin trace exporter. (#495)
- The OTLP exporter to export metric and trace telemetry to the OpenTelemetry collector. (#497) (#544) (#545)
- Add `StatusMessage` field to the trace `Span`. (#524)
- Context propagation in OpenTracing bridge in terms of OpenTelemetry context propagation. (#525)
- The `Resource` type was added to the SDK. (#528)
- The global API now supports a `Tracer` and `Meter` function as shortcuts to getting a global `*Provider` and calling these methods directly. (#538)
- The metric API now defines a generic `MeterImpl` interface to support general purpose `Meter` construction.
   Additionally, `SyncImpl` and `AsyncImpl` are added to support general purpose instrument construction. (#560)
- A metric `Kind` is added to represent the `MeasureKind`, `ObserverKind`, and `CounterKind`. (#560)
- Scripts to better automate the release process. (#576)

### Changed

- Default to to use `AlwaysSampler` instead of `ProbabilitySampler` to match OpenTelemetry specification. (#506)
- Renamed `AlwaysSampleSampler` to `AlwaysOnSampler` in the trace API. (#511)
- Renamed `NeverSampleSampler` to `AlwaysOffSampler` in the trace API. (#511)
- The `Status` field of the `Span` was changed to `StatusCode` to disambiguate with the added `StatusMessage`. (#524)
- Updated the trace `Sampler` interface conform to the OpenTelemetry specification. (#531)
- Rename metric API `Options` to `Config`. (#541)
- Rename metric `Counter` aggregator to be `Sum`. (#541)
- Unify metric options into `Option` from instrument specific options. (#541)
- The trace API's `TraceProvider` now support `Resource`s. (#545)
- Correct error in zipkin module name. (#548)
- The jaeger trace exporter now supports `Resource`s. (#551)
- Metric SDK now supports `Resource`s.
   The `WithResource` option was added to configure a `Resource` on creation and the `Resource` method was added to the metric `Descriptor` to return the associated `Resource`. (#552)
- Replace `ErrNoLastValue` and `ErrEmptyDataSet` by `ErrNoData` in the metric SDK. (#557)
- The stdout trace exporter now supports `Resource`s. (#558)
- The metric `Descriptor` is now included at the API instead of the SDK. (#560)
- Replace `Ordered` with an iterator in `export.Labels`. (#567)

### Removed

- The vendor specific Stackdriver. It is now hosted on 3rd party vendor infrastructure. (#452)
- The `Unregister` method for metric observers as it is not in the OpenTelemetry specification. (#560)
- `GetDescriptor` from the metric SDK. (#575)
- The `Gauge` instrument from the metric API. (#537)

### Fixed

- Make histogram aggregator checkpoint consistent. (#438)
- Update README with import instructions and how to build and test. (#505)
- The default label encoding was updated to be unique. (#508)
- Use `NewRoot` in the othttp plugin for public endpoints. (#513)
- Fix data race in `BatchedSpanProcessor`. (#518)
- Skip test-386 for Mac OS 10.15.x (Catalina and upwards). #521
- Use a variable-size array to represent ordered labels in maps. (#523)
- Update the OTLP protobuf and update changed import path. (#532)
- Use `StateLocker` implementation in `MinMaxSumCount`. (#546)
- Eliminate goroutine leak in histogram stress test. (#547)
- Update OTLP exporter with latest protobuf. (#550)
- Add filters to the othttp plugin. (#556)
- Provide an implementation of the `Header*` filters that do not depend on Go 1.14. (#565)
- Encode labels once during checkpoint.
   The checkpoint function is executed in a single thread so we can do the encoding lazily before passing the encoded version of labels to the exporter.
   This is a cheap and quick way to avoid encoding the labels on every collection interval. (#572)
- Run coverage over all packages in `COVERAGE_MOD_DIR`. (#573)

## [0.2.3] - 2020-03-04

### Added

- `RecordError` method on `Span`s in the trace API to Simplify adding error events to spans. (#473)
- Configurable push frequency for exporters setup pipeline. (#504)

### Changed

- Rename the `exporter` directory to `exporters`.
   The `go.opentelemetry.io/otel/exporter/trace/jaeger` package was mistakenly released with a `v1.0.0` tag instead of `v0.1.0`.
   This resulted in all subsequent releases not becoming the default latest.
   A consequence of this was that all `go get`s pulled in the incompatible `v0.1.0` release of that package when pulling in more recent packages from other otel packages.
   Renaming the `exporter` directory to `exporters` fixes this issue by renaming the package and therefore clearing any existing dependency tags.
   Consequentially, this action also renames *all* exporter packages. (#502)

### Removed

- The `CorrelationContextHeader` constant in the `correlation` package is no longer exported. (#503)

## [0.2.2] - 2020-02-27

### Added

- `HTTPSupplier` interface in the propagation API to specify methods to retrieve and store a single value for a key to be associated with a carrier. (#467)
- `HTTPExtractor` interface in the propagation API to extract information from an `HTTPSupplier` into a context. (#467)
- `HTTPInjector` interface in the propagation API to inject information into an `HTTPSupplier.` (#467)
- `Config` and configuring `Option` to the propagator API. (#467)
- `Propagators` interface in the propagation API to contain the set of injectors and extractors for all supported carrier formats. (#467)
- `HTTPPropagator` interface in the propagation API to inject and extract from an `HTTPSupplier.` (#467)
- `WithInjectors` and `WithExtractors` functions to the propagator API to configure injectors and extractors to use. (#467)
- `ExtractHTTP` and `InjectHTTP` functions to apply configured HTTP extractors and injectors to a passed context. (#467)
- Histogram aggregator. (#433)
- `DefaultPropagator` function and have it return `trace.TraceContext` as the default context propagator. (#456)
- `AlwaysParentSample` sampler to the trace API. (#455)
- `WithNewRoot` option function to the trace API to specify the created span should be considered a root span. (#451)

### Changed

- Renamed `WithMap` to `ContextWithMap` in the correlation package. (#481)
- Renamed `FromContext` to `MapFromContext` in the correlation package. (#481)
- Move correlation context propagation to correlation package. (#479)
- Do not default to putting remote span context into links. (#480)
- `Tracer.WithSpan` updated to accept `StartOptions`. (#472)
- Renamed `MetricKind` to `Kind` to not stutter in the type usage. (#432)
- Renamed the `export` package to `metric` to match directory structure. (#432)
- Rename the `api/distributedcontext` package to `api/correlation`. (#444)
- Rename the `api/propagators` package to `api/propagation`. (#444)
- Move the propagators from the `propagators` package into the `trace` API package. (#444)
- Update `Float64Gauge`, `Int64Gauge`, `Float64Counter`, `Int64Counter`, `Float64Measure`, and `Int64Measure` metric methods to use value receivers instead of pointers. (#462)
- Moved all dependencies of tools package to a tools directory. (#466)

### Removed

- Binary propagators. (#467)
- NOOP propagator. (#467)

### Fixed

- Upgraded `github.com/golangci/golangci-lint` from `v1.21.0` to `v1.23.6` in `tools/`. (#492)
- Fix a possible nil-dereference crash (#478)
- Correct comments for `InstallNewPipeline` in the stdout exporter. (#483)
- Correct comments for `InstallNewPipeline` in the dogstatsd exporter. (#484)
- Correct comments for `InstallNewPipeline` in the prometheus exporter. (#482)
- Initialize `onError` based on `Config` in prometheus exporter. (#486)
- Correct module name in prometheus exporter README. (#475)
- Removed tracer name prefix from span names. (#430)
- Fix `aggregator_test.go` import package comment. (#431)
- Improved detail in stdout exporter. (#436)
- Fix a dependency issue (generate target should depend on stringer, not lint target) in Makefile. (#442)
- Reorders the Makefile targets within `precommit` target so we generate files and build the code before doing linting, so we can get much nicer errors about syntax errors from the compiler. (#442)
- Reword function documentation in gRPC plugin. (#446)
- Send the `span.kind` tag to Jaeger from the jaeger exporter. (#441)
- Fix `metadataSupplier` in the jaeger exporter to overwrite the header if existing instead of appending to it. (#441)
- Upgraded to Go 1.13 in CI. (#465)
- Correct opentelemetry.io URL in trace SDK documentation. (#464)
- Refactored reference counting logic in SDK determination of stale records. (#468)
- Add call to `runtime.Gosched` in instrument `acquireHandle` logic to not block the collector. (#469)

## [0.2.1.1] - 2020-01-13

### Fixed

- Use stateful batcher on Prometheus exporter fixing regression introduced in #395. (#428)

## [0.2.1] - 2020-01-08

### Added

- Global meter forwarding implementation.
   This enables deferred initialization for metric instruments registered before the first Meter SDK is installed. (#392)
- Global trace forwarding implementation.
   This enables deferred initialization for tracers registered before the first Trace SDK is installed. (#406)
- Standardize export pipeline creation in all exporters. (#395)
- A testing, organization, and comments for 64-bit field alignment. (#418)
- Script to tag all modules in the project. (#414)

### Changed

- Renamed `propagation` package to `propagators`. (#362)
- Renamed `B3Propagator` propagator to `B3`. (#362)
- Renamed `TextFormatPropagator` propagator to `TextFormat`. (#362)
- Renamed `BinaryPropagator` propagator to `Binary`. (#362)
- Renamed `BinaryFormatPropagator` propagator to `BinaryFormat`. (#362)
- Renamed `NoopTextFormatPropagator` propagator to `NoopTextFormat`. (#362)
- Renamed `TraceContextPropagator` propagator to `TraceContext`. (#362)
- Renamed `SpanOption` to `StartOption` in the trace API. (#369)
- Renamed `StartOptions` to `StartConfig` in the trace API. (#369)
- Renamed `EndOptions` to `EndConfig` in the trace API. (#369)
- `Number` now has a pointer receiver for its methods. (#375)
- Renamed `CurrentSpan` to `SpanFromContext` in the trace API. (#379)
- Renamed `SetCurrentSpan` to `ContextWithSpan` in the trace API. (#379)
- Renamed `Message` in Event to `Name` in the trace API. (#389)
- Prometheus exporter no longer aggregates metrics, instead it only exports them. (#385)
- Renamed `HandleImpl` to `BoundInstrumentImpl` in the metric API. (#400)
- Renamed `Float64CounterHandle` to `Float64CounterBoundInstrument` in the metric API. (#400)
- Renamed `Int64CounterHandle` to `Int64CounterBoundInstrument` in the metric API. (#400)
- Renamed `Float64GaugeHandle` to `Float64GaugeBoundInstrument` in the metric API. (#400)
- Renamed `Int64GaugeHandle` to `Int64GaugeBoundInstrument` in the metric API. (#400)
- Renamed `Float64MeasureHandle` to `Float64MeasureBoundInstrument` in the metric API. (#400)
- Renamed `Int64MeasureHandle` to `Int64MeasureBoundInstrument` in the metric API. (#400)
- Renamed `Release` method for bound instruments in the metric API to `Unbind`. (#400)
- Renamed `AcquireHandle` method for bound instruments in the metric API to `Bind`. (#400)
- Renamed the `File` option in the stdout exporter to `Writer`. (#404)
- Renamed all `Options` to `Config` for all metric exports where this wasn't already the case.

### Fixed

- Aggregator import path corrected. (#421)
- Correct links in README. (#368)
- The README was updated to match latest code changes in its examples. (#374)
- Don't capitalize error statements. (#375)
- Fix ignored errors. (#375)
- Fix ambiguous variable naming. (#375)
- Removed unnecessary type casting. (#375)
- Use named parameters. (#375)
- Updated release schedule. (#378)
- Correct http-stackdriver example module name. (#394)
- Removed the `http.request` span in `httptrace` package. (#397)
- Add comments in the metrics SDK (#399)
- Initialize checkpoint when creating ddsketch aggregator to prevent panic when merging into a empty one. (#402) (#403)
- Add documentation of compatible exporters in the README. (#405)
- Typo fix. (#408)
- Simplify span check logic in SDK tracer implementation. (#419)

## [0.2.0] - 2019-12-03

### Added

- Unary gRPC tracing example. (#351)
- Prometheus exporter. (#334)
- Dogstatsd metrics exporter. (#326)

### Changed

- Rename `MaxSumCount` aggregation to `MinMaxSumCount` and add the `Min` interface for this aggregation. (#352)
- Rename `GetMeter` to `Meter`. (#357)
- Rename `HTTPTraceContextPropagator` to `TraceContextPropagator`. (#355)
- Rename `HTTPB3Propagator` to `B3Propagator`. (#355)
- Rename `HTTPTraceContextPropagator` to `TraceContextPropagator`. (#355)
- Move `/global` package to `/api/global`. (#356)
- Rename `GetTracer` to `Tracer`. (#347)

### Removed

- `SetAttribute` from the `Span` interface in the trace API. (#361)
- `AddLink` from the `Span` interface in the trace API. (#349)
- `Link` from the `Span` interface in the trace API. (#349)

### Fixed

- Exclude example directories from coverage report. (#365)
- Lint make target now implements automatic fixes with `golangci-lint` before a second run to report the remaining issues. (#360)
- Drop `GO111MODULE` environment variable in Makefile as Go 1.13 is the project specified minimum version and this is environment variable is not needed for that version of Go. (#359)
- Run the race checker for all test. (#354)
- Redundant commands in the Makefile are removed. (#354)
- Split the `generate` and `lint` targets of the Makefile. (#354)
- Renames `circle-ci` target to more generic `ci` in Makefile. (#354)
- Add example Prometheus binary to gitignore. (#358)
- Support negative numbers with the `MaxSumCount`. (#335)
- Resolve race conditions in `push_test.go` identified in #339. (#340)
- Use `/usr/bin/env bash` as a shebang in scripts rather than `/bin/bash`. (#336)
- Trace benchmark now tests both `AlwaysSample` and `NeverSample`.
   Previously it was testing `AlwaysSample` twice. (#325)
- Trace benchmark now uses a `[]byte` for `TraceID` to fix failing test. (#325)
- Added a trace benchmark to test variadic functions in `setAttribute` vs `setAttributes` (#325)
- The `defaultkeys` batcher was only using the encoded label set as its map key while building a checkpoint.
   This allowed distinct label sets through, but any metrics sharing a label set could be overwritten or merged incorrectly.
   This was corrected. (#333)

## [0.1.2] - 2019-11-18

### Fixed

- Optimized the `simplelru` map for attributes to reduce the number of allocations. (#328)
- Removed unnecessary unslicing of parameters that are already a slice. (#324)

## [0.1.1] - 2019-11-18

This release contains a Metrics SDK with stdout exporter and supports basic aggregations such as counter, gauges, array, maxsumcount, and ddsketch.

### Added

- Metrics stdout export pipeline. (#265)
- Array aggregation for raw measure metrics. (#282)
- The core.Value now have a `MarshalJSON` method. (#281)

### Removed

- `WithService`, `WithResources`, and `WithComponent` methods of tracers. (#314)
- Prefix slash in `Tracer.Start()` for the Jaeger example. (#292)

### Changed

- Allocation in LabelSet construction to reduce GC overhead. (#318)
- `trace.WithAttributes` to append values instead of replacing (#315)
- Use a formula for tolerance in sampling tests. (#298)
- Move export types into trace and metric-specific sub-directories. (#289)
- `SpanKind` back to being based on an `int` type. (#288)

### Fixed

- URL to OpenTelemetry website in README. (#323)
- Name of othttp default tracer. (#321)
- `ExportSpans` for the stackdriver exporter now handles `nil` context. (#294)
- CI modules cache to correctly restore/save from/to the cache. (#316)
- Fix metric SDK race condition between `LoadOrStore` and the assignment `rec.recorder = i.meter.exporter.AggregatorFor(rec)`. (#293)
- README now reflects the new code structure introduced with these changes. (#291)
- Make the basic example work. (#279)

## [0.1.0] - 2019-11-04

This is the first release of open-telemetry go library.
It contains api and sdk for trace and meter.

### Added

- Initial OpenTelemetry trace and metric API prototypes.
- Initial OpenTelemetry trace, metric, and export SDK packages.
- A wireframe bridge to support compatibility with OpenTracing.
- Example code for a basic, http-stackdriver, http, jaeger, and named tracer setup.
- Exporters for Jaeger, Stackdriver, and stdout.
- Propagators for binary, B3, and trace-context protocols.
- Project information and guidelines in the form of a README and CONTRIBUTING.
- Tools to build the project and a Makefile to automate the process.
- Apache-2.0 license.
- CircleCI build CI manifest files.
- CODEOWNERS file to track owners of this project.

[Unreleased]: https://github.com/open-telemetry/opentelemetry-go/compare/v1.28.0...HEAD
[1.28.0/0.50.0/0.4.0]: https://github.com/open-telemetry/opentelemetry-go/releases/tag/v1.28.0
[1.27.0/0.49.0/0.3.0]: https://github.com/open-telemetry/opentelemetry-go/releases/tag/v1.27.0
[1.26.0/0.48.0/0.2.0-alpha]: https://github.com/open-telemetry/opentelemetry-go/releases/tag/v1.26.0
[1.25.0/0.47.0/0.0.8/0.1.0-alpha]: https://github.com/open-telemetry/opentelemetry-go/releases/tag/v1.25.0
[1.24.0/0.46.0/0.0.1-alpha]: https://github.com/open-telemetry/opentelemetry-go/releases/tag/v1.24.0
[1.23.1]: https://github.com/open-telemetry/opentelemetry-go/releases/tag/v1.23.1
[1.23.0]: https://github.com/open-telemetry/opentelemetry-go/releases/tag/v1.23.0
[1.23.0-rc.1]: https://github.com/open-telemetry/opentelemetry-go/releases/tag/v1.23.0-rc.1
[1.22.0/0.45.0]: https://github.com/open-telemetry/opentelemetry-go/releases/tag/v1.22.0
[1.21.0/0.44.0]: https://github.com/open-telemetry/opentelemetry-go/releases/tag/v1.21.0
[1.20.0/0.43.0]: https://github.com/open-telemetry/opentelemetry-go/releases/tag/v1.20.0
[1.19.0/0.42.0/0.0.7]: https://github.com/open-telemetry/opentelemetry-go/releases/tag/v1.19.0
[1.19.0-rc.1/0.42.0-rc.1]: https://github.com/open-telemetry/opentelemetry-go/releases/tag/v1.19.0-rc.1
[1.18.0/0.41.0/0.0.6]: https://github.com/open-telemetry/opentelemetry-go/releases/tag/v1.18.0
[1.17.0/0.40.0/0.0.5]: https://github.com/open-telemetry/opentelemetry-go/releases/tag/v1.17.0
[1.16.0/0.39.0]: https://github.com/open-telemetry/opentelemetry-go/releases/tag/v1.16.0
[1.16.0-rc.1/0.39.0-rc.1]: https://github.com/open-telemetry/opentelemetry-go/releases/tag/v1.16.0-rc.1
[1.15.1/0.38.1]: https://github.com/open-telemetry/opentelemetry-go/releases/tag/v1.15.1
[1.15.0/0.38.0]: https://github.com/open-telemetry/opentelemetry-go/releases/tag/v1.15.0
[1.15.0-rc.2/0.38.0-rc.2]: https://github.com/open-telemetry/opentelemetry-go/releases/tag/v1.15.0-rc.2
[1.15.0-rc.1/0.38.0-rc.1]: https://github.com/open-telemetry/opentelemetry-go/releases/tag/v1.15.0-rc.1
[1.14.0/0.37.0/0.0.4]: https://github.com/open-telemetry/opentelemetry-go/releases/tag/v1.14.0
[1.13.0/0.36.0]: https://github.com/open-telemetry/opentelemetry-go/releases/tag/v1.13.0
[1.12.0/0.35.0]: https://github.com/open-telemetry/opentelemetry-go/releases/tag/v1.12.0
[1.11.2/0.34.0]: https://github.com/open-telemetry/opentelemetry-go/releases/tag/v1.11.2
[1.11.1/0.33.0]: https://github.com/open-telemetry/opentelemetry-go/releases/tag/v1.11.1
[1.11.0/0.32.3]: https://github.com/open-telemetry/opentelemetry-go/releases/tag/v1.11.0
[0.32.2]: https://github.com/open-telemetry/opentelemetry-go/releases/tag/sdk/metric/v0.32.2
[0.32.1]: https://github.com/open-telemetry/opentelemetry-go/releases/tag/sdk/metric/v0.32.1
[0.32.0]: https://github.com/open-telemetry/opentelemetry-go/releases/tag/sdk/metric/v0.32.0
[1.10.0]: https://github.com/open-telemetry/opentelemetry-go/releases/tag/v1.10.0
[1.9.0/0.0.3]: https://github.com/open-telemetry/opentelemetry-go/releases/tag/v1.9.0
[1.8.0/0.31.0]: https://github.com/open-telemetry/opentelemetry-go/releases/tag/v1.8.0
[1.7.0/0.30.0]: https://github.com/open-telemetry/opentelemetry-go/releases/tag/v1.7.0
[0.29.0]: https://github.com/open-telemetry/opentelemetry-go/releases/tag/metric/v0.29.0
[1.6.3]: https://github.com/open-telemetry/opentelemetry-go/releases/tag/v1.6.3
[1.6.2]: https://github.com/open-telemetry/opentelemetry-go/releases/tag/v1.6.2
[1.6.1]: https://github.com/open-telemetry/opentelemetry-go/releases/tag/v1.6.1
[1.6.0/0.28.0]: https://github.com/open-telemetry/opentelemetry-go/releases/tag/v1.6.0
[1.5.0]: https://github.com/open-telemetry/opentelemetry-go/releases/tag/v1.5.0
[1.4.1]: https://github.com/open-telemetry/opentelemetry-go/releases/tag/v1.4.1
[1.4.0]: https://github.com/open-telemetry/opentelemetry-go/releases/tag/v1.4.0
[1.3.0]: https://github.com/open-telemetry/opentelemetry-go/releases/tag/v1.3.0
[1.2.0]: https://github.com/open-telemetry/opentelemetry-go/releases/tag/v1.2.0
[1.1.0]: https://github.com/open-telemetry/opentelemetry-go/releases/tag/v1.1.0
[1.0.1]: https://github.com/open-telemetry/opentelemetry-go/releases/tag/v1.0.1
[Metrics 0.24.0]: https://github.com/open-telemetry/opentelemetry-go/releases/tag/metric/v0.24.0
[1.0.0]: https://github.com/open-telemetry/opentelemetry-go/releases/tag/v1.0.0
[1.0.0-RC3]: https://github.com/open-telemetry/opentelemetry-go/releases/tag/v1.0.0-RC3
[1.0.0-RC2]: https://github.com/open-telemetry/opentelemetry-go/releases/tag/v1.0.0-RC2
[Experimental Metrics v0.22.0]: https://github.com/open-telemetry/opentelemetry-go/releases/tag/metric/v0.22.0
[1.0.0-RC1]: https://github.com/open-telemetry/opentelemetry-go/releases/tag/v1.0.0-RC1
[0.20.0]: https://github.com/open-telemetry/opentelemetry-go/releases/tag/v0.20.0
[0.19.0]: https://github.com/open-telemetry/opentelemetry-go/releases/tag/v0.19.0
[0.18.0]: https://github.com/open-telemetry/opentelemetry-go/releases/tag/v0.18.0
[0.17.0]: https://github.com/open-telemetry/opentelemetry-go/releases/tag/v0.17.0
[0.16.0]: https://github.com/open-telemetry/opentelemetry-go/releases/tag/v0.16.0
[0.15.0]: https://github.com/open-telemetry/opentelemetry-go/releases/tag/v0.15.0
[0.14.0]: https://github.com/open-telemetry/opentelemetry-go/releases/tag/v0.14.0
[0.13.0]: https://github.com/open-telemetry/opentelemetry-go/releases/tag/v0.13.0
[0.12.0]: https://github.com/open-telemetry/opentelemetry-go/releases/tag/v0.12.0
[0.11.0]: https://github.com/open-telemetry/opentelemetry-go/releases/tag/v0.11.0
[0.10.0]: https://github.com/open-telemetry/opentelemetry-go/releases/tag/v0.10.0
[0.9.0]: https://github.com/open-telemetry/opentelemetry-go/releases/tag/v0.9.0
[0.8.0]: https://github.com/open-telemetry/opentelemetry-go/releases/tag/v0.8.0
[0.7.0]: https://github.com/open-telemetry/opentelemetry-go/releases/tag/v0.7.0
[0.6.0]: https://github.com/open-telemetry/opentelemetry-go/releases/tag/v0.6.0
[0.5.0]: https://github.com/open-telemetry/opentelemetry-go/releases/tag/v0.5.0
[0.4.3]: https://github.com/open-telemetry/opentelemetry-go/releases/tag/v0.4.3
[0.4.2]: https://github.com/open-telemetry/opentelemetry-go/releases/tag/v0.4.2
[0.4.1]: https://github.com/open-telemetry/opentelemetry-go/releases/tag/v0.4.1
[0.4.0]: https://github.com/open-telemetry/opentelemetry-go/releases/tag/v0.4.0
[0.3.0]: https://github.com/open-telemetry/opentelemetry-go/releases/tag/v0.3.0
[0.2.3]: https://github.com/open-telemetry/opentelemetry-go/releases/tag/v0.2.3
[0.2.2]: https://github.com/open-telemetry/opentelemetry-go/releases/tag/v0.2.2
[0.2.1.1]: https://github.com/open-telemetry/opentelemetry-go/releases/tag/v0.2.1.1
[0.2.1]: https://github.com/open-telemetry/opentelemetry-go/releases/tag/v0.2.1
[0.2.0]: https://github.com/open-telemetry/opentelemetry-go/releases/tag/v0.2.0
[0.1.2]: https://github.com/open-telemetry/opentelemetry-go/releases/tag/v0.1.2
[0.1.1]: https://github.com/open-telemetry/opentelemetry-go/releases/tag/v0.1.1
[0.1.0]: https://github.com/open-telemetry/opentelemetry-go/releases/tag/v0.1.0

[Go 1.22]: https://go.dev/doc/go1.22
[Go 1.21]: https://go.dev/doc/go1.21
[Go 1.20]: https://go.dev/doc/go1.20
[Go 1.19]: https://go.dev/doc/go1.19
[Go 1.18]: https://go.dev/doc/go1.18

[metric API]:https://pkg.go.dev/go.opentelemetry.io/otel/metric
[metric SDK]:https://pkg.go.dev/go.opentelemetry.io/otel/sdk/metric
[trace API]:https://pkg.go.dev/go.opentelemetry.io/otel/trace

[GO-2024-2687]: https://pkg.go.dev/vuln/GO-2024-2687<|MERGE_RESOLUTION|>--- conflicted
+++ resolved
@@ -7,6 +7,10 @@
 This project adheres to [Semantic Versioning](https://semver.org/spec/v2.0.0.html).
 
 ## [Unreleased]
+
+### Added
+
+- The `WithAttributes` and `WithLinks` options to create spans and events in `go.opentelemetry.io/otel/trace` no longer allocates a slice on their first call. (#5567)
 
 ## [1.28.0/0.50.0/0.4.0] 2024-07-02
 
@@ -19,11 +23,6 @@
   The package contains semantic conventions from the `v1.26.0` version of the OpenTelemetry Semantic Conventions. (#5476)
 - The `AssertRecordEqual` method to `go.opentelemetry.io/otel/log/logtest` to allow comparison of two log records in tests. (#5499)
 - The `WithHeaders` option to `go.opentelemetry.io/otel/exporters/zipkin` to allow configuring custom http headers while exporting spans. (#5530)
-<<<<<<< HEAD
-- `service.instance.id` is populated for a `Resource` created with `"go.opentelemetry.io/otel/sdk/resource".Default` with a default value when `OTEL_GO_X_RESOURCE` is set. (#5520)
-- The `WithAttributes` and `WithLinks` options to create spans and events in `go.opentelemetry.io/otel/trace` no longer allocates a slice on their first call. (#5567)
-=======
->>>>>>> 5e3499c1
 
 ### Changed
 
