--- conflicted
+++ resolved
@@ -31,11 +31,8 @@
 - `TracerProvider` allows calling `Tracer()` while it's shutting down.
   It used to deadlock. (#3924)
 - Use the SDK version for the Telemetry SDK resource detector in `go.opentelemetry.io/otel/sdk/resource`. (#3949)
-<<<<<<< HEAD
 - Fix a data race in `SpanProcessor` returned by `NewSimpleSpanProcessor` in `go.opentelemetry.io/otel/sdk/trace`. (#3951)
-=======
 - Automatically figure out the default aggregation with `aggregation.Default`. (#3967)
->>>>>>> eb2b89f3
 
 ## [1.15.0-rc.2/0.38.0-rc.2] 2023-03-23
 
