# Changelog

All notable changes to this project will be documented in this file.

The format is based on [Keep a Changelog](https://keepachangelog.com/en/1.0.0/).

This project adheres to [Semantic Versioning](https://semver.org/spec/v2.0.0.html).

## [Unreleased]

## Changed

- Skip links with invalid span context. (#2275)
- Metric SDK `export.ExportKind`, `export.ExportKindSelector` types have been renamed to `aggregation.Temporality` and `aggregation.TemporalitySelector` respectively to keep in line with current specification and protocol along with built-in selectors (e.g., `aggregation.CumulativeTemporalitySelector`, ...). (#2274)
- The Metric `Exporter` interface now requires a `TemporalitySelector` method instead of an `ExportKindSelector`. (#2274)
- Metrics API cleanup. The `metric/sdkapi` package has been created to relocate the API-to-SDK interface:
  - The following interface types simply moved from `metric` to `metric/sdkapi`: `Descriptor`, `MeterImpl`, `InstrumentImpl`, `SyncImpl`, `BoundSyncImpl`, `AsyncImpl`, `AsyncRunner`, `AsyncSingleRunner`, and `AsyncBatchRunner`
  - The following struct types moved and are replaced with type aliases, since they are exposed to the user: `Observation`, `Measurement`.
  - The No-op implementations of sync and async instruments are no longer exported, new functions `sdkapi.NewNoopAsyncInstrument()` and `sdkapi.NewNoopSyncInstrument()` are provided instead. (#2271)

### Added

- Adds `otlptracegrpc.WithGRPCConn` and `otlpmetricgrpc.WithGRPCConn` for reusing existing gRPC connection. (#2002)
- Added a new `schema` module to help parse Schema Files in OTEP 0152 format. (#2267)

### Fixed

<<<<<<< HEAD
- The simple span processor shutdown method deterministically returns the exporter error status if it simultaneously finishes when the deadline is reached. (#2290, #2289)
=======
- `semconv.NetAttributesFromHTTPRequest()` correctly handles IPv6 addresses. (#2285)
>>>>>>> 1f4b606b

## [1.0.1] - 2021-10-01

### Fixed

- json stdout exporter no longer crashes due to concurrency bug. (#2265)
- `http.client_ip` no longer inhales multiple addresses from the `X-Forwarded-For` header. (#2282)

## [Metrics 0.24.0] - 2021-10-01

### Changed

- NoopMeterProvider is now private and NewNoopMeterProvider must be used to obtain a noopMeterProvider. (#2237)
- The Metric SDK `Export()` function takes a new two-level reader interface for iterating over results one instrumentation library at a time. (#2197)
  - The former `"go.opentelemetry.io/otel/sdk/export/metric".CheckpointSet` is renamed `Reader`.
  - The new interface is named `"go.opentelemetry.io/otel/sdk/export/metric".InstrumentationLibraryReader`.

## [1.0.0] - 2021-09-20

This is the first stable release for the project.
This release includes an API and SDK for the tracing signal that will comply with the stability guarantees defined by the projects [versioning policy](./VERSIONING.md).

### Added

- OTLP trace exporter now sets the `SchemaURL` field in the exported telemetry if the Tracer has `WithSchemaURL` option. (#2242)

### Fixed

- Slice-valued attributes can correctly be used as map keys. (#2223)

### Removed

- Removed the `"go.opentelemetry.io/otel/exporters/zipkin".WithSDKOptions` function. (#2248)
- Removed the deprecated package `go.opentelemetry.io/otel/oteltest`. (#2234)
- Removed the deprecated package `go.opentelemetry.io/otel/bridge/opencensus/utils`. (#2233)
- Removed deprecated functions, types, and methods from `go.opentelemetry.io/otel/attribute` package.
  Use the typed functions and methods added to the package instead. (#2235)
  - The `Key.Array` method is removed.
  - The `Array` function is removed.
  - The `Any` function is removed.
  - The `ArrayValue` function is removed.
  - The `AsArray` function is removed.

## [1.0.0-RC3] - 2021-09-02

### Added

- Added `ErrorHandlerFunc` to use a function as an `"go.opentelemetry.io/otel".ErrorHandler`. (#2149)
- Added `"go.opentelemetry.io/otel/trace".WithStackTrace` option to add a stack trace when using `span.RecordError` or when panic is handled in `span.End`. (#2163)
- Added typed slice attribute types and functionality to the `go.opentelemetry.io/otel/attribute` package to replace the existing array type and functions. (#2162)
  - `BoolSlice`, `IntSlice`, `Int64Slice`, `Float64Slice`, and `StringSlice` replace the use of the `Array` function in the package.
- Added the `go.opentelemetry.io/otel/example/fib` example package.
  Included is an example application that computes Fibonacci numbers. (#2203)

### Changed

- Metric instruments have been renamed to match the (feature-frozen) metric API specification:
  - ValueRecorder becomes Histogram
  - ValueObserver becomes Gauge
  - SumObserver becomes CounterObserver
  - UpDownSumObserver becomes UpDownCounterObserver
  The API exported from this project is still considered experimental. (#2202)
- Metric SDK/API implementation type `InstrumentKind` moves into `sdkapi` sub-package. (#2091)
- The Metrics SDK export record no longer contains a Resource pointer, the SDK `"go.opentelemetry.io/otel/sdk/trace/export/metric".Exporter.Export()` function for push-based exporters now takes a single Resource argument, pull-based exporters use `"go.opentelemetry.io/otel/sdk/metric/controller/basic".Controller.Resource()`. (#2120)
- The JSON output of the `go.opentelemetry.io/otel/exporters/stdout/stdouttrace` is harmonized now such that the output is "plain" JSON objects after each other of the form `{ ... } { ... } { ... }`. Earlier the JSON objects describing a span were wrapped in a slice for each `Exporter.ExportSpans` call, like `[ { ... } ][ { ... } { ... } ]`. Outputting JSON object directly after each other is consistent with JSON loggers, and a bit easier to parse and read. (#2196)
- Update the `NewTracerConfig`, `NewSpanStartConfig`, `NewSpanEndConfig`, and `NewEventConfig` function in the `go.opentelemetry.io/otel/trace` package to return their respective configurations as structs instead of pointers to the struct. (#2212)

### Deprecated

- The `go.opentelemetry.io/otel/bridge/opencensus/utils` package is deprecated.
  All functionality from this package now exists in the `go.opentelemetry.io/otel/bridge/opencensus` package.
  The functions from that package should be used instead. (#2166)
- The `"go.opentelemetry.io/otel/attribute".Array` function and the related `ARRAY` value type is deprecated.
  Use the typed `*Slice` functions and types added to the package instead. (#2162)
- The `"go.opentelemetry.io/otel/attribute".Any` function is deprecated.
  Use the typed functions instead. (#2181)
- The `go.opentelemetry.io/otel/oteltest` package is deprecated.
  The `"go.opentelemetry.io/otel/sdk/trace/tracetest".SpanRecorder` can be registered with the default SDK (`go.opentelemetry.io/otel/sdk/trace`) as a `SpanProcessor` and used as a replacement for this deprecated package. (#2188)

### Removed

- Removed metrics test package `go.opentelemetry.io/otel/sdk/export/metric/metrictest`. (#2105)

### Fixed

- The `fromEnv` detector no longer throws an error when `OTEL_RESOURCE_ATTRIBUTES` environment variable is not set or empty. (#2138)
- Setting the global `ErrorHandler` with `"go.opentelemetry.io/otel".SetErrorHandler` multiple times is now supported. (#2160, #2140)
- The `"go.opentelemetry.io/otel/attribute".Any` function now supports `int32` values. (#2169)
- Multiple calls to `"go.opentelemetry.io/otel/sdk/metric/controller/basic".WithResource()` are handled correctly, and when no resources are provided `"go.opentelemetry.io/otel/sdk/resource".Default()` is used. (#2120)
- The `WithoutTimestamps` option for the `go.opentelemetry.io/otel/exporters/stdout/stdouttrace` exporter causes the exporter to correctly ommit timestamps. (#2195)
- Fixed typos in resources.go. (#2201)

## [1.0.0-RC2] - 2021-07-26

### Added

- Added `WithOSDescription` resource configuration option to set OS (Operating System) description resource attribute (`os.description`). (#1840)
- Added `WithOS` resource configuration option to set all OS (Operating System) resource attributes at once. (#1840)
- Added the `WithRetry` option to the `go.opentelemetry.io/otel/exporters/otlp/otlptrace/otlptracehttp` package.
  This option is a replacement for the removed `WithMaxAttempts` and `WithBackoff` options. (#2095)
- Added API `LinkFromContext` to return Link which encapsulates SpanContext from provided context and also encapsulates attributes. (#2115)
- Added a new `Link` type under the SDK `otel/sdk/trace` package that counts the number of attributes that were dropped for surpassing the `AttributePerLinkCountLimit` configured in the Span's `SpanLimits`.
  This new type replaces the equal-named API `Link` type found in the `otel/trace` package for most usages within the SDK.
  For example, instances of this type are now returned by the `Links()` function of `ReadOnlySpan`s provided in places like the `OnEnd` function of `SpanProcessor` implementations. (#2118)
- Added the `SpanRecorder` type to the `go.opentelemetry.io/otel/skd/trace/tracetest` package.
  This type can be used with the default SDK as a `SpanProcessor` during testing. (#2132)

### Changed

- The `SpanModels` function is now exported from the `go.opentelemetry.io/otel/exporters/zipkin` package to convert OpenTelemetry spans into Zipkin model spans. (#2027)
- Rename the `"go.opentelemetry.io/otel/exporters/otlp/otlptrace/otlptracegrpc".RetrySettings` to `RetryConfig`. (#2095)

### Deprecated

- The `TextMapCarrier` and `TextMapPropagator` from the `go.opentelemetry.io/otel/oteltest` package and their associated creation functions (`TextMapCarrier`, `NewTextMapPropagator`) are deprecated. (#2114)
- The `Harness` type from the `go.opentelemetry.io/otel/oteltest` package and its associated creation function, `NewHarness` are deprecated and will be removed in the next release. (#2123)
- The `TraceStateFromKeyValues` function from the `go.opentelemetry.io/otel/oteltest` package is deprecated.
  Use the `trace.ParseTraceState` function instead. (#2122)

### Removed

- Removed the deprecated package `go.opentelemetry.io/otel/exporters/trace/jaeger`. (#2020)
- Removed the deprecated package `go.opentelemetry.io/otel/exporters/trace/zipkin`. (#2020)
- Removed the `"go.opentelemetry.io/otel/sdk/resource".WithBuiltinDetectors` function.
  The explicit `With*` options for every built-in detector should be used instead. (#2026 #2097)
- Removed the `WithMaxAttempts` and `WithBackoff` options from the `go.opentelemetry.io/otel/exporters/otlp/otlptrace/otlptracehttp` package.
  The retry logic of the package has been updated to match the `otlptracegrpc` package and accordingly a `WithRetry` option is added that should be used instead. (#2095)
- Removed `DroppedAttributeCount` field from `otel/trace.Link` struct. (#2118)

### Fixed

- When using WithNewRoot, don't use the parent context for making sampling decisions. (#2032)
- `oteltest.Tracer` now creates a valid `SpanContext` when using `WithNewRoot`. (#2073)
- OS type detector now sets the correct `dragonflybsd` value for DragonFly BSD. (#2092)
- The OTel span status is correctly transformed into the OTLP status in the `go.opentelemetry.io/otel/exporters/otlp/otlptrace` package.
  This fix will by default set the status to `Unset` if it is not explicitly set to `Ok` or `Error`. (#2099 #2102)
- The `Inject` method for the `"go.opentelemetry.io/otel/propagation".TraceContext` type no longer injects empty `tracestate` values. (#2108)
- Use `6831` as default Jaeger agent port instead of `6832`. (#2131)

## [Experimental Metrics v0.22.0] - 2021-07-19

### Added

- Adds HTTP support for OTLP metrics exporter. (#2022)

### Removed

- Removed the deprecated package `go.opentelemetry.io/otel/exporters/metric/prometheus`. (#2020)

## [1.0.0-RC1] / 0.21.0 - 2021-06-18

With this release we are introducing a split in module versions.  The tracing API and SDK are entering the `v1.0.0` Release Candidate phase with `v1.0.0-RC1`
while the experimental metrics API and SDK continue with `v0.x` releases at `v0.21.0`.  Modules at major version 1 or greater will not depend on modules
with major version 0.

### Added

- Adds `otlpgrpc.WithRetry`option for configuring the retry policy for transient errors on the otlp/gRPC exporter. (#1832)
  - The following status codes are defined as transient errors:
      | gRPC Status Code | Description |
      | ---------------- | ----------- |
      | 1  | Cancelled |
      | 4  | Deadline Exceeded |
      | 8  | Resource Exhausted |
      | 10 | Aborted |
      | 10 | Out of Range |
      | 14 | Unavailable |
      | 15 | Data Loss |
- Added `Status` type to the `go.opentelemetry.io/otel/sdk/trace` package to represent the status of a span. (#1874)
- Added `SpanStub` type and its associated functions to the `go.opentelemetry.io/otel/sdk/trace/tracetest` package.
  This type can be used as a testing replacement for the `SpanSnapshot` that was removed from the `go.opentelemetry.io/otel/sdk/trace` package. (#1873)
- Adds support for scheme in `OTEL_EXPORTER_OTLP_ENDPOINT` according to the spec. (#1886)
- Adds `trace.WithSchemaURL` option for configuring the tracer with a Schema URL. (#1889)
- Added an example of using OpenTelemetry Go as a trace context forwarder. (#1912)
- `ParseTraceState` is added to the `go.opentelemetry.io/otel/trace` package.
  It can be used to decode a `TraceState` from a `tracestate` header string value. (#1937)
- Added `Len` method to the `TraceState` type in the `go.opentelemetry.io/otel/trace` package.
  This method returns the number of list-members the `TraceState` holds. (#1937)
- Creates package `go.opentelemetry.io/otel/exporters/otlp/otlptrace` that defines a trace exporter that uses a `otlptrace.Client` to send data.
  Creates package `go.opentelemetry.io/otel/exporters/otlp/otlptrace/otlptracegrpc` implementing a gRPC `otlptrace.Client` and offers convenience functions, `NewExportPipeline` and `InstallNewPipeline`, to setup and install a `otlptrace.Exporter` in tracing .(#1922)
- Added `Baggage`, `Member`, and `Property` types to the `go.opentelemetry.io/otel/baggage` package along with their related functions. (#1967)
- Added `ContextWithBaggage`, `ContextWithoutBaggage`, and `FromContext` functions to the `go.opentelemetry.io/otel/baggage` package.
  These functions replace the `Set`, `Value`, `ContextWithValue`, `ContextWithoutValue`, and `ContextWithEmpty` functions from that package and directly work with the new `Baggage` type. (#1967)
- The `OTEL_SERVICE_NAME` environment variable is the preferred source for `service.name`, used by the environment resource detector if a service name is present both there and in `OTEL_RESOURCE_ATTRIBUTES`. (#1969)
- Creates package `go.opentelemetry.io/otel/exporters/otlp/otlptrace/otlptracehttp` implementing an HTTP `otlptrace.Client` and offers convenience functions, `NewExportPipeline` and `InstallNewPipeline`, to setup and install a `otlptrace.Exporter` in tracing. (#1963)
- Changes `go.opentelemetry.io/otel/sdk/resource.NewWithAttributes` to require a schema URL. The old function is still available as `resource.NewSchemaless`. This is a breaking change. (#1938)
- Several builtin resource detectors now correctly populate the schema URL. (#1938)
- Creates package `go.opentelemetry.io/otel/exporters/otlp/otlpmetric` that defines a metrics exporter that uses a `otlpmetric.Client` to send data.
- Creates package `go.opentelemetry.io/otel/exporters/otlp/otlpmetric/otlpmetricgrpc` implementing a gRPC `otlpmetric.Client` and offers convenience functions, `New` and `NewUnstarted`, to create an `otlpmetric.Exporter`.(#1991)
- Added `go.opentelemetry.io/otel/exporters/stdout/stdouttrace` exporter. (#2005)
- Added `go.opentelemetry.io/otel/exporters/stdout/stdoutmetric` exporter. (#2005)
- Added a `TracerProvider()` method to the `"go.opentelemetry.io/otel/trace".Span` interface. This can be used to obtain a `TracerProvider` from a given span that utilizes the same trace processing pipeline.  (#2009)

### Changed

- Make `NewSplitDriver` from `go.opentelemetry.io/otel/exporters/otlp` take variadic arguments instead of a `SplitConfig` item.
  `NewSplitDriver` now automatically implements an internal `noopDriver` for `SplitConfig` fields that are not initialized. (#1798)
- `resource.New()` now creates a Resource without builtin detectors. Previous behavior is now achieved by using `WithBuiltinDetectors` Option. (#1810)
- Move the `Event` type from the `go.opentelemetry.io/otel` package to the `go.opentelemetry.io/otel/sdk/trace` package. (#1846)
- CI builds validate against last two versions of Go, dropping 1.14 and adding 1.16. (#1865)
- BatchSpanProcessor now report export failures when calling `ForceFlush()` method. (#1860)
- `Set.Encoded(Encoder)` no longer caches the result of an encoding. (#1855)
- Renamed `CloudZoneKey` to `CloudAvailabilityZoneKey` in Resource semantic conventions according to spec. (#1871)
- The `StatusCode` and `StatusMessage` methods of the `ReadOnlySpan` interface and the `Span` produced by the `go.opentelemetry.io/otel/sdk/trace` package have been replaced with a single `Status` method.
  This method returns the status of a span using the new `Status` type. (#1874)
- Updated `ExportSpans` method of the`SpanExporter` interface type to accept `ReadOnlySpan`s instead of the removed `SpanSnapshot`.
  This brings the export interface into compliance with the specification in that it now accepts an explicitly immutable type instead of just an implied one. (#1873)
- Unembed `SpanContext` in `Link`. (#1877)
- Generate Semantic conventions from the specification YAML. (#1891)
- Spans created by the global `Tracer` obtained from `go.opentelemetry.io/otel`, prior to a functioning `TracerProvider` being set, now propagate the span context from their parent if one exists. (#1901)
- The `"go.opentelemetry.io/otel".Tracer` function now accepts tracer options. (#1902)
- Move the `go.opentelemetry.io/otel/unit` package to `go.opentelemetry.io/otel/metric/unit`. (#1903)
- Changed `go.opentelemetry.io/otel/trace.TracerConfig` to conform to the [Contributing guidelines](CONTRIBUTING.md#config.) (#1921)
- Changed `go.opentelemetry.io/otel/trace.SpanConfig` to conform to the [Contributing guidelines](CONTRIBUTING.md#config). (#1921)
- Changed `span.End()` now only accepts Options that are allowed at `End()`. (#1921)
- Changed `go.opentelemetry.io/otel/metric.InstrumentConfig` to conform to the [Contributing guidelines](CONTRIBUTING.md#config). (#1921)
- Changed `go.opentelemetry.io/otel/metric.MeterConfig` to conform to the [Contributing guidelines](CONTRIBUTING.md#config). (#1921)
- Refactored option types according to the contribution style guide. (#1882)
- Move the `go.opentelemetry.io/otel/trace.TraceStateFromKeyValues` function to the `go.opentelemetry.io/otel/oteltest` package.
  This function is preserved for testing purposes where it may be useful to create a `TraceState` from `attribute.KeyValue`s, but it is not intended for production use.
  The new `ParseTraceState` function should be used to create a `TraceState`. (#1931)
- Updated `MarshalJSON` method of the `go.opentelemetry.io/otel/trace.TraceState` type to marshal the type into the string representation of the `TraceState`. (#1931)
- The `TraceState.Delete` method from the `go.opentelemetry.io/otel/trace` package no longer returns an error in addition to a `TraceState`. (#1931)
- Updated `Get` method of the `TraceState` type from the `go.opentelemetry.io/otel/trace` package to accept a `string` instead of an `attribute.Key` type. (#1931)
- Updated `Insert` method of the `TraceState` type from the `go.opentelemetry.io/otel/trace` package to accept a pair of `string`s instead of an `attribute.KeyValue` type. (#1931)
- Updated `Delete` method of the `TraceState` type from the `go.opentelemetry.io/otel/trace` package to accept a `string` instead of an `attribute.Key` type. (#1931)
- Renamed `NewExporter` to `New` in the `go.opentelemetry.io/otel/exporters/stdout` package. (#1985)
- Renamed `NewExporter` to `New` in the `go.opentelemetry.io/otel/exporters/metric/prometheus` package. (#1985)
- Renamed `NewExporter` to `New` in the `go.opentelemetry.io/otel/exporters/trace/jaeger` package. (#1985)
- Renamed `NewExporter` to `New` in the `go.opentelemetry.io/otel/exporters/trace/zipkin` package. (#1985)
- Renamed `NewExporter` to `New` in the `go.opentelemetry.io/otel/exporters/otlp` package. (#1985)
- Renamed `NewUnstartedExporter` to `NewUnstarted` in the `go.opentelemetry.io/otel/exporters/otlp` package. (#1985)
- The `go.opentelemetry.io/otel/semconv` package has been moved to `go.opentelemetry.io/otel/semconv/v1.4.0` to allow for multiple [telemetry schema](https://github.com/open-telemetry/oteps/blob/main/text/0152-telemetry-schemas.md) versions to be used concurrently. (#1987)
- Metrics test helpers in `go.opentelemetry.io/otel/oteltest` have been moved to `go.opentelemetry.io/otel/metric/metrictest`. (#1988)

### Deprecated

- The `go.opentelemetry.io/otel/exporters/metric/prometheus` is deprecated, use `go.opentelemetry.io/otel/exporters/prometheus` instead. (#1993)
- The `go.opentelemetry.io/otel/exporters/trace/jaeger` is deprecated, use `go.opentelemetry.io/otel/exporters/jaeger` instead. (#1993)
- The `go.opentelemetry.io/otel/exporters/trace/zipkin` is deprecated, use `go.opentelemetry.io/otel/exporters/zipkin` instead. (#1993)

### Removed

- Removed `resource.WithoutBuiltin()`. Use `resource.New()`. (#1810)
- Unexported types `resource.FromEnv`, `resource.Host`, and `resource.TelemetrySDK`, Use the corresponding `With*()` to use individually. (#1810)
- Removed the `Tracer` and `IsRecording` method from the `ReadOnlySpan` in the `go.opentelemetry.io/otel/sdk/trace`.
  The `Tracer` method is not a required to be included in this interface and given the mutable nature of the tracer that is associated with a span, this method is not appropriate.
  The `IsRecording` method returns if the span is recording or not.
  A read-only span value does not need to know if updates to it will be recorded or not.
  By definition, it cannot be updated so there is no point in communicating if an update is recorded. (#1873)
- Removed the `SpanSnapshot` type from the `go.opentelemetry.io/otel/sdk/trace` package.
  The use of this type has been replaced with the use of the explicitly immutable `ReadOnlySpan` type.
  When a concrete representation of a read-only span is needed for testing, the newly added `SpanStub` in the `go.opentelemetry.io/otel/sdk/trace/tracetest` package should be used. (#1873)
- Removed the `Tracer` method from the `Span` interface in the `go.opentelemetry.io/otel/trace` package.
  Using the same tracer that created a span introduces the error where an instrumentation library's `Tracer` is used by other code instead of their own.
  The `"go.opentelemetry.io/otel".Tracer` function or a `TracerProvider` should be used to acquire a library specific `Tracer` instead. (#1900)
  - The `TracerProvider()` method on the `Span` interface may also be used to obtain a `TracerProvider` using the same trace processing pipeline. (#2009)
- The `http.url` attribute generated by `HTTPClientAttributesFromHTTPRequest` will no longer include username or password information. (#1919)
- Removed `IsEmpty` method of the `TraceState` type in the `go.opentelemetry.io/otel/trace` package in favor of using the added `TraceState.Len` method. (#1931)
- Removed `Set`, `Value`, `ContextWithValue`, `ContextWithoutValue`, and `ContextWithEmpty` functions in the `go.opentelemetry.io/otel/baggage` package.
  Handling of baggage is now done using the added `Baggage` type and related context functions (`ContextWithBaggage`, `ContextWithoutBaggage`, and `FromContext`) in that package. (#1967)
- The `InstallNewPipeline` and `NewExportPipeline` creation functions in all the exporters (prometheus, otlp, stdout, jaeger, and zipkin) have been removed.
  These functions were deemed premature attempts to provide convenience that did not achieve this aim. (#1985)
- The `go.opentelemetry.io/otel/exporters/otlp` exporter has been removed.  Use `go.opentelemetry.io/otel/exporters/otlp/otlptrace` instead. (#1990)
- The `go.opentelemetry.io/otel/exporters/stdout` exporter has been removed.  Use `go.opentelemetry.io/otel/exporters/stdout/stdouttrace` or `go.opentelemetry.io/otel/exporters/stdout/stdoutmetric` instead. (#2005)

### Fixed

- Only report errors from the `"go.opentelemetry.io/otel/sdk/resource".Environment` function when they are not `nil`. (#1850, #1851)
- The `Shutdown` method of the simple `SpanProcessor` in the `go.opentelemetry.io/otel/sdk/trace` package now honors the context deadline or cancellation. (#1616, #1856)
- BatchSpanProcessor now drops span batches that failed to be exported. (#1860)
- Use `http://localhost:14268/api/traces` as default Jaeger collector endpoint instead of `http://localhost:14250`. (#1898)
- Allow trailing and leading whitespace in the parsing of a `tracestate` header. (#1931)
- Add logic to determine if the channel is closed to fix Jaeger exporter test panic with close closed channel. (#1870, #1973)
- Avoid transport security when OTLP endpoint is a Unix socket. (#2001)

### Security

## [0.20.0] - 2021-04-23

### Added

- The OTLP exporter now has two new convenience functions, `NewExportPipeline` and `InstallNewPipeline`, setup and install the exporter in tracing and metrics pipelines. (#1373)
- Adds semantic conventions for exceptions. (#1492)
- Added Jaeger Environment variables: `OTEL_EXPORTER_JAEGER_AGENT_HOST`, `OTEL_EXPORTER_JAEGER_AGENT_PORT`
  These environment variables can be used to override Jaeger agent hostname and port (#1752)
- Option `ExportTimeout` was added to batch span processor. (#1755)
- `trace.TraceFlags` is now a defined type over `byte` and `WithSampled(bool) TraceFlags` and `IsSampled() bool` methods have been added to it. (#1770)
- The `Event` and `Link` struct types from the `go.opentelemetry.io/otel` package now include a `DroppedAttributeCount` field to record the number of attributes that were not recorded due to configured limits being reached. (#1771)
- The Jaeger exporter now reports dropped attributes for a Span event in the exported log. (#1771)
- Adds test to check BatchSpanProcessor ignores `OnEnd` and `ForceFlush` post `Shutdown`. (#1772)
- Extract resource attributes from the `OTEL_RESOURCE_ATTRIBUTES` environment variable and merge them with the `resource.Default` resource as well as resources provided to the `TracerProvider` and metric `Controller`. (#1785)
- Added `WithOSType` resource configuration option to set OS (Operating System) type resource attribute (`os.type`). (#1788)
- Added `WithProcess*` resource configuration options to set Process resource attributes. (#1788)
  - `process.pid`
  - `process.executable.name`
  - `process.executable.path`
  - `process.command_args`
  - `process.owner`
  - `process.runtime.name`
  - `process.runtime.version`
  - `process.runtime.description`
- Adds `k8s.node.name` and `k8s.node.uid` attribute keys to the `semconv` package. (#1789)
- Added support for configuring OTLP/HTTP and OTLP/gRPC Endpoints, TLS Certificates, Headers, Compression and Timeout via Environment Variables. (#1758, #1769 and #1811)
  - `OTEL_EXPORTER_OTLP_ENDPOINT`
  - `OTEL_EXPORTER_OTLP_TRACES_ENDPOINT`
  - `OTEL_EXPORTER_OTLP_METRICS_ENDPOINT`
  - `OTEL_EXPORTER_OTLP_HEADERS`
  - `OTEL_EXPORTER_OTLP_TRACES_HEADERS`
  - `OTEL_EXPORTER_OTLP_METRICS_HEADERS`
  - `OTEL_EXPORTER_OTLP_COMPRESSION`
  - `OTEL_EXPORTER_OTLP_TRACES_COMPRESSION`
  - `OTEL_EXPORTER_OTLP_METRICS_COMPRESSION`
  - `OTEL_EXPORTER_OTLP_TIMEOUT`
  - `OTEL_EXPORTER_OTLP_TRACES_TIMEOUT`
  - `OTEL_EXPORTER_OTLP_METRICS_TIMEOUT`
  - `OTEL_EXPORTER_OTLP_CERTIFICATE`
  - `OTEL_EXPORTER_OTLP_TRACES_CERTIFICATE`
  - `OTEL_EXPORTER_OTLP_METRICS_CERTIFICATE`
- Adds `otlpgrpc.WithTimeout` option for configuring timeout to the otlp/gRPC exporter. (#1821)
- Adds `jaeger.WithMaxPacketSize` option for configuring maximum UDP packet size used when connecting to the Jaeger agent. (#1853)

### Fixed

- The `Span.IsRecording` implementation from `go.opentelemetry.io/otel/sdk/trace` always returns false when not being sampled. (#1750)
- The Jaeger exporter now correctly sets tags for the Span status code and message.
  This means it uses the correct tag keys (`"otel.status_code"`, `"otel.status_description"`) and does not set the status message as a tag unless it is set on the span. (#1761)
- The Jaeger exporter now correctly records Span event's names using the `"event"` key for a tag.
  Additionally, this tag is overridden, as specified in the OTel specification, if the event contains an attribute with that key. (#1768)
- Zipkin Exporter: Ensure mapping between OTel and Zipkin span data complies with the specification. (#1688)
- Fixed typo for default service name in Jaeger Exporter. (#1797)
- Fix flaky OTLP for the reconnnection of the client connection. (#1527, #1814)
- Fix Jaeger exporter dropping of span batches that exceed the UDP packet size limit.
  Instead, the exporter now splits the batch into smaller sendable batches. (#1828)

### Changed

- Span `RecordError` now records an `exception` event to comply with the semantic convention specification. (#1492)
- Jaeger exporter was updated to use thrift v0.14.1. (#1712)
- Migrate from using internally built and maintained version of the OTLP to the one hosted at `go.opentelemetry.io/proto/otlp`. (#1713)
- Migrate from using `github.com/gogo/protobuf` to `google.golang.org/protobuf` to match `go.opentelemetry.io/proto/otlp`. (#1713)
- The storage of a local or remote Span in a `context.Context` using its SpanContext is unified to store just the current Span.
  The Span's SpanContext can now self-identify as being remote or not.
  This means that `"go.opentelemetry.io/otel/trace".ContextWithRemoteSpanContext` will now overwrite any existing current Span, not just existing remote Spans, and make it the current Span in a `context.Context`. (#1731)
- Improve OTLP/gRPC exporter connection errors. (#1737)
- Information about a parent span context in a `"go.opentelemetry.io/otel/export/trace".SpanSnapshot` is unified in a new `Parent` field.
  The existing `ParentSpanID` and `HasRemoteParent` fields are removed in favor of this. (#1748)
- The `ParentContext` field of the `"go.opentelemetry.io/otel/sdk/trace".SamplingParameters` is updated to hold a `context.Context` containing the parent span.
  This changes it to make `SamplingParameters` conform with the OpenTelemetry specification. (#1749)
- Updated Jaeger Environment Variables: `JAEGER_ENDPOINT`, `JAEGER_USER`, `JAEGER_PASSWORD`
  to `OTEL_EXPORTER_JAEGER_ENDPOINT`, `OTEL_EXPORTER_JAEGER_USER`, `OTEL_EXPORTER_JAEGER_PASSWORD` in compliance with OTel specification. (#1752)
- Modify `BatchSpanProcessor.ForceFlush` to abort after timeout/cancellation. (#1757)
- The `DroppedAttributeCount` field of the `Span` in the `go.opentelemetry.io/otel` package now only represents the number of attributes dropped for the span itself.
  It no longer is a conglomerate of itself, events, and link attributes that have been dropped. (#1771)
- Make `ExportSpans` in Jaeger Exporter honor context deadline. (#1773)
- Modify Zipkin Exporter default service name, use default resource's serviceName instead of empty. (#1777)
- The `go.opentelemetry.io/otel/sdk/export/trace` package is merged into the `go.opentelemetry.io/otel/sdk/trace` package. (#1778)
- The prometheus.InstallNewPipeline example is moved from comment to example test (#1796)
- The convenience functions for the stdout exporter have been updated to return the `TracerProvider` implementation and enable the shutdown of the exporter. (#1800)
- Replace the flush function returned from the Jaeger exporter's convenience creation functions (`InstallNewPipeline` and `NewExportPipeline`) with the `TracerProvider` implementation they create.
  This enables the caller to shutdown and flush using the related `TracerProvider` methods. (#1822)
- Updated the Jaeger exporter to have a default endpoint, `http://localhost:14250`, for the collector. (#1824)
- Changed the function `WithCollectorEndpoint` in the Jaeger exporter to no longer accept an endpoint as an argument.
  The endpoint can be passed with the `CollectorEndpointOption` using the `WithEndpoint` function or by setting the `OTEL_EXPORTER_JAEGER_ENDPOINT` environment variable value appropriately. (#1824)
- The Jaeger exporter no longer batches exported spans itself, instead it relies on the SDK's `BatchSpanProcessor` for this functionality. (#1830)
- The Jaeger exporter creation functions (`NewRawExporter`, `NewExportPipeline`, and `InstallNewPipeline`) no longer accept the removed `Option` type as a variadic argument. (#1830)

### Removed

- Removed Jaeger Environment variables: `JAEGER_SERVICE_NAME`, `JAEGER_DISABLED`, `JAEGER_TAGS`
  These environment variables will no longer be used to override values of the Jaeger exporter (#1752)
- No longer set the links for a `Span` in `go.opentelemetry.io/otel/sdk/trace` that is configured to be a new root.
  This is unspecified behavior that the OpenTelemetry community plans to standardize in the future.
  To prevent backwards incompatible changes when it is specified, these links are removed. (#1726)
- Setting error status while recording error with Span from oteltest package. (#1729)
- The concept of a remote and local Span stored in a context is unified to just the current Span.
  Because of this `"go.opentelemetry.io/otel/trace".RemoteSpanContextFromContext` is removed as it is no longer needed.
  Instead, `"go.opentelemetry.io/otel/trace".SpanContextFromContex` can be used to return the current Span.
  If needed, that Span's `SpanContext.IsRemote()` can then be used to determine if it is remote or not. (#1731)
- The `HasRemoteParent` field of the `"go.opentelemetry.io/otel/sdk/trace".SamplingParameters` is removed.
  This field is redundant to the information returned from the `Remote` method of the `SpanContext` held in the `ParentContext` field. (#1749)
- The `trace.FlagsDebug` and `trace.FlagsDeferred` constants have been removed and will be localized to the B3 propagator. (#1770)
- Remove `Process` configuration, `WithProcessFromEnv` and `ProcessFromEnv`, and type from the Jaeger exporter package.
  The information that could be configured in the `Process` struct should be configured in a `Resource` instead. (#1776, #1804)
- Remove the `WithDisabled` option from the Jaeger exporter.
  To disable the exporter unregister it from the `TracerProvider` or use a no-operation `TracerProvider`. (#1806)
- Removed the functions `CollectorEndpointFromEnv` and `WithCollectorEndpointOptionFromEnv` from the Jaeger exporter.
  These functions for retrieving specific environment variable values are redundant of other internal functions and
  are not intended for end user use. (#1824)
- Removed the Jaeger exporter `WithSDKOptions` `Option`.
  This option was used to set SDK options for the exporter creation convenience functions.
  These functions are provided as a way to easily setup or install the exporter with what are deemed reasonable SDK settings for common use cases.
  If the SDK needs to be configured differently, the `NewRawExporter` function and direct setup of the SDK with the desired settings should be used. (#1825)
- The `WithBufferMaxCount` and `WithBatchMaxCount` `Option`s from the Jaeger exporter are removed.
  The exporter no longer batches exports, instead relying on the SDK's `BatchSpanProcessor` for this functionality. (#1830)
- The Jaeger exporter `Option` type is removed.
  The type is no longer used by the exporter to configure anything.
  All the previous configurations these options provided were duplicates of SDK configuration.
  They have been removed in favor of using the SDK configuration and focuses the exporter configuration to be only about the endpoints it will send telemetry to. (#1830)

## [0.19.0] - 2021-03-18

### Added

- Added `Marshaler` config option to `otlphttp` to enable otlp over json or protobufs. (#1586)
- A `ForceFlush` method to the `"go.opentelemetry.io/otel/sdk/trace".TracerProvider` to flush all registered `SpanProcessor`s. (#1608)
- Added `WithSampler` and `WithSpanLimits` to tracer provider. (#1633, #1702)
- `"go.opentelemetry.io/otel/trace".SpanContext` now has a `remote` property, and `IsRemote()` predicate, that is true when the `SpanContext` has been extracted from remote context data. (#1701)
- A `Valid` method to the `"go.opentelemetry.io/otel/attribute".KeyValue` type. (#1703)

### Changed

- `trace.SpanContext` is now immutable and has no exported fields. (#1573)
  - `trace.NewSpanContext()` can be used in conjunction with the `trace.SpanContextConfig` struct to initialize a new `SpanContext` where all values are known.
- Update the `ForceFlush` method signature to the `"go.opentelemetry.io/otel/sdk/trace".SpanProcessor` to accept a `context.Context` and return an error. (#1608)
- Update the `Shutdown` method to the `"go.opentelemetry.io/otel/sdk/trace".TracerProvider` return an error on shutdown failure. (#1608)
- The SimpleSpanProcessor will now shut down the enclosed `SpanExporter` and gracefully ignore subsequent calls to `OnEnd` after `Shutdown` is called. (#1612)
- `"go.opentelemetry.io/sdk/metric/controller.basic".WithPusher` is replaced with `WithExporter` to provide consistent naming across project. (#1656)
- Added non-empty string check for trace `Attribute` keys. (#1659)
- Add `description` to SpanStatus only when `StatusCode` is set to error. (#1662)
- Jaeger exporter falls back to `resource.Default`'s `service.name` if the exported Span does not have one. (#1673)
- Jaeger exporter populates Jaeger's Span Process from Resource. (#1673)
- Renamed the `LabelSet` method of `"go.opentelemetry.io/otel/sdk/resource".Resource` to `Set`. (#1692)
- Changed `WithSDK` to `WithSDKOptions` to accept variadic arguments of `TracerProviderOption` type in `go.opentelemetry.io/otel/exporters/trace/jaeger` package. (#1693)
- Changed `WithSDK` to `WithSDKOptions` to accept variadic arguments of `TracerProviderOption` type in `go.opentelemetry.io/otel/exporters/trace/zipkin` package. (#1693)

### Removed

- Removed `serviceName` parameter from Zipkin exporter and uses resource instead. (#1549)
- Removed `WithConfig` from tracer provider to avoid overriding configuration. (#1633)
- Removed the exported `SimpleSpanProcessor` and `BatchSpanProcessor` structs.
   These are now returned as a SpanProcessor interface from their respective constructors. (#1638)
- Removed `WithRecord()` from `trace.SpanOption` when creating a span. (#1660)
- Removed setting status to `Error` while recording an error as a span event in `RecordError`. (#1663)
- Removed `jaeger.WithProcess` configuration option. (#1673)
- Removed `ApplyConfig` method from `"go.opentelemetry.io/otel/sdk/trace".TracerProvider` and the now unneeded `Config` struct. (#1693)

### Fixed

- Jaeger Exporter: Ensure mapping between OTEL and Jaeger span data complies with the specification. (#1626)
- `SamplingResult.TraceState` is correctly propagated to a newly created span's `SpanContext`. (#1655)
- The `otel-collector` example now correctly flushes metric events prior to shutting down the exporter. (#1678)
- Do not set span status message in `SpanStatusFromHTTPStatusCode` if it can be inferred from `http.status_code`. (#1681)
- Synchronization issues in global trace delegate implementation. (#1686)
- Reduced excess memory usage by global `TracerProvider`. (#1687)

## [0.18.0] - 2021-03-03

### Added

- Added `resource.Default()` for use with meter and tracer providers. (#1507)
- `AttributePerEventCountLimit` and `AttributePerLinkCountLimit` for `SpanLimits`. (#1535)
- Added `Keys()` method to `propagation.TextMapCarrier` and `propagation.HeaderCarrier` to adapt `http.Header` to this interface. (#1544)
- Added `code` attributes to `go.opentelemetry.io/otel/semconv` package. (#1558)
- Compatibility testing suite in the CI system for the following systems. (#1567)
   | OS      | Go Version | Architecture |
   | ------- | ---------- | ------------ |
   | Ubuntu  | 1.15       | amd64        |
   | Ubuntu  | 1.14       | amd64        |
   | Ubuntu  | 1.15       | 386          |
   | Ubuntu  | 1.14       | 386          |
   | MacOS   | 1.15       | amd64        |
   | MacOS   | 1.14       | amd64        |
   | Windows | 1.15       | amd64        |
   | Windows | 1.14       | amd64        |
   | Windows | 1.15       | 386          |
   | Windows | 1.14       | 386          |

### Changed

- Replaced interface `oteltest.SpanRecorder` with its existing implementation
  `StandardSpanRecorder`. (#1542)
- Default span limit values to 128. (#1535)
- Rename `MaxEventsPerSpan`, `MaxAttributesPerSpan` and `MaxLinksPerSpan` to `EventCountLimit`, `AttributeCountLimit` and `LinkCountLimit`, and move these fields into `SpanLimits`. (#1535)
- Renamed the `otel/label` package to `otel/attribute`. (#1541)
- Vendor the Jaeger exporter's dependency on Apache Thrift. (#1551)
- Parallelize the CI linting and testing. (#1567)
- Stagger timestamps in exact aggregator tests. (#1569)
- Changed all examples to use `WithBatchTimeout(5 * time.Second)` rather than `WithBatchTimeout(5)`. (#1621)
- Prevent end-users from implementing some interfaces (#1575)

  ```
      "otel/exporters/otlp/otlphttp".Option
      "otel/exporters/stdout".Option
      "otel/oteltest".Option
      "otel/trace".TracerOption
      "otel/trace".SpanOption
      "otel/trace".EventOption
      "otel/trace".LifeCycleOption
      "otel/trace".InstrumentationOption
      "otel/sdk/resource".Option
      "otel/sdk/trace".ParentBasedSamplerOption
      "otel/sdk/trace".ReadOnlySpan
      "otel/sdk/trace".ReadWriteSpan
  ```

### Removed

- Removed attempt to resample spans upon changing the span name with `span.SetName()`. (#1545)
- The `test-benchmark` is no longer a dependency of the `precommit` make target. (#1567)
- Removed the `test-386` make target.
   This was replaced with a full compatibility testing suite (i.e. multi OS/arch) in the CI system. (#1567)

### Fixed

- The sequential timing check of timestamps in the stdout exporter are now setup explicitly to be sequential (#1571). (#1572)
- Windows build of Jaeger tests now compiles with OS specific functions (#1576). (#1577)
- The sequential timing check of timestamps of go.opentelemetry.io/otel/sdk/metric/aggregator/lastvalue are now setup explicitly to be sequential (#1578). (#1579)
- Validate tracestate header keys with vendors according to the W3C TraceContext specification (#1475). (#1581)
- The OTLP exporter includes related labels for translations of a GaugeArray (#1563). (#1570)

## [0.17.0] - 2021-02-12

### Changed

- Rename project default branch from `master` to `main`. (#1505)
- Reverse order in which `Resource` attributes are merged, per change in spec. (#1501)
- Add tooling to maintain "replace" directives in go.mod files automatically. (#1528)
- Create new modules: otel/metric, otel/trace, otel/oteltest, otel/sdk/export/metric, otel/sdk/metric (#1528)
- Move metric-related public global APIs from otel to otel/metric/global. (#1528)

## Fixed

- Fixed otlpgrpc reconnection issue.
- The example code in the README.md of `go.opentelemetry.io/otel/exporters/otlp` is moved to a compiled example test and used the new `WithAddress` instead of `WithEndpoint`. (#1513)
- The otel-collector example now uses the default OTLP receiver port of the collector.

## [0.16.0] - 2021-01-13

### Added

- Add the `ReadOnlySpan` and `ReadWriteSpan` interfaces to provide better control for accessing span data. (#1360)
- `NewGRPCDriver` function returns a `ProtocolDriver` that maintains a single gRPC connection to the collector. (#1369)
- Added documentation about the project's versioning policy. (#1388)
- Added `NewSplitDriver` for OTLP exporter that allows sending traces and metrics to different endpoints. (#1418)
- Added codeql worfklow to GitHub Actions (#1428)
- Added Gosec workflow to GitHub Actions (#1429)
- Add new HTTP driver for OTLP exporter in `exporters/otlp/otlphttp`. Currently it only supports the binary protobuf payloads. (#1420)
- Add an OpenCensus exporter bridge. (#1444)

### Changed

- Rename `internal/testing` to `internal/internaltest`. (#1449)
- Rename `export.SpanData` to `export.SpanSnapshot` and use it only for exporting spans. (#1360)
- Store the parent's full `SpanContext` rather than just its span ID in the `span` struct. (#1360)
- Improve span duration accuracy. (#1360)
- Migrated CI/CD from CircleCI to GitHub Actions (#1382)
- Remove duplicate checkout from GitHub Actions workflow (#1407)
- Metric `array` aggregator renamed `exact` to match its `aggregation.Kind` (#1412)
- Metric `exact` aggregator includes per-point timestamps (#1412)
- Metric stdout exporter uses MinMaxSumCount aggregator for ValueRecorder instruments (#1412)
- `NewExporter` from `exporters/otlp` now takes a `ProtocolDriver` as a parameter. (#1369)
- Many OTLP Exporter options became gRPC ProtocolDriver options. (#1369)
- Unify endpoint API that related to OTel exporter. (#1401)
- Optimize metric histogram aggregator to re-use its slice of buckets. (#1435)
- Metric aggregator Count() and histogram Bucket.Counts are consistently `uint64`. (1430)
- Histogram aggregator accepts functional options, uses default boundaries if none given. (#1434)
- `SamplingResult` now passed a `Tracestate` from the parent `SpanContext` (#1432)
- Moved gRPC driver for OTLP exporter to `exporters/otlp/otlpgrpc`. (#1420)
- The `TraceContext` propagator now correctly propagates `TraceState` through the `SpanContext`. (#1447)
- Metric Push and Pull Controller components are combined into a single "basic" Controller:
  - `WithExporter()` and `Start()` to configure Push behavior
  - `Start()` is optional; use `Collect()` and `ForEach()` for Pull behavior
  - `Start()` and `Stop()` accept Context. (#1378)
- The `Event` type is moved from the `otel/sdk/export/trace` package to the `otel/trace` API package. (#1452)

### Removed

- Remove `errUninitializedSpan` as its only usage is now obsolete. (#1360)
- Remove Metric export functionality related to quantiles and summary data points: this is not specified (#1412)
- Remove DDSketch metric aggregator; our intention is to re-introduce this as an option of the histogram aggregator after [new OTLP histogram data types](https://github.com/open-telemetry/opentelemetry-proto/pull/226) are released (#1412)

### Fixed

- `BatchSpanProcessor.Shutdown()` will now shutdown underlying `export.SpanExporter`. (#1443)

## [0.15.0] - 2020-12-10

### Added

- The `WithIDGenerator` `TracerProviderOption` is added to the `go.opentelemetry.io/otel/trace` package to configure an `IDGenerator` for the `TracerProvider`. (#1363)

### Changed

- The Zipkin exporter now uses the Span status code to determine. (#1328)
- `NewExporter` and `Start` functions in `go.opentelemetry.io/otel/exporters/otlp` now receive `context.Context` as a first parameter. (#1357)
- Move the OpenCensus example into `example` directory. (#1359)
- Moved the SDK's `internal.IDGenerator` interface in to the `sdk/trace` package to enable support for externally-defined ID generators. (#1363)
- Bump `github.com/google/go-cmp` from 0.5.3 to 0.5.4 (#1374)
- Bump `github.com/golangci/golangci-lint` in `/internal/tools` (#1375)

### Fixed

- Metric SDK `SumObserver` and `UpDownSumObserver` instruments correctness fixes. (#1381)

## [0.14.0] - 2020-11-19

### Added

- An `EventOption` and the related `NewEventConfig` function are added to the `go.opentelemetry.io/otel` package to configure Span events. (#1254)
- A `TextMapPropagator` and associated `TextMapCarrier` are added to the `go.opentelemetry.io/otel/oteltest` package to test `TextMap` type propagators and their use. (#1259)
- `SpanContextFromContext` returns `SpanContext` from context. (#1255)
- `TraceState` has been added to `SpanContext`. (#1340)
- `DeploymentEnvironmentKey` added to `go.opentelemetry.io/otel/semconv` package. (#1323)
- Add an OpenCensus to OpenTelemetry tracing bridge. (#1305)
- Add a parent context argument to `SpanProcessor.OnStart` to follow the specification. (#1333)
- Add missing tests for `sdk/trace/attributes_map.go`. (#1337)

### Changed

- Move the `go.opentelemetry.io/otel/api/trace` package into `go.opentelemetry.io/otel/trace` with the following changes. (#1229) (#1307)
  - `ID` has been renamed to `TraceID`.
  - `IDFromHex` has been renamed to `TraceIDFromHex`.
  - `EmptySpanContext` is removed.
- Move the `go.opentelemetry.io/otel/api/trace/tracetest` package into `go.opentelemetry.io/otel/oteltest`. (#1229)
- OTLP Exporter updates:
  - supports OTLP v0.6.0 (#1230, #1354)
  - supports configurable aggregation temporality (default: Cumulative, optional: Stateless). (#1296)
- The Sampler is now called on local child spans. (#1233)
- The `Kind` type from the `go.opentelemetry.io/otel/api/metric` package was renamed to `InstrumentKind` to more specifically describe what it is and avoid semantic ambiguity. (#1240)
- The `MetricKind` method of the `Descriptor` type in the `go.opentelemetry.io/otel/api/metric` package was renamed to `Descriptor.InstrumentKind`.
   This matches the returned type and fixes misuse of the term metric. (#1240)
- Move test harness from the `go.opentelemetry.io/otel/api/apitest` package into `go.opentelemetry.io/otel/oteltest`. (#1241)
- Move the `go.opentelemetry.io/otel/api/metric/metrictest` package into `go.opentelemetry.io/oteltest` as part of #964. (#1252)
- Move the `go.opentelemetry.io/otel/api/metric` package into `go.opentelemetry.io/otel/metric` as part of #1303. (#1321)
- Move the `go.opentelemetry.io/otel/api/metric/registry` package into `go.opentelemetry.io/otel/metric/registry` as a part of #1303. (#1316)
- Move the `Number` type (together with related functions) from `go.opentelemetry.io/otel/api/metric` package into `go.opentelemetry.io/otel/metric/number` as a part of #1303. (#1316)
- The function signature of the Span `AddEvent` method in `go.opentelemetry.io/otel` is updated to no longer take an unused context and instead take a required name and a variable number of `EventOption`s. (#1254)
- The function signature of the Span `RecordError` method in `go.opentelemetry.io/otel` is updated to no longer take an unused context and instead take a required error value and a variable number of `EventOption`s. (#1254)
- Move the `go.opentelemetry.io/otel/api/global` package to `go.opentelemetry.io/otel`. (#1262) (#1330)
- Move the `Version` function from `go.opentelemetry.io/otel/sdk` to `go.opentelemetry.io/otel`. (#1330)
- Rename correlation context header from `"otcorrelations"` to `"baggage"` to match the OpenTelemetry specification. (#1267)
- Fix `Code.UnmarshalJSON` to work with valid JSON only. (#1276)
- The `resource.New()` method changes signature to support builtin attributes and functional options, including `telemetry.sdk.*` and
  `host.name` semantic conventions; the former method is renamed `resource.NewWithAttributes`. (#1235)
- The Prometheus exporter now exports non-monotonic counters (i.e. `UpDownCounter`s) as gauges. (#1210)
- Correct the `Span.End` method documentation in the `otel` API to state updates are not allowed on a span after it has ended. (#1310)
- Updated span collection limits for attribute, event and link counts to 1000 (#1318)
- Renamed `semconv.HTTPUrlKey` to `semconv.HTTPURLKey`. (#1338)

### Removed

- The `ErrInvalidHexID`, `ErrInvalidTraceIDLength`, `ErrInvalidSpanIDLength`, `ErrInvalidSpanIDLength`, or `ErrNilSpanID` from the `go.opentelemetry.io/otel` package are unexported now. (#1243)
- The `AddEventWithTimestamp` method on the `Span` interface in `go.opentelemetry.io/otel` is removed due to its redundancy.
   It is replaced by using the `AddEvent` method with a `WithTimestamp` option. (#1254)
- The `MockSpan` and `MockTracer` types are removed from `go.opentelemetry.io/otel/oteltest`.
   `Tracer` and `Span` from the same module should be used in their place instead. (#1306)
- `WorkerCount` option is removed from `go.opentelemetry.io/otel/exporters/otlp`. (#1350)
- Remove the following labels types: INT32, UINT32, UINT64 and FLOAT32. (#1314)

### Fixed

- Rename `MergeItererator` to `MergeIterator` in the `go.opentelemetry.io/otel/label` package. (#1244)
- The `go.opentelemetry.io/otel/api/global` packages global TextMapPropagator now delegates functionality to a globally set delegate for all previously returned propagators. (#1258)
- Fix condition in `label.Any`. (#1299)
- Fix global `TracerProvider` to pass options to its configured provider. (#1329)
- Fix missing handler for `ExactKind` aggregator in OTLP metrics transformer (#1309)

## [0.13.0] - 2020-10-08

### Added

- OTLP Metric exporter supports Histogram aggregation. (#1209)
- The `Code` struct from the `go.opentelemetry.io/otel/codes` package now supports JSON marshaling and unmarshaling as well as implements the `Stringer` interface. (#1214)
- A Baggage API to implement the OpenTelemetry specification. (#1217)
- Add Shutdown method to sdk/trace/provider, shutdown processors in the order they were registered. (#1227)

### Changed

- Set default propagator to no-op propagator. (#1184)
- The `HTTPSupplier`, `HTTPExtractor`, `HTTPInjector`, and `HTTPPropagator` from the `go.opentelemetry.io/otel/api/propagation` package were replaced with unified `TextMapCarrier` and `TextMapPropagator` in the `go.opentelemetry.io/otel/propagation` package. (#1212) (#1325)
- The `New` function from the `go.opentelemetry.io/otel/api/propagation` package was replaced with `NewCompositeTextMapPropagator` in the `go.opentelemetry.io/otel` package. (#1212)
- The status codes of the `go.opentelemetry.io/otel/codes` package have been updated to match the latest OpenTelemetry specification.
   They now are `Unset`, `Error`, and `Ok`.
   They no longer track the gRPC codes. (#1214)
- The `StatusCode` field of the `SpanData` struct in the `go.opentelemetry.io/otel/sdk/export/trace` package now uses the codes package from this package instead of the gRPC project. (#1214)
- Move the `go.opentelemetry.io/otel/api/baggage` package into `go.opentelemetry.io/otel/baggage`. (#1217) (#1325)
- A `Shutdown` method of `SpanProcessor` and all its implementations receives a context and returns an error. (#1264)

### Fixed

- Copies of data from arrays and slices passed to `go.opentelemetry.io/otel/label.ArrayValue()` are now used in the returned `Value` instead of using the mutable data itself. (#1226)

### Removed

- The `ExtractHTTP` and `InjectHTTP` functions from the `go.opentelemetry.io/otel/api/propagation` package were removed. (#1212)
- The `Propagators` interface from the `go.opentelemetry.io/otel/api/propagation` package was removed to conform to the OpenTelemetry specification.
   The explicit `TextMapPropagator` type can be used in its place as this is the `Propagator` type the specification defines. (#1212)
- The `SetAttribute` method of the `Span` from the `go.opentelemetry.io/otel/api/trace` package was removed given its redundancy with the `SetAttributes` method. (#1216)
- The internal implementation of Baggage storage is removed in favor of using the new Baggage API functionality. (#1217)
- Remove duplicate hostname key `HostHostNameKey` in Resource semantic conventions. (#1219)
- Nested array/slice support has been removed. (#1226)

## [0.12.0] - 2020-09-24

### Added

- A `SpanConfigure` function in `go.opentelemetry.io/otel/api/trace` to create a new `SpanConfig` from `SpanOption`s. (#1108)
- In the `go.opentelemetry.io/otel/api/trace` package, `NewTracerConfig` was added to construct new `TracerConfig`s.
   This addition was made to conform with our project option conventions. (#1155)
- Instrumentation library information was added to the Zipkin exporter. (#1119)
- The `SpanProcessor` interface now has a `ForceFlush()` method. (#1166)
- More semantic conventions for k8s as resource attributes. (#1167)

### Changed

- Add reconnecting udp connection type to Jaeger exporter.
   This change adds a new optional implementation of the udp conn interface used to detect changes to an agent's host dns record.
   It then adopts the new destination address to ensure the exporter doesn't get stuck. This change was ported from jaegertracing/jaeger-client-go#520. (#1063)
- Replace `StartOption` and `EndOption` in `go.opentelemetry.io/otel/api/trace` with `SpanOption`.
   This change is matched by replacing the `StartConfig` and `EndConfig` with a unified `SpanConfig`. (#1108)
- Replace the `LinkedTo` span option in `go.opentelemetry.io/otel/api/trace` with `WithLinks`.
   This is be more consistent with our other option patterns, i.e. passing the item to be configured directly instead of its component parts, and provides a cleaner function signature. (#1108)
- The `go.opentelemetry.io/otel/api/trace` `TracerOption` was changed to an interface to conform to project option conventions. (#1109)
- Move the `B3` and `TraceContext` from within the `go.opentelemetry.io/otel/api/trace` package to their own `go.opentelemetry.io/otel/propagators` package.
    This removal of the propagators is reflective of the OpenTelemetry specification for these propagators as well as cleans up the `go.opentelemetry.io/otel/api/trace` API. (#1118)
- Rename Jaeger tags used for instrumentation library information to reflect changes in OpenTelemetry specification. (#1119)
- Rename `ProbabilitySampler` to `TraceIDRatioBased` and change semantics to ignore parent span sampling status. (#1115)
- Move `tools` package under `internal`. (#1141)
- Move `go.opentelemetry.io/otel/api/correlation` package to `go.opentelemetry.io/otel/api/baggage`. (#1142)
   The `correlation.CorrelationContext` propagator has been renamed `baggage.Baggage`.  Other exported functions and types are unchanged.
- Rename `ParentOrElse` sampler to `ParentBased` and allow setting samplers depending on parent span. (#1153)
- In the `go.opentelemetry.io/otel/api/trace` package, `SpanConfigure` was renamed to `NewSpanConfig`. (#1155)
- Change `dependabot.yml` to add a `Skip Changelog` label to dependabot-sourced PRs. (#1161)
- The [configuration style guide](https://github.com/open-telemetry/opentelemetry-go/blob/master/CONTRIBUTING.md#config) has been updated to
   recommend the use of `newConfig()` instead of `configure()`. (#1163)
- The `otlp.Config` type has been unexported and changed to `otlp.config`, along with its initializer. (#1163)
- Ensure exported interface types include parameter names and update the
   Style Guide to reflect this styling rule. (#1172)
- Don't consider unset environment variable for resource detection to be an error. (#1170)
- Rename `go.opentelemetry.io/otel/api/metric.ConfigureInstrument` to `NewInstrumentConfig` and
  `go.opentelemetry.io/otel/api/metric.ConfigureMeter` to `NewMeterConfig`.
- ValueObserver instruments use LastValue aggregator by default. (#1165)
- OTLP Metric exporter supports LastValue aggregation. (#1165)
- Move the `go.opentelemetry.io/otel/api/unit` package to `go.opentelemetry.io/otel/unit`. (#1185)
- Rename `Provider` to `MeterProvider` in the `go.opentelemetry.io/otel/api/metric` package. (#1190)
- Rename `NoopProvider` to `NoopMeterProvider` in the `go.opentelemetry.io/otel/api/metric` package. (#1190)
- Rename `NewProvider` to `NewMeterProvider` in the `go.opentelemetry.io/otel/api/metric/metrictest` package. (#1190)
- Rename `Provider` to `MeterProvider` in the `go.opentelemetry.io/otel/api/metric/registry` package. (#1190)
- Rename `NewProvider` to `NewMeterProvider` in the `go.opentelemetry.io/otel/api/metri/registryc` package. (#1190)
- Rename `Provider` to `TracerProvider` in the `go.opentelemetry.io/otel/api/trace` package. (#1190)
- Rename `NoopProvider` to `NoopTracerProvider` in the `go.opentelemetry.io/otel/api/trace` package. (#1190)
- Rename `Provider` to `TracerProvider` in the `go.opentelemetry.io/otel/api/trace/tracetest` package. (#1190)
- Rename `NewProvider` to `NewTracerProvider` in the `go.opentelemetry.io/otel/api/trace/tracetest` package. (#1190)
- Rename `WrapperProvider` to `WrapperTracerProvider` in the `go.opentelemetry.io/otel/bridge/opentracing` package. (#1190)
- Rename `NewWrapperProvider` to `NewWrapperTracerProvider` in the `go.opentelemetry.io/otel/bridge/opentracing` package. (#1190)
- Rename `Provider` method of the pull controller to `MeterProvider` in the `go.opentelemetry.io/otel/sdk/metric/controller/pull` package. (#1190)
- Rename `Provider` method of the push controller to `MeterProvider` in the `go.opentelemetry.io/otel/sdk/metric/controller/push` package. (#1190)
- Rename `ProviderOptions` to `TracerProviderConfig` in the `go.opentelemetry.io/otel/sdk/trace` package. (#1190)
- Rename `ProviderOption` to `TracerProviderOption` in the `go.opentelemetry.io/otel/sdk/trace` package. (#1190)
- Rename `Provider` to `TracerProvider` in the `go.opentelemetry.io/otel/sdk/trace` package. (#1190)
- Rename `NewProvider` to `NewTracerProvider` in the `go.opentelemetry.io/otel/sdk/trace` package. (#1190)
- Renamed `SamplingDecision` values to comply with OpenTelemetry specification change. (#1192)
- Renamed Zipkin attribute names from `ot.status_code & ot.status_description` to `otel.status_code & otel.status_description`. (#1201)
- The default SDK now invokes registered `SpanProcessor`s in the order they were registered with the `TracerProvider`. (#1195)
- Add test of spans being processed by the `SpanProcessor`s in the order they were registered. (#1203)

### Removed

- Remove the B3 propagator from `go.opentelemetry.io/otel/propagators`. It is now located in the
   `go.opentelemetry.io/contrib/propagators/` module. (#1191)
- Remove the semantic convention for HTTP status text, `HTTPStatusTextKey` from package `go.opentelemetry.io/otel/semconv`. (#1194)

### Fixed

- Zipkin example no longer mentions `ParentSampler`, corrected to `ParentBased`. (#1171)
- Fix missing shutdown processor in otel-collector example. (#1186)
- Fix missing shutdown processor in basic and namedtracer examples. (#1197)

## [0.11.0] - 2020-08-24

### Added

- Support for exporting array-valued attributes via OTLP. (#992)
- `Noop` and `InMemory` `SpanBatcher` implementations to help with testing integrations. (#994)
- Support for filtering metric label sets. (#1047)
- A dimensionality-reducing metric Processor. (#1057)
- Integration tests for more OTel Collector Attribute types. (#1062)
- A new `WithSpanProcessor` `ProviderOption` is added to the `go.opentelemetry.io/otel/sdk/trace` package to create a `Provider` and automatically register the `SpanProcessor`. (#1078)

### Changed

- Rename `sdk/metric/processor/test` to `sdk/metric/processor/processortest`. (#1049)
- Rename `sdk/metric/controller/test` to `sdk/metric/controller/controllertest`. (#1049)
- Rename `api/testharness` to `api/apitest`. (#1049)
- Rename `api/trace/testtrace` to `api/trace/tracetest`. (#1049)
- Change Metric Processor to merge multiple observations. (#1024)
- The `go.opentelemetry.io/otel/bridge/opentracing` bridge package has been made into its own module.
   This removes the package dependencies of this bridge from the rest of the OpenTelemetry based project. (#1038)
- Renamed `go.opentelemetry.io/otel/api/standard` package to `go.opentelemetry.io/otel/semconv` to avoid the ambiguous and generic name `standard` and better describe the package as containing OpenTelemetry semantic conventions. (#1016)
- The environment variable used for resource detection has been changed from `OTEL_RESOURCE_LABELS` to `OTEL_RESOURCE_ATTRIBUTES` (#1042)
- Replace `WithSyncer` with `WithBatcher` in examples. (#1044)
- Replace the `google.golang.org/grpc/codes` dependency in the API with an equivalent `go.opentelemetry.io/otel/codes` package. (#1046)
- Merge the `go.opentelemetry.io/otel/api/label` and `go.opentelemetry.io/otel/api/kv` into the new `go.opentelemetry.io/otel/label` package. (#1060)
- Unify Callback Function Naming.
   Rename `*Callback` with `*Func`. (#1061)
- CI builds validate against last two versions of Go, dropping 1.13 and adding 1.15. (#1064)
- The `go.opentelemetry.io/otel/sdk/export/trace` interfaces `SpanSyncer` and `SpanBatcher` have been replaced with a specification compliant `Exporter` interface.
   This interface still supports the export of `SpanData`, but only as a slice.
   Implementation are also required now to return any error from `ExportSpans` if one occurs as well as implement a `Shutdown` method for exporter clean-up. (#1078)
- The `go.opentelemetry.io/otel/sdk/trace` `NewBatchSpanProcessor` function no longer returns an error.
   If a `nil` exporter is passed as an argument to this function, instead of it returning an error, it now returns a `BatchSpanProcessor` that handles the export of `SpanData` by not taking any action. (#1078)
- The `go.opentelemetry.io/otel/sdk/trace` `NewProvider` function to create a `Provider` no longer returns an error, instead only a `*Provider`.
   This change is related to `NewBatchSpanProcessor` not returning an error which was the only error this function would return. (#1078)

### Removed

- Duplicate, unused API sampler interface. (#999)
   Use the [`Sampler` interface](https://github.com/open-telemetry/opentelemetry-go/blob/v0.11.0/sdk/trace/sampling.go) provided by the SDK instead.
- The `grpctrace` instrumentation was moved to the `go.opentelemetry.io/contrib` repository and out of this repository.
   This move includes moving the `grpc` example to the `go.opentelemetry.io/contrib` as well. (#1027)
- The `WithSpan` method of the `Tracer` interface.
   The functionality this method provided was limited compared to what a user can provide themselves.
   It was removed with the understanding that if there is sufficient user need it can be added back based on actual user usage. (#1043)
- The `RegisterSpanProcessor` and `UnregisterSpanProcessor` functions.
   These were holdovers from an approach prior to the TracerProvider design. They were not used anymore. (#1077)
- The `oterror` package. (#1026)
- The `othttp` and `httptrace` instrumentations were moved to `go.opentelemetry.io/contrib`. (#1032)

### Fixed

- The `semconv.HTTPServerMetricAttributesFromHTTPRequest()` function no longer generates the high-cardinality `http.request.content.length` label. (#1031)
- Correct instrumentation version tag in Jaeger exporter. (#1037)
- The SDK span will now set an error event if the `End` method is called during a panic (i.e. it was deferred). (#1043)
- Move internally generated protobuf code from the `go.opentelemetry.io/otel` to the OTLP exporter to reduce dependency overhead. (#1050)
- The `otel-collector` example referenced outdated collector processors. (#1006)

## [0.10.0] - 2020-07-29

This release migrates the default OpenTelemetry SDK into its own Go module, decoupling the SDK from the API and reducing dependencies for instrumentation packages.

### Added

- The Zipkin exporter now has `NewExportPipeline` and `InstallNewPipeline` constructor functions to match the common pattern.
    These function build a new exporter with default SDK options and register the exporter with the `global` package respectively. (#944)
- Add propagator option for gRPC instrumentation. (#986)
- The `testtrace` package now tracks the `trace.SpanKind` for each span. (#987)

### Changed

- Replace the `RegisterGlobal` `Option` in the Jaeger exporter with an `InstallNewPipeline` constructor function.
   This matches the other exporter constructor patterns and will register a new exporter after building it with default configuration. (#944)
- The trace (`go.opentelemetry.io/otel/exporters/trace/stdout`) and metric (`go.opentelemetry.io/otel/exporters/metric/stdout`) `stdout` exporters are now merged into a single exporter at `go.opentelemetry.io/otel/exporters/stdout`.
   This new exporter was made into its own Go module to follow the pattern of all exporters and decouple it from the `go.opentelemetry.io/otel` module. (#956, #963)
- Move the `go.opentelemetry.io/otel/exporters/test` test package to `go.opentelemetry.io/otel/sdk/export/metric/metrictest`. (#962)
- The `go.opentelemetry.io/otel/api/kv/value` package was merged into the parent `go.opentelemetry.io/otel/api/kv` package. (#968)
  - `value.Bool` was replaced with `kv.BoolValue`.
  - `value.Int64` was replaced with `kv.Int64Value`.
  - `value.Uint64` was replaced with `kv.Uint64Value`.
  - `value.Float64` was replaced with `kv.Float64Value`.
  - `value.Int32` was replaced with `kv.Int32Value`.
  - `value.Uint32` was replaced with `kv.Uint32Value`.
  - `value.Float32` was replaced with `kv.Float32Value`.
  - `value.String` was replaced with `kv.StringValue`.
  - `value.Int` was replaced with `kv.IntValue`.
  - `value.Uint` was replaced with `kv.UintValue`.
  - `value.Array` was replaced with `kv.ArrayValue`.
- Rename `Infer` to `Any` in the `go.opentelemetry.io/otel/api/kv` package. (#972)
- Change `othttp` to use the `httpsnoop` package to wrap the `ResponseWriter` so that optional interfaces (`http.Hijacker`, `http.Flusher`, etc.) that are implemented by the original `ResponseWriter`are also implemented by the wrapped `ResponseWriter`. (#979)
- Rename `go.opentelemetry.io/otel/sdk/metric/aggregator/test` package to `go.opentelemetry.io/otel/sdk/metric/aggregator/aggregatortest`. (#980)
- Make the SDK into its own Go module called `go.opentelemetry.io/otel/sdk`. (#985)
- Changed the default trace `Sampler` from `AlwaysOn` to `ParentOrElse(AlwaysOn)`. (#989)

### Removed

- The `IndexedAttribute` function from the `go.opentelemetry.io/otel/api/label` package was removed in favor of `IndexedLabel` which it was synonymous with. (#970)

### Fixed

- Bump github.com/golangci/golangci-lint from 1.28.3 to 1.29.0 in /tools. (#953)
- Bump github.com/google/go-cmp from 0.5.0 to 0.5.1. (#957)
- Use `global.Handle` for span export errors in the OTLP exporter. (#946)
- Correct Go language formatting in the README documentation. (#961)
- Remove default SDK dependencies from the `go.opentelemetry.io/otel/api` package. (#977)
- Remove default SDK dependencies from the `go.opentelemetry.io/otel/instrumentation` package. (#983)
- Move documented examples for `go.opentelemetry.io/otel/instrumentation/grpctrace` interceptors into Go example tests. (#984)

## [0.9.0] - 2020-07-20

### Added

- A new Resource Detector interface is included to allow resources to be automatically detected and included. (#939)
- A Detector to automatically detect resources from an environment variable. (#939)
- Github action to generate protobuf Go bindings locally in `internal/opentelemetry-proto-gen`. (#938)
- OTLP .proto files from `open-telemetry/opentelemetry-proto` imported as a git submodule under `internal/opentelemetry-proto`.
   References to `github.com/open-telemetry/opentelemetry-proto` changed to `go.opentelemetry.io/otel/internal/opentelemetry-proto-gen`. (#942)

### Changed

- Non-nil value `struct`s for key-value pairs will be marshalled using JSON rather than `Sprintf`. (#948)

### Removed

- Removed dependency on `github.com/open-telemetry/opentelemetry-collector`. (#943)

## [0.8.0] - 2020-07-09

### Added

- The `B3Encoding` type to represent the B3 encoding(s) the B3 propagator can inject.
   A value for HTTP supported encodings (Multiple Header: `MultipleHeader`, Single Header: `SingleHeader`) are included. (#882)
- The `FlagsDeferred` trace flag to indicate if the trace sampling decision has been deferred. (#882)
- The `FlagsDebug` trace flag to indicate if the trace is a debug trace. (#882)
- Add `peer.service` semantic attribute. (#898)
- Add database-specific semantic attributes. (#899)
- Add semantic convention for `faas.coldstart` and `container.id`. (#909)
- Add http content size semantic conventions. (#905)
- Include `http.request_content_length` in HTTP request basic attributes. (#905)
- Add semantic conventions for operating system process resource attribute keys. (#919)
- The Jaeger exporter now has a `WithBatchMaxCount` option to specify the maximum number of spans sent in a batch. (#931)

### Changed

- Update `CONTRIBUTING.md` to ask for updates to `CHANGELOG.md` with each pull request. (#879)
- Use lowercase header names for B3 Multiple Headers. (#881)
- The B3 propagator `SingleHeader` field has been replaced with `InjectEncoding`.
   This new field can be set to combinations of the `B3Encoding` bitmasks and will inject trace information in these encodings.
   If no encoding is set, the propagator will default to `MultipleHeader` encoding. (#882)
- The B3 propagator now extracts from either HTTP encoding of B3 (Single Header or Multiple Header) based on what is contained in the header.
   Preference is given to Single Header encoding with Multiple Header being the fallback if Single Header is not found or is invalid.
   This behavior change is made to dynamically support all correctly encoded traces received instead of having to guess the expected encoding prior to receiving. (#882)
- Extend semantic conventions for RPC. (#900)
- To match constant naming conventions in the `api/standard` package, the `FaaS*` key names are appended with a suffix of `Key`. (#920)
  - `"api/standard".FaaSName` -> `FaaSNameKey`
  - `"api/standard".FaaSID` -> `FaaSIDKey`
  - `"api/standard".FaaSVersion` -> `FaaSVersionKey`
  - `"api/standard".FaaSInstance` -> `FaaSInstanceKey`

### Removed

- The `FlagsUnused` trace flag is removed.
   The purpose of this flag was to act as the inverse of `FlagsSampled`, the inverse of `FlagsSampled` is used instead. (#882)
- The B3 header constants (`B3SingleHeader`, `B3DebugFlagHeader`, `B3TraceIDHeader`, `B3SpanIDHeader`, `B3SampledHeader`, `B3ParentSpanIDHeader`) are removed.
   If B3 header keys are needed [the authoritative OpenZipkin package constants](https://pkg.go.dev/github.com/openzipkin/zipkin-go@v0.2.2/propagation/b3?tab=doc#pkg-constants) should be used instead. (#882)

### Fixed

- The B3 Single Header name is now correctly `b3` instead of the previous `X-B3`. (#881)
- The B3 propagator now correctly supports sampling only values (`b3: 0`, `b3: 1`, or `b3: d`) for a Single B3 Header. (#882)
- The B3 propagator now propagates the debug flag.
   This removes the behavior of changing the debug flag into a set sampling bit.
   Instead, this now follow the B3 specification and omits the `X-B3-Sampling` header. (#882)
- The B3 propagator now tracks "unset" sampling state (meaning "defer the decision") and does not set the `X-B3-Sampling` header when injecting. (#882)
- Bump github.com/itchyny/gojq from 0.10.3 to 0.10.4 in /tools. (#883)
- Bump github.com/opentracing/opentracing-go from v1.1.1-0.20190913142402-a7454ce5950e to v1.2.0. (#885)
- The tracing time conversion for OTLP spans is now correctly set to `UnixNano`. (#896)
- Ensure span status is not set to `Unknown` when no HTTP status code is provided as it is assumed to be `200 OK`. (#908)
- Ensure `httptrace.clientTracer` closes `http.headers` span. (#912)
- Prometheus exporter will not apply stale updates or forget inactive metrics. (#903)
- Add test for api.standard `HTTPClientAttributesFromHTTPRequest`. (#905)
- Bump github.com/golangci/golangci-lint from 1.27.0 to 1.28.1 in /tools. (#901, #913)
- Update otel-colector example to use the v0.5.0 collector. (#915)
- The `grpctrace` instrumentation uses a span name conforming to the OpenTelemetry semantic conventions (does not contain a leading slash (`/`)). (#922)
- The `grpctrace` instrumentation includes an `rpc.method` attribute now set to the gRPC method name. (#900, #922)
- The `grpctrace` instrumentation `rpc.service` attribute now contains the package name if one exists.
   This is in accordance with OpenTelemetry semantic conventions. (#922)
- Correlation Context extractor will no longer insert an empty map into the returned context when no valid values are extracted. (#923)
- Bump google.golang.org/api from 0.28.0 to 0.29.0 in /exporters/trace/jaeger. (#925)
- Bump github.com/itchyny/gojq from 0.10.4 to 0.11.0 in /tools. (#926)
- Bump github.com/golangci/golangci-lint from 1.28.1 to 1.28.2 in /tools. (#930)

## [0.7.0] - 2020-06-26

This release implements the v0.5.0 version of the OpenTelemetry specification.

### Added

- The othttp instrumentation now includes default metrics. (#861)
- This CHANGELOG file to track all changes in the project going forward.
- Support for array type attributes. (#798)
- Apply transitive dependabot go.mod dependency updates as part of a new automatic Github workflow. (#844)
- Timestamps are now passed to exporters for each export. (#835)
- Add new `Accumulation` type to metric SDK to transport telemetry from `Accumulator`s to `Processor`s.
   This replaces the prior `Record` `struct` use for this purpose. (#835)
- New dependabot integration to automate package upgrades. (#814)
- `Meter` and `Tracer` implementations accept instrumentation version version as an optional argument.
   This instrumentation version is passed on to exporters. (#811) (#805) (#802)
- The OTLP exporter includes the instrumentation version in telemetry it exports. (#811)
- Environment variables for Jaeger exporter are supported. (#796)
- New `aggregation.Kind` in the export metric API. (#808)
- New example that uses OTLP and the collector. (#790)
- Handle errors in the span `SetName` during span initialization. (#791)
- Default service config to enable retries for retry-able failed requests in the OTLP exporter and an option to override this default. (#777)
- New `go.opentelemetry.io/otel/api/oterror` package to uniformly support error handling and definitions for the project. (#778)
- New `global` default implementation of the `go.opentelemetry.io/otel/api/oterror.Handler` interface to be used to handle errors prior to an user defined `Handler`.
   There is also functionality for the user to register their `Handler` as well as a convenience function `Handle` to handle an error with this global `Handler`(#778)
- Options to specify propagators for httptrace and grpctrace instrumentation. (#784)
- The required `application/json` header for the Zipkin exporter is included in all exports. (#774)
- Integrate HTTP semantics helpers from the contrib repository into the `api/standard` package. #769

### Changed

- Rename `Integrator` to `Processor` in the metric SDK. (#863)
- Rename `AggregationSelector` to `AggregatorSelector`. (#859)
- Rename `SynchronizedCopy` to `SynchronizedMove`. (#858)
- Rename `simple` integrator to `basic` integrator. (#857)
- Merge otlp collector examples. (#841)
- Change the metric SDK to support cumulative, delta, and pass-through exporters directly.
   With these changes, cumulative and delta specific exporters are able to request the correct kind of aggregation from the SDK. (#840)
- The `Aggregator.Checkpoint` API is renamed to `SynchronizedCopy` and adds an argument, a different `Aggregator` into which the copy is stored. (#812)
- The `export.Aggregator` contract is that `Update()` and `SynchronizedCopy()` are synchronized with each other.
   All the aggregation interfaces (`Sum`, `LastValue`, ...) are not meant to be synchronized, as the caller is expected to synchronize aggregators at a higher level after the `Accumulator`.
   Some of the `Aggregators` used unnecessary locking and that has been cleaned up. (#812)
- Use of `metric.Number` was replaced by `int64` now that we use `sync.Mutex` in the `MinMaxSumCount` and `Histogram` `Aggregators`. (#812)
- Replace `AlwaysParentSample` with `ParentSample(fallback)` to match the OpenTelemetry v0.5.0 specification. (#810)
- Rename `sdk/export/metric/aggregator` to `sdk/export/metric/aggregation`. #808
- Send configured headers with every request in the OTLP exporter, instead of just on connection creation. (#806)
- Update error handling for any one off error handlers, replacing, instead, with the `global.Handle` function. (#791)
- Rename `plugin` directory to `instrumentation` to match the OpenTelemetry specification. (#779)
- Makes the argument order to Histogram and DDSketch `New()` consistent. (#781)

### Removed

- `Uint64NumberKind` and related functions from the API. (#864)
- Context arguments from `Aggregator.Checkpoint` and `Integrator.Process` as they were unused. (#803)
- `SpanID` is no longer included in parameters for sampling decision to match the OpenTelemetry specification. (#775)

### Fixed

- Upgrade OTLP exporter to opentelemetry-proto matching the opentelemetry-collector v0.4.0 release. (#866)
- Allow changes to `go.sum` and `go.mod` when running dependabot tidy-up. (#871)
- Bump github.com/stretchr/testify from 1.4.0 to 1.6.1. (#824)
- Bump github.com/prometheus/client_golang from 1.7.0 to 1.7.1 in /exporters/metric/prometheus. (#867)
- Bump google.golang.org/grpc from 1.29.1 to 1.30.0 in /exporters/trace/jaeger. (#853)
- Bump google.golang.org/grpc from 1.29.1 to 1.30.0 in /exporters/trace/zipkin. (#854)
- Bumps github.com/golang/protobuf from 1.3.2 to 1.4.2 (#848)
- Bump github.com/stretchr/testify from 1.4.0 to 1.6.1 in /exporters/otlp (#817)
- Bump github.com/golangci/golangci-lint from 1.25.1 to 1.27.0 in /tools (#828)
- Bump github.com/prometheus/client_golang from 1.5.0 to 1.7.0 in /exporters/metric/prometheus (#838)
- Bump github.com/stretchr/testify from 1.4.0 to 1.6.1 in /exporters/trace/jaeger (#829)
- Bump github.com/benbjohnson/clock from 1.0.0 to 1.0.3 (#815)
- Bump github.com/stretchr/testify from 1.4.0 to 1.6.1 in /exporters/trace/zipkin (#823)
- Bump github.com/itchyny/gojq from 0.10.1 to 0.10.3 in /tools (#830)
- Bump github.com/stretchr/testify from 1.4.0 to 1.6.1 in /exporters/metric/prometheus (#822)
- Bump google.golang.org/grpc from 1.27.1 to 1.29.1 in /exporters/trace/zipkin (#820)
- Bump google.golang.org/grpc from 1.27.1 to 1.29.1 in /exporters/trace/jaeger (#831)
- Bump github.com/google/go-cmp from 0.4.0 to 0.5.0 (#836)
- Bump github.com/google/go-cmp from 0.4.0 to 0.5.0 in /exporters/trace/jaeger (#837)
- Bump github.com/google/go-cmp from 0.4.0 to 0.5.0 in /exporters/otlp (#839)
- Bump google.golang.org/api from 0.20.0 to 0.28.0 in /exporters/trace/jaeger (#843)
- Set span status from HTTP status code in the othttp instrumentation. (#832)
- Fixed typo in push controller comment. (#834)
- The `Aggregator` testing has been updated and cleaned. (#812)
- `metric.Number(0)` expressions are replaced by `0` where possible. (#812)
- Fixed `global` `handler_test.go` test failure. #804
- Fixed `BatchSpanProcessor.Shutdown` to wait until all spans are processed. (#766)
- Fixed OTLP example's accidental early close of exporter. (#807)
- Ensure zipkin exporter reads and closes response body. (#788)
- Update instrumentation to use `api/standard` keys instead of custom keys. (#782)
- Clean up tools and RELEASING documentation. (#762)

## [0.6.0] - 2020-05-21

### Added

- Support for `Resource`s in the prometheus exporter. (#757)
- New pull controller. (#751)
- New `UpDownSumObserver` instrument. (#750)
- OpenTelemetry collector demo. (#711)
- New `SumObserver` instrument. (#747)
- New `UpDownCounter` instrument. (#745)
- New timeout `Option` and configuration function `WithTimeout` to the push controller. (#742)
- New `api/standards` package to implement semantic conventions and standard key-value generation. (#731)

### Changed

- Rename `Register*` functions in the metric API to `New*` for all `Observer` instruments. (#761)
- Use `[]float64` for histogram boundaries, not `[]metric.Number`. (#758)
- Change OTLP example to use exporter as a trace `Syncer` instead of as an unneeded `Batcher`. (#756)
- Replace `WithResourceAttributes()` with `WithResource()` in the trace SDK. (#754)
- The prometheus exporter now uses the new pull controller. (#751)
- Rename `ScheduleDelayMillis` to `BatchTimeout` in the trace `BatchSpanProcessor`.(#752)
- Support use of synchronous instruments in asynchronous callbacks (#725)
- Move `Resource` from the `Export` method parameter into the metric export `Record`. (#739)
- Rename `Observer` instrument to `ValueObserver`. (#734)
- The push controller now has a method (`Provider()`) to return a `metric.Provider` instead of the old `Meter` method that acted as a `metric.Provider`. (#738)
- Replace `Measure` instrument by `ValueRecorder` instrument. (#732)
- Rename correlation context header from `"Correlation-Context"` to `"otcorrelations"` to match the OpenTelemetry specification. (#727)

### Fixed

- Ensure gRPC `ClientStream` override methods do not panic in grpctrace package. (#755)
- Disable parts of `BatchSpanProcessor` test until a fix is found. (#743)
- Fix `string` case in `kv` `Infer` function. (#746)
- Fix panic in grpctrace client interceptors. (#740)
- Refactor the `api/metrics` push controller and add `CheckpointSet` synchronization. (#737)
- Rewrite span batch process queue batching logic. (#719)
- Remove the push controller named Meter map. (#738)
- Fix Histogram aggregator initial state (fix #735). (#736)
- Ensure golang alpine image is running `golang-1.14` for examples. (#733)
- Added test for grpctrace `UnaryInterceptorClient`. (#695)
- Rearrange `api/metric` code layout. (#724)

## [0.5.0] - 2020-05-13

### Added

- Batch `Observer` callback support. (#717)
- Alias `api` types to root package of project. (#696)
- Create basic `othttp.Transport` for simple client instrumentation. (#678)
- `SetAttribute(string, interface{})` to the trace API. (#674)
- Jaeger exporter option that allows user to specify custom http client. (#671)
- `Stringer` and `Infer` methods to `key`s. (#662)

### Changed

- Rename `NewKey` in the `kv` package to just `Key`. (#721)
- Move `core` and `key` to `kv` package. (#720)
- Make the metric API `Meter` a `struct` so the abstract `MeterImpl` can be passed and simplify implementation. (#709)
- Rename SDK `Batcher` to `Integrator` to match draft OpenTelemetry SDK specification. (#710)
- Rename SDK `Ungrouped` integrator to `simple.Integrator` to match draft OpenTelemetry SDK specification. (#710)
- Rename SDK `SDK` `struct` to `Accumulator` to match draft OpenTelemetry SDK specification. (#710)
- Move `Number` from `core` to `api/metric` package. (#706)
- Move `SpanContext` from `core` to `trace` package. (#692)
- Change traceparent header from `Traceparent` to `traceparent` to implement the W3C specification. (#681)

### Fixed

- Update tooling to run generators in all submodules. (#705)
- gRPC interceptor regexp to match methods without a service name. (#683)
- Use a `const` for padding 64-bit B3 trace IDs. (#701)
- Update `mockZipkin` listen address from `:0` to `127.0.0.1:0`. (#700)
- Left-pad 64-bit B3 trace IDs with zero. (#698)
- Propagate at least the first W3C tracestate header. (#694)
- Remove internal `StateLocker` implementation. (#688)
- Increase instance size CI system uses. (#690)
- Add a `key` benchmark and use reflection in `key.Infer()`. (#679)
- Fix internal `global` test by using `global.Meter` with `RecordBatch()`. (#680)
- Reimplement histogram using mutex instead of `StateLocker`. (#669)
- Switch `MinMaxSumCount` to a mutex lock implementation instead of `StateLocker`. (#667)
- Update documentation to not include any references to `WithKeys`. (#672)
- Correct misspelling. (#668)
- Fix clobbering of the span context if extraction fails. (#656)
- Bump `golangci-lint` and work around the corrupting bug. (#666) (#670)

## [0.4.3] - 2020-04-24

### Added

- `Dockerfile` and `docker-compose.yml` to run example code. (#635)
- New `grpctrace` package that provides gRPC client and server interceptors for both unary and stream connections. (#621)
- New `api/label` package, providing common label set implementation. (#651)
- Support for JSON marshaling of `Resources`. (#654)
- `TraceID` and `SpanID` implementations for `Stringer` interface. (#642)
- `RemoteAddrKey` in the othttp plugin to include the HTTP client address in top-level spans. (#627)
- `WithSpanFormatter` option to the othttp plugin. (#617)
- Updated README to include section for compatible libraries and include reference to the contrib repository. (#612)
- The prometheus exporter now supports exporting histograms. (#601)
- A `String` method to the `Resource` to return a hashable identifier for a now unique resource. (#613)
- An `Iter` method to the `Resource` to return an array `AttributeIterator`. (#613)
- An `Equal` method to the `Resource` test the equivalence of resources. (#613)
- An iterable structure (`AttributeIterator`) for `Resource` attributes.

### Changed

- zipkin export's `NewExporter` now requires a `serviceName` argument to ensure this needed values is provided. (#644)
- Pass `Resources` through the metrics export pipeline. (#659)

### Removed

- `WithKeys` option from the metric API. (#639)

### Fixed

- Use the `label.Set.Equivalent` value instead of an encoding in the batcher. (#658)
- Correct typo `trace.Exporter` to `trace.SpanSyncer` in comments. (#653)
- Use type names for return values in jaeger exporter. (#648)
- Increase the visibility of the `api/key` package by updating comments and fixing usages locally. (#650)
- `Checkpoint` only after `Update`; Keep records in the `sync.Map` longer. (#647)
- Do not cache `reflect.ValueOf()` in metric Labels. (#649)
- Batch metrics exported from the OTLP exporter based on `Resource` and labels. (#626)
- Add error wrapping to the prometheus exporter. (#631)
- Update the OTLP exporter batching of traces to use a unique `string` representation of an associated `Resource` as the batching key. (#623)
- Update OTLP `SpanData` transform to only include the `ParentSpanID` if one exists. (#614)
- Update `Resource` internal representation to uniquely and reliably identify resources. (#613)
- Check return value from `CheckpointSet.ForEach` in prometheus exporter. (#622)
- Ensure spans created by httptrace client tracer reflect operation structure. (#618)
- Create a new recorder rather than reuse when multiple observations in same epoch for asynchronous instruments. #610
- The default port the OTLP exporter uses to connect to the OpenTelemetry collector is updated to match the one the collector listens on by default. (#611)

## [0.4.2] - 2020-03-31

### Fixed

- Fix `pre_release.sh` to update version in `sdk/opentelemetry.go`. (#607)
- Fix time conversion from internal to OTLP in OTLP exporter. (#606)

## [0.4.1] - 2020-03-31

### Fixed

- Update `tag.sh` to create signed tags. (#604)

## [0.4.0] - 2020-03-30

### Added

- New API package `api/metric/registry` that exposes a `MeterImpl` wrapper for use by SDKs to generate unique instruments. (#580)
- Script to verify examples after a new release. (#579)

### Removed

- The dogstatsd exporter due to lack of support.
   This additionally removes support for statsd. (#591)
- `LabelSet` from the metric API.
   This is replaced by a `[]core.KeyValue` slice. (#595)
- `Labels` from the metric API's `Meter` interface. (#595)

### Changed

- The metric `export.Labels` became an interface which the SDK implements and the `export` package provides a simple, immutable implementation of this interface intended for testing purposes. (#574)
- Renamed `internal/metric.Meter` to `MeterImpl`. (#580)
- Renamed `api/global/internal.obsImpl` to `asyncImpl`. (#580)

### Fixed

- Corrected missing return in mock span. (#582)
- Update License header for all source files to match CNCF guidelines and include a test to ensure it is present. (#586) (#596)
- Update to v0.3.0 of the OTLP in the OTLP exporter. (#588)
- Update pre-release script to be compatible between GNU and BSD based systems. (#592)
- Add a `RecordBatch` benchmark. (#594)
- Moved span transforms of the OTLP exporter to the internal package. (#593)
- Build both go-1.13 and go-1.14 in circleci to test for all supported versions of Go. (#569)
- Removed unneeded allocation on empty labels in OLTP exporter. (#597)
- Update `BatchedSpanProcessor` to process the queue until no data but respect max batch size. (#599)
- Update project documentation godoc.org links to pkg.go.dev. (#602)

## [0.3.0] - 2020-03-21

This is a first official beta release, which provides almost fully complete metrics, tracing, and context propagation functionality.
There is still a possibility of breaking changes.

### Added

- Add `Observer` metric instrument. (#474)
- Add global `Propagators` functionality to enable deferred initialization for propagators registered before the first Meter SDK is installed. (#494)
- Simplified export setup pipeline for the jaeger exporter to match other exporters. (#459)
- The zipkin trace exporter. (#495)
- The OTLP exporter to export metric and trace telemetry to the OpenTelemetry collector. (#497) (#544) (#545)
- Add `StatusMessage` field to the trace `Span`. (#524)
- Context propagation in OpenTracing bridge in terms of OpenTelemetry context propagation. (#525)
- The `Resource` type was added to the SDK. (#528)
- The global API now supports a `Tracer` and `Meter` function as shortcuts to getting a global `*Provider` and calling these methods directly. (#538)
- The metric API now defines a generic `MeterImpl` interface to support general purpose `Meter` construction.
   Additionally, `SyncImpl` and `AsyncImpl` are added to support general purpose instrument construction. (#560)
- A metric `Kind` is added to represent the `MeasureKind`, `ObserverKind`, and `CounterKind`. (#560)
- Scripts to better automate the release process. (#576)

### Changed

- Default to to use `AlwaysSampler` instead of `ProbabilitySampler` to match OpenTelemetry specification. (#506)
- Renamed `AlwaysSampleSampler` to `AlwaysOnSampler` in the trace API. (#511)
- Renamed `NeverSampleSampler` to `AlwaysOffSampler` in the trace API. (#511)
- The `Status` field of the `Span` was changed to `StatusCode` to disambiguate with the added `StatusMessage`. (#524)
- Updated the trace `Sampler` interface conform to the OpenTelemetry specification. (#531)
- Rename metric API `Options` to `Config`. (#541)
- Rename metric `Counter` aggregator to be `Sum`. (#541)
- Unify metric options into `Option` from instrument specific options. (#541)
- The trace API's `TraceProvider` now support `Resource`s. (#545)
- Correct error in zipkin module name. (#548)
- The jaeger trace exporter now supports `Resource`s. (#551)
- Metric SDK now supports `Resource`s.
   The `WithResource` option was added to configure a `Resource` on creation and the `Resource` method was added to the metric `Descriptor` to return the associated `Resource`. (#552)
- Replace `ErrNoLastValue` and `ErrEmptyDataSet` by `ErrNoData` in the metric SDK. (#557)
- The stdout trace exporter now supports `Resource`s. (#558)
- The metric `Descriptor` is now included at the API instead of the SDK. (#560)
- Replace `Ordered` with an iterator in `export.Labels`. (#567)

### Removed

- The vendor specific Stackdriver. It is now hosted on 3rd party vendor infrastructure. (#452)
- The `Unregister` method for metric observers as it is not in the OpenTelemetry specification. (#560)
- `GetDescriptor` from the metric SDK. (#575)
- The `Gauge` instrument from the metric API. (#537)

### Fixed

- Make histogram aggregator checkpoint consistent. (#438)
- Update README with import instructions and how to build and test. (#505)
- The default label encoding was updated to be unique. (#508)
- Use `NewRoot` in the othttp plugin for public endpoints. (#513)
- Fix data race in `BatchedSpanProcessor`. (#518)
- Skip test-386 for Mac OS 10.15.x (Catalina and upwards). #521
- Use a variable-size array to represent ordered labels in maps. (#523)
- Update the OTLP protobuf and update changed import path. (#532)
- Use `StateLocker` implementation in `MinMaxSumCount`. (#546)
- Eliminate goroutine leak in histogram stress test. (#547)
- Update OTLP exporter with latest protobuf. (#550)
- Add filters to the othttp plugin. (#556)
- Provide an implementation of the `Header*` filters that do not depend on Go 1.14. (#565)
- Encode labels once during checkpoint.
   The checkpoint function is executed in a single thread so we can do the encoding lazily before passing the encoded version of labels to the exporter.
   This is a cheap and quick way to avoid encoding the labels on every collection interval. (#572)
- Run coverage over all packages in `COVERAGE_MOD_DIR`. (#573)

## [0.2.3] - 2020-03-04

### Added

- `RecordError` method on `Span`s in the trace API to Simplify adding error events to spans. (#473)
- Configurable push frequency for exporters setup pipeline. (#504)

### Changed

- Rename the `exporter` directory to `exporters`.
   The `go.opentelemetry.io/otel/exporter/trace/jaeger` package was mistakenly released with a `v1.0.0` tag instead of `v0.1.0`.
   This resulted in all subsequent releases not becoming the default latest.
   A consequence of this was that all `go get`s pulled in the incompatible `v0.1.0` release of that package when pulling in more recent packages from other otel packages.
   Renaming the `exporter` directory to `exporters` fixes this issue by renaming the package and therefore clearing any existing dependency tags.
   Consequentially, this action also renames *all* exporter packages. (#502)

### Removed

- The `CorrelationContextHeader` constant in the `correlation` package is no longer exported. (#503)

## [0.2.2] - 2020-02-27

### Added

- `HTTPSupplier` interface in the propagation API to specify methods to retrieve and store a single value for a key to be associated with a carrier. (#467)
- `HTTPExtractor` interface in the propagation API to extract information from an `HTTPSupplier` into a context. (#467)
- `HTTPInjector` interface in the propagation API to inject information into an `HTTPSupplier.` (#467)
- `Config` and configuring `Option` to the propagator API. (#467)
- `Propagators` interface in the propagation API to contain the set of injectors and extractors for all supported carrier formats. (#467)
- `HTTPPropagator` interface in the propagation API to inject and extract from an `HTTPSupplier.` (#467)
- `WithInjectors` and `WithExtractors` functions to the propagator API to configure injectors and extractors to use. (#467)
- `ExtractHTTP` and `InjectHTTP` functions to apply configured HTTP extractors and injectors to a passed context. (#467)
- Histogram aggregator. (#433)
- `DefaultPropagator` function and have it return `trace.TraceContext` as the default context propagator. (#456)
- `AlwaysParentSample` sampler to the trace API. (#455)
- `WithNewRoot` option function to the trace API to specify the created span should be considered a root span. (#451)

### Changed

- Renamed `WithMap` to `ContextWithMap` in the correlation package. (#481)
- Renamed `FromContext` to `MapFromContext` in the correlation package. (#481)
- Move correlation context propagation to correlation package. (#479)
- Do not default to putting remote span context into links. (#480)
- `Tracer.WithSpan` updated to accept `StartOptions`. (#472)
- Renamed `MetricKind` to `Kind` to not stutter in the type usage. (#432)
- Renamed the `export` package to `metric` to match directory structure. (#432)
- Rename the `api/distributedcontext` package to `api/correlation`. (#444)
- Rename the `api/propagators` package to `api/propagation`. (#444)
- Move the propagators from the `propagators` package into the `trace` API package. (#444)
- Update `Float64Gauge`, `Int64Gauge`, `Float64Counter`, `Int64Counter`, `Float64Measure`, and `Int64Measure` metric methods to use value receivers instead of pointers. (#462)
- Moved all dependencies of tools package to a tools directory. (#466)

### Removed

- Binary propagators. (#467)
- NOOP propagator. (#467)

### Fixed

- Upgraded `github.com/golangci/golangci-lint` from `v1.21.0` to `v1.23.6` in `tools/`. (#492)
- Fix a possible nil-dereference crash (#478)
- Correct comments for `InstallNewPipeline` in the stdout exporter. (#483)
- Correct comments for `InstallNewPipeline` in the dogstatsd exporter. (#484)
- Correct comments for `InstallNewPipeline` in the prometheus exporter. (#482)
- Initialize `onError` based on `Config` in prometheus exporter. (#486)
- Correct module name in prometheus exporter README. (#475)
- Removed tracer name prefix from span names. (#430)
- Fix `aggregator_test.go` import package comment. (#431)
- Improved detail in stdout exporter. (#436)
- Fix a dependency issue (generate target should depend on stringer, not lint target) in Makefile. (#442)
- Reorders the Makefile targets within `precommit` target so we generate files and build the code before doing linting, so we can get much nicer errors about syntax errors from the compiler. (#442)
- Reword function documentation in gRPC plugin. (#446)
- Send the `span.kind` tag to Jaeger from the jaeger exporter. (#441)
- Fix `metadataSupplier` in the jaeger exporter to overwrite the header if existing instead of appending to it. (#441)
- Upgraded to Go 1.13 in CI. (#465)
- Correct opentelemetry.io URL in trace SDK documentation. (#464)
- Refactored reference counting logic in SDK determination of stale records. (#468)
- Add call to `runtime.Gosched` in instrument `acquireHandle` logic to not block the collector. (#469)

## [0.2.1.1] - 2020-01-13

### Fixed

- Use stateful batcher on Prometheus exporter fixing regresion introduced in #395. (#428)

## [0.2.1] - 2020-01-08

### Added

- Global meter forwarding implementation.
   This enables deferred initialization for metric instruments registered before the first Meter SDK is installed. (#392)
- Global trace forwarding implementation.
   This enables deferred initialization for tracers registered before the first Trace SDK is installed. (#406)
- Standardize export pipeline creation in all exporters. (#395)
- A testing, organization, and comments for 64-bit field alignment. (#418)
- Script to tag all modules in the project. (#414)

### Changed

- Renamed `propagation` package to `propagators`. (#362)
- Renamed `B3Propagator` propagator to `B3`. (#362)
- Renamed `TextFormatPropagator` propagator to `TextFormat`. (#362)
- Renamed `BinaryPropagator` propagator to `Binary`. (#362)
- Renamed `BinaryFormatPropagator` propagator to `BinaryFormat`. (#362)
- Renamed `NoopTextFormatPropagator` propagator to `NoopTextFormat`. (#362)
- Renamed `TraceContextPropagator` propagator to `TraceContext`. (#362)
- Renamed `SpanOption` to `StartOption` in the trace API. (#369)
- Renamed `StartOptions` to `StartConfig` in the trace API. (#369)
- Renamed `EndOptions` to `EndConfig` in the trace API. (#369)
- `Number` now has a pointer receiver for its methods. (#375)
- Renamed `CurrentSpan` to `SpanFromContext` in the trace API. (#379)
- Renamed `SetCurrentSpan` to `ContextWithSpan` in the trace API. (#379)
- Renamed `Message` in Event to `Name` in the trace API. (#389)
- Prometheus exporter no longer aggregates metrics, instead it only exports them. (#385)
- Renamed `HandleImpl` to `BoundInstrumentImpl` in the metric API. (#400)
- Renamed `Float64CounterHandle` to `Float64CounterBoundInstrument` in the metric API. (#400)
- Renamed `Int64CounterHandle` to `Int64CounterBoundInstrument` in the metric API. (#400)
- Renamed `Float64GaugeHandle` to `Float64GaugeBoundInstrument` in the metric API. (#400)
- Renamed `Int64GaugeHandle` to `Int64GaugeBoundInstrument` in the metric API. (#400)
- Renamed `Float64MeasureHandle` to `Float64MeasureBoundInstrument` in the metric API. (#400)
- Renamed `Int64MeasureHandle` to `Int64MeasureBoundInstrument` in the metric API. (#400)
- Renamed `Release` method for bound instruments in the metric API to `Unbind`. (#400)
- Renamed `AcquireHandle` method for bound instruments in the metric API to `Bind`. (#400)
- Renamed the `File` option in the stdout exporter to `Writer`. (#404)
- Renamed all `Options` to `Config` for all metric exports where this wasn't already the case.

### Fixed

- Aggregator import path corrected. (#421)
- Correct links in README. (#368)
- The README was updated to match latest code changes in its examples. (#374)
- Don't capitalize error statements. (#375)
- Fix ignored errors. (#375)
- Fix ambiguous variable naming. (#375)
- Removed unnecessary type casting. (#375)
- Use named parameters. (#375)
- Updated release schedule. (#378)
- Correct http-stackdriver example module name. (#394)
- Removed the `http.request` span in `httptrace` package. (#397)
- Add comments in the metrics SDK (#399)
- Initialize checkpoint when creating ddsketch aggregator to prevent panic when merging into a empty one. (#402) (#403)
- Add documentation of compatible exporters in the README. (#405)
- Typo fix. (#408)
- Simplify span check logic in SDK tracer implementation. (#419)

## [0.2.0] - 2019-12-03

### Added

- Unary gRPC tracing example. (#351)
- Prometheus exporter. (#334)
- Dogstatsd metrics exporter. (#326)

### Changed

- Rename `MaxSumCount` aggregation to `MinMaxSumCount` and add the `Min` interface for this aggregation. (#352)
- Rename `GetMeter` to `Meter`. (#357)
- Rename `HTTPTraceContextPropagator` to `TraceContextPropagator`. (#355)
- Rename `HTTPB3Propagator` to `B3Propagator`. (#355)
- Rename `HTTPTraceContextPropagator` to `TraceContextPropagator`. (#355)
- Move `/global` package to `/api/global`. (#356)
- Rename `GetTracer` to `Tracer`. (#347)

### Removed

- `SetAttribute` from the `Span` interface in the trace API. (#361)
- `AddLink` from the `Span` interface in the trace API. (#349)
- `Link` from the `Span` interface in the trace API. (#349)

### Fixed

- Exclude example directories from coverage report. (#365)
- Lint make target now implements automatic fixes with `golangci-lint` before a second run to report the remaining issues. (#360)
- Drop `GO111MODULE` environment variable in Makefile as Go 1.13 is the project specified minimum version and this is environment variable is not needed for that version of Go. (#359)
- Run the race checker for all test. (#354)
- Redundant commands in the Makefile are removed. (#354)
- Split the `generate` and `lint` targets of the Makefile. (#354)
- Renames `circle-ci` target to more generic `ci` in Makefile. (#354)
- Add example Prometheus binary to gitignore. (#358)
- Support negative numbers with the `MaxSumCount`. (#335)
- Resolve race conditions in `push_test.go` identified in #339. (#340)
- Use `/usr/bin/env bash` as a shebang in scripts rather than `/bin/bash`. (#336)
- Trace benchmark now tests both `AlwaysSample` and `NeverSample`.
   Previously it was testing `AlwaysSample` twice. (#325)
- Trace benchmark now uses a `[]byte` for `TraceID` to fix failing test. (#325)
- Added a trace benchmark to test variadic functions in `setAttribute` vs `setAttributes` (#325)
- The `defaultkeys` batcher was only using the encoded label set as its map key while building a checkpoint.
   This allowed distinct label sets through, but any metrics sharing a label set could be overwritten or merged incorrectly.
   This was corrected. (#333)

## [0.1.2] - 2019-11-18

### Fixed

- Optimized the `simplelru` map for attributes to reduce the number of allocations. (#328)
- Removed unnecessary unslicing of parameters that are already a slice. (#324)

## [0.1.1] - 2019-11-18

This release contains a Metrics SDK with stdout exporter and supports basic aggregations such as counter, gauges, array, maxsumcount, and ddsketch.

### Added

- Metrics stdout export pipeline. (#265)
- Array aggregation for raw measure metrics. (#282)
- The core.Value now have a `MarshalJSON` method. (#281)

### Removed

- `WithService`, `WithResources`, and `WithComponent` methods of tracers. (#314)
- Prefix slash in `Tracer.Start()` for the Jaeger example. (#292)

### Changed

- Allocation in LabelSet construction to reduce GC overhead. (#318)
- `trace.WithAttributes` to append values instead of replacing (#315)
- Use a formula for tolerance in sampling tests. (#298)
- Move export types into trace and metric-specific sub-directories. (#289)
- `SpanKind` back to being based on an `int` type. (#288)

### Fixed

- URL to OpenTelemetry website in README. (#323)
- Name of othttp default tracer. (#321)
- `ExportSpans` for the stackdriver exporter now handles `nil` context. (#294)
- CI modules cache to correctly restore/save from/to the cache. (#316)
- Fix metric SDK race condition between `LoadOrStore` and the assignment `rec.recorder = i.meter.exporter.AggregatorFor(rec)`. (#293)
- README now reflects the new code structure introduced with these changes. (#291)
- Make the basic example work. (#279)

## [0.1.0] - 2019-11-04

This is the first release of open-telemetry go library.
It contains api and sdk for trace and meter.

### Added

- Initial OpenTelemetry trace and metric API prototypes.
- Initial OpenTelemetry trace, metric, and export SDK packages.
- A wireframe bridge to support compatibility with OpenTracing.
- Example code for a basic, http-stackdriver, http, jaeger, and named tracer setup.
- Exporters for Jaeger, Stackdriver, and stdout.
- Propagators for binary, B3, and trace-context protocols.
- Project information and guidelines in the form of a README and CONTRIBUTING.
- Tools to build the project and a Makefile to automate the process.
- Apache-2.0 license.
- CircleCI build CI manifest files.
- CODEOWNERS file to track owners of this project.

[Unreleased]: https://github.com/open-telemetry/opentelemetry-go/compare/v1.0.1...HEAD
[1.0.1]: https://github.com/open-telemetry/opentelemetry-go/releases/tag/v1.0.1
[Metrics 0.24.0]: https://github.com/open-telemetry/opentelemetry-go/releases/tag/metric/v0.24.0
[1.0.0]: https://github.com/open-telemetry/opentelemetry-go/releases/tag/v1.0.0
[1.0.0-RC3]: https://github.com/open-telemetry/opentelemetry-go/releases/tag/v1.0.0-RC3
[1.0.0-RC2]: https://github.com/open-telemetry/opentelemetry-go/releases/tag/v1.0.0-RC2
[Experimental Metrics v0.22.0]: https://github.com/open-telemetry/opentelemetry-go/releases/tag/metric/v0.22.0
[1.0.0-RC1]: https://github.com/open-telemetry/opentelemetry-go/releases/tag/v1.0.0-RC1
[0.20.0]: https://github.com/open-telemetry/opentelemetry-go/releases/tag/v0.20.0
[0.19.0]: https://github.com/open-telemetry/opentelemetry-go/releases/tag/v0.19.0
[0.18.0]: https://github.com/open-telemetry/opentelemetry-go/releases/tag/v0.18.0
[0.17.0]: https://github.com/open-telemetry/opentelemetry-go/releases/tag/v0.17.0
[0.16.0]: https://github.com/open-telemetry/opentelemetry-go/releases/tag/v0.16.0
[0.15.0]: https://github.com/open-telemetry/opentelemetry-go/releases/tag/v0.15.0
[0.14.0]: https://github.com/open-telemetry/opentelemetry-go/releases/tag/v0.14.0
[0.13.0]: https://github.com/open-telemetry/opentelemetry-go/releases/tag/v0.13.0
[0.12.0]: https://github.com/open-telemetry/opentelemetry-go/releases/tag/v0.12.0
[0.11.0]: https://github.com/open-telemetry/opentelemetry-go/releases/tag/v0.11.0
[0.10.0]: https://github.com/open-telemetry/opentelemetry-go/releases/tag/v0.10.0
[0.9.0]: https://github.com/open-telemetry/opentelemetry-go/releases/tag/v0.9.0
[0.8.0]: https://github.com/open-telemetry/opentelemetry-go/releases/tag/v0.8.0
[0.7.0]: https://github.com/open-telemetry/opentelemetry-go/releases/tag/v0.7.0
[0.6.0]: https://github.com/open-telemetry/opentelemetry-go/releases/tag/v0.6.0
[0.5.0]: https://github.com/open-telemetry/opentelemetry-go/releases/tag/v0.5.0
[0.4.3]: https://github.com/open-telemetry/opentelemetry-go/releases/tag/v0.4.3
[0.4.2]: https://github.com/open-telemetry/opentelemetry-go/releases/tag/v0.4.2
[0.4.1]: https://github.com/open-telemetry/opentelemetry-go/releases/tag/v0.4.1
[0.4.0]: https://github.com/open-telemetry/opentelemetry-go/releases/tag/v0.4.0
[0.3.0]: https://github.com/open-telemetry/opentelemetry-go/releases/tag/v0.3.0
[0.2.3]: https://github.com/open-telemetry/opentelemetry-go/releases/tag/v0.2.3
[0.2.2]: https://github.com/open-telemetry/opentelemetry-go/releases/tag/v0.2.2
[0.2.1.1]: https://github.com/open-telemetry/opentelemetry-go/releases/tag/v0.2.1.1
[0.2.1]: https://github.com/open-telemetry/opentelemetry-go/releases/tag/v0.2.1
[0.2.0]: https://github.com/open-telemetry/opentelemetry-go/releases/tag/v0.2.0
[0.1.2]: https://github.com/open-telemetry/opentelemetry-go/releases/tag/v0.1.2
[0.1.1]: https://github.com/open-telemetry/opentelemetry-go/releases/tag/v0.1.1
[0.1.0]: https://github.com/open-telemetry/opentelemetry-go/releases/tag/v0.1.0<|MERGE_RESOLUTION|>--- conflicted
+++ resolved
@@ -25,11 +25,8 @@
 
 ### Fixed
 
-<<<<<<< HEAD
+- `semconv.NetAttributesFromHTTPRequest()` correctly handles IPv6 addresses. (#2285)
 - The simple span processor shutdown method deterministically returns the exporter error status if it simultaneously finishes when the deadline is reached. (#2290, #2289)
-=======
-- `semconv.NetAttributesFromHTTPRequest()` correctly handles IPv6 addresses. (#2285)
->>>>>>> 1f4b606b
 
 ## [1.0.1] - 2021-10-01
 
