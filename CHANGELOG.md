# Changelog

All notable changes to this project will be documented in this file.

The format is based on [Keep a Changelog](https://keepachangelog.com/en/1.0.0/).

This project adheres to [Semantic Versioning](https://semver.org/spec/v2.0.0.html).

## [Unreleased]

### Fixed

- Slice-valued attributes can correctly be used as map keys. (#2223)

### Removed

<<<<<<< HEAD
- Removed deprecated functions, types, and methods from `go.opentelemetry.io/otel/attribute` package.
  Use the typed functions and methods added to the package instead. (#2235)
  - The `Key.Array` method is removed.
  - The `Array` function is removed.
  - The `Any` function is removed.
  - The `ArrayValue` function is removed.
  - The `AsArray` function is removed.
=======
- Removed the deprecated package `go.opentelemetry.io/otel/bridge/opencensus/utils`. (#2233)
>>>>>>> 486afd34

## [1.0.0-RC3] - 2021-09-02

### Added

- Added `ErrorHandlerFunc` to use a function as an `"go.opentelemetry.io/otel".ErrorHandler`. (#2149)
- Added `"go.opentelemetry.io/otel/trace".WithStackTrace` option to add a stack trace when using `span.RecordError` or when panic is handled in `span.End`. (#2163)
- Added typed slice attribute types and functionality to the `go.opentelemetry.io/otel/attribute` package to replace the existing array type and functions. (#2162)
  - `BoolSlice`, `IntSlice`, `Int64Slice`, `Float64Slice`, and `StringSlice` replace the use of the `Array` function in the package.
- Added the `go.opentelemetry.io/otel/example/fib` example package.
  Included is an example application that computes Fibonacci numbers. (#2203)

### Changed

- Metric instruments have been renamed to match the (feature-frozen) metric API specification:
  - ValueRecorder becomes Histogram
  - ValueObserver becomes Gauge
  - SumObserver becomes CounterObserver
  - UpDownSumObserver becomes UpDownCounterObserver
  The API exported from this project is still considered experimental. (#2202)
- Metric SDK/API implementation type `InstrumentKind` moves into `sdkapi` sub-package. (#2091)
- The Metrics SDK export record no longer contains a Resource pointer, the SDK `"go.opentelemetry.io/otel/sdk/trace/export/metric".Exporter.Export()` function for push-based exporters now takes a single Resource argument, pull-based exporters use `"go.opentelemetry.io/otel/sdk/metric/controller/basic".Controller.Resource()`. (#2120)
- The JSON output of the `go.opentelemetry.io/otel/exporters/stdout/stdouttrace` is harmonized now such that the output is "plain" JSON objects after each other of the form `{ ... } { ... } { ... }`. Earlier the JSON objects describing a span were wrapped in a slice for each `Exporter.ExportSpans` call, like `[ { ... } ][ { ... } { ... } ]`. Outputting JSON object directly after each other is consistent with JSON loggers, and a bit easier to parse and read. (#2196)
- Update the `NewTracerConfig`, `NewSpanStartConfig`, `NewSpanEndConfig`, and `NewEventConfig` function in the `go.opentelemetry.io/otel/trace` package to return their respective configurations as structs instead of pointers to the struct. (#2212)

### Deprecated

- The `go.opentelemetry.io/otel/bridge/opencensus/utils` package is deprecated.
  All functionality from this package now exists in the `go.opentelemetry.io/otel/bridge/opencensus` package.
  The functions from that package should be used instead. (#2166)
- The `"go.opentelemetry.io/otel/attribute".Array` function and the related `ARRAY` value type is deprecated.
  Use the typed `*Slice` functions and types added to the package instead. (#2162)
- The `"go.opentelemetry.io/otel/attribute".Any` function is deprecated.
  Use the typed functions instead. (#2181)
- The `go.opentelemetry.io/otel/oteltest` package is deprecated.
  The `"go.opentelemetry.io/otel/sdk/trace/tracetest".SpanRecorder` can be registered with the default SDK (`go.opentelemetry.io/otel/sdk/trace`) as a `SpanProcessor` and used as a replacement for this deprecated package. (#2188)

### Removed

- Removed metrics test package `go.opentelemetry.io/otel/sdk/export/metric/metrictest`. (#2105)

### Fixed

- The `fromEnv` detector no longer throws an error when `OTEL_RESOURCE_ATTRIBUTES` environment variable is not set or empty. (#2138)
- Setting the global `ErrorHandler` with `"go.opentelemetry.io/otel".SetErrorHandler` multiple times is now supported. (#2160, #2140)
- The `"go.opentelemetry.io/otel/attribute".Any` function now supports `int32` values. (#2169)
- Multiple calls to `"go.opentelemetry.io/otel/sdk/metric/controller/basic".WithResource()` are handled correctly, and when no resources are provided `"go.opentelemetry.io/otel/sdk/resource".Default()` is used. (#2120)
- The `WithoutTimestamps` option for the `go.opentelemetry.io/otel/exporters/stdout/stdouttrace` exporter causes the exporter to correctly ommit timestamps. (#2195)
- Fixed typos in resources.go. (#2201)

## [1.0.0-RC2] - 2021-07-26

### Added

- Added `WithOSDescription` resource configuration option to set OS (Operating System) description resource attribute (`os.description`). (#1840)
- Added `WithOS` resource configuration option to set all OS (Operating System) resource attributes at once. (#1840)
- Added the `WithRetry` option to the `go.opentelemetry.io/otel/exporters/otlp/otlptrace/otlptracehttp` package.
  This option is a replacement for the removed `WithMaxAttempts` and `WithBackoff` options. (#2095)
- Added API `LinkFromContext` to return Link which encapsulates SpanContext from provided context and also encapsulates attributes. (#2115)
- Added a new `Link` type under the SDK `otel/sdk/trace` package that counts the number of attributes that were dropped for surpassing the `AttributePerLinkCountLimit` configured in the Span's `SpanLimits`.
  This new type replaces the equal-named API `Link` type found in the `otel/trace` package for most usages within the SDK.
  For example, instances of this type are now returned by the `Links()` function of `ReadOnlySpan`s provided in places like the `OnEnd` function of `SpanProcessor` implementations. (#2118)
- Added the `SpanRecorder` type to the `go.opentelemetry.io/otel/skd/trace/tracetest` package.
  This type can be used with the default SDK as a `SpanProcessor` during testing. (#2132)

### Changed

- The `SpanModels` function is now exported from the `go.opentelemetry.io/otel/exporters/zipkin` package to convert OpenTelemetry spans into Zipkin model spans. (#2027)
- Rename the `"go.opentelemetry.io/otel/exporters/otlp/otlptrace/otlptracegrpc".RetrySettings` to `RetryConfig`. (#2095)

### Deprecated

- The `TextMapCarrier` and `TextMapPropagator` from the `go.opentelemetry.io/otel/oteltest` package and their associated creation functions (`TextMapCarrier`, `NewTextMapPropagator`) are deprecated. (#2114)
- The `Harness` type from the `go.opentelemetry.io/otel/oteltest` package and its associated creation function, `NewHarness` are deprecated and will be removed in the next release. (#2123)
- The `TraceStateFromKeyValues` function from the `go.opentelemetry.io/otel/oteltest` package is deprecated.
  Use the `trace.ParseTraceState` function instead. (#2122)

### Removed

- Removed the deprecated package `go.opentelemetry.io/otel/exporters/trace/jaeger`. (#2020)
- Removed the deprecated package `go.opentelemetry.io/otel/exporters/trace/zipkin`. (#2020)
- Removed the `"go.opentelemetry.io/otel/sdk/resource".WithBuiltinDetectors` function.
  The explicit `With*` options for every built-in detector should be used instead. (#2026 #2097)
- Removed the `WithMaxAttempts` and `WithBackoff` options from the `go.opentelemetry.io/otel/exporters/otlp/otlptrace/otlptracehttp` package.
  The retry logic of the package has been updated to match the `otlptracegrpc` package and accordingly a `WithRetry` option is added that should be used instead. (#2095)
- Removed `DroppedAttributeCount` field from `otel/trace.Link` struct. (#2118)

### Fixed

- When using WithNewRoot, don't use the parent context for making sampling decisions. (#2032)
- `oteltest.Tracer` now creates a valid `SpanContext` when using `WithNewRoot`. (#2073)
- OS type detector now sets the correct `dragonflybsd` value for DragonFly BSD. (#2092)
- The OTel span status is correctly transformed into the OTLP status in the `go.opentelemetry.io/otel/exporters/otlp/otlptrace` package.
  This fix will by default set the status to `Unset` if it is not explicitly set to `Ok` or `Error`. (#2099 #2102)
- The `Inject` method for the `"go.opentelemetry.io/otel/propagation".TraceContext` type no longer injects empty `tracestate` values. (#2108)
- Use `6831` as default Jaeger agent port instead of `6832`. (#2131)

## [Experimental Metrics v0.22.0] - 2021-07-19

### Added

- Adds HTTP support for OTLP metrics exporter. (#2022)

### Removed

- Removed the deprecated package `go.opentelemetry.io/otel/exporters/metric/prometheus`. (#2020)

## [1.0.0-RC1] / 0.21.0 - 2021-06-18

With this release we are introducing a split in module versions.  The tracing API and SDK are entering the `v1.0.0` Release Candidate phase with `v1.0.0-RC1`
while the experimental metrics API and SDK continue with `v0.x` releases at `v0.21.0`.  Modules at major version 1 or greater will not depend on modules
with major version 0.

### Added

- Adds `otlpgrpc.WithRetry`option for configuring the retry policy for transient errors on the otlp/gRPC exporter. (#1832)
  - The following status codes are defined as transient errors:
      | gRPC Status Code | Description |
      | ---------------- | ----------- |
      | 1  | Cancelled |
      | 4  | Deadline Exceeded |
      | 8  | Resource Exhausted |
      | 10 | Aborted |
      | 10 | Out of Range |
      | 14 | Unavailable |
      | 15 | Data Loss |
- Added `Status` type to the `go.opentelemetry.io/otel/sdk/trace` package to represent the status of a span. (#1874)
- Added `SpanStub` type and its associated functions to the `go.opentelemetry.io/otel/sdk/trace/tracetest` package.
  This type can be used as a testing replacement for the `SpanSnapshot` that was removed from the `go.opentelemetry.io/otel/sdk/trace` package. (#1873)
- Adds support for scheme in `OTEL_EXPORTER_OTLP_ENDPOINT` according to the spec. (#1886)
- Adds `trace.WithSchemaURL` option for configuring the tracer with a Schema URL. (#1889)
- Added an example of using OpenTelemetry Go as a trace context forwarder. (#1912)
- `ParseTraceState` is added to the `go.opentelemetry.io/otel/trace` package.
  It can be used to decode a `TraceState` from a `tracestate` header string value. (#1937)
- Added `Len` method to the `TraceState` type in the `go.opentelemetry.io/otel/trace` package.
  This method returns the number of list-members the `TraceState` holds. (#1937)
- Creates package `go.opentelemetry.io/otel/exporters/otlp/otlptrace` that defines a trace exporter that uses a `otlptrace.Client` to send data.
  Creates package `go.opentelemetry.io/otel/exporters/otlp/otlptrace/otlptracegrpc` implementing a gRPC `otlptrace.Client` and offers convenience functions, `NewExportPipeline` and `InstallNewPipeline`, to setup and install a `otlptrace.Exporter` in tracing .(#1922)
- Added `Baggage`, `Member`, and `Property` types to the `go.opentelemetry.io/otel/baggage` package along with their related functions. (#1967)
- Added `ContextWithBaggage`, `ContextWithoutBaggage`, and `FromContext` functions to the `go.opentelemetry.io/otel/baggage` package.
  These functions replace the `Set`, `Value`, `ContextWithValue`, `ContextWithoutValue`, and `ContextWithEmpty` functions from that package and directly work with the new `Baggage` type. (#1967)
- The `OTEL_SERVICE_NAME` environment variable is the preferred source for `service.name`, used by the environment resource detector if a service name is present both there and in `OTEL_RESOURCE_ATTRIBUTES`. (#1969)
- Creates package `go.opentelemetry.io/otel/exporters/otlp/otlptrace/otlptracehttp` implementing an HTTP `otlptrace.Client` and offers convenience functions, `NewExportPipeline` and `InstallNewPipeline`, to setup and install a `otlptrace.Exporter` in tracing. (#1963)
- Changes `go.opentelemetry.io/otel/sdk/resource.NewWithAttributes` to require a schema URL. The old function is still available as `resource.NewSchemaless`. This is a breaking change. (#1938)
- Several builtin resource detectors now correctly populate the schema URL. (#1938)
- Creates package `go.opentelemetry.io/otel/exporters/otlp/otlpmetric` that defines a metrics exporter that uses a `otlpmetric.Client` to send data.
- Creates package `go.opentelemetry.io/otel/exporters/otlp/otlpmetric/otlpmetricgrpc` implementing a gRPC `otlpmetric.Client` and offers convenience functions, `New` and `NewUnstarted`, to create an `otlpmetric.Exporter`.(#1991)
- Added `go.opentelemetry.io/otel/exporters/stdout/stdouttrace` exporter. (#2005)
- Added `go.opentelemetry.io/otel/exporters/stdout/stdoutmetric` exporter. (#2005)
- Added a `TracerProvider()` method to the `"go.opentelemetry.io/otel/trace".Span` interface. This can be used to obtain a `TracerProvider` from a given span that utilizes the same trace processing pipeline.  (#2009)

### Changed

- Make `NewSplitDriver` from `go.opentelemetry.io/otel/exporters/otlp` take variadic arguments instead of a `SplitConfig` item.
  `NewSplitDriver` now automatically implements an internal `noopDriver` for `SplitConfig` fields that are not initialized. (#1798)
- `resource.New()` now creates a Resource without builtin detectors. Previous behavior is now achieved by using `WithBuiltinDetectors` Option. (#1810)
- Move the `Event` type from the `go.opentelemetry.io/otel` package to the `go.opentelemetry.io/otel/sdk/trace` package. (#1846)
- CI builds validate against last two versions of Go, dropping 1.14 and adding 1.16. (#1865)
- BatchSpanProcessor now report export failures when calling `ForceFlush()` method. (#1860)
- `Set.Encoded(Encoder)` no longer caches the result of an encoding. (#1855)
- Renamed `CloudZoneKey` to `CloudAvailabilityZoneKey` in Resource semantic conventions according to spec. (#1871)
- The `StatusCode` and `StatusMessage` methods of the `ReadOnlySpan` interface and the `Span` produced by the `go.opentelemetry.io/otel/sdk/trace` package have been replaced with a single `Status` method.
  This method returns the status of a span using the new `Status` type. (#1874)
- Updated `ExportSpans` method of the`SpanExporter` interface type to accept `ReadOnlySpan`s instead of the removed `SpanSnapshot`.
  This brings the export interface into compliance with the specification in that it now accepts an explicitly immutable type instead of just an implied one. (#1873)
- Unembed `SpanContext` in `Link`. (#1877)
- Generate Semantic conventions from the specification YAML. (#1891)
- Spans created by the global `Tracer` obtained from `go.opentelemetry.io/otel`, prior to a functioning `TracerProvider` being set, now propagate the span context from their parent if one exists. (#1901)
- The `"go.opentelemetry.io/otel".Tracer` function now accepts tracer options. (#1902)
- Move the `go.opentelemetry.io/otel/unit` package to `go.opentelemetry.io/otel/metric/unit`. (#1903)
- Changed `go.opentelemetry.io/otel/trace.TracerConfig` to conform to the [Contributing guidelines](CONTRIBUTING.md#config.) (#1921)
- Changed `go.opentelemetry.io/otel/trace.SpanConfig` to conform to the [Contributing guidelines](CONTRIBUTING.md#config). (#1921)
- Changed `span.End()` now only accepts Options that are allowed at `End()`. (#1921)
- Changed `go.opentelemetry.io/otel/metric.InstrumentConfig` to conform to the [Contributing guidelines](CONTRIBUTING.md#config). (#1921)
- Changed `go.opentelemetry.io/otel/metric.MeterConfig` to conform to the [Contributing guidelines](CONTRIBUTING.md#config). (#1921)
- Refactored option types according to the contribution style guide. (#1882)
- Move the `go.opentelemetry.io/otel/trace.TraceStateFromKeyValues` function to the `go.opentelemetry.io/otel/oteltest` package.
  This function is preserved for testing purposes where it may be useful to create a `TraceState` from `attribute.KeyValue`s, but it is not intended for production use.
  The new `ParseTraceState` function should be used to create a `TraceState`. (#1931)
- Updated `MarshalJSON` method of the `go.opentelemetry.io/otel/trace.TraceState` type to marshal the type into the string representation of the `TraceState`. (#1931)
- The `TraceState.Delete` method from the `go.opentelemetry.io/otel/trace` package no longer returns an error in addition to a `TraceState`. (#1931)
- Updated `Get` method of the `TraceState` type from the `go.opentelemetry.io/otel/trace` package to accept a `string` instead of an `attribute.Key` type. (#1931)
- Updated `Insert` method of the `TraceState` type from the `go.opentelemetry.io/otel/trace` package to accept a pair of `string`s instead of an `attribute.KeyValue` type. (#1931)
- Updated `Delete` method of the `TraceState` type from the `go.opentelemetry.io/otel/trace` package to accept a `string` instead of an `attribute.Key` type. (#1931)
- Renamed `NewExporter` to `New` in the `go.opentelemetry.io/otel/exporters/stdout` package. (#1985)
- Renamed `NewExporter` to `New` in the `go.opentelemetry.io/otel/exporters/metric/prometheus` package. (#1985)
- Renamed `NewExporter` to `New` in the `go.opentelemetry.io/otel/exporters/trace/jaeger` package. (#1985)
- Renamed `NewExporter` to `New` in the `go.opentelemetry.io/otel/exporters/trace/zipkin` package. (#1985)
- Renamed `NewExporter` to `New` in the `go.opentelemetry.io/otel/exporters/otlp` package. (#1985)
- Renamed `NewUnstartedExporter` to `NewUnstarted` in the `go.opentelemetry.io/otel/exporters/otlp` package. (#1985)
- The `go.opentelemetry.io/otel/semconv` package has been moved to `go.opentelemetry.io/otel/semconv/v1.4.0` to allow for multiple [telemetry schema](https://github.com/open-telemetry/oteps/blob/main/text/0152-telemetry-schemas.md) versions to be used concurrently. (#1987)
- Metrics test helpers in `go.opentelemetry.io/otel/oteltest` have been moved to `go.opentelemetry.io/otel/metric/metrictest`. (#1988)

### Deprecated

- The `go.opentelemetry.io/otel/exporters/metric/prometheus` is deprecated, use `go.opentelemetry.io/otel/exporters/prometheus` instead. (#1993)
- The `go.opentelemetry.io/otel/exporters/trace/jaeger` is deprecated, use `go.opentelemetry.io/otel/exporters/jaeger` instead. (#1993)
- The `go.opentelemetry.io/otel/exporters/trace/zipkin` is deprecated, use `go.opentelemetry.io/otel/exporters/zipkin` instead. (#1993)

### Removed

- Removed `resource.WithoutBuiltin()`. Use `resource.New()`. (#1810)
- Unexported types `resource.FromEnv`, `resource.Host`, and `resource.TelemetrySDK`, Use the corresponding `With*()` to use individually. (#1810)
- Removed the `Tracer` and `IsRecording` method from the `ReadOnlySpan` in the `go.opentelemetry.io/otel/sdk/trace`.
  The `Tracer` method is not a required to be included in this interface and given the mutable nature of the tracer that is associated with a span, this method is not appropriate.
  The `IsRecording` method returns if the span is recording or not.
  A read-only span value does not need to know if updates to it will be recorded or not.
  By definition, it cannot be updated so there is no point in communicating if an update is recorded. (#1873)
- Removed the `SpanSnapshot` type from the `go.opentelemetry.io/otel/sdk/trace` package.
  The use of this type has been replaced with the use of the explicitly immutable `ReadOnlySpan` type.
  When a concrete representation of a read-only span is needed for testing, the newly added `SpanStub` in the `go.opentelemetry.io/otel/sdk/trace/tracetest` package should be used. (#1873)
- Removed the `Tracer` method from the `Span` interface in the `go.opentelemetry.io/otel/trace` package.
  Using the same tracer that created a span introduces the error where an instrumentation library's `Tracer` is used by other code instead of their own.
  The `"go.opentelemetry.io/otel".Tracer` function or a `TracerProvider` should be used to acquire a library specific `Tracer` instead. (#1900)
  - The `TracerProvider()` method on the `Span` interface may also be used to obtain a `TracerProvider` using the same trace processing pipeline. (#2009)
- The `http.url` attribute generated by `HTTPClientAttributesFromHTTPRequest` will no longer include username or password information. (#1919)
- Removed `IsEmpty` method of the `TraceState` type in the `go.opentelemetry.io/otel/trace` package in favor of using the added `TraceState.Len` method. (#1931)
- Removed `Set`, `Value`, `ContextWithValue`, `ContextWithoutValue`, and `ContextWithEmpty` functions in the `go.opentelemetry.io/otel/baggage` package.
  Handling of baggage is now done using the added `Baggage` type and related context functions (`ContextWithBaggage`, `ContextWithoutBaggage`, and `FromContext`) in that package. (#1967)
- The `InstallNewPipeline` and `NewExportPipeline` creation functions in all the exporters (prometheus, otlp, stdout, jaeger, and zipkin) have been removed.
  These functions were deemed premature attempts to provide convenience that did not achieve this aim. (#1985)
- The `go.opentelemetry.io/otel/exporters/otlp` exporter has been removed.  Use `go.opentelemetry.io/otel/exporters/otlp/otlptrace` instead. (#1990)
- The `go.opentelemetry.io/otel/exporters/stdout` exporter has been removed.  Use `go.opentelemetry.io/otel/exporters/stdout/stdouttrace` or `go.opentelemetry.io/otel/exporters/stdout/stdoutmetric` instead. (#2005)

### Fixed

- Only report errors from the `"go.opentelemetry.io/otel/sdk/resource".Environment` function when they are not `nil`. (#1850, #1851)
- The `Shutdown` method of the simple `SpanProcessor` in the `go.opentelemetry.io/otel/sdk/trace` package now honors the context deadline or cancellation. (#1616, #1856)
- BatchSpanProcessor now drops span batches that failed to be exported. (#1860)
- Use `http://localhost:14268/api/traces` as default Jaeger collector endpoint instead of `http://localhost:14250`. (#1898)
- Allow trailing and leading whitespace in the parsing of a `tracestate` header. (#1931)
- Add logic to determine if the channel is closed to fix Jaeger exporter test panic with close closed channel. (#1870, #1973)
- Avoid transport security when OTLP endpoint is a Unix socket. (#2001)

### Security

## [0.20.0] - 2021-04-23

### Added

- The OTLP exporter now has two new convenience functions, `NewExportPipeline` and `InstallNewPipeline`, setup and install the exporter in tracing and metrics pipelines. (#1373)
- Adds semantic conventions for exceptions. (#1492)
- Added Jaeger Environment variables: `OTEL_EXPORTER_JAEGER_AGENT_HOST`, `OTEL_EXPORTER_JAEGER_AGENT_PORT`
  These environment variables can be used to override Jaeger agent hostname and port (#1752)
- Option `ExportTimeout` was added to batch span processor. (#1755)
- `trace.TraceFlags` is now a defined type over `byte` and `WithSampled(bool) TraceFlags` and `IsSampled() bool` methods have been added to it. (#1770)
- The `Event` and `Link` struct types from the `go.opentelemetry.io/otel` package now include a `DroppedAttributeCount` field to record the number of attributes that were not recorded due to configured limits being reached. (#1771)
- The Jaeger exporter now reports dropped attributes for a Span event in the exported log. (#1771)
- Adds test to check BatchSpanProcessor ignores `OnEnd` and `ForceFlush` post `Shutdown`. (#1772)
- Extract resource attributes from the `OTEL_RESOURCE_ATTRIBUTES` environment variable and merge them with the `resource.Default` resource as well as resources provided to the `TracerProvider` and metric `Controller`. (#1785)
- Added `WithOSType` resource configuration option to set OS (Operating System) type resource attribute (`os.type`). (#1788)
- Added `WithProcess*` resource configuration options to set Process resource attributes. (#1788)
  - `process.pid`
  - `process.executable.name`
  - `process.executable.path`
  - `process.command_args`
  - `process.owner`
  - `process.runtime.name`
  - `process.runtime.version`
  - `process.runtime.description`
- Adds `k8s.node.name` and `k8s.node.uid` attribute keys to the `semconv` package. (#1789)
- Added support for configuring OTLP/HTTP and OTLP/gRPC Endpoints, TLS Certificates, Headers, Compression and Timeout via Environment Variables. (#1758, #1769 and #1811)
  - `OTEL_EXPORTER_OTLP_ENDPOINT`
  - `OTEL_EXPORTER_OTLP_TRACES_ENDPOINT`
  - `OTEL_EXPORTER_OTLP_METRICS_ENDPOINT`
  - `OTEL_EXPORTER_OTLP_HEADERS`
  - `OTEL_EXPORTER_OTLP_TRACES_HEADERS`
  - `OTEL_EXPORTER_OTLP_METRICS_HEADERS`
  - `OTEL_EXPORTER_OTLP_COMPRESSION`
  - `OTEL_EXPORTER_OTLP_TRACES_COMPRESSION`
  - `OTEL_EXPORTER_OTLP_METRICS_COMPRESSION`
  - `OTEL_EXPORTER_OTLP_TIMEOUT`
  - `OTEL_EXPORTER_OTLP_TRACES_TIMEOUT`
  - `OTEL_EXPORTER_OTLP_METRICS_TIMEOUT`
  - `OTEL_EXPORTER_OTLP_CERTIFICATE`
  - `OTEL_EXPORTER_OTLP_TRACES_CERTIFICATE`
  - `OTEL_EXPORTER_OTLP_METRICS_CERTIFICATE`
- Adds `otlpgrpc.WithTimeout` option for configuring timeout to the otlp/gRPC exporter. (#1821)
- Adds `jaeger.WithMaxPacketSize` option for configuring maximum UDP packet size used when connecting to the Jaeger agent. (#1853)

### Fixed

- The `Span.IsRecording` implementation from `go.opentelemetry.io/otel/sdk/trace` always returns false when not being sampled. (#1750)
- The Jaeger exporter now correctly sets tags for the Span status code and message.
  This means it uses the correct tag keys (`"otel.status_code"`, `"otel.status_description"`) and does not set the status message as a tag unless it is set on the span. (#1761)
- The Jaeger exporter now correctly records Span event's names using the `"event"` key for a tag.
  Additionally, this tag is overridden, as specified in the OTel specification, if the event contains an attribute with that key. (#1768)
- Zipkin Exporter: Ensure mapping between OTel and Zipkin span data complies with the specification. (#1688)
- Fixed typo for default service name in Jaeger Exporter. (#1797)
- Fix flaky OTLP for the reconnnection of the client connection. (#1527, #1814)
- Fix Jaeger exporter dropping of span batches that exceed the UDP packet size limit.
  Instead, the exporter now splits the batch into smaller sendable batches. (#1828)

### Changed

- Span `RecordError` now records an `exception` event to comply with the semantic convention specification. (#1492)
- Jaeger exporter was updated to use thrift v0.14.1. (#1712)
- Migrate from using internally built and maintained version of the OTLP to the one hosted at `go.opentelemetry.io/proto/otlp`. (#1713)
- Migrate from using `github.com/gogo/protobuf` to `google.golang.org/protobuf` to match `go.opentelemetry.io/proto/otlp`. (#1713)
- The storage of a local or remote Span in a `context.Context` using its SpanContext is unified to store just the current Span.
  The Span's SpanContext can now self-identify as being remote or not.
  This means that `"go.opentelemetry.io/otel/trace".ContextWithRemoteSpanContext` will now overwrite any existing current Span, not just existing remote Spans, and make it the current Span in a `context.Context`. (#1731)
- Improve OTLP/gRPC exporter connection errors. (#1737)
- Information about a parent span context in a `"go.opentelemetry.io/otel/export/trace".SpanSnapshot` is unified in a new `Parent` field.
  The existing `ParentSpanID` and `HasRemoteParent` fields are removed in favor of this. (#1748)
- The `ParentContext` field of the `"go.opentelemetry.io/otel/sdk/trace".SamplingParameters` is updated to hold a `context.Context` containing the parent span.
  This changes it to make `SamplingParameters` conform with the OpenTelemetry specification. (#1749)
- Updated Jaeger Environment Variables: `JAEGER_ENDPOINT`, `JAEGER_USER`, `JAEGER_PASSWORD`
  to `OTEL_EXPORTER_JAEGER_ENDPOINT`, `OTEL_EXPORTER_JAEGER_USER`, `OTEL_EXPORTER_JAEGER_PASSWORD` in compliance with OTel specification. (#1752)
- Modify `BatchSpanProcessor.ForceFlush` to abort after timeout/cancellation. (#1757)
- The `DroppedAttributeCount` field of the `Span` in the `go.opentelemetry.io/otel` package now only represents the number of attributes dropped for the span itself.
  It no longer is a conglomerate of itself, events, and link attributes that have been dropped. (#1771)
- Make `ExportSpans` in Jaeger Exporter honor context deadline. (#1773)
- Modify Zipkin Exporter default service name, use default resource's serviceName instead of empty. (#1777)
- The `go.opentelemetry.io/otel/sdk/export/trace` package is merged into the `go.opentelemetry.io/otel/sdk/trace` package. (#1778)
- The prometheus.InstallNewPipeline example is moved from comment to example test (#1796)
- The convenience functions for the stdout exporter have been updated to return the `TracerProvider` implementation and enable the shutdown of the exporter. (#1800)
- Replace the flush function returned from the Jaeger exporter's convenience creation functions (`InstallNewPipeline` and `NewExportPipeline`) with the `TracerProvider` implementation they create.
  This enables the caller to shutdown and flush using the related `TracerProvider` methods. (#1822)
- Updated the Jaeger exporter to have a default endpoint, `http://localhost:14250`, for the collector. (#1824)
- Changed the function `WithCollectorEndpoint` in the Jaeger exporter to no longer accept an endpoint as an argument.
  The endpoint can be passed with the `CollectorEndpointOption` using the `WithEndpoint` function or by setting the `OTEL_EXPORTER_JAEGER_ENDPOINT` environment variable value appropriately. (#1824)
- The Jaeger exporter no longer batches exported spans itself, instead it relies on the SDK's `BatchSpanProcessor` for this functionality. (#1830)
- The Jaeger exporter creation functions (`NewRawExporter`, `NewExportPipeline`, and `InstallNewPipeline`) no longer accept the removed `Option` type as a variadic argument. (#1830)

### Removed

- Removed Jaeger Environment variables: `JAEGER_SERVICE_NAME`, `JAEGER_DISABLED`, `JAEGER_TAGS`
  These environment variables will no longer be used to override values of the Jaeger exporter (#1752)
- No longer set the links for a `Span` in `go.opentelemetry.io/otel/sdk/trace` that is configured to be a new root.
  This is unspecified behavior that the OpenTelemetry community plans to standardize in the future.
  To prevent backwards incompatible changes when it is specified, these links are removed. (#1726)
- Setting error status while recording error with Span from oteltest package. (#1729)
- The concept of a remote and local Span stored in a context is unified to just the current Span.
  Because of this `"go.opentelemetry.io/otel/trace".RemoteSpanContextFromContext` is removed as it is no longer needed.
  Instead, `"go.opentelemetry.io/otel/trace".SpanContextFromContex` can be used to return the current Span.
  If needed, that Span's `SpanContext.IsRemote()` can then be used to determine if it is remote or not. (#1731)
- The `HasRemoteParent` field of the `"go.opentelemetry.io/otel/sdk/trace".SamplingParameters` is removed.
  This field is redundant to the information returned from the `Remote` method of the `SpanContext` held in the `ParentContext` field. (#1749)
- The `trace.FlagsDebug` and `trace.FlagsDeferred` constants have been removed and will be localized to the B3 propagator. (#1770)
- Remove `Process` configuration, `WithProcessFromEnv` and `ProcessFromEnv`, and type from the Jaeger exporter package.
  The information that could be configured in the `Process` struct should be configured in a `Resource` instead. (#1776, #1804)
- Remove the `WithDisabled` option from the Jaeger exporter.
  To disable the exporter unregister it from the `TracerProvider` or use a no-operation `TracerProvider`. (#1806)
- Removed the functions `CollectorEndpointFromEnv` and `WithCollectorEndpointOptionFromEnv` from the Jaeger exporter.
  These functions for retrieving specific environment variable values are redundant of other internal functions and
  are not intended for end user use. (#1824)
- Removed the Jaeger exporter `WithSDKOptions` `Option`.
  This option was used to set SDK options for the exporter creation convenience functions.
  These functions are provided as a way to easily setup or install the exporter with what are deemed reasonable SDK settings for common use cases.
  If the SDK needs to be configured differently, the `NewRawExporter` function and direct setup of the SDK with the desired settings should be used. (#1825)
- The `WithBufferMaxCount` and `WithBatchMaxCount` `Option`s from the Jaeger exporter are removed.
  The exporter no longer batches exports, instead relying on the SDK's `BatchSpanProcessor` for this functionality. (#1830)
- The Jaeger exporter `Option` type is removed.
  The type is no longer used by the exporter to configure anything.
  All the previous configurations these options provided were duplicates of SDK configuration.
  They have been removed in favor of using the SDK configuration and focuses the exporter configuration to be only about the endpoints it will send telemetry to. (#1830)

## [0.19.0] - 2021-03-18

### Added

- Added `Marshaler` config option to `otlphttp` to enable otlp over json or protobufs. (#1586)
- A `ForceFlush` method to the `"go.opentelemetry.io/otel/sdk/trace".TracerProvider` to flush all registered `SpanProcessor`s. (#1608)
- Added `WithSampler` and `WithSpanLimits` to tracer provider. (#1633, #1702)
- `"go.opentelemetry.io/otel/trace".SpanContext` now has a `remote` property, and `IsRemote()` predicate, that is true when the `SpanContext` has been extracted from remote context data. (#1701)
- A `Valid` method to the `"go.opentelemetry.io/otel/attribute".KeyValue` type. (#1703)

### Changed

- `trace.SpanContext` is now immutable and has no exported fields. (#1573)
  - `trace.NewSpanContext()` can be used in conjunction with the `trace.SpanContextConfig` struct to initialize a new `SpanContext` where all values are known.
- Update the `ForceFlush` method signature to the `"go.opentelemetry.io/otel/sdk/trace".SpanProcessor` to accept a `context.Context` and return an error. (#1608)
- Update the `Shutdown` method to the `"go.opentelemetry.io/otel/sdk/trace".TracerProvider` return an error on shutdown failure. (#1608)
- The SimpleSpanProcessor will now shut down the enclosed `SpanExporter` and gracefully ignore subsequent calls to `OnEnd` after `Shutdown` is called. (#1612)
- `"go.opentelemetry.io/sdk/metric/controller.basic".WithPusher` is replaced with `WithExporter` to provide consistent naming across project. (#1656)
- Added non-empty string check for trace `Attribute` keys. (#1659)
- Add `description` to SpanStatus only when `StatusCode` is set to error. (#1662)
- Jaeger exporter falls back to `resource.Default`'s `service.name` if the exported Span does not have one. (#1673)
- Jaeger exporter populates Jaeger's Span Process from Resource. (#1673)
- Renamed the `LabelSet` method of `"go.opentelemetry.io/otel/sdk/resource".Resource` to `Set`. (#1692)
- Changed `WithSDK` to `WithSDKOptions` to accept variadic arguments of `TracerProviderOption` type in `go.opentelemetry.io/otel/exporters/trace/jaeger` package. (#1693)
- Changed `WithSDK` to `WithSDKOptions` to accept variadic arguments of `TracerProviderOption` type in `go.opentelemetry.io/otel/exporters/trace/zipkin` package. (#1693)

### Removed

- Removed `serviceName` parameter from Zipkin exporter and uses resource instead. (#1549)
- Removed `WithConfig` from tracer provider to avoid overriding configuration. (#1633)
- Removed the exported `SimpleSpanProcessor` and `BatchSpanProcessor` structs.
   These are now returned as a SpanProcessor interface from their respective constructors. (#1638)
- Removed `WithRecord()` from `trace.SpanOption` when creating a span. (#1660)
- Removed setting status to `Error` while recording an error as a span event in `RecordError`. (#1663)
- Removed `jaeger.WithProcess` configuration option. (#1673)
- Removed `ApplyConfig` method from `"go.opentelemetry.io/otel/sdk/trace".TracerProvider` and the now unneeded `Config` struct. (#1693)

### Fixed

- Jaeger Exporter: Ensure mapping between OTEL and Jaeger span data complies with the specification. (#1626)
- `SamplingResult.TraceState` is correctly propagated to a newly created span's `SpanContext`. (#1655)
- The `otel-collector` example now correctly flushes metric events prior to shutting down the exporter. (#1678)
- Do not set span status message in `SpanStatusFromHTTPStatusCode` if it can be inferred from `http.status_code`. (#1681)
- Synchronization issues in global trace delegate implementation. (#1686)
- Reduced excess memory usage by global `TracerProvider`. (#1687)

## [0.18.0] - 2021-03-03

### Added

- Added `resource.Default()` for use with meter and tracer providers. (#1507)
- `AttributePerEventCountLimit` and `AttributePerLinkCountLimit` for `SpanLimits`. (#1535)
- Added `Keys()` method to `propagation.TextMapCarrier` and `propagation.HeaderCarrier` to adapt `http.Header` to this interface. (#1544)
- Added `code` attributes to `go.opentelemetry.io/otel/semconv` package. (#1558)
- Compatibility testing suite in the CI system for the following systems. (#1567)
   | OS      | Go Version | Architecture |
   | ------- | ---------- | ------------ |
   | Ubuntu  | 1.15       | amd64        |
   | Ubuntu  | 1.14       | amd64        |
   | Ubuntu  | 1.15       | 386          |
   | Ubuntu  | 1.14       | 386          |
   | MacOS   | 1.15       | amd64        |
   | MacOS   | 1.14       | amd64        |
   | Windows | 1.15       | amd64        |
   | Windows | 1.14       | amd64        |
   | Windows | 1.15       | 386          |
   | Windows | 1.14       | 386          |

### Changed

- Replaced interface `oteltest.SpanRecorder` with its existing implementation
  `StandardSpanRecorder`. (#1542)
- Default span limit values to 128. (#1535)
- Rename `MaxEventsPerSpan`, `MaxAttributesPerSpan` and `MaxLinksPerSpan` to `EventCountLimit`, `AttributeCountLimit` and `LinkCountLimit`, and move these fields into `SpanLimits`. (#1535)
- Renamed the `otel/label` package to `otel/attribute`. (#1541)
- Vendor the Jaeger exporter's dependency on Apache Thrift. (#1551)
- Parallelize the CI linting and testing. (#1567)
- Stagger timestamps in exact aggregator tests. (#1569)
- Changed all examples to use `WithBatchTimeout(5 * time.Second)` rather than `WithBatchTimeout(5)`. (#1621)
- Prevent end-users from implementing some interfaces (#1575)

  ```
      "otel/exporters/otlp/otlphttp".Option
      "otel/exporters/stdout".Option
      "otel/oteltest".Option
      "otel/trace".TracerOption
      "otel/trace".SpanOption
      "otel/trace".EventOption
      "otel/trace".LifeCycleOption
      "otel/trace".InstrumentationOption
      "otel/sdk/resource".Option
      "otel/sdk/trace".ParentBasedSamplerOption
      "otel/sdk/trace".ReadOnlySpan
      "otel/sdk/trace".ReadWriteSpan
  ```

### Removed

- Removed attempt to resample spans upon changing the span name with `span.SetName()`. (#1545)
- The `test-benchmark` is no longer a dependency of the `precommit` make target. (#1567)
- Removed the `test-386` make target.
   This was replaced with a full compatibility testing suite (i.e. multi OS/arch) in the CI system. (#1567)

### Fixed

- The sequential timing check of timestamps in the stdout exporter are now setup explicitly to be sequential (#1571). (#1572)
- Windows build of Jaeger tests now compiles with OS specific functions (#1576). (#1577)
- The sequential timing check of timestamps of go.opentelemetry.io/otel/sdk/metric/aggregator/lastvalue are now setup explicitly to be sequential (#1578). (#1579)
- Validate tracestate header keys with vendors according to the W3C TraceContext specification (#1475). (#1581)
- The OTLP exporter includes related labels for translations of a GaugeArray (#1563). (#1570)

## [0.17.0] - 2021-02-12

### Changed

- Rename project default branch from `master` to `main`. (#1505)
- Reverse order in which `Resource` attributes are merged, per change in spec. (#1501)
- Add tooling to maintain "replace" directives in go.mod files automatically. (#1528)
- Create new modules: otel/metric, otel/trace, otel/oteltest, otel/sdk/export/metric, otel/sdk/metric (#1528)
- Move metric-related public global APIs from otel to otel/metric/global. (#1528)

## Fixed

- Fixed otlpgrpc reconnection issue.
- The example code in the README.md of `go.opentelemetry.io/otel/exporters/otlp` is moved to a compiled example test and used the new `WithAddress` instead of `WithEndpoint`. (#1513)
- The otel-collector example now uses the default OTLP receiver port of the collector.

## [0.16.0] - 2021-01-13

### Added

- Add the `ReadOnlySpan` and `ReadWriteSpan` interfaces to provide better control for accessing span data. (#1360)
- `NewGRPCDriver` function returns a `ProtocolDriver` that maintains a single gRPC connection to the collector. (#1369)
- Added documentation about the project's versioning policy. (#1388)
- Added `NewSplitDriver` for OTLP exporter that allows sending traces and metrics to different endpoints. (#1418)
- Added codeql worfklow to GitHub Actions (#1428)
- Added Gosec workflow to GitHub Actions (#1429)
- Add new HTTP driver for OTLP exporter in `exporters/otlp/otlphttp`. Currently it only supports the binary protobuf payloads. (#1420)
- Add an OpenCensus exporter bridge. (#1444)

### Changed

- Rename `internal/testing` to `internal/internaltest`. (#1449)
- Rename `export.SpanData` to `export.SpanSnapshot` and use it only for exporting spans. (#1360)
- Store the parent's full `SpanContext` rather than just its span ID in the `span` struct. (#1360)
- Improve span duration accuracy. (#1360)
- Migrated CI/CD from CircleCI to GitHub Actions (#1382)
- Remove duplicate checkout from GitHub Actions workflow (#1407)
- Metric `array` aggregator renamed `exact` to match its `aggregation.Kind` (#1412)
- Metric `exact` aggregator includes per-point timestamps (#1412)
- Metric stdout exporter uses MinMaxSumCount aggregator for ValueRecorder instruments (#1412)
- `NewExporter` from `exporters/otlp` now takes a `ProtocolDriver` as a parameter. (#1369)
- Many OTLP Exporter options became gRPC ProtocolDriver options. (#1369)
- Unify endpoint API that related to OTel exporter. (#1401)
- Optimize metric histogram aggregator to re-use its slice of buckets. (#1435)
- Metric aggregator Count() and histogram Bucket.Counts are consistently `uint64`. (1430)
- Histogram aggregator accepts functional options, uses default boundaries if none given. (#1434)
- `SamplingResult` now passed a `Tracestate` from the parent `SpanContext` (#1432)
- Moved gRPC driver for OTLP exporter to `exporters/otlp/otlpgrpc`. (#1420)
- The `TraceContext` propagator now correctly propagates `TraceState` through the `SpanContext`. (#1447)
- Metric Push and Pull Controller components are combined into a single "basic" Controller:
  - `WithExporter()` and `Start()` to configure Push behavior
  - `Start()` is optional; use `Collect()` and `ForEach()` for Pull behavior
  - `Start()` and `Stop()` accept Context. (#1378)
- The `Event` type is moved from the `otel/sdk/export/trace` package to the `otel/trace` API package. (#1452)

### Removed

- Remove `errUninitializedSpan` as its only usage is now obsolete. (#1360)
- Remove Metric export functionality related to quantiles and summary data points: this is not specified (#1412)
- Remove DDSketch metric aggregator; our intention is to re-introduce this as an option of the histogram aggregator after [new OTLP histogram data types](https://github.com/open-telemetry/opentelemetry-proto/pull/226) are released (#1412)

### Fixed

- `BatchSpanProcessor.Shutdown()` will now shutdown underlying `export.SpanExporter`. (#1443)

## [0.15.0] - 2020-12-10

### Added

- The `WithIDGenerator` `TracerProviderOption` is added to the `go.opentelemetry.io/otel/trace` package to configure an `IDGenerator` for the `TracerProvider`. (#1363)

### Changed

- The Zipkin exporter now uses the Span status code to determine. (#1328)
- `NewExporter` and `Start` functions in `go.opentelemetry.io/otel/exporters/otlp` now receive `context.Context` as a first parameter. (#1357)
- Move the OpenCensus example into `example` directory. (#1359)
- Moved the SDK's `internal.IDGenerator` interface in to the `sdk/trace` package to enable support for externally-defined ID generators. (#1363)
- Bump `github.com/google/go-cmp` from 0.5.3 to 0.5.4 (#1374)
- Bump `github.com/golangci/golangci-lint` in `/internal/tools` (#1375)

### Fixed

- Metric SDK `SumObserver` and `UpDownSumObserver` instruments correctness fixes. (#1381)

## [0.14.0] - 2020-11-19

### Added

- An `EventOption` and the related `NewEventConfig` function are added to the `go.opentelemetry.io/otel` package to configure Span events. (#1254)
- A `TextMapPropagator` and associated `TextMapCarrier` are added to the `go.opentelemetry.io/otel/oteltest` package to test `TextMap` type propagators and their use. (#1259)
- `SpanContextFromContext` returns `SpanContext` from context. (#1255)
- `TraceState` has been added to `SpanContext`. (#1340)
- `DeploymentEnvironmentKey` added to `go.opentelemetry.io/otel/semconv` package. (#1323)
- Add an OpenCensus to OpenTelemetry tracing bridge. (#1305)
- Add a parent context argument to `SpanProcessor.OnStart` to follow the specification. (#1333)
- Add missing tests for `sdk/trace/attributes_map.go`. (#1337)

### Changed

- Move the `go.opentelemetry.io/otel/api/trace` package into `go.opentelemetry.io/otel/trace` with the following changes. (#1229) (#1307)
  - `ID` has been renamed to `TraceID`.
  - `IDFromHex` has been renamed to `TraceIDFromHex`.
  - `EmptySpanContext` is removed.
- Move the `go.opentelemetry.io/otel/api/trace/tracetest` package into `go.opentelemetry.io/otel/oteltest`. (#1229)
- OTLP Exporter updates:
  - supports OTLP v0.6.0 (#1230, #1354)
  - supports configurable aggregation temporality (default: Cumulative, optional: Stateless). (#1296)
- The Sampler is now called on local child spans. (#1233)
- The `Kind` type from the `go.opentelemetry.io/otel/api/metric` package was renamed to `InstrumentKind` to more specifically describe what it is and avoid semantic ambiguity. (#1240)
- The `MetricKind` method of the `Descriptor` type in the `go.opentelemetry.io/otel/api/metric` package was renamed to `Descriptor.InstrumentKind`.
   This matches the returned type and fixes misuse of the term metric. (#1240)
- Move test harness from the `go.opentelemetry.io/otel/api/apitest` package into `go.opentelemetry.io/otel/oteltest`. (#1241)
- Move the `go.opentelemetry.io/otel/api/metric/metrictest` package into `go.opentelemetry.io/oteltest` as part of #964. (#1252)
- Move the `go.opentelemetry.io/otel/api/metric` package into `go.opentelemetry.io/otel/metric` as part of #1303. (#1321)
- Move the `go.opentelemetry.io/otel/api/metric/registry` package into `go.opentelemetry.io/otel/metric/registry` as a part of #1303. (#1316)
- Move the `Number` type (together with related functions) from `go.opentelemetry.io/otel/api/metric` package into `go.opentelemetry.io/otel/metric/number` as a part of #1303. (#1316)
- The function signature of the Span `AddEvent` method in `go.opentelemetry.io/otel` is updated to no longer take an unused context and instead take a required name and a variable number of `EventOption`s. (#1254)
- The function signature of the Span `RecordError` method in `go.opentelemetry.io/otel` is updated to no longer take an unused context and instead take a required error value and a variable number of `EventOption`s. (#1254)
- Move the `go.opentelemetry.io/otel/api/global` package to `go.opentelemetry.io/otel`. (#1262) (#1330)
- Move the `Version` function from `go.opentelemetry.io/otel/sdk` to `go.opentelemetry.io/otel`. (#1330)
- Rename correlation context header from `"otcorrelations"` to `"baggage"` to match the OpenTelemetry specification. (#1267)
- Fix `Code.UnmarshalJSON` to work with valid JSON only. (#1276)
- The `resource.New()` method changes signature to support builtin attributes and functional options, including `telemetry.sdk.*` and
  `host.name` semantic conventions; the former method is renamed `resource.NewWithAttributes`. (#1235)
- The Prometheus exporter now exports non-monotonic counters (i.e. `UpDownCounter`s) as gauges. (#1210)
- Correct the `Span.End` method documentation in the `otel` API to state updates are not allowed on a span after it has ended. (#1310)
- Updated span collection limits for attribute, event and link counts to 1000 (#1318)
- Renamed `semconv.HTTPUrlKey` to `semconv.HTTPURLKey`. (#1338)

### Removed

- The `ErrInvalidHexID`, `ErrInvalidTraceIDLength`, `ErrInvalidSpanIDLength`, `ErrInvalidSpanIDLength`, or `ErrNilSpanID` from the `go.opentelemetry.io/otel` package are unexported now. (#1243)
- The `AddEventWithTimestamp` method on the `Span` interface in `go.opentelemetry.io/otel` is removed due to its redundancy.
   It is replaced by using the `AddEvent` method with a `WithTimestamp` option. (#1254)
- The `MockSpan` and `MockTracer` types are removed from `go.opentelemetry.io/otel/oteltest`.
   `Tracer` and `Span` from the same module should be used in their place instead. (#1306)
- `WorkerCount` option is removed from `go.opentelemetry.io/otel/exporters/otlp`. (#1350)
- Remove the following labels types: INT32, UINT32, UINT64 and FLOAT32. (#1314)

### Fixed

- Rename `MergeItererator` to `MergeIterator` in the `go.opentelemetry.io/otel/label` package. (#1244)
- The `go.opentelemetry.io/otel/api/global` packages global TextMapPropagator now delegates functionality to a globally set delegate for all previously returned propagators. (#1258)
- Fix condition in `label.Any`. (#1299)
- Fix global `TracerProvider` to pass options to its configured provider. (#1329)
- Fix missing handler for `ExactKind` aggregator in OTLP metrics transformer (#1309)

## [0.13.0] - 2020-10-08

### Added

- OTLP Metric exporter supports Histogram aggregation. (#1209)
- The `Code` struct from the `go.opentelemetry.io/otel/codes` package now supports JSON marshaling and unmarshaling as well as implements the `Stringer` interface. (#1214)
- A Baggage API to implement the OpenTelemetry specification. (#1217)
- Add Shutdown method to sdk/trace/provider, shutdown processors in the order they were registered. (#1227)

### Changed

- Set default propagator to no-op propagator. (#1184)
- The `HTTPSupplier`, `HTTPExtractor`, `HTTPInjector`, and `HTTPPropagator` from the `go.opentelemetry.io/otel/api/propagation` package were replaced with unified `TextMapCarrier` and `TextMapPropagator` in the `go.opentelemetry.io/otel/propagation` package. (#1212) (#1325)
- The `New` function from the `go.opentelemetry.io/otel/api/propagation` package was replaced with `NewCompositeTextMapPropagator` in the `go.opentelemetry.io/otel` package. (#1212)
- The status codes of the `go.opentelemetry.io/otel/codes` package have been updated to match the latest OpenTelemetry specification.
   They now are `Unset`, `Error`, and `Ok`.
   They no longer track the gRPC codes. (#1214)
- The `StatusCode` field of the `SpanData` struct in the `go.opentelemetry.io/otel/sdk/export/trace` package now uses the codes package from this package instead of the gRPC project. (#1214)
- Move the `go.opentelemetry.io/otel/api/baggage` package into `go.opentelemetry.io/otel/baggage`. (#1217) (#1325)
- A `Shutdown` method of `SpanProcessor` and all its implementations receives a context and returns an error. (#1264)

### Fixed

- Copies of data from arrays and slices passed to `go.opentelemetry.io/otel/label.ArrayValue()` are now used in the returned `Value` instead of using the mutable data itself. (#1226)

### Removed

- The `ExtractHTTP` and `InjectHTTP` functions from the `go.opentelemetry.io/otel/api/propagation` package were removed. (#1212)
- The `Propagators` interface from the `go.opentelemetry.io/otel/api/propagation` package was removed to conform to the OpenTelemetry specification.
   The explicit `TextMapPropagator` type can be used in its place as this is the `Propagator` type the specification defines. (#1212)
- The `SetAttribute` method of the `Span` from the `go.opentelemetry.io/otel/api/trace` package was removed given its redundancy with the `SetAttributes` method. (#1216)
- The internal implementation of Baggage storage is removed in favor of using the new Baggage API functionality. (#1217)
- Remove duplicate hostname key `HostHostNameKey` in Resource semantic conventions. (#1219)
- Nested array/slice support has been removed. (#1226)

## [0.12.0] - 2020-09-24

### Added

- A `SpanConfigure` function in `go.opentelemetry.io/otel/api/trace` to create a new `SpanConfig` from `SpanOption`s. (#1108)
- In the `go.opentelemetry.io/otel/api/trace` package, `NewTracerConfig` was added to construct new `TracerConfig`s.
   This addition was made to conform with our project option conventions. (#1155)
- Instrumentation library information was added to the Zipkin exporter. (#1119)
- The `SpanProcessor` interface now has a `ForceFlush()` method. (#1166)
- More semantic conventions for k8s as resource attributes. (#1167)

### Changed

- Add reconnecting udp connection type to Jaeger exporter.
   This change adds a new optional implementation of the udp conn interface used to detect changes to an agent's host dns record.
   It then adopts the new destination address to ensure the exporter doesn't get stuck. This change was ported from jaegertracing/jaeger-client-go#520. (#1063)
- Replace `StartOption` and `EndOption` in `go.opentelemetry.io/otel/api/trace` with `SpanOption`.
   This change is matched by replacing the `StartConfig` and `EndConfig` with a unified `SpanConfig`. (#1108)
- Replace the `LinkedTo` span option in `go.opentelemetry.io/otel/api/trace` with `WithLinks`.
   This is be more consistent with our other option patterns, i.e. passing the item to be configured directly instead of its component parts, and provides a cleaner function signature. (#1108)
- The `go.opentelemetry.io/otel/api/trace` `TracerOption` was changed to an interface to conform to project option conventions. (#1109)
- Move the `B3` and `TraceContext` from within the `go.opentelemetry.io/otel/api/trace` package to their own `go.opentelemetry.io/otel/propagators` package.
    This removal of the propagators is reflective of the OpenTelemetry specification for these propagators as well as cleans up the `go.opentelemetry.io/otel/api/trace` API. (#1118)
- Rename Jaeger tags used for instrumentation library information to reflect changes in OpenTelemetry specification. (#1119)
- Rename `ProbabilitySampler` to `TraceIDRatioBased` and change semantics to ignore parent span sampling status. (#1115)
- Move `tools` package under `internal`. (#1141)
- Move `go.opentelemetry.io/otel/api/correlation` package to `go.opentelemetry.io/otel/api/baggage`. (#1142)
   The `correlation.CorrelationContext` propagator has been renamed `baggage.Baggage`.  Other exported functions and types are unchanged.
- Rename `ParentOrElse` sampler to `ParentBased` and allow setting samplers depending on parent span. (#1153)
- In the `go.opentelemetry.io/otel/api/trace` package, `SpanConfigure` was renamed to `NewSpanConfig`. (#1155)
- Change `dependabot.yml` to add a `Skip Changelog` label to dependabot-sourced PRs. (#1161)
- The [configuration style guide](https://github.com/open-telemetry/opentelemetry-go/blob/master/CONTRIBUTING.md#config) has been updated to
   recommend the use of `newConfig()` instead of `configure()`. (#1163)
- The `otlp.Config` type has been unexported and changed to `otlp.config`, along with its initializer. (#1163)
- Ensure exported interface types include parameter names and update the
   Style Guide to reflect this styling rule. (#1172)
- Don't consider unset environment variable for resource detection to be an error. (#1170)
- Rename `go.opentelemetry.io/otel/api/metric.ConfigureInstrument` to `NewInstrumentConfig` and
  `go.opentelemetry.io/otel/api/metric.ConfigureMeter` to `NewMeterConfig`.
- ValueObserver instruments use LastValue aggregator by default. (#1165)
- OTLP Metric exporter supports LastValue aggregation. (#1165)
- Move the `go.opentelemetry.io/otel/api/unit` package to `go.opentelemetry.io/otel/unit`. (#1185)
- Rename `Provider` to `MeterProvider` in the `go.opentelemetry.io/otel/api/metric` package. (#1190)
- Rename `NoopProvider` to `NoopMeterProvider` in the `go.opentelemetry.io/otel/api/metric` package. (#1190)
- Rename `NewProvider` to `NewMeterProvider` in the `go.opentelemetry.io/otel/api/metric/metrictest` package. (#1190)
- Rename `Provider` to `MeterProvider` in the `go.opentelemetry.io/otel/api/metric/registry` package. (#1190)
- Rename `NewProvider` to `NewMeterProvider` in the `go.opentelemetry.io/otel/api/metri/registryc` package. (#1190)
- Rename `Provider` to `TracerProvider` in the `go.opentelemetry.io/otel/api/trace` package. (#1190)
- Rename `NoopProvider` to `NoopTracerProvider` in the `go.opentelemetry.io/otel/api/trace` package. (#1190)
- Rename `Provider` to `TracerProvider` in the `go.opentelemetry.io/otel/api/trace/tracetest` package. (#1190)
- Rename `NewProvider` to `NewTracerProvider` in the `go.opentelemetry.io/otel/api/trace/tracetest` package. (#1190)
- Rename `WrapperProvider` to `WrapperTracerProvider` in the `go.opentelemetry.io/otel/bridge/opentracing` package. (#1190)
- Rename `NewWrapperProvider` to `NewWrapperTracerProvider` in the `go.opentelemetry.io/otel/bridge/opentracing` package. (#1190)
- Rename `Provider` method of the pull controller to `MeterProvider` in the `go.opentelemetry.io/otel/sdk/metric/controller/pull` package. (#1190)
- Rename `Provider` method of the push controller to `MeterProvider` in the `go.opentelemetry.io/otel/sdk/metric/controller/push` package. (#1190)
- Rename `ProviderOptions` to `TracerProviderConfig` in the `go.opentelemetry.io/otel/sdk/trace` package. (#1190)
- Rename `ProviderOption` to `TracerProviderOption` in the `go.opentelemetry.io/otel/sdk/trace` package. (#1190)
- Rename `Provider` to `TracerProvider` in the `go.opentelemetry.io/otel/sdk/trace` package. (#1190)
- Rename `NewProvider` to `NewTracerProvider` in the `go.opentelemetry.io/otel/sdk/trace` package. (#1190)
- Renamed `SamplingDecision` values to comply with OpenTelemetry specification change. (#1192)
- Renamed Zipkin attribute names from `ot.status_code & ot.status_description` to `otel.status_code & otel.status_description`. (#1201)
- The default SDK now invokes registered `SpanProcessor`s in the order they were registered with the `TracerProvider`. (#1195)
- Add test of spans being processed by the `SpanProcessor`s in the order they were registered. (#1203)

### Removed

- Remove the B3 propagator from `go.opentelemetry.io/otel/propagators`. It is now located in the
   `go.opentelemetry.io/contrib/propagators/` module. (#1191)
- Remove the semantic convention for HTTP status text, `HTTPStatusTextKey` from package `go.opentelemetry.io/otel/semconv`. (#1194)

### Fixed

- Zipkin example no longer mentions `ParentSampler`, corrected to `ParentBased`. (#1171)
- Fix missing shutdown processor in otel-collector example. (#1186)
- Fix missing shutdown processor in basic and namedtracer examples. (#1197)

## [0.11.0] - 2020-08-24

### Added

- Support for exporting array-valued attributes via OTLP. (#992)
- `Noop` and `InMemory` `SpanBatcher` implementations to help with testing integrations. (#994)
- Support for filtering metric label sets. (#1047)
- A dimensionality-reducing metric Processor. (#1057)
- Integration tests for more OTel Collector Attribute types. (#1062)
- A new `WithSpanProcessor` `ProviderOption` is added to the `go.opentelemetry.io/otel/sdk/trace` package to create a `Provider` and automatically register the `SpanProcessor`. (#1078)

### Changed

- Rename `sdk/metric/processor/test` to `sdk/metric/processor/processortest`. (#1049)
- Rename `sdk/metric/controller/test` to `sdk/metric/controller/controllertest`. (#1049)
- Rename `api/testharness` to `api/apitest`. (#1049)
- Rename `api/trace/testtrace` to `api/trace/tracetest`. (#1049)
- Change Metric Processor to merge multiple observations. (#1024)
- The `go.opentelemetry.io/otel/bridge/opentracing` bridge package has been made into its own module.
   This removes the package dependencies of this bridge from the rest of the OpenTelemetry based project. (#1038)
- Renamed `go.opentelemetry.io/otel/api/standard` package to `go.opentelemetry.io/otel/semconv` to avoid the ambiguous and generic name `standard` and better describe the package as containing OpenTelemetry semantic conventions. (#1016)
- The environment variable used for resource detection has been changed from `OTEL_RESOURCE_LABELS` to `OTEL_RESOURCE_ATTRIBUTES` (#1042)
- Replace `WithSyncer` with `WithBatcher` in examples. (#1044)
- Replace the `google.golang.org/grpc/codes` dependency in the API with an equivalent `go.opentelemetry.io/otel/codes` package. (#1046)
- Merge the `go.opentelemetry.io/otel/api/label` and `go.opentelemetry.io/otel/api/kv` into the new `go.opentelemetry.io/otel/label` package. (#1060)
- Unify Callback Function Naming.
   Rename `*Callback` with `*Func`. (#1061)
- CI builds validate against last two versions of Go, dropping 1.13 and adding 1.15. (#1064)
- The `go.opentelemetry.io/otel/sdk/export/trace` interfaces `SpanSyncer` and `SpanBatcher` have been replaced with a specification compliant `Exporter` interface.
   This interface still supports the export of `SpanData`, but only as a slice.
   Implementation are also required now to return any error from `ExportSpans` if one occurs as well as implement a `Shutdown` method for exporter clean-up. (#1078)
- The `go.opentelemetry.io/otel/sdk/trace` `NewBatchSpanProcessor` function no longer returns an error.
   If a `nil` exporter is passed as an argument to this function, instead of it returning an error, it now returns a `BatchSpanProcessor` that handles the export of `SpanData` by not taking any action. (#1078)
- The `go.opentelemetry.io/otel/sdk/trace` `NewProvider` function to create a `Provider` no longer returns an error, instead only a `*Provider`.
   This change is related to `NewBatchSpanProcessor` not returning an error which was the only error this function would return. (#1078)

### Removed

- Duplicate, unused API sampler interface. (#999)
   Use the [`Sampler` interface](https://github.com/open-telemetry/opentelemetry-go/blob/v0.11.0/sdk/trace/sampling.go) provided by the SDK instead.
- The `grpctrace` instrumentation was moved to the `go.opentelemetry.io/contrib` repository and out of this repository.
   This move includes moving the `grpc` example to the `go.opentelemetry.io/contrib` as well. (#1027)
- The `WithSpan` method of the `Tracer` interface.
   The functionality this method provided was limited compared to what a user can provide themselves.
   It was removed with the understanding that if there is sufficient user need it can be added back based on actual user usage. (#1043)
- The `RegisterSpanProcessor` and `UnregisterSpanProcessor` functions.
   These were holdovers from an approach prior to the TracerProvider design. They were not used anymore. (#1077)
- The `oterror` package. (#1026)
- The `othttp` and `httptrace` instrumentations were moved to `go.opentelemetry.io/contrib`. (#1032)

### Fixed

- The `semconv.HTTPServerMetricAttributesFromHTTPRequest()` function no longer generates the high-cardinality `http.request.content.length` label. (#1031)
- Correct instrumentation version tag in Jaeger exporter. (#1037)
- The SDK span will now set an error event if the `End` method is called during a panic (i.e. it was deferred). (#1043)
- Move internally generated protobuf code from the `go.opentelemetry.io/otel` to the OTLP exporter to reduce dependency overhead. (#1050)
- The `otel-collector` example referenced outdated collector processors. (#1006)

## [0.10.0] - 2020-07-29

This release migrates the default OpenTelemetry SDK into its own Go module, decoupling the SDK from the API and reducing dependencies for instrumentation packages.

### Added

- The Zipkin exporter now has `NewExportPipeline` and `InstallNewPipeline` constructor functions to match the common pattern.
    These function build a new exporter with default SDK options and register the exporter with the `global` package respectively. (#944)
- Add propagator option for gRPC instrumentation. (#986)
- The `testtrace` package now tracks the `trace.SpanKind` for each span. (#987)

### Changed

- Replace the `RegisterGlobal` `Option` in the Jaeger exporter with an `InstallNewPipeline` constructor function.
   This matches the other exporter constructor patterns and will register a new exporter after building it with default configuration. (#944)
- The trace (`go.opentelemetry.io/otel/exporters/trace/stdout`) and metric (`go.opentelemetry.io/otel/exporters/metric/stdout`) `stdout` exporters are now merged into a single exporter at `go.opentelemetry.io/otel/exporters/stdout`.
   This new exporter was made into its own Go module to follow the pattern of all exporters and decouple it from the `go.opentelemetry.io/otel` module. (#956, #963)
- Move the `go.opentelemetry.io/otel/exporters/test` test package to `go.opentelemetry.io/otel/sdk/export/metric/metrictest`. (#962)
- The `go.opentelemetry.io/otel/api/kv/value` package was merged into the parent `go.opentelemetry.io/otel/api/kv` package. (#968)
  - `value.Bool` was replaced with `kv.BoolValue`.
  - `value.Int64` was replaced with `kv.Int64Value`.
  - `value.Uint64` was replaced with `kv.Uint64Value`.
  - `value.Float64` was replaced with `kv.Float64Value`.
  - `value.Int32` was replaced with `kv.Int32Value`.
  - `value.Uint32` was replaced with `kv.Uint32Value`.
  - `value.Float32` was replaced with `kv.Float32Value`.
  - `value.String` was replaced with `kv.StringValue`.
  - `value.Int` was replaced with `kv.IntValue`.
  - `value.Uint` was replaced with `kv.UintValue`.
  - `value.Array` was replaced with `kv.ArrayValue`.
- Rename `Infer` to `Any` in the `go.opentelemetry.io/otel/api/kv` package. (#972)
- Change `othttp` to use the `httpsnoop` package to wrap the `ResponseWriter` so that optional interfaces (`http.Hijacker`, `http.Flusher`, etc.) that are implemented by the original `ResponseWriter`are also implemented by the wrapped `ResponseWriter`. (#979)
- Rename `go.opentelemetry.io/otel/sdk/metric/aggregator/test` package to `go.opentelemetry.io/otel/sdk/metric/aggregator/aggregatortest`. (#980)
- Make the SDK into its own Go module called `go.opentelemetry.io/otel/sdk`. (#985)
- Changed the default trace `Sampler` from `AlwaysOn` to `ParentOrElse(AlwaysOn)`. (#989)

### Removed

- The `IndexedAttribute` function from the `go.opentelemetry.io/otel/api/label` package was removed in favor of `IndexedLabel` which it was synonymous with. (#970)

### Fixed

- Bump github.com/golangci/golangci-lint from 1.28.3 to 1.29.0 in /tools. (#953)
- Bump github.com/google/go-cmp from 0.5.0 to 0.5.1. (#957)
- Use `global.Handle` for span export errors in the OTLP exporter. (#946)
- Correct Go language formatting in the README documentation. (#961)
- Remove default SDK dependencies from the `go.opentelemetry.io/otel/api` package. (#977)
- Remove default SDK dependencies from the `go.opentelemetry.io/otel/instrumentation` package. (#983)
- Move documented examples for `go.opentelemetry.io/otel/instrumentation/grpctrace` interceptors into Go example tests. (#984)

## [0.9.0] - 2020-07-20

### Added

- A new Resource Detector interface is included to allow resources to be automatically detected and included. (#939)
- A Detector to automatically detect resources from an environment variable. (#939)
- Github action to generate protobuf Go bindings locally in `internal/opentelemetry-proto-gen`. (#938)
- OTLP .proto files from `open-telemetry/opentelemetry-proto` imported as a git submodule under `internal/opentelemetry-proto`.
   References to `github.com/open-telemetry/opentelemetry-proto` changed to `go.opentelemetry.io/otel/internal/opentelemetry-proto-gen`. (#942)

### Changed

- Non-nil value `struct`s for key-value pairs will be marshalled using JSON rather than `Sprintf`. (#948)

### Removed

- Removed dependency on `github.com/open-telemetry/opentelemetry-collector`. (#943)

## [0.8.0] - 2020-07-09

### Added

- The `B3Encoding` type to represent the B3 encoding(s) the B3 propagator can inject.
   A value for HTTP supported encodings (Multiple Header: `MultipleHeader`, Single Header: `SingleHeader`) are included. (#882)
- The `FlagsDeferred` trace flag to indicate if the trace sampling decision has been deferred. (#882)
- The `FlagsDebug` trace flag to indicate if the trace is a debug trace. (#882)
- Add `peer.service` semantic attribute. (#898)
- Add database-specific semantic attributes. (#899)
- Add semantic convention for `faas.coldstart` and `container.id`. (#909)
- Add http content size semantic conventions. (#905)
- Include `http.request_content_length` in HTTP request basic attributes. (#905)
- Add semantic conventions for operating system process resource attribute keys. (#919)
- The Jaeger exporter now has a `WithBatchMaxCount` option to specify the maximum number of spans sent in a batch. (#931)

### Changed

- Update `CONTRIBUTING.md` to ask for updates to `CHANGELOG.md` with each pull request. (#879)
- Use lowercase header names for B3 Multiple Headers. (#881)
- The B3 propagator `SingleHeader` field has been replaced with `InjectEncoding`.
   This new field can be set to combinations of the `B3Encoding` bitmasks and will inject trace information in these encodings.
   If no encoding is set, the propagator will default to `MultipleHeader` encoding. (#882)
- The B3 propagator now extracts from either HTTP encoding of B3 (Single Header or Multiple Header) based on what is contained in the header.
   Preference is given to Single Header encoding with Multiple Header being the fallback if Single Header is not found or is invalid.
   This behavior change is made to dynamically support all correctly encoded traces received instead of having to guess the expected encoding prior to receiving. (#882)
- Extend semantic conventions for RPC. (#900)
- To match constant naming conventions in the `api/standard` package, the `FaaS*` key names are appended with a suffix of `Key`. (#920)
  - `"api/standard".FaaSName` -> `FaaSNameKey`
  - `"api/standard".FaaSID` -> `FaaSIDKey`
  - `"api/standard".FaaSVersion` -> `FaaSVersionKey`
  - `"api/standard".FaaSInstance` -> `FaaSInstanceKey`

### Removed

- The `FlagsUnused` trace flag is removed.
   The purpose of this flag was to act as the inverse of `FlagsSampled`, the inverse of `FlagsSampled` is used instead. (#882)
- The B3 header constants (`B3SingleHeader`, `B3DebugFlagHeader`, `B3TraceIDHeader`, `B3SpanIDHeader`, `B3SampledHeader`, `B3ParentSpanIDHeader`) are removed.
   If B3 header keys are needed [the authoritative OpenZipkin package constants](https://pkg.go.dev/github.com/openzipkin/zipkin-go@v0.2.2/propagation/b3?tab=doc#pkg-constants) should be used instead. (#882)

### Fixed

- The B3 Single Header name is now correctly `b3` instead of the previous `X-B3`. (#881)
- The B3 propagator now correctly supports sampling only values (`b3: 0`, `b3: 1`, or `b3: d`) for a Single B3 Header. (#882)
- The B3 propagator now propagates the debug flag.
   This removes the behavior of changing the debug flag into a set sampling bit.
   Instead, this now follow the B3 specification and omits the `X-B3-Sampling` header. (#882)
- The B3 propagator now tracks "unset" sampling state (meaning "defer the decision") and does not set the `X-B3-Sampling` header when injecting. (#882)
- Bump github.com/itchyny/gojq from 0.10.3 to 0.10.4 in /tools. (#883)
- Bump github.com/opentracing/opentracing-go from v1.1.1-0.20190913142402-a7454ce5950e to v1.2.0. (#885)
- The tracing time conversion for OTLP spans is now correctly set to `UnixNano`. (#896)
- Ensure span status is not set to `Unknown` when no HTTP status code is provided as it is assumed to be `200 OK`. (#908)
- Ensure `httptrace.clientTracer` closes `http.headers` span. (#912)
- Prometheus exporter will not apply stale updates or forget inactive metrics. (#903)
- Add test for api.standard `HTTPClientAttributesFromHTTPRequest`. (#905)
- Bump github.com/golangci/golangci-lint from 1.27.0 to 1.28.1 in /tools. (#901, #913)
- Update otel-colector example to use the v0.5.0 collector. (#915)
- The `grpctrace` instrumentation uses a span name conforming to the OpenTelemetry semantic conventions (does not contain a leading slash (`/`)). (#922)
- The `grpctrace` instrumentation includes an `rpc.method` attribute now set to the gRPC method name. (#900, #922)
- The `grpctrace` instrumentation `rpc.service` attribute now contains the package name if one exists.
   This is in accordance with OpenTelemetry semantic conventions. (#922)
- Correlation Context extractor will no longer insert an empty map into the returned context when no valid values are extracted. (#923)
- Bump google.golang.org/api from 0.28.0 to 0.29.0 in /exporters/trace/jaeger. (#925)
- Bump github.com/itchyny/gojq from 0.10.4 to 0.11.0 in /tools. (#926)
- Bump github.com/golangci/golangci-lint from 1.28.1 to 1.28.2 in /tools. (#930)

## [0.7.0] - 2020-06-26

This release implements the v0.5.0 version of the OpenTelemetry specification.

### Added

- The othttp instrumentation now includes default metrics. (#861)
- This CHANGELOG file to track all changes in the project going forward.
- Support for array type attributes. (#798)
- Apply transitive dependabot go.mod dependency updates as part of a new automatic Github workflow. (#844)
- Timestamps are now passed to exporters for each export. (#835)
- Add new `Accumulation` type to metric SDK to transport telemetry from `Accumulator`s to `Processor`s.
   This replaces the prior `Record` `struct` use for this purpose. (#835)
- New dependabot integration to automate package upgrades. (#814)
- `Meter` and `Tracer` implementations accept instrumentation version version as an optional argument.
   This instrumentation version is passed on to exporters. (#811) (#805) (#802)
- The OTLP exporter includes the instrumentation version in telemetry it exports. (#811)
- Environment variables for Jaeger exporter are supported. (#796)
- New `aggregation.Kind` in the export metric API. (#808)
- New example that uses OTLP and the collector. (#790)
- Handle errors in the span `SetName` during span initialization. (#791)
- Default service config to enable retries for retry-able failed requests in the OTLP exporter and an option to override this default. (#777)
- New `go.opentelemetry.io/otel/api/oterror` package to uniformly support error handling and definitions for the project. (#778)
- New `global` default implementation of the `go.opentelemetry.io/otel/api/oterror.Handler` interface to be used to handle errors prior to an user defined `Handler`.
   There is also functionality for the user to register their `Handler` as well as a convenience function `Handle` to handle an error with this global `Handler`(#778)
- Options to specify propagators for httptrace and grpctrace instrumentation. (#784)
- The required `application/json` header for the Zipkin exporter is included in all exports. (#774)
- Integrate HTTP semantics helpers from the contrib repository into the `api/standard` package. #769

### Changed

- Rename `Integrator` to `Processor` in the metric SDK. (#863)
- Rename `AggregationSelector` to `AggregatorSelector`. (#859)
- Rename `SynchronizedCopy` to `SynchronizedMove`. (#858)
- Rename `simple` integrator to `basic` integrator. (#857)
- Merge otlp collector examples. (#841)
- Change the metric SDK to support cumulative, delta, and pass-through exporters directly.
   With these changes, cumulative and delta specific exporters are able to request the correct kind of aggregation from the SDK. (#840)
- The `Aggregator.Checkpoint` API is renamed to `SynchronizedCopy` and adds an argument, a different `Aggregator` into which the copy is stored. (#812)
- The `export.Aggregator` contract is that `Update()` and `SynchronizedCopy()` are synchronized with each other.
   All the aggregation interfaces (`Sum`, `LastValue`, ...) are not meant to be synchronized, as the caller is expected to synchronize aggregators at a higher level after the `Accumulator`.
   Some of the `Aggregators` used unnecessary locking and that has been cleaned up. (#812)
- Use of `metric.Number` was replaced by `int64` now that we use `sync.Mutex` in the `MinMaxSumCount` and `Histogram` `Aggregators`. (#812)
- Replace `AlwaysParentSample` with `ParentSample(fallback)` to match the OpenTelemetry v0.5.0 specification. (#810)
- Rename `sdk/export/metric/aggregator` to `sdk/export/metric/aggregation`. #808
- Send configured headers with every request in the OTLP exporter, instead of just on connection creation. (#806)
- Update error handling for any one off error handlers, replacing, instead, with the `global.Handle` function. (#791)
- Rename `plugin` directory to `instrumentation` to match the OpenTelemetry specification. (#779)
- Makes the argument order to Histogram and DDSketch `New()` consistent. (#781)

### Removed

- `Uint64NumberKind` and related functions from the API. (#864)
- Context arguments from `Aggregator.Checkpoint` and `Integrator.Process` as they were unused. (#803)
- `SpanID` is no longer included in parameters for sampling decision to match the OpenTelemetry specification. (#775)

### Fixed

- Upgrade OTLP exporter to opentelemetry-proto matching the opentelemetry-collector v0.4.0 release. (#866)
- Allow changes to `go.sum` and `go.mod` when running dependabot tidy-up. (#871)
- Bump github.com/stretchr/testify from 1.4.0 to 1.6.1. (#824)
- Bump github.com/prometheus/client_golang from 1.7.0 to 1.7.1 in /exporters/metric/prometheus. (#867)
- Bump google.golang.org/grpc from 1.29.1 to 1.30.0 in /exporters/trace/jaeger. (#853)
- Bump google.golang.org/grpc from 1.29.1 to 1.30.0 in /exporters/trace/zipkin. (#854)
- Bumps github.com/golang/protobuf from 1.3.2 to 1.4.2 (#848)
- Bump github.com/stretchr/testify from 1.4.0 to 1.6.1 in /exporters/otlp (#817)
- Bump github.com/golangci/golangci-lint from 1.25.1 to 1.27.0 in /tools (#828)
- Bump github.com/prometheus/client_golang from 1.5.0 to 1.7.0 in /exporters/metric/prometheus (#838)
- Bump github.com/stretchr/testify from 1.4.0 to 1.6.1 in /exporters/trace/jaeger (#829)
- Bump github.com/benbjohnson/clock from 1.0.0 to 1.0.3 (#815)
- Bump github.com/stretchr/testify from 1.4.0 to 1.6.1 in /exporters/trace/zipkin (#823)
- Bump github.com/itchyny/gojq from 0.10.1 to 0.10.3 in /tools (#830)
- Bump github.com/stretchr/testify from 1.4.0 to 1.6.1 in /exporters/metric/prometheus (#822)
- Bump google.golang.org/grpc from 1.27.1 to 1.29.1 in /exporters/trace/zipkin (#820)
- Bump google.golang.org/grpc from 1.27.1 to 1.29.1 in /exporters/trace/jaeger (#831)
- Bump github.com/google/go-cmp from 0.4.0 to 0.5.0 (#836)
- Bump github.com/google/go-cmp from 0.4.0 to 0.5.0 in /exporters/trace/jaeger (#837)
- Bump github.com/google/go-cmp from 0.4.0 to 0.5.0 in /exporters/otlp (#839)
- Bump google.golang.org/api from 0.20.0 to 0.28.0 in /exporters/trace/jaeger (#843)
- Set span status from HTTP status code in the othttp instrumentation. (#832)
- Fixed typo in push controller comment. (#834)
- The `Aggregator` testing has been updated and cleaned. (#812)
- `metric.Number(0)` expressions are replaced by `0` where possible. (#812)
- Fixed `global` `handler_test.go` test failure. #804
- Fixed `BatchSpanProcessor.Shutdown` to wait until all spans are processed. (#766)
- Fixed OTLP example's accidental early close of exporter. (#807)
- Ensure zipkin exporter reads and closes response body. (#788)
- Update instrumentation to use `api/standard` keys instead of custom keys. (#782)
- Clean up tools and RELEASING documentation. (#762)

## [0.6.0] - 2020-05-21

### Added

- Support for `Resource`s in the prometheus exporter. (#757)
- New pull controller. (#751)
- New `UpDownSumObserver` instrument. (#750)
- OpenTelemetry collector demo. (#711)
- New `SumObserver` instrument. (#747)
- New `UpDownCounter` instrument. (#745)
- New timeout `Option` and configuration function `WithTimeout` to the push controller. (#742)
- New `api/standards` package to implement semantic conventions and standard key-value generation. (#731)

### Changed

- Rename `Register*` functions in the metric API to `New*` for all `Observer` instruments. (#761)
- Use `[]float64` for histogram boundaries, not `[]metric.Number`. (#758)
- Change OTLP example to use exporter as a trace `Syncer` instead of as an unneeded `Batcher`. (#756)
- Replace `WithResourceAttributes()` with `WithResource()` in the trace SDK. (#754)
- The prometheus exporter now uses the new pull controller. (#751)
- Rename `ScheduleDelayMillis` to `BatchTimeout` in the trace `BatchSpanProcessor`.(#752)
- Support use of synchronous instruments in asynchronous callbacks (#725)
- Move `Resource` from the `Export` method parameter into the metric export `Record`. (#739)
- Rename `Observer` instrument to `ValueObserver`. (#734)
- The push controller now has a method (`Provider()`) to return a `metric.Provider` instead of the old `Meter` method that acted as a `metric.Provider`. (#738)
- Replace `Measure` instrument by `ValueRecorder` instrument. (#732)
- Rename correlation context header from `"Correlation-Context"` to `"otcorrelations"` to match the OpenTelemetry specification. (#727)

### Fixed

- Ensure gRPC `ClientStream` override methods do not panic in grpctrace package. (#755)
- Disable parts of `BatchSpanProcessor` test until a fix is found. (#743)
- Fix `string` case in `kv` `Infer` function. (#746)
- Fix panic in grpctrace client interceptors. (#740)
- Refactor the `api/metrics` push controller and add `CheckpointSet` synchronization. (#737)
- Rewrite span batch process queue batching logic. (#719)
- Remove the push controller named Meter map. (#738)
- Fix Histogram aggregator initial state (fix #735). (#736)
- Ensure golang alpine image is running `golang-1.14` for examples. (#733)
- Added test for grpctrace `UnaryInterceptorClient`. (#695)
- Rearrange `api/metric` code layout. (#724)

## [0.5.0] - 2020-05-13

### Added

- Batch `Observer` callback support. (#717)
- Alias `api` types to root package of project. (#696)
- Create basic `othttp.Transport` for simple client instrumentation. (#678)
- `SetAttribute(string, interface{})` to the trace API. (#674)
- Jaeger exporter option that allows user to specify custom http client. (#671)
- `Stringer` and `Infer` methods to `key`s. (#662)

### Changed

- Rename `NewKey` in the `kv` package to just `Key`. (#721)
- Move `core` and `key` to `kv` package. (#720)
- Make the metric API `Meter` a `struct` so the abstract `MeterImpl` can be passed and simplify implementation. (#709)
- Rename SDK `Batcher` to `Integrator` to match draft OpenTelemetry SDK specification. (#710)
- Rename SDK `Ungrouped` integrator to `simple.Integrator` to match draft OpenTelemetry SDK specification. (#710)
- Rename SDK `SDK` `struct` to `Accumulator` to match draft OpenTelemetry SDK specification. (#710)
- Move `Number` from `core` to `api/metric` package. (#706)
- Move `SpanContext` from `core` to `trace` package. (#692)
- Change traceparent header from `Traceparent` to `traceparent` to implement the W3C specification. (#681)

### Fixed

- Update tooling to run generators in all submodules. (#705)
- gRPC interceptor regexp to match methods without a service name. (#683)
- Use a `const` for padding 64-bit B3 trace IDs. (#701)
- Update `mockZipkin` listen address from `:0` to `127.0.0.1:0`. (#700)
- Left-pad 64-bit B3 trace IDs with zero. (#698)
- Propagate at least the first W3C tracestate header. (#694)
- Remove internal `StateLocker` implementation. (#688)
- Increase instance size CI system uses. (#690)
- Add a `key` benchmark and use reflection in `key.Infer()`. (#679)
- Fix internal `global` test by using `global.Meter` with `RecordBatch()`. (#680)
- Reimplement histogram using mutex instead of `StateLocker`. (#669)
- Switch `MinMaxSumCount` to a mutex lock implementation instead of `StateLocker`. (#667)
- Update documentation to not include any references to `WithKeys`. (#672)
- Correct misspelling. (#668)
- Fix clobbering of the span context if extraction fails. (#656)
- Bump `golangci-lint` and work around the corrupting bug. (#666) (#670)

## [0.4.3] - 2020-04-24

### Added

- `Dockerfile` and `docker-compose.yml` to run example code. (#635)
- New `grpctrace` package that provides gRPC client and server interceptors for both unary and stream connections. (#621)
- New `api/label` package, providing common label set implementation. (#651)
- Support for JSON marshaling of `Resources`. (#654)
- `TraceID` and `SpanID` implementations for `Stringer` interface. (#642)
- `RemoteAddrKey` in the othttp plugin to include the HTTP client address in top-level spans. (#627)
- `WithSpanFormatter` option to the othttp plugin. (#617)
- Updated README to include section for compatible libraries and include reference to the contrib repository. (#612)
- The prometheus exporter now supports exporting histograms. (#601)
- A `String` method to the `Resource` to return a hashable identifier for a now unique resource. (#613)
- An `Iter` method to the `Resource` to return an array `AttributeIterator`. (#613)
- An `Equal` method to the `Resource` test the equivalence of resources. (#613)
- An iterable structure (`AttributeIterator`) for `Resource` attributes.

### Changed

- zipkin export's `NewExporter` now requires a `serviceName` argument to ensure this needed values is provided. (#644)
- Pass `Resources` through the metrics export pipeline. (#659)

### Removed

- `WithKeys` option from the metric API. (#639)

### Fixed

- Use the `label.Set.Equivalent` value instead of an encoding in the batcher. (#658)
- Correct typo `trace.Exporter` to `trace.SpanSyncer` in comments. (#653)
- Use type names for return values in jaeger exporter. (#648)
- Increase the visibility of the `api/key` package by updating comments and fixing usages locally. (#650)
- `Checkpoint` only after `Update`; Keep records in the `sync.Map` longer. (#647)
- Do not cache `reflect.ValueOf()` in metric Labels. (#649)
- Batch metrics exported from the OTLP exporter based on `Resource` and labels. (#626)
- Add error wrapping to the prometheus exporter. (#631)
- Update the OTLP exporter batching of traces to use a unique `string` representation of an associated `Resource` as the batching key. (#623)
- Update OTLP `SpanData` transform to only include the `ParentSpanID` if one exists. (#614)
- Update `Resource` internal representation to uniquely and reliably identify resources. (#613)
- Check return value from `CheckpointSet.ForEach` in prometheus exporter. (#622)
- Ensure spans created by httptrace client tracer reflect operation structure. (#618)
- Create a new recorder rather than reuse when multiple observations in same epoch for asynchronous instruments. #610
- The default port the OTLP exporter uses to connect to the OpenTelemetry collector is updated to match the one the collector listens on by default. (#611)

## [0.4.2] - 2020-03-31

### Fixed

- Fix `pre_release.sh` to update version in `sdk/opentelemetry.go`. (#607)
- Fix time conversion from internal to OTLP in OTLP exporter. (#606)

## [0.4.1] - 2020-03-31

### Fixed

- Update `tag.sh` to create signed tags. (#604)

## [0.4.0] - 2020-03-30

### Added

- New API package `api/metric/registry` that exposes a `MeterImpl` wrapper for use by SDKs to generate unique instruments. (#580)
- Script to verify examples after a new release. (#579)

### Removed

- The dogstatsd exporter due to lack of support.
   This additionally removes support for statsd. (#591)
- `LabelSet` from the metric API.
   This is replaced by a `[]core.KeyValue` slice. (#595)
- `Labels` from the metric API's `Meter` interface. (#595)

### Changed

- The metric `export.Labels` became an interface which the SDK implements and the `export` package provides a simple, immutable implementation of this interface intended for testing purposes. (#574)
- Renamed `internal/metric.Meter` to `MeterImpl`. (#580)
- Renamed `api/global/internal.obsImpl` to `asyncImpl`. (#580)

### Fixed

- Corrected missing return in mock span. (#582)
- Update License header for all source files to match CNCF guidelines and include a test to ensure it is present. (#586) (#596)
- Update to v0.3.0 of the OTLP in the OTLP exporter. (#588)
- Update pre-release script to be compatible between GNU and BSD based systems. (#592)
- Add a `RecordBatch` benchmark. (#594)
- Moved span transforms of the OTLP exporter to the internal package. (#593)
- Build both go-1.13 and go-1.14 in circleci to test for all supported versions of Go. (#569)
- Removed unneeded allocation on empty labels in OLTP exporter. (#597)
- Update `BatchedSpanProcessor` to process the queue until no data but respect max batch size. (#599)
- Update project documentation godoc.org links to pkg.go.dev. (#602)

## [0.3.0] - 2020-03-21

This is a first official beta release, which provides almost fully complete metrics, tracing, and context propagation functionality.
There is still a possibility of breaking changes.

### Added

- Add `Observer` metric instrument. (#474)
- Add global `Propagators` functionality to enable deferred initialization for propagators registered before the first Meter SDK is installed. (#494)
- Simplified export setup pipeline for the jaeger exporter to match other exporters. (#459)
- The zipkin trace exporter. (#495)
- The OTLP exporter to export metric and trace telemetry to the OpenTelemetry collector. (#497) (#544) (#545)
- Add `StatusMessage` field to the trace `Span`. (#524)
- Context propagation in OpenTracing bridge in terms of OpenTelemetry context propagation. (#525)
- The `Resource` type was added to the SDK. (#528)
- The global API now supports a `Tracer` and `Meter` function as shortcuts to getting a global `*Provider` and calling these methods directly. (#538)
- The metric API now defines a generic `MeterImpl` interface to support general purpose `Meter` construction.
   Additionally, `SyncImpl` and `AsyncImpl` are added to support general purpose instrument construction. (#560)
- A metric `Kind` is added to represent the `MeasureKind`, `ObserverKind`, and `CounterKind`. (#560)
- Scripts to better automate the release process. (#576)

### Changed

- Default to to use `AlwaysSampler` instead of `ProbabilitySampler` to match OpenTelemetry specification. (#506)
- Renamed `AlwaysSampleSampler` to `AlwaysOnSampler` in the trace API. (#511)
- Renamed `NeverSampleSampler` to `AlwaysOffSampler` in the trace API. (#511)
- The `Status` field of the `Span` was changed to `StatusCode` to disambiguate with the added `StatusMessage`. (#524)
- Updated the trace `Sampler` interface conform to the OpenTelemetry specification. (#531)
- Rename metric API `Options` to `Config`. (#541)
- Rename metric `Counter` aggregator to be `Sum`. (#541)
- Unify metric options into `Option` from instrument specific options. (#541)
- The trace API's `TraceProvider` now support `Resource`s. (#545)
- Correct error in zipkin module name. (#548)
- The jaeger trace exporter now supports `Resource`s. (#551)
- Metric SDK now supports `Resource`s.
   The `WithResource` option was added to configure a `Resource` on creation and the `Resource` method was added to the metric `Descriptor` to return the associated `Resource`. (#552)
- Replace `ErrNoLastValue` and `ErrEmptyDataSet` by `ErrNoData` in the metric SDK. (#557)
- The stdout trace exporter now supports `Resource`s. (#558)
- The metric `Descriptor` is now included at the API instead of the SDK. (#560)
- Replace `Ordered` with an iterator in `export.Labels`. (#567)

### Removed

- The vendor specific Stackdriver. It is now hosted on 3rd party vendor infrastructure. (#452)
- The `Unregister` method for metric observers as it is not in the OpenTelemetry specification. (#560)
- `GetDescriptor` from the metric SDK. (#575)
- The `Gauge` instrument from the metric API. (#537)

### Fixed

- Make histogram aggregator checkpoint consistent. (#438)
- Update README with import instructions and how to build and test. (#505)
- The default label encoding was updated to be unique. (#508)
- Use `NewRoot` in the othttp plugin for public endpoints. (#513)
- Fix data race in `BatchedSpanProcessor`. (#518)
- Skip test-386 for Mac OS 10.15.x (Catalina and upwards). #521
- Use a variable-size array to represent ordered labels in maps. (#523)
- Update the OTLP protobuf and update changed import path. (#532)
- Use `StateLocker` implementation in `MinMaxSumCount`. (#546)
- Eliminate goroutine leak in histogram stress test. (#547)
- Update OTLP exporter with latest protobuf. (#550)
- Add filters to the othttp plugin. (#556)
- Provide an implementation of the `Header*` filters that do not depend on Go 1.14. (#565)
- Encode labels once during checkpoint.
   The checkpoint function is executed in a single thread so we can do the encoding lazily before passing the encoded version of labels to the exporter.
   This is a cheap and quick way to avoid encoding the labels on every collection interval. (#572)
- Run coverage over all packages in `COVERAGE_MOD_DIR`. (#573)

## [0.2.3] - 2020-03-04

### Added

- `RecordError` method on `Span`s in the trace API to Simplify adding error events to spans. (#473)
- Configurable push frequency for exporters setup pipeline. (#504)

### Changed

- Rename the `exporter` directory to `exporters`.
   The `go.opentelemetry.io/otel/exporter/trace/jaeger` package was mistakenly released with a `v1.0.0` tag instead of `v0.1.0`.
   This resulted in all subsequent releases not becoming the default latest.
   A consequence of this was that all `go get`s pulled in the incompatible `v0.1.0` release of that package when pulling in more recent packages from other otel packages.
   Renaming the `exporter` directory to `exporters` fixes this issue by renaming the package and therefore clearing any existing dependency tags.
   Consequentially, this action also renames *all* exporter packages. (#502)

### Removed

- The `CorrelationContextHeader` constant in the `correlation` package is no longer exported. (#503)

## [0.2.2] - 2020-02-27

### Added

- `HTTPSupplier` interface in the propagation API to specify methods to retrieve and store a single value for a key to be associated with a carrier. (#467)
- `HTTPExtractor` interface in the propagation API to extract information from an `HTTPSupplier` into a context. (#467)
- `HTTPInjector` interface in the propagation API to inject information into an `HTTPSupplier.` (#467)
- `Config` and configuring `Option` to the propagator API. (#467)
- `Propagators` interface in the propagation API to contain the set of injectors and extractors for all supported carrier formats. (#467)
- `HTTPPropagator` interface in the propagation API to inject and extract from an `HTTPSupplier.` (#467)
- `WithInjectors` and `WithExtractors` functions to the propagator API to configure injectors and extractors to use. (#467)
- `ExtractHTTP` and `InjectHTTP` functions to apply configured HTTP extractors and injectors to a passed context. (#467)
- Histogram aggregator. (#433)
- `DefaultPropagator` function and have it return `trace.TraceContext` as the default context propagator. (#456)
- `AlwaysParentSample` sampler to the trace API. (#455)
- `WithNewRoot` option function to the trace API to specify the created span should be considered a root span. (#451)

### Changed

- Renamed `WithMap` to `ContextWithMap` in the correlation package. (#481)
- Renamed `FromContext` to `MapFromContext` in the correlation package. (#481)
- Move correlation context propagation to correlation package. (#479)
- Do not default to putting remote span context into links. (#480)
- `Tracer.WithSpan` updated to accept `StartOptions`. (#472)
- Renamed `MetricKind` to `Kind` to not stutter in the type usage. (#432)
- Renamed the `export` package to `metric` to match directory structure. (#432)
- Rename the `api/distributedcontext` package to `api/correlation`. (#444)
- Rename the `api/propagators` package to `api/propagation`. (#444)
- Move the propagators from the `propagators` package into the `trace` API package. (#444)
- Update `Float64Gauge`, `Int64Gauge`, `Float64Counter`, `Int64Counter`, `Float64Measure`, and `Int64Measure` metric methods to use value receivers instead of pointers. (#462)
- Moved all dependencies of tools package to a tools directory. (#466)

### Removed

- Binary propagators. (#467)
- NOOP propagator. (#467)

### Fixed

- Upgraded `github.com/golangci/golangci-lint` from `v1.21.0` to `v1.23.6` in `tools/`. (#492)
- Fix a possible nil-dereference crash (#478)
- Correct comments for `InstallNewPipeline` in the stdout exporter. (#483)
- Correct comments for `InstallNewPipeline` in the dogstatsd exporter. (#484)
- Correct comments for `InstallNewPipeline` in the prometheus exporter. (#482)
- Initialize `onError` based on `Config` in prometheus exporter. (#486)
- Correct module name in prometheus exporter README. (#475)
- Removed tracer name prefix from span names. (#430)
- Fix `aggregator_test.go` import package comment. (#431)
- Improved detail in stdout exporter. (#436)
- Fix a dependency issue (generate target should depend on stringer, not lint target) in Makefile. (#442)
- Reorders the Makefile targets within `precommit` target so we generate files and build the code before doing linting, so we can get much nicer errors about syntax errors from the compiler. (#442)
- Reword function documentation in gRPC plugin. (#446)
- Send the `span.kind` tag to Jaeger from the jaeger exporter. (#441)
- Fix `metadataSupplier` in the jaeger exporter to overwrite the header if existing instead of appending to it. (#441)
- Upgraded to Go 1.13 in CI. (#465)
- Correct opentelemetry.io URL in trace SDK documentation. (#464)
- Refactored reference counting logic in SDK determination of stale records. (#468)
- Add call to `runtime.Gosched` in instrument `acquireHandle` logic to not block the collector. (#469)

## [0.2.1.1] - 2020-01-13

### Fixed

- Use stateful batcher on Prometheus exporter fixing regresion introduced in #395. (#428)

## [0.2.1] - 2020-01-08

### Added

- Global meter forwarding implementation.
   This enables deferred initialization for metric instruments registered before the first Meter SDK is installed. (#392)
- Global trace forwarding implementation.
   This enables deferred initialization for tracers registered before the first Trace SDK is installed. (#406)
- Standardize export pipeline creation in all exporters. (#395)
- A testing, organization, and comments for 64-bit field alignment. (#418)
- Script to tag all modules in the project. (#414)

### Changed

- Renamed `propagation` package to `propagators`. (#362)
- Renamed `B3Propagator` propagator to `B3`. (#362)
- Renamed `TextFormatPropagator` propagator to `TextFormat`. (#362)
- Renamed `BinaryPropagator` propagator to `Binary`. (#362)
- Renamed `BinaryFormatPropagator` propagator to `BinaryFormat`. (#362)
- Renamed `NoopTextFormatPropagator` propagator to `NoopTextFormat`. (#362)
- Renamed `TraceContextPropagator` propagator to `TraceContext`. (#362)
- Renamed `SpanOption` to `StartOption` in the trace API. (#369)
- Renamed `StartOptions` to `StartConfig` in the trace API. (#369)
- Renamed `EndOptions` to `EndConfig` in the trace API. (#369)
- `Number` now has a pointer receiver for its methods. (#375)
- Renamed `CurrentSpan` to `SpanFromContext` in the trace API. (#379)
- Renamed `SetCurrentSpan` to `ContextWithSpan` in the trace API. (#379)
- Renamed `Message` in Event to `Name` in the trace API. (#389)
- Prometheus exporter no longer aggregates metrics, instead it only exports them. (#385)
- Renamed `HandleImpl` to `BoundInstrumentImpl` in the metric API. (#400)
- Renamed `Float64CounterHandle` to `Float64CounterBoundInstrument` in the metric API. (#400)
- Renamed `Int64CounterHandle` to `Int64CounterBoundInstrument` in the metric API. (#400)
- Renamed `Float64GaugeHandle` to `Float64GaugeBoundInstrument` in the metric API. (#400)
- Renamed `Int64GaugeHandle` to `Int64GaugeBoundInstrument` in the metric API. (#400)
- Renamed `Float64MeasureHandle` to `Float64MeasureBoundInstrument` in the metric API. (#400)
- Renamed `Int64MeasureHandle` to `Int64MeasureBoundInstrument` in the metric API. (#400)
- Renamed `Release` method for bound instruments in the metric API to `Unbind`. (#400)
- Renamed `AcquireHandle` method for bound instruments in the metric API to `Bind`. (#400)
- Renamed the `File` option in the stdout exporter to `Writer`. (#404)
- Renamed all `Options` to `Config` for all metric exports where this wasn't already the case.

### Fixed

- Aggregator import path corrected. (#421)
- Correct links in README. (#368)
- The README was updated to match latest code changes in its examples. (#374)
- Don't capitalize error statements. (#375)
- Fix ignored errors. (#375)
- Fix ambiguous variable naming. (#375)
- Removed unnecessary type casting. (#375)
- Use named parameters. (#375)
- Updated release schedule. (#378)
- Correct http-stackdriver example module name. (#394)
- Removed the `http.request` span in `httptrace` package. (#397)
- Add comments in the metrics SDK (#399)
- Initialize checkpoint when creating ddsketch aggregator to prevent panic when merging into a empty one. (#402) (#403)
- Add documentation of compatible exporters in the README. (#405)
- Typo fix. (#408)
- Simplify span check logic in SDK tracer implementation. (#419)

## [0.2.0] - 2019-12-03

### Added

- Unary gRPC tracing example. (#351)
- Prometheus exporter. (#334)
- Dogstatsd metrics exporter. (#326)

### Changed

- Rename `MaxSumCount` aggregation to `MinMaxSumCount` and add the `Min` interface for this aggregation. (#352)
- Rename `GetMeter` to `Meter`. (#357)
- Rename `HTTPTraceContextPropagator` to `TraceContextPropagator`. (#355)
- Rename `HTTPB3Propagator` to `B3Propagator`. (#355)
- Rename `HTTPTraceContextPropagator` to `TraceContextPropagator`. (#355)
- Move `/global` package to `/api/global`. (#356)
- Rename `GetTracer` to `Tracer`. (#347)

### Removed

- `SetAttribute` from the `Span` interface in the trace API. (#361)
- `AddLink` from the `Span` interface in the trace API. (#349)
- `Link` from the `Span` interface in the trace API. (#349)

### Fixed

- Exclude example directories from coverage report. (#365)
- Lint make target now implements automatic fixes with `golangci-lint` before a second run to report the remaining issues. (#360)
- Drop `GO111MODULE` environment variable in Makefile as Go 1.13 is the project specified minimum version and this is environment variable is not needed for that version of Go. (#359)
- Run the race checker for all test. (#354)
- Redundant commands in the Makefile are removed. (#354)
- Split the `generate` and `lint` targets of the Makefile. (#354)
- Renames `circle-ci` target to more generic `ci` in Makefile. (#354)
- Add example Prometheus binary to gitignore. (#358)
- Support negative numbers with the `MaxSumCount`. (#335)
- Resolve race conditions in `push_test.go` identified in #339. (#340)
- Use `/usr/bin/env bash` as a shebang in scripts rather than `/bin/bash`. (#336)
- Trace benchmark now tests both `AlwaysSample` and `NeverSample`.
   Previously it was testing `AlwaysSample` twice. (#325)
- Trace benchmark now uses a `[]byte` for `TraceID` to fix failing test. (#325)
- Added a trace benchmark to test variadic functions in `setAttribute` vs `setAttributes` (#325)
- The `defaultkeys` batcher was only using the encoded label set as its map key while building a checkpoint.
   This allowed distinct label sets through, but any metrics sharing a label set could be overwritten or merged incorrectly.
   This was corrected. (#333)

## [0.1.2] - 2019-11-18

### Fixed

- Optimized the `simplelru` map for attributes to reduce the number of allocations. (#328)
- Removed unnecessary unslicing of parameters that are already a slice. (#324)

## [0.1.1] - 2019-11-18

This release contains a Metrics SDK with stdout exporter and supports basic aggregations such as counter, gauges, array, maxsumcount, and ddsketch.

### Added

- Metrics stdout export pipeline. (#265)
- Array aggregation for raw measure metrics. (#282)
- The core.Value now have a `MarshalJSON` method. (#281)

### Removed

- `WithService`, `WithResources`, and `WithComponent` methods of tracers. (#314)
- Prefix slash in `Tracer.Start()` for the Jaeger example. (#292)

### Changed

- Allocation in LabelSet construction to reduce GC overhead. (#318)
- `trace.WithAttributes` to append values instead of replacing (#315)
- Use a formula for tolerance in sampling tests. (#298)
- Move export types into trace and metric-specific sub-directories. (#289)
- `SpanKind` back to being based on an `int` type. (#288)

### Fixed

- URL to OpenTelemetry website in README. (#323)
- Name of othttp default tracer. (#321)
- `ExportSpans` for the stackdriver exporter now handles `nil` context. (#294)
- CI modules cache to correctly restore/save from/to the cache. (#316)
- Fix metric SDK race condition between `LoadOrStore` and the assignment `rec.recorder = i.meter.exporter.AggregatorFor(rec)`. (#293)
- README now reflects the new code structure introduced with these changes. (#291)
- Make the basic example work. (#279)

## [0.1.0] - 2019-11-04

This is the first release of open-telemetry go library.
It contains api and sdk for trace and meter.

### Added

- Initial OpenTelemetry trace and metric API prototypes.
- Initial OpenTelemetry trace, metric, and export SDK packages.
- A wireframe bridge to support compatibility with OpenTracing.
- Example code for a basic, http-stackdriver, http, jaeger, and named tracer setup.
- Exporters for Jaeger, Stackdriver, and stdout.
- Propagators for binary, B3, and trace-context protocols.
- Project information and guidelines in the form of a README and CONTRIBUTING.
- Tools to build the project and a Makefile to automate the process.
- Apache-2.0 license.
- CircleCI build CI manifest files.
- CODEOWNERS file to track owners of this project.

[Unreleased]: https://github.com/open-telemetry/opentelemetry-go/compare/v1.0.0-RC3...HEAD
[1.0.0-RC3]: https://github.com/open-telemetry/opentelemetry-go/releases/tag/v1.0.0-RC3
[1.0.0-RC2]: https://github.com/open-telemetry/opentelemetry-go/releases/tag/v1.0.0-RC2
[Experimental Metrics v0.22.0]: https://github.com/open-telemetry/opentelemetry-go/releases/tag/metric/v0.22.0
[1.0.0-RC1]: https://github.com/open-telemetry/opentelemetry-go/releases/tag/v1.0.0-RC1
[0.20.0]: https://github.com/open-telemetry/opentelemetry-go/releases/tag/v0.20.0
[0.19.0]: https://github.com/open-telemetry/opentelemetry-go/releases/tag/v0.19.0
[0.18.0]: https://github.com/open-telemetry/opentelemetry-go/releases/tag/v0.18.0
[0.17.0]: https://github.com/open-telemetry/opentelemetry-go/releases/tag/v0.17.0
[0.16.0]: https://github.com/open-telemetry/opentelemetry-go/releases/tag/v0.16.0
[0.15.0]: https://github.com/open-telemetry/opentelemetry-go/releases/tag/v0.15.0
[0.14.0]: https://github.com/open-telemetry/opentelemetry-go/releases/tag/v0.14.0
[0.13.0]: https://github.com/open-telemetry/opentelemetry-go/releases/tag/v0.13.0
[0.12.0]: https://github.com/open-telemetry/opentelemetry-go/releases/tag/v0.12.0
[0.11.0]: https://github.com/open-telemetry/opentelemetry-go/releases/tag/v0.11.0
[0.10.0]: https://github.com/open-telemetry/opentelemetry-go/releases/tag/v0.10.0
[0.9.0]: https://github.com/open-telemetry/opentelemetry-go/releases/tag/v0.9.0
[0.8.0]: https://github.com/open-telemetry/opentelemetry-go/releases/tag/v0.8.0
[0.7.0]: https://github.com/open-telemetry/opentelemetry-go/releases/tag/v0.7.0
[0.6.0]: https://github.com/open-telemetry/opentelemetry-go/releases/tag/v0.6.0
[0.5.0]: https://github.com/open-telemetry/opentelemetry-go/releases/tag/v0.5.0
[0.4.3]: https://github.com/open-telemetry/opentelemetry-go/releases/tag/v0.4.3
[0.4.2]: https://github.com/open-telemetry/opentelemetry-go/releases/tag/v0.4.2
[0.4.1]: https://github.com/open-telemetry/opentelemetry-go/releases/tag/v0.4.1
[0.4.0]: https://github.com/open-telemetry/opentelemetry-go/releases/tag/v0.4.0
[0.3.0]: https://github.com/open-telemetry/opentelemetry-go/releases/tag/v0.3.0
[0.2.3]: https://github.com/open-telemetry/opentelemetry-go/releases/tag/v0.2.3
[0.2.2]: https://github.com/open-telemetry/opentelemetry-go/releases/tag/v0.2.2
[0.2.1.1]: https://github.com/open-telemetry/opentelemetry-go/releases/tag/v0.2.1.1
[0.2.1]: https://github.com/open-telemetry/opentelemetry-go/releases/tag/v0.2.1
[0.2.0]: https://github.com/open-telemetry/opentelemetry-go/releases/tag/v0.2.0
[0.1.2]: https://github.com/open-telemetry/opentelemetry-go/releases/tag/v0.1.2
[0.1.1]: https://github.com/open-telemetry/opentelemetry-go/releases/tag/v0.1.1
[0.1.0]: https://github.com/open-telemetry/opentelemetry-go/releases/tag/v0.1.0<|MERGE_RESOLUTION|>--- conflicted
+++ resolved
@@ -14,7 +14,7 @@
 
 ### Removed
 
-<<<<<<< HEAD
+- Removed the deprecated package `go.opentelemetry.io/otel/bridge/opencensus/utils`. (#2233)
 - Removed deprecated functions, types, and methods from `go.opentelemetry.io/otel/attribute` package.
   Use the typed functions and methods added to the package instead. (#2235)
   - The `Key.Array` method is removed.
@@ -22,9 +22,6 @@
   - The `Any` function is removed.
   - The `ArrayValue` function is removed.
   - The `AsArray` function is removed.
-=======
-- Removed the deprecated package `go.opentelemetry.io/otel/bridge/opencensus/utils`. (#2233)
->>>>>>> 486afd34
 
 ## [1.0.0-RC3] - 2021-09-02
 
