--- conflicted
+++ resolved
@@ -11,11 +11,8 @@
 ### Fixed
 
 - The `go.opentelemetry.io/otel/exporters/prometheus` exporter fixes duplicated `_total` suffixes. (#3369)
-<<<<<<< HEAD
 - Cumulative metrics from the OpenCensus bridge (`go.opentelemetry.io/otel/bridge/opencensus`) are defined as monotonic sums, instead of non-monotonic. (#3389)
-=======
 - Asynchronous counters (`Counter` and `UpDownCounter`) from the metric SDK now produce delta sums when configured with delta temporality. (#3398)
->>>>>>> 667a2017
 
 ## [1.11.1/0.33.0] 2022-10-19
 
