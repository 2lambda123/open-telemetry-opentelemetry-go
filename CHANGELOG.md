# Changelog

All notable changes to this project will be documented in this file.

The format is based on [Keep a Changelog](https://keepachangelog.com/en/1.0.0/).

This project adheres to [Semantic Versioning](https://semver.org/spec/v2.0.0.html).

## [Unreleased]

### Added

<<<<<<< HEAD
- Support for `resource.Configure()` to configure Resource with
  automatic values for builtin semantic `telemetry.sdk.*` and
  `host.name` conventions. (#1235)
=======
- A `TextMapPropagator` and associated `TextMapCarrier` are added to the `go.opentelemetry.io/otel/oteltest` package to test TextMap type propagators and their use. (#1259)
>>>>>>> 786a78ea

### Changed

- Move the `go.opentelemetry.io/otel/api/trace` package into `go.opentelemetry.io/otel` with the following changes. (#1229)
  - `ID` has been renamed to `TraceID`.
  - `IDFromHex` has been renamed to `TraceIDFromHex`.
  - `ErrorOption` has been changed to an interface to conform with project design standards which included adding a `NewErrorConfig` function.
  - `EmptySpanContext` is removed.
- Move the `go.opentelemetry.io/otel/api/trace/tracetest` package into `go.opentelemetry.io/otel/oteltest`. (#1229)
- OTLP Exporter supports OTLP v0.5.0. (#1230)
- The Sampler is now called on local child spans. (#1233)
- The `Kind` type from the `go.opentelemetry.io/otel/api/metric` package was renamed to `InstrumentKind` to more specifically describe what it is and avoid semantic ambiguity. (#1240)
- The `MetricKind` method of the `Descriptor` type in the `go.opentelemetry.io/otel/api/metric` package was renamed to `Descriptor.InstrumentKind`.
   This matches the returned type and fixes misuse of the term metric. (#1240)
- Move test harness from the `go.opentelemetry.io/otel/api/apitest` package into `go.opentelemetry.io/otel/oteltest`. (#1241)
- Rename `MergeItererator` to `MergeIterator` in the `go.opentelemetry.io/otel/label` package. (#1244)

### Removed

- The `ErrInvalidHexID`, `ErrInvalidTraceIDLength`, `ErrInvalidSpanIDLength`, `ErrInvalidSpanIDLength`, or `ErrNilSpanID` from the `go.opentelemetry.io/otel` package are unexported now. (#1243)

### Fixed

- The `go.opentelemetry.io/otel/api/global` packages global TextMapPropagator now delegates functionality to a globally set delegate for all previously returned propagators. (#1258)

## [0.13.0] - 2020-10-08

### Added

- OTLP Metric exporter supports Histogram aggregation. (#1209)
- The `Code` struct from the `go.opentelemetry.io/otel/codes` package now supports JSON marshaling and unmarshaling as well as implements the `Stringer` interface. (#1214)
- A Baggage API to implement the OpenTelemetry specification. (#1217)

### Changed

- Set default propagator to no-op propagator. (#1184)
- The `HTTPSupplier`, `HTTPExtractor`, `HTTPInjector`, and `HTTPPropagator` from the `go.opentelemetry.io/otel/api/propagation` package were replaced with unified `TextMapCarrier` and `TextMapPropagator` in the `go.opentelemetry.io/otel` package. (#1212)
- The `New` function from the `go.opentelemetry.io/otel/api/propagation` package was replaced with `NewCompositeTextMapPropagator` in the `go.opentelemetry.io/otel` package. (#1212)
- The status codes of the `go.opentelemetry.io/otel/codes` package have been updated to match the latest OpenTelemetry specification.
   They now are `Unset`, `Error`, and `Ok`.
   They no longer track the gRPC codes. (#1214)
- The `StatusCode` field of the `SpanData` struct in the `go.opentelemetry.io/otel/sdk/export/trace` package now uses the codes package from this package instead of the gRPC project. (#1214)
- Move the `go.opentelemetry.io/otel/api/baggage` package into `go.opentelemetry.io/otel/propagators`. (#1217)

### Fixed

- Copies of data from arrays and slices passed to `go.opentelemetry.io/otel/label.ArrayValue()` are now used in the returned `Value` instead of using the mutable data itself. (#1226)

### Removed

- The `ExtractHTTP` and `InjectHTTP` functions from the `go.opentelemetry.io/otel/api/propagation` package were removed. (#1212)
- The `Propagators` interface from the `go.opentelemetry.io/otel/api/propagation` package was removed to conform to the OpenTelemetry specification.
   The explicit `TextMapPropagator` type can be used in its place as this is the `Propagator` type the specification defines. (#1212)
- The `SetAttribute` method of the `Span` from the `go.opentelemetry.io/otel/api/trace` package was removed given its redundancy with the `SetAttributes` method. (#1216)
- The internal implementation of Baggage storage is removed in favor of using the new Baggage API functionality. (#1217)
- Remove duplicate hostname key `HostHostNameKey` in Resource semantic conventions. (#1219)
- Nested array/slice support has been removed. (#1226)

## [0.12.0] - 2020-09-24

### Added

- A `SpanConfigure` function in `go.opentelemetry.io/otel/api/trace` to create a new `SpanConfig` from `SpanOption`s. (#1108)
- In the `go.opentelemetry.io/otel/api/trace` package, `NewTracerConfig` was added to construct new `TracerConfig`s.
   This addition was made to conform with our project option conventions. (#1155)
- Instrumentation library information was added to the Zipkin exporter. (#1119)
- The `SpanProcessor` interface now has a `ForceFlush()` method. (#1166)
- More semantic conventions for k8s as resource attributes. (#1167)

### Changed

- Add reconnecting udp connection type to Jaeger exporter.
   This change adds a new optional implementation of the udp conn interface used to detect changes to an agent's host dns record.
   It then adopts the new destination address to ensure the exporter doesn't get stuck. This change was ported from jaegertracing/jaeger-client-go#520. (#1063)
- Replace `StartOption` and `EndOption` in `go.opentelemetry.io/otel/api/trace` with `SpanOption`.
   This change is matched by replacing the `StartConfig` and `EndConfig` with a unified `SpanConfig`. (#1108)
- Replace the `LinkedTo` span option in `go.opentelemetry.io/otel/api/trace` with `WithLinks`.
   This is be more consistent with our other option patterns, i.e. passing the item to be configured directly instead of its component parts, and provides a cleaner function signature. (#1108)
- The `go.opentelemetry.io/otel/api/trace` `TracerOption` was changed to an interface to conform to project option conventions. (#1109)
- Move the `B3` and `TraceContext` from within the `go.opentelemetry.io/otel/api/trace` package to their own `go.opentelemetry.io/otel/propagators` package.
    This removal of the propagators is reflective of the OpenTelemetry specification for these propagators as well as cleans up the `go.opentelemetry.io/otel/api/trace` API. (#1118)
- Rename Jaeger tags used for instrumentation library information to reflect changes in OpenTelemetry specification. (#1119)
- Rename `ProbabilitySampler` to `TraceIDRatioBased` and change semantics to ignore parent span sampling status. (#1115)
- Move `tools` package under `internal`. (#1141)
- Move `go.opentelemetry.io/otel/api/correlation` package to `go.opentelemetry.io/otel/api/baggage`. (#1142)
   The `correlation.CorrelationContext` propagator has been renamed `baggage.Baggage`.  Other exported functions and types are unchanged.
- Rename `ParentOrElse` sampler to `ParentBased` and allow setting samplers depending on parent span. (#1153)
- In the `go.opentelemetry.io/otel/api/trace` package, `SpanConfigure` was renamed to `NewSpanConfig`. (#1155)
- Change `dependabot.yml` to add a `Skip Changelog` label to dependabot-sourced PRs. (#1161)
- The [configuration style guide](https://github.com/open-telemetry/opentelemetry-go/blob/master/CONTRIBUTING.md#config) has been updated to
   recommend the use of `newConfig()` instead of `configure()`. (#1163)
- The `otlp.Config` type has been unexported and changed to `otlp.config`, along with its initializer. (#1163)
- Ensure exported interface types include parameter names and update the
   Style Guide to reflect this styling rule. (#1172)
- Don't consider unset environment variable for resource detection to be an error. (#1170)
- Rename `go.opentelemetry.io/otel/api/metric.ConfigureInstrument` to `NewInstrumentConfig` and
  `go.opentelemetry.io/otel/api/metric.ConfigureMeter` to `NewMeterConfig`.
- ValueObserver instruments use LastValue aggregator by default. (#1165)
- OTLP Metric exporter supports LastValue aggregation. (#1165)
- Move the `go.opentelemetry.io/otel/api/unit` package to `go.opentelemetry.io/otel/unit`. (#1185)
- Rename `Provider` to `MeterProvider` in the `go.opentelemetry.io/otel/api/metric` package. (#1190)
- Rename `NoopProvider` to `NoopMeterProvider` in the `go.opentelemetry.io/otel/api/metric` package. (#1190)
- Rename `NewProvider` to `NewMeterProvider` in the `go.opentelemetry.io/otel/api/metric/metrictest` package. (#1190)
- Rename `Provider` to `MeterProvider` in the `go.opentelemetry.io/otel/api/metric/registry` package. (#1190)
- Rename `NewProvider` to `NewMeterProvider` in the `go.opentelemetry.io/otel/api/metri/registryc` package. (#1190)
- Rename `Provider` to `TracerProvider` in the `go.opentelemetry.io/otel/api/trace` package. (#1190)
- Rename `NoopProvider` to `NoopTracerProvider` in the `go.opentelemetry.io/otel/api/trace` package. (#1190)
- Rename `Provider` to `TracerProvider` in the `go.opentelemetry.io/otel/api/trace/tracetest` package. (#1190)
- Rename `NewProvider` to `NewTracerProvider` in the `go.opentelemetry.io/otel/api/trace/tracetest` package. (#1190)
- Rename `WrapperProvider` to `WrapperTracerProvider` in the `go.opentelemetry.io/otel/bridge/opentracing` package. (#1190)
- Rename `NewWrapperProvider` to `NewWrapperTracerProvider` in the `go.opentelemetry.io/otel/bridge/opentracing` package. (#1190)
- Rename `Provider` method of the pull controller to `MeterProvider` in the `go.opentelemetry.io/otel/sdk/metric/controller/pull` package. (#1190)
- Rename `Provider` method of the push controller to `MeterProvider` in the `go.opentelemetry.io/otel/sdk/metric/controller/push` package. (#1190)
- Rename `ProviderOptions` to `TracerProviderConfig` in the `go.opentelemetry.io/otel/sdk/trace` package. (#1190)
- Rename `ProviderOption` to `TracerProviderOption` in the `go.opentelemetry.io/otel/sdk/trace` package. (#1190)
- Rename `Provider` to `TracerProvider` in the `go.opentelemetry.io/otel/sdk/trace` package. (#1190)
- Rename `NewProvider` to `NewTracerProvider` in the `go.opentelemetry.io/otel/sdk/trace` package. (#1190)
- Renamed `SamplingDecision` values to comply with OpenTelemetry specification change. (#1192)
- Renamed Zipkin attribute names from `ot.status_code & ot.status_description` to `otel.status_code & otel.status_description`. (#1201)
- The default SDK now invokes registered `SpanProcessor`s in the order they were registered with the `TracerProvider`. (#1195)
- Add test of spans being processed by the `SpanProcessor`s in the order they were registered. (#1203)

### Removed

- Remove the B3 propagator from `go.opentelemetry.io/otel/propagators`. It is now located in the
   `go.opentelemetry.io/contrib/propagators/` module. (#1191)
- Remove the semantic convention for HTTP status text, `HTTPStatusTextKey` from package `go.opentelemetry.io/otel/semconv`. (#1194)

### Fixed

- Zipkin example no longer mentions `ParentSampler`, corrected to `ParentBased`. (#1171)
- Fix missing shutdown processor in otel-collector example. (#1186)
- Fix missing shutdown processor in basic and namedtracer examples. (#1197)

## [0.11.0] - 2020-08-24

### Added

- Support for exporting array-valued attributes via OTLP. (#992)
- `Noop` and `InMemory` `SpanBatcher` implementations to help with testing integrations. (#994)
- Support for filtering metric label sets. (#1047)
- A dimensionality-reducing metric Processor. (#1057)
- Integration tests for more OTel Collector Attribute types. (#1062)
- A new `WithSpanProcessor` `ProviderOption` is added to the `go.opentelemetry.io/otel/sdk/trace` package to create a `Provider` and automatically register the `SpanProcessor`. (#1078)

### Changed

- Rename `sdk/metric/processor/test` to `sdk/metric/processor/processortest`. (#1049)
- Rename `sdk/metric/controller/test` to `sdk/metric/controller/controllertest`. (#1049)
- Rename `api/testharness` to `api/apitest`. (#1049)
- Rename `api/trace/testtrace` to `api/trace/tracetest`. (#1049)
- Change Metric Processor to merge multiple observations. (#1024)
- The `go.opentelemetry.io/otel/bridge/opentracing` bridge package has been made into its own module.
   This removes the package dependencies of this bridge from the rest of the OpenTelemetry based project. (#1038)
- Renamed `go.opentelemetry.io/otel/api/standard` package to `go.opentelemetry.io/otel/semconv` to avoid the ambiguous and generic name `standard` and better describe the package as containing OpenTelemetry semantic conventions. (#1016)
- The environment variable used for resource detection has been changed from `OTEL_RESOURCE_LABELS` to `OTEL_RESOURCE_ATTRIBUTES` (#1042)
- Replace `WithSyncer` with `WithBatcher` in examples. (#1044)
- Replace the `google.golang.org/grpc/codes` dependency in the API with an equivalent `go.opentelemetry.io/otel/codes` package. (#1046)
- Merge the `go.opentelemetry.io/otel/api/label` and `go.opentelemetry.io/otel/api/kv` into the new `go.opentelemetry.io/otel/label` package. (#1060)
- Unify Callback Function Naming.
   Rename `*Callback` with `*Func`. (#1061)
- CI builds validate against last two versions of Go, dropping 1.13 and adding 1.15. (#1064)
- The `go.opentelemetry.io/otel/sdk/export/trace` interfaces `SpanSyncer` and `SpanBatcher` have been replaced with a specification compliant `Exporter` interface.
   This interface still supports the export of `SpanData`, but only as a slice.
   Implementation are also required now to return any error from `ExportSpans` if one occurs as well as implement a `Shutdown` method for exporter clean-up. (#1078)
- The `go.opentelemetry.io/otel/sdk/trace` `NewBatchSpanProcessor` function no longer returns an error.
   If a `nil` exporter is passed as an argument to this function, instead of it returning an error, it now returns a `BatchSpanProcessor` that handles the export of `SpanData` by not taking any action. (#1078)
- The `go.opentelemetry.io/otel/sdk/trace` `NewProvider` function to create a `Provider` no longer returns an error, instead only a `*Provider`.
   This change is related to `NewBatchSpanProcessor` not returning an error which was the only error this function would return. (#1078)

### Removed

- Duplicate, unused API sampler interface. (#999)
   Use the [`Sampler` interface](https://github.com/open-telemetry/opentelemetry-go/blob/v0.11.0/sdk/trace/sampling.go) provided by the SDK instead.
- The `grpctrace` instrumentation was moved to the `go.opentelemetry.io/contrib` repository and out of this repository.
   This move includes moving the `grpc` example to the `go.opentelemetry.io/contrib` as well. (#1027)
- The `WithSpan` method of the `Tracer` interface.
   The functionality this method provided was limited compared to what a user can provide themselves.
   It was removed with the understanding that if there is sufficient user need it can be added back based on actual user usage. (#1043)
- The `RegisterSpanProcessor` and `UnregisterSpanProcessor` functions.
   These were holdovers from an approach prior to the TracerProvider design. They were not used anymore. (#1077)
- The `oterror` package. (#1026)
- The `othttp` and `httptrace` instrumentations were moved to `go.opentelemetry.io/contrib`. (#1032)

### Fixed

- The `semconv.HTTPServerMetricAttributesFromHTTPRequest()` function no longer generates the high-cardinality `http.request.content.length` label. (#1031)
- Correct instrumentation version tag in Jaeger exporter. (#1037)
- The SDK span will now set an error event if the `End` method is called during a panic (i.e. it was deferred). (#1043)
- Move internally generated protobuf code from the `go.opentelemetry.io/otel` to the OTLP exporter to reduce dependency overhead. (#1050)
- The `otel-collector` example referenced outdated collector processors. (#1006)

## [0.10.0] - 2020-07-29

This release migrates the default OpenTelemetry SDK into its own Go module, decoupling the SDK from the API and reducing dependencies for instrumentation packages.

### Added

- The Zipkin exporter now has `NewExportPipeline` and `InstallNewPipeline` constructor functions to match the common pattern.
    These function build a new exporter with default SDK options and register the exporter with the `global` package respectively. (#944)
- Add propagator option for gRPC instrumentation. (#986)
- The `testtrace` package now tracks the `trace.SpanKind` for each span. (#987)

### Changed

- Replace the `RegisterGlobal` `Option` in the Jaeger exporter with an `InstallNewPipeline` constructor function.
   This matches the other exporter constructor patterns and will register a new exporter after building it with default configuration. (#944)
- The trace (`go.opentelemetry.io/otel/exporters/trace/stdout`) and metric (`go.opentelemetry.io/otel/exporters/metric/stdout`) `stdout` exporters are now merged into a single exporter at `go.opentelemetry.io/otel/exporters/stdout`.
   This new exporter was made into its own Go module to follow the pattern of all exporters and decouple it from the `go.opentelemetry.io/otel` module. (#956, #963)
- Move the `go.opentelemetry.io/otel/exporters/test` test package to `go.opentelemetry.io/otel/sdk/export/metric/metrictest`. (#962)
- The `go.opentelemetry.io/otel/api/kv/value` package was merged into the parent `go.opentelemetry.io/otel/api/kv` package. (#968)
  - `value.Bool` was replaced with `kv.BoolValue`.
  - `value.Int64` was replaced with `kv.Int64Value`.
  - `value.Uint64` was replaced with `kv.Uint64Value`.
  - `value.Float64` was replaced with `kv.Float64Value`.
  - `value.Int32` was replaced with `kv.Int32Value`.
  - `value.Uint32` was replaced with `kv.Uint32Value`.
  - `value.Float32` was replaced with `kv.Float32Value`.
  - `value.String` was replaced with `kv.StringValue`.
  - `value.Int` was replaced with `kv.IntValue`.
  - `value.Uint` was replaced with `kv.UintValue`.
  - `value.Array` was replaced with `kv.ArrayValue`.
- Rename `Infer` to `Any` in the `go.opentelemetry.io/otel/api/kv` package. (#972)
- Change `othttp` to use the `httpsnoop` package to wrap the `ResponseWriter` so that optional interfaces (`http.Hijacker`, `http.Flusher`, etc.) that are implemented by the original `ResponseWriter`are also implemented by the wrapped `ResponseWriter`. (#979)
- Rename `go.opentelemetry.io/otel/sdk/metric/aggregator/test` package to `go.opentelemetry.io/otel/sdk/metric/aggregator/aggregatortest`. (#980)
- Make the SDK into its own Go module called `go.opentelemetry.io/otel/sdk`. (#985)
- Changed the default trace `Sampler` from `AlwaysOn` to `ParentOrElse(AlwaysOn)`. (#989)

### Removed

- The `IndexedAttribute` function from the `go.opentelemetry.io/otel/api/label` package was removed in favor of `IndexedLabel` which it was synonymous with. (#970)

### Fixed

- Bump github.com/golangci/golangci-lint from 1.28.3 to 1.29.0 in /tools. (#953)
- Bump github.com/google/go-cmp from 0.5.0 to 0.5.1. (#957)
- Use `global.Handle` for span export errors in the OTLP exporter. (#946)
- Correct Go language formatting in the README documentation. (#961)
- Remove default SDK dependencies from the `go.opentelemetry.io/otel/api` package. (#977)
- Remove default SDK dependencies from the `go.opentelemetry.io/otel/instrumentation` package. (#983)
- Move documented examples for `go.opentelemetry.io/otel/instrumentation/grpctrace` interceptors into Go example tests. (#984)

## [0.9.0] - 2020-07-20

### Added

- A new Resource Detector interface is included to allow resources to be automatically detected and included. (#939)
- A Detector to automatically detect resources from an environment variable. (#939)
- Github action to generate protobuf Go bindings locally in `internal/opentelemetry-proto-gen`. (#938)
- OTLP .proto files from `open-telemetry/opentelemetry-proto` imported as a git submodule under `internal/opentelemetry-proto`.
   References to `github.com/open-telemetry/opentelemetry-proto` changed to `go.opentelemetry.io/otel/internal/opentelemetry-proto-gen`. (#942)

### Changed

- Non-nil value `struct`s for key-value pairs will be marshalled using JSON rather than `Sprintf`. (#948)

### Removed

- Removed dependency on `github.com/open-telemetry/opentelemetry-collector`. (#943)

## [0.8.0] - 2020-07-09

### Added

- The `B3Encoding` type to represent the B3 encoding(s) the B3 propagator can inject.
   A value for HTTP supported encodings (Multiple Header: `MultipleHeader`, Single Header: `SingleHeader`) are included. (#882)
- The `FlagsDeferred` trace flag to indicate if the trace sampling decision has been deferred. (#882)
- The `FlagsDebug` trace flag to indicate if the trace is a debug trace. (#882)
- Add `peer.service` semantic attribute. (#898)
- Add database-specific semantic attributes. (#899)
- Add semantic convention for `faas.coldstart` and `container.id`. (#909)
- Add http content size semantic conventions. (#905)
- Include `http.request_content_length` in HTTP request basic attributes. (#905)
- Add semantic conventions for operating system process resource attribute keys. (#919)
- The Jaeger exporter now has a `WithBatchMaxCount` option to specify the maximum number of spans sent in a batch. (#931)

### Changed

- Update `CONTRIBUTING.md` to ask for updates to `CHANGELOG.md` with each pull request. (#879)
- Use lowercase header names for B3 Multiple Headers. (#881)
- The B3 propagator `SingleHeader` field has been replaced with `InjectEncoding`.
   This new field can be set to combinations of the `B3Encoding` bitmasks and will inject trace information in these encodings.
   If no encoding is set, the propagator will default to `MultipleHeader` encoding. (#882)
- The B3 propagator now extracts from either HTTP encoding of B3 (Single Header or Multiple Header) based on what is contained in the header.
   Preference is given to Single Header encoding with Multiple Header being the fallback if Single Header is not found or is invalid.
   This behavior change is made to dynamically support all correctly encoded traces received instead of having to guess the expected encoding prior to receiving. (#882)
- Extend semantic conventions for RPC. (#900)
- To match constant naming conventions in the `api/standard` package, the `FaaS*` key names are appended with a suffix of `Key`. (#920)
  - `"api/standard".FaaSName` -> `FaaSNameKey`
  - `"api/standard".FaaSID` -> `FaaSIDKey`
  - `"api/standard".FaaSVersion` -> `FaaSVersionKey`
  - `"api/standard".FaaSInstance` -> `FaaSInstanceKey`

### Removed

- The `FlagsUnused` trace flag is removed.
   The purpose of this flag was to act as the inverse of `FlagsSampled`, the inverse of `FlagsSampled` is used instead. (#882)
- The B3 header constants (`B3SingleHeader`, `B3DebugFlagHeader`, `B3TraceIDHeader`, `B3SpanIDHeader`, `B3SampledHeader`, `B3ParentSpanIDHeader`) are removed.
   If B3 header keys are needed [the authoritative OpenZipkin package constants](https://pkg.go.dev/github.com/openzipkin/zipkin-go@v0.2.2/propagation/b3?tab=doc#pkg-constants) should be used instead. (#882)

### Fixed

- The B3 Single Header name is now correctly `b3` instead of the previous `X-B3`. (#881)
- The B3 propagator now correctly supports sampling only values (`b3: 0`, `b3: 1`, or `b3: d`) for a Single B3 Header. (#882)
- The B3 propagator now propagates the debug flag.
   This removes the behavior of changing the debug flag into a set sampling bit.
   Instead, this now follow the B3 specification and omits the `X-B3-Sampling` header. (#882)
- The B3 propagator now tracks "unset" sampling state (meaning "defer the decision") and does not set the `X-B3-Sampling` header when injecting. (#882)
- Bump github.com/itchyny/gojq from 0.10.3 to 0.10.4 in /tools. (#883)
- Bump github.com/opentracing/opentracing-go from v1.1.1-0.20190913142402-a7454ce5950e to v1.2.0. (#885)
- The tracing time conversion for OTLP spans is now correctly set to `UnixNano`. (#896)
- Ensure span status is not set to `Unknown` when no HTTP status code is provided as it is assumed to be `200 OK`. (#908)
- Ensure `httptrace.clientTracer` closes `http.headers` span. (#912)
- Prometheus exporter will not apply stale updates or forget inactive metrics. (#903)
- Add test for api.standard `HTTPClientAttributesFromHTTPRequest`. (#905)
- Bump github.com/golangci/golangci-lint from 1.27.0 to 1.28.1 in /tools. (#901, #913)
- Update otel-colector example to use the v0.5.0 collector. (#915)
- The `grpctrace` instrumentation uses a span name conforming to the OpenTelemetry semantic conventions (does not contain a leading slash (`/`)). (#922)
- The `grpctrace` instrumentation includes an `rpc.method` attribute now set to the gRPC method name. (#900, #922)
- The `grpctrace` instrumentation `rpc.service` attribute now contains the package name if one exists.
   This is in accordance with OpenTelemetry semantic conventions. (#922)
- Correlation Context extractor will no longer insert an empty map into the returned context when no valid values are extracted. (#923)
- Bump google.golang.org/api from 0.28.0 to 0.29.0 in /exporters/trace/jaeger. (#925)
- Bump github.com/itchyny/gojq from 0.10.4 to 0.11.0 in /tools. (#926)
- Bump github.com/golangci/golangci-lint from 1.28.1 to 1.28.2 in /tools. (#930)

## [0.7.0] - 2020-06-26

This release implements the v0.5.0 version of the OpenTelemetry specification.

### Added

- The othttp instrumentation now includes default metrics. (#861)
- This CHANGELOG file to track all changes in the project going forward.
- Support for array type attributes. (#798)
- Apply transitive dependabot go.mod dependency updates as part of a new automatic Github workflow. (#844)
- Timestamps are now passed to exporters for each export. (#835)
- Add new `Accumulation` type to metric SDK to transport telemetry from `Accumulator`s to `Processor`s.
   This replaces the prior `Record` `struct` use for this purpose. (#835)
- New dependabot integration to automate package upgrades. (#814)
- `Meter` and `Tracer` implementations accept instrumentation version version as an optional argument.
   This instrumentation version is passed on to exporters. (#811) (#805) (#802)
- The OTLP exporter includes the instrumentation version in telemetry it exports. (#811)
- Environment variables for Jaeger exporter are supported. (#796)
- New `aggregation.Kind` in the export metric API. (#808)
- New example that uses OTLP and the collector. (#790)
- Handle errors in the span `SetName` during span initialization. (#791)
- Default service config to enable retries for retry-able failed requests in the OTLP exporter and an option to override this default. (#777)
- New `go.opentelemetry.io/otel/api/oterror` package to uniformly support error handling and definitions for the project. (#778)
- New `global` default implementation of the `go.opentelemetry.io/otel/api/oterror.Handler` interface to be used to handle errors prior to an user defined `Handler`.
   There is also functionality for the user to register their `Handler` as well as a convenience function `Handle` to handle an error with this global `Handler`(#778)
- Options to specify propagators for httptrace and grpctrace instrumentation. (#784)
- The required `application/json` header for the Zipkin exporter is included in all exports. (#774)
- Integrate HTTP semantics helpers from the contrib repository into the `api/standard` package. #769

### Changed

- Rename `Integrator` to `Processor` in the metric SDK. (#863)
- Rename `AggregationSelector` to `AggregatorSelector`. (#859)
- Rename `SynchronizedCopy` to `SynchronizedMove`. (#858)
- Rename `simple` integrator to `basic` integrator. (#857)
- Merge otlp collector examples. (#841)
- Change the metric SDK to support cumulative, delta, and pass-through exporters directly.
   With these changes, cumulative and delta specific exporters are able to request the correct kind of aggregation from the SDK. (#840)
- The `Aggregator.Checkpoint` API is renamed to `SynchronizedCopy` and adds an argument, a different `Aggregator` into which the copy is stored. (#812)
- The `export.Aggregator` contract is that `Update()` and `SynchronizedCopy()` are synchronized with each other.
   All the aggregation interfaces (`Sum`, `LastValue`, ...) are not meant to be synchronized, as the caller is expected to synchronize aggregators at a higher level after the `Accumulator`.
   Some of the `Aggregators` used unnecessary locking and that has been cleaned up. (#812)
- Use of `metric.Number` was replaced by `int64` now that we use `sync.Mutex` in the `MinMaxSumCount` and `Histogram` `Aggregators`. (#812)
- Replace `AlwaysParentSample` with `ParentSample(fallback)` to match the OpenTelemetry v0.5.0 specification. (#810)
- Rename `sdk/export/metric/aggregator` to `sdk/export/metric/aggregation`. #808
- Send configured headers with every request in the OTLP exporter, instead of just on connection creation. (#806)
- Update error handling for any one off error handlers, replacing, instead, with the `global.Handle` function. (#791)
- Rename `plugin` directory to `instrumentation` to match the OpenTelemetry specification. (#779)
- Makes the argument order to Histogram and DDSketch `New()` consistent. (#781)

### Removed

- `Uint64NumberKind` and related functions from the API. (#864)
- Context arguments from `Aggregator.Checkpoint` and `Integrator.Process` as they were unused. (#803)
- `SpanID` is no longer included in parameters for sampling decision to match the OpenTelemetry specification. (#775)

### Fixed

- Upgrade OTLP exporter to opentelemetry-proto matching the opentelemetry-collector v0.4.0 release. (#866)
- Allow changes to `go.sum` and `go.mod` when running dependabot tidy-up. (#871)
- Bump github.com/stretchr/testify from 1.4.0 to 1.6.1. (#824)
- Bump github.com/prometheus/client_golang from 1.7.0 to 1.7.1 in /exporters/metric/prometheus. (#867)
- Bump google.golang.org/grpc from 1.29.1 to 1.30.0 in /exporters/trace/jaeger. (#853)
- Bump google.golang.org/grpc from 1.29.1 to 1.30.0 in /exporters/trace/zipkin. (#854)
- Bumps github.com/golang/protobuf from 1.3.2 to 1.4.2 (#848)
- Bump github.com/stretchr/testify from 1.4.0 to 1.6.1 in /exporters/otlp (#817)
- Bump github.com/golangci/golangci-lint from 1.25.1 to 1.27.0 in /tools (#828)
- Bump github.com/prometheus/client_golang from 1.5.0 to 1.7.0 in /exporters/metric/prometheus (#838)
- Bump github.com/stretchr/testify from 1.4.0 to 1.6.1 in /exporters/trace/jaeger (#829)
- Bump github.com/benbjohnson/clock from 1.0.0 to 1.0.3 (#815)
- Bump github.com/stretchr/testify from 1.4.0 to 1.6.1 in /exporters/trace/zipkin (#823)
- Bump github.com/itchyny/gojq from 0.10.1 to 0.10.3 in /tools (#830)
- Bump github.com/stretchr/testify from 1.4.0 to 1.6.1 in /exporters/metric/prometheus (#822)
- Bump google.golang.org/grpc from 1.27.1 to 1.29.1 in /exporters/trace/zipkin (#820)
- Bump google.golang.org/grpc from 1.27.1 to 1.29.1 in /exporters/trace/jaeger (#831)
- Bump github.com/google/go-cmp from 0.4.0 to 0.5.0 (#836)
- Bump github.com/google/go-cmp from 0.4.0 to 0.5.0 in /exporters/trace/jaeger (#837)
- Bump github.com/google/go-cmp from 0.4.0 to 0.5.0 in /exporters/otlp (#839)
- Bump google.golang.org/api from 0.20.0 to 0.28.0 in /exporters/trace/jaeger (#843)
- Set span status from HTTP status code in the othttp instrumentation. (#832)
- Fixed typo in push controller comment. (#834)
- The `Aggregator` testing has been updated and cleaned. (#812)
- `metric.Number(0)` expressions are replaced by `0` where possible. (#812)
- Fixed `global` `handler_test.go` test failure. #804
- Fixed `BatchSpanProcessor.Shutdown` to wait until all spans are processed. (#766)
- Fixed OTLP example's accidental early close of exporter. (#807)
- Ensure zipkin exporter reads and closes response body. (#788)
- Update instrumentation to use `api/standard` keys instead of custom keys. (#782)
- Clean up tools and RELEASING documentation. (#762)

## [0.6.0] - 2020-05-21

### Added

- Support for `Resource`s in the prometheus exporter. (#757)
- New pull controller. (#751)
- New `UpDownSumObserver` instrument. (#750)
- OpenTelemetry collector demo. (#711)
- New `SumObserver` instrument. (#747)
- New `UpDownCounter` instrument. (#745)
- New timeout `Option` and configuration function `WithTimeout` to the push controller. (#742)
- New `api/standards` package to implement semantic conventions and standard key-value generation. (#731)

### Changed

- Rename `Register*` functions in the metric API to `New*` for all `Observer` instruments. (#761)
- Use `[]float64` for histogram boundaries, not `[]metric.Number`. (#758)
- Change OTLP example to use exporter as a trace `Syncer` instead of as an unneeded `Batcher`. (#756)
- Replace `WithResourceAttributes()` with `WithResource()` in the trace SDK. (#754)
- The prometheus exporter now uses the new pull controller. (#751)
- Rename `ScheduleDelayMillis` to `BatchTimeout` in the trace `BatchSpanProcessor`.(#752)
- Support use of synchronous instruments in asynchronous callbacks (#725)
- Move `Resource` from the `Export` method parameter into the metric export `Record`. (#739)
- Rename `Observer` instrument to `ValueObserver`. (#734)
- The push controller now has a method (`Provider()`) to return a `metric.Provider` instead of the old `Meter` method that acted as a `metric.Provider`. (#738)
- Replace `Measure` instrument by `ValueRecorder` instrument. (#732)
- Rename correlation context header from `"Correlation-Context"` to `"otcorrelations"` to match the OpenTelemetry specification. 727)

### Fixed

- Ensure gRPC `ClientStream` override methods do not panic in grpctrace package. (#755)
- Disable parts of `BatchSpanProcessor` test until a fix is found. (#743)
- Fix `string` case in `kv` `Infer` function. (#746)
- Fix panic in grpctrace client interceptors. (#740)
- Refactor the `api/metrics` push controller and add `CheckpointSet` synchronization. (#737)
- Rewrite span batch process queue batching logic. (#719)
- Remove the push controller named Meter map. (#738)
- Fix Histogram aggregator initial state (fix #735). (#736)
- Ensure golang alpine image is running `golang-1.14` for examples. (#733)
- Added test for grpctrace `UnaryInterceptorClient`. (#695)
- Rearrange `api/metric` code layout. (#724)

## [0.5.0] - 2020-05-13

### Added

- Batch `Observer` callback support. (#717)
- Alias `api` types to root package of project. (#696)
- Create basic `othttp.Transport` for simple client instrumentation. (#678)
- `SetAttribute(string, interface{})` to the trace API. (#674)
- Jaeger exporter option that allows user to specify custom http client. (#671)
- `Stringer` and `Infer` methods to `key`s. (#662)

### Changed

- Rename `NewKey` in the `kv` package to just `Key`. (#721)
- Move `core` and `key` to `kv` package. (#720)
- Make the metric API `Meter` a `struct` so the abstract `MeterImpl` can be passed and simplify implementation. (#709)
- Rename SDK `Batcher` to `Integrator` to match draft OpenTelemetry SDK specification. (#710)
- Rename SDK `Ungrouped` integrator to `simple.Integrator` to match draft OpenTelemetry SDK specification. (#710)
- Rename SDK `SDK` `struct` to `Accumulator` to match draft OpenTelemetry SDK specification. (#710)
- Move `Number` from `core` to `api/metric` package. (#706)
- Move `SpanContext` from `core` to `trace` package. (#692)
- Change traceparent header from `Traceparent` to `traceparent` to implement the W3C specification. (#681)

### Fixed

- Update tooling to run generators in all submodules. (#705)
- gRPC interceptor regexp to match methods without a service name. (#683)
- Use a `const` for padding 64-bit B3 trace IDs. (#701)
- Update `mockZipkin` listen address from `:0` to `127.0.0.1:0`. (#700)
- Left-pad 64-bit B3 trace IDs with zero. (#698)
- Propagate at least the first W3C tracestate header. (#694)
- Remove internal `StateLocker` implementation. (#688)
- Increase instance size CI system uses. (#690)
- Add a `key` benchmark and use reflection in `key.Infer()`. (#679)
- Fix internal `global` test by using `global.Meter` with `RecordBatch()`. (#680)
- Reimplement histogram using mutex instead of `StateLocker`. (#669)
- Switch `MinMaxSumCount` to a mutex lock implementation instead of `StateLocker`. (#667)
- Update documentation to not include any references to `WithKeys`. (#672)
- Correct misspelling. (#668)
- Fix clobbering of the span context if extraction fails. (#656)
- Bump `golangci-lint` and work around the corrupting bug. (#666) (#670)

## [0.4.3] - 2020-04-24

### Added

- `Dockerfile` and `docker-compose.yml` to run example code. (#635)
- New `grpctrace` package that provides gRPC client and server interceptors for both unary and stream connections. (#621)
- New `api/label` package, providing common label set implementation. (#651)
- Support for JSON marshaling of `Resources`. (#654)
- `TraceID` and `SpanID` implementations for `Stringer` interface. (#642)
- `RemoteAddrKey` in the othttp plugin to include the HTTP client address in top-level spans. (#627)
- `WithSpanFormatter` option to the othttp plugin. (#617)
- Updated README to include section for compatible libraries and include reference to the contrib repository. (#612)
- The prometheus exporter now supports exporting histograms. (#601)
- A `String` method to the `Resource` to return a hashable identifier for a now unique resource. (#613)
- An `Iter` method to the `Resource` to return an array `AttributeIterator`. (#613)
- An `Equal` method to the `Resource` test the equivalence of resources. (#613)
- An iterable structure (`AttributeIterator`) for `Resource` attributes.

### Changed

- zipkin export's `NewExporter` now requires a `serviceName` argument to ensure this needed values is provided. (#644)
- Pass `Resources` through the metrics export pipeline. (#659)

### Removed

- `WithKeys` option from the metric API. (#639)

### Fixed

- Use the `label.Set.Equivalent` value instead of an encoding in the batcher. (#658)
- Correct typo `trace.Exporter` to `trace.SpanSyncer` in comments. (#653)
- Use type names for return values in jaeger exporter. (#648)
- Increase the visibility of the `api/key` package by updating comments and fixing usages locally. (#650)
- `Checkpoint` only after `Update`; Keep records in the `sync.Map` longer. (#647)
- Do not cache `reflect.ValueOf()` in metric Labels. (#649)
- Batch metrics exported from the OTLP exporter based on `Resource` and labels. (#626)
- Add error wrapping to the prometheus exporter. (#631)
- Update the OTLP exporter batching of traces to use a unique `string` representation of an associated `Resource` as the batching key. (#623)
- Update OTLP `SpanData` transform to only include the `ParentSpanID` if one exists. (#614)
- Update `Resource` internal representation to uniquely and reliably identify resources. (#613)
- Check return value from `CheckpointSet.ForEach` in prometheus exporter. (#622)
- Ensure spans created by httptrace client tracer reflect operation structure. (#618)
- Create a new recorder rather than reuse when multiple observations in same epoch for asynchronous instruments. #610
- The default port the OTLP exporter uses to connect to the OpenTelemetry collector is updated to match the one the collector listens on by default. (#611)


## [0.4.2] - 2020-03-31

### Fixed

- Fix `pre_release.sh` to update version in `sdk/opentelemetry.go`. (#607)
- Fix time conversion from internal to OTLP in OTLP exporter. (#606)

## [0.4.1] - 2020-03-31

### Fixed

- Update `tag.sh` to create signed tags. (#604)

## [0.4.0] - 2020-03-30

### Added

- New API package `api/metric/registry` that exposes a `MeterImpl` wrapper for use by SDKs to generate unique instruments. (#580)
- Script to verify examples after a new release. (#579)

### Removed

- The dogstatsd exporter due to lack of support.
   This additionally removes support for statsd. (#591)
- `LabelSet` from the metric API.
   This is replaced by a `[]core.KeyValue` slice. (#595)
- `Labels` from the metric API's `Meter` interface. (#595)

### Changed

- The metric `export.Labels` became an interface which the SDK implements and the `export` package provides a simple, immutable implementation of this interface intended for testing purposes. (#574)
- Renamed `internal/metric.Meter` to `MeterImpl`. (#580)
- Renamed `api/global/internal.obsImpl` to `asyncImpl`. (#580)

### Fixed

- Corrected missing return in mock span. (#582)
- Update License header for all source files to match CNCF guidelines and include a test to ensure it is present. (#586) (#596)
- Update to v0.3.0 of the OTLP in the OTLP exporter. (#588)
- Update pre-release script to be compatible between GNU and BSD based systems. (#592)
- Add a `RecordBatch` benchmark. (#594)
- Moved span transforms of the OTLP exporter to the internal package. (#593)
- Build both go-1.13 and go-1.14 in circleci to test for all supported versions of Go. (#569)
- Removed unneeded allocation on empty labels in OLTP exporter. (#597)
- Update `BatchedSpanProcessor` to process the queue until no data but respect max batch size. (#599)
- Update project documentation godoc.org links to pkg.go.dev. (#602)

## [0.3.0] - 2020-03-21

This is a first official beta release, which provides almost fully complete metrics, tracing, and context propagation functionality.
There is still a possibility of breaking changes.

### Added

- Add `Observer` metric instrument. (#474)
- Add global `Propagators` functionality to enable deferred initialization for propagators registered before the first Meter SDK is installed. (#494)
- Simplified export setup pipeline for the jaeger exporter to match other exporters. (#459)
- The zipkin trace exporter. (#495)
- The OTLP exporter to export metric and trace telemetry to the OpenTelemetry collector. (#497) (#544) (#545)
- The `StatusMessage` field was add to the trace `Span`. (#524)
- Context propagation in OpenTracing bridge in terms of OpenTelemetry context propagation. (#525)
- The `Resource` type was added to the SDK. (#528)
- The global API now supports a `Tracer` and `Meter` function as shortcuts to getting a global `*Provider` and calling these methods directly. (#538)
- The metric API now defines a generic `MeterImpl` interface to support general purpose `Meter` construction.
   Additionally, `SyncImpl` and `AsyncImpl` are added to support general purpose instrument construction. (#560)
- A metric `Kind` is added to represent the `MeasureKind`, `ObserverKind`, and `CounterKind`. (#560)
- Scripts to better automate the release process. (#576)

### Changed

- Default to to use `AlwaysSampler` instead of `ProbabilitySampler` to match OpenTelemetry specification. (#506)
- Renamed `AlwaysSampleSampler` to `AlwaysOnSampler` in the trace API. (#511)
- Renamed `NeverSampleSampler` to `AlwaysOffSampler` in the trace API. (#511)
- The `Status` field of the `Span` was changed to `StatusCode` to disambiguate with the added `StatusMessage`. (#524)
- Updated the trace `Sampler` interface conform to the OpenTelemetry specification. (#531)
- Rename metric API `Options` to `Config`. (#541)
- Rename metric `Counter` aggregator to be `Sum`. (#541)
- Unify metric options into `Option` from instrument specific options. (#541)
- The trace API's `TraceProvider` now support `Resource`s. (#545)
- Correct error in zipkin module name. (#548)
- The jaeger trace exporter now supports `Resource`s. (#551)
- Metric SDK now supports `Resource`s.
   The `WithResource` option was added to configure a `Resource` on creation and the `Resource` method was added to the metric `Descriptor` to return the associated `Resource`. (#552)
- Replace `ErrNoLastValue` and `ErrEmptyDataSet` by `ErrNoData` in the metric SDK. (#557)
- The stdout trace exporter now supports `Resource`s. (#558)
- The metric `Descriptor` is now included at the API instead of the SDK. (#560)
- Replace `Ordered` with an iterator in `export.Labels`. (#567)

### Removed

- The vendor specific Stackdriver. It is now hosted on 3rd party vendor infrastructure. (#452)
- The `Unregister` method for metric observers as it is not in the OpenTelemetry specification. (#560)
- `GetDescriptor` from the metric SDK. (#575)
- The `Gauge` instrument from the metric API. (#537)

### Fixed

- Make histogram aggregator checkpoint consistent. (#438)
- Update README with import instructions and how to build and test. (#505)
- The default label encoding was updated to be unique. (#508)
- Use `NewRoot` in the othttp plugin for public endpoints. (#513)
- Fix data race in `BatchedSpanProcessor`. (#518)
- Skip test-386 for Mac OS 10.15.x (Catalina and upwards). #521
- Use a variable-size array to represent ordered labels in maps. (#523)
- Update the OTLP protobuf and update changed import path. (#532)
- Use `StateLocker` implementation in `MinMaxSumCount`. (#546)
- Eliminate goroutine leak in histogram stress test. (#547)
- Update OTLP exporter with latest protobuf. (#550)
- Add filters to the othttp plugin. (#556)
- Provide an implementation of the `Header*` filters that do not depend on Go 1.14. (#565)
- Encode labels once during checkpoint.
   The checkpoint function is executed in a single thread so we can do the encoding lazily before passing the encoded version of labels to the exporter.
   This is a cheap and quick way to avoid encoding the labels on every collection interval. (#572)
- Run coverage over all packages in `COVERAGE_MOD_DIR`. (#573)

## [0.2.3] - 2020-03-04

### Added

- `RecordError` method on `Span`s in the trace API to Simplify adding error events to spans. (#473)
- Configurable push frequency for exporters setup pipeline. (#504)

### Changed

- Rename the `exporter` directory to `exporters`.
   The `go.opentelemetry.io/otel/exporter/trace/jaeger` package was mistakenly released with a `v1.0.0` tag instead of `v0.1.0`.
   This resulted in all subsequent releases not becoming the default latest.
   A consequence of this was that all `go get`s pulled in the incompatible `v0.1.0` release of that package when pulling in more recent packages from other otel packages.
   Renaming the `exporter` directory to `exporters` fixes this issue by renaming the package and therefore clearing any existing dependency tags.
   Consequentially, this action also renames *all* exporter packages. (#502)

### Removed

- The `CorrelationContextHeader` constant in the `correlation` package is no longer exported. (#503)

## [0.2.2] - 2020-02-27

### Added

- `HTTPSupplier` interface in the propagation API to specify methods to retrieve and store a single value for a key to be associated with a carrier. (#467)
- `HTTPExtractor` interface in the propagation API to extract information from an `HTTPSupplier` into a context. (#467)
- `HTTPInjector` interface in the propagation API to inject information into an `HTTPSupplier.` (#467)
- `Config` and configuring `Option` to the propagator API. (#467)
- `Propagators` interface in the propagation API to contain the set of injectors and extractors for all supported carrier formats. (#467)
- `HTTPPropagator` interface in the propagation API to inject and extract from an `HTTPSupplier.` (#467)
- `WithInjectors` and `WithExtractors` functions to the propagator API to configure injectors and extractors to use. (#467)
- `ExtractHTTP` and `InjectHTTP` functions to apply configured HTTP extractors and injectors to a passed context. (#467)
- Histogram aggregator. (#433)
- `DefaultPropagator` function and have it return `trace.TraceContext` as the default context propagator. (#456)
- `AlwaysParentSample` sampler to the trace API. (#455)
- `WithNewRoot` option function to the trace API to specify the created span should be considered a root span. (#451)


### Changed

- Renamed `WithMap` to `ContextWithMap` in the correlation package. (#481)
- Renamed `FromContext` to `MapFromContext` in the correlation package. (#481)
- Move correlation context propagation to correlation package. (#479)
- Do not default to putting remote span context into links. (#480)
- Propagators extrac
- `Tracer.WithSpan` updated to accept `StartOptions`. (#472)
- Renamed `MetricKind` to `Kind` to not stutter in the type usage. (#432)
- Renamed the `export` package to `metric` to match directory structure. (#432)
- Rename the `api/distributedcontext` package to `api/correlation`. (#444)
- Rename the `api/propagators` package to `api/propagation`. (#444)
- Move the propagators from the `propagators` package into the `trace` API package. (#444)
- Update `Float64Gauge`, `Int64Gauge`, `Float64Counter`, `Int64Counter`, `Float64Measure`, and `Int64Measure` metric methods to use value receivers instead of pointers. (#462)
- Moved all dependencies of tools package to a tools directory. (#466)

### Removed

- Binary propagators. (#467)
- NOOP propagator. (#467)

### Fixed

- Upgraded `github.com/golangci/golangci-lint` from `v1.21.0` to `v1.23.6` in `tools/`. (#492)
- Fix a possible nil-dereference crash (#478)
- Correct comments for `InstallNewPipeline` in the stdout exporter. (#483)
- Correct comments for `InstallNewPipeline` in the dogstatsd exporter. (#484)
- Correct comments for `InstallNewPipeline` in the prometheus exporter. (#482)
- Initialize `onError` based on `Config` in prometheus exporter. (#486)
- Correct module name in prometheus exporter README. (#475)
- Removed tracer name prefix from span names. (#430)
- Fix `aggregator_test.go` import package comment. (#431)
- Improved detail in stdout exporter. (#436)
- Fix a dependency issue (generate target should depend on stringer, not lint target) in Makefile. (#442)
- Reorders the Makefile targets within `precommit` target so we generate files and build the code before doing linting, so we can get much nicer errors about syntax errors from the compiler. (#442)
- Reword function documentation in gRPC plugin. (#446)
- Send the `span.kind` tag to Jaeger from the jaeger exporter. (#441)
- Fix `metadataSupplier` in the jaeger exporter to overwrite the header if existing instead of appending to it. (#441)
- Upgraded to Go 1.13 in CI. (#465)
- Correct opentelemetry.io URL in trace SDK documentation. (#464)
- Refactored reference counting logic in SDK determination of stale records. (#468)
- Add call to `runtime.Gosched` in instrument `acquireHandle` logic to not block the collector. (#469)

## [0.2.1.1] - 2020-01-13

### Fixed

- Use stateful batcher on Prometheus exporter fixing regresion introduced in #395. (#428)

## [0.2.1] - 2020-01-08

### Added

- Global meter forwarding implementation.
   This enables deferred initialization for metric instruments registered before the first Meter SDK is installed. (#392)
- Global trace forwarding implementation.
   This enables deferred initialization for tracers registered before the first Trace SDK is installed. (#406)
- Standardize export pipeline creation in all exporters. (#395)
- A testing, organization, and comments for 64-bit field alignment. (#418)
- Script to tag all modules in the project. (#414)

### Changed

- Renamed `propagation` package to `propagators`. (#362)
- Renamed `B3Propagator` propagator to `B3`. (#362)
- Renamed `TextFormatPropagator` propagator to `TextFormat`. (#362)
- Renamed `BinaryPropagator` propagator to `Binary`. (#362)
- Renamed `BinaryFormatPropagator` propagator to `BinaryFormat`. (#362)
- Renamed `NoopTextFormatPropagator` propagator to `NoopTextFormat`. (#362)
- Renamed `TraceContextPropagator` propagator to `TraceContext`. (#362)
- Renamed `SpanOption` to `StartOption` in the trace API. (#369)
- Renamed `StartOptions` to `StartConfig` in the trace API. (#369)
- Renamed `EndOptions` to `EndConfig` in the trace API. (#369)
- `Number` now has a pointer receiver for its methods. (#375)
- Renamed `CurrentSpan` to `SpanFromContext` in the trace API. (#379)
- Renamed `SetCurrentSpan` to `ContextWithSpan` in the trace API. (#379)
- Renamed `Message` in Event to `Name` in the trace API. (#389)
- Prometheus exporter no longer aggregates metrics, instead it only exports them. (#385)
- Renamed `HandleImpl` to `BoundInstrumentImpl` in the metric API. (#400)
- Renamed `Float64CounterHandle` to `Float64CounterBoundInstrument` in the metric API. (#400)
- Renamed `Int64CounterHandle` to `Int64CounterBoundInstrument` in the metric API. (#400)
- Renamed `Float64GaugeHandle` to `Float64GaugeBoundInstrument` in the metric API. (#400)
- Renamed `Int64GaugeHandle` to `Int64GaugeBoundInstrument` in the metric API. (#400)
- Renamed `Float64MeasureHandle` to `Float64MeasureBoundInstrument` in the metric API. (#400)
- Renamed `Int64MeasureHandle` to `Int64MeasureBoundInstrument` in the metric API. (#400)
- Renamed `Release` method for bound instruments in the metric API to `Unbind`. (#400)
- Renamed `AcquireHandle` method for bound instruments in the metric API to `Bind`. (#400)
- Renamed the `File` option in the stdout exporter to `Writer`. (#404)
- Renamed all `Options` to `Config` for all metric exports where this wasn't already the case.

### Fixed

- Aggregator import path corrected. (#421)
- Correct links in README. (#368)
- The README was updated to match latest code changes in its examples. (#374)
- Don't capitalize error statements. (#375)
- Fix ignored errors. (#375)
- Fix ambiguous variable naming. (#375)
- Removed unnecessary type casting. (#375)
- Use named parameters. (#375)
- Updated release schedule. (#378)
- Correct http-stackdriver example module name. (#394)
- Removed the `http.request` span in `httptrace` package. (#397)
- Add comments in the metrics SDK (#399)
- Initialize checkpoint when creating ddsketch aggregator to prevent panic when merging into a empty one. (#402) (#403)
- Add documentation of compatible exporters in the README. (#405)
- Typo fix. (#408)
- Simplify span check logic in SDK tracer implementation. (#419)

## [0.2.0] - 2019-12-03

### Added

- Unary gRPC tracing example. (#351)
- Prometheus exporter. (#334)
- Dogstatsd metrics exporter. (#326)

### Changed

- Rename `MaxSumCount` aggregation to `MinMaxSumCount` and add the `Min` interface for this aggregation. (#352)
- Rename `GetMeter` to `Meter`. (#357)
- Rename `HTTPTraceContextPropagator` to `TraceContextPropagator`. (#355)
- Rename `HTTPB3Propagator` to `B3Propagator`. (#355)
- Rename `HTTPTraceContextPropagator` to `TraceContextPropagator`. (#355)
- Move `/global` package to `/api/global`. (#356)
- Rename `GetTracer` to `Tracer`. (#347)

### Removed

- `SetAttribute` from the `Span` interface in the trace API. (#361)
- `AddLink` from the `Span` interface in the trace API. (#349)
- `Link` from the `Span` interface in the trace API. (#349)

### Fixed

- Exclude example directories from coverage report. (#365)
- Lint make target now implements automatic fixes with `golangci-lint` before a second run to report the remaining issues. (#360)
- Drop `GO111MODULE` environment variable in Makefile as Go 1.13 is the project specified minimum version and this is environment variable is not needed for that version of Go. (#359)
- Run the race checker for all test. (#354)
- Redundant commands in the Makefile are removed. (#354)
- Split the `generate` and `lint` targets of the Makefile. (#354)
- Renames `circle-ci` target to more generic `ci` in Makefile. (#354)
- Add example Prometheus binary to gitignore. (#358)
- Support negative numbers with the `MaxSumCount`. (#335)
- Resolve race conditions in `push_test.go` identified in #339. (#340)
- Use `/usr/bin/env bash` as a shebang in scripts rather than `/bin/bash`. (#336)
- Trace benchmark now tests both `AlwaysSample` and `NeverSample`.
   Previously it was testing `AlwaysSample` twice. (#325)
- Trace benchmark now uses a `[]byte` for `TraceID` to fix failing test. (#325)
- Added a trace benchmark to test variadic functions in `setAttribute` vs `setAttributes` (#325)
- The `defaultkeys` batcher was only using the encoded label set as its map key while building a checkpoint.
   This allowed distinct label sets through, but any metrics sharing a label set could be overwritten or merged incorrectly.
   This was corrected. (#333)


## [0.1.2] - 2019-11-18

### Fixed

- Optimized the `simplelru` map for attributes to reduce the number of allocations. (#328)
- Removed unnecessary unslicing of parameters that are already a slice. (#324)

## [0.1.1] - 2019-11-18

This release contains a Metrics SDK with stdout exporter and supports basic aggregations such as counter, gauges, array, maxsumcount, and ddsketch.

### Added

- Metrics stdout export pipeline. (#265)
- Array aggregation for raw measure metrics. (#282)
- The core.Value now have a `MarshalJSON` method. (#281)

### Removed

- `WithService`, `WithResources`, and `WithComponent` methods of tracers. (#314)
- Prefix slash in `Tracer.Start()` for the Jaeger example. (#292)

### Changed

- Allocation in LabelSet construction to reduce GC overhead. (#318)
- `trace.WithAttributes` to append values instead of replacing (#315)
- Use a formula for tolerance in sampling tests. (#298)
- Move export types into trace and metric-specific sub-directories. (#289)
- `SpanKind` back to being based on an `int` type. (#288)

### Fixed

- URL to OpenTelemetry website in README. (#323)
- Name of othttp default tracer. (#321)
- `ExportSpans` for the stackdriver exporter now handles `nil` context. (#294)
- CI modules cache to correctly restore/save from/to the cache. (#316)
- Fix metric SDK race condition between `LoadOrStore` and the assignment `rec.recorder = i.meter.exporter.AggregatorFor(rec)`. (#293)
- README now reflects the new code structure introduced with these changes. (#291)
- Make the basic example work. (#279)

## [0.1.0] - 2019-11-04

This is the first release of open-telemetry go library.
It contains api and sdk for trace and meter.

### Added

- Initial OpenTelemetry trace and metric API prototypes.
- Initial OpenTelemetry trace, metric, and export SDK packages.
- A wireframe bridge to support compatibility with OpenTracing.
- Example code for a basic, http-stackdriver, http, jaeger, and named tracer setup.
- Exporters for Jaeger, Stackdriver, and stdout.
- Propagators for binary, B3, and trace-context protocols.
- Project information and guidelines in the form of a README and CONTRIBUTING.
- Tools to build the project and a Makefile to automate the process.
- Apache-2.0 license.
- CircleCI build CI manifest files.
- CODEOWNERS file to track owners of this project.


[Unreleased]: https://github.com/open-telemetry/opentelemetry-go/compare/v0.13.0...HEAD
[0.13.0]: https://github.com/open-telemetry/opentelemetry-go/releases/tag/v0.13.0
[0.12.0]: https://github.com/open-telemetry/opentelemetry-go/releases/tag/v0.12.0
[0.11.0]: https://github.com/open-telemetry/opentelemetry-go/releases/tag/v0.11.0
[0.10.0]: https://github.com/open-telemetry/opentelemetry-go/releases/tag/v0.10.0
[0.9.0]: https://github.com/open-telemetry/opentelemetry-go/releases/tag/v0.9.0
[0.8.0]: https://github.com/open-telemetry/opentelemetry-go/releases/tag/v0.8.0
[0.7.0]: https://github.com/open-telemetry/opentelemetry-go/releases/tag/v0.7.0
[0.6.0]: https://github.com/open-telemetry/opentelemetry-go/releases/tag/v0.6.0
[0.5.0]: https://github.com/open-telemetry/opentelemetry-go/releases/tag/v0.5.0
[0.4.3]: https://github.com/open-telemetry/opentelemetry-go/releases/tag/v0.4.3
[0.4.2]: https://github.com/open-telemetry/opentelemetry-go/releases/tag/v0.4.2
[0.4.1]: https://github.com/open-telemetry/opentelemetry-go/releases/tag/v0.4.1
[0.4.0]: https://github.com/open-telemetry/opentelemetry-go/releases/tag/v0.4.0
[0.3.0]: https://github.com/open-telemetry/opentelemetry-go/releases/tag/v0.3.0
[0.2.3]: https://github.com/open-telemetry/opentelemetry-go/releases/tag/v0.2.3
[0.2.2]: https://github.com/open-telemetry/opentelemetry-go/releases/tag/v0.2.2
[0.2.1.1]: https://github.com/open-telemetry/opentelemetry-go/releases/tag/v0.2.1.1
[0.2.1]: https://github.com/open-telemetry/opentelemetry-go/releases/tag/v0.2.1
[0.2.0]: https://github.com/open-telemetry/opentelemetry-go/releases/tag/v0.2.0
[0.1.2]: https://github.com/open-telemetry/opentelemetry-go/releases/tag/v0.1.2
[0.1.1]: https://github.com/open-telemetry/opentelemetry-go/releases/tag/v0.1.1
[0.1.0]: https://github.com/open-telemetry/opentelemetry-go/releases/tag/v0.1.0<|MERGE_RESOLUTION|>--- conflicted
+++ resolved
@@ -10,13 +10,10 @@
 
 ### Added
 
-<<<<<<< HEAD
-- Support for `resource.Configure()` to configure Resource with
+- Support for `resource.NewConfig()` to configure Resource with
   automatic values for builtin semantic `telemetry.sdk.*` and
   `host.name` conventions. (#1235)
-=======
 - A `TextMapPropagator` and associated `TextMapCarrier` are added to the `go.opentelemetry.io/otel/oteltest` package to test TextMap type propagators and their use. (#1259)
->>>>>>> 786a78ea
 
 ### Changed
 
