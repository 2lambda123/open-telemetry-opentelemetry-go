# Changelog

All notable changes to this project will be documented in this file.

The format is based on [Keep a Changelog](https://keepachangelog.com/en/1.0.0/).

This project adheres to [Semantic Versioning](https://semver.org/spec/v2.0.0.html).

## [Unreleased]

### Added

- Support Go 1.19.
  Include compatibility testing and document support. (#3077)
<<<<<<< HEAD
- OpenTelemetry Exponential histogram data structure for public use. (#3022)
=======
- Upgrade go.opentelemetry.io/proto/otlp from v0.18.0 to v0.19.0 (#3107)

### Changed

- Fix misidentification of OpenTelemetry `SpanKind` in OpenTracing bridge (`go.opentelemetry.io/otel/bridge/opentracing`).  (#3096)
- The exponential histogram mapping functions have been updated with
  exact upper-inclusive boundary support following the [corresponding
  specification change](https://github.com/open-telemetry/opentelemetry-specification/pull/2633). (#2982)
>>>>>>> 3810616e

## [1.9.0/0.0.3] - 2022-08-01

### Added

- Add support for Schema Files format 1.1.x (metric "split" transform) with the new `go.opentelemetry.io/otel/schema/v1.1` package. (#2999)
- Add the `go.opentelemetry.io/otel/semconv/v1.11.0` package.
  The package contains semantic conventions from the `v1.11.0` version of the OpenTelemetry specification. (#3009)
- Add the `go.opentelemetry.io/otel/semconv/v1.12.0` package.
  The package contains semantic conventions from the `v1.12.0` version of the OpenTelemetry specification. (#3010)
- Add the `http.method` attribute to HTTP server metric from all `go.opentelemetry.io/otel/semconv/*` packages. (#3018)

### Fixed

- Invalid warning for context setup being deferred in `go.opentelemetry.io/otel/bridge/opentracing` package. (#3029)

## [1.8.0/0.31.0] - 2022-07-08

### Added

- Add support for `opentracing.TextMap` format in the `Inject` and `Extract` methods
of the `"go.opentelemetry.io/otel/bridge/opentracing".BridgeTracer` type. (#2911)

### Changed

- The `crosslink` make target has been updated to use the `go.opentelemetry.io/build-tools/crosslink` package. (#2886)
- In the `go.opentelemetry.io/otel/sdk/instrumentation` package rename `Library` to `Scope` and alias `Library` as `Scope` (#2976)
- Move metric no-op implementation form `nonrecording` to `metric` package. (#2866)

### Removed

- Support for go1.16. Support is now only for go1.17 and go1.18 (#2917)

### Deprecated

- The `Library` struct in the `go.opentelemetry.io/otel/sdk/instrumentation` package is deprecated.
  Use the equivalent `Scope` struct instead. (#2977)
- The `ReadOnlySpan.InstrumentationLibrary` method from the `go.opentelemetry.io/otel/sdk/trace` package is deprecated.
  Use the equivalent `ReadOnlySpan.InstrumentationScope` method instead. (#2977)

## [1.7.0/0.30.0] - 2022-04-28

### Added

- Add the `go.opentelemetry.io/otel/semconv/v1.8.0` package.
  The package contains semantic conventions from the `v1.8.0` version of the OpenTelemetry specification. (#2763)
- Add the `go.opentelemetry.io/otel/semconv/v1.9.0` package.
  The package contains semantic conventions from the `v1.9.0` version of the OpenTelemetry specification. (#2792)
- Add the `go.opentelemetry.io/otel/semconv/v1.10.0` package.
  The package contains semantic conventions from the `v1.10.0` version of the OpenTelemetry specification. (#2842)
- Added an in-memory exporter to metrictest to aid testing with a full SDK. (#2776)

### Fixed

- Globally delegated instruments are unwrapped before delegating asynchronous callbacks. (#2784)
- Remove import of `testing` package in non-tests builds of the `go.opentelemetry.io/otel` package. (#2786)

### Changed

- The `WithLabelEncoder` option from the `go.opentelemetry.io/otel/exporters/stdout/stdoutmetric` package is renamed to `WithAttributeEncoder`. (#2790)
- The `LabelFilterSelector` interface from `go.opentelemetry.io/otel/sdk/metric/processor/reducer` is renamed to `AttributeFilterSelector`.
  The method included in the renamed interface also changed from `LabelFilterFor` to `AttributeFilterFor`. (#2790)
- The `Metadata.Labels` method from the `go.opentelemetry.io/otel/sdk/metric/export` package is renamed to `Metadata.Attributes`.
  Consequentially, the `Record` type from the same package also has had the embedded method renamed. (#2790)

### Deprecated

- The `Iterator.Label` method in the `go.opentelemetry.io/otel/attribute` package is deprecated.
  Use the equivalent `Iterator.Attribute` method instead. (#2790)
- The `Iterator.IndexedLabel` method in the `go.opentelemetry.io/otel/attribute` package is deprecated.
  Use the equivalent `Iterator.IndexedAttribute` method instead. (#2790)
- The `MergeIterator.Label` method in the `go.opentelemetry.io/otel/attribute` package is deprecated.
  Use the equivalent `MergeIterator.Attribute` method instead. (#2790)

### Removed

- Removed the `Batch` type from the `go.opentelemetry.io/otel/sdk/metric/metrictest` package. (#2864)
- Removed the `Measurement` type from the `go.opentelemetry.io/otel/sdk/metric/metrictest` package. (#2864)

## [0.29.0] - 2022-04-11

### Added

- The metrics global package was added back into several test files. (#2764)
- The `Meter` function is added back to the `go.opentelemetry.io/otel/metric/global` package.
  This function is a convenience function equivalent to calling `global.MeterProvider().Meter(...)`. (#2750)

### Removed

- Removed module the `go.opentelemetry.io/otel/sdk/export/metric`.
  Use the `go.opentelemetry.io/otel/sdk/metric` module instead. (#2720)

### Changed

- Don't panic anymore when setting a global MeterProvider to itself. (#2749)
- Upgrade `go.opentelemetry.io/proto/otlp` in `go.opentelemetry.io/otel/exporters/otlp/otlpmetric` from `v0.12.1` to `v0.15.0`.
  This replaces the use of the now deprecated `InstrumentationLibrary` and `InstrumentationLibraryMetrics` types and fields in the proto library with the equivalent `InstrumentationScope` and `ScopeMetrics`. (#2748)

## [1.6.3] - 2022-04-07

### Fixed

- Allow non-comparable global `MeterProvider`, `TracerProvider`, and `TextMapPropagator` types to be set. (#2772, #2773)

## [1.6.2] - 2022-04-06

### Changed

- Don't panic anymore when setting a global TracerProvider or TextMapPropagator to itself. (#2749)
- Upgrade `go.opentelemetry.io/proto/otlp` in `go.opentelemetry.io/otel/exporters/otlp/otlptrace` from `v0.12.1` to `v0.15.0`.
  This replaces the use of the now deprecated `InstrumentationLibrary` and `InstrumentationLibrarySpans` types and fields in the proto library with the equivalent `InstrumentationScope` and `ScopeSpans`. (#2748)

## [1.6.1] - 2022-03-28

### Fixed

- The `go.opentelemetry.io/otel/schema/*` packages now use the correct schema URL for their `SchemaURL` constant.
  Instead of using `"https://opentelemetry.io/schemas/v<version>"` they now use the correct URL without a `v` prefix, `"https://opentelemetry.io/schemas/<version>"`. (#2743, #2744)

### Security

- Upgrade `go.opentelemetry.io/proto/otlp` from `v0.12.0` to `v0.12.1`.
  This includes an indirect upgrade of `github.com/grpc-ecosystem/grpc-gateway` which resolves [a vulnerability](https://nvd.nist.gov/vuln/detail/CVE-2019-11254) from `gopkg.in/yaml.v2` in version `v2.2.3`. (#2724, #2728)

## [1.6.0/0.28.0] - 2022-03-23

### ⚠️ Notice ⚠️

This update is a breaking change of the unstable Metrics API.
Code instrumented with the `go.opentelemetry.io/otel/metric` will need to be modified.

### Added

- Add metrics exponential histogram support.
  New mapping functions have been made available in `sdk/metric/aggregator/exponential/mapping` for other OpenTelemetry projects to take dependencies on. (#2502)
- Add Go 1.18 to our compatibility tests. (#2679)
- Allow configuring the Sampler with the `OTEL_TRACES_SAMPLER` and `OTEL_TRACES_SAMPLER_ARG` environment variables. (#2305, #2517)
- Add the `metric/global` for obtaining and setting the global `MeterProvider`. (#2660)

### Changed

- The metrics API has been significantly changed to match the revised OpenTelemetry specification.
  High-level changes include:

  - Synchronous and asynchronous instruments are now handled by independent `InstrumentProvider`s.
    These `InstrumentProvider`s are managed with a `Meter`.
  - Synchronous and asynchronous instruments are grouped into their own packages based on value types.
  - Asynchronous callbacks can now be registered with a `Meter`.

  Be sure to check out the metric module documentation for more information on how to use the revised API. (#2587, #2660)

### Fixed

- Fallback to general attribute limits when span specific ones are not set in the environment. (#2675, #2677)

## [1.5.0] - 2022-03-16

### Added

- Log the Exporters configuration in the TracerProviders message. (#2578)
- Added support to configure the span limits with environment variables.
  The following environment variables are supported. (#2606, #2637)
  - `OTEL_SPAN_ATTRIBUTE_VALUE_LENGTH_LIMIT`
  - `OTEL_SPAN_ATTRIBUTE_COUNT_LIMIT`
  - `OTEL_SPAN_EVENT_COUNT_LIMIT`
  - `OTEL_EVENT_ATTRIBUTE_COUNT_LIMIT`
  - `OTEL_SPAN_LINK_COUNT_LIMIT`
  - `OTEL_LINK_ATTRIBUTE_COUNT_LIMIT`
  
  If the provided environment variables are invalid (negative), the default values would be used.
- Rename the `gc` runtime name to `go` (#2560)
- Add resource container ID detection. (#2418)
- Add span attribute value length limit.
  The new `AttributeValueLengthLimit` field is added to the `"go.opentelemetry.io/otel/sdk/trace".SpanLimits` type to configure this limit for a `TracerProvider`.
  The default limit for this resource is "unlimited". (#2637)
- Add the `WithRawSpanLimits` option to `go.opentelemetry.io/otel/sdk/trace`.
  This option replaces the `WithSpanLimits` option.
  Zero or negative values will not be changed to the default value like `WithSpanLimits` does.
  Setting a limit to zero will effectively disable the related resource it limits and setting to a negative value will mean that resource is unlimited.
  Consequentially, limits should be constructed using `NewSpanLimits` and updated accordingly. (#2637)

### Changed

- Drop oldest tracestate `Member` when capacity is reached. (#2592)
- Add event and link drop counts to the exported data from the `oltptrace` exporter. (#2601)
- Unify path cleaning functionally in the `otlpmetric` and `otlptrace` configuration. (#2639)
- Change the debug message from the `sdk/trace.BatchSpanProcessor` to reflect the count is cumulative. (#2640)
- Introduce new internal `envconfig` package for OTLP exporters. (#2608)
- If `http.Request.Host` is empty, fall back to use `URL.Host` when populating `http.host` in the `semconv` packages. (#2661)

### Fixed

- Remove the OTLP trace exporter limit of SpanEvents when exporting. (#2616)
- Default to port `4318` instead of `4317` for the `otlpmetrichttp` and `otlptracehttp` client. (#2614, #2625)
- Unlimited span limits are now supported (negative values). (#2636, #2637)

### Deprecated

- Deprecated `"go.opentelemetry.io/otel/sdk/trace".WithSpanLimits`.
  Use `WithRawSpanLimits` instead.
  That option allows setting unlimited and zero limits, this option does not.
  This option will be kept until the next major version incremented release. (#2637)

## [1.4.1] - 2022-02-16

### Fixed

- Fix race condition in reading the dropped spans number for the `BatchSpanProcessor`. (#2615)

## [1.4.0] - 2022-02-11

### Added

- Use `OTEL_EXPORTER_ZIPKIN_ENDPOINT` environment variable to specify zipkin collector endpoint. (#2490)
- Log the configuration of `TracerProvider`s, and `Tracer`s for debugging.
  To enable use a logger with Verbosity (V level) `>=1`. (#2500)
- Added support to configure the batch span-processor with environment variables.
  The following environment variables are used. (#2515)
  - `OTEL_BSP_SCHEDULE_DELAY`
  - `OTEL_BSP_EXPORT_TIMEOUT`
  - `OTEL_BSP_MAX_QUEUE_SIZE`.
  - `OTEL_BSP_MAX_EXPORT_BATCH_SIZE`

### Changed

- Zipkin exporter exports `Resource` attributes in the `Tags` field. (#2589)

### Deprecated

- Deprecate module the `go.opentelemetry.io/otel/sdk/export/metric`.
  Use the `go.opentelemetry.io/otel/sdk/metric` module instead. (#2382)
- Deprecate `"go.opentelemetry.io/otel/sdk/metric".AtomicFieldOffsets`. (#2445)

### Fixed

- Fixed the instrument kind for noop async instruments to correctly report an implementation. (#2461)
- Fix UDP packets overflowing with Jaeger payloads. (#2489, #2512)
- Change the `otlpmetric.Client` interface's `UploadMetrics` method to accept a single `ResourceMetrics` instead of a slice of them. (#2491)
- Specify explicit buckets in Prometheus example, fixing issue where example only has `+inf` bucket. (#2419, #2493)
- W3C baggage will now decode urlescaped values. (#2529)
- Baggage members are now only validated once, when calling `NewMember` and not also when adding it to the baggage itself. (#2522)
- The order attributes are dropped from spans in the `go.opentelemetry.io/otel/sdk/trace` package when capacity is reached is fixed to be in compliance with the OpenTelemetry specification.
  Instead of dropping the least-recently-used attribute, the last added attribute is dropped.
  This drop order still only applies to attributes with unique keys not already contained in the span.
  If an attribute is added with a key already contained in the span, that attribute is updated to the new value being added. (#2576)

### Removed

- Updated `go.opentelemetry.io/proto/otlp` from `v0.11.0` to `v0.12.0`. This version removes a number of deprecated methods. (#2546)
  - [`Metric.GetIntGauge()`](https://pkg.go.dev/go.opentelemetry.io/proto/otlp@v0.11.0/metrics/v1#Metric.GetIntGauge)
  - [`Metric.GetIntHistogram()`](https://pkg.go.dev/go.opentelemetry.io/proto/otlp@v0.11.0/metrics/v1#Metric.GetIntHistogram)
  - [`Metric.GetIntSum()`](https://pkg.go.dev/go.opentelemetry.io/proto/otlp@v0.11.0/metrics/v1#Metric.GetIntSum)

## [1.3.0] - 2021-12-10

### ⚠️ Notice ⚠️

We have updated the project minimum supported Go version to 1.16

### Added

- Added an internal Logger.
  This can be used by the SDK and API to provide users with feedback of the internal state.
  To enable verbose logs configure the logger which will print V(1) logs. For debugging information configure to print V(5) logs. (#2343)
- Add the `WithRetry` `Option` and the `RetryConfig` type to the `go.opentelemetry.io/otel/exporter/otel/otlpmetric/otlpmetrichttp` package to specify retry behavior consistently. (#2425)
- Add `SpanStatusFromHTTPStatusCodeAndSpanKind` to all `semconv` packages to return a span status code similar to `SpanStatusFromHTTPStatusCode`, but exclude `4XX` HTTP errors as span errors if the span is of server kind. (#2296)

### Changed

- The `"go.opentelemetry.io/otel/exporter/otel/otlptrace/otlptracegrpc".Client` now uses the underlying gRPC `ClientConn` to handle name resolution, TCP connection establishment (with retries and backoff) and TLS handshakes, and handling errors on established connections by re-resolving the name and reconnecting. (#2329)
- The `"go.opentelemetry.io/otel/exporter/otel/otlpmetric/otlpmetricgrpc".Client` now uses the underlying gRPC `ClientConn` to handle name resolution, TCP connection establishment (with retries and backoff) and TLS handshakes, and handling errors on established connections by re-resolving the name and reconnecting. (#2425)
- The `"go.opentelemetry.io/otel/exporter/otel/otlpmetric/otlpmetricgrpc".RetrySettings` type is renamed to `RetryConfig`. (#2425)
- The `go.opentelemetry.io/otel/exporter/otel/*` gRPC exporters now default to using the host's root CA set if none are provided by the user and `WithInsecure` is not specified. (#2432)
- Change `resource.Default` to be evaluated the first time it is called, rather than on import. This allows the caller the option to update `OTEL_RESOURCE_ATTRIBUTES` first, such as with `os.Setenv`. (#2371)

### Fixed

- The `go.opentelemetry.io/otel/exporter/otel/*` exporters are updated to handle per-signal and universal endpoints according to the OpenTelemetry specification.
  Any per-signal endpoint set via an `OTEL_EXPORTER_OTLP_<signal>_ENDPOINT` environment variable is now used without modification of the path.
  When `OTEL_EXPORTER_OTLP_ENDPOINT` is set, if it contains a path, that path is used as a base path which per-signal paths are appended to. (#2433)
- Basic metric controller updated to use sync.Map to avoid blocking calls (#2381)
- The `go.opentelemetry.io/otel/exporter/jaeger` correctly sets the `otel.status_code` value to be a string of `ERROR` or `OK` instead of an integer code. (#2439, #2440)

### Deprecated

- Deprecated the `"go.opentelemetry.io/otel/exporter/otel/otlpmetric/otlpmetrichttp".WithMaxAttempts` `Option`, use the new `WithRetry` `Option` instead. (#2425)
- Deprecated the `"go.opentelemetry.io/otel/exporter/otel/otlpmetric/otlpmetrichttp".WithBackoff` `Option`, use the new `WithRetry` `Option` instead. (#2425)

### Removed

- Remove the metric Processor's ability to convert cumulative to delta aggregation temporality. (#2350)
- Remove the metric Bound Instruments interface and implementations. (#2399)
- Remove the metric MinMaxSumCount kind aggregation and the corresponding OTLP export path. (#2423)
- Metric SDK removes the "exact" aggregator for histogram instruments, as it performed a non-standard aggregation for OTLP export (creating repeated Gauge points) and worked its way into a number of confusing examples. (#2348)

## [1.2.0] - 2021-11-12

### Changed

- Metric SDK `export.ExportKind`, `export.ExportKindSelector` types have been renamed to `aggregation.Temporality` and `aggregation.TemporalitySelector` respectively to keep in line with current specification and protocol along with built-in selectors (e.g., `aggregation.CumulativeTemporalitySelector`, ...). (#2274)
- The Metric `Exporter` interface now requires a `TemporalitySelector` method instead of an `ExportKindSelector`. (#2274)
- Metrics API cleanup. The `metric/sdkapi` package has been created to relocate the API-to-SDK interface:
  - The following interface types simply moved from `metric` to `metric/sdkapi`: `Descriptor`, `MeterImpl`, `InstrumentImpl`, `SyncImpl`, `BoundSyncImpl`, `AsyncImpl`, `AsyncRunner`, `AsyncSingleRunner`, and `AsyncBatchRunner`
  - The following struct types moved and are replaced with type aliases, since they are exposed to the user: `Observation`, `Measurement`.
  - The No-op implementations of sync and async instruments are no longer exported, new functions `sdkapi.NewNoopAsyncInstrument()` and `sdkapi.NewNoopSyncInstrument()` are provided instead. (#2271)
- Update the SDK `BatchSpanProcessor` to export all queued spans when `ForceFlush` is called. (#2080, #2335)

### Added

- Add the `"go.opentelemetry.io/otel/exporters/otlp/otlpmetric/otlpmetricgrpc".WithGRPCConn` option so the exporter can reuse an existing gRPC connection. (#2002)
- Added a new `schema` module to help parse Schema Files in OTEP 0152 format. (#2267)
- Added a new `MapCarrier` to the `go.opentelemetry.io/otel/propagation` package to hold propagated cross-cutting concerns as a `map[string]string` held in memory. (#2334)

## [1.1.0] - 2021-10-27

### Added

- Add the `"go.opentelemetry.io/otel/exporters/otlp/otlptrace/otlptracegrpc".WithGRPCConn` option so the exporter can reuse an existing gRPC connection. (#2002)
- Add the `go.opentelemetry.io/otel/semconv/v1.7.0` package.
  The package contains semantic conventions from the `v1.7.0` version of the OpenTelemetry specification. (#2320)
- Add the `go.opentelemetry.io/otel/semconv/v1.6.1` package.
  The package contains semantic conventions from the `v1.6.1` version of the OpenTelemetry specification. (#2321)
- Add the `go.opentelemetry.io/otel/semconv/v1.5.0` package.
  The package contains semantic conventions from the `v1.5.0` version of the OpenTelemetry specification. (#2322)
  - When upgrading from the `semconv/v1.4.0` package note the following name changes:
    - `K8SReplicasetUIDKey` -> `K8SReplicaSetUIDKey`
    - `K8SReplicasetNameKey` -> `K8SReplicaSetNameKey`
    - `K8SStatefulsetUIDKey` -> `K8SStatefulSetUIDKey`
    - `k8SStatefulsetNameKey` -> `K8SStatefulSetNameKey`
    - `K8SDaemonsetUIDKey` -> `K8SDaemonSetUIDKey`
    - `K8SDaemonsetNameKey` -> `K8SDaemonSetNameKey`

### Changed

- Links added to a span will be dropped by the SDK if they contain an invalid span context (#2275).

### Fixed

- The `"go.opentelemetry.io/otel/semconv/v1.4.0".HTTPServerAttributesFromHTTPRequest` now correctly only sets the HTTP client IP attribute even if the connection was routed with proxies and there are multiple addresses in the `X-Forwarded-For` header. (#2282, #2284)
- The `"go.opentelemetry.io/otel/semconv/v1.4.0".NetAttributesFromHTTPRequest` function correctly handles IPv6 addresses as IP addresses and sets the correct net peer IP instead of the net peer hostname attribute. (#2283, #2285)
- The simple span processor shutdown method deterministically returns the exporter error status if it simultaneously finishes when the deadline is reached. (#2290, #2289)

## [1.0.1] - 2021-10-01

### Fixed

- json stdout exporter no longer crashes due to concurrency bug. (#2265)

## [Metrics 0.24.0] - 2021-10-01

### Changed

- NoopMeterProvider is now private and NewNoopMeterProvider must be used to obtain a noopMeterProvider. (#2237)
- The Metric SDK `Export()` function takes a new two-level reader interface for iterating over results one instrumentation library at a time. (#2197)
  - The former `"go.opentelemetry.io/otel/sdk/export/metric".CheckpointSet` is renamed `Reader`.
  - The new interface is named `"go.opentelemetry.io/otel/sdk/export/metric".InstrumentationLibraryReader`.

## [1.0.0] - 2021-09-20

This is the first stable release for the project.
This release includes an API and SDK for the tracing signal that will comply with the stability guarantees defined by the projects [versioning policy](./VERSIONING.md).

### Added

- OTLP trace exporter now sets the `SchemaURL` field in the exported telemetry if the Tracer has `WithSchemaURL` option. (#2242)

### Fixed

- Slice-valued attributes can correctly be used as map keys. (#2223)

### Removed

- Removed the `"go.opentelemetry.io/otel/exporters/zipkin".WithSDKOptions` function. (#2248)
- Removed the deprecated package `go.opentelemetry.io/otel/oteltest`. (#2234)
- Removed the deprecated package `go.opentelemetry.io/otel/bridge/opencensus/utils`. (#2233)
- Removed deprecated functions, types, and methods from `go.opentelemetry.io/otel/attribute` package.
  Use the typed functions and methods added to the package instead. (#2235)
  - The `Key.Array` method is removed.
  - The `Array` function is removed.
  - The `Any` function is removed.
  - The `ArrayValue` function is removed.
  - The `AsArray` function is removed.

## [1.0.0-RC3] - 2021-09-02

### Added

- Added `ErrorHandlerFunc` to use a function as an `"go.opentelemetry.io/otel".ErrorHandler`. (#2149)
- Added `"go.opentelemetry.io/otel/trace".WithStackTrace` option to add a stack trace when using `span.RecordError` or when panic is handled in `span.End`. (#2163)
- Added typed slice attribute types and functionality to the `go.opentelemetry.io/otel/attribute` package to replace the existing array type and functions. (#2162)
  - `BoolSlice`, `IntSlice`, `Int64Slice`, `Float64Slice`, and `StringSlice` replace the use of the `Array` function in the package.
- Added the `go.opentelemetry.io/otel/example/fib` example package.
  Included is an example application that computes Fibonacci numbers. (#2203)

### Changed

- Metric instruments have been renamed to match the (feature-frozen) metric API specification:
  - ValueRecorder becomes Histogram
  - ValueObserver becomes Gauge
  - SumObserver becomes CounterObserver
  - UpDownSumObserver becomes UpDownCounterObserver
  The API exported from this project is still considered experimental. (#2202)
- Metric SDK/API implementation type `InstrumentKind` moves into `sdkapi` sub-package. (#2091)
- The Metrics SDK export record no longer contains a Resource pointer, the SDK `"go.opentelemetry.io/otel/sdk/trace/export/metric".Exporter.Export()` function for push-based exporters now takes a single Resource argument, pull-based exporters use `"go.opentelemetry.io/otel/sdk/metric/controller/basic".Controller.Resource()`. (#2120)
- The JSON output of the `go.opentelemetry.io/otel/exporters/stdout/stdouttrace` is harmonized now such that the output is "plain" JSON objects after each other of the form `{ ... } { ... } { ... }`. Earlier the JSON objects describing a span were wrapped in a slice for each `Exporter.ExportSpans` call, like `[ { ... } ][ { ... } { ... } ]`. Outputting JSON object directly after each other is consistent with JSON loggers, and a bit easier to parse and read. (#2196)
- Update the `NewTracerConfig`, `NewSpanStartConfig`, `NewSpanEndConfig`, and `NewEventConfig` function in the `go.opentelemetry.io/otel/trace` package to return their respective configurations as structs instead of pointers to the struct. (#2212)

### Deprecated

- The `go.opentelemetry.io/otel/bridge/opencensus/utils` package is deprecated.
  All functionality from this package now exists in the `go.opentelemetry.io/otel/bridge/opencensus` package.
  The functions from that package should be used instead. (#2166)
- The `"go.opentelemetry.io/otel/attribute".Array` function and the related `ARRAY` value type is deprecated.
  Use the typed `*Slice` functions and types added to the package instead. (#2162)
- The `"go.opentelemetry.io/otel/attribute".Any` function is deprecated.
  Use the typed functions instead. (#2181)
- The `go.opentelemetry.io/otel/oteltest` package is deprecated.
  The `"go.opentelemetry.io/otel/sdk/trace/tracetest".SpanRecorder` can be registered with the default SDK (`go.opentelemetry.io/otel/sdk/trace`) as a `SpanProcessor` and used as a replacement for this deprecated package. (#2188)

### Removed

- Removed metrics test package `go.opentelemetry.io/otel/sdk/export/metric/metrictest`. (#2105)

### Fixed

- The `fromEnv` detector no longer throws an error when `OTEL_RESOURCE_ATTRIBUTES` environment variable is not set or empty. (#2138)
- Setting the global `ErrorHandler` with `"go.opentelemetry.io/otel".SetErrorHandler` multiple times is now supported. (#2160, #2140)
- The `"go.opentelemetry.io/otel/attribute".Any` function now supports `int32` values. (#2169)
- Multiple calls to `"go.opentelemetry.io/otel/sdk/metric/controller/basic".WithResource()` are handled correctly, and when no resources are provided `"go.opentelemetry.io/otel/sdk/resource".Default()` is used. (#2120)
- The `WithoutTimestamps` option for the `go.opentelemetry.io/otel/exporters/stdout/stdouttrace` exporter causes the exporter to correctly ommit timestamps. (#2195)
- Fixed typos in resources.go. (#2201)

## [1.0.0-RC2] - 2021-07-26

### Added

- Added `WithOSDescription` resource configuration option to set OS (Operating System) description resource attribute (`os.description`). (#1840)
- Added `WithOS` resource configuration option to set all OS (Operating System) resource attributes at once. (#1840)
- Added the `WithRetry` option to the `go.opentelemetry.io/otel/exporters/otlp/otlptrace/otlptracehttp` package.
  This option is a replacement for the removed `WithMaxAttempts` and `WithBackoff` options. (#2095)
- Added API `LinkFromContext` to return Link which encapsulates SpanContext from provided context and also encapsulates attributes. (#2115)
- Added a new `Link` type under the SDK `otel/sdk/trace` package that counts the number of attributes that were dropped for surpassing the `AttributePerLinkCountLimit` configured in the Span's `SpanLimits`.
  This new type replaces the equal-named API `Link` type found in the `otel/trace` package for most usages within the SDK.
  For example, instances of this type are now returned by the `Links()` function of `ReadOnlySpan`s provided in places like the `OnEnd` function of `SpanProcessor` implementations. (#2118)
- Added the `SpanRecorder` type to the `go.opentelemetry.io/otel/skd/trace/tracetest` package.
  This type can be used with the default SDK as a `SpanProcessor` during testing. (#2132)

### Changed

- The `SpanModels` function is now exported from the `go.opentelemetry.io/otel/exporters/zipkin` package to convert OpenTelemetry spans into Zipkin model spans. (#2027)
- Rename the `"go.opentelemetry.io/otel/exporters/otlp/otlptrace/otlptracegrpc".RetrySettings` to `RetryConfig`. (#2095)

### Deprecated

- The `TextMapCarrier` and `TextMapPropagator` from the `go.opentelemetry.io/otel/oteltest` package and their associated creation functions (`TextMapCarrier`, `NewTextMapPropagator`) are deprecated. (#2114)
- The `Harness` type from the `go.opentelemetry.io/otel/oteltest` package and its associated creation function, `NewHarness` are deprecated and will be removed in the next release. (#2123)
- The `TraceStateFromKeyValues` function from the `go.opentelemetry.io/otel/oteltest` package is deprecated.
  Use the `trace.ParseTraceState` function instead. (#2122)

### Removed

- Removed the deprecated package `go.opentelemetry.io/otel/exporters/trace/jaeger`. (#2020)
- Removed the deprecated package `go.opentelemetry.io/otel/exporters/trace/zipkin`. (#2020)
- Removed the `"go.opentelemetry.io/otel/sdk/resource".WithBuiltinDetectors` function.
  The explicit `With*` options for every built-in detector should be used instead. (#2026 #2097)
- Removed the `WithMaxAttempts` and `WithBackoff` options from the `go.opentelemetry.io/otel/exporters/otlp/otlptrace/otlptracehttp` package.
  The retry logic of the package has been updated to match the `otlptracegrpc` package and accordingly a `WithRetry` option is added that should be used instead. (#2095)
- Removed `DroppedAttributeCount` field from `otel/trace.Link` struct. (#2118)

### Fixed

- When using WithNewRoot, don't use the parent context for making sampling decisions. (#2032)
- `oteltest.Tracer` now creates a valid `SpanContext` when using `WithNewRoot`. (#2073)
- OS type detector now sets the correct `dragonflybsd` value for DragonFly BSD. (#2092)
- The OTel span status is correctly transformed into the OTLP status in the `go.opentelemetry.io/otel/exporters/otlp/otlptrace` package.
  This fix will by default set the status to `Unset` if it is not explicitly set to `Ok` or `Error`. (#2099 #2102)
- The `Inject` method for the `"go.opentelemetry.io/otel/propagation".TraceContext` type no longer injects empty `tracestate` values. (#2108)
- Use `6831` as default Jaeger agent port instead of `6832`. (#2131)

## [Experimental Metrics v0.22.0] - 2021-07-19

### Added

- Adds HTTP support for OTLP metrics exporter. (#2022)

### Removed

- Removed the deprecated package `go.opentelemetry.io/otel/exporters/metric/prometheus`. (#2020)

## [1.0.0-RC1] / 0.21.0 - 2021-06-18

With this release we are introducing a split in module versions.  The tracing API and SDK are entering the `v1.0.0` Release Candidate phase with `v1.0.0-RC1`
while the experimental metrics API and SDK continue with `v0.x` releases at `v0.21.0`.  Modules at major version 1 or greater will not depend on modules
with major version 0.

### Added

- Adds `otlpgrpc.WithRetry`option for configuring the retry policy for transient errors on the otlp/gRPC exporter. (#1832)
  - The following status codes are defined as transient errors:
      | gRPC Status Code | Description |
      | ---------------- | ----------- |
      | 1  | Cancelled |
      | 4  | Deadline Exceeded |
      | 8  | Resource Exhausted |
      | 10 | Aborted |
      | 10 | Out of Range |
      | 14 | Unavailable |
      | 15 | Data Loss |
- Added `Status` type to the `go.opentelemetry.io/otel/sdk/trace` package to represent the status of a span. (#1874)
- Added `SpanStub` type and its associated functions to the `go.opentelemetry.io/otel/sdk/trace/tracetest` package.
  This type can be used as a testing replacement for the `SpanSnapshot` that was removed from the `go.opentelemetry.io/otel/sdk/trace` package. (#1873)
- Adds support for scheme in `OTEL_EXPORTER_OTLP_ENDPOINT` according to the spec. (#1886)
- Adds `trace.WithSchemaURL` option for configuring the tracer with a Schema URL. (#1889)
- Added an example of using OpenTelemetry Go as a trace context forwarder. (#1912)
- `ParseTraceState` is added to the `go.opentelemetry.io/otel/trace` package.
  It can be used to decode a `TraceState` from a `tracestate` header string value. (#1937)
- Added `Len` method to the `TraceState` type in the `go.opentelemetry.io/otel/trace` package.
  This method returns the number of list-members the `TraceState` holds. (#1937)
- Creates package `go.opentelemetry.io/otel/exporters/otlp/otlptrace` that defines a trace exporter that uses a `otlptrace.Client` to send data.
  Creates package `go.opentelemetry.io/otel/exporters/otlp/otlptrace/otlptracegrpc` implementing a gRPC `otlptrace.Client` and offers convenience functions, `NewExportPipeline` and `InstallNewPipeline`, to setup and install a `otlptrace.Exporter` in tracing .(#1922)
- Added `Baggage`, `Member`, and `Property` types to the `go.opentelemetry.io/otel/baggage` package along with their related functions. (#1967)
- Added `ContextWithBaggage`, `ContextWithoutBaggage`, and `FromContext` functions to the `go.opentelemetry.io/otel/baggage` package.
  These functions replace the `Set`, `Value`, `ContextWithValue`, `ContextWithoutValue`, and `ContextWithEmpty` functions from that package and directly work with the new `Baggage` type. (#1967)
- The `OTEL_SERVICE_NAME` environment variable is the preferred source for `service.name`, used by the environment resource detector if a service name is present both there and in `OTEL_RESOURCE_ATTRIBUTES`. (#1969)
- Creates package `go.opentelemetry.io/otel/exporters/otlp/otlptrace/otlptracehttp` implementing an HTTP `otlptrace.Client` and offers convenience functions, `NewExportPipeline` and `InstallNewPipeline`, to setup and install a `otlptrace.Exporter` in tracing. (#1963)
- Changes `go.opentelemetry.io/otel/sdk/resource.NewWithAttributes` to require a schema URL. The old function is still available as `resource.NewSchemaless`. This is a breaking change. (#1938)
- Several builtin resource detectors now correctly populate the schema URL. (#1938)
- Creates package `go.opentelemetry.io/otel/exporters/otlp/otlpmetric` that defines a metrics exporter that uses a `otlpmetric.Client` to send data.
- Creates package `go.opentelemetry.io/otel/exporters/otlp/otlpmetric/otlpmetricgrpc` implementing a gRPC `otlpmetric.Client` and offers convenience functions, `New` and `NewUnstarted`, to create an `otlpmetric.Exporter`.(#1991)
- Added `go.opentelemetry.io/otel/exporters/stdout/stdouttrace` exporter. (#2005)
- Added `go.opentelemetry.io/otel/exporters/stdout/stdoutmetric` exporter. (#2005)
- Added a `TracerProvider()` method to the `"go.opentelemetry.io/otel/trace".Span` interface. This can be used to obtain a `TracerProvider` from a given span that utilizes the same trace processing pipeline.  (#2009)

### Changed

- Make `NewSplitDriver` from `go.opentelemetry.io/otel/exporters/otlp` take variadic arguments instead of a `SplitConfig` item.
  `NewSplitDriver` now automatically implements an internal `noopDriver` for `SplitConfig` fields that are not initialized. (#1798)
- `resource.New()` now creates a Resource without builtin detectors. Previous behavior is now achieved by using `WithBuiltinDetectors` Option. (#1810)
- Move the `Event` type from the `go.opentelemetry.io/otel` package to the `go.opentelemetry.io/otel/sdk/trace` package. (#1846)
- CI builds validate against last two versions of Go, dropping 1.14 and adding 1.16. (#1865)
- BatchSpanProcessor now report export failures when calling `ForceFlush()` method. (#1860)
- `Set.Encoded(Encoder)` no longer caches the result of an encoding. (#1855)
- Renamed `CloudZoneKey` to `CloudAvailabilityZoneKey` in Resource semantic conventions according to spec. (#1871)
- The `StatusCode` and `StatusMessage` methods of the `ReadOnlySpan` interface and the `Span` produced by the `go.opentelemetry.io/otel/sdk/trace` package have been replaced with a single `Status` method.
  This method returns the status of a span using the new `Status` type. (#1874)
- Updated `ExportSpans` method of the`SpanExporter` interface type to accept `ReadOnlySpan`s instead of the removed `SpanSnapshot`.
  This brings the export interface into compliance with the specification in that it now accepts an explicitly immutable type instead of just an implied one. (#1873)
- Unembed `SpanContext` in `Link`. (#1877)
- Generate Semantic conventions from the specification YAML. (#1891)
- Spans created by the global `Tracer` obtained from `go.opentelemetry.io/otel`, prior to a functioning `TracerProvider` being set, now propagate the span context from their parent if one exists. (#1901)
- The `"go.opentelemetry.io/otel".Tracer` function now accepts tracer options. (#1902)
- Move the `go.opentelemetry.io/otel/unit` package to `go.opentelemetry.io/otel/metric/unit`. (#1903)
- Changed `go.opentelemetry.io/otel/trace.TracerConfig` to conform to the [Contributing guidelines](CONTRIBUTING.md#config.) (#1921)
- Changed `go.opentelemetry.io/otel/trace.SpanConfig` to conform to the [Contributing guidelines](CONTRIBUTING.md#config). (#1921)
- Changed `span.End()` now only accepts Options that are allowed at `End()`. (#1921)
- Changed `go.opentelemetry.io/otel/metric.InstrumentConfig` to conform to the [Contributing guidelines](CONTRIBUTING.md#config). (#1921)
- Changed `go.opentelemetry.io/otel/metric.MeterConfig` to conform to the [Contributing guidelines](CONTRIBUTING.md#config). (#1921)
- Refactored option types according to the contribution style guide. (#1882)
- Move the `go.opentelemetry.io/otel/trace.TraceStateFromKeyValues` function to the `go.opentelemetry.io/otel/oteltest` package.
  This function is preserved for testing purposes where it may be useful to create a `TraceState` from `attribute.KeyValue`s, but it is not intended for production use.
  The new `ParseTraceState` function should be used to create a `TraceState`. (#1931)
- Updated `MarshalJSON` method of the `go.opentelemetry.io/otel/trace.TraceState` type to marshal the type into the string representation of the `TraceState`. (#1931)
- The `TraceState.Delete` method from the `go.opentelemetry.io/otel/trace` package no longer returns an error in addition to a `TraceState`. (#1931)
- Updated `Get` method of the `TraceState` type from the `go.opentelemetry.io/otel/trace` package to accept a `string` instead of an `attribute.Key` type. (#1931)
- Updated `Insert` method of the `TraceState` type from the `go.opentelemetry.io/otel/trace` package to accept a pair of `string`s instead of an `attribute.KeyValue` type. (#1931)
- Updated `Delete` method of the `TraceState` type from the `go.opentelemetry.io/otel/trace` package to accept a `string` instead of an `attribute.Key` type. (#1931)
- Renamed `NewExporter` to `New` in the `go.opentelemetry.io/otel/exporters/stdout` package. (#1985)
- Renamed `NewExporter` to `New` in the `go.opentelemetry.io/otel/exporters/metric/prometheus` package. (#1985)
- Renamed `NewExporter` to `New` in the `go.opentelemetry.io/otel/exporters/trace/jaeger` package. (#1985)
- Renamed `NewExporter` to `New` in the `go.opentelemetry.io/otel/exporters/trace/zipkin` package. (#1985)
- Renamed `NewExporter` to `New` in the `go.opentelemetry.io/otel/exporters/otlp` package. (#1985)
- Renamed `NewUnstartedExporter` to `NewUnstarted` in the `go.opentelemetry.io/otel/exporters/otlp` package. (#1985)
- The `go.opentelemetry.io/otel/semconv` package has been moved to `go.opentelemetry.io/otel/semconv/v1.4.0` to allow for multiple [telemetry schema](https://github.com/open-telemetry/oteps/blob/main/text/0152-telemetry-schemas.md) versions to be used concurrently. (#1987)
- Metrics test helpers in `go.opentelemetry.io/otel/oteltest` have been moved to `go.opentelemetry.io/otel/metric/metrictest`. (#1988)

### Deprecated

- The `go.opentelemetry.io/otel/exporters/metric/prometheus` is deprecated, use `go.opentelemetry.io/otel/exporters/prometheus` instead. (#1993)
- The `go.opentelemetry.io/otel/exporters/trace/jaeger` is deprecated, use `go.opentelemetry.io/otel/exporters/jaeger` instead. (#1993)
- The `go.opentelemetry.io/otel/exporters/trace/zipkin` is deprecated, use `go.opentelemetry.io/otel/exporters/zipkin` instead. (#1993)

### Removed

- Removed `resource.WithoutBuiltin()`. Use `resource.New()`. (#1810)
- Unexported types `resource.FromEnv`, `resource.Host`, and `resource.TelemetrySDK`, Use the corresponding `With*()` to use individually. (#1810)
- Removed the `Tracer` and `IsRecording` method from the `ReadOnlySpan` in the `go.opentelemetry.io/otel/sdk/trace`.
  The `Tracer` method is not a required to be included in this interface and given the mutable nature of the tracer that is associated with a span, this method is not appropriate.
  The `IsRecording` method returns if the span is recording or not.
  A read-only span value does not need to know if updates to it will be recorded or not.
  By definition, it cannot be updated so there is no point in communicating if an update is recorded. (#1873)
- Removed the `SpanSnapshot` type from the `go.opentelemetry.io/otel/sdk/trace` package.
  The use of this type has been replaced with the use of the explicitly immutable `ReadOnlySpan` type.
  When a concrete representation of a read-only span is needed for testing, the newly added `SpanStub` in the `go.opentelemetry.io/otel/sdk/trace/tracetest` package should be used. (#1873)
- Removed the `Tracer` method from the `Span` interface in the `go.opentelemetry.io/otel/trace` package.
  Using the same tracer that created a span introduces the error where an instrumentation library's `Tracer` is used by other code instead of their own.
  The `"go.opentelemetry.io/otel".Tracer` function or a `TracerProvider` should be used to acquire a library specific `Tracer` instead. (#1900)
  - The `TracerProvider()` method on the `Span` interface may also be used to obtain a `TracerProvider` using the same trace processing pipeline. (#2009)
- The `http.url` attribute generated by `HTTPClientAttributesFromHTTPRequest` will no longer include username or password information. (#1919)
- Removed `IsEmpty` method of the `TraceState` type in the `go.opentelemetry.io/otel/trace` package in favor of using the added `TraceState.Len` method. (#1931)
- Removed `Set`, `Value`, `ContextWithValue`, `ContextWithoutValue`, and `ContextWithEmpty` functions in the `go.opentelemetry.io/otel/baggage` package.
  Handling of baggage is now done using the added `Baggage` type and related context functions (`ContextWithBaggage`, `ContextWithoutBaggage`, and `FromContext`) in that package. (#1967)
- The `InstallNewPipeline` and `NewExportPipeline` creation functions in all the exporters (prometheus, otlp, stdout, jaeger, and zipkin) have been removed.
  These functions were deemed premature attempts to provide convenience that did not achieve this aim. (#1985)
- The `go.opentelemetry.io/otel/exporters/otlp` exporter has been removed.  Use `go.opentelemetry.io/otel/exporters/otlp/otlptrace` instead. (#1990)
- The `go.opentelemetry.io/otel/exporters/stdout` exporter has been removed.  Use `go.opentelemetry.io/otel/exporters/stdout/stdouttrace` or `go.opentelemetry.io/otel/exporters/stdout/stdoutmetric` instead. (#2005)

### Fixed

- Only report errors from the `"go.opentelemetry.io/otel/sdk/resource".Environment` function when they are not `nil`. (#1850, #1851)
- The `Shutdown` method of the simple `SpanProcessor` in the `go.opentelemetry.io/otel/sdk/trace` package now honors the context deadline or cancellation. (#1616, #1856)
- BatchSpanProcessor now drops span batches that failed to be exported. (#1860)
- Use `http://localhost:14268/api/traces` as default Jaeger collector endpoint instead of `http://localhost:14250`. (#1898)
- Allow trailing and leading whitespace in the parsing of a `tracestate` header. (#1931)
- Add logic to determine if the channel is closed to fix Jaeger exporter test panic with close closed channel. (#1870, #1973)
- Avoid transport security when OTLP endpoint is a Unix socket. (#2001)

### Security

## [0.20.0] - 2021-04-23

### Added

- The OTLP exporter now has two new convenience functions, `NewExportPipeline` and `InstallNewPipeline`, setup and install the exporter in tracing and metrics pipelines. (#1373)
- Adds semantic conventions for exceptions. (#1492)
- Added Jaeger Environment variables: `OTEL_EXPORTER_JAEGER_AGENT_HOST`, `OTEL_EXPORTER_JAEGER_AGENT_PORT`
  These environment variables can be used to override Jaeger agent hostname and port (#1752)
- Option `ExportTimeout` was added to batch span processor. (#1755)
- `trace.TraceFlags` is now a defined type over `byte` and `WithSampled(bool) TraceFlags` and `IsSampled() bool` methods have been added to it. (#1770)
- The `Event` and `Link` struct types from the `go.opentelemetry.io/otel` package now include a `DroppedAttributeCount` field to record the number of attributes that were not recorded due to configured limits being reached. (#1771)
- The Jaeger exporter now reports dropped attributes for a Span event in the exported log. (#1771)
- Adds test to check BatchSpanProcessor ignores `OnEnd` and `ForceFlush` post `Shutdown`. (#1772)
- Extract resource attributes from the `OTEL_RESOURCE_ATTRIBUTES` environment variable and merge them with the `resource.Default` resource as well as resources provided to the `TracerProvider` and metric `Controller`. (#1785)
- Added `WithOSType` resource configuration option to set OS (Operating System) type resource attribute (`os.type`). (#1788)
- Added `WithProcess*` resource configuration options to set Process resource attributes. (#1788)
  - `process.pid`
  - `process.executable.name`
  - `process.executable.path`
  - `process.command_args`
  - `process.owner`
  - `process.runtime.name`
  - `process.runtime.version`
  - `process.runtime.description`
- Adds `k8s.node.name` and `k8s.node.uid` attribute keys to the `semconv` package. (#1789)
- Added support for configuring OTLP/HTTP and OTLP/gRPC Endpoints, TLS Certificates, Headers, Compression and Timeout via Environment Variables. (#1758, #1769 and #1811)
  - `OTEL_EXPORTER_OTLP_ENDPOINT`
  - `OTEL_EXPORTER_OTLP_TRACES_ENDPOINT`
  - `OTEL_EXPORTER_OTLP_METRICS_ENDPOINT`
  - `OTEL_EXPORTER_OTLP_HEADERS`
  - `OTEL_EXPORTER_OTLP_TRACES_HEADERS`
  - `OTEL_EXPORTER_OTLP_METRICS_HEADERS`
  - `OTEL_EXPORTER_OTLP_COMPRESSION`
  - `OTEL_EXPORTER_OTLP_TRACES_COMPRESSION`
  - `OTEL_EXPORTER_OTLP_METRICS_COMPRESSION`
  - `OTEL_EXPORTER_OTLP_TIMEOUT`
  - `OTEL_EXPORTER_OTLP_TRACES_TIMEOUT`
  - `OTEL_EXPORTER_OTLP_METRICS_TIMEOUT`
  - `OTEL_EXPORTER_OTLP_CERTIFICATE`
  - `OTEL_EXPORTER_OTLP_TRACES_CERTIFICATE`
  - `OTEL_EXPORTER_OTLP_METRICS_CERTIFICATE`
- Adds `otlpgrpc.WithTimeout` option for configuring timeout to the otlp/gRPC exporter. (#1821)
- Adds `jaeger.WithMaxPacketSize` option for configuring maximum UDP packet size used when connecting to the Jaeger agent. (#1853)

### Fixed

- The `Span.IsRecording` implementation from `go.opentelemetry.io/otel/sdk/trace` always returns false when not being sampled. (#1750)
- The Jaeger exporter now correctly sets tags for the Span status code and message.
  This means it uses the correct tag keys (`"otel.status_code"`, `"otel.status_description"`) and does not set the status message as a tag unless it is set on the span. (#1761)
- The Jaeger exporter now correctly records Span event's names using the `"event"` key for a tag.
  Additionally, this tag is overridden, as specified in the OTel specification, if the event contains an attribute with that key. (#1768)
- Zipkin Exporter: Ensure mapping between OTel and Zipkin span data complies with the specification. (#1688)
- Fixed typo for default service name in Jaeger Exporter. (#1797)
- Fix flaky OTLP for the reconnnection of the client connection. (#1527, #1814)
- Fix Jaeger exporter dropping of span batches that exceed the UDP packet size limit.
  Instead, the exporter now splits the batch into smaller sendable batches. (#1828)

### Changed

- Span `RecordError` now records an `exception` event to comply with the semantic convention specification. (#1492)
- Jaeger exporter was updated to use thrift v0.14.1. (#1712)
- Migrate from using internally built and maintained version of the OTLP to the one hosted at `go.opentelemetry.io/proto/otlp`. (#1713)
- Migrate from using `github.com/gogo/protobuf` to `google.golang.org/protobuf` to match `go.opentelemetry.io/proto/otlp`. (#1713)
- The storage of a local or remote Span in a `context.Context` using its SpanContext is unified to store just the current Span.
  The Span's SpanContext can now self-identify as being remote or not.
  This means that `"go.opentelemetry.io/otel/trace".ContextWithRemoteSpanContext` will now overwrite any existing current Span, not just existing remote Spans, and make it the current Span in a `context.Context`. (#1731)
- Improve OTLP/gRPC exporter connection errors. (#1737)
- Information about a parent span context in a `"go.opentelemetry.io/otel/export/trace".SpanSnapshot` is unified in a new `Parent` field.
  The existing `ParentSpanID` and `HasRemoteParent` fields are removed in favor of this. (#1748)
- The `ParentContext` field of the `"go.opentelemetry.io/otel/sdk/trace".SamplingParameters` is updated to hold a `context.Context` containing the parent span.
  This changes it to make `SamplingParameters` conform with the OpenTelemetry specification. (#1749)
- Updated Jaeger Environment Variables: `JAEGER_ENDPOINT`, `JAEGER_USER`, `JAEGER_PASSWORD`
  to `OTEL_EXPORTER_JAEGER_ENDPOINT`, `OTEL_EXPORTER_JAEGER_USER`, `OTEL_EXPORTER_JAEGER_PASSWORD` in compliance with OTel specification. (#1752)
- Modify `BatchSpanProcessor.ForceFlush` to abort after timeout/cancellation. (#1757)
- The `DroppedAttributeCount` field of the `Span` in the `go.opentelemetry.io/otel` package now only represents the number of attributes dropped for the span itself.
  It no longer is a conglomerate of itself, events, and link attributes that have been dropped. (#1771)
- Make `ExportSpans` in Jaeger Exporter honor context deadline. (#1773)
- Modify Zipkin Exporter default service name, use default resource's serviceName instead of empty. (#1777)
- The `go.opentelemetry.io/otel/sdk/export/trace` package is merged into the `go.opentelemetry.io/otel/sdk/trace` package. (#1778)
- The prometheus.InstallNewPipeline example is moved from comment to example test (#1796)
- The convenience functions for the stdout exporter have been updated to return the `TracerProvider` implementation and enable the shutdown of the exporter. (#1800)
- Replace the flush function returned from the Jaeger exporter's convenience creation functions (`InstallNewPipeline` and `NewExportPipeline`) with the `TracerProvider` implementation they create.
  This enables the caller to shutdown and flush using the related `TracerProvider` methods. (#1822)
- Updated the Jaeger exporter to have a default endpoint, `http://localhost:14250`, for the collector. (#1824)
- Changed the function `WithCollectorEndpoint` in the Jaeger exporter to no longer accept an endpoint as an argument.
  The endpoint can be passed with the `CollectorEndpointOption` using the `WithEndpoint` function or by setting the `OTEL_EXPORTER_JAEGER_ENDPOINT` environment variable value appropriately. (#1824)
- The Jaeger exporter no longer batches exported spans itself, instead it relies on the SDK's `BatchSpanProcessor` for this functionality. (#1830)
- The Jaeger exporter creation functions (`NewRawExporter`, `NewExportPipeline`, and `InstallNewPipeline`) no longer accept the removed `Option` type as a variadic argument. (#1830)

### Removed

- Removed Jaeger Environment variables: `JAEGER_SERVICE_NAME`, `JAEGER_DISABLED`, `JAEGER_TAGS`
  These environment variables will no longer be used to override values of the Jaeger exporter (#1752)
- No longer set the links for a `Span` in `go.opentelemetry.io/otel/sdk/trace` that is configured to be a new root.
  This is unspecified behavior that the OpenTelemetry community plans to standardize in the future.
  To prevent backwards incompatible changes when it is specified, these links are removed. (#1726)
- Setting error status while recording error with Span from oteltest package. (#1729)
- The concept of a remote and local Span stored in a context is unified to just the current Span.
  Because of this `"go.opentelemetry.io/otel/trace".RemoteSpanContextFromContext` is removed as it is no longer needed.
  Instead, `"go.opentelemetry.io/otel/trace".SpanContextFromContex` can be used to return the current Span.
  If needed, that Span's `SpanContext.IsRemote()` can then be used to determine if it is remote or not. (#1731)
- The `HasRemoteParent` field of the `"go.opentelemetry.io/otel/sdk/trace".SamplingParameters` is removed.
  This field is redundant to the information returned from the `Remote` method of the `SpanContext` held in the `ParentContext` field. (#1749)
- The `trace.FlagsDebug` and `trace.FlagsDeferred` constants have been removed and will be localized to the B3 propagator. (#1770)
- Remove `Process` configuration, `WithProcessFromEnv` and `ProcessFromEnv`, and type from the Jaeger exporter package.
  The information that could be configured in the `Process` struct should be configured in a `Resource` instead. (#1776, #1804)
- Remove the `WithDisabled` option from the Jaeger exporter.
  To disable the exporter unregister it from the `TracerProvider` or use a no-operation `TracerProvider`. (#1806)
- Removed the functions `CollectorEndpointFromEnv` and `WithCollectorEndpointOptionFromEnv` from the Jaeger exporter.
  These functions for retrieving specific environment variable values are redundant of other internal functions and
  are not intended for end user use. (#1824)
- Removed the Jaeger exporter `WithSDKOptions` `Option`.
  This option was used to set SDK options for the exporter creation convenience functions.
  These functions are provided as a way to easily setup or install the exporter with what are deemed reasonable SDK settings for common use cases.
  If the SDK needs to be configured differently, the `NewRawExporter` function and direct setup of the SDK with the desired settings should be used. (#1825)
- The `WithBufferMaxCount` and `WithBatchMaxCount` `Option`s from the Jaeger exporter are removed.
  The exporter no longer batches exports, instead relying on the SDK's `BatchSpanProcessor` for this functionality. (#1830)
- The Jaeger exporter `Option` type is removed.
  The type is no longer used by the exporter to configure anything.
  All the previous configurations these options provided were duplicates of SDK configuration.
  They have been removed in favor of using the SDK configuration and focuses the exporter configuration to be only about the endpoints it will send telemetry to. (#1830)

## [0.19.0] - 2021-03-18

### Added

- Added `Marshaler` config option to `otlphttp` to enable otlp over json or protobufs. (#1586)
- A `ForceFlush` method to the `"go.opentelemetry.io/otel/sdk/trace".TracerProvider` to flush all registered `SpanProcessor`s. (#1608)
- Added `WithSampler` and `WithSpanLimits` to tracer provider. (#1633, #1702)
- `"go.opentelemetry.io/otel/trace".SpanContext` now has a `remote` property, and `IsRemote()` predicate, that is true when the `SpanContext` has been extracted from remote context data. (#1701)
- A `Valid` method to the `"go.opentelemetry.io/otel/attribute".KeyValue` type. (#1703)

### Changed

- `trace.SpanContext` is now immutable and has no exported fields. (#1573)
  - `trace.NewSpanContext()` can be used in conjunction with the `trace.SpanContextConfig` struct to initialize a new `SpanContext` where all values are known.
- Update the `ForceFlush` method signature to the `"go.opentelemetry.io/otel/sdk/trace".SpanProcessor` to accept a `context.Context` and return an error. (#1608)
- Update the `Shutdown` method to the `"go.opentelemetry.io/otel/sdk/trace".TracerProvider` return an error on shutdown failure. (#1608)
- The SimpleSpanProcessor will now shut down the enclosed `SpanExporter` and gracefully ignore subsequent calls to `OnEnd` after `Shutdown` is called. (#1612)
- `"go.opentelemetry.io/sdk/metric/controller.basic".WithPusher` is replaced with `WithExporter` to provide consistent naming across project. (#1656)
- Added non-empty string check for trace `Attribute` keys. (#1659)
- Add `description` to SpanStatus only when `StatusCode` is set to error. (#1662)
- Jaeger exporter falls back to `resource.Default`'s `service.name` if the exported Span does not have one. (#1673)
- Jaeger exporter populates Jaeger's Span Process from Resource. (#1673)
- Renamed the `LabelSet` method of `"go.opentelemetry.io/otel/sdk/resource".Resource` to `Set`. (#1692)
- Changed `WithSDK` to `WithSDKOptions` to accept variadic arguments of `TracerProviderOption` type in `go.opentelemetry.io/otel/exporters/trace/jaeger` package. (#1693)
- Changed `WithSDK` to `WithSDKOptions` to accept variadic arguments of `TracerProviderOption` type in `go.opentelemetry.io/otel/exporters/trace/zipkin` package. (#1693)

### Removed

- Removed `serviceName` parameter from Zipkin exporter and uses resource instead. (#1549)
- Removed `WithConfig` from tracer provider to avoid overriding configuration. (#1633)
- Removed the exported `SimpleSpanProcessor` and `BatchSpanProcessor` structs.
   These are now returned as a SpanProcessor interface from their respective constructors. (#1638)
- Removed `WithRecord()` from `trace.SpanOption` when creating a span. (#1660)
- Removed setting status to `Error` while recording an error as a span event in `RecordError`. (#1663)
- Removed `jaeger.WithProcess` configuration option. (#1673)
- Removed `ApplyConfig` method from `"go.opentelemetry.io/otel/sdk/trace".TracerProvider` and the now unneeded `Config` struct. (#1693)

### Fixed

- Jaeger Exporter: Ensure mapping between OTEL and Jaeger span data complies with the specification. (#1626)
- `SamplingResult.TraceState` is correctly propagated to a newly created span's `SpanContext`. (#1655)
- The `otel-collector` example now correctly flushes metric events prior to shutting down the exporter. (#1678)
- Do not set span status message in `SpanStatusFromHTTPStatusCode` if it can be inferred from `http.status_code`. (#1681)
- Synchronization issues in global trace delegate implementation. (#1686)
- Reduced excess memory usage by global `TracerProvider`. (#1687)

## [0.18.0] - 2021-03-03

### Added

- Added `resource.Default()` for use with meter and tracer providers. (#1507)
- `AttributePerEventCountLimit` and `AttributePerLinkCountLimit` for `SpanLimits`. (#1535)
- Added `Keys()` method to `propagation.TextMapCarrier` and `propagation.HeaderCarrier` to adapt `http.Header` to this interface. (#1544)
- Added `code` attributes to `go.opentelemetry.io/otel/semconv` package. (#1558)
- Compatibility testing suite in the CI system for the following systems. (#1567)
   | OS      | Go Version | Architecture |
   | ------- | ---------- | ------------ |
   | Ubuntu  | 1.15       | amd64        |
   | Ubuntu  | 1.14       | amd64        |
   | Ubuntu  | 1.15       | 386          |
   | Ubuntu  | 1.14       | 386          |
   | MacOS   | 1.15       | amd64        |
   | MacOS   | 1.14       | amd64        |
   | Windows | 1.15       | amd64        |
   | Windows | 1.14       | amd64        |
   | Windows | 1.15       | 386          |
   | Windows | 1.14       | 386          |

### Changed

- Replaced interface `oteltest.SpanRecorder` with its existing implementation
  `StandardSpanRecorder`. (#1542)
- Default span limit values to 128. (#1535)
- Rename `MaxEventsPerSpan`, `MaxAttributesPerSpan` and `MaxLinksPerSpan` to `EventCountLimit`, `AttributeCountLimit` and `LinkCountLimit`, and move these fields into `SpanLimits`. (#1535)
- Renamed the `otel/label` package to `otel/attribute`. (#1541)
- Vendor the Jaeger exporter's dependency on Apache Thrift. (#1551)
- Parallelize the CI linting and testing. (#1567)
- Stagger timestamps in exact aggregator tests. (#1569)
- Changed all examples to use `WithBatchTimeout(5 * time.Second)` rather than `WithBatchTimeout(5)`. (#1621)
- Prevent end-users from implementing some interfaces (#1575)

  ```
      "otel/exporters/otlp/otlphttp".Option
      "otel/exporters/stdout".Option
      "otel/oteltest".Option
      "otel/trace".TracerOption
      "otel/trace".SpanOption
      "otel/trace".EventOption
      "otel/trace".LifeCycleOption
      "otel/trace".InstrumentationOption
      "otel/sdk/resource".Option
      "otel/sdk/trace".ParentBasedSamplerOption
      "otel/sdk/trace".ReadOnlySpan
      "otel/sdk/trace".ReadWriteSpan
  ```

### Removed

- Removed attempt to resample spans upon changing the span name with `span.SetName()`. (#1545)
- The `test-benchmark` is no longer a dependency of the `precommit` make target. (#1567)
- Removed the `test-386` make target.
   This was replaced with a full compatibility testing suite (i.e. multi OS/arch) in the CI system. (#1567)

### Fixed

- The sequential timing check of timestamps in the stdout exporter are now setup explicitly to be sequential (#1571). (#1572)
- Windows build of Jaeger tests now compiles with OS specific functions (#1576). (#1577)
- The sequential timing check of timestamps of go.opentelemetry.io/otel/sdk/metric/aggregator/lastvalue are now setup explicitly to be sequential (#1578). (#1579)
- Validate tracestate header keys with vendors according to the W3C TraceContext specification (#1475). (#1581)
- The OTLP exporter includes related labels for translations of a GaugeArray (#1563). (#1570)

## [0.17.0] - 2021-02-12

### Changed

- Rename project default branch from `master` to `main`. (#1505)
- Reverse order in which `Resource` attributes are merged, per change in spec. (#1501)
- Add tooling to maintain "replace" directives in go.mod files automatically. (#1528)
- Create new modules: otel/metric, otel/trace, otel/oteltest, otel/sdk/export/metric, otel/sdk/metric (#1528)
- Move metric-related public global APIs from otel to otel/metric/global. (#1528)

## Fixed

- Fixed otlpgrpc reconnection issue.
- The example code in the README.md of `go.opentelemetry.io/otel/exporters/otlp` is moved to a compiled example test and used the new `WithAddress` instead of `WithEndpoint`. (#1513)
- The otel-collector example now uses the default OTLP receiver port of the collector.

## [0.16.0] - 2021-01-13

### Added

- Add the `ReadOnlySpan` and `ReadWriteSpan` interfaces to provide better control for accessing span data. (#1360)
- `NewGRPCDriver` function returns a `ProtocolDriver` that maintains a single gRPC connection to the collector. (#1369)
- Added documentation about the project's versioning policy. (#1388)
- Added `NewSplitDriver` for OTLP exporter that allows sending traces and metrics to different endpoints. (#1418)
- Added codeql worfklow to GitHub Actions (#1428)
- Added Gosec workflow to GitHub Actions (#1429)
- Add new HTTP driver for OTLP exporter in `exporters/otlp/otlphttp`. Currently it only supports the binary protobuf payloads. (#1420)
- Add an OpenCensus exporter bridge. (#1444)

### Changed

- Rename `internal/testing` to `internal/internaltest`. (#1449)
- Rename `export.SpanData` to `export.SpanSnapshot` and use it only for exporting spans. (#1360)
- Store the parent's full `SpanContext` rather than just its span ID in the `span` struct. (#1360)
- Improve span duration accuracy. (#1360)
- Migrated CI/CD from CircleCI to GitHub Actions (#1382)
- Remove duplicate checkout from GitHub Actions workflow (#1407)
- Metric `array` aggregator renamed `exact` to match its `aggregation.Kind` (#1412)
- Metric `exact` aggregator includes per-point timestamps (#1412)
- Metric stdout exporter uses MinMaxSumCount aggregator for ValueRecorder instruments (#1412)
- `NewExporter` from `exporters/otlp` now takes a `ProtocolDriver` as a parameter. (#1369)
- Many OTLP Exporter options became gRPC ProtocolDriver options. (#1369)
- Unify endpoint API that related to OTel exporter. (#1401)
- Optimize metric histogram aggregator to re-use its slice of buckets. (#1435)
- Metric aggregator Count() and histogram Bucket.Counts are consistently `uint64`. (1430)
- Histogram aggregator accepts functional options, uses default boundaries if none given. (#1434)
- `SamplingResult` now passed a `Tracestate` from the parent `SpanContext` (#1432)
- Moved gRPC driver for OTLP exporter to `exporters/otlp/otlpgrpc`. (#1420)
- The `TraceContext` propagator now correctly propagates `TraceState` through the `SpanContext`. (#1447)
- Metric Push and Pull Controller components are combined into a single "basic" Controller:
  - `WithExporter()` and `Start()` to configure Push behavior
  - `Start()` is optional; use `Collect()` and `ForEach()` for Pull behavior
  - `Start()` and `Stop()` accept Context. (#1378)
- The `Event` type is moved from the `otel/sdk/export/trace` package to the `otel/trace` API package. (#1452)

### Removed

- Remove `errUninitializedSpan` as its only usage is now obsolete. (#1360)
- Remove Metric export functionality related to quantiles and summary data points: this is not specified (#1412)
- Remove DDSketch metric aggregator; our intention is to re-introduce this as an option of the histogram aggregator after [new OTLP histogram data types](https://github.com/open-telemetry/opentelemetry-proto/pull/226) are released (#1412)

### Fixed

- `BatchSpanProcessor.Shutdown()` will now shutdown underlying `export.SpanExporter`. (#1443)

## [0.15.0] - 2020-12-10

### Added

- The `WithIDGenerator` `TracerProviderOption` is added to the `go.opentelemetry.io/otel/trace` package to configure an `IDGenerator` for the `TracerProvider`. (#1363)

### Changed

- The Zipkin exporter now uses the Span status code to determine. (#1328)
- `NewExporter` and `Start` functions in `go.opentelemetry.io/otel/exporters/otlp` now receive `context.Context` as a first parameter. (#1357)
- Move the OpenCensus example into `example` directory. (#1359)
- Moved the SDK's `internal.IDGenerator` interface in to the `sdk/trace` package to enable support for externally-defined ID generators. (#1363)
- Bump `github.com/google/go-cmp` from 0.5.3 to 0.5.4 (#1374)
- Bump `github.com/golangci/golangci-lint` in `/internal/tools` (#1375)

### Fixed

- Metric SDK `SumObserver` and `UpDownSumObserver` instruments correctness fixes. (#1381)

## [0.14.0] - 2020-11-19

### Added

- An `EventOption` and the related `NewEventConfig` function are added to the `go.opentelemetry.io/otel` package to configure Span events. (#1254)
- A `TextMapPropagator` and associated `TextMapCarrier` are added to the `go.opentelemetry.io/otel/oteltest` package to test `TextMap` type propagators and their use. (#1259)
- `SpanContextFromContext` returns `SpanContext` from context. (#1255)
- `TraceState` has been added to `SpanContext`. (#1340)
- `DeploymentEnvironmentKey` added to `go.opentelemetry.io/otel/semconv` package. (#1323)
- Add an OpenCensus to OpenTelemetry tracing bridge. (#1305)
- Add a parent context argument to `SpanProcessor.OnStart` to follow the specification. (#1333)
- Add missing tests for `sdk/trace/attributes_map.go`. (#1337)

### Changed

- Move the `go.opentelemetry.io/otel/api/trace` package into `go.opentelemetry.io/otel/trace` with the following changes. (#1229) (#1307)
  - `ID` has been renamed to `TraceID`.
  - `IDFromHex` has been renamed to `TraceIDFromHex`.
  - `EmptySpanContext` is removed.
- Move the `go.opentelemetry.io/otel/api/trace/tracetest` package into `go.opentelemetry.io/otel/oteltest`. (#1229)
- OTLP Exporter updates:
  - supports OTLP v0.6.0 (#1230, #1354)
  - supports configurable aggregation temporality (default: Cumulative, optional: Stateless). (#1296)
- The Sampler is now called on local child spans. (#1233)
- The `Kind` type from the `go.opentelemetry.io/otel/api/metric` package was renamed to `InstrumentKind` to more specifically describe what it is and avoid semantic ambiguity. (#1240)
- The `MetricKind` method of the `Descriptor` type in the `go.opentelemetry.io/otel/api/metric` package was renamed to `Descriptor.InstrumentKind`.
   This matches the returned type and fixes misuse of the term metric. (#1240)
- Move test harness from the `go.opentelemetry.io/otel/api/apitest` package into `go.opentelemetry.io/otel/oteltest`. (#1241)
- Move the `go.opentelemetry.io/otel/api/metric/metrictest` package into `go.opentelemetry.io/oteltest` as part of #964. (#1252)
- Move the `go.opentelemetry.io/otel/api/metric` package into `go.opentelemetry.io/otel/metric` as part of #1303. (#1321)
- Move the `go.opentelemetry.io/otel/api/metric/registry` package into `go.opentelemetry.io/otel/metric/registry` as a part of #1303. (#1316)
- Move the `Number` type (together with related functions) from `go.opentelemetry.io/otel/api/metric` package into `go.opentelemetry.io/otel/metric/number` as a part of #1303. (#1316)
- The function signature of the Span `AddEvent` method in `go.opentelemetry.io/otel` is updated to no longer take an unused context and instead take a required name and a variable number of `EventOption`s. (#1254)
- The function signature of the Span `RecordError` method in `go.opentelemetry.io/otel` is updated to no longer take an unused context and instead take a required error value and a variable number of `EventOption`s. (#1254)
- Move the `go.opentelemetry.io/otel/api/global` package to `go.opentelemetry.io/otel`. (#1262) (#1330)
- Move the `Version` function from `go.opentelemetry.io/otel/sdk` to `go.opentelemetry.io/otel`. (#1330)
- Rename correlation context header from `"otcorrelations"` to `"baggage"` to match the OpenTelemetry specification. (#1267)
- Fix `Code.UnmarshalJSON` to work with valid JSON only. (#1276)
- The `resource.New()` method changes signature to support builtin attributes and functional options, including `telemetry.sdk.*` and
  `host.name` semantic conventions; the former method is renamed `resource.NewWithAttributes`. (#1235)
- The Prometheus exporter now exports non-monotonic counters (i.e. `UpDownCounter`s) as gauges. (#1210)
- Correct the `Span.End` method documentation in the `otel` API to state updates are not allowed on a span after it has ended. (#1310)
- Updated span collection limits for attribute, event and link counts to 1000 (#1318)
- Renamed `semconv.HTTPUrlKey` to `semconv.HTTPURLKey`. (#1338)

### Removed

- The `ErrInvalidHexID`, `ErrInvalidTraceIDLength`, `ErrInvalidSpanIDLength`, `ErrInvalidSpanIDLength`, or `ErrNilSpanID` from the `go.opentelemetry.io/otel` package are unexported now. (#1243)
- The `AddEventWithTimestamp` method on the `Span` interface in `go.opentelemetry.io/otel` is removed due to its redundancy.
   It is replaced by using the `AddEvent` method with a `WithTimestamp` option. (#1254)
- The `MockSpan` and `MockTracer` types are removed from `go.opentelemetry.io/otel/oteltest`.
   `Tracer` and `Span` from the same module should be used in their place instead. (#1306)
- `WorkerCount` option is removed from `go.opentelemetry.io/otel/exporters/otlp`. (#1350)
- Remove the following labels types: INT32, UINT32, UINT64 and FLOAT32. (#1314)

### Fixed

- Rename `MergeItererator` to `MergeIterator` in the `go.opentelemetry.io/otel/label` package. (#1244)
- The `go.opentelemetry.io/otel/api/global` packages global TextMapPropagator now delegates functionality to a globally set delegate for all previously returned propagators. (#1258)
- Fix condition in `label.Any`. (#1299)
- Fix global `TracerProvider` to pass options to its configured provider. (#1329)
- Fix missing handler for `ExactKind` aggregator in OTLP metrics transformer (#1309)

## [0.13.0] - 2020-10-08

### Added

- OTLP Metric exporter supports Histogram aggregation. (#1209)
- The `Code` struct from the `go.opentelemetry.io/otel/codes` package now supports JSON marshaling and unmarshaling as well as implements the `Stringer` interface. (#1214)
- A Baggage API to implement the OpenTelemetry specification. (#1217)
- Add Shutdown method to sdk/trace/provider, shutdown processors in the order they were registered. (#1227)

### Changed

- Set default propagator to no-op propagator. (#1184)
- The `HTTPSupplier`, `HTTPExtractor`, `HTTPInjector`, and `HTTPPropagator` from the `go.opentelemetry.io/otel/api/propagation` package were replaced with unified `TextMapCarrier` and `TextMapPropagator` in the `go.opentelemetry.io/otel/propagation` package. (#1212) (#1325)
- The `New` function from the `go.opentelemetry.io/otel/api/propagation` package was replaced with `NewCompositeTextMapPropagator` in the `go.opentelemetry.io/otel` package. (#1212)
- The status codes of the `go.opentelemetry.io/otel/codes` package have been updated to match the latest OpenTelemetry specification.
   They now are `Unset`, `Error`, and `Ok`.
   They no longer track the gRPC codes. (#1214)
- The `StatusCode` field of the `SpanData` struct in the `go.opentelemetry.io/otel/sdk/export/trace` package now uses the codes package from this package instead of the gRPC project. (#1214)
- Move the `go.opentelemetry.io/otel/api/baggage` package into `go.opentelemetry.io/otel/baggage`. (#1217) (#1325)
- A `Shutdown` method of `SpanProcessor` and all its implementations receives a context and returns an error. (#1264)

### Fixed

- Copies of data from arrays and slices passed to `go.opentelemetry.io/otel/label.ArrayValue()` are now used in the returned `Value` instead of using the mutable data itself. (#1226)

### Removed

- The `ExtractHTTP` and `InjectHTTP` functions from the `go.opentelemetry.io/otel/api/propagation` package were removed. (#1212)
- The `Propagators` interface from the `go.opentelemetry.io/otel/api/propagation` package was removed to conform to the OpenTelemetry specification.
   The explicit `TextMapPropagator` type can be used in its place as this is the `Propagator` type the specification defines. (#1212)
- The `SetAttribute` method of the `Span` from the `go.opentelemetry.io/otel/api/trace` package was removed given its redundancy with the `SetAttributes` method. (#1216)
- The internal implementation of Baggage storage is removed in favor of using the new Baggage API functionality. (#1217)
- Remove duplicate hostname key `HostHostNameKey` in Resource semantic conventions. (#1219)
- Nested array/slice support has been removed. (#1226)

## [0.12.0] - 2020-09-24

### Added

- A `SpanConfigure` function in `go.opentelemetry.io/otel/api/trace` to create a new `SpanConfig` from `SpanOption`s. (#1108)
- In the `go.opentelemetry.io/otel/api/trace` package, `NewTracerConfig` was added to construct new `TracerConfig`s.
   This addition was made to conform with our project option conventions. (#1155)
- Instrumentation library information was added to the Zipkin exporter. (#1119)
- The `SpanProcessor` interface now has a `ForceFlush()` method. (#1166)
- More semantic conventions for k8s as resource attributes. (#1167)

### Changed

- Add reconnecting udp connection type to Jaeger exporter.
   This change adds a new optional implementation of the udp conn interface used to detect changes to an agent's host dns record.
   It then adopts the new destination address to ensure the exporter doesn't get stuck. This change was ported from jaegertracing/jaeger-client-go#520. (#1063)
- Replace `StartOption` and `EndOption` in `go.opentelemetry.io/otel/api/trace` with `SpanOption`.
   This change is matched by replacing the `StartConfig` and `EndConfig` with a unified `SpanConfig`. (#1108)
- Replace the `LinkedTo` span option in `go.opentelemetry.io/otel/api/trace` with `WithLinks`.
   This is be more consistent with our other option patterns, i.e. passing the item to be configured directly instead of its component parts, and provides a cleaner function signature. (#1108)
- The `go.opentelemetry.io/otel/api/trace` `TracerOption` was changed to an interface to conform to project option conventions. (#1109)
- Move the `B3` and `TraceContext` from within the `go.opentelemetry.io/otel/api/trace` package to their own `go.opentelemetry.io/otel/propagators` package.
    This removal of the propagators is reflective of the OpenTelemetry specification for these propagators as well as cleans up the `go.opentelemetry.io/otel/api/trace` API. (#1118)
- Rename Jaeger tags used for instrumentation library information to reflect changes in OpenTelemetry specification. (#1119)
- Rename `ProbabilitySampler` to `TraceIDRatioBased` and change semantics to ignore parent span sampling status. (#1115)
- Move `tools` package under `internal`. (#1141)
- Move `go.opentelemetry.io/otel/api/correlation` package to `go.opentelemetry.io/otel/api/baggage`. (#1142)
   The `correlation.CorrelationContext` propagator has been renamed `baggage.Baggage`.  Other exported functions and types are unchanged.
- Rename `ParentOrElse` sampler to `ParentBased` and allow setting samplers depending on parent span. (#1153)
- In the `go.opentelemetry.io/otel/api/trace` package, `SpanConfigure` was renamed to `NewSpanConfig`. (#1155)
- Change `dependabot.yml` to add a `Skip Changelog` label to dependabot-sourced PRs. (#1161)
- The [configuration style guide](https://github.com/open-telemetry/opentelemetry-go/blob/master/CONTRIBUTING.md#config) has been updated to
   recommend the use of `newConfig()` instead of `configure()`. (#1163)
- The `otlp.Config` type has been unexported and changed to `otlp.config`, along with its initializer. (#1163)
- Ensure exported interface types include parameter names and update the
   Style Guide to reflect this styling rule. (#1172)
- Don't consider unset environment variable for resource detection to be an error. (#1170)
- Rename `go.opentelemetry.io/otel/api/metric.ConfigureInstrument` to `NewInstrumentConfig` and
  `go.opentelemetry.io/otel/api/metric.ConfigureMeter` to `NewMeterConfig`.
- ValueObserver instruments use LastValue aggregator by default. (#1165)
- OTLP Metric exporter supports LastValue aggregation. (#1165)
- Move the `go.opentelemetry.io/otel/api/unit` package to `go.opentelemetry.io/otel/unit`. (#1185)
- Rename `Provider` to `MeterProvider` in the `go.opentelemetry.io/otel/api/metric` package. (#1190)
- Rename `NoopProvider` to `NoopMeterProvider` in the `go.opentelemetry.io/otel/api/metric` package. (#1190)
- Rename `NewProvider` to `NewMeterProvider` in the `go.opentelemetry.io/otel/api/metric/metrictest` package. (#1190)
- Rename `Provider` to `MeterProvider` in the `go.opentelemetry.io/otel/api/metric/registry` package. (#1190)
- Rename `NewProvider` to `NewMeterProvider` in the `go.opentelemetry.io/otel/api/metri/registryc` package. (#1190)
- Rename `Provider` to `TracerProvider` in the `go.opentelemetry.io/otel/api/trace` package. (#1190)
- Rename `NoopProvider` to `NoopTracerProvider` in the `go.opentelemetry.io/otel/api/trace` package. (#1190)
- Rename `Provider` to `TracerProvider` in the `go.opentelemetry.io/otel/api/trace/tracetest` package. (#1190)
- Rename `NewProvider` to `NewTracerProvider` in the `go.opentelemetry.io/otel/api/trace/tracetest` package. (#1190)
- Rename `WrapperProvider` to `WrapperTracerProvider` in the `go.opentelemetry.io/otel/bridge/opentracing` package. (#1190)
- Rename `NewWrapperProvider` to `NewWrapperTracerProvider` in the `go.opentelemetry.io/otel/bridge/opentracing` package. (#1190)
- Rename `Provider` method of the pull controller to `MeterProvider` in the `go.opentelemetry.io/otel/sdk/metric/controller/pull` package. (#1190)
- Rename `Provider` method of the push controller to `MeterProvider` in the `go.opentelemetry.io/otel/sdk/metric/controller/push` package. (#1190)
- Rename `ProviderOptions` to `TracerProviderConfig` in the `go.opentelemetry.io/otel/sdk/trace` package. (#1190)
- Rename `ProviderOption` to `TracerProviderOption` in the `go.opentelemetry.io/otel/sdk/trace` package. (#1190)
- Rename `Provider` to `TracerProvider` in the `go.opentelemetry.io/otel/sdk/trace` package. (#1190)
- Rename `NewProvider` to `NewTracerProvider` in the `go.opentelemetry.io/otel/sdk/trace` package. (#1190)
- Renamed `SamplingDecision` values to comply with OpenTelemetry specification change. (#1192)
- Renamed Zipkin attribute names from `ot.status_code & ot.status_description` to `otel.status_code & otel.status_description`. (#1201)
- The default SDK now invokes registered `SpanProcessor`s in the order they were registered with the `TracerProvider`. (#1195)
- Add test of spans being processed by the `SpanProcessor`s in the order they were registered. (#1203)

### Removed

- Remove the B3 propagator from `go.opentelemetry.io/otel/propagators`. It is now located in the
   `go.opentelemetry.io/contrib/propagators/` module. (#1191)
- Remove the semantic convention for HTTP status text, `HTTPStatusTextKey` from package `go.opentelemetry.io/otel/semconv`. (#1194)

### Fixed

- Zipkin example no longer mentions `ParentSampler`, corrected to `ParentBased`. (#1171)
- Fix missing shutdown processor in otel-collector example. (#1186)
- Fix missing shutdown processor in basic and namedtracer examples. (#1197)

## [0.11.0] - 2020-08-24

### Added

- Support for exporting array-valued attributes via OTLP. (#992)
- `Noop` and `InMemory` `SpanBatcher` implementations to help with testing integrations. (#994)
- Support for filtering metric label sets. (#1047)
- A dimensionality-reducing metric Processor. (#1057)
- Integration tests for more OTel Collector Attribute types. (#1062)
- A new `WithSpanProcessor` `ProviderOption` is added to the `go.opentelemetry.io/otel/sdk/trace` package to create a `Provider` and automatically register the `SpanProcessor`. (#1078)

### Changed

- Rename `sdk/metric/processor/test` to `sdk/metric/processor/processortest`. (#1049)
- Rename `sdk/metric/controller/test` to `sdk/metric/controller/controllertest`. (#1049)
- Rename `api/testharness` to `api/apitest`. (#1049)
- Rename `api/trace/testtrace` to `api/trace/tracetest`. (#1049)
- Change Metric Processor to merge multiple observations. (#1024)
- The `go.opentelemetry.io/otel/bridge/opentracing` bridge package has been made into its own module.
   This removes the package dependencies of this bridge from the rest of the OpenTelemetry based project. (#1038)
- Renamed `go.opentelemetry.io/otel/api/standard` package to `go.opentelemetry.io/otel/semconv` to avoid the ambiguous and generic name `standard` and better describe the package as containing OpenTelemetry semantic conventions. (#1016)
- The environment variable used for resource detection has been changed from `OTEL_RESOURCE_LABELS` to `OTEL_RESOURCE_ATTRIBUTES` (#1042)
- Replace `WithSyncer` with `WithBatcher` in examples. (#1044)
- Replace the `google.golang.org/grpc/codes` dependency in the API with an equivalent `go.opentelemetry.io/otel/codes` package. (#1046)
- Merge the `go.opentelemetry.io/otel/api/label` and `go.opentelemetry.io/otel/api/kv` into the new `go.opentelemetry.io/otel/label` package. (#1060)
- Unify Callback Function Naming.
   Rename `*Callback` with `*Func`. (#1061)
- CI builds validate against last two versions of Go, dropping 1.13 and adding 1.15. (#1064)
- The `go.opentelemetry.io/otel/sdk/export/trace` interfaces `SpanSyncer` and `SpanBatcher` have been replaced with a specification compliant `Exporter` interface.
   This interface still supports the export of `SpanData`, but only as a slice.
   Implementation are also required now to return any error from `ExportSpans` if one occurs as well as implement a `Shutdown` method for exporter clean-up. (#1078)
- The `go.opentelemetry.io/otel/sdk/trace` `NewBatchSpanProcessor` function no longer returns an error.
   If a `nil` exporter is passed as an argument to this function, instead of it returning an error, it now returns a `BatchSpanProcessor` that handles the export of `SpanData` by not taking any action. (#1078)
- The `go.opentelemetry.io/otel/sdk/trace` `NewProvider` function to create a `Provider` no longer returns an error, instead only a `*Provider`.
   This change is related to `NewBatchSpanProcessor` not returning an error which was the only error this function would return. (#1078)

### Removed

- Duplicate, unused API sampler interface. (#999)
   Use the [`Sampler` interface](https://github.com/open-telemetry/opentelemetry-go/blob/v0.11.0/sdk/trace/sampling.go) provided by the SDK instead.
- The `grpctrace` instrumentation was moved to the `go.opentelemetry.io/contrib` repository and out of this repository.
   This move includes moving the `grpc` example to the `go.opentelemetry.io/contrib` as well. (#1027)
- The `WithSpan` method of the `Tracer` interface.
   The functionality this method provided was limited compared to what a user can provide themselves.
   It was removed with the understanding that if there is sufficient user need it can be added back based on actual user usage. (#1043)
- The `RegisterSpanProcessor` and `UnregisterSpanProcessor` functions.
   These were holdovers from an approach prior to the TracerProvider design. They were not used anymore. (#1077)
- The `oterror` package. (#1026)
- The `othttp` and `httptrace` instrumentations were moved to `go.opentelemetry.io/contrib`. (#1032)

### Fixed

- The `semconv.HTTPServerMetricAttributesFromHTTPRequest()` function no longer generates the high-cardinality `http.request.content.length` label. (#1031)
- Correct instrumentation version tag in Jaeger exporter. (#1037)
- The SDK span will now set an error event if the `End` method is called during a panic (i.e. it was deferred). (#1043)
- Move internally generated protobuf code from the `go.opentelemetry.io/otel` to the OTLP exporter to reduce dependency overhead. (#1050)
- The `otel-collector` example referenced outdated collector processors. (#1006)

## [0.10.0] - 2020-07-29

This release migrates the default OpenTelemetry SDK into its own Go module, decoupling the SDK from the API and reducing dependencies for instrumentation packages.

### Added

- The Zipkin exporter now has `NewExportPipeline` and `InstallNewPipeline` constructor functions to match the common pattern.
    These function build a new exporter with default SDK options and register the exporter with the `global` package respectively. (#944)
- Add propagator option for gRPC instrumentation. (#986)
- The `testtrace` package now tracks the `trace.SpanKind` for each span. (#987)

### Changed

- Replace the `RegisterGlobal` `Option` in the Jaeger exporter with an `InstallNewPipeline` constructor function.
   This matches the other exporter constructor patterns and will register a new exporter after building it with default configuration. (#944)
- The trace (`go.opentelemetry.io/otel/exporters/trace/stdout`) and metric (`go.opentelemetry.io/otel/exporters/metric/stdout`) `stdout` exporters are now merged into a single exporter at `go.opentelemetry.io/otel/exporters/stdout`.
   This new exporter was made into its own Go module to follow the pattern of all exporters and decouple it from the `go.opentelemetry.io/otel` module. (#956, #963)
- Move the `go.opentelemetry.io/otel/exporters/test` test package to `go.opentelemetry.io/otel/sdk/export/metric/metrictest`. (#962)
- The `go.opentelemetry.io/otel/api/kv/value` package was merged into the parent `go.opentelemetry.io/otel/api/kv` package. (#968)
  - `value.Bool` was replaced with `kv.BoolValue`.
  - `value.Int64` was replaced with `kv.Int64Value`.
  - `value.Uint64` was replaced with `kv.Uint64Value`.
  - `value.Float64` was replaced with `kv.Float64Value`.
  - `value.Int32` was replaced with `kv.Int32Value`.
  - `value.Uint32` was replaced with `kv.Uint32Value`.
  - `value.Float32` was replaced with `kv.Float32Value`.
  - `value.String` was replaced with `kv.StringValue`.
  - `value.Int` was replaced with `kv.IntValue`.
  - `value.Uint` was replaced with `kv.UintValue`.
  - `value.Array` was replaced with `kv.ArrayValue`.
- Rename `Infer` to `Any` in the `go.opentelemetry.io/otel/api/kv` package. (#972)
- Change `othttp` to use the `httpsnoop` package to wrap the `ResponseWriter` so that optional interfaces (`http.Hijacker`, `http.Flusher`, etc.) that are implemented by the original `ResponseWriter`are also implemented by the wrapped `ResponseWriter`. (#979)
- Rename `go.opentelemetry.io/otel/sdk/metric/aggregator/test` package to `go.opentelemetry.io/otel/sdk/metric/aggregator/aggregatortest`. (#980)
- Make the SDK into its own Go module called `go.opentelemetry.io/otel/sdk`. (#985)
- Changed the default trace `Sampler` from `AlwaysOn` to `ParentOrElse(AlwaysOn)`. (#989)

### Removed

- The `IndexedAttribute` function from the `go.opentelemetry.io/otel/api/label` package was removed in favor of `IndexedLabel` which it was synonymous with. (#970)

### Fixed

- Bump github.com/golangci/golangci-lint from 1.28.3 to 1.29.0 in /tools. (#953)
- Bump github.com/google/go-cmp from 0.5.0 to 0.5.1. (#957)
- Use `global.Handle` for span export errors in the OTLP exporter. (#946)
- Correct Go language formatting in the README documentation. (#961)
- Remove default SDK dependencies from the `go.opentelemetry.io/otel/api` package. (#977)
- Remove default SDK dependencies from the `go.opentelemetry.io/otel/instrumentation` package. (#983)
- Move documented examples for `go.opentelemetry.io/otel/instrumentation/grpctrace` interceptors into Go example tests. (#984)

## [0.9.0] - 2020-07-20

### Added

- A new Resource Detector interface is included to allow resources to be automatically detected and included. (#939)
- A Detector to automatically detect resources from an environment variable. (#939)
- Github action to generate protobuf Go bindings locally in `internal/opentelemetry-proto-gen`. (#938)
- OTLP .proto files from `open-telemetry/opentelemetry-proto` imported as a git submodule under `internal/opentelemetry-proto`.
   References to `github.com/open-telemetry/opentelemetry-proto` changed to `go.opentelemetry.io/otel/internal/opentelemetry-proto-gen`. (#942)

### Changed

- Non-nil value `struct`s for key-value pairs will be marshalled using JSON rather than `Sprintf`. (#948)

### Removed

- Removed dependency on `github.com/open-telemetry/opentelemetry-collector`. (#943)

## [0.8.0] - 2020-07-09

### Added

- The `B3Encoding` type to represent the B3 encoding(s) the B3 propagator can inject.
   A value for HTTP supported encodings (Multiple Header: `MultipleHeader`, Single Header: `SingleHeader`) are included. (#882)
- The `FlagsDeferred` trace flag to indicate if the trace sampling decision has been deferred. (#882)
- The `FlagsDebug` trace flag to indicate if the trace is a debug trace. (#882)
- Add `peer.service` semantic attribute. (#898)
- Add database-specific semantic attributes. (#899)
- Add semantic convention for `faas.coldstart` and `container.id`. (#909)
- Add http content size semantic conventions. (#905)
- Include `http.request_content_length` in HTTP request basic attributes. (#905)
- Add semantic conventions for operating system process resource attribute keys. (#919)
- The Jaeger exporter now has a `WithBatchMaxCount` option to specify the maximum number of spans sent in a batch. (#931)

### Changed

- Update `CONTRIBUTING.md` to ask for updates to `CHANGELOG.md` with each pull request. (#879)
- Use lowercase header names for B3 Multiple Headers. (#881)
- The B3 propagator `SingleHeader` field has been replaced with `InjectEncoding`.
   This new field can be set to combinations of the `B3Encoding` bitmasks and will inject trace information in these encodings.
   If no encoding is set, the propagator will default to `MultipleHeader` encoding. (#882)
- The B3 propagator now extracts from either HTTP encoding of B3 (Single Header or Multiple Header) based on what is contained in the header.
   Preference is given to Single Header encoding with Multiple Header being the fallback if Single Header is not found or is invalid.
   This behavior change is made to dynamically support all correctly encoded traces received instead of having to guess the expected encoding prior to receiving. (#882)
- Extend semantic conventions for RPC. (#900)
- To match constant naming conventions in the `api/standard` package, the `FaaS*` key names are appended with a suffix of `Key`. (#920)
  - `"api/standard".FaaSName` -> `FaaSNameKey`
  - `"api/standard".FaaSID` -> `FaaSIDKey`
  - `"api/standard".FaaSVersion` -> `FaaSVersionKey`
  - `"api/standard".FaaSInstance` -> `FaaSInstanceKey`

### Removed

- The `FlagsUnused` trace flag is removed.
   The purpose of this flag was to act as the inverse of `FlagsSampled`, the inverse of `FlagsSampled` is used instead. (#882)
- The B3 header constants (`B3SingleHeader`, `B3DebugFlagHeader`, `B3TraceIDHeader`, `B3SpanIDHeader`, `B3SampledHeader`, `B3ParentSpanIDHeader`) are removed.
   If B3 header keys are needed [the authoritative OpenZipkin package constants](https://pkg.go.dev/github.com/openzipkin/zipkin-go@v0.2.2/propagation/b3?tab=doc#pkg-constants) should be used instead. (#882)

### Fixed

- The B3 Single Header name is now correctly `b3` instead of the previous `X-B3`. (#881)
- The B3 propagator now correctly supports sampling only values (`b3: 0`, `b3: 1`, or `b3: d`) for a Single B3 Header. (#882)
- The B3 propagator now propagates the debug flag.
   This removes the behavior of changing the debug flag into a set sampling bit.
   Instead, this now follow the B3 specification and omits the `X-B3-Sampling` header. (#882)
- The B3 propagator now tracks "unset" sampling state (meaning "defer the decision") and does not set the `X-B3-Sampling` header when injecting. (#882)
- Bump github.com/itchyny/gojq from 0.10.3 to 0.10.4 in /tools. (#883)
- Bump github.com/opentracing/opentracing-go from v1.1.1-0.20190913142402-a7454ce5950e to v1.2.0. (#885)
- The tracing time conversion for OTLP spans is now correctly set to `UnixNano`. (#896)
- Ensure span status is not set to `Unknown` when no HTTP status code is provided as it is assumed to be `200 OK`. (#908)
- Ensure `httptrace.clientTracer` closes `http.headers` span. (#912)
- Prometheus exporter will not apply stale updates or forget inactive metrics. (#903)
- Add test for api.standard `HTTPClientAttributesFromHTTPRequest`. (#905)
- Bump github.com/golangci/golangci-lint from 1.27.0 to 1.28.1 in /tools. (#901, #913)
- Update otel-colector example to use the v0.5.0 collector. (#915)
- The `grpctrace` instrumentation uses a span name conforming to the OpenTelemetry semantic conventions (does not contain a leading slash (`/`)). (#922)
- The `grpctrace` instrumentation includes an `rpc.method` attribute now set to the gRPC method name. (#900, #922)
- The `grpctrace` instrumentation `rpc.service` attribute now contains the package name if one exists.
   This is in accordance with OpenTelemetry semantic conventions. (#922)
- Correlation Context extractor will no longer insert an empty map into the returned context when no valid values are extracted. (#923)
- Bump google.golang.org/api from 0.28.0 to 0.29.0 in /exporters/trace/jaeger. (#925)
- Bump github.com/itchyny/gojq from 0.10.4 to 0.11.0 in /tools. (#926)
- Bump github.com/golangci/golangci-lint from 1.28.1 to 1.28.2 in /tools. (#930)

## [0.7.0] - 2020-06-26

This release implements the v0.5.0 version of the OpenTelemetry specification.

### Added

- The othttp instrumentation now includes default metrics. (#861)
- This CHANGELOG file to track all changes in the project going forward.
- Support for array type attributes. (#798)
- Apply transitive dependabot go.mod dependency updates as part of a new automatic Github workflow. (#844)
- Timestamps are now passed to exporters for each export. (#835)
- Add new `Accumulation` type to metric SDK to transport telemetry from `Accumulator`s to `Processor`s.
   This replaces the prior `Record` `struct` use for this purpose. (#835)
- New dependabot integration to automate package upgrades. (#814)
- `Meter` and `Tracer` implementations accept instrumentation version version as an optional argument.
   This instrumentation version is passed on to exporters. (#811) (#805) (#802)
- The OTLP exporter includes the instrumentation version in telemetry it exports. (#811)
- Environment variables for Jaeger exporter are supported. (#796)
- New `aggregation.Kind` in the export metric API. (#808)
- New example that uses OTLP and the collector. (#790)
- Handle errors in the span `SetName` during span initialization. (#791)
- Default service config to enable retries for retry-able failed requests in the OTLP exporter and an option to override this default. (#777)
- New `go.opentelemetry.io/otel/api/oterror` package to uniformly support error handling and definitions for the project. (#778)
- New `global` default implementation of the `go.opentelemetry.io/otel/api/oterror.Handler` interface to be used to handle errors prior to an user defined `Handler`.
   There is also functionality for the user to register their `Handler` as well as a convenience function `Handle` to handle an error with this global `Handler`(#778)
- Options to specify propagators for httptrace and grpctrace instrumentation. (#784)
- The required `application/json` header for the Zipkin exporter is included in all exports. (#774)
- Integrate HTTP semantics helpers from the contrib repository into the `api/standard` package. #769

### Changed

- Rename `Integrator` to `Processor` in the metric SDK. (#863)
- Rename `AggregationSelector` to `AggregatorSelector`. (#859)
- Rename `SynchronizedCopy` to `SynchronizedMove`. (#858)
- Rename `simple` integrator to `basic` integrator. (#857)
- Merge otlp collector examples. (#841)
- Change the metric SDK to support cumulative, delta, and pass-through exporters directly.
   With these changes, cumulative and delta specific exporters are able to request the correct kind of aggregation from the SDK. (#840)
- The `Aggregator.Checkpoint` API is renamed to `SynchronizedCopy` and adds an argument, a different `Aggregator` into which the copy is stored. (#812)
- The `export.Aggregator` contract is that `Update()` and `SynchronizedCopy()` are synchronized with each other.
   All the aggregation interfaces (`Sum`, `LastValue`, ...) are not meant to be synchronized, as the caller is expected to synchronize aggregators at a higher level after the `Accumulator`.
   Some of the `Aggregators` used unnecessary locking and that has been cleaned up. (#812)
- Use of `metric.Number` was replaced by `int64` now that we use `sync.Mutex` in the `MinMaxSumCount` and `Histogram` `Aggregators`. (#812)
- Replace `AlwaysParentSample` with `ParentSample(fallback)` to match the OpenTelemetry v0.5.0 specification. (#810)
- Rename `sdk/export/metric/aggregator` to `sdk/export/metric/aggregation`. #808
- Send configured headers with every request in the OTLP exporter, instead of just on connection creation. (#806)
- Update error handling for any one off error handlers, replacing, instead, with the `global.Handle` function. (#791)
- Rename `plugin` directory to `instrumentation` to match the OpenTelemetry specification. (#779)
- Makes the argument order to Histogram and DDSketch `New()` consistent. (#781)

### Removed

- `Uint64NumberKind` and related functions from the API. (#864)
- Context arguments from `Aggregator.Checkpoint` and `Integrator.Process` as they were unused. (#803)
- `SpanID` is no longer included in parameters for sampling decision to match the OpenTelemetry specification. (#775)

### Fixed

- Upgrade OTLP exporter to opentelemetry-proto matching the opentelemetry-collector v0.4.0 release. (#866)
- Allow changes to `go.sum` and `go.mod` when running dependabot tidy-up. (#871)
- Bump github.com/stretchr/testify from 1.4.0 to 1.6.1. (#824)
- Bump github.com/prometheus/client_golang from 1.7.0 to 1.7.1 in /exporters/metric/prometheus. (#867)
- Bump google.golang.org/grpc from 1.29.1 to 1.30.0 in /exporters/trace/jaeger. (#853)
- Bump google.golang.org/grpc from 1.29.1 to 1.30.0 in /exporters/trace/zipkin. (#854)
- Bumps github.com/golang/protobuf from 1.3.2 to 1.4.2 (#848)
- Bump github.com/stretchr/testify from 1.4.0 to 1.6.1 in /exporters/otlp (#817)
- Bump github.com/golangci/golangci-lint from 1.25.1 to 1.27.0 in /tools (#828)
- Bump github.com/prometheus/client_golang from 1.5.0 to 1.7.0 in /exporters/metric/prometheus (#838)
- Bump github.com/stretchr/testify from 1.4.0 to 1.6.1 in /exporters/trace/jaeger (#829)
- Bump github.com/benbjohnson/clock from 1.0.0 to 1.0.3 (#815)
- Bump github.com/stretchr/testify from 1.4.0 to 1.6.1 in /exporters/trace/zipkin (#823)
- Bump github.com/itchyny/gojq from 0.10.1 to 0.10.3 in /tools (#830)
- Bump github.com/stretchr/testify from 1.4.0 to 1.6.1 in /exporters/metric/prometheus (#822)
- Bump google.golang.org/grpc from 1.27.1 to 1.29.1 in /exporters/trace/zipkin (#820)
- Bump google.golang.org/grpc from 1.27.1 to 1.29.1 in /exporters/trace/jaeger (#831)
- Bump github.com/google/go-cmp from 0.4.0 to 0.5.0 (#836)
- Bump github.com/google/go-cmp from 0.4.0 to 0.5.0 in /exporters/trace/jaeger (#837)
- Bump github.com/google/go-cmp from 0.4.0 to 0.5.0 in /exporters/otlp (#839)
- Bump google.golang.org/api from 0.20.0 to 0.28.0 in /exporters/trace/jaeger (#843)
- Set span status from HTTP status code in the othttp instrumentation. (#832)
- Fixed typo in push controller comment. (#834)
- The `Aggregator` testing has been updated and cleaned. (#812)
- `metric.Number(0)` expressions are replaced by `0` where possible. (#812)
- Fixed `global` `handler_test.go` test failure. #804
- Fixed `BatchSpanProcessor.Shutdown` to wait until all spans are processed. (#766)
- Fixed OTLP example's accidental early close of exporter. (#807)
- Ensure zipkin exporter reads and closes response body. (#788)
- Update instrumentation to use `api/standard` keys instead of custom keys. (#782)
- Clean up tools and RELEASING documentation. (#762)

## [0.6.0] - 2020-05-21

### Added

- Support for `Resource`s in the prometheus exporter. (#757)
- New pull controller. (#751)
- New `UpDownSumObserver` instrument. (#750)
- OpenTelemetry collector demo. (#711)
- New `SumObserver` instrument. (#747)
- New `UpDownCounter` instrument. (#745)
- New timeout `Option` and configuration function `WithTimeout` to the push controller. (#742)
- New `api/standards` package to implement semantic conventions and standard key-value generation. (#731)

### Changed

- Rename `Register*` functions in the metric API to `New*` for all `Observer` instruments. (#761)
- Use `[]float64` for histogram boundaries, not `[]metric.Number`. (#758)
- Change OTLP example to use exporter as a trace `Syncer` instead of as an unneeded `Batcher`. (#756)
- Replace `WithResourceAttributes()` with `WithResource()` in the trace SDK. (#754)
- The prometheus exporter now uses the new pull controller. (#751)
- Rename `ScheduleDelayMillis` to `BatchTimeout` in the trace `BatchSpanProcessor`.(#752)
- Support use of synchronous instruments in asynchronous callbacks (#725)
- Move `Resource` from the `Export` method parameter into the metric export `Record`. (#739)
- Rename `Observer` instrument to `ValueObserver`. (#734)
- The push controller now has a method (`Provider()`) to return a `metric.Provider` instead of the old `Meter` method that acted as a `metric.Provider`. (#738)
- Replace `Measure` instrument by `ValueRecorder` instrument. (#732)
- Rename correlation context header from `"Correlation-Context"` to `"otcorrelations"` to match the OpenTelemetry specification. (#727)

### Fixed

- Ensure gRPC `ClientStream` override methods do not panic in grpctrace package. (#755)
- Disable parts of `BatchSpanProcessor` test until a fix is found. (#743)
- Fix `string` case in `kv` `Infer` function. (#746)
- Fix panic in grpctrace client interceptors. (#740)
- Refactor the `api/metrics` push controller and add `CheckpointSet` synchronization. (#737)
- Rewrite span batch process queue batching logic. (#719)
- Remove the push controller named Meter map. (#738)
- Fix Histogram aggregator initial state (fix #735). (#736)
- Ensure golang alpine image is running `golang-1.14` for examples. (#733)
- Added test for grpctrace `UnaryInterceptorClient`. (#695)
- Rearrange `api/metric` code layout. (#724)

## [0.5.0] - 2020-05-13

### Added

- Batch `Observer` callback support. (#717)
- Alias `api` types to root package of project. (#696)
- Create basic `othttp.Transport` for simple client instrumentation. (#678)
- `SetAttribute(string, interface{})` to the trace API. (#674)
- Jaeger exporter option that allows user to specify custom http client. (#671)
- `Stringer` and `Infer` methods to `key`s. (#662)

### Changed

- Rename `NewKey` in the `kv` package to just `Key`. (#721)
- Move `core` and `key` to `kv` package. (#720)
- Make the metric API `Meter` a `struct` so the abstract `MeterImpl` can be passed and simplify implementation. (#709)
- Rename SDK `Batcher` to `Integrator` to match draft OpenTelemetry SDK specification. (#710)
- Rename SDK `Ungrouped` integrator to `simple.Integrator` to match draft OpenTelemetry SDK specification. (#710)
- Rename SDK `SDK` `struct` to `Accumulator` to match draft OpenTelemetry SDK specification. (#710)
- Move `Number` from `core` to `api/metric` package. (#706)
- Move `SpanContext` from `core` to `trace` package. (#692)
- Change traceparent header from `Traceparent` to `traceparent` to implement the W3C specification. (#681)

### Fixed

- Update tooling to run generators in all submodules. (#705)
- gRPC interceptor regexp to match methods without a service name. (#683)
- Use a `const` for padding 64-bit B3 trace IDs. (#701)
- Update `mockZipkin` listen address from `:0` to `127.0.0.1:0`. (#700)
- Left-pad 64-bit B3 trace IDs with zero. (#698)
- Propagate at least the first W3C tracestate header. (#694)
- Remove internal `StateLocker` implementation. (#688)
- Increase instance size CI system uses. (#690)
- Add a `key` benchmark and use reflection in `key.Infer()`. (#679)
- Fix internal `global` test by using `global.Meter` with `RecordBatch()`. (#680)
- Reimplement histogram using mutex instead of `StateLocker`. (#669)
- Switch `MinMaxSumCount` to a mutex lock implementation instead of `StateLocker`. (#667)
- Update documentation to not include any references to `WithKeys`. (#672)
- Correct misspelling. (#668)
- Fix clobbering of the span context if extraction fails. (#656)
- Bump `golangci-lint` and work around the corrupting bug. (#666) (#670)

## [0.4.3] - 2020-04-24

### Added

- `Dockerfile` and `docker-compose.yml` to run example code. (#635)
- New `grpctrace` package that provides gRPC client and server interceptors for both unary and stream connections. (#621)
- New `api/label` package, providing common label set implementation. (#651)
- Support for JSON marshaling of `Resources`. (#654)
- `TraceID` and `SpanID` implementations for `Stringer` interface. (#642)
- `RemoteAddrKey` in the othttp plugin to include the HTTP client address in top-level spans. (#627)
- `WithSpanFormatter` option to the othttp plugin. (#617)
- Updated README to include section for compatible libraries and include reference to the contrib repository. (#612)
- The prometheus exporter now supports exporting histograms. (#601)
- A `String` method to the `Resource` to return a hashable identifier for a now unique resource. (#613)
- An `Iter` method to the `Resource` to return an array `AttributeIterator`. (#613)
- An `Equal` method to the `Resource` test the equivalence of resources. (#613)
- An iterable structure (`AttributeIterator`) for `Resource` attributes.

### Changed

- zipkin export's `NewExporter` now requires a `serviceName` argument to ensure this needed values is provided. (#644)
- Pass `Resources` through the metrics export pipeline. (#659)

### Removed

- `WithKeys` option from the metric API. (#639)

### Fixed

- Use the `label.Set.Equivalent` value instead of an encoding in the batcher. (#658)
- Correct typo `trace.Exporter` to `trace.SpanSyncer` in comments. (#653)
- Use type names for return values in jaeger exporter. (#648)
- Increase the visibility of the `api/key` package by updating comments and fixing usages locally. (#650)
- `Checkpoint` only after `Update`; Keep records in the `sync.Map` longer. (#647)
- Do not cache `reflect.ValueOf()` in metric Labels. (#649)
- Batch metrics exported from the OTLP exporter based on `Resource` and labels. (#626)
- Add error wrapping to the prometheus exporter. (#631)
- Update the OTLP exporter batching of traces to use a unique `string` representation of an associated `Resource` as the batching key. (#623)
- Update OTLP `SpanData` transform to only include the `ParentSpanID` if one exists. (#614)
- Update `Resource` internal representation to uniquely and reliably identify resources. (#613)
- Check return value from `CheckpointSet.ForEach` in prometheus exporter. (#622)
- Ensure spans created by httptrace client tracer reflect operation structure. (#618)
- Create a new recorder rather than reuse when multiple observations in same epoch for asynchronous instruments. #610
- The default port the OTLP exporter uses to connect to the OpenTelemetry collector is updated to match the one the collector listens on by default. (#611)

## [0.4.2] - 2020-03-31

### Fixed

- Fix `pre_release.sh` to update version in `sdk/opentelemetry.go`. (#607)
- Fix time conversion from internal to OTLP in OTLP exporter. (#606)

## [0.4.1] - 2020-03-31

### Fixed

- Update `tag.sh` to create signed tags. (#604)

## [0.4.0] - 2020-03-30

### Added

- New API package `api/metric/registry` that exposes a `MeterImpl` wrapper for use by SDKs to generate unique instruments. (#580)
- Script to verify examples after a new release. (#579)

### Removed

- The dogstatsd exporter due to lack of support.
   This additionally removes support for statsd. (#591)
- `LabelSet` from the metric API.
   This is replaced by a `[]core.KeyValue` slice. (#595)
- `Labels` from the metric API's `Meter` interface. (#595)

### Changed

- The metric `export.Labels` became an interface which the SDK implements and the `export` package provides a simple, immutable implementation of this interface intended for testing purposes. (#574)
- Renamed `internal/metric.Meter` to `MeterImpl`. (#580)
- Renamed `api/global/internal.obsImpl` to `asyncImpl`. (#580)

### Fixed

- Corrected missing return in mock span. (#582)
- Update License header for all source files to match CNCF guidelines and include a test to ensure it is present. (#586) (#596)
- Update to v0.3.0 of the OTLP in the OTLP exporter. (#588)
- Update pre-release script to be compatible between GNU and BSD based systems. (#592)
- Add a `RecordBatch` benchmark. (#594)
- Moved span transforms of the OTLP exporter to the internal package. (#593)
- Build both go-1.13 and go-1.14 in circleci to test for all supported versions of Go. (#569)
- Removed unneeded allocation on empty labels in OLTP exporter. (#597)
- Update `BatchedSpanProcessor` to process the queue until no data but respect max batch size. (#599)
- Update project documentation godoc.org links to pkg.go.dev. (#602)

## [0.3.0] - 2020-03-21

This is a first official beta release, which provides almost fully complete metrics, tracing, and context propagation functionality.
There is still a possibility of breaking changes.

### Added

- Add `Observer` metric instrument. (#474)
- Add global `Propagators` functionality to enable deferred initialization for propagators registered before the first Meter SDK is installed. (#494)
- Simplified export setup pipeline for the jaeger exporter to match other exporters. (#459)
- The zipkin trace exporter. (#495)
- The OTLP exporter to export metric and trace telemetry to the OpenTelemetry collector. (#497) (#544) (#545)
- Add `StatusMessage` field to the trace `Span`. (#524)
- Context propagation in OpenTracing bridge in terms of OpenTelemetry context propagation. (#525)
- The `Resource` type was added to the SDK. (#528)
- The global API now supports a `Tracer` and `Meter` function as shortcuts to getting a global `*Provider` and calling these methods directly. (#538)
- The metric API now defines a generic `MeterImpl` interface to support general purpose `Meter` construction.
   Additionally, `SyncImpl` and `AsyncImpl` are added to support general purpose instrument construction. (#560)
- A metric `Kind` is added to represent the `MeasureKind`, `ObserverKind`, and `CounterKind`. (#560)
- Scripts to better automate the release process. (#576)

### Changed

- Default to to use `AlwaysSampler` instead of `ProbabilitySampler` to match OpenTelemetry specification. (#506)
- Renamed `AlwaysSampleSampler` to `AlwaysOnSampler` in the trace API. (#511)
- Renamed `NeverSampleSampler` to `AlwaysOffSampler` in the trace API. (#511)
- The `Status` field of the `Span` was changed to `StatusCode` to disambiguate with the added `StatusMessage`. (#524)
- Updated the trace `Sampler` interface conform to the OpenTelemetry specification. (#531)
- Rename metric API `Options` to `Config`. (#541)
- Rename metric `Counter` aggregator to be `Sum`. (#541)
- Unify metric options into `Option` from instrument specific options. (#541)
- The trace API's `TraceProvider` now support `Resource`s. (#545)
- Correct error in zipkin module name. (#548)
- The jaeger trace exporter now supports `Resource`s. (#551)
- Metric SDK now supports `Resource`s.
   The `WithResource` option was added to configure a `Resource` on creation and the `Resource` method was added to the metric `Descriptor` to return the associated `Resource`. (#552)
- Replace `ErrNoLastValue` and `ErrEmptyDataSet` by `ErrNoData` in the metric SDK. (#557)
- The stdout trace exporter now supports `Resource`s. (#558)
- The metric `Descriptor` is now included at the API instead of the SDK. (#560)
- Replace `Ordered` with an iterator in `export.Labels`. (#567)

### Removed

- The vendor specific Stackdriver. It is now hosted on 3rd party vendor infrastructure. (#452)
- The `Unregister` method for metric observers as it is not in the OpenTelemetry specification. (#560)
- `GetDescriptor` from the metric SDK. (#575)
- The `Gauge` instrument from the metric API. (#537)

### Fixed

- Make histogram aggregator checkpoint consistent. (#438)
- Update README with import instructions and how to build and test. (#505)
- The default label encoding was updated to be unique. (#508)
- Use `NewRoot` in the othttp plugin for public endpoints. (#513)
- Fix data race in `BatchedSpanProcessor`. (#518)
- Skip test-386 for Mac OS 10.15.x (Catalina and upwards). #521
- Use a variable-size array to represent ordered labels in maps. (#523)
- Update the OTLP protobuf and update changed import path. (#532)
- Use `StateLocker` implementation in `MinMaxSumCount`. (#546)
- Eliminate goroutine leak in histogram stress test. (#547)
- Update OTLP exporter with latest protobuf. (#550)
- Add filters to the othttp plugin. (#556)
- Provide an implementation of the `Header*` filters that do not depend on Go 1.14. (#565)
- Encode labels once during checkpoint.
   The checkpoint function is executed in a single thread so we can do the encoding lazily before passing the encoded version of labels to the exporter.
   This is a cheap and quick way to avoid encoding the labels on every collection interval. (#572)
- Run coverage over all packages in `COVERAGE_MOD_DIR`. (#573)

## [0.2.3] - 2020-03-04

### Added

- `RecordError` method on `Span`s in the trace API to Simplify adding error events to spans. (#473)
- Configurable push frequency for exporters setup pipeline. (#504)

### Changed

- Rename the `exporter` directory to `exporters`.
   The `go.opentelemetry.io/otel/exporter/trace/jaeger` package was mistakenly released with a `v1.0.0` tag instead of `v0.1.0`.
   This resulted in all subsequent releases not becoming the default latest.
   A consequence of this was that all `go get`s pulled in the incompatible `v0.1.0` release of that package when pulling in more recent packages from other otel packages.
   Renaming the `exporter` directory to `exporters` fixes this issue by renaming the package and therefore clearing any existing dependency tags.
   Consequentially, this action also renames *all* exporter packages. (#502)

### Removed

- The `CorrelationContextHeader` constant in the `correlation` package is no longer exported. (#503)

## [0.2.2] - 2020-02-27

### Added

- `HTTPSupplier` interface in the propagation API to specify methods to retrieve and store a single value for a key to be associated with a carrier. (#467)
- `HTTPExtractor` interface in the propagation API to extract information from an `HTTPSupplier` into a context. (#467)
- `HTTPInjector` interface in the propagation API to inject information into an `HTTPSupplier.` (#467)
- `Config` and configuring `Option` to the propagator API. (#467)
- `Propagators` interface in the propagation API to contain the set of injectors and extractors for all supported carrier formats. (#467)
- `HTTPPropagator` interface in the propagation API to inject and extract from an `HTTPSupplier.` (#467)
- `WithInjectors` and `WithExtractors` functions to the propagator API to configure injectors and extractors to use. (#467)
- `ExtractHTTP` and `InjectHTTP` functions to apply configured HTTP extractors and injectors to a passed context. (#467)
- Histogram aggregator. (#433)
- `DefaultPropagator` function and have it return `trace.TraceContext` as the default context propagator. (#456)
- `AlwaysParentSample` sampler to the trace API. (#455)
- `WithNewRoot` option function to the trace API to specify the created span should be considered a root span. (#451)

### Changed

- Renamed `WithMap` to `ContextWithMap` in the correlation package. (#481)
- Renamed `FromContext` to `MapFromContext` in the correlation package. (#481)
- Move correlation context propagation to correlation package. (#479)
- Do not default to putting remote span context into links. (#480)
- `Tracer.WithSpan` updated to accept `StartOptions`. (#472)
- Renamed `MetricKind` to `Kind` to not stutter in the type usage. (#432)
- Renamed the `export` package to `metric` to match directory structure. (#432)
- Rename the `api/distributedcontext` package to `api/correlation`. (#444)
- Rename the `api/propagators` package to `api/propagation`. (#444)
- Move the propagators from the `propagators` package into the `trace` API package. (#444)
- Update `Float64Gauge`, `Int64Gauge`, `Float64Counter`, `Int64Counter`, `Float64Measure`, and `Int64Measure` metric methods to use value receivers instead of pointers. (#462)
- Moved all dependencies of tools package to a tools directory. (#466)

### Removed

- Binary propagators. (#467)
- NOOP propagator. (#467)

### Fixed

- Upgraded `github.com/golangci/golangci-lint` from `v1.21.0` to `v1.23.6` in `tools/`. (#492)
- Fix a possible nil-dereference crash (#478)
- Correct comments for `InstallNewPipeline` in the stdout exporter. (#483)
- Correct comments for `InstallNewPipeline` in the dogstatsd exporter. (#484)
- Correct comments for `InstallNewPipeline` in the prometheus exporter. (#482)
- Initialize `onError` based on `Config` in prometheus exporter. (#486)
- Correct module name in prometheus exporter README. (#475)
- Removed tracer name prefix from span names. (#430)
- Fix `aggregator_test.go` import package comment. (#431)
- Improved detail in stdout exporter. (#436)
- Fix a dependency issue (generate target should depend on stringer, not lint target) in Makefile. (#442)
- Reorders the Makefile targets within `precommit` target so we generate files and build the code before doing linting, so we can get much nicer errors about syntax errors from the compiler. (#442)
- Reword function documentation in gRPC plugin. (#446)
- Send the `span.kind` tag to Jaeger from the jaeger exporter. (#441)
- Fix `metadataSupplier` in the jaeger exporter to overwrite the header if existing instead of appending to it. (#441)
- Upgraded to Go 1.13 in CI. (#465)
- Correct opentelemetry.io URL in trace SDK documentation. (#464)
- Refactored reference counting logic in SDK determination of stale records. (#468)
- Add call to `runtime.Gosched` in instrument `acquireHandle` logic to not block the collector. (#469)

## [0.2.1.1] - 2020-01-13

### Fixed

- Use stateful batcher on Prometheus exporter fixing regresion introduced in #395. (#428)

## [0.2.1] - 2020-01-08

### Added

- Global meter forwarding implementation.
   This enables deferred initialization for metric instruments registered before the first Meter SDK is installed. (#392)
- Global trace forwarding implementation.
   This enables deferred initialization for tracers registered before the first Trace SDK is installed. (#406)
- Standardize export pipeline creation in all exporters. (#395)
- A testing, organization, and comments for 64-bit field alignment. (#418)
- Script to tag all modules in the project. (#414)

### Changed

- Renamed `propagation` package to `propagators`. (#362)
- Renamed `B3Propagator` propagator to `B3`. (#362)
- Renamed `TextFormatPropagator` propagator to `TextFormat`. (#362)
- Renamed `BinaryPropagator` propagator to `Binary`. (#362)
- Renamed `BinaryFormatPropagator` propagator to `BinaryFormat`. (#362)
- Renamed `NoopTextFormatPropagator` propagator to `NoopTextFormat`. (#362)
- Renamed `TraceContextPropagator` propagator to `TraceContext`. (#362)
- Renamed `SpanOption` to `StartOption` in the trace API. (#369)
- Renamed `StartOptions` to `StartConfig` in the trace API. (#369)
- Renamed `EndOptions` to `EndConfig` in the trace API. (#369)
- `Number` now has a pointer receiver for its methods. (#375)
- Renamed `CurrentSpan` to `SpanFromContext` in the trace API. (#379)
- Renamed `SetCurrentSpan` to `ContextWithSpan` in the trace API. (#379)
- Renamed `Message` in Event to `Name` in the trace API. (#389)
- Prometheus exporter no longer aggregates metrics, instead it only exports them. (#385)
- Renamed `HandleImpl` to `BoundInstrumentImpl` in the metric API. (#400)
- Renamed `Float64CounterHandle` to `Float64CounterBoundInstrument` in the metric API. (#400)
- Renamed `Int64CounterHandle` to `Int64CounterBoundInstrument` in the metric API. (#400)
- Renamed `Float64GaugeHandle` to `Float64GaugeBoundInstrument` in the metric API. (#400)
- Renamed `Int64GaugeHandle` to `Int64GaugeBoundInstrument` in the metric API. (#400)
- Renamed `Float64MeasureHandle` to `Float64MeasureBoundInstrument` in the metric API. (#400)
- Renamed `Int64MeasureHandle` to `Int64MeasureBoundInstrument` in the metric API. (#400)
- Renamed `Release` method for bound instruments in the metric API to `Unbind`. (#400)
- Renamed `AcquireHandle` method for bound instruments in the metric API to `Bind`. (#400)
- Renamed the `File` option in the stdout exporter to `Writer`. (#404)
- Renamed all `Options` to `Config` for all metric exports where this wasn't already the case.

### Fixed

- Aggregator import path corrected. (#421)
- Correct links in README. (#368)
- The README was updated to match latest code changes in its examples. (#374)
- Don't capitalize error statements. (#375)
- Fix ignored errors. (#375)
- Fix ambiguous variable naming. (#375)
- Removed unnecessary type casting. (#375)
- Use named parameters. (#375)
- Updated release schedule. (#378)
- Correct http-stackdriver example module name. (#394)
- Removed the `http.request` span in `httptrace` package. (#397)
- Add comments in the metrics SDK (#399)
- Initialize checkpoint when creating ddsketch aggregator to prevent panic when merging into a empty one. (#402) (#403)
- Add documentation of compatible exporters in the README. (#405)
- Typo fix. (#408)
- Simplify span check logic in SDK tracer implementation. (#419)

## [0.2.0] - 2019-12-03

### Added

- Unary gRPC tracing example. (#351)
- Prometheus exporter. (#334)
- Dogstatsd metrics exporter. (#326)

### Changed

- Rename `MaxSumCount` aggregation to `MinMaxSumCount` and add the `Min` interface for this aggregation. (#352)
- Rename `GetMeter` to `Meter`. (#357)
- Rename `HTTPTraceContextPropagator` to `TraceContextPropagator`. (#355)
- Rename `HTTPB3Propagator` to `B3Propagator`. (#355)
- Rename `HTTPTraceContextPropagator` to `TraceContextPropagator`. (#355)
- Move `/global` package to `/api/global`. (#356)
- Rename `GetTracer` to `Tracer`. (#347)

### Removed

- `SetAttribute` from the `Span` interface in the trace API. (#361)
- `AddLink` from the `Span` interface in the trace API. (#349)
- `Link` from the `Span` interface in the trace API. (#349)

### Fixed

- Exclude example directories from coverage report. (#365)
- Lint make target now implements automatic fixes with `golangci-lint` before a second run to report the remaining issues. (#360)
- Drop `GO111MODULE` environment variable in Makefile as Go 1.13 is the project specified minimum version and this is environment variable is not needed for that version of Go. (#359)
- Run the race checker for all test. (#354)
- Redundant commands in the Makefile are removed. (#354)
- Split the `generate` and `lint` targets of the Makefile. (#354)
- Renames `circle-ci` target to more generic `ci` in Makefile. (#354)
- Add example Prometheus binary to gitignore. (#358)
- Support negative numbers with the `MaxSumCount`. (#335)
- Resolve race conditions in `push_test.go` identified in #339. (#340)
- Use `/usr/bin/env bash` as a shebang in scripts rather than `/bin/bash`. (#336)
- Trace benchmark now tests both `AlwaysSample` and `NeverSample`.
   Previously it was testing `AlwaysSample` twice. (#325)
- Trace benchmark now uses a `[]byte` for `TraceID` to fix failing test. (#325)
- Added a trace benchmark to test variadic functions in `setAttribute` vs `setAttributes` (#325)
- The `defaultkeys` batcher was only using the encoded label set as its map key while building a checkpoint.
   This allowed distinct label sets through, but any metrics sharing a label set could be overwritten or merged incorrectly.
   This was corrected. (#333)

## [0.1.2] - 2019-11-18

### Fixed

- Optimized the `simplelru` map for attributes to reduce the number of allocations. (#328)
- Removed unnecessary unslicing of parameters that are already a slice. (#324)

## [0.1.1] - 2019-11-18

This release contains a Metrics SDK with stdout exporter and supports basic aggregations such as counter, gauges, array, maxsumcount, and ddsketch.

### Added

- Metrics stdout export pipeline. (#265)
- Array aggregation for raw measure metrics. (#282)
- The core.Value now have a `MarshalJSON` method. (#281)

### Removed

- `WithService`, `WithResources`, and `WithComponent` methods of tracers. (#314)
- Prefix slash in `Tracer.Start()` for the Jaeger example. (#292)

### Changed

- Allocation in LabelSet construction to reduce GC overhead. (#318)
- `trace.WithAttributes` to append values instead of replacing (#315)
- Use a formula for tolerance in sampling tests. (#298)
- Move export types into trace and metric-specific sub-directories. (#289)
- `SpanKind` back to being based on an `int` type. (#288)

### Fixed

- URL to OpenTelemetry website in README. (#323)
- Name of othttp default tracer. (#321)
- `ExportSpans` for the stackdriver exporter now handles `nil` context. (#294)
- CI modules cache to correctly restore/save from/to the cache. (#316)
- Fix metric SDK race condition between `LoadOrStore` and the assignment `rec.recorder = i.meter.exporter.AggregatorFor(rec)`. (#293)
- README now reflects the new code structure introduced with these changes. (#291)
- Make the basic example work. (#279)

## [0.1.0] - 2019-11-04

This is the first release of open-telemetry go library.
It contains api and sdk for trace and meter.

### Added

- Initial OpenTelemetry trace and metric API prototypes.
- Initial OpenTelemetry trace, metric, and export SDK packages.
- A wireframe bridge to support compatibility with OpenTracing.
- Example code for a basic, http-stackdriver, http, jaeger, and named tracer setup.
- Exporters for Jaeger, Stackdriver, and stdout.
- Propagators for binary, B3, and trace-context protocols.
- Project information and guidelines in the form of a README and CONTRIBUTING.
- Tools to build the project and a Makefile to automate the process.
- Apache-2.0 license.
- CircleCI build CI manifest files.
- CODEOWNERS file to track owners of this project.

[Unreleased]: https://github.com/open-telemetry/opentelemetry-go/compare/v1.9.0...HEAD
[1.9.0/0.0.3]: https://github.com/open-telemetry/opentelemetry-go/releases/tag/v1.9.0
[1.8.0/0.31.0]: https://github.com/open-telemetry/opentelemetry-go/releases/tag/v1.8.0
[1.7.0/0.30.0]: https://github.com/open-telemetry/opentelemetry-go/releases/tag/v1.7.0
[0.29.0]: https://github.com/open-telemetry/opentelemetry-go/releases/tag/metric/v0.29.0
[1.6.3]: https://github.com/open-telemetry/opentelemetry-go/releases/tag/v1.6.3
[1.6.2]: https://github.com/open-telemetry/opentelemetry-go/releases/tag/v1.6.2
[1.6.1]: https://github.com/open-telemetry/opentelemetry-go/releases/tag/v1.6.1
[1.6.0/0.28.0]: https://github.com/open-telemetry/opentelemetry-go/releases/tag/v1.6.0
[1.5.0]: https://github.com/open-telemetry/opentelemetry-go/releases/tag/v1.5.0
[1.4.1]: https://github.com/open-telemetry/opentelemetry-go/releases/tag/v1.4.1
[1.4.0]: https://github.com/open-telemetry/opentelemetry-go/releases/tag/v1.4.0
[1.3.0]: https://github.com/open-telemetry/opentelemetry-go/releases/tag/v1.3.0
[1.2.0]: https://github.com/open-telemetry/opentelemetry-go/releases/tag/v1.2.0
[1.1.0]: https://github.com/open-telemetry/opentelemetry-go/releases/tag/v1.1.0
[1.0.1]: https://github.com/open-telemetry/opentelemetry-go/releases/tag/v1.0.1
[Metrics 0.24.0]: https://github.com/open-telemetry/opentelemetry-go/releases/tag/metric/v0.24.0
[1.0.0]: https://github.com/open-telemetry/opentelemetry-go/releases/tag/v1.0.0
[1.0.0-RC3]: https://github.com/open-telemetry/opentelemetry-go/releases/tag/v1.0.0-RC3
[1.0.0-RC2]: https://github.com/open-telemetry/opentelemetry-go/releases/tag/v1.0.0-RC2
[Experimental Metrics v0.22.0]: https://github.com/open-telemetry/opentelemetry-go/releases/tag/metric/v0.22.0
[1.0.0-RC1]: https://github.com/open-telemetry/opentelemetry-go/releases/tag/v1.0.0-RC1
[0.20.0]: https://github.com/open-telemetry/opentelemetry-go/releases/tag/v0.20.0
[0.19.0]: https://github.com/open-telemetry/opentelemetry-go/releases/tag/v0.19.0
[0.18.0]: https://github.com/open-telemetry/opentelemetry-go/releases/tag/v0.18.0
[0.17.0]: https://github.com/open-telemetry/opentelemetry-go/releases/tag/v0.17.0
[0.16.0]: https://github.com/open-telemetry/opentelemetry-go/releases/tag/v0.16.0
[0.15.0]: https://github.com/open-telemetry/opentelemetry-go/releases/tag/v0.15.0
[0.14.0]: https://github.com/open-telemetry/opentelemetry-go/releases/tag/v0.14.0
[0.13.0]: https://github.com/open-telemetry/opentelemetry-go/releases/tag/v0.13.0
[0.12.0]: https://github.com/open-telemetry/opentelemetry-go/releases/tag/v0.12.0
[0.11.0]: https://github.com/open-telemetry/opentelemetry-go/releases/tag/v0.11.0
[0.10.0]: https://github.com/open-telemetry/opentelemetry-go/releases/tag/v0.10.0
[0.9.0]: https://github.com/open-telemetry/opentelemetry-go/releases/tag/v0.9.0
[0.8.0]: https://github.com/open-telemetry/opentelemetry-go/releases/tag/v0.8.0
[0.7.0]: https://github.com/open-telemetry/opentelemetry-go/releases/tag/v0.7.0
[0.6.0]: https://github.com/open-telemetry/opentelemetry-go/releases/tag/v0.6.0
[0.5.0]: https://github.com/open-telemetry/opentelemetry-go/releases/tag/v0.5.0
[0.4.3]: https://github.com/open-telemetry/opentelemetry-go/releases/tag/v0.4.3
[0.4.2]: https://github.com/open-telemetry/opentelemetry-go/releases/tag/v0.4.2
[0.4.1]: https://github.com/open-telemetry/opentelemetry-go/releases/tag/v0.4.1
[0.4.0]: https://github.com/open-telemetry/opentelemetry-go/releases/tag/v0.4.0
[0.3.0]: https://github.com/open-telemetry/opentelemetry-go/releases/tag/v0.3.0
[0.2.3]: https://github.com/open-telemetry/opentelemetry-go/releases/tag/v0.2.3
[0.2.2]: https://github.com/open-telemetry/opentelemetry-go/releases/tag/v0.2.2
[0.2.1.1]: https://github.com/open-telemetry/opentelemetry-go/releases/tag/v0.2.1.1
[0.2.1]: https://github.com/open-telemetry/opentelemetry-go/releases/tag/v0.2.1
[0.2.0]: https://github.com/open-telemetry/opentelemetry-go/releases/tag/v0.2.0
[0.1.2]: https://github.com/open-telemetry/opentelemetry-go/releases/tag/v0.1.2
[0.1.1]: https://github.com/open-telemetry/opentelemetry-go/releases/tag/v0.1.1
[0.1.0]: https://github.com/open-telemetry/opentelemetry-go/releases/tag/v0.1.0<|MERGE_RESOLUTION|>--- conflicted
+++ resolved
@@ -12,9 +12,6 @@
 
 - Support Go 1.19.
   Include compatibility testing and document support. (#3077)
-<<<<<<< HEAD
-- OpenTelemetry Exponential histogram data structure for public use. (#3022)
-=======
 - Upgrade go.opentelemetry.io/proto/otlp from v0.18.0 to v0.19.0 (#3107)
 
 ### Changed
@@ -23,7 +20,7 @@
 - The exponential histogram mapping functions have been updated with
   exact upper-inclusive boundary support following the [corresponding
   specification change](https://github.com/open-telemetry/opentelemetry-specification/pull/2633). (#2982)
->>>>>>> 3810616e
+- OpenTelemetry Exponential histogram data structure for public use. (#3022)
 
 ## [1.9.0/0.0.3] - 2022-08-01
 
