# Changelog

All notable changes to this project will be documented in this file.

The format is based on [Keep a Changelog](https://keepachangelog.com/en/1.0.0/).

This project adheres to [Semantic Versioning](https://semver.org/spec/v2.0.0.html).

## [Unreleased]

### Added

- `trace.WithIDGenerator()` `TracerProviderOption`. (#1363)

### Changed

- Move the OpenCensus example into `example` directory. (#1359)
<<<<<<< HEAD
- Moved the SDK's `internal.IDGenerator` interface in to the `sdk/trace` package to enable support for externally-defined ID generators. (#1363)
=======
- `NewExporter` and `Start` functions in `go.opentelemetry.io/otel/exporters/otlp` now receive `context.Context` as a first parameter. (#1357)
- Zipkin exporter relies on the status code for success rather than body read but still read the response body. (#1328)
>>>>>>> 0021ab0a

## [0.14.0] - 2020-11-19

### Added

- An `EventOption` and the related `NewEventConfig` function are added to the `go.opentelemetry.io/otel` package to configure Span events. (#1254)
- A `TextMapPropagator` and associated `TextMapCarrier` are added to the `go.opentelemetry.io/otel/oteltest` package to test `TextMap` type propagators and their use. (#1259)
- `SpanContextFromContext` returns `SpanContext` from context. (#1255)
- `DeploymentEnvironmentKey` added to `go.opentelemetry.io/otel/semconv` package. (#1323)
- Add an OpenCensus to OpenTelemetry tracing bridge. (#1305)
- Add a parent context argument to `SpanProcessor.OnStart` to follow the specification. (#1333)
- Add missing tests for `sdk/trace/attributes_map.go`. (#1337)

### Changed

- Move the `go.opentelemetry.io/otel/api/trace` package into `go.opentelemetry.io/otel/trace` with the following changes. (#1229) (#1307)
  - `ID` has been renamed to `TraceID`.
  - `IDFromHex` has been renamed to `TraceIDFromHex`.
  - `EmptySpanContext` is removed.
- Move the `go.opentelemetry.io/otel/api/trace/tracetest` package into `go.opentelemetry.io/otel/oteltest`. (#1229)
- OTLP Exporter updates:
  - supports OTLP v0.6.0 (#1230, #1354)
  - supports configurable aggregation temporality (default: Cumulative, optional: Stateless). (#1296)
- The Sampler is now called on local child spans. (#1233)
- The `Kind` type from the `go.opentelemetry.io/otel/api/metric` package was renamed to `InstrumentKind` to more specifically describe what it is and avoid semantic ambiguity. (#1240)
- The `MetricKind` method of the `Descriptor` type in the `go.opentelemetry.io/otel/api/metric` package was renamed to `Descriptor.InstrumentKind`.
   This matches the returned type and fixes misuse of the term metric. (#1240)
- Move test harness from the `go.opentelemetry.io/otel/api/apitest` package into `go.opentelemetry.io/otel/oteltest`. (#1241)
- Move the `go.opentelemetry.io/otel/api/metric/metrictest` package into `go.opentelemetry.io/oteltest` as part of #964. (#1252)
- Move the `go.opentelemetry.io/otel/api/metric` package into `go.opentelemetry.io/otel/metric` as part of #1303. (#1321)
- Move the `go.opentelemetry.io/otel/api/metric/registry` package into `go.opentelemetry.io/otel/metric/registry` as a part of #1303. (#1316)
- Move the `Number` type (together with related functions) from `go.opentelemetry.io/otel/api/metric` package into `go.opentelemetry.io/otel/metric/number` as a part of #1303. (#1316)
- The function signature of the Span `AddEvent` method in `go.opentelemetry.io/otel` is updated to no longer take an unused context and instead take a required name and a variable number of `EventOption`s. (#1254)
- The function signature of the Span `RecordError` method in `go.opentelemetry.io/otel` is updated to no longer take an unused context and instead take a required error value and a variable number of `EventOption`s. (#1254)
- Move the `go.opentelemetry.io/otel/api/global` package to `go.opentelemetry.io/otel`. (#1262) (#1330)
- Move the `Version` function from `go.opentelemetry.io/otel/sdk` to `go.opentelemetry.io/otel`. (#1330)
- Rename correlation context header from `"otcorrelations"` to `"baggage"` to match the OpenTelemetry specification. (#1267)
- Fix `Code.UnmarshalJSON` to work with valid JSON only. (#1276)
- The `resource.New()` method changes signature to support builtin attributes and functional options, including `telemetry.sdk.*` and
  `host.name` semantic conventions; the former method is renamed `resource.NewWithAttributes`. (#1235)
- The Prometheus exporter now exports non-monotonic counters (i.e. `UpDownCounter`s) as gauges. (#1210)
- Correct the `Span.End` method documentation in the `otel` API to state updates are not allowed on a span after it has ended. (#1310)
- Updated span collection limits for attribute, event and link counts to 1000 (#1318)
- Renamed `semconv.HTTPUrlKey` to `semconv.HTTPURLKey`. (#1338)

### Removed

- The `ErrInvalidHexID`, `ErrInvalidTraceIDLength`, `ErrInvalidSpanIDLength`, `ErrInvalidSpanIDLength`, or `ErrNilSpanID` from the `go.opentelemetry.io/otel` package are unexported now. (#1243)
- The `AddEventWithTimestamp` method on the `Span` interface in `go.opentelemetry.io/otel` is removed due to its redundancy.
   It is replaced by using the `AddEvent` method with a `WithTimestamp` option. (#1254)
- The `MockSpan` and `MockTracer` types are removed from `go.opentelemetry.io/otel/oteltest`.
   `Tracer` and `Span` from the same module should be used in their place instead. (#1306)
- `WorkerCount` option is removed from `go.opentelemetry.io/otel/exporters/otlp`. (#1350)

### Fixed

- Rename `MergeItererator` to `MergeIterator` in the `go.opentelemetry.io/otel/label` package. (#1244)
- The `go.opentelemetry.io/otel/api/global` packages global TextMapPropagator now delegates functionality to a globally set delegate for all previously returned propagators. (#1258)
- Fix condition in `label.Any`. (#1299)
- Fix global `TracerProvider` to pass options to its configured provider. (#1329)
- Fix missing handler for `ExactKind` aggregator in OTLP metrics transformer (#1309) 

## [0.13.0] - 2020-10-08

### Added

- OTLP Metric exporter supports Histogram aggregation. (#1209)
- The `Code` struct from the `go.opentelemetry.io/otel/codes` package now supports JSON marshaling and unmarshaling as well as implements the `Stringer` interface. (#1214)
- A Baggage API to implement the OpenTelemetry specification. (#1217)
- Add Shutdown method to sdk/trace/provider, shutdown processors in the order they were registered. (#1227)

### Changed

- Set default propagator to no-op propagator. (#1184)
- The `HTTPSupplier`, `HTTPExtractor`, `HTTPInjector`, and `HTTPPropagator` from the `go.opentelemetry.io/otel/api/propagation` package were replaced with unified `TextMapCarrier` and `TextMapPropagator` in the `go.opentelemetry.io/otel/propagation` package. (#1212) (#1325)
- The `New` function from the `go.opentelemetry.io/otel/api/propagation` package was replaced with `NewCompositeTextMapPropagator` in the `go.opentelemetry.io/otel` package. (#1212)
- The status codes of the `go.opentelemetry.io/otel/codes` package have been updated to match the latest OpenTelemetry specification.
   They now are `Unset`, `Error`, and `Ok`.
   They no longer track the gRPC codes. (#1214)
- The `StatusCode` field of the `SpanData` struct in the `go.opentelemetry.io/otel/sdk/export/trace` package now uses the codes package from this package instead of the gRPC project. (#1214)
- Move the `go.opentelemetry.io/otel/api/baggage` package into `go.opentelemetry.io/otel/baggage`. (#1217) (#1325)
- A `Shutdown` method of `SpanProcessor` and all its implementations receives a context and returns an error. (#1264)

### Fixed

- Copies of data from arrays and slices passed to `go.opentelemetry.io/otel/label.ArrayValue()` are now used in the returned `Value` instead of using the mutable data itself. (#1226)

### Removed

- The `ExtractHTTP` and `InjectHTTP` functions from the `go.opentelemetry.io/otel/api/propagation` package were removed. (#1212)
- The `Propagators` interface from the `go.opentelemetry.io/otel/api/propagation` package was removed to conform to the OpenTelemetry specification.
   The explicit `TextMapPropagator` type can be used in its place as this is the `Propagator` type the specification defines. (#1212)
- The `SetAttribute` method of the `Span` from the `go.opentelemetry.io/otel/api/trace` package was removed given its redundancy with the `SetAttributes` method. (#1216)
- The internal implementation of Baggage storage is removed in favor of using the new Baggage API functionality. (#1217)
- Remove duplicate hostname key `HostHostNameKey` in Resource semantic conventions. (#1219)
- Nested array/slice support has been removed. (#1226)

## [0.12.0] - 2020-09-24

### Added

- A `SpanConfigure` function in `go.opentelemetry.io/otel/api/trace` to create a new `SpanConfig` from `SpanOption`s. (#1108)
- In the `go.opentelemetry.io/otel/api/trace` package, `NewTracerConfig` was added to construct new `TracerConfig`s.
   This addition was made to conform with our project option conventions. (#1155)
- Instrumentation library information was added to the Zipkin exporter. (#1119)
- The `SpanProcessor` interface now has a `ForceFlush()` method. (#1166)
- More semantic conventions for k8s as resource attributes. (#1167)

### Changed

- Add reconnecting udp connection type to Jaeger exporter.
   This change adds a new optional implementation of the udp conn interface used to detect changes to an agent's host dns record.
   It then adopts the new destination address to ensure the exporter doesn't get stuck. This change was ported from jaegertracing/jaeger-client-go#520. (#1063)
- Replace `StartOption` and `EndOption` in `go.opentelemetry.io/otel/api/trace` with `SpanOption`.
   This change is matched by replacing the `StartConfig` and `EndConfig` with a unified `SpanConfig`. (#1108)
- Replace the `LinkedTo` span option in `go.opentelemetry.io/otel/api/trace` with `WithLinks`.
   This is be more consistent with our other option patterns, i.e. passing the item to be configured directly instead of its component parts, and provides a cleaner function signature. (#1108)
- The `go.opentelemetry.io/otel/api/trace` `TracerOption` was changed to an interface to conform to project option conventions. (#1109)
- Move the `B3` and `TraceContext` from within the `go.opentelemetry.io/otel/api/trace` package to their own `go.opentelemetry.io/otel/propagators` package.
    This removal of the propagators is reflective of the OpenTelemetry specification for these propagators as well as cleans up the `go.opentelemetry.io/otel/api/trace` API. (#1118)
- Rename Jaeger tags used for instrumentation library information to reflect changes in OpenTelemetry specification. (#1119)
- Rename `ProbabilitySampler` to `TraceIDRatioBased` and change semantics to ignore parent span sampling status. (#1115)
- Move `tools` package under `internal`. (#1141)
- Move `go.opentelemetry.io/otel/api/correlation` package to `go.opentelemetry.io/otel/api/baggage`. (#1142)
   The `correlation.CorrelationContext` propagator has been renamed `baggage.Baggage`.  Other exported functions and types are unchanged.
- Rename `ParentOrElse` sampler to `ParentBased` and allow setting samplers depending on parent span. (#1153)
- In the `go.opentelemetry.io/otel/api/trace` package, `SpanConfigure` was renamed to `NewSpanConfig`. (#1155)
- Change `dependabot.yml` to add a `Skip Changelog` label to dependabot-sourced PRs. (#1161)
- The [configuration style guide](https://github.com/open-telemetry/opentelemetry-go/blob/master/CONTRIBUTING.md#config) has been updated to
   recommend the use of `newConfig()` instead of `configure()`. (#1163)
- The `otlp.Config` type has been unexported and changed to `otlp.config`, along with its initializer. (#1163)
- Ensure exported interface types include parameter names and update the
   Style Guide to reflect this styling rule. (#1172)
- Don't consider unset environment variable for resource detection to be an error. (#1170)
- Rename `go.opentelemetry.io/otel/api/metric.ConfigureInstrument` to `NewInstrumentConfig` and
  `go.opentelemetry.io/otel/api/metric.ConfigureMeter` to `NewMeterConfig`.
- ValueObserver instruments use LastValue aggregator by default. (#1165)
- OTLP Metric exporter supports LastValue aggregation. (#1165)
- Move the `go.opentelemetry.io/otel/api/unit` package to `go.opentelemetry.io/otel/unit`. (#1185)
- Rename `Provider` to `MeterProvider` in the `go.opentelemetry.io/otel/api/metric` package. (#1190)
- Rename `NoopProvider` to `NoopMeterProvider` in the `go.opentelemetry.io/otel/api/metric` package. (#1190)
- Rename `NewProvider` to `NewMeterProvider` in the `go.opentelemetry.io/otel/api/metric/metrictest` package. (#1190)
- Rename `Provider` to `MeterProvider` in the `go.opentelemetry.io/otel/api/metric/registry` package. (#1190)
- Rename `NewProvider` to `NewMeterProvider` in the `go.opentelemetry.io/otel/api/metri/registryc` package. (#1190)
- Rename `Provider` to `TracerProvider` in the `go.opentelemetry.io/otel/api/trace` package. (#1190)
- Rename `NoopProvider` to `NoopTracerProvider` in the `go.opentelemetry.io/otel/api/trace` package. (#1190)
- Rename `Provider` to `TracerProvider` in the `go.opentelemetry.io/otel/api/trace/tracetest` package. (#1190)
- Rename `NewProvider` to `NewTracerProvider` in the `go.opentelemetry.io/otel/api/trace/tracetest` package. (#1190)
- Rename `WrapperProvider` to `WrapperTracerProvider` in the `go.opentelemetry.io/otel/bridge/opentracing` package. (#1190)
- Rename `NewWrapperProvider` to `NewWrapperTracerProvider` in the `go.opentelemetry.io/otel/bridge/opentracing` package. (#1190)
- Rename `Provider` method of the pull controller to `MeterProvider` in the `go.opentelemetry.io/otel/sdk/metric/controller/pull` package. (#1190)
- Rename `Provider` method of the push controller to `MeterProvider` in the `go.opentelemetry.io/otel/sdk/metric/controller/push` package. (#1190)
- Rename `ProviderOptions` to `TracerProviderConfig` in the `go.opentelemetry.io/otel/sdk/trace` package. (#1190)
- Rename `ProviderOption` to `TracerProviderOption` in the `go.opentelemetry.io/otel/sdk/trace` package. (#1190)
- Rename `Provider` to `TracerProvider` in the `go.opentelemetry.io/otel/sdk/trace` package. (#1190)
- Rename `NewProvider` to `NewTracerProvider` in the `go.opentelemetry.io/otel/sdk/trace` package. (#1190)
- Renamed `SamplingDecision` values to comply with OpenTelemetry specification change. (#1192)
- Renamed Zipkin attribute names from `ot.status_code & ot.status_description` to `otel.status_code & otel.status_description`. (#1201)
- The default SDK now invokes registered `SpanProcessor`s in the order they were registered with the `TracerProvider`. (#1195)
- Add test of spans being processed by the `SpanProcessor`s in the order they were registered. (#1203)

### Removed

- Remove the B3 propagator from `go.opentelemetry.io/otel/propagators`. It is now located in the
   `go.opentelemetry.io/contrib/propagators/` module. (#1191)
- Remove the semantic convention for HTTP status text, `HTTPStatusTextKey` from package `go.opentelemetry.io/otel/semconv`. (#1194)

### Fixed

- Zipkin example no longer mentions `ParentSampler`, corrected to `ParentBased`. (#1171)
- Fix missing shutdown processor in otel-collector example. (#1186)
- Fix missing shutdown processor in basic and namedtracer examples. (#1197)

## [0.11.0] - 2020-08-24

### Added

- Support for exporting array-valued attributes via OTLP. (#992)
- `Noop` and `InMemory` `SpanBatcher` implementations to help with testing integrations. (#994)
- Support for filtering metric label sets. (#1047)
- A dimensionality-reducing metric Processor. (#1057)
- Integration tests for more OTel Collector Attribute types. (#1062)
- A new `WithSpanProcessor` `ProviderOption` is added to the `go.opentelemetry.io/otel/sdk/trace` package to create a `Provider` and automatically register the `SpanProcessor`. (#1078)

### Changed

- Rename `sdk/metric/processor/test` to `sdk/metric/processor/processortest`. (#1049)
- Rename `sdk/metric/controller/test` to `sdk/metric/controller/controllertest`. (#1049)
- Rename `api/testharness` to `api/apitest`. (#1049)
- Rename `api/trace/testtrace` to `api/trace/tracetest`. (#1049)
- Change Metric Processor to merge multiple observations. (#1024)
- The `go.opentelemetry.io/otel/bridge/opentracing` bridge package has been made into its own module.
   This removes the package dependencies of this bridge from the rest of the OpenTelemetry based project. (#1038)
- Renamed `go.opentelemetry.io/otel/api/standard` package to `go.opentelemetry.io/otel/semconv` to avoid the ambiguous and generic name `standard` and better describe the package as containing OpenTelemetry semantic conventions. (#1016)
- The environment variable used for resource detection has been changed from `OTEL_RESOURCE_LABELS` to `OTEL_RESOURCE_ATTRIBUTES` (#1042)
- Replace `WithSyncer` with `WithBatcher` in examples. (#1044)
- Replace the `google.golang.org/grpc/codes` dependency in the API with an equivalent `go.opentelemetry.io/otel/codes` package. (#1046)
- Merge the `go.opentelemetry.io/otel/api/label` and `go.opentelemetry.io/otel/api/kv` into the new `go.opentelemetry.io/otel/label` package. (#1060)
- Unify Callback Function Naming.
   Rename `*Callback` with `*Func`. (#1061)
- CI builds validate against last two versions of Go, dropping 1.13 and adding 1.15. (#1064)
- The `go.opentelemetry.io/otel/sdk/export/trace` interfaces `SpanSyncer` and `SpanBatcher` have been replaced with a specification compliant `Exporter` interface.
   This interface still supports the export of `SpanData`, but only as a slice.
   Implementation are also required now to return any error from `ExportSpans` if one occurs as well as implement a `Shutdown` method for exporter clean-up. (#1078)
- The `go.opentelemetry.io/otel/sdk/trace` `NewBatchSpanProcessor` function no longer returns an error.
   If a `nil` exporter is passed as an argument to this function, instead of it returning an error, it now returns a `BatchSpanProcessor` that handles the export of `SpanData` by not taking any action. (#1078)
- The `go.opentelemetry.io/otel/sdk/trace` `NewProvider` function to create a `Provider` no longer returns an error, instead only a `*Provider`.
   This change is related to `NewBatchSpanProcessor` not returning an error which was the only error this function would return. (#1078)

### Removed

- Duplicate, unused API sampler interface. (#999)
   Use the [`Sampler` interface](https://github.com/open-telemetry/opentelemetry-go/blob/v0.11.0/sdk/trace/sampling.go) provided by the SDK instead.
- The `grpctrace` instrumentation was moved to the `go.opentelemetry.io/contrib` repository and out of this repository.
   This move includes moving the `grpc` example to the `go.opentelemetry.io/contrib` as well. (#1027)
- The `WithSpan` method of the `Tracer` interface.
   The functionality this method provided was limited compared to what a user can provide themselves.
   It was removed with the understanding that if there is sufficient user need it can be added back based on actual user usage. (#1043)
- The `RegisterSpanProcessor` and `UnregisterSpanProcessor` functions.
   These were holdovers from an approach prior to the TracerProvider design. They were not used anymore. (#1077)
- The `oterror` package. (#1026)
- The `othttp` and `httptrace` instrumentations were moved to `go.opentelemetry.io/contrib`. (#1032)

### Fixed

- The `semconv.HTTPServerMetricAttributesFromHTTPRequest()` function no longer generates the high-cardinality `http.request.content.length` label. (#1031)
- Correct instrumentation version tag in Jaeger exporter. (#1037)
- The SDK span will now set an error event if the `End` method is called during a panic (i.e. it was deferred). (#1043)
- Move internally generated protobuf code from the `go.opentelemetry.io/otel` to the OTLP exporter to reduce dependency overhead. (#1050)
- The `otel-collector` example referenced outdated collector processors. (#1006)

## [0.10.0] - 2020-07-29

This release migrates the default OpenTelemetry SDK into its own Go module, decoupling the SDK from the API and reducing dependencies for instrumentation packages.

### Added

- The Zipkin exporter now has `NewExportPipeline` and `InstallNewPipeline` constructor functions to match the common pattern.
    These function build a new exporter with default SDK options and register the exporter with the `global` package respectively. (#944)
- Add propagator option for gRPC instrumentation. (#986)
- The `testtrace` package now tracks the `trace.SpanKind` for each span. (#987)

### Changed

- Replace the `RegisterGlobal` `Option` in the Jaeger exporter with an `InstallNewPipeline` constructor function.
   This matches the other exporter constructor patterns and will register a new exporter after building it with default configuration. (#944)
- The trace (`go.opentelemetry.io/otel/exporters/trace/stdout`) and metric (`go.opentelemetry.io/otel/exporters/metric/stdout`) `stdout` exporters are now merged into a single exporter at `go.opentelemetry.io/otel/exporters/stdout`.
   This new exporter was made into its own Go module to follow the pattern of all exporters and decouple it from the `go.opentelemetry.io/otel` module. (#956, #963)
- Move the `go.opentelemetry.io/otel/exporters/test` test package to `go.opentelemetry.io/otel/sdk/export/metric/metrictest`. (#962)
- The `go.opentelemetry.io/otel/api/kv/value` package was merged into the parent `go.opentelemetry.io/otel/api/kv` package. (#968)
  - `value.Bool` was replaced with `kv.BoolValue`.
  - `value.Int64` was replaced with `kv.Int64Value`.
  - `value.Uint64` was replaced with `kv.Uint64Value`.
  - `value.Float64` was replaced with `kv.Float64Value`.
  - `value.Int32` was replaced with `kv.Int32Value`.
  - `value.Uint32` was replaced with `kv.Uint32Value`.
  - `value.Float32` was replaced with `kv.Float32Value`.
  - `value.String` was replaced with `kv.StringValue`.
  - `value.Int` was replaced with `kv.IntValue`.
  - `value.Uint` was replaced with `kv.UintValue`.
  - `value.Array` was replaced with `kv.ArrayValue`.
- Rename `Infer` to `Any` in the `go.opentelemetry.io/otel/api/kv` package. (#972)
- Change `othttp` to use the `httpsnoop` package to wrap the `ResponseWriter` so that optional interfaces (`http.Hijacker`, `http.Flusher`, etc.) that are implemented by the original `ResponseWriter`are also implemented by the wrapped `ResponseWriter`. (#979)
- Rename `go.opentelemetry.io/otel/sdk/metric/aggregator/test` package to `go.opentelemetry.io/otel/sdk/metric/aggregator/aggregatortest`. (#980)
- Make the SDK into its own Go module called `go.opentelemetry.io/otel/sdk`. (#985)
- Changed the default trace `Sampler` from `AlwaysOn` to `ParentOrElse(AlwaysOn)`. (#989)

### Removed

- The `IndexedAttribute` function from the `go.opentelemetry.io/otel/api/label` package was removed in favor of `IndexedLabel` which it was synonymous with. (#970)

### Fixed

- Bump github.com/golangci/golangci-lint from 1.28.3 to 1.29.0 in /tools. (#953)
- Bump github.com/google/go-cmp from 0.5.0 to 0.5.1. (#957)
- Use `global.Handle` for span export errors in the OTLP exporter. (#946)
- Correct Go language formatting in the README documentation. (#961)
- Remove default SDK dependencies from the `go.opentelemetry.io/otel/api` package. (#977)
- Remove default SDK dependencies from the `go.opentelemetry.io/otel/instrumentation` package. (#983)
- Move documented examples for `go.opentelemetry.io/otel/instrumentation/grpctrace` interceptors into Go example tests. (#984)

## [0.9.0] - 2020-07-20

### Added

- A new Resource Detector interface is included to allow resources to be automatically detected and included. (#939)
- A Detector to automatically detect resources from an environment variable. (#939)
- Github action to generate protobuf Go bindings locally in `internal/opentelemetry-proto-gen`. (#938)
- OTLP .proto files from `open-telemetry/opentelemetry-proto` imported as a git submodule under `internal/opentelemetry-proto`.
   References to `github.com/open-telemetry/opentelemetry-proto` changed to `go.opentelemetry.io/otel/internal/opentelemetry-proto-gen`. (#942)

### Changed

- Non-nil value `struct`s for key-value pairs will be marshalled using JSON rather than `Sprintf`. (#948)

### Removed

- Removed dependency on `github.com/open-telemetry/opentelemetry-collector`. (#943)

## [0.8.0] - 2020-07-09

### Added

- The `B3Encoding` type to represent the B3 encoding(s) the B3 propagator can inject.
   A value for HTTP supported encodings (Multiple Header: `MultipleHeader`, Single Header: `SingleHeader`) are included. (#882)
- The `FlagsDeferred` trace flag to indicate if the trace sampling decision has been deferred. (#882)
- The `FlagsDebug` trace flag to indicate if the trace is a debug trace. (#882)
- Add `peer.service` semantic attribute. (#898)
- Add database-specific semantic attributes. (#899)
- Add semantic convention for `faas.coldstart` and `container.id`. (#909)
- Add http content size semantic conventions. (#905)
- Include `http.request_content_length` in HTTP request basic attributes. (#905)
- Add semantic conventions for operating system process resource attribute keys. (#919)
- The Jaeger exporter now has a `WithBatchMaxCount` option to specify the maximum number of spans sent in a batch. (#931)

### Changed

- Update `CONTRIBUTING.md` to ask for updates to `CHANGELOG.md` with each pull request. (#879)
- Use lowercase header names for B3 Multiple Headers. (#881)
- The B3 propagator `SingleHeader` field has been replaced with `InjectEncoding`.
   This new field can be set to combinations of the `B3Encoding` bitmasks and will inject trace information in these encodings.
   If no encoding is set, the propagator will default to `MultipleHeader` encoding. (#882)
- The B3 propagator now extracts from either HTTP encoding of B3 (Single Header or Multiple Header) based on what is contained in the header.
   Preference is given to Single Header encoding with Multiple Header being the fallback if Single Header is not found or is invalid.
   This behavior change is made to dynamically support all correctly encoded traces received instead of having to guess the expected encoding prior to receiving. (#882)
- Extend semantic conventions for RPC. (#900)
- To match constant naming conventions in the `api/standard` package, the `FaaS*` key names are appended with a suffix of `Key`. (#920)
  - `"api/standard".FaaSName` -> `FaaSNameKey`
  - `"api/standard".FaaSID` -> `FaaSIDKey`
  - `"api/standard".FaaSVersion` -> `FaaSVersionKey`
  - `"api/standard".FaaSInstance` -> `FaaSInstanceKey`

### Removed

- The `FlagsUnused` trace flag is removed.
   The purpose of this flag was to act as the inverse of `FlagsSampled`, the inverse of `FlagsSampled` is used instead. (#882)
- The B3 header constants (`B3SingleHeader`, `B3DebugFlagHeader`, `B3TraceIDHeader`, `B3SpanIDHeader`, `B3SampledHeader`, `B3ParentSpanIDHeader`) are removed.
   If B3 header keys are needed [the authoritative OpenZipkin package constants](https://pkg.go.dev/github.com/openzipkin/zipkin-go@v0.2.2/propagation/b3?tab=doc#pkg-constants) should be used instead. (#882)

### Fixed

- The B3 Single Header name is now correctly `b3` instead of the previous `X-B3`. (#881)
- The B3 propagator now correctly supports sampling only values (`b3: 0`, `b3: 1`, or `b3: d`) for a Single B3 Header. (#882)
- The B3 propagator now propagates the debug flag.
   This removes the behavior of changing the debug flag into a set sampling bit.
   Instead, this now follow the B3 specification and omits the `X-B3-Sampling` header. (#882)
- The B3 propagator now tracks "unset" sampling state (meaning "defer the decision") and does not set the `X-B3-Sampling` header when injecting. (#882)
- Bump github.com/itchyny/gojq from 0.10.3 to 0.10.4 in /tools. (#883)
- Bump github.com/opentracing/opentracing-go from v1.1.1-0.20190913142402-a7454ce5950e to v1.2.0. (#885)
- The tracing time conversion for OTLP spans is now correctly set to `UnixNano`. (#896)
- Ensure span status is not set to `Unknown` when no HTTP status code is provided as it is assumed to be `200 OK`. (#908)
- Ensure `httptrace.clientTracer` closes `http.headers` span. (#912)
- Prometheus exporter will not apply stale updates or forget inactive metrics. (#903)
- Add test for api.standard `HTTPClientAttributesFromHTTPRequest`. (#905)
- Bump github.com/golangci/golangci-lint from 1.27.0 to 1.28.1 in /tools. (#901, #913)
- Update otel-colector example to use the v0.5.0 collector. (#915)
- The `grpctrace` instrumentation uses a span name conforming to the OpenTelemetry semantic conventions (does not contain a leading slash (`/`)). (#922)
- The `grpctrace` instrumentation includes an `rpc.method` attribute now set to the gRPC method name. (#900, #922)
- The `grpctrace` instrumentation `rpc.service` attribute now contains the package name if one exists.
   This is in accordance with OpenTelemetry semantic conventions. (#922)
- Correlation Context extractor will no longer insert an empty map into the returned context when no valid values are extracted. (#923)
- Bump google.golang.org/api from 0.28.0 to 0.29.0 in /exporters/trace/jaeger. (#925)
- Bump github.com/itchyny/gojq from 0.10.4 to 0.11.0 in /tools. (#926)
- Bump github.com/golangci/golangci-lint from 1.28.1 to 1.28.2 in /tools. (#930)

## [0.7.0] - 2020-06-26

This release implements the v0.5.0 version of the OpenTelemetry specification.

### Added

- The othttp instrumentation now includes default metrics. (#861)
- This CHANGELOG file to track all changes in the project going forward.
- Support for array type attributes. (#798)
- Apply transitive dependabot go.mod dependency updates as part of a new automatic Github workflow. (#844)
- Timestamps are now passed to exporters for each export. (#835)
- Add new `Accumulation` type to metric SDK to transport telemetry from `Accumulator`s to `Processor`s.
   This replaces the prior `Record` `struct` use for this purpose. (#835)
- New dependabot integration to automate package upgrades. (#814)
- `Meter` and `Tracer` implementations accept instrumentation version version as an optional argument.
   This instrumentation version is passed on to exporters. (#811) (#805) (#802)
- The OTLP exporter includes the instrumentation version in telemetry it exports. (#811)
- Environment variables for Jaeger exporter are supported. (#796)
- New `aggregation.Kind` in the export metric API. (#808)
- New example that uses OTLP and the collector. (#790)
- Handle errors in the span `SetName` during span initialization. (#791)
- Default service config to enable retries for retry-able failed requests in the OTLP exporter and an option to override this default. (#777)
- New `go.opentelemetry.io/otel/api/oterror` package to uniformly support error handling and definitions for the project. (#778)
- New `global` default implementation of the `go.opentelemetry.io/otel/api/oterror.Handler` interface to be used to handle errors prior to an user defined `Handler`.
   There is also functionality for the user to register their `Handler` as well as a convenience function `Handle` to handle an error with this global `Handler`(#778)
- Options to specify propagators for httptrace and grpctrace instrumentation. (#784)
- The required `application/json` header for the Zipkin exporter is included in all exports. (#774)
- Integrate HTTP semantics helpers from the contrib repository into the `api/standard` package. #769

### Changed

- Rename `Integrator` to `Processor` in the metric SDK. (#863)
- Rename `AggregationSelector` to `AggregatorSelector`. (#859)
- Rename `SynchronizedCopy` to `SynchronizedMove`. (#858)
- Rename `simple` integrator to `basic` integrator. (#857)
- Merge otlp collector examples. (#841)
- Change the metric SDK to support cumulative, delta, and pass-through exporters directly.
   With these changes, cumulative and delta specific exporters are able to request the correct kind of aggregation from the SDK. (#840)
- The `Aggregator.Checkpoint` API is renamed to `SynchronizedCopy` and adds an argument, a different `Aggregator` into which the copy is stored. (#812)
- The `export.Aggregator` contract is that `Update()` and `SynchronizedCopy()` are synchronized with each other.
   All the aggregation interfaces (`Sum`, `LastValue`, ...) are not meant to be synchronized, as the caller is expected to synchronize aggregators at a higher level after the `Accumulator`.
   Some of the `Aggregators` used unnecessary locking and that has been cleaned up. (#812)
- Use of `metric.Number` was replaced by `int64` now that we use `sync.Mutex` in the `MinMaxSumCount` and `Histogram` `Aggregators`. (#812)
- Replace `AlwaysParentSample` with `ParentSample(fallback)` to match the OpenTelemetry v0.5.0 specification. (#810)
- Rename `sdk/export/metric/aggregator` to `sdk/export/metric/aggregation`. #808
- Send configured headers with every request in the OTLP exporter, instead of just on connection creation. (#806)
- Update error handling for any one off error handlers, replacing, instead, with the `global.Handle` function. (#791)
- Rename `plugin` directory to `instrumentation` to match the OpenTelemetry specification. (#779)
- Makes the argument order to Histogram and DDSketch `New()` consistent. (#781)

### Removed

- `Uint64NumberKind` and related functions from the API. (#864)
- Context arguments from `Aggregator.Checkpoint` and `Integrator.Process` as they were unused. (#803)
- `SpanID` is no longer included in parameters for sampling decision to match the OpenTelemetry specification. (#775)

### Fixed

- Upgrade OTLP exporter to opentelemetry-proto matching the opentelemetry-collector v0.4.0 release. (#866)
- Allow changes to `go.sum` and `go.mod` when running dependabot tidy-up. (#871)
- Bump github.com/stretchr/testify from 1.4.0 to 1.6.1. (#824)
- Bump github.com/prometheus/client_golang from 1.7.0 to 1.7.1 in /exporters/metric/prometheus. (#867)
- Bump google.golang.org/grpc from 1.29.1 to 1.30.0 in /exporters/trace/jaeger. (#853)
- Bump google.golang.org/grpc from 1.29.1 to 1.30.0 in /exporters/trace/zipkin. (#854)
- Bumps github.com/golang/protobuf from 1.3.2 to 1.4.2 (#848)
- Bump github.com/stretchr/testify from 1.4.0 to 1.6.1 in /exporters/otlp (#817)
- Bump github.com/golangci/golangci-lint from 1.25.1 to 1.27.0 in /tools (#828)
- Bump github.com/prometheus/client_golang from 1.5.0 to 1.7.0 in /exporters/metric/prometheus (#838)
- Bump github.com/stretchr/testify from 1.4.0 to 1.6.1 in /exporters/trace/jaeger (#829)
- Bump github.com/benbjohnson/clock from 1.0.0 to 1.0.3 (#815)
- Bump github.com/stretchr/testify from 1.4.0 to 1.6.1 in /exporters/trace/zipkin (#823)
- Bump github.com/itchyny/gojq from 0.10.1 to 0.10.3 in /tools (#830)
- Bump github.com/stretchr/testify from 1.4.0 to 1.6.1 in /exporters/metric/prometheus (#822)
- Bump google.golang.org/grpc from 1.27.1 to 1.29.1 in /exporters/trace/zipkin (#820)
- Bump google.golang.org/grpc from 1.27.1 to 1.29.1 in /exporters/trace/jaeger (#831)
- Bump github.com/google/go-cmp from 0.4.0 to 0.5.0 (#836)
- Bump github.com/google/go-cmp from 0.4.0 to 0.5.0 in /exporters/trace/jaeger (#837)
- Bump github.com/google/go-cmp from 0.4.0 to 0.5.0 in /exporters/otlp (#839)
- Bump google.golang.org/api from 0.20.0 to 0.28.0 in /exporters/trace/jaeger (#843)
- Set span status from HTTP status code in the othttp instrumentation. (#832)
- Fixed typo in push controller comment. (#834)
- The `Aggregator` testing has been updated and cleaned. (#812)
- `metric.Number(0)` expressions are replaced by `0` where possible. (#812)
- Fixed `global` `handler_test.go` test failure. #804
- Fixed `BatchSpanProcessor.Shutdown` to wait until all spans are processed. (#766)
- Fixed OTLP example's accidental early close of exporter. (#807)
- Ensure zipkin exporter reads and closes response body. (#788)
- Update instrumentation to use `api/standard` keys instead of custom keys. (#782)
- Clean up tools and RELEASING documentation. (#762)

## [0.6.0] - 2020-05-21

### Added

- Support for `Resource`s in the prometheus exporter. (#757)
- New pull controller. (#751)
- New `UpDownSumObserver` instrument. (#750)
- OpenTelemetry collector demo. (#711)
- New `SumObserver` instrument. (#747)
- New `UpDownCounter` instrument. (#745)
- New timeout `Option` and configuration function `WithTimeout` to the push controller. (#742)
- New `api/standards` package to implement semantic conventions and standard key-value generation. (#731)

### Changed

- Rename `Register*` functions in the metric API to `New*` for all `Observer` instruments. (#761)
- Use `[]float64` for histogram boundaries, not `[]metric.Number`. (#758)
- Change OTLP example to use exporter as a trace `Syncer` instead of as an unneeded `Batcher`. (#756)
- Replace `WithResourceAttributes()` with `WithResource()` in the trace SDK. (#754)
- The prometheus exporter now uses the new pull controller. (#751)
- Rename `ScheduleDelayMillis` to `BatchTimeout` in the trace `BatchSpanProcessor`.(#752)
- Support use of synchronous instruments in asynchronous callbacks (#725)
- Move `Resource` from the `Export` method parameter into the metric export `Record`. (#739)
- Rename `Observer` instrument to `ValueObserver`. (#734)
- The push controller now has a method (`Provider()`) to return a `metric.Provider` instead of the old `Meter` method that acted as a `metric.Provider`. (#738)
- Replace `Measure` instrument by `ValueRecorder` instrument. (#732)
- Rename correlation context header from `"Correlation-Context"` to `"otcorrelations"` to match the OpenTelemetry specification. 727)

### Fixed

- Ensure gRPC `ClientStream` override methods do not panic in grpctrace package. (#755)
- Disable parts of `BatchSpanProcessor` test until a fix is found. (#743)
- Fix `string` case in `kv` `Infer` function. (#746)
- Fix panic in grpctrace client interceptors. (#740)
- Refactor the `api/metrics` push controller and add `CheckpointSet` synchronization. (#737)
- Rewrite span batch process queue batching logic. (#719)
- Remove the push controller named Meter map. (#738)
- Fix Histogram aggregator initial state (fix #735). (#736)
- Ensure golang alpine image is running `golang-1.14` for examples. (#733)
- Added test for grpctrace `UnaryInterceptorClient`. (#695)
- Rearrange `api/metric` code layout. (#724)

## [0.5.0] - 2020-05-13

### Added

- Batch `Observer` callback support. (#717)
- Alias `api` types to root package of project. (#696)
- Create basic `othttp.Transport` for simple client instrumentation. (#678)
- `SetAttribute(string, interface{})` to the trace API. (#674)
- Jaeger exporter option that allows user to specify custom http client. (#671)
- `Stringer` and `Infer` methods to `key`s. (#662)

### Changed

- Rename `NewKey` in the `kv` package to just `Key`. (#721)
- Move `core` and `key` to `kv` package. (#720)
- Make the metric API `Meter` a `struct` so the abstract `MeterImpl` can be passed and simplify implementation. (#709)
- Rename SDK `Batcher` to `Integrator` to match draft OpenTelemetry SDK specification. (#710)
- Rename SDK `Ungrouped` integrator to `simple.Integrator` to match draft OpenTelemetry SDK specification. (#710)
- Rename SDK `SDK` `struct` to `Accumulator` to match draft OpenTelemetry SDK specification. (#710)
- Move `Number` from `core` to `api/metric` package. (#706)
- Move `SpanContext` from `core` to `trace` package. (#692)
- Change traceparent header from `Traceparent` to `traceparent` to implement the W3C specification. (#681)

### Fixed

- Update tooling to run generators in all submodules. (#705)
- gRPC interceptor regexp to match methods without a service name. (#683)
- Use a `const` for padding 64-bit B3 trace IDs. (#701)
- Update `mockZipkin` listen address from `:0` to `127.0.0.1:0`. (#700)
- Left-pad 64-bit B3 trace IDs with zero. (#698)
- Propagate at least the first W3C tracestate header. (#694)
- Remove internal `StateLocker` implementation. (#688)
- Increase instance size CI system uses. (#690)
- Add a `key` benchmark and use reflection in `key.Infer()`. (#679)
- Fix internal `global` test by using `global.Meter` with `RecordBatch()`. (#680)
- Reimplement histogram using mutex instead of `StateLocker`. (#669)
- Switch `MinMaxSumCount` to a mutex lock implementation instead of `StateLocker`. (#667)
- Update documentation to not include any references to `WithKeys`. (#672)
- Correct misspelling. (#668)
- Fix clobbering of the span context if extraction fails. (#656)
- Bump `golangci-lint` and work around the corrupting bug. (#666) (#670)

## [0.4.3] - 2020-04-24

### Added

- `Dockerfile` and `docker-compose.yml` to run example code. (#635)
- New `grpctrace` package that provides gRPC client and server interceptors for both unary and stream connections. (#621)
- New `api/label` package, providing common label set implementation. (#651)
- Support for JSON marshaling of `Resources`. (#654)
- `TraceID` and `SpanID` implementations for `Stringer` interface. (#642)
- `RemoteAddrKey` in the othttp plugin to include the HTTP client address in top-level spans. (#627)
- `WithSpanFormatter` option to the othttp plugin. (#617)
- Updated README to include section for compatible libraries and include reference to the contrib repository. (#612)
- The prometheus exporter now supports exporting histograms. (#601)
- A `String` method to the `Resource` to return a hashable identifier for a now unique resource. (#613)
- An `Iter` method to the `Resource` to return an array `AttributeIterator`. (#613)
- An `Equal` method to the `Resource` test the equivalence of resources. (#613)
- An iterable structure (`AttributeIterator`) for `Resource` attributes.

### Changed

- zipkin export's `NewExporter` now requires a `serviceName` argument to ensure this needed values is provided. (#644)
- Pass `Resources` through the metrics export pipeline. (#659)

### Removed

- `WithKeys` option from the metric API. (#639)

### Fixed

- Use the `label.Set.Equivalent` value instead of an encoding in the batcher. (#658)
- Correct typo `trace.Exporter` to `trace.SpanSyncer` in comments. (#653)
- Use type names for return values in jaeger exporter. (#648)
- Increase the visibility of the `api/key` package by updating comments and fixing usages locally. (#650)
- `Checkpoint` only after `Update`; Keep records in the `sync.Map` longer. (#647)
- Do not cache `reflect.ValueOf()` in metric Labels. (#649)
- Batch metrics exported from the OTLP exporter based on `Resource` and labels. (#626)
- Add error wrapping to the prometheus exporter. (#631)
- Update the OTLP exporter batching of traces to use a unique `string` representation of an associated `Resource` as the batching key. (#623)
- Update OTLP `SpanData` transform to only include the `ParentSpanID` if one exists. (#614)
- Update `Resource` internal representation to uniquely and reliably identify resources. (#613)
- Check return value from `CheckpointSet.ForEach` in prometheus exporter. (#622)
- Ensure spans created by httptrace client tracer reflect operation structure. (#618)
- Create a new recorder rather than reuse when multiple observations in same epoch for asynchronous instruments. #610
- The default port the OTLP exporter uses to connect to the OpenTelemetry collector is updated to match the one the collector listens on by default. (#611)


## [0.4.2] - 2020-03-31

### Fixed

- Fix `pre_release.sh` to update version in `sdk/opentelemetry.go`. (#607)
- Fix time conversion from internal to OTLP in OTLP exporter. (#606)

## [0.4.1] - 2020-03-31

### Fixed

- Update `tag.sh` to create signed tags. (#604)

## [0.4.0] - 2020-03-30

### Added

- New API package `api/metric/registry` that exposes a `MeterImpl` wrapper for use by SDKs to generate unique instruments. (#580)
- Script to verify examples after a new release. (#579)

### Removed

- The dogstatsd exporter due to lack of support.
   This additionally removes support for statsd. (#591)
- `LabelSet` from the metric API.
   This is replaced by a `[]core.KeyValue` slice. (#595)
- `Labels` from the metric API's `Meter` interface. (#595)

### Changed

- The metric `export.Labels` became an interface which the SDK implements and the `export` package provides a simple, immutable implementation of this interface intended for testing purposes. (#574)
- Renamed `internal/metric.Meter` to `MeterImpl`. (#580)
- Renamed `api/global/internal.obsImpl` to `asyncImpl`. (#580)

### Fixed

- Corrected missing return in mock span. (#582)
- Update License header for all source files to match CNCF guidelines and include a test to ensure it is present. (#586) (#596)
- Update to v0.3.0 of the OTLP in the OTLP exporter. (#588)
- Update pre-release script to be compatible between GNU and BSD based systems. (#592)
- Add a `RecordBatch` benchmark. (#594)
- Moved span transforms of the OTLP exporter to the internal package. (#593)
- Build both go-1.13 and go-1.14 in circleci to test for all supported versions of Go. (#569)
- Removed unneeded allocation on empty labels in OLTP exporter. (#597)
- Update `BatchedSpanProcessor` to process the queue until no data but respect max batch size. (#599)
- Update project documentation godoc.org links to pkg.go.dev. (#602)

## [0.3.0] - 2020-03-21

This is a first official beta release, which provides almost fully complete metrics, tracing, and context propagation functionality.
There is still a possibility of breaking changes.

### Added

- Add `Observer` metric instrument. (#474)
- Add global `Propagators` functionality to enable deferred initialization for propagators registered before the first Meter SDK is installed. (#494)
- Simplified export setup pipeline for the jaeger exporter to match other exporters. (#459)
- The zipkin trace exporter. (#495)
- The OTLP exporter to export metric and trace telemetry to the OpenTelemetry collector. (#497) (#544) (#545)
- The `StatusMessage` field was add to the trace `Span`. (#524)
- Context propagation in OpenTracing bridge in terms of OpenTelemetry context propagation. (#525)
- The `Resource` type was added to the SDK. (#528)
- The global API now supports a `Tracer` and `Meter` function as shortcuts to getting a global `*Provider` and calling these methods directly. (#538)
- The metric API now defines a generic `MeterImpl` interface to support general purpose `Meter` construction.
   Additionally, `SyncImpl` and `AsyncImpl` are added to support general purpose instrument construction. (#560)
- A metric `Kind` is added to represent the `MeasureKind`, `ObserverKind`, and `CounterKind`. (#560)
- Scripts to better automate the release process. (#576)

### Changed

- Default to to use `AlwaysSampler` instead of `ProbabilitySampler` to match OpenTelemetry specification. (#506)
- Renamed `AlwaysSampleSampler` to `AlwaysOnSampler` in the trace API. (#511)
- Renamed `NeverSampleSampler` to `AlwaysOffSampler` in the trace API. (#511)
- The `Status` field of the `Span` was changed to `StatusCode` to disambiguate with the added `StatusMessage`. (#524)
- Updated the trace `Sampler` interface conform to the OpenTelemetry specification. (#531)
- Rename metric API `Options` to `Config`. (#541)
- Rename metric `Counter` aggregator to be `Sum`. (#541)
- Unify metric options into `Option` from instrument specific options. (#541)
- The trace API's `TraceProvider` now support `Resource`s. (#545)
- Correct error in zipkin module name. (#548)
- The jaeger trace exporter now supports `Resource`s. (#551)
- Metric SDK now supports `Resource`s.
   The `WithResource` option was added to configure a `Resource` on creation and the `Resource` method was added to the metric `Descriptor` to return the associated `Resource`. (#552)
- Replace `ErrNoLastValue` and `ErrEmptyDataSet` by `ErrNoData` in the metric SDK. (#557)
- The stdout trace exporter now supports `Resource`s. (#558)
- The metric `Descriptor` is now included at the API instead of the SDK. (#560)
- Replace `Ordered` with an iterator in `export.Labels`. (#567)

### Removed

- The vendor specific Stackdriver. It is now hosted on 3rd party vendor infrastructure. (#452)
- The `Unregister` method for metric observers as it is not in the OpenTelemetry specification. (#560)
- `GetDescriptor` from the metric SDK. (#575)
- The `Gauge` instrument from the metric API. (#537)

### Fixed

- Make histogram aggregator checkpoint consistent. (#438)
- Update README with import instructions and how to build and test. (#505)
- The default label encoding was updated to be unique. (#508)
- Use `NewRoot` in the othttp plugin for public endpoints. (#513)
- Fix data race in `BatchedSpanProcessor`. (#518)
- Skip test-386 for Mac OS 10.15.x (Catalina and upwards). #521
- Use a variable-size array to represent ordered labels in maps. (#523)
- Update the OTLP protobuf and update changed import path. (#532)
- Use `StateLocker` implementation in `MinMaxSumCount`. (#546)
- Eliminate goroutine leak in histogram stress test. (#547)
- Update OTLP exporter with latest protobuf. (#550)
- Add filters to the othttp plugin. (#556)
- Provide an implementation of the `Header*` filters that do not depend on Go 1.14. (#565)
- Encode labels once during checkpoint.
   The checkpoint function is executed in a single thread so we can do the encoding lazily before passing the encoded version of labels to the exporter.
   This is a cheap and quick way to avoid encoding the labels on every collection interval. (#572)
- Run coverage over all packages in `COVERAGE_MOD_DIR`. (#573)

## [0.2.3] - 2020-03-04

### Added

- `RecordError` method on `Span`s in the trace API to Simplify adding error events to spans. (#473)
- Configurable push frequency for exporters setup pipeline. (#504)

### Changed

- Rename the `exporter` directory to `exporters`.
   The `go.opentelemetry.io/otel/exporter/trace/jaeger` package was mistakenly released with a `v1.0.0` tag instead of `v0.1.0`.
   This resulted in all subsequent releases not becoming the default latest.
   A consequence of this was that all `go get`s pulled in the incompatible `v0.1.0` release of that package when pulling in more recent packages from other otel packages.
   Renaming the `exporter` directory to `exporters` fixes this issue by renaming the package and therefore clearing any existing dependency tags.
   Consequentially, this action also renames *all* exporter packages. (#502)

### Removed

- The `CorrelationContextHeader` constant in the `correlation` package is no longer exported. (#503)

## [0.2.2] - 2020-02-27

### Added

- `HTTPSupplier` interface in the propagation API to specify methods to retrieve and store a single value for a key to be associated with a carrier. (#467)
- `HTTPExtractor` interface in the propagation API to extract information from an `HTTPSupplier` into a context. (#467)
- `HTTPInjector` interface in the propagation API to inject information into an `HTTPSupplier.` (#467)
- `Config` and configuring `Option` to the propagator API. (#467)
- `Propagators` interface in the propagation API to contain the set of injectors and extractors for all supported carrier formats. (#467)
- `HTTPPropagator` interface in the propagation API to inject and extract from an `HTTPSupplier.` (#467)
- `WithInjectors` and `WithExtractors` functions to the propagator API to configure injectors and extractors to use. (#467)
- `ExtractHTTP` and `InjectHTTP` functions to apply configured HTTP extractors and injectors to a passed context. (#467)
- Histogram aggregator. (#433)
- `DefaultPropagator` function and have it return `trace.TraceContext` as the default context propagator. (#456)
- `AlwaysParentSample` sampler to the trace API. (#455)
- `WithNewRoot` option function to the trace API to specify the created span should be considered a root span. (#451)


### Changed

- Renamed `WithMap` to `ContextWithMap` in the correlation package. (#481)
- Renamed `FromContext` to `MapFromContext` in the correlation package. (#481)
- Move correlation context propagation to correlation package. (#479)
- Do not default to putting remote span context into links. (#480)
- Propagators extrac
- `Tracer.WithSpan` updated to accept `StartOptions`. (#472)
- Renamed `MetricKind` to `Kind` to not stutter in the type usage. (#432)
- Renamed the `export` package to `metric` to match directory structure. (#432)
- Rename the `api/distributedcontext` package to `api/correlation`. (#444)
- Rename the `api/propagators` package to `api/propagation`. (#444)
- Move the propagators from the `propagators` package into the `trace` API package. (#444)
- Update `Float64Gauge`, `Int64Gauge`, `Float64Counter`, `Int64Counter`, `Float64Measure`, and `Int64Measure` metric methods to use value receivers instead of pointers. (#462)
- Moved all dependencies of tools package to a tools directory. (#466)

### Removed

- Binary propagators. (#467)
- NOOP propagator. (#467)

### Fixed

- Upgraded `github.com/golangci/golangci-lint` from `v1.21.0` to `v1.23.6` in `tools/`. (#492)
- Fix a possible nil-dereference crash (#478)
- Correct comments for `InstallNewPipeline` in the stdout exporter. (#483)
- Correct comments for `InstallNewPipeline` in the dogstatsd exporter. (#484)
- Correct comments for `InstallNewPipeline` in the prometheus exporter. (#482)
- Initialize `onError` based on `Config` in prometheus exporter. (#486)
- Correct module name in prometheus exporter README. (#475)
- Removed tracer name prefix from span names. (#430)
- Fix `aggregator_test.go` import package comment. (#431)
- Improved detail in stdout exporter. (#436)
- Fix a dependency issue (generate target should depend on stringer, not lint target) in Makefile. (#442)
- Reorders the Makefile targets within `precommit` target so we generate files and build the code before doing linting, so we can get much nicer errors about syntax errors from the compiler. (#442)
- Reword function documentation in gRPC plugin. (#446)
- Send the `span.kind` tag to Jaeger from the jaeger exporter. (#441)
- Fix `metadataSupplier` in the jaeger exporter to overwrite the header if existing instead of appending to it. (#441)
- Upgraded to Go 1.13 in CI. (#465)
- Correct opentelemetry.io URL in trace SDK documentation. (#464)
- Refactored reference counting logic in SDK determination of stale records. (#468)
- Add call to `runtime.Gosched` in instrument `acquireHandle` logic to not block the collector. (#469)

## [0.2.1.1] - 2020-01-13

### Fixed

- Use stateful batcher on Prometheus exporter fixing regresion introduced in #395. (#428)

## [0.2.1] - 2020-01-08

### Added

- Global meter forwarding implementation.
   This enables deferred initialization for metric instruments registered before the first Meter SDK is installed. (#392)
- Global trace forwarding implementation.
   This enables deferred initialization for tracers registered before the first Trace SDK is installed. (#406)
- Standardize export pipeline creation in all exporters. (#395)
- A testing, organization, and comments for 64-bit field alignment. (#418)
- Script to tag all modules in the project. (#414)

### Changed

- Renamed `propagation` package to `propagators`. (#362)
- Renamed `B3Propagator` propagator to `B3`. (#362)
- Renamed `TextFormatPropagator` propagator to `TextFormat`. (#362)
- Renamed `BinaryPropagator` propagator to `Binary`. (#362)
- Renamed `BinaryFormatPropagator` propagator to `BinaryFormat`. (#362)
- Renamed `NoopTextFormatPropagator` propagator to `NoopTextFormat`. (#362)
- Renamed `TraceContextPropagator` propagator to `TraceContext`. (#362)
- Renamed `SpanOption` to `StartOption` in the trace API. (#369)
- Renamed `StartOptions` to `StartConfig` in the trace API. (#369)
- Renamed `EndOptions` to `EndConfig` in the trace API. (#369)
- `Number` now has a pointer receiver for its methods. (#375)
- Renamed `CurrentSpan` to `SpanFromContext` in the trace API. (#379)
- Renamed `SetCurrentSpan` to `ContextWithSpan` in the trace API. (#379)
- Renamed `Message` in Event to `Name` in the trace API. (#389)
- Prometheus exporter no longer aggregates metrics, instead it only exports them. (#385)
- Renamed `HandleImpl` to `BoundInstrumentImpl` in the metric API. (#400)
- Renamed `Float64CounterHandle` to `Float64CounterBoundInstrument` in the metric API. (#400)
- Renamed `Int64CounterHandle` to `Int64CounterBoundInstrument` in the metric API. (#400)
- Renamed `Float64GaugeHandle` to `Float64GaugeBoundInstrument` in the metric API. (#400)
- Renamed `Int64GaugeHandle` to `Int64GaugeBoundInstrument` in the metric API. (#400)
- Renamed `Float64MeasureHandle` to `Float64MeasureBoundInstrument` in the metric API. (#400)
- Renamed `Int64MeasureHandle` to `Int64MeasureBoundInstrument` in the metric API. (#400)
- Renamed `Release` method for bound instruments in the metric API to `Unbind`. (#400)
- Renamed `AcquireHandle` method for bound instruments in the metric API to `Bind`. (#400)
- Renamed the `File` option in the stdout exporter to `Writer`. (#404)
- Renamed all `Options` to `Config` for all metric exports where this wasn't already the case.

### Fixed

- Aggregator import path corrected. (#421)
- Correct links in README. (#368)
- The README was updated to match latest code changes in its examples. (#374)
- Don't capitalize error statements. (#375)
- Fix ignored errors. (#375)
- Fix ambiguous variable naming. (#375)
- Removed unnecessary type casting. (#375)
- Use named parameters. (#375)
- Updated release schedule. (#378)
- Correct http-stackdriver example module name. (#394)
- Removed the `http.request` span in `httptrace` package. (#397)
- Add comments in the metrics SDK (#399)
- Initialize checkpoint when creating ddsketch aggregator to prevent panic when merging into a empty one. (#402) (#403)
- Add documentation of compatible exporters in the README. (#405)
- Typo fix. (#408)
- Simplify span check logic in SDK tracer implementation. (#419)

## [0.2.0] - 2019-12-03

### Added

- Unary gRPC tracing example. (#351)
- Prometheus exporter. (#334)
- Dogstatsd metrics exporter. (#326)

### Changed

- Rename `MaxSumCount` aggregation to `MinMaxSumCount` and add the `Min` interface for this aggregation. (#352)
- Rename `GetMeter` to `Meter`. (#357)
- Rename `HTTPTraceContextPropagator` to `TraceContextPropagator`. (#355)
- Rename `HTTPB3Propagator` to `B3Propagator`. (#355)
- Rename `HTTPTraceContextPropagator` to `TraceContextPropagator`. (#355)
- Move `/global` package to `/api/global`. (#356)
- Rename `GetTracer` to `Tracer`. (#347)

### Removed

- `SetAttribute` from the `Span` interface in the trace API. (#361)
- `AddLink` from the `Span` interface in the trace API. (#349)
- `Link` from the `Span` interface in the trace API. (#349)

### Fixed

- Exclude example directories from coverage report. (#365)
- Lint make target now implements automatic fixes with `golangci-lint` before a second run to report the remaining issues. (#360)
- Drop `GO111MODULE` environment variable in Makefile as Go 1.13 is the project specified minimum version and this is environment variable is not needed for that version of Go. (#359)
- Run the race checker for all test. (#354)
- Redundant commands in the Makefile are removed. (#354)
- Split the `generate` and `lint` targets of the Makefile. (#354)
- Renames `circle-ci` target to more generic `ci` in Makefile. (#354)
- Add example Prometheus binary to gitignore. (#358)
- Support negative numbers with the `MaxSumCount`. (#335)
- Resolve race conditions in `push_test.go` identified in #339. (#340)
- Use `/usr/bin/env bash` as a shebang in scripts rather than `/bin/bash`. (#336)
- Trace benchmark now tests both `AlwaysSample` and `NeverSample`.
   Previously it was testing `AlwaysSample` twice. (#325)
- Trace benchmark now uses a `[]byte` for `TraceID` to fix failing test. (#325)
- Added a trace benchmark to test variadic functions in `setAttribute` vs `setAttributes` (#325)
- The `defaultkeys` batcher was only using the encoded label set as its map key while building a checkpoint.
   This allowed distinct label sets through, but any metrics sharing a label set could be overwritten or merged incorrectly.
   This was corrected. (#333)


## [0.1.2] - 2019-11-18

### Fixed

- Optimized the `simplelru` map for attributes to reduce the number of allocations. (#328)
- Removed unnecessary unslicing of parameters that are already a slice. (#324)

## [0.1.1] - 2019-11-18

This release contains a Metrics SDK with stdout exporter and supports basic aggregations such as counter, gauges, array, maxsumcount, and ddsketch.

### Added

- Metrics stdout export pipeline. (#265)
- Array aggregation for raw measure metrics. (#282)
- The core.Value now have a `MarshalJSON` method. (#281)

### Removed

- `WithService`, `WithResources`, and `WithComponent` methods of tracers. (#314)
- Prefix slash in `Tracer.Start()` for the Jaeger example. (#292)

### Changed

- Allocation in LabelSet construction to reduce GC overhead. (#318)
- `trace.WithAttributes` to append values instead of replacing (#315)
- Use a formula for tolerance in sampling tests. (#298)
- Move export types into trace and metric-specific sub-directories. (#289)
- `SpanKind` back to being based on an `int` type. (#288)

### Fixed

- URL to OpenTelemetry website in README. (#323)
- Name of othttp default tracer. (#321)
- `ExportSpans` for the stackdriver exporter now handles `nil` context. (#294)
- CI modules cache to correctly restore/save from/to the cache. (#316)
- Fix metric SDK race condition between `LoadOrStore` and the assignment `rec.recorder = i.meter.exporter.AggregatorFor(rec)`. (#293)
- README now reflects the new code structure introduced with these changes. (#291)
- Make the basic example work. (#279)

## [0.1.0] - 2019-11-04

This is the first release of open-telemetry go library.
It contains api and sdk for trace and meter.

### Added

- Initial OpenTelemetry trace and metric API prototypes.
- Initial OpenTelemetry trace, metric, and export SDK packages.
- A wireframe bridge to support compatibility with OpenTracing.
- Example code for a basic, http-stackdriver, http, jaeger, and named tracer setup.
- Exporters for Jaeger, Stackdriver, and stdout.
- Propagators for binary, B3, and trace-context protocols.
- Project information and guidelines in the form of a README and CONTRIBUTING.
- Tools to build the project and a Makefile to automate the process.
- Apache-2.0 license.
- CircleCI build CI manifest files.
- CODEOWNERS file to track owners of this project.


[Unreleased]: https://github.com/open-telemetry/opentelemetry-go/compare/v0.14.0...HEAD
[0.14.0]: https://github.com/open-telemetry/opentelemetry-go/releases/tag/v0.14.0
[0.13.0]: https://github.com/open-telemetry/opentelemetry-go/releases/tag/v0.13.0
[0.12.0]: https://github.com/open-telemetry/opentelemetry-go/releases/tag/v0.12.0
[0.11.0]: https://github.com/open-telemetry/opentelemetry-go/releases/tag/v0.11.0
[0.10.0]: https://github.com/open-telemetry/opentelemetry-go/releases/tag/v0.10.0
[0.9.0]: https://github.com/open-telemetry/opentelemetry-go/releases/tag/v0.9.0
[0.8.0]: https://github.com/open-telemetry/opentelemetry-go/releases/tag/v0.8.0
[0.7.0]: https://github.com/open-telemetry/opentelemetry-go/releases/tag/v0.7.0
[0.6.0]: https://github.com/open-telemetry/opentelemetry-go/releases/tag/v0.6.0
[0.5.0]: https://github.com/open-telemetry/opentelemetry-go/releases/tag/v0.5.0
[0.4.3]: https://github.com/open-telemetry/opentelemetry-go/releases/tag/v0.4.3
[0.4.2]: https://github.com/open-telemetry/opentelemetry-go/releases/tag/v0.4.2
[0.4.1]: https://github.com/open-telemetry/opentelemetry-go/releases/tag/v0.4.1
[0.4.0]: https://github.com/open-telemetry/opentelemetry-go/releases/tag/v0.4.0
[0.3.0]: https://github.com/open-telemetry/opentelemetry-go/releases/tag/v0.3.0
[0.2.3]: https://github.com/open-telemetry/opentelemetry-go/releases/tag/v0.2.3
[0.2.2]: https://github.com/open-telemetry/opentelemetry-go/releases/tag/v0.2.2
[0.2.1.1]: https://github.com/open-telemetry/opentelemetry-go/releases/tag/v0.2.1.1
[0.2.1]: https://github.com/open-telemetry/opentelemetry-go/releases/tag/v0.2.1
[0.2.0]: https://github.com/open-telemetry/opentelemetry-go/releases/tag/v0.2.0
[0.1.2]: https://github.com/open-telemetry/opentelemetry-go/releases/tag/v0.1.2
[0.1.1]: https://github.com/open-telemetry/opentelemetry-go/releases/tag/v0.1.1
[0.1.0]: https://github.com/open-telemetry/opentelemetry-go/releases/tag/v0.1.0<|MERGE_RESOLUTION|>--- conflicted
+++ resolved
@@ -15,12 +15,9 @@
 ### Changed
 
 - Move the OpenCensus example into `example` directory. (#1359)
-<<<<<<< HEAD
 - Moved the SDK's `internal.IDGenerator` interface in to the `sdk/trace` package to enable support for externally-defined ID generators. (#1363)
-=======
 - `NewExporter` and `Start` functions in `go.opentelemetry.io/otel/exporters/otlp` now receive `context.Context` as a first parameter. (#1357)
 - Zipkin exporter relies on the status code for success rather than body read but still read the response body. (#1328)
->>>>>>> 0021ab0a
 
 ## [0.14.0] - 2020-11-19
 
