# Changelog

All notable changes to this project will be documented in this file.

The format is based on [Keep a Changelog](https://keepachangelog.com/en/1.0.0/).

This project adheres to [Semantic Versioning](https://semver.org/spec/v2.0.0.html).

## [Unreleased]

### Added

- Adds `otlpgrpc.WithRetry`option for configuring the retry policy for transient errors on the otlp/gRPC exporter. (#1832)
  - The following status codes are defined as transient errors:
      | gRPC Status Code | Description |
      | ---------------- | ----------- |
      | 1  | Cancelled |
      | 4  | Deadline Exceeded |
      | 8  | Resource Exhausted |
      | 10 | Aborted |
      | 10 | Out of Range |
      | 14 | Unavailable |
      | 15 | Data Loss |
- The `Status` type was added to the `go.opentelemetry.io/otel/sdk/trace` package to represent the status of a span. (#1874)
- The `SpanStub` type and its associated functions were added to the `go.opentelemetry.io/otel/sdk/trace/tracetest` package.
  This type can be used as a testing replacement for the `SpanSnapshot` that was removed from the `go.opentelemetry.io/otel/sdk/trace` package. (#1873)
<<<<<<< HEAD
- Add `otlphttp.WithHTTPTransport`, `otlphttp.WithTracesHTTPTransport`, `otlphttp.WithMetricsHTTPTransport` options for configuring a custom HTTP transport used by OTLP exporters. (#1881)
=======
- Adds support for scheme in `OTEL_EXPORTER_OTLP_ENDPOINT` according to the spec. (#1886)
>>>>>>> f06cace6

### Changed

- Make `NewSplitDriver` from `go.opentelemetry.io/otel/exporters/otlp` take variadic arguments instead of a `SplitConfig` item.
  `NewSplitDriver` now automatically implements an internal `noopDriver` for `SplitConfig` fields that are not initialized. (#1798)
- `resource.New()` now creates a Resource without builtin detectors. Previous behavior is now achieved by using `WithBuiltinDetectors` Option. (#1810)
- Move the `Event` type from the `go.opentelemetry.io/otel` package to the `go.opentelemetry.io/otel/sdk/trace` package. (#1846)
- CI builds validate against last two versions of Go, dropping 1.14 and adding 1.16. (#1865)
- BatchSpanProcessor now report export failures when calling `ForceFlush()` method. (#1860)
- `Set.Encoded(Encoder)` no longer caches the result of an encoding. (#1855)
- Renamed `CloudZoneKey` to `CloudAvailabilityZoneKey` in Resource semantic conventions according to spec. (#1871)
- The `StatusCode` and `StatusMessage` methods of the `ReadOnlySpan` interface and the `Span` produced by the `go.opentelemetry.io/otel/sdk/trace` package have been replaced with a single `Status` method.
  This method returns the status of a span using the new `Status` type. (#1874)
- The `ExportSpans` method of the`SpanExporter` interface type was updated to accept `ReadOnlySpan`s instead of the removed `SpanSnapshot`.
  This brings the export interface into compliance with the specification in that it now accepts an explicitly immutable type instead of just an implied one. (#1873)
- Unembed `SpanContext` in `Link`. (#1877)
- Semantic conventions are now generated from the specification YAML. (#1891)
- Spans created by the global `Tracer` obtained from `go.opentelemetry.io/otel`, prior to a functioning `TracerProvider` being set, now propagate the span context from their parent if one exists. (#1901)
- The `"go.opentelemetry.io/otel".Tracer` function now accepts tracer options. (#1902)
- Move the `go.opentelemetry.io/otel/unit` package to `go.opentelemetry.io/otel/metric/unit`. (#1903)
- Refactor option types according to the contribution style guide. (#1882)

### Deprecated

### Removed

- Remove `resource.WithoutBuiltin()`. Use `resource.New()`. (#1810)
- Unexported types `resource.FromEnv`, `resource.Host`, and `resource.TelemetrySDK`, Use the corresponding `With*()` to use individually. (#1810)
- Removed the `Tracer` and `IsRecording` method from the `ReadOnlySpan` in the `go.opentelemetry.io/otel/sdk/trace`.
  The `Tracer` method is not a required to be included in this interface and given the mutable nature of the tracer that is associated with a span, this method is not appropriate.
  The `IsRecording` method returns if the span is recording or not.
  A read-only span value does not need to know if updates to it will be recorded or not.
  By definition, it cannot be updated so there is no point in communicating if an update is recorded. (#1873)
- Removed the `SpanSnapshot` type from the `go.opentelemetry.io/otel/sdk/trace` package.
  The use of this type has been replaced with the use of the explicitly immutable `ReadOnlySpan` type.
  When a concrete representation of a read-only span is needed for testing, the newly added `SpanStub` in the `go.opentelemetry.io/otel/sdk/trace/tracetest` package should be used. (#1873)
- Remove the `Tracer` method from the `Span` interface in the `go.opentelemetry.io/otel/trace` package.
  Using the same tracer that created a span introduces the error where an instrumentation library's `Tracer` is used by other code instead of their own.
  The `"go.opentelemetry.io/otel".Tracer` function or a `TracerProvider` should be used to acquire a library specific `Tracer` instead. (#1900)
- The `http.url` attribute generated by `HTTPClientAttributesFromHTTPRequest` will no longer include username or password information. (#1919)

### Fixed

- Only report errors from the `"go.opentelemetry.io/otel/sdk/resource".Environment` function when they are not `nil`. (#1850, #1851)
- The `Shutdown` method of the simple `SpanProcessor` in the `go.opentelemetry.io/otel/sdk/trace` package now honors the context deadline or cancellation. (#1616, #1856)
- BatchSpanProcessor now drops span batches that failed to be exported. (#1860)
- Use `http://localhost:14268/api/traces` as default Jaeger collector endpoint instead of `http://localhost:14250`. (#1898)

### Security

## [0.20.0] - 2021-04-23

### Added

- The OTLP exporter now has two new convenience functions, `NewExportPipeline` and `InstallNewPipeline`, setup and install the exporter in tracing and metrics pipelines. (#1373)
- Adds semantic conventions for exceptions. (#1492)
- Added Jaeger Environment variables: `OTEL_EXPORTER_JAEGER_AGENT_HOST`, `OTEL_EXPORTER_JAEGER_AGENT_PORT`
  These environment variables can be used to override Jaeger agent hostname and port (#1752)
- Option `ExportTimeout` was added to batch span processor. (#1755)
- `trace.TraceFlags` is now a defined type over `byte` and `WithSampled(bool) TraceFlags` and `IsSampled() bool` methods have been added to it. (#1770)
- The `Event` and `Link` struct types from the `go.opentelemetry.io/otel` package now include a `DroppedAttributeCount` field to record the number of attributes that were not recorded due to configured limits being reached. (#1771)
- The Jaeger exporter now reports dropped attributes for a Span event in the exported log. (#1771)
- Adds test to check BatchSpanProcessor ignores `OnEnd` and `ForceFlush` post `Shutdown`. (#1772)
- Extract resource attributes from the `OTEL_RESOURCE_ATTRIBUTES` environment variable and merge them with the `resource.Default` resource as well as resources provided to the `TracerProvider` and metric `Controller`. (#1785)
- Added `WithOSType` resource configuration option to set OS (Operating System) type resource attribute (`os.type`). (#1788)
- Added `WithProcess*` resource configuration options to set Process resource attributes. (#1788)
  - `process.pid`
  - `process.executable.name`
  - `process.executable.path`
  - `process.command_args`
  - `process.owner`
  - `process.runtime.name`
  - `process.runtime.version`
  - `process.runtime.description`
- Adds `k8s.node.name` and `k8s.node.uid` attribute keys to the `semconv` package. (#1789)
- Added support for configuring OTLP/HTTP and OTLP/gRPC Endpoints, TLS Certificates, Headers, Compression and Timeout via Environment Variables. (#1758, #1769 and #1811)
  - `OTEL_EXPORTER_OTLP_ENDPOINT`
  - `OTEL_EXPORTER_OTLP_TRACES_ENDPOINT`
  - `OTEL_EXPORTER_OTLP_METRICS_ENDPOINT`
  - `OTEL_EXPORTER_OTLP_HEADERS`
  - `OTEL_EXPORTER_OTLP_TRACES_HEADERS`
  - `OTEL_EXPORTER_OTLP_METRICS_HEADERS`
  - `OTEL_EXPORTER_OTLP_COMPRESSION`
  - `OTEL_EXPORTER_OTLP_TRACES_COMPRESSION`
  - `OTEL_EXPORTER_OTLP_METRICS_COMPRESSION`
  - `OTEL_EXPORTER_OTLP_TIMEOUT`
  - `OTEL_EXPORTER_OTLP_TRACES_TIMEOUT`
  - `OTEL_EXPORTER_OTLP_METRICS_TIMEOUT`
  - `OTEL_EXPORTER_OTLP_CERTIFICATE`
  - `OTEL_EXPORTER_OTLP_TRACES_CERTIFICATE`
  - `OTEL_EXPORTER_OTLP_METRICS_CERTIFICATE`
- Adds `otlpgrpc.WithTimeout` option for configuring timeout to the otlp/gRPC exporter. (#1821)
- Adds `jaeger.WithMaxPacketSize` option for configuring maximum UDP packet size used when connecting to the Jaeger agent. (#1853)

### Fixed

- The `Span.IsRecording` implementation from `go.opentelemetry.io/otel/sdk/trace` always returns false when not being sampled. (#1750)
- The Jaeger exporter now correctly sets tags for the Span status code and message.
  This means it uses the correct tag keys (`"otel.status_code"`, `"otel.status_description"`) and does not set the status message as a tag unless it is set on the span. (#1761)
- The Jaeger exporter now correctly records Span event's names using the `"event"` key for a tag.
  Additionally, this tag is overridden, as specified in the OTel specification, if the event contains an attribute with that key. (#1768)
- Zipkin Exporter: Ensure mapping between OTel and Zipkin span data complies with the specification. (#1688)
- Fixed typo for default service name in Jaeger Exporter. (#1797)
- Fix flaky OTLP for the reconnnection of the client connection. (#1527, #1814)
- Fix Jaeger exporter dropping of span batches that exceed the UDP packet size limit.
  Instead, the exporter now splits the batch into smaller sendable batches. (#1828)

### Changed

- Span `RecordError` now records an `exception` event to comply with the semantic convention specification. (#1492)
- Jaeger exporter was updated to use thrift v0.14.1. (#1712)
- Migrate from using internally built and maintained version of the OTLP to the one hosted at `go.opentelemetry.io/proto/otlp`. (#1713)
- Migrate from using `github.com/gogo/protobuf` to `google.golang.org/protobuf` to match `go.opentelemetry.io/proto/otlp`. (#1713)
- The storage of a local or remote Span in a `context.Context` using its SpanContext is unified to store just the current Span.
  The Span's SpanContext can now self-identify as being remote or not.
  This means that `"go.opentelemetry.io/otel/trace".ContextWithRemoteSpanContext` will now overwrite any existing current Span, not just existing remote Spans, and make it the current Span in a `context.Context`. (#1731)
- Improve OTLP/gRPC exporter connection errors. (#1737)
- Information about a parent span context in a `"go.opentelemetry.io/otel/export/trace".SpanSnapshot` is unified in a new `Parent` field.
  The existing `ParentSpanID` and `HasRemoteParent` fields are removed in favor of this. (#1748)
- The `ParentContext` field of the `"go.opentelemetry.io/otel/sdk/trace".SamplingParameters` is updated to hold a `context.Context` containing the parent span.
  This changes it to make `SamplingParameters` conform with the OpenTelemetry specification. (#1749)
- Updated Jaeger Environment Variables: `JAEGER_ENDPOINT`, `JAEGER_USER`, `JAEGER_PASSWORD`
  to `OTEL_EXPORTER_JAEGER_ENDPOINT`, `OTEL_EXPORTER_JAEGER_USER`, `OTEL_EXPORTER_JAEGER_PASSWORD` in compliance with OTel specification. (#1752)
- Modify `BatchSpanProcessor.ForceFlush` to abort after timeout/cancellation. (#1757)
- The `DroppedAttributeCount` field of the `Span` in the `go.opentelemetry.io/otel` package now only represents the number of attributes dropped for the span itself.
  It no longer is a conglomerate of itself, events, and link attributes that have been dropped. (#1771)
- Make `ExportSpans` in Jaeger Exporter honor context deadline. (#1773)
- Modify Zipkin Exporter default service name, use default resource's serviceName instead of empty. (#1777)
- The `go.opentelemetry.io/otel/sdk/export/trace` package is merged into the `go.opentelemetry.io/otel/sdk/trace` package. (#1778)
- The prometheus.InstallNewPipeline example is moved from comment to example test (#1796)
- The convenience functions for the stdout exporter have been updated to return the `TracerProvider` implementation and enable the shutdown of the exporter. (#1800)
- Replace the flush function returned from the Jaeger exporter's convenience creation functions (`InstallNewPipeline` and `NewExportPipeline`) with the `TracerProvider` implementation they create.
  This enables the caller to shutdown and flush using the related `TracerProvider` methods. (#1822)
- Updated the Jaeger exporter to have a default endpoint, `http://localhost:14250`, for the collector. (#1824)
- Changed the function `WithCollectorEndpoint` in the Jaeger exporter to no longer accept an endpoint as an argument.
  The endpoint can be passed with the `CollectorEndpointOption` using the `WithEndpoint` function or by setting the `OTEL_EXPORTER_JAEGER_ENDPOINT` environment variable value appropriately. (#1824)
- The Jaeger exporter no longer batches exported spans itself, instead it relies on the SDK's `BatchSpanProcessor` for this functionality. (#1830)
- The Jaeger exporter creation functions (`NewRawExporter`, `NewExportPipeline`, and `InstallNewPipeline`) no longer accept the removed `Option` type as a variadic argument. (#1830)

### Removed

- Removed Jaeger Environment variables: `JAEGER_SERVICE_NAME`, `JAEGER_DISABLED`, `JAEGER_TAGS`
  These environment variables will no longer be used to override values of the Jaeger exporter (#1752)
- No longer set the links for a `Span` in `go.opentelemetry.io/otel/sdk/trace` that is configured to be a new root.
  This is unspecified behavior that the OpenTelemetry community plans to standardize in the future.
  To prevent backwards incompatible changes when it is specified, these links are removed. (#1726)
- Setting error status while recording error with Span from oteltest package. (#1729)
- The concept of a remote and local Span stored in a context is unified to just the current Span.
  Because of this `"go.opentelemetry.io/otel/trace".RemoteSpanContextFromContext` is removed as it is no longer needed.
  Instead, `"go.opentelemetry.io/otel/trace".SpanContextFromContex` can be used to return the current Span.
  If needed, that Span's `SpanContext.IsRemote()` can then be used to determine if it is remote or not. (#1731)
- The `HasRemoteParent` field of the `"go.opentelemetry.io/otel/sdk/trace".SamplingParameters` is removed.
  This field is redundant to the information returned from the `Remote` method of the `SpanContext` held in the `ParentContext` field. (#1749)
- The `trace.FlagsDebug` and `trace.FlagsDeferred` constants have been removed and will be localized to the B3 propagator. (#1770)
- Remove `Process` configuration, `WithProcessFromEnv` and `ProcessFromEnv`, and type from the Jaeger exporter package.
  The information that could be configured in the `Process` struct should be configured in a `Resource` instead. (#1776, #1804)
- Remove the `WithDisabled` option from the Jaeger exporter.
  To disable the exporter unregister it from the `TracerProvider` or use a no-operation `TracerProvider`. (#1806)
- Removed the functions `CollectorEndpointFromEnv` and `WithCollectorEndpointOptionFromEnv` from the Jaeger exporter.
  These functions for retrieving specific environment variable values are redundant of other internal functions and
  are not intended for end user use. (#1824)
- Removed the Jaeger exporter `WithSDKOptions` `Option`.
  This option was used to set SDK options for the exporter creation convenience functions.
  These functions are provided as a way to easily setup or install the exporter with what are deemed reasonable SDK settings for common use cases.
  If the SDK needs to be configured differently, the `NewRawExporter` function and direct setup of the SDK with the desired settings should be used. (#1825)
- The `WithBufferMaxCount` and `WithBatchMaxCount` `Option`s from the Jaeger exporter are removed.
  The exporter no longer batches exports, instead relying on the SDK's `BatchSpanProcessor` for this functionality. (#1830)
- The Jaeger exporter `Option` type is removed.
  The type is no longer used by the exporter to configure anything.
  All the previous configurations these options provided were duplicates of SDK configuration.
  They have been removed in favor of using the SDK configuration and focuses the exporter configuration to be only about the endpoints it will send telemetry to. (#1830)

## [0.19.0] - 2021-03-18

### Added

- Added `Marshaler` config option to `otlphttp` to enable otlp over json or protobufs. (#1586)
- A `ForceFlush` method to the `"go.opentelemetry.io/otel/sdk/trace".TracerProvider` to flush all registered `SpanProcessor`s. (#1608)
- Added `WithSampler` and `WithSpanLimits` to tracer provider. (#1633, #1702)
- `"go.opentelemetry.io/otel/trace".SpanContext` now has a `remote` property, and `IsRemote()` predicate, that is true when the `SpanContext` has been extracted from remote context data. (#1701)
- A `Valid` method to the `"go.opentelemetry.io/otel/attribute".KeyValue` type. (#1703)

### Changed

- `trace.SpanContext` is now immutable and has no exported fields. (#1573)
  - `trace.NewSpanContext()` can be used in conjunction with the `trace.SpanContextConfig` struct to initialize a new `SpanContext` where all values are known.
- Update the `ForceFlush` method signature to the `"go.opentelemetry.io/otel/sdk/trace".SpanProcessor` to accept a `context.Context` and return an error. (#1608)
- Update the `Shutdown` method to the `"go.opentelemetry.io/otel/sdk/trace".TracerProvider` return an error on shutdown failure. (#1608)
- The SimpleSpanProcessor will now shut down the enclosed `SpanExporter` and gracefully ignore subsequent calls to `OnEnd` after `Shutdown` is called. (#1612)
- `"go.opentelemetry.io/sdk/metric/controller.basic".WithPusher` is replaced with `WithExporter` to provide consistent naming across project. (#1656)
- Added non-empty string check for trace `Attribute` keys. (#1659)
- Add `description` to SpanStatus only when `StatusCode` is set to error. (#1662)
- Jaeger exporter falls back to `resource.Default`'s `service.name` if the exported Span does not have one. (#1673)
- Jaeger exporter populates Jaeger's Span Process from Resource. (#1673)
- Renamed the `LabelSet` method of `"go.opentelemetry.io/otel/sdk/resource".Resource` to `Set`. (#1692)
- Changed `WithSDK` to `WithSDKOptions` to accept variadic arguments of `TracerProviderOption` type in `go.opentelemetry.io/otel/exporters/trace/jaeger` package. (#1693)
- Changed `WithSDK` to `WithSDKOptions` to accept variadic arguments of `TracerProviderOption` type in `go.opentelemetry.io/otel/exporters/trace/zipkin` package. (#1693)

### Removed

- Removed `serviceName` parameter from Zipkin exporter and uses resource instead. (#1549)
- Removed `WithConfig` from tracer provider to avoid overriding configuration. (#1633)
- Removed the exported `SimpleSpanProcessor` and `BatchSpanProcessor` structs.
   These are now returned as a SpanProcessor interface from their respective constructors. (#1638)
- Removed `WithRecord()` from `trace.SpanOption` when creating a span. (#1660)
- Removed setting status to `Error` while recording an error as a span event in `RecordError`. (#1663)
- Removed `jaeger.WithProcess` configuration option. (#1673)
- Removed `ApplyConfig` method from `"go.opentelemetry.io/otel/sdk/trace".TracerProvider` and the now unneeded `Config` struct. (#1693)

### Fixed

- Jaeger Exporter: Ensure mapping between OTEL and Jaeger span data complies with the specification. (#1626)
- `SamplingResult.TraceState` is correctly propagated to a newly created span's `SpanContext`. (#1655)
- The `otel-collector` example now correctly flushes metric events prior to shutting down the exporter. (#1678)
- Do not set span status message in `SpanStatusFromHTTPStatusCode` if it can be inferred from `http.status_code`. (#1681)
- Synchronization issues in global trace delegate implementation. (#1686)
- Reduced excess memory usage by global `TracerProvider`. (#1687)

## [0.18.0] - 2021-03-03

### Added

- Added `resource.Default()` for use with meter and tracer providers. (#1507)
- `AttributePerEventCountLimit` and `AttributePerLinkCountLimit` for `SpanLimits`. (#1535)
- Added `Keys()` method to `propagation.TextMapCarrier` and `propagation.HeaderCarrier` to adapt `http.Header` to this interface. (#1544)
- Added `code` attributes to `go.opentelemetry.io/otel/semconv` package. (#1558)
- Compatibility testing suite in the CI system for the following systems. (#1567)
   | OS      | Go Version | Architecture |
   | ------- | ---------- | ------------ |
   | Ubuntu  | 1.15       | amd64        |
   | Ubuntu  | 1.14       | amd64        |
   | Ubuntu  | 1.15       | 386          |
   | Ubuntu  | 1.14       | 386          |
   | MacOS   | 1.15       | amd64        |
   | MacOS   | 1.14       | amd64        |
   | Windows | 1.15       | amd64        |
   | Windows | 1.14       | amd64        |
   | Windows | 1.15       | 386          |
   | Windows | 1.14       | 386          |

### Changed

- Replaced interface `oteltest.SpanRecorder` with its existing implementation
  `StandardSpanRecorder`. (#1542)
- Default span limit values to 128. (#1535)
- Rename `MaxEventsPerSpan`, `MaxAttributesPerSpan` and `MaxLinksPerSpan` to `EventCountLimit`, `AttributeCountLimit` and `LinkCountLimit`, and move these fields into `SpanLimits`. (#1535)
- Renamed the `otel/label` package to `otel/attribute`. (#1541)
- Vendor the Jaeger exporter's dependency on Apache Thrift. (#1551)
- Parallelize the CI linting and testing. (#1567)
- Stagger timestamps in exact aggregator tests. (#1569)
- Changed all examples to use `WithBatchTimeout(5 * time.Second)` rather than `WithBatchTimeout(5)`. (#1621)
- Prevent end-users from implementing some interfaces (#1575)

  ```
      "otel/exporters/otlp/otlphttp".Option
      "otel/exporters/stdout".Option
      "otel/oteltest".Option
      "otel/trace".TracerOption
      "otel/trace".SpanOption
      "otel/trace".EventOption
      "otel/trace".LifeCycleOption
      "otel/trace".InstrumentationOption
      "otel/sdk/resource".Option
      "otel/sdk/trace".ParentBasedSamplerOption
      "otel/sdk/trace".ReadOnlySpan
      "otel/sdk/trace".ReadWriteSpan
  ```

### Removed

- Removed attempt to resample spans upon changing the span name with `span.SetName()`. (#1545)
- The `test-benchmark` is no longer a dependency of the `precommit` make target. (#1567)
- Removed the `test-386` make target.
   This was replaced with a full compatibility testing suite (i.e. multi OS/arch) in the CI system. (#1567)

### Fixed

- The sequential timing check of timestamps in the stdout exporter are now setup explicitly to be sequential (#1571). (#1572)
- Windows build of Jaeger tests now compiles with OS specific functions (#1576). (#1577)
- The sequential timing check of timestamps of go.opentelemetry.io/otel/sdk/metric/aggregator/lastvalue are now setup explicitly to be sequential (#1578). (#1579)
- Validate tracestate header keys with vendors according to the W3C TraceContext specification (#1475). (#1581)
- The OTLP exporter includes related labels for translations of a GaugeArray (#1563). (#1570)

## [0.17.0] - 2021-02-12

### Changed

- Rename project default branch from `master` to `main`. (#1505)
- Reverse order in which `Resource` attributes are merged, per change in spec. (#1501)
- Add tooling to maintain "replace" directives in go.mod files automatically. (#1528)
- Create new modules: otel/metric, otel/trace, otel/oteltest, otel/sdk/export/metric, otel/sdk/metric (#1528)
- Move metric-related public global APIs from otel to otel/metric/global. (#1528)

## Fixed

- Fixed otlpgrpc reconnection issue.
- The example code in the README.md of `go.opentelemetry.io/otel/exporters/otlp` is moved to a compiled example test and used the new `WithAddress` instead of `WithEndpoint`. (#1513)
- The otel-collector example now uses the default OTLP receiver port of the collector.

## [0.16.0] - 2021-01-13

### Added

- Add the `ReadOnlySpan` and `ReadWriteSpan` interfaces to provide better control for accessing span data. (#1360)
- `NewGRPCDriver` function returns a `ProtocolDriver` that maintains a single gRPC connection to the collector. (#1369)
- Added documentation about the project's versioning policy. (#1388)
- Added `NewSplitDriver` for OTLP exporter that allows sending traces and metrics to different endpoints. (#1418)
- Added codeql worfklow to GitHub Actions (#1428)
- Added Gosec workflow to GitHub Actions (#1429)
- Add new HTTP driver for OTLP exporter in `exporters/otlp/otlphttp`. Currently it only supports the binary protobuf payloads. (#1420)
- Add an OpenCensus exporter bridge. (#1444)

### Changed

- Rename `internal/testing` to `internal/internaltest`. (#1449)
- Rename `export.SpanData` to `export.SpanSnapshot` and use it only for exporting spans. (#1360)
- Store the parent's full `SpanContext` rather than just its span ID in the `span` struct. (#1360)
- Improve span duration accuracy. (#1360)
- Migrated CI/CD from CircleCI to GitHub Actions (#1382)
- Remove duplicate checkout from GitHub Actions workflow (#1407)
- Metric `array` aggregator renamed `exact` to match its `aggregation.Kind` (#1412)
- Metric `exact` aggregator includes per-point timestamps (#1412)
- Metric stdout exporter uses MinMaxSumCount aggregator for ValueRecorder instruments (#1412)
- `NewExporter` from `exporters/otlp` now takes a `ProtocolDriver` as a parameter. (#1369)
- Many OTLP Exporter options became gRPC ProtocolDriver options. (#1369)
- Unify endpoint API that related to OTel exporter. (#1401)
- Optimize metric histogram aggregator to re-use its slice of buckets. (#1435)
- Metric aggregator Count() and histogram Bucket.Counts are consistently `uint64`. (1430)
- Histogram aggregator accepts functional options, uses default boundaries if none given. (#1434)
- `SamplingResult` now passed a `Tracestate` from the parent `SpanContext` (#1432)
- Moved gRPC driver for OTLP exporter to `exporters/otlp/otlpgrpc`. (#1420)
- The `TraceContext` propagator now correctly propagates `TraceState` through the `SpanContext`. (#1447)
- Metric Push and Pull Controller components are combined into a single "basic" Controller:
  - `WithExporter()` and `Start()` to configure Push behavior
  - `Start()` is optional; use `Collect()` and `ForEach()` for Pull behavior
  - `Start()` and `Stop()` accept Context. (#1378)
- The `Event` type is moved from the `otel/sdk/export/trace` package to the `otel/trace` API package. (#1452)

### Removed

- Remove `errUninitializedSpan` as its only usage is now obsolete. (#1360)
- Remove Metric export functionality related to quantiles and summary data points: this is not specified (#1412)
- Remove DDSketch metric aggregator; our intention is to re-introduce this as an option of the histogram aggregator after [new OTLP histogram data types](https://github.com/open-telemetry/opentelemetry-proto/pull/226) are released (#1412)

### Fixed

- `BatchSpanProcessor.Shutdown()` will now shutdown underlying `export.SpanExporter`. (#1443)

## [0.15.0] - 2020-12-10

### Added

- The `WithIDGenerator` `TracerProviderOption` is added to the `go.opentelemetry.io/otel/trace` package to configure an `IDGenerator` for the `TracerProvider`. (#1363)

### Changed

- The Zipkin exporter now uses the Span status code to determine. (#1328)
- `NewExporter` and `Start` functions in `go.opentelemetry.io/otel/exporters/otlp` now receive `context.Context` as a first parameter. (#1357)
- Move the OpenCensus example into `example` directory. (#1359)
- Moved the SDK's `internal.IDGenerator` interface in to the `sdk/trace` package to enable support for externally-defined ID generators. (#1363)
- Bump `github.com/google/go-cmp` from 0.5.3 to 0.5.4 (#1374)
- Bump `github.com/golangci/golangci-lint` in `/internal/tools` (#1375)

### Fixed

- Metric SDK `SumObserver` and `UpDownSumObserver` instruments correctness fixes. (#1381)

## [0.14.0] - 2020-11-19

### Added

- An `EventOption` and the related `NewEventConfig` function are added to the `go.opentelemetry.io/otel` package to configure Span events. (#1254)
- A `TextMapPropagator` and associated `TextMapCarrier` are added to the `go.opentelemetry.io/otel/oteltest` package to test `TextMap` type propagators and their use. (#1259)
- `SpanContextFromContext` returns `SpanContext` from context. (#1255)
- `TraceState` has been added to `SpanContext`. (#1340)
- `DeploymentEnvironmentKey` added to `go.opentelemetry.io/otel/semconv` package. (#1323)
- Add an OpenCensus to OpenTelemetry tracing bridge. (#1305)
- Add a parent context argument to `SpanProcessor.OnStart` to follow the specification. (#1333)
- Add missing tests for `sdk/trace/attributes_map.go`. (#1337)

### Changed

- Move the `go.opentelemetry.io/otel/api/trace` package into `go.opentelemetry.io/otel/trace` with the following changes. (#1229) (#1307)
  - `ID` has been renamed to `TraceID`.
  - `IDFromHex` has been renamed to `TraceIDFromHex`.
  - `EmptySpanContext` is removed.
- Move the `go.opentelemetry.io/otel/api/trace/tracetest` package into `go.opentelemetry.io/otel/oteltest`. (#1229)
- OTLP Exporter updates:
  - supports OTLP v0.6.0 (#1230, #1354)
  - supports configurable aggregation temporality (default: Cumulative, optional: Stateless). (#1296)
- The Sampler is now called on local child spans. (#1233)
- The `Kind` type from the `go.opentelemetry.io/otel/api/metric` package was renamed to `InstrumentKind` to more specifically describe what it is and avoid semantic ambiguity. (#1240)
- The `MetricKind` method of the `Descriptor` type in the `go.opentelemetry.io/otel/api/metric` package was renamed to `Descriptor.InstrumentKind`.
   This matches the returned type and fixes misuse of the term metric. (#1240)
- Move test harness from the `go.opentelemetry.io/otel/api/apitest` package into `go.opentelemetry.io/otel/oteltest`. (#1241)
- Move the `go.opentelemetry.io/otel/api/metric/metrictest` package into `go.opentelemetry.io/oteltest` as part of #964. (#1252)
- Move the `go.opentelemetry.io/otel/api/metric` package into `go.opentelemetry.io/otel/metric` as part of #1303. (#1321)
- Move the `go.opentelemetry.io/otel/api/metric/registry` package into `go.opentelemetry.io/otel/metric/registry` as a part of #1303. (#1316)
- Move the `Number` type (together with related functions) from `go.opentelemetry.io/otel/api/metric` package into `go.opentelemetry.io/otel/metric/number` as a part of #1303. (#1316)
- The function signature of the Span `AddEvent` method in `go.opentelemetry.io/otel` is updated to no longer take an unused context and instead take a required name and a variable number of `EventOption`s. (#1254)
- The function signature of the Span `RecordError` method in `go.opentelemetry.io/otel` is updated to no longer take an unused context and instead take a required error value and a variable number of `EventOption`s. (#1254)
- Move the `go.opentelemetry.io/otel/api/global` package to `go.opentelemetry.io/otel`. (#1262) (#1330)
- Move the `Version` function from `go.opentelemetry.io/otel/sdk` to `go.opentelemetry.io/otel`. (#1330)
- Rename correlation context header from `"otcorrelations"` to `"baggage"` to match the OpenTelemetry specification. (#1267)
- Fix `Code.UnmarshalJSON` to work with valid JSON only. (#1276)
- The `resource.New()` method changes signature to support builtin attributes and functional options, including `telemetry.sdk.*` and
  `host.name` semantic conventions; the former method is renamed `resource.NewWithAttributes`. (#1235)
- The Prometheus exporter now exports non-monotonic counters (i.e. `UpDownCounter`s) as gauges. (#1210)
- Correct the `Span.End` method documentation in the `otel` API to state updates are not allowed on a span after it has ended. (#1310)
- Updated span collection limits for attribute, event and link counts to 1000 (#1318)
- Renamed `semconv.HTTPUrlKey` to `semconv.HTTPURLKey`. (#1338)

### Removed

- The `ErrInvalidHexID`, `ErrInvalidTraceIDLength`, `ErrInvalidSpanIDLength`, `ErrInvalidSpanIDLength`, or `ErrNilSpanID` from the `go.opentelemetry.io/otel` package are unexported now. (#1243)
- The `AddEventWithTimestamp` method on the `Span` interface in `go.opentelemetry.io/otel` is removed due to its redundancy.
   It is replaced by using the `AddEvent` method with a `WithTimestamp` option. (#1254)
- The `MockSpan` and `MockTracer` types are removed from `go.opentelemetry.io/otel/oteltest`.
   `Tracer` and `Span` from the same module should be used in their place instead. (#1306)
- `WorkerCount` option is removed from `go.opentelemetry.io/otel/exporters/otlp`. (#1350)
- Remove the following labels types: INT32, UINT32, UINT64 and FLOAT32. (#1314)

### Fixed

- Rename `MergeItererator` to `MergeIterator` in the `go.opentelemetry.io/otel/label` package. (#1244)
- The `go.opentelemetry.io/otel/api/global` packages global TextMapPropagator now delegates functionality to a globally set delegate for all previously returned propagators. (#1258)
- Fix condition in `label.Any`. (#1299)
- Fix global `TracerProvider` to pass options to its configured provider. (#1329)
- Fix missing handler for `ExactKind` aggregator in OTLP metrics transformer (#1309)

## [0.13.0] - 2020-10-08

### Added

- OTLP Metric exporter supports Histogram aggregation. (#1209)
- The `Code` struct from the `go.opentelemetry.io/otel/codes` package now supports JSON marshaling and unmarshaling as well as implements the `Stringer` interface. (#1214)
- A Baggage API to implement the OpenTelemetry specification. (#1217)
- Add Shutdown method to sdk/trace/provider, shutdown processors in the order they were registered. (#1227)

### Changed

- Set default propagator to no-op propagator. (#1184)
- The `HTTPSupplier`, `HTTPExtractor`, `HTTPInjector`, and `HTTPPropagator` from the `go.opentelemetry.io/otel/api/propagation` package were replaced with unified `TextMapCarrier` and `TextMapPropagator` in the `go.opentelemetry.io/otel/propagation` package. (#1212) (#1325)
- The `New` function from the `go.opentelemetry.io/otel/api/propagation` package was replaced with `NewCompositeTextMapPropagator` in the `go.opentelemetry.io/otel` package. (#1212)
- The status codes of the `go.opentelemetry.io/otel/codes` package have been updated to match the latest OpenTelemetry specification.
   They now are `Unset`, `Error`, and `Ok`.
   They no longer track the gRPC codes. (#1214)
- The `StatusCode` field of the `SpanData` struct in the `go.opentelemetry.io/otel/sdk/export/trace` package now uses the codes package from this package instead of the gRPC project. (#1214)
- Move the `go.opentelemetry.io/otel/api/baggage` package into `go.opentelemetry.io/otel/baggage`. (#1217) (#1325)
- A `Shutdown` method of `SpanProcessor` and all its implementations receives a context and returns an error. (#1264)

### Fixed

- Copies of data from arrays and slices passed to `go.opentelemetry.io/otel/label.ArrayValue()` are now used in the returned `Value` instead of using the mutable data itself. (#1226)

### Removed

- The `ExtractHTTP` and `InjectHTTP` functions from the `go.opentelemetry.io/otel/api/propagation` package were removed. (#1212)
- The `Propagators` interface from the `go.opentelemetry.io/otel/api/propagation` package was removed to conform to the OpenTelemetry specification.
   The explicit `TextMapPropagator` type can be used in its place as this is the `Propagator` type the specification defines. (#1212)
- The `SetAttribute` method of the `Span` from the `go.opentelemetry.io/otel/api/trace` package was removed given its redundancy with the `SetAttributes` method. (#1216)
- The internal implementation of Baggage storage is removed in favor of using the new Baggage API functionality. (#1217)
- Remove duplicate hostname key `HostHostNameKey` in Resource semantic conventions. (#1219)
- Nested array/slice support has been removed. (#1226)

## [0.12.0] - 2020-09-24

### Added

- A `SpanConfigure` function in `go.opentelemetry.io/otel/api/trace` to create a new `SpanConfig` from `SpanOption`s. (#1108)
- In the `go.opentelemetry.io/otel/api/trace` package, `NewTracerConfig` was added to construct new `TracerConfig`s.
   This addition was made to conform with our project option conventions. (#1155)
- Instrumentation library information was added to the Zipkin exporter. (#1119)
- The `SpanProcessor` interface now has a `ForceFlush()` method. (#1166)
- More semantic conventions for k8s as resource attributes. (#1167)

### Changed

- Add reconnecting udp connection type to Jaeger exporter.
   This change adds a new optional implementation of the udp conn interface used to detect changes to an agent's host dns record.
   It then adopts the new destination address to ensure the exporter doesn't get stuck. This change was ported from jaegertracing/jaeger-client-go#520. (#1063)
- Replace `StartOption` and `EndOption` in `go.opentelemetry.io/otel/api/trace` with `SpanOption`.
   This change is matched by replacing the `StartConfig` and `EndConfig` with a unified `SpanConfig`. (#1108)
- Replace the `LinkedTo` span option in `go.opentelemetry.io/otel/api/trace` with `WithLinks`.
   This is be more consistent with our other option patterns, i.e. passing the item to be configured directly instead of its component parts, and provides a cleaner function signature. (#1108)
- The `go.opentelemetry.io/otel/api/trace` `TracerOption` was changed to an interface to conform to project option conventions. (#1109)
- Move the `B3` and `TraceContext` from within the `go.opentelemetry.io/otel/api/trace` package to their own `go.opentelemetry.io/otel/propagators` package.
    This removal of the propagators is reflective of the OpenTelemetry specification for these propagators as well as cleans up the `go.opentelemetry.io/otel/api/trace` API. (#1118)
- Rename Jaeger tags used for instrumentation library information to reflect changes in OpenTelemetry specification. (#1119)
- Rename `ProbabilitySampler` to `TraceIDRatioBased` and change semantics to ignore parent span sampling status. (#1115)
- Move `tools` package under `internal`. (#1141)
- Move `go.opentelemetry.io/otel/api/correlation` package to `go.opentelemetry.io/otel/api/baggage`. (#1142)
   The `correlation.CorrelationContext` propagator has been renamed `baggage.Baggage`.  Other exported functions and types are unchanged.
- Rename `ParentOrElse` sampler to `ParentBased` and allow setting samplers depending on parent span. (#1153)
- In the `go.opentelemetry.io/otel/api/trace` package, `SpanConfigure` was renamed to `NewSpanConfig`. (#1155)
- Change `dependabot.yml` to add a `Skip Changelog` label to dependabot-sourced PRs. (#1161)
- The [configuration style guide](https://github.com/open-telemetry/opentelemetry-go/blob/master/CONTRIBUTING.md#config) has been updated to
   recommend the use of `newConfig()` instead of `configure()`. (#1163)
- The `otlp.Config` type has been unexported and changed to `otlp.config`, along with its initializer. (#1163)
- Ensure exported interface types include parameter names and update the
   Style Guide to reflect this styling rule. (#1172)
- Don't consider unset environment variable for resource detection to be an error. (#1170)
- Rename `go.opentelemetry.io/otel/api/metric.ConfigureInstrument` to `NewInstrumentConfig` and
  `go.opentelemetry.io/otel/api/metric.ConfigureMeter` to `NewMeterConfig`.
- ValueObserver instruments use LastValue aggregator by default. (#1165)
- OTLP Metric exporter supports LastValue aggregation. (#1165)
- Move the `go.opentelemetry.io/otel/api/unit` package to `go.opentelemetry.io/otel/unit`. (#1185)
- Rename `Provider` to `MeterProvider` in the `go.opentelemetry.io/otel/api/metric` package. (#1190)
- Rename `NoopProvider` to `NoopMeterProvider` in the `go.opentelemetry.io/otel/api/metric` package. (#1190)
- Rename `NewProvider` to `NewMeterProvider` in the `go.opentelemetry.io/otel/api/metric/metrictest` package. (#1190)
- Rename `Provider` to `MeterProvider` in the `go.opentelemetry.io/otel/api/metric/registry` package. (#1190)
- Rename `NewProvider` to `NewMeterProvider` in the `go.opentelemetry.io/otel/api/metri/registryc` package. (#1190)
- Rename `Provider` to `TracerProvider` in the `go.opentelemetry.io/otel/api/trace` package. (#1190)
- Rename `NoopProvider` to `NoopTracerProvider` in the `go.opentelemetry.io/otel/api/trace` package. (#1190)
- Rename `Provider` to `TracerProvider` in the `go.opentelemetry.io/otel/api/trace/tracetest` package. (#1190)
- Rename `NewProvider` to `NewTracerProvider` in the `go.opentelemetry.io/otel/api/trace/tracetest` package. (#1190)
- Rename `WrapperProvider` to `WrapperTracerProvider` in the `go.opentelemetry.io/otel/bridge/opentracing` package. (#1190)
- Rename `NewWrapperProvider` to `NewWrapperTracerProvider` in the `go.opentelemetry.io/otel/bridge/opentracing` package. (#1190)
- Rename `Provider` method of the pull controller to `MeterProvider` in the `go.opentelemetry.io/otel/sdk/metric/controller/pull` package. (#1190)
- Rename `Provider` method of the push controller to `MeterProvider` in the `go.opentelemetry.io/otel/sdk/metric/controller/push` package. (#1190)
- Rename `ProviderOptions` to `TracerProviderConfig` in the `go.opentelemetry.io/otel/sdk/trace` package. (#1190)
- Rename `ProviderOption` to `TracerProviderOption` in the `go.opentelemetry.io/otel/sdk/trace` package. (#1190)
- Rename `Provider` to `TracerProvider` in the `go.opentelemetry.io/otel/sdk/trace` package. (#1190)
- Rename `NewProvider` to `NewTracerProvider` in the `go.opentelemetry.io/otel/sdk/trace` package. (#1190)
- Renamed `SamplingDecision` values to comply with OpenTelemetry specification change. (#1192)
- Renamed Zipkin attribute names from `ot.status_code & ot.status_description` to `otel.status_code & otel.status_description`. (#1201)
- The default SDK now invokes registered `SpanProcessor`s in the order they were registered with the `TracerProvider`. (#1195)
- Add test of spans being processed by the `SpanProcessor`s in the order they were registered. (#1203)

### Removed

- Remove the B3 propagator from `go.opentelemetry.io/otel/propagators`. It is now located in the
   `go.opentelemetry.io/contrib/propagators/` module. (#1191)
- Remove the semantic convention for HTTP status text, `HTTPStatusTextKey` from package `go.opentelemetry.io/otel/semconv`. (#1194)

### Fixed

- Zipkin example no longer mentions `ParentSampler`, corrected to `ParentBased`. (#1171)
- Fix missing shutdown processor in otel-collector example. (#1186)
- Fix missing shutdown processor in basic and namedtracer examples. (#1197)

## [0.11.0] - 2020-08-24

### Added

- Support for exporting array-valued attributes via OTLP. (#992)
- `Noop` and `InMemory` `SpanBatcher` implementations to help with testing integrations. (#994)
- Support for filtering metric label sets. (#1047)
- A dimensionality-reducing metric Processor. (#1057)
- Integration tests for more OTel Collector Attribute types. (#1062)
- A new `WithSpanProcessor` `ProviderOption` is added to the `go.opentelemetry.io/otel/sdk/trace` package to create a `Provider` and automatically register the `SpanProcessor`. (#1078)

### Changed

- Rename `sdk/metric/processor/test` to `sdk/metric/processor/processortest`. (#1049)
- Rename `sdk/metric/controller/test` to `sdk/metric/controller/controllertest`. (#1049)
- Rename `api/testharness` to `api/apitest`. (#1049)
- Rename `api/trace/testtrace` to `api/trace/tracetest`. (#1049)
- Change Metric Processor to merge multiple observations. (#1024)
- The `go.opentelemetry.io/otel/bridge/opentracing` bridge package has been made into its own module.
   This removes the package dependencies of this bridge from the rest of the OpenTelemetry based project. (#1038)
- Renamed `go.opentelemetry.io/otel/api/standard` package to `go.opentelemetry.io/otel/semconv` to avoid the ambiguous and generic name `standard` and better describe the package as containing OpenTelemetry semantic conventions. (#1016)
- The environment variable used for resource detection has been changed from `OTEL_RESOURCE_LABELS` to `OTEL_RESOURCE_ATTRIBUTES` (#1042)
- Replace `WithSyncer` with `WithBatcher` in examples. (#1044)
- Replace the `google.golang.org/grpc/codes` dependency in the API with an equivalent `go.opentelemetry.io/otel/codes` package. (#1046)
- Merge the `go.opentelemetry.io/otel/api/label` and `go.opentelemetry.io/otel/api/kv` into the new `go.opentelemetry.io/otel/label` package. (#1060)
- Unify Callback Function Naming.
   Rename `*Callback` with `*Func`. (#1061)
- CI builds validate against last two versions of Go, dropping 1.13 and adding 1.15. (#1064)
- The `go.opentelemetry.io/otel/sdk/export/trace` interfaces `SpanSyncer` and `SpanBatcher` have been replaced with a specification compliant `Exporter` interface.
   This interface still supports the export of `SpanData`, but only as a slice.
   Implementation are also required now to return any error from `ExportSpans` if one occurs as well as implement a `Shutdown` method for exporter clean-up. (#1078)
- The `go.opentelemetry.io/otel/sdk/trace` `NewBatchSpanProcessor` function no longer returns an error.
   If a `nil` exporter is passed as an argument to this function, instead of it returning an error, it now returns a `BatchSpanProcessor` that handles the export of `SpanData` by not taking any action. (#1078)
- The `go.opentelemetry.io/otel/sdk/trace` `NewProvider` function to create a `Provider` no longer returns an error, instead only a `*Provider`.
   This change is related to `NewBatchSpanProcessor` not returning an error which was the only error this function would return. (#1078)

### Removed

- Duplicate, unused API sampler interface. (#999)
   Use the [`Sampler` interface](https://github.com/open-telemetry/opentelemetry-go/blob/v0.11.0/sdk/trace/sampling.go) provided by the SDK instead.
- The `grpctrace` instrumentation was moved to the `go.opentelemetry.io/contrib` repository and out of this repository.
   This move includes moving the `grpc` example to the `go.opentelemetry.io/contrib` as well. (#1027)
- The `WithSpan` method of the `Tracer` interface.
   The functionality this method provided was limited compared to what a user can provide themselves.
   It was removed with the understanding that if there is sufficient user need it can be added back based on actual user usage. (#1043)
- The `RegisterSpanProcessor` and `UnregisterSpanProcessor` functions.
   These were holdovers from an approach prior to the TracerProvider design. They were not used anymore. (#1077)
- The `oterror` package. (#1026)
- The `othttp` and `httptrace` instrumentations were moved to `go.opentelemetry.io/contrib`. (#1032)

### Fixed

- The `semconv.HTTPServerMetricAttributesFromHTTPRequest()` function no longer generates the high-cardinality `http.request.content.length` label. (#1031)
- Correct instrumentation version tag in Jaeger exporter. (#1037)
- The SDK span will now set an error event if the `End` method is called during a panic (i.e. it was deferred). (#1043)
- Move internally generated protobuf code from the `go.opentelemetry.io/otel` to the OTLP exporter to reduce dependency overhead. (#1050)
- The `otel-collector` example referenced outdated collector processors. (#1006)

## [0.10.0] - 2020-07-29

This release migrates the default OpenTelemetry SDK into its own Go module, decoupling the SDK from the API and reducing dependencies for instrumentation packages.

### Added

- The Zipkin exporter now has `NewExportPipeline` and `InstallNewPipeline` constructor functions to match the common pattern.
    These function build a new exporter with default SDK options and register the exporter with the `global` package respectively. (#944)
- Add propagator option for gRPC instrumentation. (#986)
- The `testtrace` package now tracks the `trace.SpanKind` for each span. (#987)

### Changed

- Replace the `RegisterGlobal` `Option` in the Jaeger exporter with an `InstallNewPipeline` constructor function.
   This matches the other exporter constructor patterns and will register a new exporter after building it with default configuration. (#944)
- The trace (`go.opentelemetry.io/otel/exporters/trace/stdout`) and metric (`go.opentelemetry.io/otel/exporters/metric/stdout`) `stdout` exporters are now merged into a single exporter at `go.opentelemetry.io/otel/exporters/stdout`.
   This new exporter was made into its own Go module to follow the pattern of all exporters and decouple it from the `go.opentelemetry.io/otel` module. (#956, #963)
- Move the `go.opentelemetry.io/otel/exporters/test` test package to `go.opentelemetry.io/otel/sdk/export/metric/metrictest`. (#962)
- The `go.opentelemetry.io/otel/api/kv/value` package was merged into the parent `go.opentelemetry.io/otel/api/kv` package. (#968)
  - `value.Bool` was replaced with `kv.BoolValue`.
  - `value.Int64` was replaced with `kv.Int64Value`.
  - `value.Uint64` was replaced with `kv.Uint64Value`.
  - `value.Float64` was replaced with `kv.Float64Value`.
  - `value.Int32` was replaced with `kv.Int32Value`.
  - `value.Uint32` was replaced with `kv.Uint32Value`.
  - `value.Float32` was replaced with `kv.Float32Value`.
  - `value.String` was replaced with `kv.StringValue`.
  - `value.Int` was replaced with `kv.IntValue`.
  - `value.Uint` was replaced with `kv.UintValue`.
  - `value.Array` was replaced with `kv.ArrayValue`.
- Rename `Infer` to `Any` in the `go.opentelemetry.io/otel/api/kv` package. (#972)
- Change `othttp` to use the `httpsnoop` package to wrap the `ResponseWriter` so that optional interfaces (`http.Hijacker`, `http.Flusher`, etc.) that are implemented by the original `ResponseWriter`are also implemented by the wrapped `ResponseWriter`. (#979)
- Rename `go.opentelemetry.io/otel/sdk/metric/aggregator/test` package to `go.opentelemetry.io/otel/sdk/metric/aggregator/aggregatortest`. (#980)
- Make the SDK into its own Go module called `go.opentelemetry.io/otel/sdk`. (#985)
- Changed the default trace `Sampler` from `AlwaysOn` to `ParentOrElse(AlwaysOn)`. (#989)

### Removed

- The `IndexedAttribute` function from the `go.opentelemetry.io/otel/api/label` package was removed in favor of `IndexedLabel` which it was synonymous with. (#970)

### Fixed

- Bump github.com/golangci/golangci-lint from 1.28.3 to 1.29.0 in /tools. (#953)
- Bump github.com/google/go-cmp from 0.5.0 to 0.5.1. (#957)
- Use `global.Handle` for span export errors in the OTLP exporter. (#946)
- Correct Go language formatting in the README documentation. (#961)
- Remove default SDK dependencies from the `go.opentelemetry.io/otel/api` package. (#977)
- Remove default SDK dependencies from the `go.opentelemetry.io/otel/instrumentation` package. (#983)
- Move documented examples for `go.opentelemetry.io/otel/instrumentation/grpctrace` interceptors into Go example tests. (#984)

## [0.9.0] - 2020-07-20

### Added

- A new Resource Detector interface is included to allow resources to be automatically detected and included. (#939)
- A Detector to automatically detect resources from an environment variable. (#939)
- Github action to generate protobuf Go bindings locally in `internal/opentelemetry-proto-gen`. (#938)
- OTLP .proto files from `open-telemetry/opentelemetry-proto` imported as a git submodule under `internal/opentelemetry-proto`.
   References to `github.com/open-telemetry/opentelemetry-proto` changed to `go.opentelemetry.io/otel/internal/opentelemetry-proto-gen`. (#942)

### Changed

- Non-nil value `struct`s for key-value pairs will be marshalled using JSON rather than `Sprintf`. (#948)

### Removed

- Removed dependency on `github.com/open-telemetry/opentelemetry-collector`. (#943)

## [0.8.0] - 2020-07-09

### Added

- The `B3Encoding` type to represent the B3 encoding(s) the B3 propagator can inject.
   A value for HTTP supported encodings (Multiple Header: `MultipleHeader`, Single Header: `SingleHeader`) are included. (#882)
- The `FlagsDeferred` trace flag to indicate if the trace sampling decision has been deferred. (#882)
- The `FlagsDebug` trace flag to indicate if the trace is a debug trace. (#882)
- Add `peer.service` semantic attribute. (#898)
- Add database-specific semantic attributes. (#899)
- Add semantic convention for `faas.coldstart` and `container.id`. (#909)
- Add http content size semantic conventions. (#905)
- Include `http.request_content_length` in HTTP request basic attributes. (#905)
- Add semantic conventions for operating system process resource attribute keys. (#919)
- The Jaeger exporter now has a `WithBatchMaxCount` option to specify the maximum number of spans sent in a batch. (#931)

### Changed

- Update `CONTRIBUTING.md` to ask for updates to `CHANGELOG.md` with each pull request. (#879)
- Use lowercase header names for B3 Multiple Headers. (#881)
- The B3 propagator `SingleHeader` field has been replaced with `InjectEncoding`.
   This new field can be set to combinations of the `B3Encoding` bitmasks and will inject trace information in these encodings.
   If no encoding is set, the propagator will default to `MultipleHeader` encoding. (#882)
- The B3 propagator now extracts from either HTTP encoding of B3 (Single Header or Multiple Header) based on what is contained in the header.
   Preference is given to Single Header encoding with Multiple Header being the fallback if Single Header is not found or is invalid.
   This behavior change is made to dynamically support all correctly encoded traces received instead of having to guess the expected encoding prior to receiving. (#882)
- Extend semantic conventions for RPC. (#900)
- To match constant naming conventions in the `api/standard` package, the `FaaS*` key names are appended with a suffix of `Key`. (#920)
  - `"api/standard".FaaSName` -> `FaaSNameKey`
  - `"api/standard".FaaSID` -> `FaaSIDKey`
  - `"api/standard".FaaSVersion` -> `FaaSVersionKey`
  - `"api/standard".FaaSInstance` -> `FaaSInstanceKey`

### Removed

- The `FlagsUnused` trace flag is removed.
   The purpose of this flag was to act as the inverse of `FlagsSampled`, the inverse of `FlagsSampled` is used instead. (#882)
- The B3 header constants (`B3SingleHeader`, `B3DebugFlagHeader`, `B3TraceIDHeader`, `B3SpanIDHeader`, `B3SampledHeader`, `B3ParentSpanIDHeader`) are removed.
   If B3 header keys are needed [the authoritative OpenZipkin package constants](https://pkg.go.dev/github.com/openzipkin/zipkin-go@v0.2.2/propagation/b3?tab=doc#pkg-constants) should be used instead. (#882)

### Fixed

- The B3 Single Header name is now correctly `b3` instead of the previous `X-B3`. (#881)
- The B3 propagator now correctly supports sampling only values (`b3: 0`, `b3: 1`, or `b3: d`) for a Single B3 Header. (#882)
- The B3 propagator now propagates the debug flag.
   This removes the behavior of changing the debug flag into a set sampling bit.
   Instead, this now follow the B3 specification and omits the `X-B3-Sampling` header. (#882)
- The B3 propagator now tracks "unset" sampling state (meaning "defer the decision") and does not set the `X-B3-Sampling` header when injecting. (#882)
- Bump github.com/itchyny/gojq from 0.10.3 to 0.10.4 in /tools. (#883)
- Bump github.com/opentracing/opentracing-go from v1.1.1-0.20190913142402-a7454ce5950e to v1.2.0. (#885)
- The tracing time conversion for OTLP spans is now correctly set to `UnixNano`. (#896)
- Ensure span status is not set to `Unknown` when no HTTP status code is provided as it is assumed to be `200 OK`. (#908)
- Ensure `httptrace.clientTracer` closes `http.headers` span. (#912)
- Prometheus exporter will not apply stale updates or forget inactive metrics. (#903)
- Add test for api.standard `HTTPClientAttributesFromHTTPRequest`. (#905)
- Bump github.com/golangci/golangci-lint from 1.27.0 to 1.28.1 in /tools. (#901, #913)
- Update otel-colector example to use the v0.5.0 collector. (#915)
- The `grpctrace` instrumentation uses a span name conforming to the OpenTelemetry semantic conventions (does not contain a leading slash (`/`)). (#922)
- The `grpctrace` instrumentation includes an `rpc.method` attribute now set to the gRPC method name. (#900, #922)
- The `grpctrace` instrumentation `rpc.service` attribute now contains the package name if one exists.
   This is in accordance with OpenTelemetry semantic conventions. (#922)
- Correlation Context extractor will no longer insert an empty map into the returned context when no valid values are extracted. (#923)
- Bump google.golang.org/api from 0.28.0 to 0.29.0 in /exporters/trace/jaeger. (#925)
- Bump github.com/itchyny/gojq from 0.10.4 to 0.11.0 in /tools. (#926)
- Bump github.com/golangci/golangci-lint from 1.28.1 to 1.28.2 in /tools. (#930)

## [0.7.0] - 2020-06-26

This release implements the v0.5.0 version of the OpenTelemetry specification.

### Added

- The othttp instrumentation now includes default metrics. (#861)
- This CHANGELOG file to track all changes in the project going forward.
- Support for array type attributes. (#798)
- Apply transitive dependabot go.mod dependency updates as part of a new automatic Github workflow. (#844)
- Timestamps are now passed to exporters for each export. (#835)
- Add new `Accumulation` type to metric SDK to transport telemetry from `Accumulator`s to `Processor`s.
   This replaces the prior `Record` `struct` use for this purpose. (#835)
- New dependabot integration to automate package upgrades. (#814)
- `Meter` and `Tracer` implementations accept instrumentation version version as an optional argument.
   This instrumentation version is passed on to exporters. (#811) (#805) (#802)
- The OTLP exporter includes the instrumentation version in telemetry it exports. (#811)
- Environment variables for Jaeger exporter are supported. (#796)
- New `aggregation.Kind` in the export metric API. (#808)
- New example that uses OTLP and the collector. (#790)
- Handle errors in the span `SetName` during span initialization. (#791)
- Default service config to enable retries for retry-able failed requests in the OTLP exporter and an option to override this default. (#777)
- New `go.opentelemetry.io/otel/api/oterror` package to uniformly support error handling and definitions for the project. (#778)
- New `global` default implementation of the `go.opentelemetry.io/otel/api/oterror.Handler` interface to be used to handle errors prior to an user defined `Handler`.
   There is also functionality for the user to register their `Handler` as well as a convenience function `Handle` to handle an error with this global `Handler`(#778)
- Options to specify propagators for httptrace and grpctrace instrumentation. (#784)
- The required `application/json` header for the Zipkin exporter is included in all exports. (#774)
- Integrate HTTP semantics helpers from the contrib repository into the `api/standard` package. #769

### Changed

- Rename `Integrator` to `Processor` in the metric SDK. (#863)
- Rename `AggregationSelector` to `AggregatorSelector`. (#859)
- Rename `SynchronizedCopy` to `SynchronizedMove`. (#858)
- Rename `simple` integrator to `basic` integrator. (#857)
- Merge otlp collector examples. (#841)
- Change the metric SDK to support cumulative, delta, and pass-through exporters directly.
   With these changes, cumulative and delta specific exporters are able to request the correct kind of aggregation from the SDK. (#840)
- The `Aggregator.Checkpoint` API is renamed to `SynchronizedCopy` and adds an argument, a different `Aggregator` into which the copy is stored. (#812)
- The `export.Aggregator` contract is that `Update()` and `SynchronizedCopy()` are synchronized with each other.
   All the aggregation interfaces (`Sum`, `LastValue`, ...) are not meant to be synchronized, as the caller is expected to synchronize aggregators at a higher level after the `Accumulator`.
   Some of the `Aggregators` used unnecessary locking and that has been cleaned up. (#812)
- Use of `metric.Number` was replaced by `int64` now that we use `sync.Mutex` in the `MinMaxSumCount` and `Histogram` `Aggregators`. (#812)
- Replace `AlwaysParentSample` with `ParentSample(fallback)` to match the OpenTelemetry v0.5.0 specification. (#810)
- Rename `sdk/export/metric/aggregator` to `sdk/export/metric/aggregation`. #808
- Send configured headers with every request in the OTLP exporter, instead of just on connection creation. (#806)
- Update error handling for any one off error handlers, replacing, instead, with the `global.Handle` function. (#791)
- Rename `plugin` directory to `instrumentation` to match the OpenTelemetry specification. (#779)
- Makes the argument order to Histogram and DDSketch `New()` consistent. (#781)

### Removed

- `Uint64NumberKind` and related functions from the API. (#864)
- Context arguments from `Aggregator.Checkpoint` and `Integrator.Process` as they were unused. (#803)
- `SpanID` is no longer included in parameters for sampling decision to match the OpenTelemetry specification. (#775)

### Fixed

- Upgrade OTLP exporter to opentelemetry-proto matching the opentelemetry-collector v0.4.0 release. (#866)
- Allow changes to `go.sum` and `go.mod` when running dependabot tidy-up. (#871)
- Bump github.com/stretchr/testify from 1.4.0 to 1.6.1. (#824)
- Bump github.com/prometheus/client_golang from 1.7.0 to 1.7.1 in /exporters/metric/prometheus. (#867)
- Bump google.golang.org/grpc from 1.29.1 to 1.30.0 in /exporters/trace/jaeger. (#853)
- Bump google.golang.org/grpc from 1.29.1 to 1.30.0 in /exporters/trace/zipkin. (#854)
- Bumps github.com/golang/protobuf from 1.3.2 to 1.4.2 (#848)
- Bump github.com/stretchr/testify from 1.4.0 to 1.6.1 in /exporters/otlp (#817)
- Bump github.com/golangci/golangci-lint from 1.25.1 to 1.27.0 in /tools (#828)
- Bump github.com/prometheus/client_golang from 1.5.0 to 1.7.0 in /exporters/metric/prometheus (#838)
- Bump github.com/stretchr/testify from 1.4.0 to 1.6.1 in /exporters/trace/jaeger (#829)
- Bump github.com/benbjohnson/clock from 1.0.0 to 1.0.3 (#815)
- Bump github.com/stretchr/testify from 1.4.0 to 1.6.1 in /exporters/trace/zipkin (#823)
- Bump github.com/itchyny/gojq from 0.10.1 to 0.10.3 in /tools (#830)
- Bump github.com/stretchr/testify from 1.4.0 to 1.6.1 in /exporters/metric/prometheus (#822)
- Bump google.golang.org/grpc from 1.27.1 to 1.29.1 in /exporters/trace/zipkin (#820)
- Bump google.golang.org/grpc from 1.27.1 to 1.29.1 in /exporters/trace/jaeger (#831)
- Bump github.com/google/go-cmp from 0.4.0 to 0.5.0 (#836)
- Bump github.com/google/go-cmp from 0.4.0 to 0.5.0 in /exporters/trace/jaeger (#837)
- Bump github.com/google/go-cmp from 0.4.0 to 0.5.0 in /exporters/otlp (#839)
- Bump google.golang.org/api from 0.20.0 to 0.28.0 in /exporters/trace/jaeger (#843)
- Set span status from HTTP status code in the othttp instrumentation. (#832)
- Fixed typo in push controller comment. (#834)
- The `Aggregator` testing has been updated and cleaned. (#812)
- `metric.Number(0)` expressions are replaced by `0` where possible. (#812)
- Fixed `global` `handler_test.go` test failure. #804
- Fixed `BatchSpanProcessor.Shutdown` to wait until all spans are processed. (#766)
- Fixed OTLP example's accidental early close of exporter. (#807)
- Ensure zipkin exporter reads and closes response body. (#788)
- Update instrumentation to use `api/standard` keys instead of custom keys. (#782)
- Clean up tools and RELEASING documentation. (#762)

## [0.6.0] - 2020-05-21

### Added

- Support for `Resource`s in the prometheus exporter. (#757)
- New pull controller. (#751)
- New `UpDownSumObserver` instrument. (#750)
- OpenTelemetry collector demo. (#711)
- New `SumObserver` instrument. (#747)
- New `UpDownCounter` instrument. (#745)
- New timeout `Option` and configuration function `WithTimeout` to the push controller. (#742)
- New `api/standards` package to implement semantic conventions and standard key-value generation. (#731)

### Changed

- Rename `Register*` functions in the metric API to `New*` for all `Observer` instruments. (#761)
- Use `[]float64` for histogram boundaries, not `[]metric.Number`. (#758)
- Change OTLP example to use exporter as a trace `Syncer` instead of as an unneeded `Batcher`. (#756)
- Replace `WithResourceAttributes()` with `WithResource()` in the trace SDK. (#754)
- The prometheus exporter now uses the new pull controller. (#751)
- Rename `ScheduleDelayMillis` to `BatchTimeout` in the trace `BatchSpanProcessor`.(#752)
- Support use of synchronous instruments in asynchronous callbacks (#725)
- Move `Resource` from the `Export` method parameter into the metric export `Record`. (#739)
- Rename `Observer` instrument to `ValueObserver`. (#734)
- The push controller now has a method (`Provider()`) to return a `metric.Provider` instead of the old `Meter` method that acted as a `metric.Provider`. (#738)
- Replace `Measure` instrument by `ValueRecorder` instrument. (#732)
- Rename correlation context header from `"Correlation-Context"` to `"otcorrelations"` to match the OpenTelemetry specification. (#727)

### Fixed

- Ensure gRPC `ClientStream` override methods do not panic in grpctrace package. (#755)
- Disable parts of `BatchSpanProcessor` test until a fix is found. (#743)
- Fix `string` case in `kv` `Infer` function. (#746)
- Fix panic in grpctrace client interceptors. (#740)
- Refactor the `api/metrics` push controller and add `CheckpointSet` synchronization. (#737)
- Rewrite span batch process queue batching logic. (#719)
- Remove the push controller named Meter map. (#738)
- Fix Histogram aggregator initial state (fix #735). (#736)
- Ensure golang alpine image is running `golang-1.14` for examples. (#733)
- Added test for grpctrace `UnaryInterceptorClient`. (#695)
- Rearrange `api/metric` code layout. (#724)

## [0.5.0] - 2020-05-13

### Added

- Batch `Observer` callback support. (#717)
- Alias `api` types to root package of project. (#696)
- Create basic `othttp.Transport` for simple client instrumentation. (#678)
- `SetAttribute(string, interface{})` to the trace API. (#674)
- Jaeger exporter option that allows user to specify custom http client. (#671)
- `Stringer` and `Infer` methods to `key`s. (#662)

### Changed

- Rename `NewKey` in the `kv` package to just `Key`. (#721)
- Move `core` and `key` to `kv` package. (#720)
- Make the metric API `Meter` a `struct` so the abstract `MeterImpl` can be passed and simplify implementation. (#709)
- Rename SDK `Batcher` to `Integrator` to match draft OpenTelemetry SDK specification. (#710)
- Rename SDK `Ungrouped` integrator to `simple.Integrator` to match draft OpenTelemetry SDK specification. (#710)
- Rename SDK `SDK` `struct` to `Accumulator` to match draft OpenTelemetry SDK specification. (#710)
- Move `Number` from `core` to `api/metric` package. (#706)
- Move `SpanContext` from `core` to `trace` package. (#692)
- Change traceparent header from `Traceparent` to `traceparent` to implement the W3C specification. (#681)

### Fixed

- Update tooling to run generators in all submodules. (#705)
- gRPC interceptor regexp to match methods without a service name. (#683)
- Use a `const` for padding 64-bit B3 trace IDs. (#701)
- Update `mockZipkin` listen address from `:0` to `127.0.0.1:0`. (#700)
- Left-pad 64-bit B3 trace IDs with zero. (#698)
- Propagate at least the first W3C tracestate header. (#694)
- Remove internal `StateLocker` implementation. (#688)
- Increase instance size CI system uses. (#690)
- Add a `key` benchmark and use reflection in `key.Infer()`. (#679)
- Fix internal `global` test by using `global.Meter` with `RecordBatch()`. (#680)
- Reimplement histogram using mutex instead of `StateLocker`. (#669)
- Switch `MinMaxSumCount` to a mutex lock implementation instead of `StateLocker`. (#667)
- Update documentation to not include any references to `WithKeys`. (#672)
- Correct misspelling. (#668)
- Fix clobbering of the span context if extraction fails. (#656)
- Bump `golangci-lint` and work around the corrupting bug. (#666) (#670)

## [0.4.3] - 2020-04-24

### Added

- `Dockerfile` and `docker-compose.yml` to run example code. (#635)
- New `grpctrace` package that provides gRPC client and server interceptors for both unary and stream connections. (#621)
- New `api/label` package, providing common label set implementation. (#651)
- Support for JSON marshaling of `Resources`. (#654)
- `TraceID` and `SpanID` implementations for `Stringer` interface. (#642)
- `RemoteAddrKey` in the othttp plugin to include the HTTP client address in top-level spans. (#627)
- `WithSpanFormatter` option to the othttp plugin. (#617)
- Updated README to include section for compatible libraries and include reference to the contrib repository. (#612)
- The prometheus exporter now supports exporting histograms. (#601)
- A `String` method to the `Resource` to return a hashable identifier for a now unique resource. (#613)
- An `Iter` method to the `Resource` to return an array `AttributeIterator`. (#613)
- An `Equal` method to the `Resource` test the equivalence of resources. (#613)
- An iterable structure (`AttributeIterator`) for `Resource` attributes.

### Changed

- zipkin export's `NewExporter` now requires a `serviceName` argument to ensure this needed values is provided. (#644)
- Pass `Resources` through the metrics export pipeline. (#659)

### Removed

- `WithKeys` option from the metric API. (#639)

### Fixed

- Use the `label.Set.Equivalent` value instead of an encoding in the batcher. (#658)
- Correct typo `trace.Exporter` to `trace.SpanSyncer` in comments. (#653)
- Use type names for return values in jaeger exporter. (#648)
- Increase the visibility of the `api/key` package by updating comments and fixing usages locally. (#650)
- `Checkpoint` only after `Update`; Keep records in the `sync.Map` longer. (#647)
- Do not cache `reflect.ValueOf()` in metric Labels. (#649)
- Batch metrics exported from the OTLP exporter based on `Resource` and labels. (#626)
- Add error wrapping to the prometheus exporter. (#631)
- Update the OTLP exporter batching of traces to use a unique `string` representation of an associated `Resource` as the batching key. (#623)
- Update OTLP `SpanData` transform to only include the `ParentSpanID` if one exists. (#614)
- Update `Resource` internal representation to uniquely and reliably identify resources. (#613)
- Check return value from `CheckpointSet.ForEach` in prometheus exporter. (#622)
- Ensure spans created by httptrace client tracer reflect operation structure. (#618)
- Create a new recorder rather than reuse when multiple observations in same epoch for asynchronous instruments. #610
- The default port the OTLP exporter uses to connect to the OpenTelemetry collector is updated to match the one the collector listens on by default. (#611)

## [0.4.2] - 2020-03-31

### Fixed

- Fix `pre_release.sh` to update version in `sdk/opentelemetry.go`. (#607)
- Fix time conversion from internal to OTLP in OTLP exporter. (#606)

## [0.4.1] - 2020-03-31

### Fixed

- Update `tag.sh` to create signed tags. (#604)

## [0.4.0] - 2020-03-30

### Added

- New API package `api/metric/registry` that exposes a `MeterImpl` wrapper for use by SDKs to generate unique instruments. (#580)
- Script to verify examples after a new release. (#579)

### Removed

- The dogstatsd exporter due to lack of support.
   This additionally removes support for statsd. (#591)
- `LabelSet` from the metric API.
   This is replaced by a `[]core.KeyValue` slice. (#595)
- `Labels` from the metric API's `Meter` interface. (#595)

### Changed

- The metric `export.Labels` became an interface which the SDK implements and the `export` package provides a simple, immutable implementation of this interface intended for testing purposes. (#574)
- Renamed `internal/metric.Meter` to `MeterImpl`. (#580)
- Renamed `api/global/internal.obsImpl` to `asyncImpl`. (#580)

### Fixed

- Corrected missing return in mock span. (#582)
- Update License header for all source files to match CNCF guidelines and include a test to ensure it is present. (#586) (#596)
- Update to v0.3.0 of the OTLP in the OTLP exporter. (#588)
- Update pre-release script to be compatible between GNU and BSD based systems. (#592)
- Add a `RecordBatch` benchmark. (#594)
- Moved span transforms of the OTLP exporter to the internal package. (#593)
- Build both go-1.13 and go-1.14 in circleci to test for all supported versions of Go. (#569)
- Removed unneeded allocation on empty labels in OLTP exporter. (#597)
- Update `BatchedSpanProcessor` to process the queue until no data but respect max batch size. (#599)
- Update project documentation godoc.org links to pkg.go.dev. (#602)

## [0.3.0] - 2020-03-21

This is a first official beta release, which provides almost fully complete metrics, tracing, and context propagation functionality.
There is still a possibility of breaking changes.

### Added

- Add `Observer` metric instrument. (#474)
- Add global `Propagators` functionality to enable deferred initialization for propagators registered before the first Meter SDK is installed. (#494)
- Simplified export setup pipeline for the jaeger exporter to match other exporters. (#459)
- The zipkin trace exporter. (#495)
- The OTLP exporter to export metric and trace telemetry to the OpenTelemetry collector. (#497) (#544) (#545)
- Add `StatusMessage` field to the trace `Span`. (#524)
- Context propagation in OpenTracing bridge in terms of OpenTelemetry context propagation. (#525)
- The `Resource` type was added to the SDK. (#528)
- The global API now supports a `Tracer` and `Meter` function as shortcuts to getting a global `*Provider` and calling these methods directly. (#538)
- The metric API now defines a generic `MeterImpl` interface to support general purpose `Meter` construction.
   Additionally, `SyncImpl` and `AsyncImpl` are added to support general purpose instrument construction. (#560)
- A metric `Kind` is added to represent the `MeasureKind`, `ObserverKind`, and `CounterKind`. (#560)
- Scripts to better automate the release process. (#576)

### Changed

- Default to to use `AlwaysSampler` instead of `ProbabilitySampler` to match OpenTelemetry specification. (#506)
- Renamed `AlwaysSampleSampler` to `AlwaysOnSampler` in the trace API. (#511)
- Renamed `NeverSampleSampler` to `AlwaysOffSampler` in the trace API. (#511)
- The `Status` field of the `Span` was changed to `StatusCode` to disambiguate with the added `StatusMessage`. (#524)
- Updated the trace `Sampler` interface conform to the OpenTelemetry specification. (#531)
- Rename metric API `Options` to `Config`. (#541)
- Rename metric `Counter` aggregator to be `Sum`. (#541)
- Unify metric options into `Option` from instrument specific options. (#541)
- The trace API's `TraceProvider` now support `Resource`s. (#545)
- Correct error in zipkin module name. (#548)
- The jaeger trace exporter now supports `Resource`s. (#551)
- Metric SDK now supports `Resource`s.
   The `WithResource` option was added to configure a `Resource` on creation and the `Resource` method was added to the metric `Descriptor` to return the associated `Resource`. (#552)
- Replace `ErrNoLastValue` and `ErrEmptyDataSet` by `ErrNoData` in the metric SDK. (#557)
- The stdout trace exporter now supports `Resource`s. (#558)
- The metric `Descriptor` is now included at the API instead of the SDK. (#560)
- Replace `Ordered` with an iterator in `export.Labels`. (#567)

### Removed

- The vendor specific Stackdriver. It is now hosted on 3rd party vendor infrastructure. (#452)
- The `Unregister` method for metric observers as it is not in the OpenTelemetry specification. (#560)
- `GetDescriptor` from the metric SDK. (#575)
- The `Gauge` instrument from the metric API. (#537)

### Fixed

- Make histogram aggregator checkpoint consistent. (#438)
- Update README with import instructions and how to build and test. (#505)
- The default label encoding was updated to be unique. (#508)
- Use `NewRoot` in the othttp plugin for public endpoints. (#513)
- Fix data race in `BatchedSpanProcessor`. (#518)
- Skip test-386 for Mac OS 10.15.x (Catalina and upwards). #521
- Use a variable-size array to represent ordered labels in maps. (#523)
- Update the OTLP protobuf and update changed import path. (#532)
- Use `StateLocker` implementation in `MinMaxSumCount`. (#546)
- Eliminate goroutine leak in histogram stress test. (#547)
- Update OTLP exporter with latest protobuf. (#550)
- Add filters to the othttp plugin. (#556)
- Provide an implementation of the `Header*` filters that do not depend on Go 1.14. (#565)
- Encode labels once during checkpoint.
   The checkpoint function is executed in a single thread so we can do the encoding lazily before passing the encoded version of labels to the exporter.
   This is a cheap and quick way to avoid encoding the labels on every collection interval. (#572)
- Run coverage over all packages in `COVERAGE_MOD_DIR`. (#573)

## [0.2.3] - 2020-03-04

### Added

- `RecordError` method on `Span`s in the trace API to Simplify adding error events to spans. (#473)
- Configurable push frequency for exporters setup pipeline. (#504)

### Changed

- Rename the `exporter` directory to `exporters`.
   The `go.opentelemetry.io/otel/exporter/trace/jaeger` package was mistakenly released with a `v1.0.0` tag instead of `v0.1.0`.
   This resulted in all subsequent releases not becoming the default latest.
   A consequence of this was that all `go get`s pulled in the incompatible `v0.1.0` release of that package when pulling in more recent packages from other otel packages.
   Renaming the `exporter` directory to `exporters` fixes this issue by renaming the package and therefore clearing any existing dependency tags.
   Consequentially, this action also renames *all* exporter packages. (#502)

### Removed

- The `CorrelationContextHeader` constant in the `correlation` package is no longer exported. (#503)

## [0.2.2] - 2020-02-27

### Added

- `HTTPSupplier` interface in the propagation API to specify methods to retrieve and store a single value for a key to be associated with a carrier. (#467)
- `HTTPExtractor` interface in the propagation API to extract information from an `HTTPSupplier` into a context. (#467)
- `HTTPInjector` interface in the propagation API to inject information into an `HTTPSupplier.` (#467)
- `Config` and configuring `Option` to the propagator API. (#467)
- `Propagators` interface in the propagation API to contain the set of injectors and extractors for all supported carrier formats. (#467)
- `HTTPPropagator` interface in the propagation API to inject and extract from an `HTTPSupplier.` (#467)
- `WithInjectors` and `WithExtractors` functions to the propagator API to configure injectors and extractors to use. (#467)
- `ExtractHTTP` and `InjectHTTP` functions to apply configured HTTP extractors and injectors to a passed context. (#467)
- Histogram aggregator. (#433)
- `DefaultPropagator` function and have it return `trace.TraceContext` as the default context propagator. (#456)
- `AlwaysParentSample` sampler to the trace API. (#455)
- `WithNewRoot` option function to the trace API to specify the created span should be considered a root span. (#451)

### Changed

- Renamed `WithMap` to `ContextWithMap` in the correlation package. (#481)
- Renamed `FromContext` to `MapFromContext` in the correlation package. (#481)
- Move correlation context propagation to correlation package. (#479)
- Do not default to putting remote span context into links. (#480)
- `Tracer.WithSpan` updated to accept `StartOptions`. (#472)
- Renamed `MetricKind` to `Kind` to not stutter in the type usage. (#432)
- Renamed the `export` package to `metric` to match directory structure. (#432)
- Rename the `api/distributedcontext` package to `api/correlation`. (#444)
- Rename the `api/propagators` package to `api/propagation`. (#444)
- Move the propagators from the `propagators` package into the `trace` API package. (#444)
- Update `Float64Gauge`, `Int64Gauge`, `Float64Counter`, `Int64Counter`, `Float64Measure`, and `Int64Measure` metric methods to use value receivers instead of pointers. (#462)
- Moved all dependencies of tools package to a tools directory. (#466)

### Removed

- Binary propagators. (#467)
- NOOP propagator. (#467)

### Fixed

- Upgraded `github.com/golangci/golangci-lint` from `v1.21.0` to `v1.23.6` in `tools/`. (#492)
- Fix a possible nil-dereference crash (#478)
- Correct comments for `InstallNewPipeline` in the stdout exporter. (#483)
- Correct comments for `InstallNewPipeline` in the dogstatsd exporter. (#484)
- Correct comments for `InstallNewPipeline` in the prometheus exporter. (#482)
- Initialize `onError` based on `Config` in prometheus exporter. (#486)
- Correct module name in prometheus exporter README. (#475)
- Removed tracer name prefix from span names. (#430)
- Fix `aggregator_test.go` import package comment. (#431)
- Improved detail in stdout exporter. (#436)
- Fix a dependency issue (generate target should depend on stringer, not lint target) in Makefile. (#442)
- Reorders the Makefile targets within `precommit` target so we generate files and build the code before doing linting, so we can get much nicer errors about syntax errors from the compiler. (#442)
- Reword function documentation in gRPC plugin. (#446)
- Send the `span.kind` tag to Jaeger from the jaeger exporter. (#441)
- Fix `metadataSupplier` in the jaeger exporter to overwrite the header if existing instead of appending to it. (#441)
- Upgraded to Go 1.13 in CI. (#465)
- Correct opentelemetry.io URL in trace SDK documentation. (#464)
- Refactored reference counting logic in SDK determination of stale records. (#468)
- Add call to `runtime.Gosched` in instrument `acquireHandle` logic to not block the collector. (#469)

## [0.2.1.1] - 2020-01-13

### Fixed

- Use stateful batcher on Prometheus exporter fixing regresion introduced in #395. (#428)

## [0.2.1] - 2020-01-08

### Added

- Global meter forwarding implementation.
   This enables deferred initialization for metric instruments registered before the first Meter SDK is installed. (#392)
- Global trace forwarding implementation.
   This enables deferred initialization for tracers registered before the first Trace SDK is installed. (#406)
- Standardize export pipeline creation in all exporters. (#395)
- A testing, organization, and comments for 64-bit field alignment. (#418)
- Script to tag all modules in the project. (#414)

### Changed

- Renamed `propagation` package to `propagators`. (#362)
- Renamed `B3Propagator` propagator to `B3`. (#362)
- Renamed `TextFormatPropagator` propagator to `TextFormat`. (#362)
- Renamed `BinaryPropagator` propagator to `Binary`. (#362)
- Renamed `BinaryFormatPropagator` propagator to `BinaryFormat`. (#362)
- Renamed `NoopTextFormatPropagator` propagator to `NoopTextFormat`. (#362)
- Renamed `TraceContextPropagator` propagator to `TraceContext`. (#362)
- Renamed `SpanOption` to `StartOption` in the trace API. (#369)
- Renamed `StartOptions` to `StartConfig` in the trace API. (#369)
- Renamed `EndOptions` to `EndConfig` in the trace API. (#369)
- `Number` now has a pointer receiver for its methods. (#375)
- Renamed `CurrentSpan` to `SpanFromContext` in the trace API. (#379)
- Renamed `SetCurrentSpan` to `ContextWithSpan` in the trace API. (#379)
- Renamed `Message` in Event to `Name` in the trace API. (#389)
- Prometheus exporter no longer aggregates metrics, instead it only exports them. (#385)
- Renamed `HandleImpl` to `BoundInstrumentImpl` in the metric API. (#400)
- Renamed `Float64CounterHandle` to `Float64CounterBoundInstrument` in the metric API. (#400)
- Renamed `Int64CounterHandle` to `Int64CounterBoundInstrument` in the metric API. (#400)
- Renamed `Float64GaugeHandle` to `Float64GaugeBoundInstrument` in the metric API. (#400)
- Renamed `Int64GaugeHandle` to `Int64GaugeBoundInstrument` in the metric API. (#400)
- Renamed `Float64MeasureHandle` to `Float64MeasureBoundInstrument` in the metric API. (#400)
- Renamed `Int64MeasureHandle` to `Int64MeasureBoundInstrument` in the metric API. (#400)
- Renamed `Release` method for bound instruments in the metric API to `Unbind`. (#400)
- Renamed `AcquireHandle` method for bound instruments in the metric API to `Bind`. (#400)
- Renamed the `File` option in the stdout exporter to `Writer`. (#404)
- Renamed all `Options` to `Config` for all metric exports where this wasn't already the case.

### Fixed

- Aggregator import path corrected. (#421)
- Correct links in README. (#368)
- The README was updated to match latest code changes in its examples. (#374)
- Don't capitalize error statements. (#375)
- Fix ignored errors. (#375)
- Fix ambiguous variable naming. (#375)
- Removed unnecessary type casting. (#375)
- Use named parameters. (#375)
- Updated release schedule. (#378)
- Correct http-stackdriver example module name. (#394)
- Removed the `http.request` span in `httptrace` package. (#397)
- Add comments in the metrics SDK (#399)
- Initialize checkpoint when creating ddsketch aggregator to prevent panic when merging into a empty one. (#402) (#403)
- Add documentation of compatible exporters in the README. (#405)
- Typo fix. (#408)
- Simplify span check logic in SDK tracer implementation. (#419)

## [0.2.0] - 2019-12-03

### Added

- Unary gRPC tracing example. (#351)
- Prometheus exporter. (#334)
- Dogstatsd metrics exporter. (#326)

### Changed

- Rename `MaxSumCount` aggregation to `MinMaxSumCount` and add the `Min` interface for this aggregation. (#352)
- Rename `GetMeter` to `Meter`. (#357)
- Rename `HTTPTraceContextPropagator` to `TraceContextPropagator`. (#355)
- Rename `HTTPB3Propagator` to `B3Propagator`. (#355)
- Rename `HTTPTraceContextPropagator` to `TraceContextPropagator`. (#355)
- Move `/global` package to `/api/global`. (#356)
- Rename `GetTracer` to `Tracer`. (#347)

### Removed

- `SetAttribute` from the `Span` interface in the trace API. (#361)
- `AddLink` from the `Span` interface in the trace API. (#349)
- `Link` from the `Span` interface in the trace API. (#349)

### Fixed

- Exclude example directories from coverage report. (#365)
- Lint make target now implements automatic fixes with `golangci-lint` before a second run to report the remaining issues. (#360)
- Drop `GO111MODULE` environment variable in Makefile as Go 1.13 is the project specified minimum version and this is environment variable is not needed for that version of Go. (#359)
- Run the race checker for all test. (#354)
- Redundant commands in the Makefile are removed. (#354)
- Split the `generate` and `lint` targets of the Makefile. (#354)
- Renames `circle-ci` target to more generic `ci` in Makefile. (#354)
- Add example Prometheus binary to gitignore. (#358)
- Support negative numbers with the `MaxSumCount`. (#335)
- Resolve race conditions in `push_test.go` identified in #339. (#340)
- Use `/usr/bin/env bash` as a shebang in scripts rather than `/bin/bash`. (#336)
- Trace benchmark now tests both `AlwaysSample` and `NeverSample`.
   Previously it was testing `AlwaysSample` twice. (#325)
- Trace benchmark now uses a `[]byte` for `TraceID` to fix failing test. (#325)
- Added a trace benchmark to test variadic functions in `setAttribute` vs `setAttributes` (#325)
- The `defaultkeys` batcher was only using the encoded label set as its map key while building a checkpoint.
   This allowed distinct label sets through, but any metrics sharing a label set could be overwritten or merged incorrectly.
   This was corrected. (#333)

## [0.1.2] - 2019-11-18

### Fixed

- Optimized the `simplelru` map for attributes to reduce the number of allocations. (#328)
- Removed unnecessary unslicing of parameters that are already a slice. (#324)

## [0.1.1] - 2019-11-18

This release contains a Metrics SDK with stdout exporter and supports basic aggregations such as counter, gauges, array, maxsumcount, and ddsketch.

### Added

- Metrics stdout export pipeline. (#265)
- Array aggregation for raw measure metrics. (#282)
- The core.Value now have a `MarshalJSON` method. (#281)

### Removed

- `WithService`, `WithResources`, and `WithComponent` methods of tracers. (#314)
- Prefix slash in `Tracer.Start()` for the Jaeger example. (#292)

### Changed

- Allocation in LabelSet construction to reduce GC overhead. (#318)
- `trace.WithAttributes` to append values instead of replacing (#315)
- Use a formula for tolerance in sampling tests. (#298)
- Move export types into trace and metric-specific sub-directories. (#289)
- `SpanKind` back to being based on an `int` type. (#288)

### Fixed

- URL to OpenTelemetry website in README. (#323)
- Name of othttp default tracer. (#321)
- `ExportSpans` for the stackdriver exporter now handles `nil` context. (#294)
- CI modules cache to correctly restore/save from/to the cache. (#316)
- Fix metric SDK race condition between `LoadOrStore` and the assignment `rec.recorder = i.meter.exporter.AggregatorFor(rec)`. (#293)
- README now reflects the new code structure introduced with these changes. (#291)
- Make the basic example work. (#279)

## [0.1.0] - 2019-11-04

This is the first release of open-telemetry go library.
It contains api and sdk for trace and meter.

### Added

- Initial OpenTelemetry trace and metric API prototypes.
- Initial OpenTelemetry trace, metric, and export SDK packages.
- A wireframe bridge to support compatibility with OpenTracing.
- Example code for a basic, http-stackdriver, http, jaeger, and named tracer setup.
- Exporters for Jaeger, Stackdriver, and stdout.
- Propagators for binary, B3, and trace-context protocols.
- Project information and guidelines in the form of a README and CONTRIBUTING.
- Tools to build the project and a Makefile to automate the process.
- Apache-2.0 license.
- CircleCI build CI manifest files.
- CODEOWNERS file to track owners of this project.

[Unreleased]: https://github.com/open-telemetry/opentelemetry-go/compare/v0.20.0...HEAD
[0.20.0]: https://github.com/open-telemetry/opentelemetry-go/releases/tag/v0.20.0
[0.19.0]: https://github.com/open-telemetry/opentelemetry-go/releases/tag/v0.19.0
[0.18.0]: https://github.com/open-telemetry/opentelemetry-go/releases/tag/v0.18.0
[0.17.0]: https://github.com/open-telemetry/opentelemetry-go/releases/tag/v0.17.0
[0.16.0]: https://github.com/open-telemetry/opentelemetry-go/releases/tag/v0.16.0
[0.15.0]: https://github.com/open-telemetry/opentelemetry-go/releases/tag/v0.15.0
[0.14.0]: https://github.com/open-telemetry/opentelemetry-go/releases/tag/v0.14.0
[0.13.0]: https://github.com/open-telemetry/opentelemetry-go/releases/tag/v0.13.0
[0.12.0]: https://github.com/open-telemetry/opentelemetry-go/releases/tag/v0.12.0
[0.11.0]: https://github.com/open-telemetry/opentelemetry-go/releases/tag/v0.11.0
[0.10.0]: https://github.com/open-telemetry/opentelemetry-go/releases/tag/v0.10.0
[0.9.0]: https://github.com/open-telemetry/opentelemetry-go/releases/tag/v0.9.0
[0.8.0]: https://github.com/open-telemetry/opentelemetry-go/releases/tag/v0.8.0
[0.7.0]: https://github.com/open-telemetry/opentelemetry-go/releases/tag/v0.7.0
[0.6.0]: https://github.com/open-telemetry/opentelemetry-go/releases/tag/v0.6.0
[0.5.0]: https://github.com/open-telemetry/opentelemetry-go/releases/tag/v0.5.0
[0.4.3]: https://github.com/open-telemetry/opentelemetry-go/releases/tag/v0.4.3
[0.4.2]: https://github.com/open-telemetry/opentelemetry-go/releases/tag/v0.4.2
[0.4.1]: https://github.com/open-telemetry/opentelemetry-go/releases/tag/v0.4.1
[0.4.0]: https://github.com/open-telemetry/opentelemetry-go/releases/tag/v0.4.0
[0.3.0]: https://github.com/open-telemetry/opentelemetry-go/releases/tag/v0.3.0
[0.2.3]: https://github.com/open-telemetry/opentelemetry-go/releases/tag/v0.2.3
[0.2.2]: https://github.com/open-telemetry/opentelemetry-go/releases/tag/v0.2.2
[0.2.1.1]: https://github.com/open-telemetry/opentelemetry-go/releases/tag/v0.2.1.1
[0.2.1]: https://github.com/open-telemetry/opentelemetry-go/releases/tag/v0.2.1
[0.2.0]: https://github.com/open-telemetry/opentelemetry-go/releases/tag/v0.2.0
[0.1.2]: https://github.com/open-telemetry/opentelemetry-go/releases/tag/v0.1.2
[0.1.1]: https://github.com/open-telemetry/opentelemetry-go/releases/tag/v0.1.1
[0.1.0]: https://github.com/open-telemetry/opentelemetry-go/releases/tag/v0.1.0<|MERGE_RESOLUTION|>--- conflicted
+++ resolved
@@ -24,11 +24,8 @@
 - The `Status` type was added to the `go.opentelemetry.io/otel/sdk/trace` package to represent the status of a span. (#1874)
 - The `SpanStub` type and its associated functions were added to the `go.opentelemetry.io/otel/sdk/trace/tracetest` package.
   This type can be used as a testing replacement for the `SpanSnapshot` that was removed from the `go.opentelemetry.io/otel/sdk/trace` package. (#1873)
-<<<<<<< HEAD
+- Adds support for scheme in `OTEL_EXPORTER_OTLP_ENDPOINT` according to the spec. (#1886)
 - Add `otlphttp.WithHTTPTransport`, `otlphttp.WithTracesHTTPTransport`, `otlphttp.WithMetricsHTTPTransport` options for configuring a custom HTTP transport used by OTLP exporters. (#1881)
-=======
-- Adds support for scheme in `OTEL_EXPORTER_OTLP_ENDPOINT` according to the spec. (#1886)
->>>>>>> f06cace6
 
 ### Changed
 
