--- conflicted
+++ resolved
@@ -10,14 +10,11 @@
 
 ### Changed
 
-<<<<<<< HEAD
 - Don't panic anymore when setting a global (Tracer|Meter)Provider or TextMapPropagator to itself. (#2749)
-=======
 - Upgrade `go.opentelemetry.io/proto/otlp` in `go.opentelemetry.io/otel/exporters/otlp/otlpmetric` from `v0.12.1` to `v0.15.0`.
   This replaces the use of the now deprecated `InstrumentationLibrary` and `InstrumentationLibraryMetrics` types and fields in the proto library with the equivalent `InstrumentationScope` and `ScopeMetrics`. (#2748)
 - Upgrade `go.opentelemetry.io/proto/otlp` in `go.opentelemetry.io/otel/exporters/otlp/otlptrace` from `v0.12.1` to `v0.15.0`.
   This replaces the use of the now deprecated `InstrumentationLibrary` and `InstrumentationLibrarySpans` types and fields in the proto library with the equivalent `InstrumentationScope` and `ScopeSpans`. (#2748)
->>>>>>> 62872363
 
 ### Removed
 
