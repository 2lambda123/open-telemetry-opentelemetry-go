# Changelog

All notable changes to this project will be documented in this file.

The format is based on [Keep a Changelog](https://keepachangelog.com/en/1.0.0/).

This project adheres to [Semantic Versioning](https://semver.org/spec/v2.0.0.html).

## [Unreleased]

### Added

- Semantic conventions of the `event` type are now generated. (#3697)
- The `event` type semantic conventions are added to `go.opentelemetry.io/otel/semconv/v1.17.0`. (#3697)
- Support [Go 1.20]. (#3693)
- The `go.opentelemetry.io/otel/semconv/v1.18.0` package.
  The package contains semantic conventions from the `v1.18.0` version of the OpenTelemetry specification. (#3719)
  - The following `const` renames from `go.opentelemetry.io/otel/semconv/v1.17.0` are included:
    - `OtelScopeNameKey` -> `OTelScopeNameKey`
    - `OtelScopeVersionKey` -> `OTelScopeVersionKey`
    - `OtelLibraryNameKey` -> `OTelLibraryNameKey`
    - `OtelLibraryVersionKey` -> `OTelLibraryVersionKey`
    - `OtelStatusCodeKey` -> `OTelStatusCodeKey`
    - `OtelStatusDescriptionKey` -> `OTelStatusDescriptionKey`
    - `OtelStatusCodeOk` -> `OTelStatusCodeOk`
    - `OtelStatusCodeError` -> `OTelStatusCodeError`
  - The following `func` renames from `go.opentelemetry.io/otel/semconv/v1.17.0` are included:
    - `OtelScopeName` -> `OTelScopeName`
    - `OtelScopeVersion` -> `OTelScopeVersion`
    - `OtelLibraryName` -> `OTelLibraryName`
    - `OtelLibraryVersion` -> `OTelLibraryVersion`
    - `OtelStatusDescription` -> `OTelStatusDescription`
<<<<<<< HEAD
- The `WithInstrumentationAttributes` option to `go.opentelemetry.io/otel/trace`. (#3739)
=======
- The `WithInstrumentationAttributes` option to `go.opentelemetry.io/otel/metric`. (#3738)
>>>>>>> db1b4992

### Changed

- [bridge/ot] Fall-back to TextMap carrier when it's not ot.HttpHeaders. (#3679)

### Fixed

- Ensure `go.opentelemetry.io/otel` does not use generics. (#3723, #3725)
- Remove use of deprecated `"math/rand".Seed` in `go.opentelemetry.io/otel/example/prometheus`. (#3733)

## [1.13.0/0.36.0] 2023-02-07

### Added

- Attribute `KeyValue` creations functions to `go.opentelemetry.io/otel/semconv/v1.17.0` for all non-enum semantic conventions.
  These functions ensure semantic convention type correctness. (#3675)

### Fixed

- Removed the `http.target` attribute from being added by `ServerRequest` in the following packages. (#3687)
  - `go.opentelemetry.io/otel/semconv/v1.13.0/httpconv`
  - `go.opentelemetry.io/otel/semconv/v1.14.0/httpconv`
  - `go.opentelemetry.io/otel/semconv/v1.15.0/httpconv`
  - `go.opentelemetry.io/otel/semconv/v1.16.0/httpconv`
  - `go.opentelemetry.io/otel/semconv/v1.17.0/httpconv`

### Removed

- The deprecated `go.opentelemetry.io/otel/metric/instrument/asyncfloat64` package is removed. (#3631)
- The deprecated `go.opentelemetry.io/otel/metric/instrument/asyncint64` package is removed. (#3631)
- The deprecated `go.opentelemetry.io/otel/metric/instrument/syncfloat64` package is removed. (#3631)
- The deprecated `go.opentelemetry.io/otel/metric/instrument/syncint64` package is removed. (#3631)

## [1.12.0/0.35.0] 2023-01-28

### Added

- The `WithInt64Callback` option to `go.opentelemetry.io/otel/metric/instrument`.
  This options is used to configure `int64` Observer callbacks during their creation. (#3507)
- The `WithFloat64Callback` option to `go.opentelemetry.io/otel/metric/instrument`.
  This options is used to configure `float64` Observer callbacks during their creation. (#3507)
- The `Producer` interface and `Reader.RegisterProducer(Producer)` to `go.opentelemetry.io/otel/sdk/metric`.
  These additions are used to enable external metric Producers. (#3524)
- The `Callback` function type to `go.opentelemetry.io/otel/metric`.
  This new named function type is registered with a `Meter`. (#3564)
- The `go.opentelemetry.io/otel/semconv/v1.13.0` package.
  The package contains semantic conventions from the `v1.13.0` version of the OpenTelemetry specification. (#3499)
  - The `EndUserAttributesFromHTTPRequest` function in `go.opentelemetry.io/otel/semconv/v1.12.0` is merged into `ClientRequest` and `ServerRequest` in `go.opentelemetry.io/otel/semconv/v1.13.0/httpconv`.
  - The `HTTPAttributesFromHTTPStatusCode` function in `go.opentelemetry.io/otel/semconv/v1.12.0` is merged into `ClientResponse` in `go.opentelemetry.io/otel/semconv/v1.13.0/httpconv`.
  - The `HTTPClientAttributesFromHTTPRequest` function in `go.opentelemetry.io/otel/semconv/v1.12.0` is replaced by `ClientRequest` in `go.opentelemetry.io/otel/semconv/v1.13.0/httpconv`.
  - The `HTTPServerAttributesFromHTTPRequest` function in `go.opentelemetry.io/otel/semconv/v1.12.0` is replaced by `ServerRequest` in `go.opentelemetry.io/otel/semconv/v1.13.0/httpconv`.
  - The `HTTPServerMetricAttributesFromHTTPRequest` function in `go.opentelemetry.io/otel/semconv/v1.12.0` is replaced by `ServerRequest` in `go.opentelemetry.io/otel/semconv/v1.13.0/httpconv`.
  - The `NetAttributesFromHTTPRequest` function in `go.opentelemetry.io/otel/semconv/v1.12.0` is split into `Transport` in `go.opentelemetry.io/otel/semconv/v1.13.0/netconv` and `ClientRequest` or `ServerRequest` in `go.opentelemetry.io/otel/semconv/v1.13.0/httpconv`.
  - The `SpanStatusFromHTTPStatusCode` function in `go.opentelemetry.io/otel/semconv/v1.12.0` is replaced by `ClientStatus` in `go.opentelemetry.io/otel/semconv/v1.13.0/httpconv`.
  - The `SpanStatusFromHTTPStatusCodeAndSpanKind` function in `go.opentelemetry.io/otel/semconv/v1.12.0` is split into `ClientStatus` and `ServerStatus` in `go.opentelemetry.io/otel/semconv/v1.13.0/httpconv`.
  - The `Client` function is included in `go.opentelemetry.io/otel/semconv/v1.13.0/netconv` to generate attributes for a `net.Conn`.
  - The `Server` function is included in `go.opentelemetry.io/otel/semconv/v1.13.0/netconv` to generate attributes for a `net.Listener`.
- The `go.opentelemetry.io/otel/semconv/v1.14.0` package.
  The package contains semantic conventions from the `v1.14.0` version of the OpenTelemetry specification. (#3566)
- The `go.opentelemetry.io/otel/semconv/v1.15.0` package.
  The package contains semantic conventions from the `v1.15.0` version of the OpenTelemetry specification. (#3578)
- The `go.opentelemetry.io/otel/semconv/v1.16.0` package.
  The package contains semantic conventions from the `v1.16.0` version of the OpenTelemetry specification. (#3579)
- Metric instruments to `go.opentelemetry.io/otel/metric/instrument`.
  These instruments are use as replacements of the depreacted `go.opentelemetry.io/otel/metric/instrument/{asyncfloat64,asyncint64,syncfloat64,syncint64}` packages.(#3575, #3586)
  - `Float64ObservableCounter` replaces the `asyncfloat64.Counter`
  - `Float64ObservableUpDownCounter` replaces the `asyncfloat64.UpDownCounter`
  - `Float64ObservableGauge` replaces the `asyncfloat64.Gauge`
  - `Int64ObservableCounter` replaces the `asyncint64.Counter`
  - `Int64ObservableUpDownCounter` replaces the `asyncint64.UpDownCounter`
  - `Int64ObservableGauge` replaces the `asyncint64.Gauge`
  - `Float64Counter` replaces the `syncfloat64.Counter`
  - `Float64UpDownCounter` replaces the `syncfloat64.UpDownCounter`
  - `Float64Histogram` replaces the `syncfloat64.Histogram`
  - `Int64Counter` replaces the `syncint64.Counter`
  - `Int64UpDownCounter` replaces the `syncint64.UpDownCounter`
  - `Int64Histogram` replaces the `syncint64.Histogram`
- `NewTracerProvider` to `go.opentelemetry.io/otel/bridge/opentracing`.
  This is used to create `WrapperTracer` instances from a `TracerProvider`. (#3116)
- The `Extrema` type to `go.opentelemetry.io/otel/sdk/metric/metricdata`.
  This type is used to represent min/max values and still be able to distinguish unset and zero values. (#3487)
- The `go.opentelemetry.io/otel/semconv/v1.17.0` package.
  The package contains semantic conventions from the `v1.17.0` version of the OpenTelemetry specification. (#3599)

### Changed

- Jaeger and Zipkin exporter use `github.com/go-logr/logr` as the logging interface, and add the `WithLogr` option. (#3497, #3500)
- Instrument configuration in `go.opentelemetry.io/otel/metric/instrument` is split into specific options and confguration based on the instrument type. (#3507)
  - Use the added `Int64Option` type to configure instruments from `go.opentelemetry.io/otel/metric/instrument/syncint64`.
  - Use the added `Float64Option` type to configure instruments from `go.opentelemetry.io/otel/metric/instrument/syncfloat64`.
  - Use the added `Int64ObserverOption` type to configure instruments from `go.opentelemetry.io/otel/metric/instrument/asyncint64`.
  - Use the added `Float64ObserverOption` type to configure instruments from `go.opentelemetry.io/otel/metric/instrument/asyncfloat64`.
- Return a `Registration` from the `RegisterCallback` method of a `Meter` in the `go.opentelemetry.io/otel/metric` package.
  This `Registration` can be used to unregister callbacks. (#3522)
- Global error handler uses an atomic value instead of a mutex. (#3543)
- Add `NewMetricProducer` to `go.opentelemetry.io/otel/bridge/opencensus`, which can be used to pass OpenCensus metrics to an OpenTelemetry Reader. (#3541)
- Global logger uses an atomic value instead of a mutex. (#3545)
- The `Shutdown` method of the `"go.opentelemetry.io/otel/sdk/trace".TracerProvider` releases all computational resources when called the first time. (#3551)
- The `Sampler` returned from `TraceIDRatioBased` `go.opentelemetry.io/otel/sdk/trace` now uses the rightmost bits for sampling decisions.
  This fixes random sampling when using ID generators like `xray.IDGenerator` and increasing parity with other language implementations. (#3557)
- Errors from `go.opentelemetry.io/otel/exporters/otlp/otlptrace` exporters are wrapped in erros identifying their signal name.
  Existing users of the exporters attempting to identify specific errors will need to use `errors.Unwrap()` to get the underlying error. (#3516)
- Exporters from `go.opentelemetry.io/otel/exporters/otlp` will print the final retryable error message when attempts to retry time out. (#3514)
- The instrument kind names in `go.opentelemetry.io/otel/sdk/metric` are updated to match the API. (#3562)
  - `InstrumentKindSyncCounter` is renamed to `InstrumentKindCounter`
  - `InstrumentKindSyncUpDownCounter` is renamed to `InstrumentKindUpDownCounter`
  - `InstrumentKindSyncHistogram` is renamed to `InstrumentKindHistogram`
  - `InstrumentKindAsyncCounter` is renamed to `InstrumentKindObservableCounter`
  - `InstrumentKindAsyncUpDownCounter` is renamed to `InstrumentKindObservableUpDownCounter`
  - `InstrumentKindAsyncGauge` is renamed to `InstrumentKindObservableGauge`
- The `RegisterCallback` method of the `Meter` in `go.opentelemetry.io/otel/metric` changed.
  - The named `Callback` replaces the inline function parameter. (#3564)
  - `Callback` is required to return an error. (#3576)
  - `Callback` accepts the added `Observer` parameter added.
    This new parameter is used by `Callback` implementations to observe values for asynchronous instruments instead of calling the `Observe` method of the instrument directly. (#3584)
  - The slice of `instrument.Asynchronous` is now passed as a variadic argument. (#3587)
- The exporter from `go.opentelemetry.io/otel/exporters/zipkin` is updated to use the `v1.16.0` version of semantic conventions.
  This means it no longer uses the removed `net.peer.ip` or `http.host` attributes to determine the remote endpoint.
  Instead it uses the `net.sock.peer` attributes. (#3581)
- The `Min` and `Max` fields of the `HistogramDataPoint` in `go.opentelemetry.io/otel/sdk/metric/metricdata` are now defined with the added `Extrema` type instead of a `*float64`. (#3487)

### Fixed

- Asynchronous instruments that use sum aggregators and attribute filters correctly add values from equivalent attribute sets that have been filtered. (#3439, #3549)
- The `RegisterCallback` method of the `Meter` from `go.opentelemetry.io/otel/sdk/metric` only registers a callback for instruments created by that meter.
  Trying to register a callback with instruments from a different meter will result in an error being returned. (#3584)

### Deprecated

- The `NewMetricExporter` in `go.opentelemetry.io/otel/bridge/opencensus` is deprecated.
  Use `NewMetricProducer` instead. (#3541)
- The `go.opentelemetry.io/otel/metric/instrument/asyncfloat64` package is deprecated.
  Use the instruments from `go.opentelemetry.io/otel/metric/instrument` instead. (#3575)
- The `go.opentelemetry.io/otel/metric/instrument/asyncint64` package is deprecated.
  Use the instruments from `go.opentelemetry.io/otel/metric/instrument` instead. (#3575)
- The `go.opentelemetry.io/otel/metric/instrument/syncfloat64` package is deprecated.
  Use the instruments from `go.opentelemetry.io/otel/metric/instrument` instead. (#3575)
- The `go.opentelemetry.io/otel/metric/instrument/syncint64` package is deprecated.
  Use the instruments from `go.opentelemetry.io/otel/metric/instrument` instead. (#3575)
- The `NewWrappedTracerProvider` in `go.opentelemetry.io/otel/bridge/opentracing` is now deprecated.
  Use `NewTracerProvider` instead. (#3116)

### Removed

- The deprecated `go.opentelemetry.io/otel/sdk/metric/view` package is removed. (#3520)
- The `InstrumentProvider` from `go.opentelemetry.io/otel/sdk/metric/asyncint64` is removed.
  Use the new creation methods of the `Meter` in `go.opentelemetry.io/otel/sdk/metric` instead. (#3530)
  - The `Counter` method is replaced by `Meter.Int64ObservableCounter`
  - The `UpDownCounter` method is replaced by `Meter.Int64ObservableUpDownCounter`
  - The `Gauge` method is replaced by `Meter.Int64ObservableGauge`
- The `InstrumentProvider` from `go.opentelemetry.io/otel/sdk/metric/asyncfloat64` is removed.
  Use the new creation methods of the `Meter` in `go.opentelemetry.io/otel/sdk/metric` instead. (#3530)
  - The `Counter` method is replaced by `Meter.Float64ObservableCounter`
  - The `UpDownCounter` method is replaced by `Meter.Float64ObservableUpDownCounter`
  - The `Gauge` method is replaced by `Meter.Float64ObservableGauge`
- The `InstrumentProvider` from `go.opentelemetry.io/otel/sdk/metric/syncint64` is removed.
  Use the new creation methods of the `Meter` in `go.opentelemetry.io/otel/sdk/metric` instead. (#3530)
  - The `Counter` method is replaced by `Meter.Int64Counter`
  - The `UpDownCounter` method is replaced by `Meter.Int64UpDownCounter`
  - The `Histogram` method is replaced by `Meter.Int64Histogram`
- The `InstrumentProvider` from `go.opentelemetry.io/otel/sdk/metric/syncfloat64` is removed.
  Use the new creation methods of the `Meter` in `go.opentelemetry.io/otel/sdk/metric` instead. (#3530)
  - The `Counter` method is replaced by `Meter.Float64Counter`
  - The `UpDownCounter` method is replaced by `Meter.Float64UpDownCounter`
  - The `Histogram` method is replaced by `Meter.Float64Histogram`

## [1.11.2/0.34.0] 2022-12-05

### Added

- The `WithView` `Option` is added to the `go.opentelemetry.io/otel/sdk/metric` package.
   This option is used to configure the view(s) a `MeterProvider` will use for all `Reader`s that are registered with it. (#3387)
- Add Instrumentation Scope and Version as info metric and label in Prometheus exporter.
  This can be disabled using the `WithoutScopeInfo()` option added to that package.(#3273, #3357)
- OTLP exporters now recognize: (#3363)
  - `OTEL_EXPORTER_OTLP_INSECURE`
  - `OTEL_EXPORTER_OTLP_TRACES_INSECURE`
  - `OTEL_EXPORTER_OTLP_METRICS_INSECURE`
  - `OTEL_EXPORTER_OTLP_CLIENT_KEY`
  - `OTEL_EXPORTER_OTLP_TRACES_CLIENT_KEY`
  - `OTEL_EXPORTER_OTLP_METRICS_CLIENT_KEY`
  - `OTEL_EXPORTER_OTLP_CLIENT_CERTIFICATE`
  - `OTEL_EXPORTER_OTLP_TRACES_CLIENT_CERTIFICATE`
  - `OTEL_EXPORTER_OTLP_METRICS_CLIENT_CERTIFICATE`
- The `View` type and related `NewView` function to create a view according to the OpenTelemetry specification are added to `go.opentelemetry.io/otel/sdk/metric`.
  These additions are replacements for the `View` type and `New` function from `go.opentelemetry.io/otel/sdk/metric/view`. (#3459)
- The `Instrument` and `InstrumentKind` type are added to `go.opentelemetry.io/otel/sdk/metric`.
  These additions are replacements for the `Instrument` and `InstrumentKind` types from `go.opentelemetry.io/otel/sdk/metric/view`. (#3459)
- The `Stream` type is added to `go.opentelemetry.io/otel/sdk/metric` to define a metric data stream a view will produce. (#3459)
- The `AssertHasAttributes` allows instrument authors to test that datapoints returned have appropriate attributes. (#3487)

### Changed

- The `"go.opentelemetry.io/otel/sdk/metric".WithReader` option no longer accepts views to associate with the `Reader`.
   Instead, views are now registered directly with the `MeterProvider` via the new `WithView` option.
   The views registered with the `MeterProvider` apply to all `Reader`s. (#3387)
- The `Temporality(view.InstrumentKind) metricdata.Temporality` and `Aggregation(view.InstrumentKind) aggregation.Aggregation` methods are added to the `"go.opentelemetry.io/otel/sdk/metric".Exporter` interface. (#3260)
- The `Temporality(view.InstrumentKind) metricdata.Temporality` and `Aggregation(view.InstrumentKind) aggregation.Aggregation` methods are added to the `"go.opentelemetry.io/otel/exporters/otlp/otlpmetric".Client` interface. (#3260)
- The `WithTemporalitySelector` and `WithAggregationSelector` `ReaderOption`s have been changed to `ManualReaderOption`s in the `go.opentelemetry.io/otel/sdk/metric` package. (#3260)
- The periodic reader in the `go.opentelemetry.io/otel/sdk/metric` package now uses the temporality and aggregation selectors from its configured exporter instead of accepting them as options. (#3260)

### Fixed

- The `go.opentelemetry.io/otel/exporters/prometheus` exporter fixes duplicated `_total` suffixes. (#3369)
- Remove comparable requirement for `Reader`s. (#3387)
- Cumulative metrics from the OpenCensus bridge (`go.opentelemetry.io/otel/bridge/opencensus`) are defined as monotonic sums, instead of non-monotonic. (#3389)
- Asynchronous counters (`Counter` and `UpDownCounter`) from the metric SDK now produce delta sums when configured with delta temporality. (#3398)
- Exported `Status` codes in the `go.opentelemetry.io/otel/exporters/zipkin` exporter are now exported as all upper case values. (#3340)
- `Aggregation`s from `go.opentelemetry.io/otel/sdk/metric` with no data are not exported. (#3394, #3436)
- Reenabled Attribute Filters in the Metric SDK. (#3396)
- Asynchronous callbacks are only called if they are registered with at least one instrument that does not use drop aggragation. (#3408)
- Do not report empty partial-success responses in the `go.opentelemetry.io/otel/exporters/otlp` exporters. (#3438, #3432)
- Handle partial success responses in `go.opentelemetry.io/otel/exporters/otlp/otlpmetric` exporters. (#3162, #3440)
- Prevent duplicate Prometheus description, unit, and type. (#3469)
- Prevents panic when using incorrect `attribute.Value.As[Type]Slice()`. (#3489)

### Removed

- The `go.opentelemetry.io/otel/exporters/otlp/otlpmetric.Client` interface is removed. (#3486)
- The `go.opentelemetry.io/otel/exporters/otlp/otlpmetric.New` function is removed. Use the `otlpmetric[http|grpc].New` directly. (#3486)

### Deprecated

- The `go.opentelemetry.io/otel/sdk/metric/view` package is deprecated.
  Use `Instrument`, `InstrumentKind`, `View`, and `NewView` in `go.opentelemetry.io/otel/sdk/metric` instead. (#3476)

## [1.11.1/0.33.0] 2022-10-19

### Added

- The Prometheus exporter in `go.opentelemetry.io/otel/exporters/prometheus` registers with a Prometheus registerer on creation.
   By default, it will register with the default Prometheus registerer.
   A non-default registerer can be used by passing the `WithRegisterer` option. (#3239)
- Added the `WithAggregationSelector` option to the `go.opentelemetry.io/otel/exporters/prometheus` package to change the default `AggregationSelector` used. (#3341)
- The Prometheus exporter in `go.opentelemetry.io/otel/exporters/prometheus` converts the `Resource` associated with metric exports into a `target_info` metric. (#3285)

### Changed

- The `"go.opentelemetry.io/otel/exporters/prometheus".New` function is updated to return an error.
   It will return an error if the exporter fails to register with Prometheus. (#3239)

### Fixed

- The URL-encoded values from the `OTEL_RESOURCE_ATTRIBUTES` environment variable are decoded. (#2963)
- The `baggage.NewMember` function decodes the `value` parameter instead of directly using it.
   This fixes the implementation to be compliant with the W3C specification. (#3226)
- Slice attributes of the `attribute` package are now comparable based on their value, not instance. (#3108 #3252)
- The `Shutdown` and `ForceFlush` methods of the `"go.opentelemetry.io/otel/sdk/trace".TraceProvider` no longer return an error when no processor is registered. (#3268)
- The Prometheus exporter in `go.opentelemetry.io/otel/exporters/prometheus` cumulatively sums histogram buckets. (#3281)
- The sum of each histogram data point is now uniquely exported by the `go.opentelemetry.io/otel/exporters/otlpmetric` exporters. (#3284, #3293)
- Recorded values for asynchronous counters (`Counter` and `UpDownCounter`) are interpreted as exact, not incremental, sum values by the metric SDK. (#3350, #3278)
- `UpDownCounters` are now correctly output as Prometheus gauges in the `go.opentelemetry.io/otel/exporters/prometheus` exporter. (#3358)
- The Prometheus exporter in `go.opentelemetry.io/otel/exporters/prometheus` no longer describes the metrics it will send to Prometheus on startup.
   Instead the exporter is defined as an "unchecked" collector for Prometheus.
   This fixes the `reader is not registered` warning currently emitted on startup. (#3291 #3342)
- The `go.opentelemetry.io/otel/exporters/prometheus` exporter now correctly adds `_total` suffixes to counter metrics. (#3360)
- The `go.opentelemetry.io/otel/exporters/prometheus` exporter now adds a unit suffix to metric names.
   This can be disabled using the `WithoutUnits()` option added to that package. (#3352)

## [1.11.0/0.32.3] 2022-10-12

### Added

- Add default User-Agent header to OTLP exporter requests (`go.opentelemetry.io/otel/exporters/otlptrace/otlptracegrpc` and `go.opentelemetry.io/otel/exporters/otlptrace/otlptracehttp`). (#3261)

### Changed

- `span.SetStatus` has been updated such that calls that lower the status are now no-ops. (#3214)
- Upgrade `golang.org/x/sys/unix` from `v0.0.0-20210423185535-09eb48e85fd7` to `v0.0.0-20220919091848-fb04ddd9f9c8`.
  This addresses [GO-2022-0493](https://pkg.go.dev/vuln/GO-2022-0493). (#3235)

## [0.32.2] Metric SDK (Alpha) - 2022-10-11

### Added

- Added an example of using metric views to customize instruments. (#3177)
- Add default User-Agent header to OTLP exporter requests (`go.opentelemetry.io/otel/exporters/otlpmetric/otlpmetricgrpc` and `go.opentelemetry.io/otel/exporters/otlpmetric/otlpmetrichttp`). (#3261)

### Changed

- Flush pending measurements with the `PeriodicReader` in the `go.opentelemetry.io/otel/sdk/metric` when `ForceFlush` or `Shutdown` are called. (#3220)
- Update histogram default bounds to match the requirements of the latest specification. (#3222)
- Encode the HTTP status code in the OpenTracing bridge (`go.opentelemetry.io/otel/bridge/opentracing`) as an integer.  (#3265)

### Fixed

- Use default view if instrument does not match any registered view of a reader. (#3224, #3237)
- Return the same instrument every time a user makes the exact same instrument creation call. (#3229, #3251)
- Return the existing instrument when a view transforms a creation call to match an existing instrument. (#3240, #3251)
- Log a warning when a conflicting instrument (e.g. description, unit, data-type) is created instead of returning an error. (#3251)
- The OpenCensus bridge no longer sends empty batches of metrics. (#3263)

## [0.32.1] Metric SDK (Alpha) - 2022-09-22

### Changed

- The Prometheus exporter sanitizes OpenTelemetry instrument names when exporting.
   Invalid characters are replaced with `_`. (#3212)

### Added

- The metric portion of the OpenCensus bridge (`go.opentelemetry.io/otel/bridge/opencensus`) has been reintroduced. (#3192)
- The OpenCensus bridge example (`go.opentelemetry.io/otel/example/opencensus`) has been reintroduced. (#3206)

### Fixed

- Updated go.mods to point to valid versions of the sdk. (#3216)
- Set the `MeterProvider` resource on all exported metric data. (#3218)

## [0.32.0] Revised Metric SDK (Alpha) - 2022-09-18

### Changed

- The metric SDK in `go.opentelemetry.io/otel/sdk/metric` is completely refactored to comply with the OpenTelemetry specification.
  Please see the package documentation for how the new SDK is initialized and configured. (#3175)
- Update the minimum supported go version to go1.18. Removes support for go1.17 (#3179)

### Removed

- The metric portion of the OpenCensus bridge (`go.opentelemetry.io/otel/bridge/opencensus`) has been removed.
  A new bridge compliant with the revised metric SDK will be added back in a future release. (#3175)
- The `go.opentelemetry.io/otel/sdk/metric/aggregator/aggregatortest` package is removed, see the new metric SDK. (#3175)
- The `go.opentelemetry.io/otel/sdk/metric/aggregator/histogram` package is removed, see the new metric SDK. (#3175)
- The `go.opentelemetry.io/otel/sdk/metric/aggregator/lastvalue` package is removed, see the new metric SDK. (#3175)
- The `go.opentelemetry.io/otel/sdk/metric/aggregator/sum` package is removed, see the new metric SDK. (#3175)
- The `go.opentelemetry.io/otel/sdk/metric/aggregator` package is removed, see the new metric SDK. (#3175)
- The `go.opentelemetry.io/otel/sdk/metric/controller/basic` package is removed, see the new metric SDK. (#3175)
- The `go.opentelemetry.io/otel/sdk/metric/controller/controllertest` package is removed, see the new metric SDK. (#3175)
- The `go.opentelemetry.io/otel/sdk/metric/controller/time` package is removed, see the new metric SDK. (#3175)
- The `go.opentelemetry.io/otel/sdk/metric/export/aggregation` package is removed, see the new metric SDK. (#3175)
- The `go.opentelemetry.io/otel/sdk/metric/export` package is removed, see the new metric SDK. (#3175)
- The `go.opentelemetry.io/otel/sdk/metric/metrictest` package is removed.
  A replacement package that supports the new metric SDK will be added back in a future release. (#3175)
- The `go.opentelemetry.io/otel/sdk/metric/number` package is removed, see the new metric SDK. (#3175)
- The `go.opentelemetry.io/otel/sdk/metric/processor/basic` package is removed, see the new metric SDK. (#3175)
- The `go.opentelemetry.io/otel/sdk/metric/processor/processortest` package is removed, see the new metric SDK. (#3175)
- The `go.opentelemetry.io/otel/sdk/metric/processor/reducer` package is removed, see the new metric SDK. (#3175)
- The `go.opentelemetry.io/otel/sdk/metric/registry` package is removed, see the new metric SDK. (#3175)
- The `go.opentelemetry.io/otel/sdk/metric/sdkapi` package is removed, see the new metric SDK. (#3175)
- The `go.opentelemetry.io/otel/sdk/metric/selector/simple` package is removed, see the new metric SDK. (#3175)
- The `"go.opentelemetry.io/otel/sdk/metric".ErrUninitializedInstrument` variable was removed. (#3175)
- The `"go.opentelemetry.io/otel/sdk/metric".ErrBadInstrument` variable was removed. (#3175)
- The `"go.opentelemetry.io/otel/sdk/metric".Accumulator` type was removed, see the `MeterProvider`in the new metric SDK. (#3175)
- The `"go.opentelemetry.io/otel/sdk/metric".NewAccumulator` function was removed, see `NewMeterProvider`in the new metric SDK. (#3175)
- The deprecated `"go.opentelemetry.io/otel/sdk/metric".AtomicFieldOffsets` function was removed. (#3175)

## [1.10.0] - 2022-09-09

### Added

- Support Go 1.19. (#3077)
  Include compatibility testing and document support. (#3077)
- Support the OTLP ExportTracePartialSuccess response; these are passed to the registered error handler. (#3106)
- Upgrade go.opentelemetry.io/proto/otlp from v0.18.0 to v0.19.0 (#3107)

### Changed

- Fix misidentification of OpenTelemetry `SpanKind` in OpenTracing bridge (`go.opentelemetry.io/otel/bridge/opentracing`).  (#3096)
- Attempting to start a span with a nil `context` will no longer cause a panic. (#3110)
- All exporters will be shutdown even if one reports an error (#3091)
- Ensure valid UTF-8 when truncating over-length attribute values. (#3156)

## [1.9.0/0.0.3] - 2022-08-01

### Added

- Add support for Schema Files format 1.1.x (metric "split" transform) with the new `go.opentelemetry.io/otel/schema/v1.1` package. (#2999)
- Add the `go.opentelemetry.io/otel/semconv/v1.11.0` package.
  The package contains semantic conventions from the `v1.11.0` version of the OpenTelemetry specification. (#3009)
- Add the `go.opentelemetry.io/otel/semconv/v1.12.0` package.
  The package contains semantic conventions from the `v1.12.0` version of the OpenTelemetry specification. (#3010)
- Add the `http.method` attribute to HTTP server metric from all `go.opentelemetry.io/otel/semconv/*` packages. (#3018)

### Fixed

- Invalid warning for context setup being deferred in `go.opentelemetry.io/otel/bridge/opentracing` package. (#3029)

## [1.8.0/0.31.0] - 2022-07-08

### Added

- Add support for `opentracing.TextMap` format in the `Inject` and `Extract` methods
of the `"go.opentelemetry.io/otel/bridge/opentracing".BridgeTracer` type. (#2911)

### Changed

- The `crosslink` make target has been updated to use the `go.opentelemetry.io/build-tools/crosslink` package. (#2886)
- In the `go.opentelemetry.io/otel/sdk/instrumentation` package rename `Library` to `Scope` and alias `Library` as `Scope` (#2976)
- Move metric no-op implementation form `nonrecording` to `metric` package. (#2866)

### Removed

- Support for go1.16. Support is now only for go1.17 and go1.18 (#2917)

### Deprecated

- The `Library` struct in the `go.opentelemetry.io/otel/sdk/instrumentation` package is deprecated.
  Use the equivalent `Scope` struct instead. (#2977)
- The `ReadOnlySpan.InstrumentationLibrary` method from the `go.opentelemetry.io/otel/sdk/trace` package is deprecated.
  Use the equivalent `ReadOnlySpan.InstrumentationScope` method instead. (#2977)

## [1.7.0/0.30.0] - 2022-04-28

### Added

- Add the `go.opentelemetry.io/otel/semconv/v1.8.0` package.
  The package contains semantic conventions from the `v1.8.0` version of the OpenTelemetry specification. (#2763)
- Add the `go.opentelemetry.io/otel/semconv/v1.9.0` package.
  The package contains semantic conventions from the `v1.9.0` version of the OpenTelemetry specification. (#2792)
- Add the `go.opentelemetry.io/otel/semconv/v1.10.0` package.
  The package contains semantic conventions from the `v1.10.0` version of the OpenTelemetry specification. (#2842)
- Added an in-memory exporter to metrictest to aid testing with a full SDK. (#2776)

### Fixed

- Globally delegated instruments are unwrapped before delegating asynchronous callbacks. (#2784)
- Remove import of `testing` package in non-tests builds of the `go.opentelemetry.io/otel` package. (#2786)

### Changed

- The `WithLabelEncoder` option from the `go.opentelemetry.io/otel/exporters/stdout/stdoutmetric` package is renamed to `WithAttributeEncoder`. (#2790)
- The `LabelFilterSelector` interface from `go.opentelemetry.io/otel/sdk/metric/processor/reducer` is renamed to `AttributeFilterSelector`.
  The method included in the renamed interface also changed from `LabelFilterFor` to `AttributeFilterFor`. (#2790)
- The `Metadata.Labels` method from the `go.opentelemetry.io/otel/sdk/metric/export` package is renamed to `Metadata.Attributes`.
  Consequentially, the `Record` type from the same package also has had the embedded method renamed. (#2790)

### Deprecated

- The `Iterator.Label` method in the `go.opentelemetry.io/otel/attribute` package is deprecated.
  Use the equivalent `Iterator.Attribute` method instead. (#2790)
- The `Iterator.IndexedLabel` method in the `go.opentelemetry.io/otel/attribute` package is deprecated.
  Use the equivalent `Iterator.IndexedAttribute` method instead. (#2790)
- The `MergeIterator.Label` method in the `go.opentelemetry.io/otel/attribute` package is deprecated.
  Use the equivalent `MergeIterator.Attribute` method instead. (#2790)

### Removed

- Removed the `Batch` type from the `go.opentelemetry.io/otel/sdk/metric/metrictest` package. (#2864)
- Removed the `Measurement` type from the `go.opentelemetry.io/otel/sdk/metric/metrictest` package. (#2864)

## [0.29.0] - 2022-04-11

### Added

- The metrics global package was added back into several test files. (#2764)
- The `Meter` function is added back to the `go.opentelemetry.io/otel/metric/global` package.
  This function is a convenience function equivalent to calling `global.MeterProvider().Meter(...)`. (#2750)

### Removed

- Removed module the `go.opentelemetry.io/otel/sdk/export/metric`.
  Use the `go.opentelemetry.io/otel/sdk/metric` module instead. (#2720)

### Changed

- Don't panic anymore when setting a global MeterProvider to itself. (#2749)
- Upgrade `go.opentelemetry.io/proto/otlp` in `go.opentelemetry.io/otel/exporters/otlp/otlpmetric` from `v0.12.1` to `v0.15.0`.
  This replaces the use of the now deprecated `InstrumentationLibrary` and `InstrumentationLibraryMetrics` types and fields in the proto library with the equivalent `InstrumentationScope` and `ScopeMetrics`. (#2748)

## [1.6.3] - 2022-04-07

### Fixed

- Allow non-comparable global `MeterProvider`, `TracerProvider`, and `TextMapPropagator` types to be set. (#2772, #2773)

## [1.6.2] - 2022-04-06

### Changed

- Don't panic anymore when setting a global TracerProvider or TextMapPropagator to itself. (#2749)
- Upgrade `go.opentelemetry.io/proto/otlp` in `go.opentelemetry.io/otel/exporters/otlp/otlptrace` from `v0.12.1` to `v0.15.0`.
  This replaces the use of the now deprecated `InstrumentationLibrary` and `InstrumentationLibrarySpans` types and fields in the proto library with the equivalent `InstrumentationScope` and `ScopeSpans`. (#2748)

## [1.6.1] - 2022-03-28

### Fixed

- The `go.opentelemetry.io/otel/schema/*` packages now use the correct schema URL for their `SchemaURL` constant.
  Instead of using `"https://opentelemetry.io/schemas/v<version>"` they now use the correct URL without a `v` prefix, `"https://opentelemetry.io/schemas/<version>"`. (#2743, #2744)

### Security

- Upgrade `go.opentelemetry.io/proto/otlp` from `v0.12.0` to `v0.12.1`.
  This includes an indirect upgrade of `github.com/grpc-ecosystem/grpc-gateway` which resolves [a vulnerability](https://nvd.nist.gov/vuln/detail/CVE-2019-11254) from `gopkg.in/yaml.v2` in version `v2.2.3`. (#2724, #2728)

## [1.6.0/0.28.0] - 2022-03-23

### ⚠️ Notice ⚠️

This update is a breaking change of the unstable Metrics API.
Code instrumented with the `go.opentelemetry.io/otel/metric` will need to be modified.

### Added

- Add metrics exponential histogram support.
  New mapping functions have been made available in `sdk/metric/aggregator/exponential/mapping` for other OpenTelemetry projects to take dependencies on. (#2502)
- Add Go 1.18 to our compatibility tests. (#2679)
- Allow configuring the Sampler with the `OTEL_TRACES_SAMPLER` and `OTEL_TRACES_SAMPLER_ARG` environment variables. (#2305, #2517)
- Add the `metric/global` for obtaining and setting the global `MeterProvider`. (#2660)

### Changed

- The metrics API has been significantly changed to match the revised OpenTelemetry specification.
  High-level changes include:

  - Synchronous and asynchronous instruments are now handled by independent `InstrumentProvider`s.
    These `InstrumentProvider`s are managed with a `Meter`.
  - Synchronous and asynchronous instruments are grouped into their own packages based on value types.
  - Asynchronous callbacks can now be registered with a `Meter`.

  Be sure to check out the metric module documentation for more information on how to use the revised API. (#2587, #2660)

### Fixed

- Fallback to general attribute limits when span specific ones are not set in the environment. (#2675, #2677)

## [1.5.0] - 2022-03-16

### Added

- Log the Exporters configuration in the TracerProviders message. (#2578)
- Added support to configure the span limits with environment variables.
  The following environment variables are supported. (#2606, #2637)
  - `OTEL_SPAN_ATTRIBUTE_VALUE_LENGTH_LIMIT`
  - `OTEL_SPAN_ATTRIBUTE_COUNT_LIMIT`
  - `OTEL_SPAN_EVENT_COUNT_LIMIT`
  - `OTEL_EVENT_ATTRIBUTE_COUNT_LIMIT`
  - `OTEL_SPAN_LINK_COUNT_LIMIT`
  - `OTEL_LINK_ATTRIBUTE_COUNT_LIMIT`

  If the provided environment variables are invalid (negative), the default values would be used.
- Rename the `gc` runtime name to `go` (#2560)
- Add resource container ID detection. (#2418)
- Add span attribute value length limit.
  The new `AttributeValueLengthLimit` field is added to the `"go.opentelemetry.io/otel/sdk/trace".SpanLimits` type to configure this limit for a `TracerProvider`.
  The default limit for this resource is "unlimited". (#2637)
- Add the `WithRawSpanLimits` option to `go.opentelemetry.io/otel/sdk/trace`.
  This option replaces the `WithSpanLimits` option.
  Zero or negative values will not be changed to the default value like `WithSpanLimits` does.
  Setting a limit to zero will effectively disable the related resource it limits and setting to a negative value will mean that resource is unlimited.
  Consequentially, limits should be constructed using `NewSpanLimits` and updated accordingly. (#2637)

### Changed

- Drop oldest tracestate `Member` when capacity is reached. (#2592)
- Add event and link drop counts to the exported data from the `oltptrace` exporter. (#2601)
- Unify path cleaning functionally in the `otlpmetric` and `otlptrace` configuration. (#2639)
- Change the debug message from the `sdk/trace.BatchSpanProcessor` to reflect the count is cumulative. (#2640)
- Introduce new internal `envconfig` package for OTLP exporters. (#2608)
- If `http.Request.Host` is empty, fall back to use `URL.Host` when populating `http.host` in the `semconv` packages. (#2661)

### Fixed

- Remove the OTLP trace exporter limit of SpanEvents when exporting. (#2616)
- Default to port `4318` instead of `4317` for the `otlpmetrichttp` and `otlptracehttp` client. (#2614, #2625)
- Unlimited span limits are now supported (negative values). (#2636, #2637)

### Deprecated

- Deprecated `"go.opentelemetry.io/otel/sdk/trace".WithSpanLimits`.
  Use `WithRawSpanLimits` instead.
  That option allows setting unlimited and zero limits, this option does not.
  This option will be kept until the next major version incremented release. (#2637)

## [1.4.1] - 2022-02-16

### Fixed

- Fix race condition in reading the dropped spans number for the `BatchSpanProcessor`. (#2615)

## [1.4.0] - 2022-02-11

### Added

- Use `OTEL_EXPORTER_ZIPKIN_ENDPOINT` environment variable to specify zipkin collector endpoint. (#2490)
- Log the configuration of `TracerProvider`s, and `Tracer`s for debugging.
  To enable use a logger with Verbosity (V level) `>=1`. (#2500)
- Added support to configure the batch span-processor with environment variables.
  The following environment variables are used. (#2515)
  - `OTEL_BSP_SCHEDULE_DELAY`
  - `OTEL_BSP_EXPORT_TIMEOUT`
  - `OTEL_BSP_MAX_QUEUE_SIZE`.
  - `OTEL_BSP_MAX_EXPORT_BATCH_SIZE`

### Changed

- Zipkin exporter exports `Resource` attributes in the `Tags` field. (#2589)

### Deprecated

- Deprecate module the `go.opentelemetry.io/otel/sdk/export/metric`.
  Use the `go.opentelemetry.io/otel/sdk/metric` module instead. (#2382)
- Deprecate `"go.opentelemetry.io/otel/sdk/metric".AtomicFieldOffsets`. (#2445)

### Fixed

- Fixed the instrument kind for noop async instruments to correctly report an implementation. (#2461)
- Fix UDP packets overflowing with Jaeger payloads. (#2489, #2512)
- Change the `otlpmetric.Client` interface's `UploadMetrics` method to accept a single `ResourceMetrics` instead of a slice of them. (#2491)
- Specify explicit buckets in Prometheus example, fixing issue where example only has `+inf` bucket. (#2419, #2493)
- W3C baggage will now decode urlescaped values. (#2529)
- Baggage members are now only validated once, when calling `NewMember` and not also when adding it to the baggage itself. (#2522)
- The order attributes are dropped from spans in the `go.opentelemetry.io/otel/sdk/trace` package when capacity is reached is fixed to be in compliance with the OpenTelemetry specification.
  Instead of dropping the least-recently-used attribute, the last added attribute is dropped.
  This drop order still only applies to attributes with unique keys not already contained in the span.
  If an attribute is added with a key already contained in the span, that attribute is updated to the new value being added. (#2576)

### Removed

- Updated `go.opentelemetry.io/proto/otlp` from `v0.11.0` to `v0.12.0`. This version removes a number of deprecated methods. (#2546)
  - [`Metric.GetIntGauge()`](https://pkg.go.dev/go.opentelemetry.io/proto/otlp@v0.11.0/metrics/v1#Metric.GetIntGauge)
  - [`Metric.GetIntHistogram()`](https://pkg.go.dev/go.opentelemetry.io/proto/otlp@v0.11.0/metrics/v1#Metric.GetIntHistogram)
  - [`Metric.GetIntSum()`](https://pkg.go.dev/go.opentelemetry.io/proto/otlp@v0.11.0/metrics/v1#Metric.GetIntSum)

## [1.3.0] - 2021-12-10

### ⚠️ Notice ⚠️

We have updated the project minimum supported Go version to 1.16

### Added

- Added an internal Logger.
  This can be used by the SDK and API to provide users with feedback of the internal state.
  To enable verbose logs configure the logger which will print V(1) logs. For debugging information configure to print V(5) logs. (#2343)
- Add the `WithRetry` `Option` and the `RetryConfig` type to the `go.opentelemetry.io/otel/exporter/otel/otlpmetric/otlpmetrichttp` package to specify retry behavior consistently. (#2425)
- Add `SpanStatusFromHTTPStatusCodeAndSpanKind` to all `semconv` packages to return a span status code similar to `SpanStatusFromHTTPStatusCode`, but exclude `4XX` HTTP errors as span errors if the span is of server kind. (#2296)

### Changed

- The `"go.opentelemetry.io/otel/exporter/otel/otlptrace/otlptracegrpc".Client` now uses the underlying gRPC `ClientConn` to handle name resolution, TCP connection establishment (with retries and backoff) and TLS handshakes, and handling errors on established connections by re-resolving the name and reconnecting. (#2329)
- The `"go.opentelemetry.io/otel/exporter/otel/otlpmetric/otlpmetricgrpc".Client` now uses the underlying gRPC `ClientConn` to handle name resolution, TCP connection establishment (with retries and backoff) and TLS handshakes, and handling errors on established connections by re-resolving the name and reconnecting. (#2425)
- The `"go.opentelemetry.io/otel/exporter/otel/otlpmetric/otlpmetricgrpc".RetrySettings` type is renamed to `RetryConfig`. (#2425)
- The `go.opentelemetry.io/otel/exporter/otel/*` gRPC exporters now default to using the host's root CA set if none are provided by the user and `WithInsecure` is not specified. (#2432)
- Change `resource.Default` to be evaluated the first time it is called, rather than on import. This allows the caller the option to update `OTEL_RESOURCE_ATTRIBUTES` first, such as with `os.Setenv`. (#2371)

### Fixed

- The `go.opentelemetry.io/otel/exporter/otel/*` exporters are updated to handle per-signal and universal endpoints according to the OpenTelemetry specification.
  Any per-signal endpoint set via an `OTEL_EXPORTER_OTLP_<signal>_ENDPOINT` environment variable is now used without modification of the path.
  When `OTEL_EXPORTER_OTLP_ENDPOINT` is set, if it contains a path, that path is used as a base path which per-signal paths are appended to. (#2433)
- Basic metric controller updated to use sync.Map to avoid blocking calls (#2381)
- The `go.opentelemetry.io/otel/exporter/jaeger` correctly sets the `otel.status_code` value to be a string of `ERROR` or `OK` instead of an integer code. (#2439, #2440)

### Deprecated

- Deprecated the `"go.opentelemetry.io/otel/exporter/otel/otlpmetric/otlpmetrichttp".WithMaxAttempts` `Option`, use the new `WithRetry` `Option` instead. (#2425)
- Deprecated the `"go.opentelemetry.io/otel/exporter/otel/otlpmetric/otlpmetrichttp".WithBackoff` `Option`, use the new `WithRetry` `Option` instead. (#2425)

### Removed

- Remove the metric Processor's ability to convert cumulative to delta aggregation temporality. (#2350)
- Remove the metric Bound Instruments interface and implementations. (#2399)
- Remove the metric MinMaxSumCount kind aggregation and the corresponding OTLP export path. (#2423)
- Metric SDK removes the "exact" aggregator for histogram instruments, as it performed a non-standard aggregation for OTLP export (creating repeated Gauge points) and worked its way into a number of confusing examples. (#2348)

## [1.2.0] - 2021-11-12

### Changed

- Metric SDK `export.ExportKind`, `export.ExportKindSelector` types have been renamed to `aggregation.Temporality` and `aggregation.TemporalitySelector` respectively to keep in line with current specification and protocol along with built-in selectors (e.g., `aggregation.CumulativeTemporalitySelector`, ...). (#2274)
- The Metric `Exporter` interface now requires a `TemporalitySelector` method instead of an `ExportKindSelector`. (#2274)
- Metrics API cleanup. The `metric/sdkapi` package has been created to relocate the API-to-SDK interface:
  - The following interface types simply moved from `metric` to `metric/sdkapi`: `Descriptor`, `MeterImpl`, `InstrumentImpl`, `SyncImpl`, `BoundSyncImpl`, `AsyncImpl`, `AsyncRunner`, `AsyncSingleRunner`, and `AsyncBatchRunner`
  - The following struct types moved and are replaced with type aliases, since they are exposed to the user: `Observation`, `Measurement`.
  - The No-op implementations of sync and async instruments are no longer exported, new functions `sdkapi.NewNoopAsyncInstrument()` and `sdkapi.NewNoopSyncInstrument()` are provided instead. (#2271)
- Update the SDK `BatchSpanProcessor` to export all queued spans when `ForceFlush` is called. (#2080, #2335)

### Added

- Add the `"go.opentelemetry.io/otel/exporters/otlp/otlpmetric/otlpmetricgrpc".WithGRPCConn` option so the exporter can reuse an existing gRPC connection. (#2002)
- Added a new `schema` module to help parse Schema Files in OTEP 0152 format. (#2267)
- Added a new `MapCarrier` to the `go.opentelemetry.io/otel/propagation` package to hold propagated cross-cutting concerns as a `map[string]string` held in memory. (#2334)

## [1.1.0] - 2021-10-27

### Added

- Add the `"go.opentelemetry.io/otel/exporters/otlp/otlptrace/otlptracegrpc".WithGRPCConn` option so the exporter can reuse an existing gRPC connection. (#2002)
- Add the `go.opentelemetry.io/otel/semconv/v1.7.0` package.
  The package contains semantic conventions from the `v1.7.0` version of the OpenTelemetry specification. (#2320)
- Add the `go.opentelemetry.io/otel/semconv/v1.6.1` package.
  The package contains semantic conventions from the `v1.6.1` version of the OpenTelemetry specification. (#2321)
- Add the `go.opentelemetry.io/otel/semconv/v1.5.0` package.
  The package contains semantic conventions from the `v1.5.0` version of the OpenTelemetry specification. (#2322)
  - When upgrading from the `semconv/v1.4.0` package note the following name changes:
    - `K8SReplicasetUIDKey` -> `K8SReplicaSetUIDKey`
    - `K8SReplicasetNameKey` -> `K8SReplicaSetNameKey`
    - `K8SStatefulsetUIDKey` -> `K8SStatefulSetUIDKey`
    - `k8SStatefulsetNameKey` -> `K8SStatefulSetNameKey`
    - `K8SDaemonsetUIDKey` -> `K8SDaemonSetUIDKey`
    - `K8SDaemonsetNameKey` -> `K8SDaemonSetNameKey`

### Changed

- Links added to a span will be dropped by the SDK if they contain an invalid span context (#2275).

### Fixed

- The `"go.opentelemetry.io/otel/semconv/v1.4.0".HTTPServerAttributesFromHTTPRequest` now correctly only sets the HTTP client IP attribute even if the connection was routed with proxies and there are multiple addresses in the `X-Forwarded-For` header. (#2282, #2284)
- The `"go.opentelemetry.io/otel/semconv/v1.4.0".NetAttributesFromHTTPRequest` function correctly handles IPv6 addresses as IP addresses and sets the correct net peer IP instead of the net peer hostname attribute. (#2283, #2285)
- The simple span processor shutdown method deterministically returns the exporter error status if it simultaneously finishes when the deadline is reached. (#2290, #2289)

## [1.0.1] - 2021-10-01

### Fixed

- json stdout exporter no longer crashes due to concurrency bug. (#2265)

## [Metrics 0.24.0] - 2021-10-01

### Changed

- NoopMeterProvider is now private and NewNoopMeterProvider must be used to obtain a noopMeterProvider. (#2237)
- The Metric SDK `Export()` function takes a new two-level reader interface for iterating over results one instrumentation library at a time. (#2197)
  - The former `"go.opentelemetry.io/otel/sdk/export/metric".CheckpointSet` is renamed `Reader`.
  - The new interface is named `"go.opentelemetry.io/otel/sdk/export/metric".InstrumentationLibraryReader`.

## [1.0.0] - 2021-09-20

This is the first stable release for the project.
This release includes an API and SDK for the tracing signal that will comply with the stability guarantees defined by the projects [versioning policy](./VERSIONING.md).

### Added

- OTLP trace exporter now sets the `SchemaURL` field in the exported telemetry if the Tracer has `WithSchemaURL` option. (#2242)

### Fixed

- Slice-valued attributes can correctly be used as map keys. (#2223)

### Removed

- Removed the `"go.opentelemetry.io/otel/exporters/zipkin".WithSDKOptions` function. (#2248)
- Removed the deprecated package `go.opentelemetry.io/otel/oteltest`. (#2234)
- Removed the deprecated package `go.opentelemetry.io/otel/bridge/opencensus/utils`. (#2233)
- Removed deprecated functions, types, and methods from `go.opentelemetry.io/otel/attribute` package.
  Use the typed functions and methods added to the package instead. (#2235)
  - The `Key.Array` method is removed.
  - The `Array` function is removed.
  - The `Any` function is removed.
  - The `ArrayValue` function is removed.
  - The `AsArray` function is removed.

## [1.0.0-RC3] - 2021-09-02

### Added

- Added `ErrorHandlerFunc` to use a function as an `"go.opentelemetry.io/otel".ErrorHandler`. (#2149)
- Added `"go.opentelemetry.io/otel/trace".WithStackTrace` option to add a stack trace when using `span.RecordError` or when panic is handled in `span.End`. (#2163)
- Added typed slice attribute types and functionality to the `go.opentelemetry.io/otel/attribute` package to replace the existing array type and functions. (#2162)
  - `BoolSlice`, `IntSlice`, `Int64Slice`, `Float64Slice`, and `StringSlice` replace the use of the `Array` function in the package.
- Added the `go.opentelemetry.io/otel/example/fib` example package.
  Included is an example application that computes Fibonacci numbers. (#2203)

### Changed

- Metric instruments have been renamed to match the (feature-frozen) metric API specification:
  - ValueRecorder becomes Histogram
  - ValueObserver becomes Gauge
  - SumObserver becomes CounterObserver
  - UpDownSumObserver becomes UpDownCounterObserver
  The API exported from this project is still considered experimental. (#2202)
- Metric SDK/API implementation type `InstrumentKind` moves into `sdkapi` sub-package. (#2091)
- The Metrics SDK export record no longer contains a Resource pointer, the SDK `"go.opentelemetry.io/otel/sdk/trace/export/metric".Exporter.Export()` function for push-based exporters now takes a single Resource argument, pull-based exporters use `"go.opentelemetry.io/otel/sdk/metric/controller/basic".Controller.Resource()`. (#2120)
- The JSON output of the `go.opentelemetry.io/otel/exporters/stdout/stdouttrace` is harmonized now such that the output is "plain" JSON objects after each other of the form `{ ... } { ... } { ... }`. Earlier the JSON objects describing a span were wrapped in a slice for each `Exporter.ExportSpans` call, like `[ { ... } ][ { ... } { ... } ]`. Outputting JSON object directly after each other is consistent with JSON loggers, and a bit easier to parse and read. (#2196)
- Update the `NewTracerConfig`, `NewSpanStartConfig`, `NewSpanEndConfig`, and `NewEventConfig` function in the `go.opentelemetry.io/otel/trace` package to return their respective configurations as structs instead of pointers to the struct. (#2212)

### Deprecated

- The `go.opentelemetry.io/otel/bridge/opencensus/utils` package is deprecated.
  All functionality from this package now exists in the `go.opentelemetry.io/otel/bridge/opencensus` package.
  The functions from that package should be used instead. (#2166)
- The `"go.opentelemetry.io/otel/attribute".Array` function and the related `ARRAY` value type is deprecated.
  Use the typed `*Slice` functions and types added to the package instead. (#2162)
- The `"go.opentelemetry.io/otel/attribute".Any` function is deprecated.
  Use the typed functions instead. (#2181)
- The `go.opentelemetry.io/otel/oteltest` package is deprecated.
  The `"go.opentelemetry.io/otel/sdk/trace/tracetest".SpanRecorder` can be registered with the default SDK (`go.opentelemetry.io/otel/sdk/trace`) as a `SpanProcessor` and used as a replacement for this deprecated package. (#2188)

### Removed

- Removed metrics test package `go.opentelemetry.io/otel/sdk/export/metric/metrictest`. (#2105)

### Fixed

- The `fromEnv` detector no longer throws an error when `OTEL_RESOURCE_ATTRIBUTES` environment variable is not set or empty. (#2138)
- Setting the global `ErrorHandler` with `"go.opentelemetry.io/otel".SetErrorHandler` multiple times is now supported. (#2160, #2140)
- The `"go.opentelemetry.io/otel/attribute".Any` function now supports `int32` values. (#2169)
- Multiple calls to `"go.opentelemetry.io/otel/sdk/metric/controller/basic".WithResource()` are handled correctly, and when no resources are provided `"go.opentelemetry.io/otel/sdk/resource".Default()` is used. (#2120)
- The `WithoutTimestamps` option for the `go.opentelemetry.io/otel/exporters/stdout/stdouttrace` exporter causes the exporter to correctly ommit timestamps. (#2195)
- Fixed typos in resources.go. (#2201)

## [1.0.0-RC2] - 2021-07-26

### Added

- Added `WithOSDescription` resource configuration option to set OS (Operating System) description resource attribute (`os.description`). (#1840)
- Added `WithOS` resource configuration option to set all OS (Operating System) resource attributes at once. (#1840)
- Added the `WithRetry` option to the `go.opentelemetry.io/otel/exporters/otlp/otlptrace/otlptracehttp` package.
  This option is a replacement for the removed `WithMaxAttempts` and `WithBackoff` options. (#2095)
- Added API `LinkFromContext` to return Link which encapsulates SpanContext from provided context and also encapsulates attributes. (#2115)
- Added a new `Link` type under the SDK `otel/sdk/trace` package that counts the number of attributes that were dropped for surpassing the `AttributePerLinkCountLimit` configured in the Span's `SpanLimits`.
  This new type replaces the equal-named API `Link` type found in the `otel/trace` package for most usages within the SDK.
  For example, instances of this type are now returned by the `Links()` function of `ReadOnlySpan`s provided in places like the `OnEnd` function of `SpanProcessor` implementations. (#2118)
- Added the `SpanRecorder` type to the `go.opentelemetry.io/otel/skd/trace/tracetest` package.
  This type can be used with the default SDK as a `SpanProcessor` during testing. (#2132)

### Changed

- The `SpanModels` function is now exported from the `go.opentelemetry.io/otel/exporters/zipkin` package to convert OpenTelemetry spans into Zipkin model spans. (#2027)
- Rename the `"go.opentelemetry.io/otel/exporters/otlp/otlptrace/otlptracegrpc".RetrySettings` to `RetryConfig`. (#2095)

### Deprecated

- The `TextMapCarrier` and `TextMapPropagator` from the `go.opentelemetry.io/otel/oteltest` package and their associated creation functions (`TextMapCarrier`, `NewTextMapPropagator`) are deprecated. (#2114)
- The `Harness` type from the `go.opentelemetry.io/otel/oteltest` package and its associated creation function, `NewHarness` are deprecated and will be removed in the next release. (#2123)
- The `TraceStateFromKeyValues` function from the `go.opentelemetry.io/otel/oteltest` package is deprecated.
  Use the `trace.ParseTraceState` function instead. (#2122)

### Removed

- Removed the deprecated package `go.opentelemetry.io/otel/exporters/trace/jaeger`. (#2020)
- Removed the deprecated package `go.opentelemetry.io/otel/exporters/trace/zipkin`. (#2020)
- Removed the `"go.opentelemetry.io/otel/sdk/resource".WithBuiltinDetectors` function.
  The explicit `With*` options for every built-in detector should be used instead. (#2026 #2097)
- Removed the `WithMaxAttempts` and `WithBackoff` options from the `go.opentelemetry.io/otel/exporters/otlp/otlptrace/otlptracehttp` package.
  The retry logic of the package has been updated to match the `otlptracegrpc` package and accordingly a `WithRetry` option is added that should be used instead. (#2095)
- Removed `DroppedAttributeCount` field from `otel/trace.Link` struct. (#2118)

### Fixed

- When using WithNewRoot, don't use the parent context for making sampling decisions. (#2032)
- `oteltest.Tracer` now creates a valid `SpanContext` when using `WithNewRoot`. (#2073)
- OS type detector now sets the correct `dragonflybsd` value for DragonFly BSD. (#2092)
- The OTel span status is correctly transformed into the OTLP status in the `go.opentelemetry.io/otel/exporters/otlp/otlptrace` package.
  This fix will by default set the status to `Unset` if it is not explicitly set to `Ok` or `Error`. (#2099 #2102)
- The `Inject` method for the `"go.opentelemetry.io/otel/propagation".TraceContext` type no longer injects empty `tracestate` values. (#2108)
- Use `6831` as default Jaeger agent port instead of `6832`. (#2131)

## [Experimental Metrics v0.22.0] - 2021-07-19

### Added

- Adds HTTP support for OTLP metrics exporter. (#2022)

### Removed

- Removed the deprecated package `go.opentelemetry.io/otel/exporters/metric/prometheus`. (#2020)

## [1.0.0-RC1] / 0.21.0 - 2021-06-18

With this release we are introducing a split in module versions.  The tracing API and SDK are entering the `v1.0.0` Release Candidate phase with `v1.0.0-RC1`
while the experimental metrics API and SDK continue with `v0.x` releases at `v0.21.0`.  Modules at major version 1 or greater will not depend on modules
with major version 0.

### Added

- Adds `otlpgrpc.WithRetry`option for configuring the retry policy for transient errors on the otlp/gRPC exporter. (#1832)
  - The following status codes are defined as transient errors:
      | gRPC Status Code | Description |
      | ---------------- | ----------- |
      | 1  | Cancelled |
      | 4  | Deadline Exceeded |
      | 8  | Resource Exhausted |
      | 10 | Aborted |
      | 10 | Out of Range |
      | 14 | Unavailable |
      | 15 | Data Loss |
- Added `Status` type to the `go.opentelemetry.io/otel/sdk/trace` package to represent the status of a span. (#1874)
- Added `SpanStub` type and its associated functions to the `go.opentelemetry.io/otel/sdk/trace/tracetest` package.
  This type can be used as a testing replacement for the `SpanSnapshot` that was removed from the `go.opentelemetry.io/otel/sdk/trace` package. (#1873)
- Adds support for scheme in `OTEL_EXPORTER_OTLP_ENDPOINT` according to the spec. (#1886)
- Adds `trace.WithSchemaURL` option for configuring the tracer with a Schema URL. (#1889)
- Added an example of using OpenTelemetry Go as a trace context forwarder. (#1912)
- `ParseTraceState` is added to the `go.opentelemetry.io/otel/trace` package.
  It can be used to decode a `TraceState` from a `tracestate` header string value. (#1937)
- Added `Len` method to the `TraceState` type in the `go.opentelemetry.io/otel/trace` package.
  This method returns the number of list-members the `TraceState` holds. (#1937)
- Creates package `go.opentelemetry.io/otel/exporters/otlp/otlptrace` that defines a trace exporter that uses a `otlptrace.Client` to send data.
  Creates package `go.opentelemetry.io/otel/exporters/otlp/otlptrace/otlptracegrpc` implementing a gRPC `otlptrace.Client` and offers convenience functions, `NewExportPipeline` and `InstallNewPipeline`, to setup and install a `otlptrace.Exporter` in tracing .(#1922)
- Added `Baggage`, `Member`, and `Property` types to the `go.opentelemetry.io/otel/baggage` package along with their related functions. (#1967)
- Added `ContextWithBaggage`, `ContextWithoutBaggage`, and `FromContext` functions to the `go.opentelemetry.io/otel/baggage` package.
  These functions replace the `Set`, `Value`, `ContextWithValue`, `ContextWithoutValue`, and `ContextWithEmpty` functions from that package and directly work with the new `Baggage` type. (#1967)
- The `OTEL_SERVICE_NAME` environment variable is the preferred source for `service.name`, used by the environment resource detector if a service name is present both there and in `OTEL_RESOURCE_ATTRIBUTES`. (#1969)
- Creates package `go.opentelemetry.io/otel/exporters/otlp/otlptrace/otlptracehttp` implementing an HTTP `otlptrace.Client` and offers convenience functions, `NewExportPipeline` and `InstallNewPipeline`, to setup and install a `otlptrace.Exporter` in tracing. (#1963)
- Changes `go.opentelemetry.io/otel/sdk/resource.NewWithAttributes` to require a schema URL. The old function is still available as `resource.NewSchemaless`. This is a breaking change. (#1938)
- Several builtin resource detectors now correctly populate the schema URL. (#1938)
- Creates package `go.opentelemetry.io/otel/exporters/otlp/otlpmetric` that defines a metrics exporter that uses a `otlpmetric.Client` to send data.
- Creates package `go.opentelemetry.io/otel/exporters/otlp/otlpmetric/otlpmetricgrpc` implementing a gRPC `otlpmetric.Client` and offers convenience functions, `New` and `NewUnstarted`, to create an `otlpmetric.Exporter`.(#1991)
- Added `go.opentelemetry.io/otel/exporters/stdout/stdouttrace` exporter. (#2005)
- Added `go.opentelemetry.io/otel/exporters/stdout/stdoutmetric` exporter. (#2005)
- Added a `TracerProvider()` method to the `"go.opentelemetry.io/otel/trace".Span` interface. This can be used to obtain a `TracerProvider` from a given span that utilizes the same trace processing pipeline.  (#2009)

### Changed

- Make `NewSplitDriver` from `go.opentelemetry.io/otel/exporters/otlp` take variadic arguments instead of a `SplitConfig` item.
  `NewSplitDriver` now automatically implements an internal `noopDriver` for `SplitConfig` fields that are not initialized. (#1798)
- `resource.New()` now creates a Resource without builtin detectors. Previous behavior is now achieved by using `WithBuiltinDetectors` Option. (#1810)
- Move the `Event` type from the `go.opentelemetry.io/otel` package to the `go.opentelemetry.io/otel/sdk/trace` package. (#1846)
- CI builds validate against last two versions of Go, dropping 1.14 and adding 1.16. (#1865)
- BatchSpanProcessor now report export failures when calling `ForceFlush()` method. (#1860)
- `Set.Encoded(Encoder)` no longer caches the result of an encoding. (#1855)
- Renamed `CloudZoneKey` to `CloudAvailabilityZoneKey` in Resource semantic conventions according to spec. (#1871)
- The `StatusCode` and `StatusMessage` methods of the `ReadOnlySpan` interface and the `Span` produced by the `go.opentelemetry.io/otel/sdk/trace` package have been replaced with a single `Status` method.
  This method returns the status of a span using the new `Status` type. (#1874)
- Updated `ExportSpans` method of the`SpanExporter` interface type to accept `ReadOnlySpan`s instead of the removed `SpanSnapshot`.
  This brings the export interface into compliance with the specification in that it now accepts an explicitly immutable type instead of just an implied one. (#1873)
- Unembed `SpanContext` in `Link`. (#1877)
- Generate Semantic conventions from the specification YAML. (#1891)
- Spans created by the global `Tracer` obtained from `go.opentelemetry.io/otel`, prior to a functioning `TracerProvider` being set, now propagate the span context from their parent if one exists. (#1901)
- The `"go.opentelemetry.io/otel".Tracer` function now accepts tracer options. (#1902)
- Move the `go.opentelemetry.io/otel/unit` package to `go.opentelemetry.io/otel/metric/unit`. (#1903)
- Changed `go.opentelemetry.io/otel/trace.TracerConfig` to conform to the [Contributing guidelines](CONTRIBUTING.md#config.) (#1921)
- Changed `go.opentelemetry.io/otel/trace.SpanConfig` to conform to the [Contributing guidelines](CONTRIBUTING.md#config). (#1921)
- Changed `span.End()` now only accepts Options that are allowed at `End()`. (#1921)
- Changed `go.opentelemetry.io/otel/metric.InstrumentConfig` to conform to the [Contributing guidelines](CONTRIBUTING.md#config). (#1921)
- Changed `go.opentelemetry.io/otel/metric.MeterConfig` to conform to the [Contributing guidelines](CONTRIBUTING.md#config). (#1921)
- Refactored option types according to the contribution style guide. (#1882)
- Move the `go.opentelemetry.io/otel/trace.TraceStateFromKeyValues` function to the `go.opentelemetry.io/otel/oteltest` package.
  This function is preserved for testing purposes where it may be useful to create a `TraceState` from `attribute.KeyValue`s, but it is not intended for production use.
  The new `ParseTraceState` function should be used to create a `TraceState`. (#1931)
- Updated `MarshalJSON` method of the `go.opentelemetry.io/otel/trace.TraceState` type to marshal the type into the string representation of the `TraceState`. (#1931)
- The `TraceState.Delete` method from the `go.opentelemetry.io/otel/trace` package no longer returns an error in addition to a `TraceState`. (#1931)
- Updated `Get` method of the `TraceState` type from the `go.opentelemetry.io/otel/trace` package to accept a `string` instead of an `attribute.Key` type. (#1931)
- Updated `Insert` method of the `TraceState` type from the `go.opentelemetry.io/otel/trace` package to accept a pair of `string`s instead of an `attribute.KeyValue` type. (#1931)
- Updated `Delete` method of the `TraceState` type from the `go.opentelemetry.io/otel/trace` package to accept a `string` instead of an `attribute.Key` type. (#1931)
- Renamed `NewExporter` to `New` in the `go.opentelemetry.io/otel/exporters/stdout` package. (#1985)
- Renamed `NewExporter` to `New` in the `go.opentelemetry.io/otel/exporters/metric/prometheus` package. (#1985)
- Renamed `NewExporter` to `New` in the `go.opentelemetry.io/otel/exporters/trace/jaeger` package. (#1985)
- Renamed `NewExporter` to `New` in the `go.opentelemetry.io/otel/exporters/trace/zipkin` package. (#1985)
- Renamed `NewExporter` to `New` in the `go.opentelemetry.io/otel/exporters/otlp` package. (#1985)
- Renamed `NewUnstartedExporter` to `NewUnstarted` in the `go.opentelemetry.io/otel/exporters/otlp` package. (#1985)
- The `go.opentelemetry.io/otel/semconv` package has been moved to `go.opentelemetry.io/otel/semconv/v1.4.0` to allow for multiple [telemetry schema](https://github.com/open-telemetry/oteps/blob/main/text/0152-telemetry-schemas.md) versions to be used concurrently. (#1987)
- Metrics test helpers in `go.opentelemetry.io/otel/oteltest` have been moved to `go.opentelemetry.io/otel/metric/metrictest`. (#1988)

### Deprecated

- The `go.opentelemetry.io/otel/exporters/metric/prometheus` is deprecated, use `go.opentelemetry.io/otel/exporters/prometheus` instead. (#1993)
- The `go.opentelemetry.io/otel/exporters/trace/jaeger` is deprecated, use `go.opentelemetry.io/otel/exporters/jaeger` instead. (#1993)
- The `go.opentelemetry.io/otel/exporters/trace/zipkin` is deprecated, use `go.opentelemetry.io/otel/exporters/zipkin` instead. (#1993)

### Removed

- Removed `resource.WithoutBuiltin()`. Use `resource.New()`. (#1810)
- Unexported types `resource.FromEnv`, `resource.Host`, and `resource.TelemetrySDK`, Use the corresponding `With*()` to use individually. (#1810)
- Removed the `Tracer` and `IsRecording` method from the `ReadOnlySpan` in the `go.opentelemetry.io/otel/sdk/trace`.
  The `Tracer` method is not a required to be included in this interface and given the mutable nature of the tracer that is associated with a span, this method is not appropriate.
  The `IsRecording` method returns if the span is recording or not.
  A read-only span value does not need to know if updates to it will be recorded or not.
  By definition, it cannot be updated so there is no point in communicating if an update is recorded. (#1873)
- Removed the `SpanSnapshot` type from the `go.opentelemetry.io/otel/sdk/trace` package.
  The use of this type has been replaced with the use of the explicitly immutable `ReadOnlySpan` type.
  When a concrete representation of a read-only span is needed for testing, the newly added `SpanStub` in the `go.opentelemetry.io/otel/sdk/trace/tracetest` package should be used. (#1873)
- Removed the `Tracer` method from the `Span` interface in the `go.opentelemetry.io/otel/trace` package.
  Using the same tracer that created a span introduces the error where an instrumentation library's `Tracer` is used by other code instead of their own.
  The `"go.opentelemetry.io/otel".Tracer` function or a `TracerProvider` should be used to acquire a library specific `Tracer` instead. (#1900)
  - The `TracerProvider()` method on the `Span` interface may also be used to obtain a `TracerProvider` using the same trace processing pipeline. (#2009)
- The `http.url` attribute generated by `HTTPClientAttributesFromHTTPRequest` will no longer include username or password information. (#1919)
- Removed `IsEmpty` method of the `TraceState` type in the `go.opentelemetry.io/otel/trace` package in favor of using the added `TraceState.Len` method. (#1931)
- Removed `Set`, `Value`, `ContextWithValue`, `ContextWithoutValue`, and `ContextWithEmpty` functions in the `go.opentelemetry.io/otel/baggage` package.
  Handling of baggage is now done using the added `Baggage` type and related context functions (`ContextWithBaggage`, `ContextWithoutBaggage`, and `FromContext`) in that package. (#1967)
- The `InstallNewPipeline` and `NewExportPipeline` creation functions in all the exporters (prometheus, otlp, stdout, jaeger, and zipkin) have been removed.
  These functions were deemed premature attempts to provide convenience that did not achieve this aim. (#1985)
- The `go.opentelemetry.io/otel/exporters/otlp` exporter has been removed.  Use `go.opentelemetry.io/otel/exporters/otlp/otlptrace` instead. (#1990)
- The `go.opentelemetry.io/otel/exporters/stdout` exporter has been removed.  Use `go.opentelemetry.io/otel/exporters/stdout/stdouttrace` or `go.opentelemetry.io/otel/exporters/stdout/stdoutmetric` instead. (#2005)

### Fixed

- Only report errors from the `"go.opentelemetry.io/otel/sdk/resource".Environment` function when they are not `nil`. (#1850, #1851)
- The `Shutdown` method of the simple `SpanProcessor` in the `go.opentelemetry.io/otel/sdk/trace` package now honors the context deadline or cancellation. (#1616, #1856)
- BatchSpanProcessor now drops span batches that failed to be exported. (#1860)
- Use `http://localhost:14268/api/traces` as default Jaeger collector endpoint instead of `http://localhost:14250`. (#1898)
- Allow trailing and leading whitespace in the parsing of a `tracestate` header. (#1931)
- Add logic to determine if the channel is closed to fix Jaeger exporter test panic with close closed channel. (#1870, #1973)
- Avoid transport security when OTLP endpoint is a Unix socket. (#2001)

### Security

## [0.20.0] - 2021-04-23

### Added

- The OTLP exporter now has two new convenience functions, `NewExportPipeline` and `InstallNewPipeline`, setup and install the exporter in tracing and metrics pipelines. (#1373)
- Adds semantic conventions for exceptions. (#1492)
- Added Jaeger Environment variables: `OTEL_EXPORTER_JAEGER_AGENT_HOST`, `OTEL_EXPORTER_JAEGER_AGENT_PORT`
  These environment variables can be used to override Jaeger agent hostname and port (#1752)
- Option `ExportTimeout` was added to batch span processor. (#1755)
- `trace.TraceFlags` is now a defined type over `byte` and `WithSampled(bool) TraceFlags` and `IsSampled() bool` methods have been added to it. (#1770)
- The `Event` and `Link` struct types from the `go.opentelemetry.io/otel` package now include a `DroppedAttributeCount` field to record the number of attributes that were not recorded due to configured limits being reached. (#1771)
- The Jaeger exporter now reports dropped attributes for a Span event in the exported log. (#1771)
- Adds test to check BatchSpanProcessor ignores `OnEnd` and `ForceFlush` post `Shutdown`. (#1772)
- Extract resource attributes from the `OTEL_RESOURCE_ATTRIBUTES` environment variable and merge them with the `resource.Default` resource as well as resources provided to the `TracerProvider` and metric `Controller`. (#1785)
- Added `WithOSType` resource configuration option to set OS (Operating System) type resource attribute (`os.type`). (#1788)
- Added `WithProcess*` resource configuration options to set Process resource attributes. (#1788)
  - `process.pid`
  - `process.executable.name`
  - `process.executable.path`
  - `process.command_args`
  - `process.owner`
  - `process.runtime.name`
  - `process.runtime.version`
  - `process.runtime.description`
- Adds `k8s.node.name` and `k8s.node.uid` attribute keys to the `semconv` package. (#1789)
- Added support for configuring OTLP/HTTP and OTLP/gRPC Endpoints, TLS Certificates, Headers, Compression and Timeout via Environment Variables. (#1758, #1769 and #1811)
  - `OTEL_EXPORTER_OTLP_ENDPOINT`
  - `OTEL_EXPORTER_OTLP_TRACES_ENDPOINT`
  - `OTEL_EXPORTER_OTLP_METRICS_ENDPOINT`
  - `OTEL_EXPORTER_OTLP_HEADERS`
  - `OTEL_EXPORTER_OTLP_TRACES_HEADERS`
  - `OTEL_EXPORTER_OTLP_METRICS_HEADERS`
  - `OTEL_EXPORTER_OTLP_COMPRESSION`
  - `OTEL_EXPORTER_OTLP_TRACES_COMPRESSION`
  - `OTEL_EXPORTER_OTLP_METRICS_COMPRESSION`
  - `OTEL_EXPORTER_OTLP_TIMEOUT`
  - `OTEL_EXPORTER_OTLP_TRACES_TIMEOUT`
  - `OTEL_EXPORTER_OTLP_METRICS_TIMEOUT`
  - `OTEL_EXPORTER_OTLP_CERTIFICATE`
  - `OTEL_EXPORTER_OTLP_TRACES_CERTIFICATE`
  - `OTEL_EXPORTER_OTLP_METRICS_CERTIFICATE`
- Adds `otlpgrpc.WithTimeout` option for configuring timeout to the otlp/gRPC exporter. (#1821)
- Adds `jaeger.WithMaxPacketSize` option for configuring maximum UDP packet size used when connecting to the Jaeger agent. (#1853)

### Fixed

- The `Span.IsRecording` implementation from `go.opentelemetry.io/otel/sdk/trace` always returns false when not being sampled. (#1750)
- The Jaeger exporter now correctly sets tags for the Span status code and message.
  This means it uses the correct tag keys (`"otel.status_code"`, `"otel.status_description"`) and does not set the status message as a tag unless it is set on the span. (#1761)
- The Jaeger exporter now correctly records Span event's names using the `"event"` key for a tag.
  Additionally, this tag is overridden, as specified in the OTel specification, if the event contains an attribute with that key. (#1768)
- Zipkin Exporter: Ensure mapping between OTel and Zipkin span data complies with the specification. (#1688)
- Fixed typo for default service name in Jaeger Exporter. (#1797)
- Fix flaky OTLP for the reconnnection of the client connection. (#1527, #1814)
- Fix Jaeger exporter dropping of span batches that exceed the UDP packet size limit.
  Instead, the exporter now splits the batch into smaller sendable batches. (#1828)

### Changed

- Span `RecordError` now records an `exception` event to comply with the semantic convention specification. (#1492)
- Jaeger exporter was updated to use thrift v0.14.1. (#1712)
- Migrate from using internally built and maintained version of the OTLP to the one hosted at `go.opentelemetry.io/proto/otlp`. (#1713)
- Migrate from using `github.com/gogo/protobuf` to `google.golang.org/protobuf` to match `go.opentelemetry.io/proto/otlp`. (#1713)
- The storage of a local or remote Span in a `context.Context` using its SpanContext is unified to store just the current Span.
  The Span's SpanContext can now self-identify as being remote or not.
  This means that `"go.opentelemetry.io/otel/trace".ContextWithRemoteSpanContext` will now overwrite any existing current Span, not just existing remote Spans, and make it the current Span in a `context.Context`. (#1731)
- Improve OTLP/gRPC exporter connection errors. (#1737)
- Information about a parent span context in a `"go.opentelemetry.io/otel/export/trace".SpanSnapshot` is unified in a new `Parent` field.
  The existing `ParentSpanID` and `HasRemoteParent` fields are removed in favor of this. (#1748)
- The `ParentContext` field of the `"go.opentelemetry.io/otel/sdk/trace".SamplingParameters` is updated to hold a `context.Context` containing the parent span.
  This changes it to make `SamplingParameters` conform with the OpenTelemetry specification. (#1749)
- Updated Jaeger Environment Variables: `JAEGER_ENDPOINT`, `JAEGER_USER`, `JAEGER_PASSWORD`
  to `OTEL_EXPORTER_JAEGER_ENDPOINT`, `OTEL_EXPORTER_JAEGER_USER`, `OTEL_EXPORTER_JAEGER_PASSWORD` in compliance with OTel specification. (#1752)
- Modify `BatchSpanProcessor.ForceFlush` to abort after timeout/cancellation. (#1757)
- The `DroppedAttributeCount` field of the `Span` in the `go.opentelemetry.io/otel` package now only represents the number of attributes dropped for the span itself.
  It no longer is a conglomerate of itself, events, and link attributes that have been dropped. (#1771)
- Make `ExportSpans` in Jaeger Exporter honor context deadline. (#1773)
- Modify Zipkin Exporter default service name, use default resource's serviceName instead of empty. (#1777)
- The `go.opentelemetry.io/otel/sdk/export/trace` package is merged into the `go.opentelemetry.io/otel/sdk/trace` package. (#1778)
- The prometheus.InstallNewPipeline example is moved from comment to example test (#1796)
- The convenience functions for the stdout exporter have been updated to return the `TracerProvider` implementation and enable the shutdown of the exporter. (#1800)
- Replace the flush function returned from the Jaeger exporter's convenience creation functions (`InstallNewPipeline` and `NewExportPipeline`) with the `TracerProvider` implementation they create.
  This enables the caller to shutdown and flush using the related `TracerProvider` methods. (#1822)
- Updated the Jaeger exporter to have a default endpoint, `http://localhost:14250`, for the collector. (#1824)
- Changed the function `WithCollectorEndpoint` in the Jaeger exporter to no longer accept an endpoint as an argument.
  The endpoint can be passed with the `CollectorEndpointOption` using the `WithEndpoint` function or by setting the `OTEL_EXPORTER_JAEGER_ENDPOINT` environment variable value appropriately. (#1824)
- The Jaeger exporter no longer batches exported spans itself, instead it relies on the SDK's `BatchSpanProcessor` for this functionality. (#1830)
- The Jaeger exporter creation functions (`NewRawExporter`, `NewExportPipeline`, and `InstallNewPipeline`) no longer accept the removed `Option` type as a variadic argument. (#1830)

### Removed

- Removed Jaeger Environment variables: `JAEGER_SERVICE_NAME`, `JAEGER_DISABLED`, `JAEGER_TAGS`
  These environment variables will no longer be used to override values of the Jaeger exporter (#1752)
- No longer set the links for a `Span` in `go.opentelemetry.io/otel/sdk/trace` that is configured to be a new root.
  This is unspecified behavior that the OpenTelemetry community plans to standardize in the future.
  To prevent backwards incompatible changes when it is specified, these links are removed. (#1726)
- Setting error status while recording error with Span from oteltest package. (#1729)
- The concept of a remote and local Span stored in a context is unified to just the current Span.
  Because of this `"go.opentelemetry.io/otel/trace".RemoteSpanContextFromContext` is removed as it is no longer needed.
  Instead, `"go.opentelemetry.io/otel/trace".SpanContextFromContex` can be used to return the current Span.
  If needed, that Span's `SpanContext.IsRemote()` can then be used to determine if it is remote or not. (#1731)
- The `HasRemoteParent` field of the `"go.opentelemetry.io/otel/sdk/trace".SamplingParameters` is removed.
  This field is redundant to the information returned from the `Remote` method of the `SpanContext` held in the `ParentContext` field. (#1749)
- The `trace.FlagsDebug` and `trace.FlagsDeferred` constants have been removed and will be localized to the B3 propagator. (#1770)
- Remove `Process` configuration, `WithProcessFromEnv` and `ProcessFromEnv`, and type from the Jaeger exporter package.
  The information that could be configured in the `Process` struct should be configured in a `Resource` instead. (#1776, #1804)
- Remove the `WithDisabled` option from the Jaeger exporter.
  To disable the exporter unregister it from the `TracerProvider` or use a no-operation `TracerProvider`. (#1806)
- Removed the functions `CollectorEndpointFromEnv` and `WithCollectorEndpointOptionFromEnv` from the Jaeger exporter.
  These functions for retrieving specific environment variable values are redundant of other internal functions and
  are not intended for end user use. (#1824)
- Removed the Jaeger exporter `WithSDKOptions` `Option`.
  This option was used to set SDK options for the exporter creation convenience functions.
  These functions are provided as a way to easily setup or install the exporter with what are deemed reasonable SDK settings for common use cases.
  If the SDK needs to be configured differently, the `NewRawExporter` function and direct setup of the SDK with the desired settings should be used. (#1825)
- The `WithBufferMaxCount` and `WithBatchMaxCount` `Option`s from the Jaeger exporter are removed.
  The exporter no longer batches exports, instead relying on the SDK's `BatchSpanProcessor` for this functionality. (#1830)
- The Jaeger exporter `Option` type is removed.
  The type is no longer used by the exporter to configure anything.
  All the previous configurations these options provided were duplicates of SDK configuration.
  They have been removed in favor of using the SDK configuration and focuses the exporter configuration to be only about the endpoints it will send telemetry to. (#1830)

## [0.19.0] - 2021-03-18

### Added

- Added `Marshaler` config option to `otlphttp` to enable otlp over json or protobufs. (#1586)
- A `ForceFlush` method to the `"go.opentelemetry.io/otel/sdk/trace".TracerProvider` to flush all registered `SpanProcessor`s. (#1608)
- Added `WithSampler` and `WithSpanLimits` to tracer provider. (#1633, #1702)
- `"go.opentelemetry.io/otel/trace".SpanContext` now has a `remote` property, and `IsRemote()` predicate, that is true when the `SpanContext` has been extracted from remote context data. (#1701)
- A `Valid` method to the `"go.opentelemetry.io/otel/attribute".KeyValue` type. (#1703)

### Changed

- `trace.SpanContext` is now immutable and has no exported fields. (#1573)
  - `trace.NewSpanContext()` can be used in conjunction with the `trace.SpanContextConfig` struct to initialize a new `SpanContext` where all values are known.
- Update the `ForceFlush` method signature to the `"go.opentelemetry.io/otel/sdk/trace".SpanProcessor` to accept a `context.Context` and return an error. (#1608)
- Update the `Shutdown` method to the `"go.opentelemetry.io/otel/sdk/trace".TracerProvider` return an error on shutdown failure. (#1608)
- The SimpleSpanProcessor will now shut down the enclosed `SpanExporter` and gracefully ignore subsequent calls to `OnEnd` after `Shutdown` is called. (#1612)
- `"go.opentelemetry.io/sdk/metric/controller.basic".WithPusher` is replaced with `WithExporter` to provide consistent naming across project. (#1656)
- Added non-empty string check for trace `Attribute` keys. (#1659)
- Add `description` to SpanStatus only when `StatusCode` is set to error. (#1662)
- Jaeger exporter falls back to `resource.Default`'s `service.name` if the exported Span does not have one. (#1673)
- Jaeger exporter populates Jaeger's Span Process from Resource. (#1673)
- Renamed the `LabelSet` method of `"go.opentelemetry.io/otel/sdk/resource".Resource` to `Set`. (#1692)
- Changed `WithSDK` to `WithSDKOptions` to accept variadic arguments of `TracerProviderOption` type in `go.opentelemetry.io/otel/exporters/trace/jaeger` package. (#1693)
- Changed `WithSDK` to `WithSDKOptions` to accept variadic arguments of `TracerProviderOption` type in `go.opentelemetry.io/otel/exporters/trace/zipkin` package. (#1693)

### Removed

- Removed `serviceName` parameter from Zipkin exporter and uses resource instead. (#1549)
- Removed `WithConfig` from tracer provider to avoid overriding configuration. (#1633)
- Removed the exported `SimpleSpanProcessor` and `BatchSpanProcessor` structs.
   These are now returned as a SpanProcessor interface from their respective constructors. (#1638)
- Removed `WithRecord()` from `trace.SpanOption` when creating a span. (#1660)
- Removed setting status to `Error` while recording an error as a span event in `RecordError`. (#1663)
- Removed `jaeger.WithProcess` configuration option. (#1673)
- Removed `ApplyConfig` method from `"go.opentelemetry.io/otel/sdk/trace".TracerProvider` and the now unneeded `Config` struct. (#1693)

### Fixed

- Jaeger Exporter: Ensure mapping between OTEL and Jaeger span data complies with the specification. (#1626)
- `SamplingResult.TraceState` is correctly propagated to a newly created span's `SpanContext`. (#1655)
- The `otel-collector` example now correctly flushes metric events prior to shutting down the exporter. (#1678)
- Do not set span status message in `SpanStatusFromHTTPStatusCode` if it can be inferred from `http.status_code`. (#1681)
- Synchronization issues in global trace delegate implementation. (#1686)
- Reduced excess memory usage by global `TracerProvider`. (#1687)

## [0.18.0] - 2021-03-03

### Added

- Added `resource.Default()` for use with meter and tracer providers. (#1507)
- `AttributePerEventCountLimit` and `AttributePerLinkCountLimit` for `SpanLimits`. (#1535)
- Added `Keys()` method to `propagation.TextMapCarrier` and `propagation.HeaderCarrier` to adapt `http.Header` to this interface. (#1544)
- Added `code` attributes to `go.opentelemetry.io/otel/semconv` package. (#1558)
- Compatibility testing suite in the CI system for the following systems. (#1567)
   | OS      | Go Version | Architecture |
   | ------- | ---------- | ------------ |
   | Ubuntu  | 1.15       | amd64        |
   | Ubuntu  | 1.14       | amd64        |
   | Ubuntu  | 1.15       | 386          |
   | Ubuntu  | 1.14       | 386          |
   | MacOS   | 1.15       | amd64        |
   | MacOS   | 1.14       | amd64        |
   | Windows | 1.15       | amd64        |
   | Windows | 1.14       | amd64        |
   | Windows | 1.15       | 386          |
   | Windows | 1.14       | 386          |

### Changed

- Replaced interface `oteltest.SpanRecorder` with its existing implementation
  `StandardSpanRecorder`. (#1542)
- Default span limit values to 128. (#1535)
- Rename `MaxEventsPerSpan`, `MaxAttributesPerSpan` and `MaxLinksPerSpan` to `EventCountLimit`, `AttributeCountLimit` and `LinkCountLimit`, and move these fields into `SpanLimits`. (#1535)
- Renamed the `otel/label` package to `otel/attribute`. (#1541)
- Vendor the Jaeger exporter's dependency on Apache Thrift. (#1551)
- Parallelize the CI linting and testing. (#1567)
- Stagger timestamps in exact aggregator tests. (#1569)
- Changed all examples to use `WithBatchTimeout(5 * time.Second)` rather than `WithBatchTimeout(5)`. (#1621)
- Prevent end-users from implementing some interfaces (#1575)

  ```
      "otel/exporters/otlp/otlphttp".Option
      "otel/exporters/stdout".Option
      "otel/oteltest".Option
      "otel/trace".TracerOption
      "otel/trace".SpanOption
      "otel/trace".EventOption
      "otel/trace".LifeCycleOption
      "otel/trace".InstrumentationOption
      "otel/sdk/resource".Option
      "otel/sdk/trace".ParentBasedSamplerOption
      "otel/sdk/trace".ReadOnlySpan
      "otel/sdk/trace".ReadWriteSpan
  ```

### Removed

- Removed attempt to resample spans upon changing the span name with `span.SetName()`. (#1545)
- The `test-benchmark` is no longer a dependency of the `precommit` make target. (#1567)
- Removed the `test-386` make target.
   This was replaced with a full compatibility testing suite (i.e. multi OS/arch) in the CI system. (#1567)

### Fixed

- The sequential timing check of timestamps in the stdout exporter are now setup explicitly to be sequential (#1571). (#1572)
- Windows build of Jaeger tests now compiles with OS specific functions (#1576). (#1577)
- The sequential timing check of timestamps of go.opentelemetry.io/otel/sdk/metric/aggregator/lastvalue are now setup explicitly to be sequential (#1578). (#1579)
- Validate tracestate header keys with vendors according to the W3C TraceContext specification (#1475). (#1581)
- The OTLP exporter includes related labels for translations of a GaugeArray (#1563). (#1570)

## [0.17.0] - 2021-02-12

### Changed

- Rename project default branch from `master` to `main`. (#1505)
- Reverse order in which `Resource` attributes are merged, per change in spec. (#1501)
- Add tooling to maintain "replace" directives in go.mod files automatically. (#1528)
- Create new modules: otel/metric, otel/trace, otel/oteltest, otel/sdk/export/metric, otel/sdk/metric (#1528)
- Move metric-related public global APIs from otel to otel/metric/global. (#1528)

## Fixed

- Fixed otlpgrpc reconnection issue.
- The example code in the README.md of `go.opentelemetry.io/otel/exporters/otlp` is moved to a compiled example test and used the new `WithAddress` instead of `WithEndpoint`. (#1513)
- The otel-collector example now uses the default OTLP receiver port of the collector.

## [0.16.0] - 2021-01-13

### Added

- Add the `ReadOnlySpan` and `ReadWriteSpan` interfaces to provide better control for accessing span data. (#1360)
- `NewGRPCDriver` function returns a `ProtocolDriver` that maintains a single gRPC connection to the collector. (#1369)
- Added documentation about the project's versioning policy. (#1388)
- Added `NewSplitDriver` for OTLP exporter that allows sending traces and metrics to different endpoints. (#1418)
- Added codeql worfklow to GitHub Actions (#1428)
- Added Gosec workflow to GitHub Actions (#1429)
- Add new HTTP driver for OTLP exporter in `exporters/otlp/otlphttp`. Currently it only supports the binary protobuf payloads. (#1420)
- Add an OpenCensus exporter bridge. (#1444)

### Changed

- Rename `internal/testing` to `internal/internaltest`. (#1449)
- Rename `export.SpanData` to `export.SpanSnapshot` and use it only for exporting spans. (#1360)
- Store the parent's full `SpanContext` rather than just its span ID in the `span` struct. (#1360)
- Improve span duration accuracy. (#1360)
- Migrated CI/CD from CircleCI to GitHub Actions (#1382)
- Remove duplicate checkout from GitHub Actions workflow (#1407)
- Metric `array` aggregator renamed `exact` to match its `aggregation.Kind` (#1412)
- Metric `exact` aggregator includes per-point timestamps (#1412)
- Metric stdout exporter uses MinMaxSumCount aggregator for ValueRecorder instruments (#1412)
- `NewExporter` from `exporters/otlp` now takes a `ProtocolDriver` as a parameter. (#1369)
- Many OTLP Exporter options became gRPC ProtocolDriver options. (#1369)
- Unify endpoint API that related to OTel exporter. (#1401)
- Optimize metric histogram aggregator to re-use its slice of buckets. (#1435)
- Metric aggregator Count() and histogram Bucket.Counts are consistently `uint64`. (1430)
- Histogram aggregator accepts functional options, uses default boundaries if none given. (#1434)
- `SamplingResult` now passed a `Tracestate` from the parent `SpanContext` (#1432)
- Moved gRPC driver for OTLP exporter to `exporters/otlp/otlpgrpc`. (#1420)
- The `TraceContext` propagator now correctly propagates `TraceState` through the `SpanContext`. (#1447)
- Metric Push and Pull Controller components are combined into a single "basic" Controller:
  - `WithExporter()` and `Start()` to configure Push behavior
  - `Start()` is optional; use `Collect()` and `ForEach()` for Pull behavior
  - `Start()` and `Stop()` accept Context. (#1378)
- The `Event` type is moved from the `otel/sdk/export/trace` package to the `otel/trace` API package. (#1452)

### Removed

- Remove `errUninitializedSpan` as its only usage is now obsolete. (#1360)
- Remove Metric export functionality related to quantiles and summary data points: this is not specified (#1412)
- Remove DDSketch metric aggregator; our intention is to re-introduce this as an option of the histogram aggregator after [new OTLP histogram data types](https://github.com/open-telemetry/opentelemetry-proto/pull/226) are released (#1412)

### Fixed

- `BatchSpanProcessor.Shutdown()` will now shutdown underlying `export.SpanExporter`. (#1443)

## [0.15.0] - 2020-12-10

### Added

- The `WithIDGenerator` `TracerProviderOption` is added to the `go.opentelemetry.io/otel/trace` package to configure an `IDGenerator` for the `TracerProvider`. (#1363)

### Changed

- The Zipkin exporter now uses the Span status code to determine. (#1328)
- `NewExporter` and `Start` functions in `go.opentelemetry.io/otel/exporters/otlp` now receive `context.Context` as a first parameter. (#1357)
- Move the OpenCensus example into `example` directory. (#1359)
- Moved the SDK's `internal.IDGenerator` interface in to the `sdk/trace` package to enable support for externally-defined ID generators. (#1363)
- Bump `github.com/google/go-cmp` from 0.5.3 to 0.5.4 (#1374)
- Bump `github.com/golangci/golangci-lint` in `/internal/tools` (#1375)

### Fixed

- Metric SDK `SumObserver` and `UpDownSumObserver` instruments correctness fixes. (#1381)

## [0.14.0] - 2020-11-19

### Added

- An `EventOption` and the related `NewEventConfig` function are added to the `go.opentelemetry.io/otel` package to configure Span events. (#1254)
- A `TextMapPropagator` and associated `TextMapCarrier` are added to the `go.opentelemetry.io/otel/oteltest` package to test `TextMap` type propagators and their use. (#1259)
- `SpanContextFromContext` returns `SpanContext` from context. (#1255)
- `TraceState` has been added to `SpanContext`. (#1340)
- `DeploymentEnvironmentKey` added to `go.opentelemetry.io/otel/semconv` package. (#1323)
- Add an OpenCensus to OpenTelemetry tracing bridge. (#1305)
- Add a parent context argument to `SpanProcessor.OnStart` to follow the specification. (#1333)
- Add missing tests for `sdk/trace/attributes_map.go`. (#1337)

### Changed

- Move the `go.opentelemetry.io/otel/api/trace` package into `go.opentelemetry.io/otel/trace` with the following changes. (#1229) (#1307)
  - `ID` has been renamed to `TraceID`.
  - `IDFromHex` has been renamed to `TraceIDFromHex`.
  - `EmptySpanContext` is removed.
- Move the `go.opentelemetry.io/otel/api/trace/tracetest` package into `go.opentelemetry.io/otel/oteltest`. (#1229)
- OTLP Exporter updates:
  - supports OTLP v0.6.0 (#1230, #1354)
  - supports configurable aggregation temporality (default: Cumulative, optional: Stateless). (#1296)
- The Sampler is now called on local child spans. (#1233)
- The `Kind` type from the `go.opentelemetry.io/otel/api/metric` package was renamed to `InstrumentKind` to more specifically describe what it is and avoid semantic ambiguity. (#1240)
- The `MetricKind` method of the `Descriptor` type in the `go.opentelemetry.io/otel/api/metric` package was renamed to `Descriptor.InstrumentKind`.
   This matches the returned type and fixes misuse of the term metric. (#1240)
- Move test harness from the `go.opentelemetry.io/otel/api/apitest` package into `go.opentelemetry.io/otel/oteltest`. (#1241)
- Move the `go.opentelemetry.io/otel/api/metric/metrictest` package into `go.opentelemetry.io/oteltest` as part of #964. (#1252)
- Move the `go.opentelemetry.io/otel/api/metric` package into `go.opentelemetry.io/otel/metric` as part of #1303. (#1321)
- Move the `go.opentelemetry.io/otel/api/metric/registry` package into `go.opentelemetry.io/otel/metric/registry` as a part of #1303. (#1316)
- Move the `Number` type (together with related functions) from `go.opentelemetry.io/otel/api/metric` package into `go.opentelemetry.io/otel/metric/number` as a part of #1303. (#1316)
- The function signature of the Span `AddEvent` method in `go.opentelemetry.io/otel` is updated to no longer take an unused context and instead take a required name and a variable number of `EventOption`s. (#1254)
- The function signature of the Span `RecordError` method in `go.opentelemetry.io/otel` is updated to no longer take an unused context and instead take a required error value and a variable number of `EventOption`s. (#1254)
- Move the `go.opentelemetry.io/otel/api/global` package to `go.opentelemetry.io/otel`. (#1262) (#1330)
- Move the `Version` function from `go.opentelemetry.io/otel/sdk` to `go.opentelemetry.io/otel`. (#1330)
- Rename correlation context header from `"otcorrelations"` to `"baggage"` to match the OpenTelemetry specification. (#1267)
- Fix `Code.UnmarshalJSON` to work with valid JSON only. (#1276)
- The `resource.New()` method changes signature to support builtin attributes and functional options, including `telemetry.sdk.*` and
  `host.name` semantic conventions; the former method is renamed `resource.NewWithAttributes`. (#1235)
- The Prometheus exporter now exports non-monotonic counters (i.e. `UpDownCounter`s) as gauges. (#1210)
- Correct the `Span.End` method documentation in the `otel` API to state updates are not allowed on a span after it has ended. (#1310)
- Updated span collection limits for attribute, event and link counts to 1000 (#1318)
- Renamed `semconv.HTTPUrlKey` to `semconv.HTTPURLKey`. (#1338)

### Removed

- The `ErrInvalidHexID`, `ErrInvalidTraceIDLength`, `ErrInvalidSpanIDLength`, `ErrInvalidSpanIDLength`, or `ErrNilSpanID` from the `go.opentelemetry.io/otel` package are unexported now. (#1243)
- The `AddEventWithTimestamp` method on the `Span` interface in `go.opentelemetry.io/otel` is removed due to its redundancy.
   It is replaced by using the `AddEvent` method with a `WithTimestamp` option. (#1254)
- The `MockSpan` and `MockTracer` types are removed from `go.opentelemetry.io/otel/oteltest`.
   `Tracer` and `Span` from the same module should be used in their place instead. (#1306)
- `WorkerCount` option is removed from `go.opentelemetry.io/otel/exporters/otlp`. (#1350)
- Remove the following labels types: INT32, UINT32, UINT64 and FLOAT32. (#1314)

### Fixed

- Rename `MergeItererator` to `MergeIterator` in the `go.opentelemetry.io/otel/label` package. (#1244)
- The `go.opentelemetry.io/otel/api/global` packages global TextMapPropagator now delegates functionality to a globally set delegate for all previously returned propagators. (#1258)
- Fix condition in `label.Any`. (#1299)
- Fix global `TracerProvider` to pass options to its configured provider. (#1329)
- Fix missing handler for `ExactKind` aggregator in OTLP metrics transformer (#1309)

## [0.13.0] - 2020-10-08

### Added

- OTLP Metric exporter supports Histogram aggregation. (#1209)
- The `Code` struct from the `go.opentelemetry.io/otel/codes` package now supports JSON marshaling and unmarshaling as well as implements the `Stringer` interface. (#1214)
- A Baggage API to implement the OpenTelemetry specification. (#1217)
- Add Shutdown method to sdk/trace/provider, shutdown processors in the order they were registered. (#1227)

### Changed

- Set default propagator to no-op propagator. (#1184)
- The `HTTPSupplier`, `HTTPExtractor`, `HTTPInjector`, and `HTTPPropagator` from the `go.opentelemetry.io/otel/api/propagation` package were replaced with unified `TextMapCarrier` and `TextMapPropagator` in the `go.opentelemetry.io/otel/propagation` package. (#1212) (#1325)
- The `New` function from the `go.opentelemetry.io/otel/api/propagation` package was replaced with `NewCompositeTextMapPropagator` in the `go.opentelemetry.io/otel` package. (#1212)
- The status codes of the `go.opentelemetry.io/otel/codes` package have been updated to match the latest OpenTelemetry specification.
   They now are `Unset`, `Error`, and `Ok`.
   They no longer track the gRPC codes. (#1214)
- The `StatusCode` field of the `SpanData` struct in the `go.opentelemetry.io/otel/sdk/export/trace` package now uses the codes package from this package instead of the gRPC project. (#1214)
- Move the `go.opentelemetry.io/otel/api/baggage` package into `go.opentelemetry.io/otel/baggage`. (#1217) (#1325)
- A `Shutdown` method of `SpanProcessor` and all its implementations receives a context and returns an error. (#1264)

### Fixed

- Copies of data from arrays and slices passed to `go.opentelemetry.io/otel/label.ArrayValue()` are now used in the returned `Value` instead of using the mutable data itself. (#1226)

### Removed

- The `ExtractHTTP` and `InjectHTTP` functions from the `go.opentelemetry.io/otel/api/propagation` package were removed. (#1212)
- The `Propagators` interface from the `go.opentelemetry.io/otel/api/propagation` package was removed to conform to the OpenTelemetry specification.
   The explicit `TextMapPropagator` type can be used in its place as this is the `Propagator` type the specification defines. (#1212)
- The `SetAttribute` method of the `Span` from the `go.opentelemetry.io/otel/api/trace` package was removed given its redundancy with the `SetAttributes` method. (#1216)
- The internal implementation of Baggage storage is removed in favor of using the new Baggage API functionality. (#1217)
- Remove duplicate hostname key `HostHostNameKey` in Resource semantic conventions. (#1219)
- Nested array/slice support has been removed. (#1226)

## [0.12.0] - 2020-09-24

### Added

- A `SpanConfigure` function in `go.opentelemetry.io/otel/api/trace` to create a new `SpanConfig` from `SpanOption`s. (#1108)
- In the `go.opentelemetry.io/otel/api/trace` package, `NewTracerConfig` was added to construct new `TracerConfig`s.
   This addition was made to conform with our project option conventions. (#1155)
- Instrumentation library information was added to the Zipkin exporter. (#1119)
- The `SpanProcessor` interface now has a `ForceFlush()` method. (#1166)
- More semantic conventions for k8s as resource attributes. (#1167)

### Changed

- Add reconnecting udp connection type to Jaeger exporter.
   This change adds a new optional implementation of the udp conn interface used to detect changes to an agent's host dns record.
   It then adopts the new destination address to ensure the exporter doesn't get stuck. This change was ported from jaegertracing/jaeger-client-go#520. (#1063)
- Replace `StartOption` and `EndOption` in `go.opentelemetry.io/otel/api/trace` with `SpanOption`.
   This change is matched by replacing the `StartConfig` and `EndConfig` with a unified `SpanConfig`. (#1108)
- Replace the `LinkedTo` span option in `go.opentelemetry.io/otel/api/trace` with `WithLinks`.
   This is be more consistent with our other option patterns, i.e. passing the item to be configured directly instead of its component parts, and provides a cleaner function signature. (#1108)
- The `go.opentelemetry.io/otel/api/trace` `TracerOption` was changed to an interface to conform to project option conventions. (#1109)
- Move the `B3` and `TraceContext` from within the `go.opentelemetry.io/otel/api/trace` package to their own `go.opentelemetry.io/otel/propagators` package.
    This removal of the propagators is reflective of the OpenTelemetry specification for these propagators as well as cleans up the `go.opentelemetry.io/otel/api/trace` API. (#1118)
- Rename Jaeger tags used for instrumentation library information to reflect changes in OpenTelemetry specification. (#1119)
- Rename `ProbabilitySampler` to `TraceIDRatioBased` and change semantics to ignore parent span sampling status. (#1115)
- Move `tools` package under `internal`. (#1141)
- Move `go.opentelemetry.io/otel/api/correlation` package to `go.opentelemetry.io/otel/api/baggage`. (#1142)
   The `correlation.CorrelationContext` propagator has been renamed `baggage.Baggage`.  Other exported functions and types are unchanged.
- Rename `ParentOrElse` sampler to `ParentBased` and allow setting samplers depending on parent span. (#1153)
- In the `go.opentelemetry.io/otel/api/trace` package, `SpanConfigure` was renamed to `NewSpanConfig`. (#1155)
- Change `dependabot.yml` to add a `Skip Changelog` label to dependabot-sourced PRs. (#1161)
- The [configuration style guide](https://github.com/open-telemetry/opentelemetry-go/blob/master/CONTRIBUTING.md#config) has been updated to
   recommend the use of `newConfig()` instead of `configure()`. (#1163)
- The `otlp.Config` type has been unexported and changed to `otlp.config`, along with its initializer. (#1163)
- Ensure exported interface types include parameter names and update the
   Style Guide to reflect this styling rule. (#1172)
- Don't consider unset environment variable for resource detection to be an error. (#1170)
- Rename `go.opentelemetry.io/otel/api/metric.ConfigureInstrument` to `NewInstrumentConfig` and
  `go.opentelemetry.io/otel/api/metric.ConfigureMeter` to `NewMeterConfig`.
- ValueObserver instruments use LastValue aggregator by default. (#1165)
- OTLP Metric exporter supports LastValue aggregation. (#1165)
- Move the `go.opentelemetry.io/otel/api/unit` package to `go.opentelemetry.io/otel/unit`. (#1185)
- Rename `Provider` to `MeterProvider` in the `go.opentelemetry.io/otel/api/metric` package. (#1190)
- Rename `NoopProvider` to `NoopMeterProvider` in the `go.opentelemetry.io/otel/api/metric` package. (#1190)
- Rename `NewProvider` to `NewMeterProvider` in the `go.opentelemetry.io/otel/api/metric/metrictest` package. (#1190)
- Rename `Provider` to `MeterProvider` in the `go.opentelemetry.io/otel/api/metric/registry` package. (#1190)
- Rename `NewProvider` to `NewMeterProvider` in the `go.opentelemetry.io/otel/api/metri/registryc` package. (#1190)
- Rename `Provider` to `TracerProvider` in the `go.opentelemetry.io/otel/api/trace` package. (#1190)
- Rename `NoopProvider` to `NoopTracerProvider` in the `go.opentelemetry.io/otel/api/trace` package. (#1190)
- Rename `Provider` to `TracerProvider` in the `go.opentelemetry.io/otel/api/trace/tracetest` package. (#1190)
- Rename `NewProvider` to `NewTracerProvider` in the `go.opentelemetry.io/otel/api/trace/tracetest` package. (#1190)
- Rename `WrapperProvider` to `WrapperTracerProvider` in the `go.opentelemetry.io/otel/bridge/opentracing` package. (#1190)
- Rename `NewWrapperProvider` to `NewWrapperTracerProvider` in the `go.opentelemetry.io/otel/bridge/opentracing` package. (#1190)
- Rename `Provider` method of the pull controller to `MeterProvider` in the `go.opentelemetry.io/otel/sdk/metric/controller/pull` package. (#1190)
- Rename `Provider` method of the push controller to `MeterProvider` in the `go.opentelemetry.io/otel/sdk/metric/controller/push` package. (#1190)
- Rename `ProviderOptions` to `TracerProviderConfig` in the `go.opentelemetry.io/otel/sdk/trace` package. (#1190)
- Rename `ProviderOption` to `TracerProviderOption` in the `go.opentelemetry.io/otel/sdk/trace` package. (#1190)
- Rename `Provider` to `TracerProvider` in the `go.opentelemetry.io/otel/sdk/trace` package. (#1190)
- Rename `NewProvider` to `NewTracerProvider` in the `go.opentelemetry.io/otel/sdk/trace` package. (#1190)
- Renamed `SamplingDecision` values to comply with OpenTelemetry specification change. (#1192)
- Renamed Zipkin attribute names from `ot.status_code & ot.status_description` to `otel.status_code & otel.status_description`. (#1201)
- The default SDK now invokes registered `SpanProcessor`s in the order they were registered with the `TracerProvider`. (#1195)
- Add test of spans being processed by the `SpanProcessor`s in the order they were registered. (#1203)

### Removed

- Remove the B3 propagator from `go.opentelemetry.io/otel/propagators`. It is now located in the
   `go.opentelemetry.io/contrib/propagators/` module. (#1191)
- Remove the semantic convention for HTTP status text, `HTTPStatusTextKey` from package `go.opentelemetry.io/otel/semconv`. (#1194)

### Fixed

- Zipkin example no longer mentions `ParentSampler`, corrected to `ParentBased`. (#1171)
- Fix missing shutdown processor in otel-collector example. (#1186)
- Fix missing shutdown processor in basic and namedtracer examples. (#1197)

## [0.11.0] - 2020-08-24

### Added

- Support for exporting array-valued attributes via OTLP. (#992)
- `Noop` and `InMemory` `SpanBatcher` implementations to help with testing integrations. (#994)
- Support for filtering metric label sets. (#1047)
- A dimensionality-reducing metric Processor. (#1057)
- Integration tests for more OTel Collector Attribute types. (#1062)
- A new `WithSpanProcessor` `ProviderOption` is added to the `go.opentelemetry.io/otel/sdk/trace` package to create a `Provider` and automatically register the `SpanProcessor`. (#1078)

### Changed

- Rename `sdk/metric/processor/test` to `sdk/metric/processor/processortest`. (#1049)
- Rename `sdk/metric/controller/test` to `sdk/metric/controller/controllertest`. (#1049)
- Rename `api/testharness` to `api/apitest`. (#1049)
- Rename `api/trace/testtrace` to `api/trace/tracetest`. (#1049)
- Change Metric Processor to merge multiple observations. (#1024)
- The `go.opentelemetry.io/otel/bridge/opentracing` bridge package has been made into its own module.
   This removes the package dependencies of this bridge from the rest of the OpenTelemetry based project. (#1038)
- Renamed `go.opentelemetry.io/otel/api/standard` package to `go.opentelemetry.io/otel/semconv` to avoid the ambiguous and generic name `standard` and better describe the package as containing OpenTelemetry semantic conventions. (#1016)
- The environment variable used for resource detection has been changed from `OTEL_RESOURCE_LABELS` to `OTEL_RESOURCE_ATTRIBUTES` (#1042)
- Replace `WithSyncer` with `WithBatcher` in examples. (#1044)
- Replace the `google.golang.org/grpc/codes` dependency in the API with an equivalent `go.opentelemetry.io/otel/codes` package. (#1046)
- Merge the `go.opentelemetry.io/otel/api/label` and `go.opentelemetry.io/otel/api/kv` into the new `go.opentelemetry.io/otel/label` package. (#1060)
- Unify Callback Function Naming.
   Rename `*Callback` with `*Func`. (#1061)
- CI builds validate against last two versions of Go, dropping 1.13 and adding 1.15. (#1064)
- The `go.opentelemetry.io/otel/sdk/export/trace` interfaces `SpanSyncer` and `SpanBatcher` have been replaced with a specification compliant `Exporter` interface.
   This interface still supports the export of `SpanData`, but only as a slice.
   Implementation are also required now to return any error from `ExportSpans` if one occurs as well as implement a `Shutdown` method for exporter clean-up. (#1078)
- The `go.opentelemetry.io/otel/sdk/trace` `NewBatchSpanProcessor` function no longer returns an error.
   If a `nil` exporter is passed as an argument to this function, instead of it returning an error, it now returns a `BatchSpanProcessor` that handles the export of `SpanData` by not taking any action. (#1078)
- The `go.opentelemetry.io/otel/sdk/trace` `NewProvider` function to create a `Provider` no longer returns an error, instead only a `*Provider`.
   This change is related to `NewBatchSpanProcessor` not returning an error which was the only error this function would return. (#1078)

### Removed

- Duplicate, unused API sampler interface. (#999)
   Use the [`Sampler` interface](https://github.com/open-telemetry/opentelemetry-go/blob/v0.11.0/sdk/trace/sampling.go) provided by the SDK instead.
- The `grpctrace` instrumentation was moved to the `go.opentelemetry.io/contrib` repository and out of this repository.
   This move includes moving the `grpc` example to the `go.opentelemetry.io/contrib` as well. (#1027)
- The `WithSpan` method of the `Tracer` interface.
   The functionality this method provided was limited compared to what a user can provide themselves.
   It was removed with the understanding that if there is sufficient user need it can be added back based on actual user usage. (#1043)
- The `RegisterSpanProcessor` and `UnregisterSpanProcessor` functions.
   These were holdovers from an approach prior to the TracerProvider design. They were not used anymore. (#1077)
- The `oterror` package. (#1026)
- The `othttp` and `httptrace` instrumentations were moved to `go.opentelemetry.io/contrib`. (#1032)

### Fixed

- The `semconv.HTTPServerMetricAttributesFromHTTPRequest()` function no longer generates the high-cardinality `http.request.content.length` label. (#1031)
- Correct instrumentation version tag in Jaeger exporter. (#1037)
- The SDK span will now set an error event if the `End` method is called during a panic (i.e. it was deferred). (#1043)
- Move internally generated protobuf code from the `go.opentelemetry.io/otel` to the OTLP exporter to reduce dependency overhead. (#1050)
- The `otel-collector` example referenced outdated collector processors. (#1006)

## [0.10.0] - 2020-07-29

This release migrates the default OpenTelemetry SDK into its own Go module, decoupling the SDK from the API and reducing dependencies for instrumentation packages.

### Added

- The Zipkin exporter now has `NewExportPipeline` and `InstallNewPipeline` constructor functions to match the common pattern.
    These function build a new exporter with default SDK options and register the exporter with the `global` package respectively. (#944)
- Add propagator option for gRPC instrumentation. (#986)
- The `testtrace` package now tracks the `trace.SpanKind` for each span. (#987)

### Changed

- Replace the `RegisterGlobal` `Option` in the Jaeger exporter with an `InstallNewPipeline` constructor function.
   This matches the other exporter constructor patterns and will register a new exporter after building it with default configuration. (#944)
- The trace (`go.opentelemetry.io/otel/exporters/trace/stdout`) and metric (`go.opentelemetry.io/otel/exporters/metric/stdout`) `stdout` exporters are now merged into a single exporter at `go.opentelemetry.io/otel/exporters/stdout`.
   This new exporter was made into its own Go module to follow the pattern of all exporters and decouple it from the `go.opentelemetry.io/otel` module. (#956, #963)
- Move the `go.opentelemetry.io/otel/exporters/test` test package to `go.opentelemetry.io/otel/sdk/export/metric/metrictest`. (#962)
- The `go.opentelemetry.io/otel/api/kv/value` package was merged into the parent `go.opentelemetry.io/otel/api/kv` package. (#968)
  - `value.Bool` was replaced with `kv.BoolValue`.
  - `value.Int64` was replaced with `kv.Int64Value`.
  - `value.Uint64` was replaced with `kv.Uint64Value`.
  - `value.Float64` was replaced with `kv.Float64Value`.
  - `value.Int32` was replaced with `kv.Int32Value`.
  - `value.Uint32` was replaced with `kv.Uint32Value`.
  - `value.Float32` was replaced with `kv.Float32Value`.
  - `value.String` was replaced with `kv.StringValue`.
  - `value.Int` was replaced with `kv.IntValue`.
  - `value.Uint` was replaced with `kv.UintValue`.
  - `value.Array` was replaced with `kv.ArrayValue`.
- Rename `Infer` to `Any` in the `go.opentelemetry.io/otel/api/kv` package. (#972)
- Change `othttp` to use the `httpsnoop` package to wrap the `ResponseWriter` so that optional interfaces (`http.Hijacker`, `http.Flusher`, etc.) that are implemented by the original `ResponseWriter`are also implemented by the wrapped `ResponseWriter`. (#979)
- Rename `go.opentelemetry.io/otel/sdk/metric/aggregator/test` package to `go.opentelemetry.io/otel/sdk/metric/aggregator/aggregatortest`. (#980)
- Make the SDK into its own Go module called `go.opentelemetry.io/otel/sdk`. (#985)
- Changed the default trace `Sampler` from `AlwaysOn` to `ParentOrElse(AlwaysOn)`. (#989)

### Removed

- The `IndexedAttribute` function from the `go.opentelemetry.io/otel/api/label` package was removed in favor of `IndexedLabel` which it was synonymous with. (#970)

### Fixed

- Bump github.com/golangci/golangci-lint from 1.28.3 to 1.29.0 in /tools. (#953)
- Bump github.com/google/go-cmp from 0.5.0 to 0.5.1. (#957)
- Use `global.Handle` for span export errors in the OTLP exporter. (#946)
- Correct Go language formatting in the README documentation. (#961)
- Remove default SDK dependencies from the `go.opentelemetry.io/otel/api` package. (#977)
- Remove default SDK dependencies from the `go.opentelemetry.io/otel/instrumentation` package. (#983)
- Move documented examples for `go.opentelemetry.io/otel/instrumentation/grpctrace` interceptors into Go example tests. (#984)

## [0.9.0] - 2020-07-20

### Added

- A new Resource Detector interface is included to allow resources to be automatically detected and included. (#939)
- A Detector to automatically detect resources from an environment variable. (#939)
- Github action to generate protobuf Go bindings locally in `internal/opentelemetry-proto-gen`. (#938)
- OTLP .proto files from `open-telemetry/opentelemetry-proto` imported as a git submodule under `internal/opentelemetry-proto`.
   References to `github.com/open-telemetry/opentelemetry-proto` changed to `go.opentelemetry.io/otel/internal/opentelemetry-proto-gen`. (#942)

### Changed

- Non-nil value `struct`s for key-value pairs will be marshalled using JSON rather than `Sprintf`. (#948)

### Removed

- Removed dependency on `github.com/open-telemetry/opentelemetry-collector`. (#943)

## [0.8.0] - 2020-07-09

### Added

- The `B3Encoding` type to represent the B3 encoding(s) the B3 propagator can inject.
   A value for HTTP supported encodings (Multiple Header: `MultipleHeader`, Single Header: `SingleHeader`) are included. (#882)
- The `FlagsDeferred` trace flag to indicate if the trace sampling decision has been deferred. (#882)
- The `FlagsDebug` trace flag to indicate if the trace is a debug trace. (#882)
- Add `peer.service` semantic attribute. (#898)
- Add database-specific semantic attributes. (#899)
- Add semantic convention for `faas.coldstart` and `container.id`. (#909)
- Add http content size semantic conventions. (#905)
- Include `http.request_content_length` in HTTP request basic attributes. (#905)
- Add semantic conventions for operating system process resource attribute keys. (#919)
- The Jaeger exporter now has a `WithBatchMaxCount` option to specify the maximum number of spans sent in a batch. (#931)

### Changed

- Update `CONTRIBUTING.md` to ask for updates to `CHANGELOG.md` with each pull request. (#879)
- Use lowercase header names for B3 Multiple Headers. (#881)
- The B3 propagator `SingleHeader` field has been replaced with `InjectEncoding`.
   This new field can be set to combinations of the `B3Encoding` bitmasks and will inject trace information in these encodings.
   If no encoding is set, the propagator will default to `MultipleHeader` encoding. (#882)
- The B3 propagator now extracts from either HTTP encoding of B3 (Single Header or Multiple Header) based on what is contained in the header.
   Preference is given to Single Header encoding with Multiple Header being the fallback if Single Header is not found or is invalid.
   This behavior change is made to dynamically support all correctly encoded traces received instead of having to guess the expected encoding prior to receiving. (#882)
- Extend semantic conventions for RPC. (#900)
- To match constant naming conventions in the `api/standard` package, the `FaaS*` key names are appended with a suffix of `Key`. (#920)
  - `"api/standard".FaaSName` -> `FaaSNameKey`
  - `"api/standard".FaaSID` -> `FaaSIDKey`
  - `"api/standard".FaaSVersion` -> `FaaSVersionKey`
  - `"api/standard".FaaSInstance` -> `FaaSInstanceKey`

### Removed

- The `FlagsUnused` trace flag is removed.
   The purpose of this flag was to act as the inverse of `FlagsSampled`, the inverse of `FlagsSampled` is used instead. (#882)
- The B3 header constants (`B3SingleHeader`, `B3DebugFlagHeader`, `B3TraceIDHeader`, `B3SpanIDHeader`, `B3SampledHeader`, `B3ParentSpanIDHeader`) are removed.
   If B3 header keys are needed [the authoritative OpenZipkin package constants](https://pkg.go.dev/github.com/openzipkin/zipkin-go@v0.2.2/propagation/b3?tab=doc#pkg-constants) should be used instead. (#882)

### Fixed

- The B3 Single Header name is now correctly `b3` instead of the previous `X-B3`. (#881)
- The B3 propagator now correctly supports sampling only values (`b3: 0`, `b3: 1`, or `b3: d`) for a Single B3 Header. (#882)
- The B3 propagator now propagates the debug flag.
   This removes the behavior of changing the debug flag into a set sampling bit.
   Instead, this now follow the B3 specification and omits the `X-B3-Sampling` header. (#882)
- The B3 propagator now tracks "unset" sampling state (meaning "defer the decision") and does not set the `X-B3-Sampling` header when injecting. (#882)
- Bump github.com/itchyny/gojq from 0.10.3 to 0.10.4 in /tools. (#883)
- Bump github.com/opentracing/opentracing-go from v1.1.1-0.20190913142402-a7454ce5950e to v1.2.0. (#885)
- The tracing time conversion for OTLP spans is now correctly set to `UnixNano`. (#896)
- Ensure span status is not set to `Unknown` when no HTTP status code is provided as it is assumed to be `200 OK`. (#908)
- Ensure `httptrace.clientTracer` closes `http.headers` span. (#912)
- Prometheus exporter will not apply stale updates or forget inactive metrics. (#903)
- Add test for api.standard `HTTPClientAttributesFromHTTPRequest`. (#905)
- Bump github.com/golangci/golangci-lint from 1.27.0 to 1.28.1 in /tools. (#901, #913)
- Update otel-colector example to use the v0.5.0 collector. (#915)
- The `grpctrace` instrumentation uses a span name conforming to the OpenTelemetry semantic conventions (does not contain a leading slash (`/`)). (#922)
- The `grpctrace` instrumentation includes an `rpc.method` attribute now set to the gRPC method name. (#900, #922)
- The `grpctrace` instrumentation `rpc.service` attribute now contains the package name if one exists.
   This is in accordance with OpenTelemetry semantic conventions. (#922)
- Correlation Context extractor will no longer insert an empty map into the returned context when no valid values are extracted. (#923)
- Bump google.golang.org/api from 0.28.0 to 0.29.0 in /exporters/trace/jaeger. (#925)
- Bump github.com/itchyny/gojq from 0.10.4 to 0.11.0 in /tools. (#926)
- Bump github.com/golangci/golangci-lint from 1.28.1 to 1.28.2 in /tools. (#930)

## [0.7.0] - 2020-06-26

This release implements the v0.5.0 version of the OpenTelemetry specification.

### Added

- The othttp instrumentation now includes default metrics. (#861)
- This CHANGELOG file to track all changes in the project going forward.
- Support for array type attributes. (#798)
- Apply transitive dependabot go.mod dependency updates as part of a new automatic Github workflow. (#844)
- Timestamps are now passed to exporters for each export. (#835)
- Add new `Accumulation` type to metric SDK to transport telemetry from `Accumulator`s to `Processor`s.
   This replaces the prior `Record` `struct` use for this purpose. (#835)
- New dependabot integration to automate package upgrades. (#814)
- `Meter` and `Tracer` implementations accept instrumentation version version as an optional argument.
   This instrumentation version is passed on to exporters. (#811) (#805) (#802)
- The OTLP exporter includes the instrumentation version in telemetry it exports. (#811)
- Environment variables for Jaeger exporter are supported. (#796)
- New `aggregation.Kind` in the export metric API. (#808)
- New example that uses OTLP and the collector. (#790)
- Handle errors in the span `SetName` during span initialization. (#791)
- Default service config to enable retries for retry-able failed requests in the OTLP exporter and an option to override this default. (#777)
- New `go.opentelemetry.io/otel/api/oterror` package to uniformly support error handling and definitions for the project. (#778)
- New `global` default implementation of the `go.opentelemetry.io/otel/api/oterror.Handler` interface to be used to handle errors prior to an user defined `Handler`.
   There is also functionality for the user to register their `Handler` as well as a convenience function `Handle` to handle an error with this global `Handler`(#778)
- Options to specify propagators for httptrace and grpctrace instrumentation. (#784)
- The required `application/json` header for the Zipkin exporter is included in all exports. (#774)
- Integrate HTTP semantics helpers from the contrib repository into the `api/standard` package. #769

### Changed

- Rename `Integrator` to `Processor` in the metric SDK. (#863)
- Rename `AggregationSelector` to `AggregatorSelector`. (#859)
- Rename `SynchronizedCopy` to `SynchronizedMove`. (#858)
- Rename `simple` integrator to `basic` integrator. (#857)
- Merge otlp collector examples. (#841)
- Change the metric SDK to support cumulative, delta, and pass-through exporters directly.
   With these changes, cumulative and delta specific exporters are able to request the correct kind of aggregation from the SDK. (#840)
- The `Aggregator.Checkpoint` API is renamed to `SynchronizedCopy` and adds an argument, a different `Aggregator` into which the copy is stored. (#812)
- The `export.Aggregator` contract is that `Update()` and `SynchronizedCopy()` are synchronized with each other.
   All the aggregation interfaces (`Sum`, `LastValue`, ...) are not meant to be synchronized, as the caller is expected to synchronize aggregators at a higher level after the `Accumulator`.
   Some of the `Aggregators` used unnecessary locking and that has been cleaned up. (#812)
- Use of `metric.Number` was replaced by `int64` now that we use `sync.Mutex` in the `MinMaxSumCount` and `Histogram` `Aggregators`. (#812)
- Replace `AlwaysParentSample` with `ParentSample(fallback)` to match the OpenTelemetry v0.5.0 specification. (#810)
- Rename `sdk/export/metric/aggregator` to `sdk/export/metric/aggregation`. #808
- Send configured headers with every request in the OTLP exporter, instead of just on connection creation. (#806)
- Update error handling for any one off error handlers, replacing, instead, with the `global.Handle` function. (#791)
- Rename `plugin` directory to `instrumentation` to match the OpenTelemetry specification. (#779)
- Makes the argument order to Histogram and DDSketch `New()` consistent. (#781)

### Removed

- `Uint64NumberKind` and related functions from the API. (#864)
- Context arguments from `Aggregator.Checkpoint` and `Integrator.Process` as they were unused. (#803)
- `SpanID` is no longer included in parameters for sampling decision to match the OpenTelemetry specification. (#775)

### Fixed

- Upgrade OTLP exporter to opentelemetry-proto matching the opentelemetry-collector v0.4.0 release. (#866)
- Allow changes to `go.sum` and `go.mod` when running dependabot tidy-up. (#871)
- Bump github.com/stretchr/testify from 1.4.0 to 1.6.1. (#824)
- Bump github.com/prometheus/client_golang from 1.7.0 to 1.7.1 in /exporters/metric/prometheus. (#867)
- Bump google.golang.org/grpc from 1.29.1 to 1.30.0 in /exporters/trace/jaeger. (#853)
- Bump google.golang.org/grpc from 1.29.1 to 1.30.0 in /exporters/trace/zipkin. (#854)
- Bumps github.com/golang/protobuf from 1.3.2 to 1.4.2 (#848)
- Bump github.com/stretchr/testify from 1.4.0 to 1.6.1 in /exporters/otlp (#817)
- Bump github.com/golangci/golangci-lint from 1.25.1 to 1.27.0 in /tools (#828)
- Bump github.com/prometheus/client_golang from 1.5.0 to 1.7.0 in /exporters/metric/prometheus (#838)
- Bump github.com/stretchr/testify from 1.4.0 to 1.6.1 in /exporters/trace/jaeger (#829)
- Bump github.com/benbjohnson/clock from 1.0.0 to 1.0.3 (#815)
- Bump github.com/stretchr/testify from 1.4.0 to 1.6.1 in /exporters/trace/zipkin (#823)
- Bump github.com/itchyny/gojq from 0.10.1 to 0.10.3 in /tools (#830)
- Bump github.com/stretchr/testify from 1.4.0 to 1.6.1 in /exporters/metric/prometheus (#822)
- Bump google.golang.org/grpc from 1.27.1 to 1.29.1 in /exporters/trace/zipkin (#820)
- Bump google.golang.org/grpc from 1.27.1 to 1.29.1 in /exporters/trace/jaeger (#831)
- Bump github.com/google/go-cmp from 0.4.0 to 0.5.0 (#836)
- Bump github.com/google/go-cmp from 0.4.0 to 0.5.0 in /exporters/trace/jaeger (#837)
- Bump github.com/google/go-cmp from 0.4.0 to 0.5.0 in /exporters/otlp (#839)
- Bump google.golang.org/api from 0.20.0 to 0.28.0 in /exporters/trace/jaeger (#843)
- Set span status from HTTP status code in the othttp instrumentation. (#832)
- Fixed typo in push controller comment. (#834)
- The `Aggregator` testing has been updated and cleaned. (#812)
- `metric.Number(0)` expressions are replaced by `0` where possible. (#812)
- Fixed `global` `handler_test.go` test failure. #804
- Fixed `BatchSpanProcessor.Shutdown` to wait until all spans are processed. (#766)
- Fixed OTLP example's accidental early close of exporter. (#807)
- Ensure zipkin exporter reads and closes response body. (#788)
- Update instrumentation to use `api/standard` keys instead of custom keys. (#782)
- Clean up tools and RELEASING documentation. (#762)

## [0.6.0] - 2020-05-21

### Added

- Support for `Resource`s in the prometheus exporter. (#757)
- New pull controller. (#751)
- New `UpDownSumObserver` instrument. (#750)
- OpenTelemetry collector demo. (#711)
- New `SumObserver` instrument. (#747)
- New `UpDownCounter` instrument. (#745)
- New timeout `Option` and configuration function `WithTimeout` to the push controller. (#742)
- New `api/standards` package to implement semantic conventions and standard key-value generation. (#731)

### Changed

- Rename `Register*` functions in the metric API to `New*` for all `Observer` instruments. (#761)
- Use `[]float64` for histogram boundaries, not `[]metric.Number`. (#758)
- Change OTLP example to use exporter as a trace `Syncer` instead of as an unneeded `Batcher`. (#756)
- Replace `WithResourceAttributes()` with `WithResource()` in the trace SDK. (#754)
- The prometheus exporter now uses the new pull controller. (#751)
- Rename `ScheduleDelayMillis` to `BatchTimeout` in the trace `BatchSpanProcessor`.(#752)
- Support use of synchronous instruments in asynchronous callbacks (#725)
- Move `Resource` from the `Export` method parameter into the metric export `Record`. (#739)
- Rename `Observer` instrument to `ValueObserver`. (#734)
- The push controller now has a method (`Provider()`) to return a `metric.Provider` instead of the old `Meter` method that acted as a `metric.Provider`. (#738)
- Replace `Measure` instrument by `ValueRecorder` instrument. (#732)
- Rename correlation context header from `"Correlation-Context"` to `"otcorrelations"` to match the OpenTelemetry specification. (#727)

### Fixed

- Ensure gRPC `ClientStream` override methods do not panic in grpctrace package. (#755)
- Disable parts of `BatchSpanProcessor` test until a fix is found. (#743)
- Fix `string` case in `kv` `Infer` function. (#746)
- Fix panic in grpctrace client interceptors. (#740)
- Refactor the `api/metrics` push controller and add `CheckpointSet` synchronization. (#737)
- Rewrite span batch process queue batching logic. (#719)
- Remove the push controller named Meter map. (#738)
- Fix Histogram aggregator initial state (fix #735). (#736)
- Ensure golang alpine image is running `golang-1.14` for examples. (#733)
- Added test for grpctrace `UnaryInterceptorClient`. (#695)
- Rearrange `api/metric` code layout. (#724)

## [0.5.0] - 2020-05-13

### Added

- Batch `Observer` callback support. (#717)
- Alias `api` types to root package of project. (#696)
- Create basic `othttp.Transport` for simple client instrumentation. (#678)
- `SetAttribute(string, interface{})` to the trace API. (#674)
- Jaeger exporter option that allows user to specify custom http client. (#671)
- `Stringer` and `Infer` methods to `key`s. (#662)

### Changed

- Rename `NewKey` in the `kv` package to just `Key`. (#721)
- Move `core` and `key` to `kv` package. (#720)
- Make the metric API `Meter` a `struct` so the abstract `MeterImpl` can be passed and simplify implementation. (#709)
- Rename SDK `Batcher` to `Integrator` to match draft OpenTelemetry SDK specification. (#710)
- Rename SDK `Ungrouped` integrator to `simple.Integrator` to match draft OpenTelemetry SDK specification. (#710)
- Rename SDK `SDK` `struct` to `Accumulator` to match draft OpenTelemetry SDK specification. (#710)
- Move `Number` from `core` to `api/metric` package. (#706)
- Move `SpanContext` from `core` to `trace` package. (#692)
- Change traceparent header from `Traceparent` to `traceparent` to implement the W3C specification. (#681)

### Fixed

- Update tooling to run generators in all submodules. (#705)
- gRPC interceptor regexp to match methods without a service name. (#683)
- Use a `const` for padding 64-bit B3 trace IDs. (#701)
- Update `mockZipkin` listen address from `:0` to `127.0.0.1:0`. (#700)
- Left-pad 64-bit B3 trace IDs with zero. (#698)
- Propagate at least the first W3C tracestate header. (#694)
- Remove internal `StateLocker` implementation. (#688)
- Increase instance size CI system uses. (#690)
- Add a `key` benchmark and use reflection in `key.Infer()`. (#679)
- Fix internal `global` test by using `global.Meter` with `RecordBatch()`. (#680)
- Reimplement histogram using mutex instead of `StateLocker`. (#669)
- Switch `MinMaxSumCount` to a mutex lock implementation instead of `StateLocker`. (#667)
- Update documentation to not include any references to `WithKeys`. (#672)
- Correct misspelling. (#668)
- Fix clobbering of the span context if extraction fails. (#656)
- Bump `golangci-lint` and work around the corrupting bug. (#666) (#670)

## [0.4.3] - 2020-04-24

### Added

- `Dockerfile` and `docker-compose.yml` to run example code. (#635)
- New `grpctrace` package that provides gRPC client and server interceptors for both unary and stream connections. (#621)
- New `api/label` package, providing common label set implementation. (#651)
- Support for JSON marshaling of `Resources`. (#654)
- `TraceID` and `SpanID` implementations for `Stringer` interface. (#642)
- `RemoteAddrKey` in the othttp plugin to include the HTTP client address in top-level spans. (#627)
- `WithSpanFormatter` option to the othttp plugin. (#617)
- Updated README to include section for compatible libraries and include reference to the contrib repository. (#612)
- The prometheus exporter now supports exporting histograms. (#601)
- A `String` method to the `Resource` to return a hashable identifier for a now unique resource. (#613)
- An `Iter` method to the `Resource` to return an array `AttributeIterator`. (#613)
- An `Equal` method to the `Resource` test the equivalence of resources. (#613)
- An iterable structure (`AttributeIterator`) for `Resource` attributes.

### Changed

- zipkin export's `NewExporter` now requires a `serviceName` argument to ensure this needed values is provided. (#644)
- Pass `Resources` through the metrics export pipeline. (#659)

### Removed

- `WithKeys` option from the metric API. (#639)

### Fixed

- Use the `label.Set.Equivalent` value instead of an encoding in the batcher. (#658)
- Correct typo `trace.Exporter` to `trace.SpanSyncer` in comments. (#653)
- Use type names for return values in jaeger exporter. (#648)
- Increase the visibility of the `api/key` package by updating comments and fixing usages locally. (#650)
- `Checkpoint` only after `Update`; Keep records in the `sync.Map` longer. (#647)
- Do not cache `reflect.ValueOf()` in metric Labels. (#649)
- Batch metrics exported from the OTLP exporter based on `Resource` and labels. (#626)
- Add error wrapping to the prometheus exporter. (#631)
- Update the OTLP exporter batching of traces to use a unique `string` representation of an associated `Resource` as the batching key. (#623)
- Update OTLP `SpanData` transform to only include the `ParentSpanID` if one exists. (#614)
- Update `Resource` internal representation to uniquely and reliably identify resources. (#613)
- Check return value from `CheckpointSet.ForEach` in prometheus exporter. (#622)
- Ensure spans created by httptrace client tracer reflect operation structure. (#618)
- Create a new recorder rather than reuse when multiple observations in same epoch for asynchronous instruments. #610
- The default port the OTLP exporter uses to connect to the OpenTelemetry collector is updated to match the one the collector listens on by default. (#611)

## [0.4.2] - 2020-03-31

### Fixed

- Fix `pre_release.sh` to update version in `sdk/opentelemetry.go`. (#607)
- Fix time conversion from internal to OTLP in OTLP exporter. (#606)

## [0.4.1] - 2020-03-31

### Fixed

- Update `tag.sh` to create signed tags. (#604)

## [0.4.0] - 2020-03-30

### Added

- New API package `api/metric/registry` that exposes a `MeterImpl` wrapper for use by SDKs to generate unique instruments. (#580)
- Script to verify examples after a new release. (#579)

### Removed

- The dogstatsd exporter due to lack of support.
   This additionally removes support for statsd. (#591)
- `LabelSet` from the metric API.
   This is replaced by a `[]core.KeyValue` slice. (#595)
- `Labels` from the metric API's `Meter` interface. (#595)

### Changed

- The metric `export.Labels` became an interface which the SDK implements and the `export` package provides a simple, immutable implementation of this interface intended for testing purposes. (#574)
- Renamed `internal/metric.Meter` to `MeterImpl`. (#580)
- Renamed `api/global/internal.obsImpl` to `asyncImpl`. (#580)

### Fixed

- Corrected missing return in mock span. (#582)
- Update License header for all source files to match CNCF guidelines and include a test to ensure it is present. (#586) (#596)
- Update to v0.3.0 of the OTLP in the OTLP exporter. (#588)
- Update pre-release script to be compatible between GNU and BSD based systems. (#592)
- Add a `RecordBatch` benchmark. (#594)
- Moved span transforms of the OTLP exporter to the internal package. (#593)
- Build both go-1.13 and go-1.14 in circleci to test for all supported versions of Go. (#569)
- Removed unneeded allocation on empty labels in OLTP exporter. (#597)
- Update `BatchedSpanProcessor` to process the queue until no data but respect max batch size. (#599)
- Update project documentation godoc.org links to pkg.go.dev. (#602)

## [0.3.0] - 2020-03-21

This is a first official beta release, which provides almost fully complete metrics, tracing, and context propagation functionality.
There is still a possibility of breaking changes.

### Added

- Add `Observer` metric instrument. (#474)
- Add global `Propagators` functionality to enable deferred initialization for propagators registered before the first Meter SDK is installed. (#494)
- Simplified export setup pipeline for the jaeger exporter to match other exporters. (#459)
- The zipkin trace exporter. (#495)
- The OTLP exporter to export metric and trace telemetry to the OpenTelemetry collector. (#497) (#544) (#545)
- Add `StatusMessage` field to the trace `Span`. (#524)
- Context propagation in OpenTracing bridge in terms of OpenTelemetry context propagation. (#525)
- The `Resource` type was added to the SDK. (#528)
- The global API now supports a `Tracer` and `Meter` function as shortcuts to getting a global `*Provider` and calling these methods directly. (#538)
- The metric API now defines a generic `MeterImpl` interface to support general purpose `Meter` construction.
   Additionally, `SyncImpl` and `AsyncImpl` are added to support general purpose instrument construction. (#560)
- A metric `Kind` is added to represent the `MeasureKind`, `ObserverKind`, and `CounterKind`. (#560)
- Scripts to better automate the release process. (#576)

### Changed

- Default to to use `AlwaysSampler` instead of `ProbabilitySampler` to match OpenTelemetry specification. (#506)
- Renamed `AlwaysSampleSampler` to `AlwaysOnSampler` in the trace API. (#511)
- Renamed `NeverSampleSampler` to `AlwaysOffSampler` in the trace API. (#511)
- The `Status` field of the `Span` was changed to `StatusCode` to disambiguate with the added `StatusMessage`. (#524)
- Updated the trace `Sampler` interface conform to the OpenTelemetry specification. (#531)
- Rename metric API `Options` to `Config`. (#541)
- Rename metric `Counter` aggregator to be `Sum`. (#541)
- Unify metric options into `Option` from instrument specific options. (#541)
- The trace API's `TraceProvider` now support `Resource`s. (#545)
- Correct error in zipkin module name. (#548)
- The jaeger trace exporter now supports `Resource`s. (#551)
- Metric SDK now supports `Resource`s.
   The `WithResource` option was added to configure a `Resource` on creation and the `Resource` method was added to the metric `Descriptor` to return the associated `Resource`. (#552)
- Replace `ErrNoLastValue` and `ErrEmptyDataSet` by `ErrNoData` in the metric SDK. (#557)
- The stdout trace exporter now supports `Resource`s. (#558)
- The metric `Descriptor` is now included at the API instead of the SDK. (#560)
- Replace `Ordered` with an iterator in `export.Labels`. (#567)

### Removed

- The vendor specific Stackdriver. It is now hosted on 3rd party vendor infrastructure. (#452)
- The `Unregister` method for metric observers as it is not in the OpenTelemetry specification. (#560)
- `GetDescriptor` from the metric SDK. (#575)
- The `Gauge` instrument from the metric API. (#537)

### Fixed

- Make histogram aggregator checkpoint consistent. (#438)
- Update README with import instructions and how to build and test. (#505)
- The default label encoding was updated to be unique. (#508)
- Use `NewRoot` in the othttp plugin for public endpoints. (#513)
- Fix data race in `BatchedSpanProcessor`. (#518)
- Skip test-386 for Mac OS 10.15.x (Catalina and upwards). #521
- Use a variable-size array to represent ordered labels in maps. (#523)
- Update the OTLP protobuf and update changed import path. (#532)
- Use `StateLocker` implementation in `MinMaxSumCount`. (#546)
- Eliminate goroutine leak in histogram stress test. (#547)
- Update OTLP exporter with latest protobuf. (#550)
- Add filters to the othttp plugin. (#556)
- Provide an implementation of the `Header*` filters that do not depend on Go 1.14. (#565)
- Encode labels once during checkpoint.
   The checkpoint function is executed in a single thread so we can do the encoding lazily before passing the encoded version of labels to the exporter.
   This is a cheap and quick way to avoid encoding the labels on every collection interval. (#572)
- Run coverage over all packages in `COVERAGE_MOD_DIR`. (#573)

## [0.2.3] - 2020-03-04

### Added

- `RecordError` method on `Span`s in the trace API to Simplify adding error events to spans. (#473)
- Configurable push frequency for exporters setup pipeline. (#504)

### Changed

- Rename the `exporter` directory to `exporters`.
   The `go.opentelemetry.io/otel/exporter/trace/jaeger` package was mistakenly released with a `v1.0.0` tag instead of `v0.1.0`.
   This resulted in all subsequent releases not becoming the default latest.
   A consequence of this was that all `go get`s pulled in the incompatible `v0.1.0` release of that package when pulling in more recent packages from other otel packages.
   Renaming the `exporter` directory to `exporters` fixes this issue by renaming the package and therefore clearing any existing dependency tags.
   Consequentially, this action also renames *all* exporter packages. (#502)

### Removed

- The `CorrelationContextHeader` constant in the `correlation` package is no longer exported. (#503)

## [0.2.2] - 2020-02-27

### Added

- `HTTPSupplier` interface in the propagation API to specify methods to retrieve and store a single value for a key to be associated with a carrier. (#467)
- `HTTPExtractor` interface in the propagation API to extract information from an `HTTPSupplier` into a context. (#467)
- `HTTPInjector` interface in the propagation API to inject information into an `HTTPSupplier.` (#467)
- `Config` and configuring `Option` to the propagator API. (#467)
- `Propagators` interface in the propagation API to contain the set of injectors and extractors for all supported carrier formats. (#467)
- `HTTPPropagator` interface in the propagation API to inject and extract from an `HTTPSupplier.` (#467)
- `WithInjectors` and `WithExtractors` functions to the propagator API to configure injectors and extractors to use. (#467)
- `ExtractHTTP` and `InjectHTTP` functions to apply configured HTTP extractors and injectors to a passed context. (#467)
- Histogram aggregator. (#433)
- `DefaultPropagator` function and have it return `trace.TraceContext` as the default context propagator. (#456)
- `AlwaysParentSample` sampler to the trace API. (#455)
- `WithNewRoot` option function to the trace API to specify the created span should be considered a root span. (#451)

### Changed

- Renamed `WithMap` to `ContextWithMap` in the correlation package. (#481)
- Renamed `FromContext` to `MapFromContext` in the correlation package. (#481)
- Move correlation context propagation to correlation package. (#479)
- Do not default to putting remote span context into links. (#480)
- `Tracer.WithSpan` updated to accept `StartOptions`. (#472)
- Renamed `MetricKind` to `Kind` to not stutter in the type usage. (#432)
- Renamed the `export` package to `metric` to match directory structure. (#432)
- Rename the `api/distributedcontext` package to `api/correlation`. (#444)
- Rename the `api/propagators` package to `api/propagation`. (#444)
- Move the propagators from the `propagators` package into the `trace` API package. (#444)
- Update `Float64Gauge`, `Int64Gauge`, `Float64Counter`, `Int64Counter`, `Float64Measure`, and `Int64Measure` metric methods to use value receivers instead of pointers. (#462)
- Moved all dependencies of tools package to a tools directory. (#466)

### Removed

- Binary propagators. (#467)
- NOOP propagator. (#467)

### Fixed

- Upgraded `github.com/golangci/golangci-lint` from `v1.21.0` to `v1.23.6` in `tools/`. (#492)
- Fix a possible nil-dereference crash (#478)
- Correct comments for `InstallNewPipeline` in the stdout exporter. (#483)
- Correct comments for `InstallNewPipeline` in the dogstatsd exporter. (#484)
- Correct comments for `InstallNewPipeline` in the prometheus exporter. (#482)
- Initialize `onError` based on `Config` in prometheus exporter. (#486)
- Correct module name in prometheus exporter README. (#475)
- Removed tracer name prefix from span names. (#430)
- Fix `aggregator_test.go` import package comment. (#431)
- Improved detail in stdout exporter. (#436)
- Fix a dependency issue (generate target should depend on stringer, not lint target) in Makefile. (#442)
- Reorders the Makefile targets within `precommit` target so we generate files and build the code before doing linting, so we can get much nicer errors about syntax errors from the compiler. (#442)
- Reword function documentation in gRPC plugin. (#446)
- Send the `span.kind` tag to Jaeger from the jaeger exporter. (#441)
- Fix `metadataSupplier` in the jaeger exporter to overwrite the header if existing instead of appending to it. (#441)
- Upgraded to Go 1.13 in CI. (#465)
- Correct opentelemetry.io URL in trace SDK documentation. (#464)
- Refactored reference counting logic in SDK determination of stale records. (#468)
- Add call to `runtime.Gosched` in instrument `acquireHandle` logic to not block the collector. (#469)

## [0.2.1.1] - 2020-01-13

### Fixed

- Use stateful batcher on Prometheus exporter fixing regresion introduced in #395. (#428)

## [0.2.1] - 2020-01-08

### Added

- Global meter forwarding implementation.
   This enables deferred initialization for metric instruments registered before the first Meter SDK is installed. (#392)
- Global trace forwarding implementation.
   This enables deferred initialization for tracers registered before the first Trace SDK is installed. (#406)
- Standardize export pipeline creation in all exporters. (#395)
- A testing, organization, and comments for 64-bit field alignment. (#418)
- Script to tag all modules in the project. (#414)

### Changed

- Renamed `propagation` package to `propagators`. (#362)
- Renamed `B3Propagator` propagator to `B3`. (#362)
- Renamed `TextFormatPropagator` propagator to `TextFormat`. (#362)
- Renamed `BinaryPropagator` propagator to `Binary`. (#362)
- Renamed `BinaryFormatPropagator` propagator to `BinaryFormat`. (#362)
- Renamed `NoopTextFormatPropagator` propagator to `NoopTextFormat`. (#362)
- Renamed `TraceContextPropagator` propagator to `TraceContext`. (#362)
- Renamed `SpanOption` to `StartOption` in the trace API. (#369)
- Renamed `StartOptions` to `StartConfig` in the trace API. (#369)
- Renamed `EndOptions` to `EndConfig` in the trace API. (#369)
- `Number` now has a pointer receiver for its methods. (#375)
- Renamed `CurrentSpan` to `SpanFromContext` in the trace API. (#379)
- Renamed `SetCurrentSpan` to `ContextWithSpan` in the trace API. (#379)
- Renamed `Message` in Event to `Name` in the trace API. (#389)
- Prometheus exporter no longer aggregates metrics, instead it only exports them. (#385)
- Renamed `HandleImpl` to `BoundInstrumentImpl` in the metric API. (#400)
- Renamed `Float64CounterHandle` to `Float64CounterBoundInstrument` in the metric API. (#400)
- Renamed `Int64CounterHandle` to `Int64CounterBoundInstrument` in the metric API. (#400)
- Renamed `Float64GaugeHandle` to `Float64GaugeBoundInstrument` in the metric API. (#400)
- Renamed `Int64GaugeHandle` to `Int64GaugeBoundInstrument` in the metric API. (#400)
- Renamed `Float64MeasureHandle` to `Float64MeasureBoundInstrument` in the metric API. (#400)
- Renamed `Int64MeasureHandle` to `Int64MeasureBoundInstrument` in the metric API. (#400)
- Renamed `Release` method for bound instruments in the metric API to `Unbind`. (#400)
- Renamed `AcquireHandle` method for bound instruments in the metric API to `Bind`. (#400)
- Renamed the `File` option in the stdout exporter to `Writer`. (#404)
- Renamed all `Options` to `Config` for all metric exports where this wasn't already the case.

### Fixed

- Aggregator import path corrected. (#421)
- Correct links in README. (#368)
- The README was updated to match latest code changes in its examples. (#374)
- Don't capitalize error statements. (#375)
- Fix ignored errors. (#375)
- Fix ambiguous variable naming. (#375)
- Removed unnecessary type casting. (#375)
- Use named parameters. (#375)
- Updated release schedule. (#378)
- Correct http-stackdriver example module name. (#394)
- Removed the `http.request` span in `httptrace` package. (#397)
- Add comments in the metrics SDK (#399)
- Initialize checkpoint when creating ddsketch aggregator to prevent panic when merging into a empty one. (#402) (#403)
- Add documentation of compatible exporters in the README. (#405)
- Typo fix. (#408)
- Simplify span check logic in SDK tracer implementation. (#419)

## [0.2.0] - 2019-12-03

### Added

- Unary gRPC tracing example. (#351)
- Prometheus exporter. (#334)
- Dogstatsd metrics exporter. (#326)

### Changed

- Rename `MaxSumCount` aggregation to `MinMaxSumCount` and add the `Min` interface for this aggregation. (#352)
- Rename `GetMeter` to `Meter`. (#357)
- Rename `HTTPTraceContextPropagator` to `TraceContextPropagator`. (#355)
- Rename `HTTPB3Propagator` to `B3Propagator`. (#355)
- Rename `HTTPTraceContextPropagator` to `TraceContextPropagator`. (#355)
- Move `/global` package to `/api/global`. (#356)
- Rename `GetTracer` to `Tracer`. (#347)

### Removed

- `SetAttribute` from the `Span` interface in the trace API. (#361)
- `AddLink` from the `Span` interface in the trace API. (#349)
- `Link` from the `Span` interface in the trace API. (#349)

### Fixed

- Exclude example directories from coverage report. (#365)
- Lint make target now implements automatic fixes with `golangci-lint` before a second run to report the remaining issues. (#360)
- Drop `GO111MODULE` environment variable in Makefile as Go 1.13 is the project specified minimum version and this is environment variable is not needed for that version of Go. (#359)
- Run the race checker for all test. (#354)
- Redundant commands in the Makefile are removed. (#354)
- Split the `generate` and `lint` targets of the Makefile. (#354)
- Renames `circle-ci` target to more generic `ci` in Makefile. (#354)
- Add example Prometheus binary to gitignore. (#358)
- Support negative numbers with the `MaxSumCount`. (#335)
- Resolve race conditions in `push_test.go` identified in #339. (#340)
- Use `/usr/bin/env bash` as a shebang in scripts rather than `/bin/bash`. (#336)
- Trace benchmark now tests both `AlwaysSample` and `NeverSample`.
   Previously it was testing `AlwaysSample` twice. (#325)
- Trace benchmark now uses a `[]byte` for `TraceID` to fix failing test. (#325)
- Added a trace benchmark to test variadic functions in `setAttribute` vs `setAttributes` (#325)
- The `defaultkeys` batcher was only using the encoded label set as its map key while building a checkpoint.
   This allowed distinct label sets through, but any metrics sharing a label set could be overwritten or merged incorrectly.
   This was corrected. (#333)

## [0.1.2] - 2019-11-18

### Fixed

- Optimized the `simplelru` map for attributes to reduce the number of allocations. (#328)
- Removed unnecessary unslicing of parameters that are already a slice. (#324)

## [0.1.1] - 2019-11-18

This release contains a Metrics SDK with stdout exporter and supports basic aggregations such as counter, gauges, array, maxsumcount, and ddsketch.

### Added

- Metrics stdout export pipeline. (#265)
- Array aggregation for raw measure metrics. (#282)
- The core.Value now have a `MarshalJSON` method. (#281)

### Removed

- `WithService`, `WithResources`, and `WithComponent` methods of tracers. (#314)
- Prefix slash in `Tracer.Start()` for the Jaeger example. (#292)

### Changed

- Allocation in LabelSet construction to reduce GC overhead. (#318)
- `trace.WithAttributes` to append values instead of replacing (#315)
- Use a formula for tolerance in sampling tests. (#298)
- Move export types into trace and metric-specific sub-directories. (#289)
- `SpanKind` back to being based on an `int` type. (#288)

### Fixed

- URL to OpenTelemetry website in README. (#323)
- Name of othttp default tracer. (#321)
- `ExportSpans` for the stackdriver exporter now handles `nil` context. (#294)
- CI modules cache to correctly restore/save from/to the cache. (#316)
- Fix metric SDK race condition between `LoadOrStore` and the assignment `rec.recorder = i.meter.exporter.AggregatorFor(rec)`. (#293)
- README now reflects the new code structure introduced with these changes. (#291)
- Make the basic example work. (#279)

## [0.1.0] - 2019-11-04

This is the first release of open-telemetry go library.
It contains api and sdk for trace and meter.

### Added

- Initial OpenTelemetry trace and metric API prototypes.
- Initial OpenTelemetry trace, metric, and export SDK packages.
- A wireframe bridge to support compatibility with OpenTracing.
- Example code for a basic, http-stackdriver, http, jaeger, and named tracer setup.
- Exporters for Jaeger, Stackdriver, and stdout.
- Propagators for binary, B3, and trace-context protocols.
- Project information and guidelines in the form of a README and CONTRIBUTING.
- Tools to build the project and a Makefile to automate the process.
- Apache-2.0 license.
- CircleCI build CI manifest files.
- CODEOWNERS file to track owners of this project.

[Unreleased]: https://github.com/open-telemetry/opentelemetry-go/compare/v1.13.0...HEAD
[1.13.0/0.36.0]: https://github.com/open-telemetry/opentelemetry-go/releases/tag/v1.13.0
[1.12.0/0.35.0]: https://github.com/open-telemetry/opentelemetry-go/releases/tag/v1.12.0
[1.11.2/0.34.0]: https://github.com/open-telemetry/opentelemetry-go/releases/tag/v1.11.2
[1.11.1/0.33.0]: https://github.com/open-telemetry/opentelemetry-go/releases/tag/v1.11.1
[1.11.0/0.32.3]: https://github.com/open-telemetry/opentelemetry-go/releases/tag/v1.11.0
[0.32.2]: https://github.com/open-telemetry/opentelemetry-go/releases/tag/sdk/metric/v0.32.2
[0.32.1]: https://github.com/open-telemetry/opentelemetry-go/releases/tag/sdk/metric/v0.32.1
[0.32.0]: https://github.com/open-telemetry/opentelemetry-go/releases/tag/sdk/metric/v0.32.0
[1.10.0]: https://github.com/open-telemetry/opentelemetry-go/releases/tag/v1.10.0
[1.9.0/0.0.3]: https://github.com/open-telemetry/opentelemetry-go/releases/tag/v1.9.0
[1.8.0/0.31.0]: https://github.com/open-telemetry/opentelemetry-go/releases/tag/v1.8.0
[1.7.0/0.30.0]: https://github.com/open-telemetry/opentelemetry-go/releases/tag/v1.7.0
[0.29.0]: https://github.com/open-telemetry/opentelemetry-go/releases/tag/metric/v0.29.0
[1.6.3]: https://github.com/open-telemetry/opentelemetry-go/releases/tag/v1.6.3
[1.6.2]: https://github.com/open-telemetry/opentelemetry-go/releases/tag/v1.6.2
[1.6.1]: https://github.com/open-telemetry/opentelemetry-go/releases/tag/v1.6.1
[1.6.0/0.28.0]: https://github.com/open-telemetry/opentelemetry-go/releases/tag/v1.6.0
[1.5.0]: https://github.com/open-telemetry/opentelemetry-go/releases/tag/v1.5.0
[1.4.1]: https://github.com/open-telemetry/opentelemetry-go/releases/tag/v1.4.1
[1.4.0]: https://github.com/open-telemetry/opentelemetry-go/releases/tag/v1.4.0
[1.3.0]: https://github.com/open-telemetry/opentelemetry-go/releases/tag/v1.3.0
[1.2.0]: https://github.com/open-telemetry/opentelemetry-go/releases/tag/v1.2.0
[1.1.0]: https://github.com/open-telemetry/opentelemetry-go/releases/tag/v1.1.0
[1.0.1]: https://github.com/open-telemetry/opentelemetry-go/releases/tag/v1.0.1
[Metrics 0.24.0]: https://github.com/open-telemetry/opentelemetry-go/releases/tag/metric/v0.24.0
[1.0.0]: https://github.com/open-telemetry/opentelemetry-go/releases/tag/v1.0.0
[1.0.0-RC3]: https://github.com/open-telemetry/opentelemetry-go/releases/tag/v1.0.0-RC3
[1.0.0-RC2]: https://github.com/open-telemetry/opentelemetry-go/releases/tag/v1.0.0-RC2
[Experimental Metrics v0.22.0]: https://github.com/open-telemetry/opentelemetry-go/releases/tag/metric/v0.22.0
[1.0.0-RC1]: https://github.com/open-telemetry/opentelemetry-go/releases/tag/v1.0.0-RC1
[0.20.0]: https://github.com/open-telemetry/opentelemetry-go/releases/tag/v0.20.0
[0.19.0]: https://github.com/open-telemetry/opentelemetry-go/releases/tag/v0.19.0
[0.18.0]: https://github.com/open-telemetry/opentelemetry-go/releases/tag/v0.18.0
[0.17.0]: https://github.com/open-telemetry/opentelemetry-go/releases/tag/v0.17.0
[0.16.0]: https://github.com/open-telemetry/opentelemetry-go/releases/tag/v0.16.0
[0.15.0]: https://github.com/open-telemetry/opentelemetry-go/releases/tag/v0.15.0
[0.14.0]: https://github.com/open-telemetry/opentelemetry-go/releases/tag/v0.14.0
[0.13.0]: https://github.com/open-telemetry/opentelemetry-go/releases/tag/v0.13.0
[0.12.0]: https://github.com/open-telemetry/opentelemetry-go/releases/tag/v0.12.0
[0.11.0]: https://github.com/open-telemetry/opentelemetry-go/releases/tag/v0.11.0
[0.10.0]: https://github.com/open-telemetry/opentelemetry-go/releases/tag/v0.10.0
[0.9.0]: https://github.com/open-telemetry/opentelemetry-go/releases/tag/v0.9.0
[0.8.0]: https://github.com/open-telemetry/opentelemetry-go/releases/tag/v0.8.0
[0.7.0]: https://github.com/open-telemetry/opentelemetry-go/releases/tag/v0.7.0
[0.6.0]: https://github.com/open-telemetry/opentelemetry-go/releases/tag/v0.6.0
[0.5.0]: https://github.com/open-telemetry/opentelemetry-go/releases/tag/v0.5.0
[0.4.3]: https://github.com/open-telemetry/opentelemetry-go/releases/tag/v0.4.3
[0.4.2]: https://github.com/open-telemetry/opentelemetry-go/releases/tag/v0.4.2
[0.4.1]: https://github.com/open-telemetry/opentelemetry-go/releases/tag/v0.4.1
[0.4.0]: https://github.com/open-telemetry/opentelemetry-go/releases/tag/v0.4.0
[0.3.0]: https://github.com/open-telemetry/opentelemetry-go/releases/tag/v0.3.0
[0.2.3]: https://github.com/open-telemetry/opentelemetry-go/releases/tag/v0.2.3
[0.2.2]: https://github.com/open-telemetry/opentelemetry-go/releases/tag/v0.2.2
[0.2.1.1]: https://github.com/open-telemetry/opentelemetry-go/releases/tag/v0.2.1.1
[0.2.1]: https://github.com/open-telemetry/opentelemetry-go/releases/tag/v0.2.1
[0.2.0]: https://github.com/open-telemetry/opentelemetry-go/releases/tag/v0.2.0
[0.1.2]: https://github.com/open-telemetry/opentelemetry-go/releases/tag/v0.1.2
[0.1.1]: https://github.com/open-telemetry/opentelemetry-go/releases/tag/v0.1.1
[0.1.0]: https://github.com/open-telemetry/opentelemetry-go/releases/tag/v0.1.0

[Go 1.20]: https://go.dev/doc/go1.20<|MERGE_RESOLUTION|>--- conflicted
+++ resolved
@@ -30,11 +30,8 @@
     - `OtelLibraryName` -> `OTelLibraryName`
     - `OtelLibraryVersion` -> `OTelLibraryVersion`
     - `OtelStatusDescription` -> `OTelStatusDescription`
-<<<<<<< HEAD
+- The `WithInstrumentationAttributes` option to `go.opentelemetry.io/otel/metric`. (#3738)
 - The `WithInstrumentationAttributes` option to `go.opentelemetry.io/otel/trace`. (#3739)
-=======
-- The `WithInstrumentationAttributes` option to `go.opentelemetry.io/otel/metric`. (#3738)
->>>>>>> db1b4992
 
 ### Changed
 
