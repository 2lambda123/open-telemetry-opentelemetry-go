--- conflicted
+++ resolved
@@ -12,7 +12,8 @@
 
 - Added `resource.Default()` for use with meter and tracer providers. (#1507)
 - AttributePerEventCountLimit and AttributePerLinkCountLimit for SpanLimits. (#1535)
-<<<<<<< HEAD
+- Added `Keys()` method to `propagation.TextMapCarrier` and `propagation.HeaderCarrier` to adapt `http.Header` to this interface. (#1544)
+- Added `code` attributes to `go.opentelemetry.io/otel/semconv` package. (#1558)
 - Compatibility testing suite in the CI system for the following systems. (#1567)
    | OS      | Go Version | Archetecture |
    | ------- | ---------- | ------------ |
@@ -26,10 +27,6 @@
    | Windows | 1.14       | amd64        |
    | Windows | 1.15       | 386          |
    | Windows | 1.14       | 386          |
-=======
-- Added `Keys()` method to `propagation.TextMapCarrier` and `propagation.HeaderCarrier` to adapt `http.Header` to this interface. (#1544)
-- Added `code` attributes to `go.opentelemetry.io/otel/semconv` package. (#1558)
->>>>>>> 562eb28b
 
 ### Changed
 
