# Changelog

All notable changes to this project will be documented in this file.

The format is based on [Keep a Changelog](https://keepachangelog.com/en/1.0.0/).

This project adheres to [Semantic Versioning](https://semver.org/spec/v2.0.0.html).

## [Unreleased]

### Added

- The `B3Encoding` type to represent the B3 encoding(s) the B3 propagator can inject.
   A value for HTTP supported encodings (Multiple Header: `MultipleHeader`, Single Header: `SingleHeader`) are included. (#882)
- The `FlagsDeferred` trace flag to indicate if the trace sampling decision has been deferred. (#882)
- The `FlagsDebug` trace flag to indicate if the trace is a debug trace. (#882)
- Add `peer.service` semantic attribute. (#898)
- Add database-specific semantic attributes. (#899)
- Add semantic convention for `faas.coldstart` and `container.id`. (#909)

### Changed

- Update `CONTRIBUTING.md` to ask for updates to `CHANGELOG.md` with each pull request. (#879)
- Use lowercase header names for B3 Multiple Headers. (#881)
- The B3 propagator `SingleHeader` field has been replaced with `InjectEncoding`.
   This new field can be set to combinations of the `B3Encoding` bitmasks and will inject trace information in these encodings.
   If no encoding is set, the propagator will default to `MultipleHeader` encoding. (#882)
- The B3 propagator now extracts from either HTTP encoding of B3 (Single Header or Multiple Header) based on what is contained in the header.
   Preference is given to Single Header encoding with Multiple Header being the fallback if Single Header is not found or is invalid.
   This behavior change is made to dynamically support all correctly encoded traces received instead of having to guess the expected encoding prior to receiving. (#882)
- Extend semantic conventions for RPC. (#900)

### Removed

- The `FlagsUnused` trace flag is removed.
   The purpose of this flag was to act as the inverse of `FlagsSampled`, the inverse of `FlagsSampled` is used instead. (#882)
- The B3 header constants (`B3SingleHeader`, `B3DebugFlagHeader`, `B3TraceIDHeader`, `B3SpanIDHeader`, `B3SampledHeader`, `B3ParentSpanIDHeader`) are removed.
   If B3 header keys are needed [the authoritative OpenZipkin package constants](https://pkg.go.dev/github.com/openzipkin/zipkin-go@v0.2.2/propagation/b3?tab=doc#pkg-constants) should be used instead. (#882)

### Fixed

- The B3 Single Header name is now correctly `b3` instead of the previous `X-B3`. (#881)
- The B3 propagator now correctly supports sampling only values (`b3: 0`, `b3: 1`, or `b3: d`) for a Single B3 Header. (#882)
- The B3 propagator now propagates the debug flag.
   This removes the behavior of changing the debug flag into a set sampling bit.
   Instead, this now follow the B3 specification and omits the `X-B3-Sampling` header. (#882)
- The B3 propagator now tracks "unset" sampling state (meaning "defer the decision") and does not set the `X-B3-Sampling` header when injecting. (#882)
- Bump github.com/itchyny/gojq from 0.10.3 to 0.10.4 in /tools. (#883)
- Bump github.com/opentracing/opentracing-go from v1.1.1-0.20190913142402-a7454ce5950e to v1.2.0. (#885)
- The tracing time conversion for OTLP spans is now correctly set to `UnixNano`. (#896)
- Ensure span status is not set to `Unknown` when no HTTP status code is provided as it is assumed to be `200 OK`. (#908)
- Ensure `httptrace.clientTracer` closes `http.headers` span. (#912)
- Prometheus exporter will not apply stale updates or forget inactive metrics. (#903)
<<<<<<< HEAD
- The `grpctrace` instrumentation uses a span name conforming to the OpenTelemetry semantic conventions (does not contain a leading slash (`/`)). (#922)
- The `grpctrace` instrumentation `rpc.service` attribute now contains the package name if one exists.
   This is in accordance with OpenTelemetry semantic conventions. (#922)
=======
- Bump github.com/golangci/golangci-lint from 1.27.0 to 1.28.1 in /tools. (#901, #913)
- Update otel-colector example to use the v0.5.0 collector. (#915)
>>>>>>> 1c9aab61

## [0.7.0] - 2020-06-26

This release implements the v0.5.0 version of the OpenTelemetry specification.

### Added

- The othttp instrumentation now includes default metrics. (#861) 
- This CHANGELOG file to track all changes in the project going forward.
- Support for array type attributes. (#798)
- Apply transitive dependabot go.mod dependency updates as part of a new automatic Github workflow. (#844)
- Timestamps are now passed to exporters for each export. (#835)
- Add new `Accumulation` type to metric SDK to transport telemetry from `Accumulator`s to `Processor`s.
   This replaces the prior `Record` `struct` use for this purpose. (#835)
- New dependabot integration to automate package upgrades. (#814)
- `Meter` and `Tracer` implementations accept instrumentation version version as an optional argument.
   This instrumentation version is passed on to exporters. (#811) (#805) (#802)
- The OTLP exporter includes the instrumentation version in telemetry it exports. (#811)
- Environment variables for Jaeger exporter are supported. (#796)
- New `aggregation.Kind` in the export metric API. (#808)
- New example that uses OTLP and the collector. (#790)
- Handle errors in the span `SetName` during span initialization. (#791)
- Default service config to enable retries for retry-able failed requests in the OTLP exporter and an option to override this default. (#777)
- New `go.opentelemetry.io/otel/api/oterror` package to uniformly support error handling and definitions for the project. (#778)
- New `global` default implementation of the `go.opentelemetry.io/otel/api/oterror.Handler` interface to be used to handle errors prior to an user defined `Handler`.
   There is also functionality for the user to register their `Handler` as well as a convenience function `Handle` to handle an error with this global `Handler`(#778)
- Options to specify propagators for httptrace and grpctrace instrumentation. (#784)
- The required `application/json` header for the Zipkin exporter is included in all exports. (#774)
- Integrate HTTP semantics helpers from the contrib repository into the `api/standard` package. #769

### Changed

- Rename `Integrator` to `Processor` in the metric SDK. (#863)
- Rename `AggregationSelector` to `AggregatorSelector`. (#859)
- Rename `SynchronizedCopy` to `SynchronizedMove`. (#858)
- Rename `simple` integrator to `basic` integrator. (#857)
- Merge otlp collector examples. (#841)
- Change the metric SDK to support cumulative, delta, and pass-through exporters directly.
   With these changes, cumulative and delta specific exporters are able to request the correct kind of aggregation from the SDK. (#840)
- The `Aggregator.Checkpoint` API is renamed to `SynchronizedCopy` and adds an argument, a different `Aggregator` into which the copy is stored. (#812)
- The `export.Aggregator` contract is that `Update()` and `SynchronizedCopy()` are synchronized with each other.
   All the aggregation interfaces (`Sum`, `LastValue`, ...) are not meant to be synchronized, as the caller is expected to synchronize aggregators at a higher level after the `Accumulator`.
   Some of the `Aggregators` used unnecessary locking and that has been cleaned up. (#812)
- Use of `metric.Number` was replaced by `int64` now that we use `sync.Mutex` in the `MinMaxSumCount` and `Histogram` `Aggregators`. (#812)
- Replace `AlwaysParentSample` with `ParentSample(fallback)` to match the OpenTelemetry v0.5.0 specification. (#810)
- Rename `sdk/export/metric/aggregator` to `sdk/export/metric/aggregation`. #808
- Send configured headers with every request in the OTLP exporter, instead of just on connection creation. (#806)
- Update error handling for any one off error handlers, replacing, instead, with the `global.Handle` function. (#791)
- Rename `plugin` directory to `instrumentation` to match the OpenTelemetry specification. (#779)
- Makes the argument order to Histogram and DDSketch `New()` consistent. (#781)

### Removed

- `Uint64NumberKind` and related functions from the API. (#864)
- Context arguments from `Aggregator.Checkpoint` and `Integrator.Process` as they were unused. (#803)
- `SpanID` is no longer included in parameters for sampling decision to match the OpenTelemetry specification. (#775)

### Fixed

- Upgrade OTLP exporter to opentelemetry-proto matching the opentelemetry-collector v0.4.0 release. (#866)
- Allow changes to `go.sum` and `go.mod` when running dependabot tidy-up. (#871)
- Bump github.com/stretchr/testify from 1.4.0 to 1.6.1. (#824)
- Bump github.com/prometheus/client_golang from 1.7.0 to 1.7.1 in /exporters/metric/prometheus. (#867)
- Bump google.golang.org/grpc from 1.29.1 to 1.30.0 in /exporters/trace/jaeger. (#853)
- Bump google.golang.org/grpc from 1.29.1 to 1.30.0 in /exporters/trace/zipkin. (#854)
- Bumps github.com/golang/protobuf from 1.3.2 to 1.4.2 (#848)
- Bump github.com/stretchr/testify from 1.4.0 to 1.6.1 in /exporters/otlp (#817)
- Bump github.com/golangci/golangci-lint from 1.25.1 to 1.27.0 in /tools (#828)
- Bump github.com/prometheus/client_golang from 1.5.0 to 1.7.0 in /exporters/metric/prometheus (#838)
- Bump github.com/stretchr/testify from 1.4.0 to 1.6.1 in /exporters/trace/jaeger (#829)
- Bump github.com/benbjohnson/clock from 1.0.0 to 1.0.3 (#815)
- Bump github.com/stretchr/testify from 1.4.0 to 1.6.1 in /exporters/trace/zipkin (#823)
- Bump github.com/itchyny/gojq from 0.10.1 to 0.10.3 in /tools (#830)
- Bump github.com/stretchr/testify from 1.4.0 to 1.6.1 in /exporters/metric/prometheus (#822)
- Bump google.golang.org/grpc from 1.27.1 to 1.29.1 in /exporters/trace/zipkin (#820)
- Bump google.golang.org/grpc from 1.27.1 to 1.29.1 in /exporters/trace/jaeger (#831)
- Bump github.com/google/go-cmp from 0.4.0 to 0.5.0 (#836)
- Bump github.com/google/go-cmp from 0.4.0 to 0.5.0 in /exporters/trace/jaeger (#837)
- Bump github.com/google/go-cmp from 0.4.0 to 0.5.0 in /exporters/otlp (#839)
- Bump google.golang.org/api from 0.20.0 to 0.28.0 in /exporters/trace/jaeger (#843)
- Set span status from HTTP status code in the othttp instrumentation. (#832)
- Fixed typo in push controller comment. (#834)
- The `Aggregator` testing has been updated and cleaned. (#812)
- `metric.Number(0)` expressions are replaced by `0` where possible. (#812)
- Fixed `global` `handler_test.go` test failure. #804
- Fixed `BatchSpanProcessor.Shutdown` to wait until all spans are processed. (#766)
- Fixed OTLP example's accidental early close of exporter. (#807)
- Ensure zipkin exporter reads and closes response body. (#788)
- Update instrumentation to use `api/standard` keys instead of custom keys. (#782)
- Clean up tools and RELEASING documentation. (#762)

## [0.6.0] - 2020-05-21

### Added

- Support for `Resource`s in the prometheus exporter. (#757)
- New pull controller. (#751)
- New `UpDownSumObserver` instrument. (#750)
- OpenTelemetry collector demo. (#711)
- New `SumObserver` instrument. (#747)
- New `UpDownCounter` instrument. (#745)
- New timeout `Option` and configuration function `WithTimeout` to the push controller. (#742)
- New `api/standards` package to implement semantic conventions and standard key-value generation. (#731)

### Changed

- Rename `Register*` functions in the metric API to `New*` for all `Observer` instruments. (#761)
- Use `[]float64` for histogram boundaries, not `[]metric.Number`. (#758)
- Change OTLP example to use exporter as a trace `Syncer` instead of as an unneeded `Batcher`. (#756)
- Replace `WithResourceAttributes()` with `WithResource()` in the trace SDK. (#754)
- The prometheus exporter now uses the new pull controller. (#751)
- Rename `ScheduleDelayMillis` to `BatchTimeout` in the trace `BatchSpanProcessor`.(#752)
- Support use of synchronous instruments in asynchronous callbacks (#725)
- Move `Resource` from the `Export` method parameter into the metric export `Record`. (#739)
- Rename `Observer` instrument to `ValueObserver`. (#734)
- The push controller now has a method (`Provider()`) to return a `metric.Provider` instead of the old `Meter` method that acted as a `metric.Provider`. (#738)
- Replace `Measure` instrument by `ValueRecorder` instrument. (#732)
- Rename correlation context header from `"Correlation-Context"` to `"otcorrelations"` to match the OpenTelemetry specification. 727)

### Fixed

- Ensure gRPC `ClientStream` override methods do not panic in grpctrace package. (#755)
- Disable parts of `BatchSpanProcessor` test until a fix is found. (#743)
- Fix `string` case in `kv` `Infer` function. (#746)
- Fix panic in grpctrace client interceptors. (#740)
- Refactor the `api/metrics` push controller and add `CheckpointSet` synchronization. (#737)
- Rewrite span batch process queue batching logic. (#719)
- Remove the push controller named Meter map. (#738)
- Fix Histogram aggregator initial state (fix #735). (#736)
- Ensure golang alpine image is running `golang-1.14` for examples. (#733)
- Added test for grpctrace `UnaryInterceptorClient`. (#695)
- Rearrange `api/metric` code layout. (#724)

## [0.5.0] - 2020-05-13

### Added

- Batch `Observer` callback support. (#717)
- Alias `api` types to root package of project. (#696)
- Create basic `othttp.Transport` for simple client instrumentation. (#678)
- `SetAttribute(string, interface{})` to the trace API. (#674)
- Jaeger exporter option that allows user to specify custom http client. (#671)
- `Stringer` and `Infer` methods to `key`s. (#662)

### Changed

- Rename `NewKey` in the `kv` package to just `Key`. (#721)
- Move `core` and `key` to `kv` package. (#720)
- Make the metric API `Meter` a `struct` so the abstract `MeterImpl` can be passed and simplify implementation. (#709)
- Rename SDK `Batcher` to `Integrator` to match draft OpenTelemetry SDK specification. (#710)
- Rename SDK `Ungrouped` integrator to `simple.Integrator` to match draft OpenTelemetry SDK specification. (#710)
- Rename SDK `SDK` `struct` to `Accumulator` to match draft OpenTelemetry SDK specification. (#710)
- Move `Number` from `core` to `api/metric` package. (#706)
- Move `SpanContext` from `core` to `trace` package. (#692)
- Change traceparent header from `Traceparent` to `traceparent` to implement the W3C specification. (#681)

### Fixed

- Update tooling to run generators in all submodules. (#705)
- gRPC interceptor regexp to match methods without a service name. (#683)
- Use a `const` for padding 64-bit B3 trace IDs. (#701)
- Update `mockZipkin` listen address from `:0` to `127.0.0.1:0`. (#700)
- Left-pad 64-bit B3 trace IDs with zero. (#698)
- Propagate at least the first W3C tracestate header. (#694)
- Remove internal `StateLocker` implementation. (#688)
- Increase instance size CI system uses. (#690)
- Add a `key` benchmark and use reflection in `key.Infer()`. (#679)
- Fix internal `global` test by using `global.Meter` with `RecordBatch()`. (#680)
- Reimplement histogram using mutex instead of `StateLocker`. (#669)
- Switch `MinMaxSumCount` to a mutex lock implementation instead of `StateLocker`. (#667)
- Update documentation to not include any references to `WithKeys`. (#672)
- Correct misspelling. (#668)
- Fix clobbering of the span context if extraction fails. (#656)
- Bump `golangci-lint` and work around the corrupting bug. (#666) (#670)

## [0.4.3] - 2020-04-24

### Added

- `Dockerfile` and `docker-compose.yml` to run example code. (#635)
- New `grpctrace` package that provides gRPC client and server interceptors for both unary and stream connections. (#621)
- New `api/label` package, providing common label set implementation. (#651)
- Support for JSON marshaling of `Resources`. (#654)
- `TraceID` and `SpanID` implementations for `Stringer` interface. (#642)
- `RemoteAddrKey` in the othttp plugin to include the HTTP client address in top-level spans. (#627)
- `WithSpanFormatter` option to the othttp plugin. (#617)
- Updated README to include section for compatible libraries and include reference to the contrib repository. (#612)
- The prometheus exporter now supports exporting histograms. (#601)
- A `String` method to the `Resource` to return a hashable identifier for a now unique resource. (#613)
- An `Iter` method to the `Resource` to return an array `AttributeIterator`. (#613)
- An `Equal` method to the `Resource` test the equivalence of resources. (#613)
- An iterable structure (`AttributeIterator`) for `Resource` attributes.

### Changed

- zipkin export's `NewExporter` now requires a `serviceName` argument to ensure this needed values is provided. (#644)
- Pass `Resources` through the metrics export pipeline. (#659)

### Removed

- `WithKeys` option from the metric API. (#639)

### Fixed

- Use the `label.Set.Equivalent` value instead of an encoding in the batcher. (#658)
- Correct typo `trace.Exporter` to `trace.SpanSyncer` in comments. (#653)
- Use type names for return values in jaeger exporter. (#648)
- Increase the visibility of the `api/key` package by updating comments and fixing usages locally. (#650)
- `Checkpoint` only after `Update`; Keep records in the `sync.Map` longer. (#647)
- Do not cache `reflect.ValueOf()` in metric Labels. (#649)
- Batch metrics exported from the OTLP exporter based on `Resource` and labels. (#626)
- Add error wrapping to the prometheus exporter. (#631)
- Update the OTLP exporter batching of traces to use a unique `string` representation of an associated `Resource` as the batching key. (#623)
- Update OTLP `SpanData` transform to only include the `ParentSpanID` if one exists. (#614)
- Update `Resource` internal representation to uniquely and reliably identify resources. (#613)
- Check return value from `CheckpointSet.ForEach` in prometheus exporter. (#622)
- Ensure spans created by httptrace client tracer reflect operation structure. (#618)
- Create a new recorder rather than reuse when multiple observations in same epoch for asynchronous instruments. #610
- The default port the OTLP exporter uses to connect to the OpenTelemetry collector is updated to match the one the collector listens on by default. (#611)


## [0.4.2] - 2020-03-31

### Fixed

- Fix `pre_release.sh` to update version in `sdk/opentelemetry.go`. (#607)
- Fix time conversion from internal to OTLP in OTLP exporter. (#606)

## [0.4.1] - 2020-03-31

### Fixed

- Update `tag.sh` to create signed tags. (#604)

## [0.4.0] - 2020-03-30

### Added

- New API package `api/metric/registry` that exposes a `MeterImpl` wrapper for use by SDKs to generate unique instruments. (#580)
- Script to verify examples after a new release. (#579)

### Removed

- The dogstatsd exporter due to lack of support.
   This additionally removes support for statsd. (#591)
- `LabelSet` from the metric API.
   This is replaced by a `[]core.KeyValue` slice. (#595)
- `Labels` from the metric API's `Meter` interface. (#595)

### Changed

- The metric `export.Labels` became an interface which the SDK implements and the `export` package provides a simple, immutable implementation of this interface intended for testing purposes. (#574)
- Renamed `internal/metric.Meter` to `MeterImpl`. (#580)
- Renamed `api/global/internal.obsImpl` to `asyncImpl`. (#580)

### Fixed

- Corrected missing return in mock span. (#582)
- Update License header for all source files to match CNCF guidelines and include a test to ensure it is present. (#586) (#596)
- Update to v0.3.0 of the OTLP in the OTLP exporter. (#588)
- Update pre-release script to be compatible between GNU and BSD based systems. (#592)
- Add a `RecordBatch` benchmark. (#594)
- Moved span transforms of the OTLP exporter to the internal package. (#593)
- Build both go-1.13 and go-1.14 in circleci to test for all supported versions of Go. (#569)
- Removed unneeded allocation on empty labels in OLTP exporter. (#597)
- Update `BatchedSpanProcessor` to process the queue until no data but respect max batch size. (#599)
- Update project documentation godoc.org links to pkg.go.dev. (#602)

## [0.3.0] - 2020-03-21

This is a first official beta release, which provides almost fully complete metrics, tracing, and context propagation functionality.
There is still a possibility of breaking changes.

### Added

- Add `Observer` metric instrument. (#474)
- Add global `Propagators` functionality to enable deferred initialization for propagators registered before the first Meter SDK is installed. (#494)
- Simplified export setup pipeline for the jaeger exporter to match other exporters. (#459)
- The zipkin trace exporter. (#495)
- The OTLP exporter to export metric and trace telemetry to the OpenTelemetry collector. (#497) (#544) (#545)
- The `StatusMessage` field was add to the trace `Span`. (#524)
- Context propagation in OpenTracing bridge in terms of OpenTelemetry context propagation. (#525)
- The `Resource` type was added to the SDK. (#528)
- The global API now supports a `Tracer` and `Meter` function as shortcuts to getting a global `*Provider` and calling these methods directly. (#538)
- The metric API now defines a generic `MeterImpl` interface to support general purpose `Meter` construction.
   Additionally, `SyncImpl` and `AsyncImpl` are added to support general purpose instrument construction. (#560)
- A metric `Kind` is added to represent the `MeasureKind`, `ObserverKind`, and `CounterKind`. (#560)
- Scripts to better automate the release process. (#576)

### Changed

- Default to to use `AlwaysSampler` instead of `ProbabilitySampler` to match OpenTelemetry specification. (#506)
- Renamed `AlwaysSampleSampler` to `AlwaysOnSampler` in the trace API. (#511)
- Renamed `NeverSampleSampler` to `AlwaysOffSampler` in the trace API. (#511)
- The `Status` field of the `Span` was changed to `StatusCode` to disambiguate with the added `StatusMessage`. (#524)
- Updated the trace `Sampler` interface conform to the OpenTelemetry specification. (#531)
- Rename metric API `Options` to `Config`. (#541)
- Rename metric `Counter` aggregator to be `Sum`. (#541)
- Unify metric options into `Option` from instrument specific options. (#541)
- The trace API's `TraceProvider` now support `Resource`s. (#545)
- Correct error in zipkin module name. (#548)
- The jaeger trace exporter now supports `Resource`s. (#551)
- Metric SDK now supports `Resource`s.
   The `WithResource` option was added to configure a `Resource` on creation and the `Resource` method was added to the metric `Descriptor` to return the associated `Resource`. (#552)
- Replace `ErrNoLastValue` and `ErrEmptyDataSet` by `ErrNoData` in the metric SDK. (#557)
- The stdout trace exporter now supports `Resource`s. (#558)
- The metric `Descriptor` is now included at the API instead of the SDK. (#560)
- Replace `Ordered` with an iterator in `export.Labels`. (#567)

### Removed

- The vendor specific Stackdriver. It is now hosted on 3rd party vendor infrastructure. (#452)
- The `Unregister` method for metric observers as it is not in the OpenTelemetry specification. (#560)
- `GetDescriptor` from the metric SDK. (#575)
- The `Gauge` instrument from the metric API. (#537)

### Fixed

- Make histogram aggregator checkpoint consistent. (#438)
- Update README with import instructions and how to build and test. (#505)
- The default label encoding was updated to be unique. (#508)
- Use `NewRoot` in the othttp plugin for public endpoints. (#513)
- Fix data race in `BatchedSpanProcessor`. (#518)
- Skip test-386 for Mac OS 10.15.x (Catalina and upwards). #521
- Use a variable-size array to represent ordered labels in maps. (#523)
- Update the OTLP protobuf and update changed import path. (#532)
- Use `StateLocker` implementation in `MinMaxSumCount`. (#546)
- Eliminate goroutine leak in histogram stress test. (#547)
- Update OTLP exporter with latest protobuf. (#550)
- Add filters to the othttp plugin. (#556)
- Provide an implementation of the `Header*` filters that do not depend on Go 1.14. (#565)
- Encode labels once during checkpoint.
   The checkpoint function is executed in a single thread so we can do the encoding lazily before passing the encoded version of labels to the exporter.
   This is a cheap and quick way to avoid encoding the labels on every collection interval. (#572)
- Run coverage over all packages in `COVERAGE_MOD_DIR`. (#573)

## [0.2.3] - 2020-03-04

### Added

- `RecordError` method on `Span`s in the trace API to Simplify adding error events to spans. (#473)
- Configurable push frequency for exporters setup pipeline. (#504)

### Changed

- Rename the `exporter` directory to `exporters`.
   The `go.opentelemetry.io/otel/exporter/trace/jaeger` package was mistakenly released with a `v1.0.0` tag instead of `v0.1.0`.
   This resulted in all subsequent releases not becoming the default latest.
   A consequence of this was that all `go get`s pulled in the incompatible `v0.1.0` release of that package when pulling in more recent packages from other otel packages.
   Renaming the `exporter` directory to `exporters` fixes this issue by renaming the package and therefore clearing any existing dependency tags.
   Consequentially, this action also renames *all* exporter packages. (#502)

### Removed

- The `CorrelationContextHeader` constant in the `correlation` package is no longer exported. (#503)

## [0.2.2] - 2020-02-27

### Added

- `HTTPSupplier` interface in the propagation API to specify methods to retrieve and store a single value for a key to be associated with a carrier. (#467)
- `HTTPExtractor` interface in the propagation API to extract information from an `HTTPSupplier` into a context. (#467)
- `HTTPInjector` interface in the propagation API to inject information into an `HTTPSupplier.` (#467)
- `Config` and configuring `Option` to the propagator API. (#467)
- `Propagators` interface in the propagation API to contain the set of injectors and extractors for all supported carrier formats. (#467)
- `HTTPPropagator` interface in the propagation API to inject and extract from an `HTTPSupplier.` (#467)
- `WithInjectors` and `WithExtractors` functions to the propagator API to configure injectors and extractors to use. (#467)
- `ExtractHTTP` and `InjectHTTP` functions to apply configured HTTP extractors and injectors to a passed context. (#467)
- Histogram aggregator. (#433)
- `DefaultPropagator` function and have it return `trace.TraceContext` as the default context propagator. (#456)
- `AlwaysParentSample` sampler to the trace API. (#455)
- `WithNewRoot` option function to the trace API to specify the created span should be considered a root span. (#451)


### Changed

- Renamed `WithMap` to `ContextWithMap` in the correlation package. (#481)
- Renamed `FromContext` to `MapFromContext` in the correlation package. (#481)
- Move correlation context propagation to correlation package. (#479)
- Do not default to putting remote span context into links. (#480)
- Propagators extrac
- `Tracer.WithSpan` updated to accept `StartOptions`. (#472)
- Renamed `MetricKind` to `Kind` to not stutter in the type usage. (#432)
- Renamed the `export` package to `metric` to match directory structure. (#432)
- Rename the `api/distributedcontext` package to `api/correlation`. (#444)
- Rename the `api/propagators` package to `api/propagation`. (#444)
- Move the propagators from the `propagators` package into the `trace` API package. (#444)
- Update `Float64Gauge`, `Int64Gauge`, `Float64Counter`, `Int64Counter`, `Float64Measure`, and `Int64Measure` metric methods to use value receivers instead of pointers. (#462)
- Moved all dependencies of tools package to a tools directory. (#466)

### Removed

- Binary propagators. (#467)
- NOOP propagator. (#467)

### Fixed

- Upgraded `github.com/golangci/golangci-lint` from `v1.21.0` to `v1.23.6` in `tools/`. (#492)
- Fix a possible nil-dereference crash (#478)
- Correct comments for `InstallNewPipeline` in the stdout exporter. (#483)
- Correct comments for `InstallNewPipeline` in the dogstatsd exporter. (#484)
- Correct comments for `InstallNewPipeline` in the prometheus exporter. (#482)
- Initialize `onError` based on `Config` in prometheus exporter. (#486)
- Correct module name in prometheus exporter README. (#475)
- Removed tracer name prefix from span names. (#430)
- Fix `aggregator_test.go` import package comment. (#431)
- Improved detail in stdout exporter. (#436)
- Fix a dependency issue (generate target should depend on stringer, not lint target) in Makefile. (#442)
- Reorders the Makefile targets within `precommit` target so we generate files and build the code before doing linting, so we can get much nicer errors about syntax errors from the compiler. (#442)
- Reword function documentation in gRPC plugin. (#446)
- Send the `span.kind` tag to Jaeger from the jaeger exporter. (#441)
- Fix `metadataSupplier` in the jaeger exporter to overwrite the header if existing instead of appending to it. (#441)
- Upgraded to Go 1.13 in CI. (#465)
- Correct opentelemetry.io URL in trace SDK documentation. (#464)
- Refactored reference counting logic in SDK determination of stale records. (#468)
- Add call to `runtime.Gosched` in instrument `acquireHandle` logic to not block the collector. (#469)

## [0.2.1.1] - 2020-01-13

### Fixed

- Use stateful batcher on Prometheus exporter fixing regresion introduced in #395. (#428)

## [0.2.1] - 2020-01-08

### Added

- Global meter forwarding implementation.
   This enables deferred initialization for metric instruments registered before the first Meter SDK is installed. (#392)
- Global trace forwarding implementation.
   This enables deferred initialization for tracers registered before the first Trace SDK is installed. (#406)
- Standardize export pipeline creation in all exporters. (#395)
- A testing, organization, and comments for 64-bit field alignment. (#418)
- Script to tag all modules in the project. (#414)

### Changed

- Renamed `propagation` package to `propagators`. (#362)
- Renamed `B3Propagator` propagator to `B3`. (#362)
- Renamed `TextFormatPropagator` propagator to `TextFormat`. (#362)
- Renamed `BinaryPropagator` propagator to `Binary`. (#362)
- Renamed `BinaryFormatPropagator` propagator to `BinaryFormat`. (#362)
- Renamed `NoopTextFormatPropagator` propagator to `NoopTextFormat`. (#362)
- Renamed `TraceContextPropagator` propagator to `TraceContext`. (#362)
- Renamed `SpanOption` to `StartOption` in the trace API. (#369)
- Renamed `StartOptions` to `StartConfig` in the trace API. (#369)
- Renamed `EndOptions` to `EndConfig` in the trace API. (#369)
- `Number` now has a pointer receiver for its methods. (#375)
- Renamed `CurrentSpan` to `SpanFromContext` in the trace API. (#379)
- Renamed `SetCurrentSpan` to `ContextWithSpan` in the trace API. (#379)
- Renamed `Message` in Event to `Name` in the trace API. (#389)
- Prometheus exporter no longer aggregates metrics, instead it only exports them. (#385)
- Renamed `HandleImpl` to `BoundInstrumentImpl` in the metric API. (#400)
- Renamed `Float64CounterHandle` to `Float64CounterBoundInstrument` in the metric API. (#400)
- Renamed `Int64CounterHandle` to `Int64CounterBoundInstrument` in the metric API. (#400)
- Renamed `Float64GaugeHandle` to `Float64GaugeBoundInstrument` in the metric API. (#400)
- Renamed `Int64GaugeHandle` to `Int64GaugeBoundInstrument` in the metric API. (#400)
- Renamed `Float64MeasureHandle` to `Float64MeasureBoundInstrument` in the metric API. (#400)
- Renamed `Int64MeasureHandle` to `Int64MeasureBoundInstrument` in the metric API. (#400)
- Renamed `Release` method for bound instruments in the metric API to `Unbind`. (#400)
- Renamed `AcquireHandle` method for bound instruments in the metric API to `Bind`. (#400)
- Renamed the `File` option in the stdout exporter to `Writer`. (#404)
- Renamed all `Options` to `Config` for all metric exports where this wasn't already the case.

### Fixed

- Aggregator import path corrected. (#421)
- Correct links in README. (#368)
- The README was updated to match latest code changes in its examples. (#374)
- Don't capitalize error statements. (#375)
- Fix ignored errors. (#375)
- Fix ambiguous variable naming. (#375)
- Removed unnecessary type casting. (#375)
- Use named parameters. (#375)
- Updated release schedule. (#378)
- Correct http-stackdriver example module name. (#394)
- Removed the `http.request` span in `httptrace` package. (#397)
- Add comments in the metrics SDK (#399)
- Initialize checkpoint when creating ddsketch aggregator to prevent panic when merging into a empty one. (#402) (#403)
- Add documentation of compatible exporters in the README. (#405)
- Typo fix. (#408)
- Simplify span check logic in SDK tracer implementation. (#419)

## [0.2.0] - 2019-12-03

### Added

- Unary gRPC tracing example. (#351)
- Prometheus exporter. (#334)
- Dogstatsd metrics exporter. (#326)

### Changed

- Rename `MaxSumCount` aggregation to `MinMaxSumCount` and add the `Min` interface for this aggregation. (#352)
- Rename `GetMeter` to `Meter`. (#357)
- Rename `HTTPTraceContextPropagator` to `TraceContextPropagator`. (#355)
- Rename `HTTPB3Propagator` to `B3Propagator`. (#355)
- Rename `HTTPTraceContextPropagator` to `TraceContextPropagator`. (#355)
- Move `/global` package to `/api/global`. (#356)
- Rename `GetTracer` to `Tracer`. (#347)

### Removed

- `SetAttribute` from the `Span` interface in the trace API. (#361)
- `AddLink` from the `Span` interface in the trace API. (#349)
- `Link` from the `Span` interface in the trace API. (#349)

### Fixed

- Exclude example directories from coverage report. (#365)
- Lint make target now implements automatic fixes with `golangci-lint` before a second run to report the remaining issues. (#360)
- Drop `GO111MODULE` environment variable in Makefile as Go 1.13 is the project specified minimum version and this is environment variable is not needed for that version of Go. (#359)
- Run the race checker for all test. (#354)
- Redundant commands in the Makefile are removed. (#354)
- Split the `generate` and `lint` targets of the Makefile. (#354)
- Renames `circle-ci` target to more generic `ci` in Makefile. (#354)
- Add example Prometheus binary to gitignore. (#358)
- Support negative numbers with the `MaxSumCount`. (#335)
- Resolve race conditions in `push_test.go` identified in #339. (#340)
- Use `/usr/bin/env bash` as a shebang in scripts rather than `/bin/bash`. (#336)
- Trace benchmark now tests both `AlwaysSample` and `NeverSample`.
   Previously it was testing `AlwaysSample` twice. (#325)
- Trace benchmark now uses a `[]byte` for `TraceID` to fix failing test. (#325)
- Added a trace benchmark to test variadic functions in `setAttribute` vs `setAttributes` (#325)
- The `defaultkeys` batcher was only using the encoded label set as its map key while building a checkpoint.
   This allowed distinct label sets through, but any metrics sharing a label set could be overwritten or merged incorrectly.
   This was corrected. (#333)


## [0.1.2] - 2019-11-18

### Fixed

- Optimized the `simplelru` map for attributes to reduce the number of allocations. (#328)
- Removed unnecessary unslicing of parameters that are already a slice. (#324)

## [0.1.1] - 2019-11-18

This release contains a Metrics SDK with stdout exporter and supports basic aggregations such as counter, gauges, array, maxsumcount, and ddsketch.

### Added

- Metrics stdout export pipeline. (#265)
- Array aggregation for raw measure metrics. (#282)
- The core.Value now have a `MarshalJSON` method. (#281)

### Removed

- `WithService`, `WithResources`, and `WithComponent` methods of tracers. (#314)
- Prefix slash in `Tracer.Start()` for the Jaeger example. (#292)

### Changed

- Allocation in LabelSet construction to reduce GC overhead. (#318)
- `trace.WithAttributes` to append values instead of replacing (#315)
- Use a formula for tolerance in sampling tests. (#298)
- Move export types into trace and metric-specific sub-directories. (#289)
- `SpanKind` back to being based on an `int` type. (#288)

### Fixed

- URL to OpenTelemetry website in README. (#323)
- Name of othttp default tracer. (#321)
- `ExportSpans` for the stackdriver exporter now handles `nil` context. (#294)
- CI modules cache to correctly restore/save from/to the cache. (#316)
- Fix metric SDK race condition between `LoadOrStore` and the assignment `rec.recorder = i.meter.exporter.AggregatorFor(rec)`. (#293)
- README now reflects the new code structure introduced with these changes. (#291)
- Make the basic example work. (#279)

## [0.1.0] - 2019-11-04

This is the first release of open-telemetry go library.
It contains api and sdk for trace and meter.

### Added

- Initial OpenTelemetry trace and metric API prototypes.
- Initial OpenTelemetry trace, metric, and export SDK packages.
- A wireframe bridge to support compatibility with OpenTracing.
- Example code for a basic, http-stackdriver, http, jaeger, and named tracer setup.
- Exporters for Jaeger, Stackdriver, and stdout.
- Propagators for binary, B3, and trace-context protocols.
- Project information and guidelines in the form of a README and CONTRIBUTING.
- Tools to build the project and a Makefile to automate the process.
- Apache-2.0 license.
- CircleCI build CI manifest files.
- CODEOWNERS file to track owners of this project.


[Unreleased]: https://github.com/open-telemetry/opentelemetry-go/compare/v0.7.0...HEAD
[0.7.0]: https://github.com/open-telemetry/opentelemetry-go/releases/tag/v0.7.0
[0.6.0]: https://github.com/open-telemetry/opentelemetry-go/releases/tag/v0.6.0
[0.5.0]: https://github.com/open-telemetry/opentelemetry-go/releases/tag/v0.5.0
[0.4.3]: https://github.com/open-telemetry/opentelemetry-go/releases/tag/v0.4.3
[0.4.2]: https://github.com/open-telemetry/opentelemetry-go/releases/tag/v0.4.2
[0.4.1]: https://github.com/open-telemetry/opentelemetry-go/releases/tag/v0.4.1
[0.4.0]: https://github.com/open-telemetry/opentelemetry-go/releases/tag/v0.4.0
[0.3.0]: https://github.com/open-telemetry/opentelemetry-go/releases/tag/v0.3.0
[0.2.3]: https://github.com/open-telemetry/opentelemetry-go/releases/tag/v0.2.3
[0.2.2]: https://github.com/open-telemetry/opentelemetry-go/releases/tag/v0.2.2
[0.2.1.1]: https://github.com/open-telemetry/opentelemetry-go/releases/tag/v0.2.1.1
[0.2.1]: https://github.com/open-telemetry/opentelemetry-go/releases/tag/v0.2.1
[0.2.0]: https://github.com/open-telemetry/opentelemetry-go/releases/tag/v0.2.0
[0.1.2]: https://github.com/open-telemetry/opentelemetry-go/releases/tag/v0.1.2
[0.1.1]: https://github.com/open-telemetry/opentelemetry-go/releases/tag/v0.1.1
[0.1.0]: https://github.com/open-telemetry/opentelemetry-go/releases/tag/v0.1.0<|MERGE_RESOLUTION|>--- conflicted
+++ resolved
@@ -51,14 +51,11 @@
 - Ensure span status is not set to `Unknown` when no HTTP status code is provided as it is assumed to be `200 OK`. (#908)
 - Ensure `httptrace.clientTracer` closes `http.headers` span. (#912)
 - Prometheus exporter will not apply stale updates or forget inactive metrics. (#903)
-<<<<<<< HEAD
+- Bump github.com/golangci/golangci-lint from 1.27.0 to 1.28.1 in /tools. (#901, #913)
+- Update otel-colector example to use the v0.5.0 collector. (#915)
 - The `grpctrace` instrumentation uses a span name conforming to the OpenTelemetry semantic conventions (does not contain a leading slash (`/`)). (#922)
 - The `grpctrace` instrumentation `rpc.service` attribute now contains the package name if one exists.
    This is in accordance with OpenTelemetry semantic conventions. (#922)
-=======
-- Bump github.com/golangci/golangci-lint from 1.27.0 to 1.28.1 in /tools. (#901, #913)
-- Update otel-colector example to use the v0.5.0 collector. (#915)
->>>>>>> 1c9aab61
 
 ## [0.7.0] - 2020-06-26
 
