# Changelog

All notable changes to this project will be documented in this file.

The format is based on [Keep a Changelog](https://keepachangelog.com/en/1.0.0/).

This project adheres to [Semantic Versioning](https://semver.org/spec/v2.0.0.html).

## [Unreleased]

### Added

<<<<<<< HEAD
- The `WithSchemaURL` method is added to the `Resource` in `go.opentelemetry.io/otel/sdk/resource`.
  This method is used to return a copy of the `Resource` upgraded or downgraded to the specified OpenTelemetry semantic convention schema version. (#3944)
- The `MergeAt` function is added to `go.opentelemetry.io/otel/sdk/resource`.
  This function merges a group of `Resource`s into one `Resource` that uses the specified OpenTelemetry semantic convention schema version.
  All the passed `Resource`s are either upgraded or downgraded using OpenTelemetry semantic convention schema depending on their relative version. (#3944)
=======
- The `Version` function to `go.opentelemetry.io/otel/sdk` to return the SDK version. (#3949)
>>>>>>> 271df1dc

### Changed

- The `Extrema` in `go.opentelemetry.io/otel/sdk/metric/metricdata` is redefined with a generic argument of `[N int64 | float64]`. (#3870)
- Move No-Op implementation from `go.opentelemetry.io/otel/metric` into its own package `go.opentelemetry.io/otel/metric/noop`. (#3941)
  - `metric.NewNoopMeterProvider` is replaced with `noop.NewMeterProvider`

### Fixed

- `TracerProvider` allows calling `Tracer()` while it's shutting down.
  It used to deadlock. (#3924)
- Use the SDK version for the Telemetry SDK resource detector in `go.opentelemetry.io/otel/sdk/resource`. (#3949)

## [1.15.0-rc.2/0.38.0-rc.2] 2023-03-23

This is a release candidate for the v1.15.0/v0.38.0 release.
That release will include the `v1` release of the OpenTelemetry Go metric API and will provide stability guarantees of that API.
See our [versioning policy](VERSIONING.md) for more information about these stability guarantees.

### Added

- The `WithHostID` option to `go.opentelemetry.io/otel/sdk/resource`. (#3812)
- The `WithoutTimestamps` option to `go.opentelemetry.io/otel/exporters/stdout/stdoutmetric` to sets all timestamps to zero. (#3828)
- The new `Exemplar` type is added to `go.opentelemetry.io/otel/sdk/metric/metricdata`.
  Both the `DataPoint` and `HistogramDataPoint` types from that package have a new field of `Exemplars` containing the sampled exemplars for their timeseries. (#3849)
- Configuration for each metric instrument in `go.opentelemetry.io/otel/sdk/metric/instrument`. (#3895)
- The internal logging introduces a warning level verbosity equal to `V(1)`. (#3900)
- Added a log message warning about usage of `SimpleSpanProcessor` in production environments. (#3854)

### Changed

- Optimize memory allocation when creation a new `Set` using `NewSet` or `NewSetWithFiltered` in `go.opentelemetry.io/otel/attribute`. (#3832)
- Optimize memory allocation when creation new metric instruments in `go.opentelemetry.io/otel/sdk/metric`. (#3832)
- Avoid creating new objects on all calls to `WithDeferredSetup` and `SkipContextSetup` in OpenTracing bridge. (#3833)
- The `New` and `Detect` functions from `go.opentelemetry.io/otel/sdk/resource` return errors that wrap underlying errors instead of just containing the underlying error strings. (#3844)
- Both the `Histogram` and `HistogramDataPoint` are redefined with a generic argument of `[N int64 | float64]` in `go.opentelemetry.io/otel/sdk/metric/metricdata`. (#3849)
- The metric `Export` interface from `go.opentelemetry.io/otel/sdk/metric` accepts a `*ResourceMetrics` instead of `ResourceMetrics`. (#3853)
- Rename `Asynchronous` to `Observable` in `go.opentelemetry.io/otel/metric/instrument`. (#3892)
- Rename `Int64ObserverOption` to `Int64ObservableOption` in `go.opentelemetry.io/otel/metric/instrument`. (#3895)
- Rename `Float64ObserverOption` to `Float64ObservableOption` in `go.opentelemetry.io/otel/metric/instrument`. (#3895)
- The internal logging changes the verbosity level of info to `V(4)`, the verbosity level of debug to `V(8)`. (#3900)

### Fixed

- `TracerProvider` consistently doesn't allow to register a `SpanProcessor` after shutdown. (#3845)

### Removed

- The deprecated `go.opentelemetry.io/otel/metric/global` package is removed. (#3829)
- The unneeded `Synchronous` interface in `go.opentelemetry.io/otel/metric/instrument` was removed. (#3892)
- The `Float64ObserverConfig` and `NewFloat64ObserverConfig` in `go.opentelemetry.io/otel/sdk/metric/instrument`.
  Use the added `float64` instrument configuration instead. (#3895)
- The `Int64ObserverConfig` and `NewInt64ObserverConfig` in `go.opentelemetry.io/otel/sdk/metric/instrument`.
  Use the added `int64` instrument configuration instead. (#3895)
- The `NewNoopMeter` function in `go.opentelemetry.io/otel/metric`, use `NewMeterProvider().Meter("")` instead. (#3893)

## [1.15.0-rc.1/0.38.0-rc.1] 2023-03-01

This is a release candidate for the v1.15.0/v0.38.0 release.
That release will include the `v1` release of the OpenTelemetry Go metric API and will provide stability guarantees of that API.
See our [versioning policy](VERSIONING.md) for more information about these stability guarantees.

This release drops the compatibility guarantee of [Go 1.18].

### Added

- Support global `MeterProvider` in `go.opentelemetry.io/otel`. (#3818)
  - Use `Meter` for a `metric.Meter` from the global `metric.MeterProvider`.
  - Use `GetMeterProivder` for a global `metric.MeterProvider`.
  - Use `SetMeterProivder` to set the global `metric.MeterProvider`.

### Changed

- Dropped compatibility testing for [Go 1.18].
  The project no longer guarantees support for this version of Go. (#3813)

### Fixed

- Handle empty environment variable as it they were not set. (#3764)
- Clarify the `httpconv` and `netconv` packages in `go.opentelemetry.io/otel/semconv/*` provide tracing semantic conventions. (#3823)

### Deprecated

- The `go.opentelemetry.io/otel/metric/global` package is deprecated.
  Use `go.opentelemetry.io/otel` instead. (#3818)

### Removed

- The deprecated `go.opentelemetry.io/otel/metric/unit` package is removed. (#3814)

## [1.14.0/0.37.0/0.0.4] 2023-02-27

This release is the last to support [Go 1.18].
The next release will require at least [Go 1.19].

### Added

- The `event` type semantic conventions are added to `go.opentelemetry.io/otel/semconv/v1.17.0`. (#3697)
- Support [Go 1.20]. (#3693)
- The `go.opentelemetry.io/otel/semconv/v1.18.0` package.
  The package contains semantic conventions from the `v1.18.0` version of the OpenTelemetry specification. (#3719)
  - The following `const` renames from `go.opentelemetry.io/otel/semconv/v1.17.0` are included:
    - `OtelScopeNameKey` -> `OTelScopeNameKey`
    - `OtelScopeVersionKey` -> `OTelScopeVersionKey`
    - `OtelLibraryNameKey` -> `OTelLibraryNameKey`
    - `OtelLibraryVersionKey` -> `OTelLibraryVersionKey`
    - `OtelStatusCodeKey` -> `OTelStatusCodeKey`
    - `OtelStatusDescriptionKey` -> `OTelStatusDescriptionKey`
    - `OtelStatusCodeOk` -> `OTelStatusCodeOk`
    - `OtelStatusCodeError` -> `OTelStatusCodeError`
  - The following `func` renames from `go.opentelemetry.io/otel/semconv/v1.17.0` are included:
    - `OtelScopeName` -> `OTelScopeName`
    - `OtelScopeVersion` -> `OTelScopeVersion`
    - `OtelLibraryName` -> `OTelLibraryName`
    - `OtelLibraryVersion` -> `OTelLibraryVersion`
    - `OtelStatusDescription` -> `OTelStatusDescription`
- A `IsSampled` method is added to the `SpanContext` implementation in `go.opentelemetry.io/otel/bridge/opentracing` to expose the span sampled state.
  See the [README](./bridge/opentracing/README.md) for more information. (#3570)
- The `WithInstrumentationAttributes` option to `go.opentelemetry.io/otel/metric`. (#3738)
- The `WithInstrumentationAttributes` option to `go.opentelemetry.io/otel/trace`. (#3739)
- The following environment variables are supported by the periodic `Reader` in `go.opentelemetry.io/otel/sdk/metric`. (#3763)
  - `OTEL_METRIC_EXPORT_INTERVAL` sets the time between collections and exports.
  - `OTEL_METRIC_EXPORT_TIMEOUT` sets the timeout an export is attempted.

### Changed

- Fall-back to `TextMapCarrier` when it's not `HttpHeader`s in `go.opentelemetry.io/otel/bridge/opentracing`. (#3679)
- The `Collect` method of the `"go.opentelemetry.io/otel/sdk/metric".Reader` interface is updated to accept the `metricdata.ResourceMetrics` value the collection will be made into.
  This change is made to enable memory reuse by SDK users. (#3732)
- The `WithUnit` option in `go.opentelemetry.io/otel/sdk/metric/instrument` is updated to accept a `string` for the unit value. (#3776)

### Fixed

- Ensure `go.opentelemetry.io/otel` does not use generics. (#3723, #3725)
- Multi-reader `MeterProvider`s now export metrics for all readers, instead of just the first reader. (#3720, #3724)
- Remove use of deprecated `"math/rand".Seed` in `go.opentelemetry.io/otel/example/prometheus`. (#3733)
- Do not silently drop unknown schema data with `Parse` in  `go.opentelemetry.io/otel/schema/v1.1`. (#3743)
- Data race issue in OTLP exporter retry mechanism. (#3755, #3756)
- Wrapping empty errors when exporting in `go.opentelemetry.io/otel/sdk/metric`. (#3698, #3772)
- Incorrect "all" and "resource" definition for schema files in `go.opentelemetry.io/otel/schema/v1.1`. (#3777)

### Deprecated

- The `go.opentelemetry.io/otel/metric/unit` package is deprecated.
  Use the equivalent unit string instead. (#3776)
  - Use `"1"` instead of `unit.Dimensionless`
  - Use `"By"` instead of `unit.Bytes`
  - Use `"ms"` instead of `unit.Milliseconds`

## [1.13.0/0.36.0] 2023-02-07

### Added

- Attribute `KeyValue` creations functions to `go.opentelemetry.io/otel/semconv/v1.17.0` for all non-enum semantic conventions.
  These functions ensure semantic convention type correctness. (#3675)

### Fixed

- Removed the `http.target` attribute from being added by `ServerRequest` in the following packages. (#3687)
  - `go.opentelemetry.io/otel/semconv/v1.13.0/httpconv`
  - `go.opentelemetry.io/otel/semconv/v1.14.0/httpconv`
  - `go.opentelemetry.io/otel/semconv/v1.15.0/httpconv`
  - `go.opentelemetry.io/otel/semconv/v1.16.0/httpconv`
  - `go.opentelemetry.io/otel/semconv/v1.17.0/httpconv`

### Removed

- The deprecated `go.opentelemetry.io/otel/metric/instrument/asyncfloat64` package is removed. (#3631)
- The deprecated `go.opentelemetry.io/otel/metric/instrument/asyncint64` package is removed. (#3631)
- The deprecated `go.opentelemetry.io/otel/metric/instrument/syncfloat64` package is removed. (#3631)
- The deprecated `go.opentelemetry.io/otel/metric/instrument/syncint64` package is removed. (#3631)

## [1.12.0/0.35.0] 2023-01-28

### Added

- The `WithInt64Callback` option to `go.opentelemetry.io/otel/metric/instrument`.
  This options is used to configure `int64` Observer callbacks during their creation. (#3507)
- The `WithFloat64Callback` option to `go.opentelemetry.io/otel/metric/instrument`.
  This options is used to configure `float64` Observer callbacks during their creation. (#3507)
- The `Producer` interface and `Reader.RegisterProducer(Producer)` to `go.opentelemetry.io/otel/sdk/metric`.
  These additions are used to enable external metric Producers. (#3524)
- The `Callback` function type to `go.opentelemetry.io/otel/metric`.
  This new named function type is registered with a `Meter`. (#3564)
- The `go.opentelemetry.io/otel/semconv/v1.13.0` package.
  The package contains semantic conventions from the `v1.13.0` version of the OpenTelemetry specification. (#3499)
  - The `EndUserAttributesFromHTTPRequest` function in `go.opentelemetry.io/otel/semconv/v1.12.0` is merged into `ClientRequest` and `ServerRequest` in `go.opentelemetry.io/otel/semconv/v1.13.0/httpconv`.
  - The `HTTPAttributesFromHTTPStatusCode` function in `go.opentelemetry.io/otel/semconv/v1.12.0` is merged into `ClientResponse` in `go.opentelemetry.io/otel/semconv/v1.13.0/httpconv`.
  - The `HTTPClientAttributesFromHTTPRequest` function in `go.opentelemetry.io/otel/semconv/v1.12.0` is replaced by `ClientRequest` in `go.opentelemetry.io/otel/semconv/v1.13.0/httpconv`.
  - The `HTTPServerAttributesFromHTTPRequest` function in `go.opentelemetry.io/otel/semconv/v1.12.0` is replaced by `ServerRequest` in `go.opentelemetry.io/otel/semconv/v1.13.0/httpconv`.
  - The `HTTPServerMetricAttributesFromHTTPRequest` function in `go.opentelemetry.io/otel/semconv/v1.12.0` is replaced by `ServerRequest` in `go.opentelemetry.io/otel/semconv/v1.13.0/httpconv`.
  - The `NetAttributesFromHTTPRequest` function in `go.opentelemetry.io/otel/semconv/v1.12.0` is split into `Transport` in `go.opentelemetry.io/otel/semconv/v1.13.0/netconv` and `ClientRequest` or `ServerRequest` in `go.opentelemetry.io/otel/semconv/v1.13.0/httpconv`.
  - The `SpanStatusFromHTTPStatusCode` function in `go.opentelemetry.io/otel/semconv/v1.12.0` is replaced by `ClientStatus` in `go.opentelemetry.io/otel/semconv/v1.13.0/httpconv`.
  - The `SpanStatusFromHTTPStatusCodeAndSpanKind` function in `go.opentelemetry.io/otel/semconv/v1.12.0` is split into `ClientStatus` and `ServerStatus` in `go.opentelemetry.io/otel/semconv/v1.13.0/httpconv`.
  - The `Client` function is included in `go.opentelemetry.io/otel/semconv/v1.13.0/netconv` to generate attributes for a `net.Conn`.
  - The `Server` function is included in `go.opentelemetry.io/otel/semconv/v1.13.0/netconv` to generate attributes for a `net.Listener`.
- The `go.opentelemetry.io/otel/semconv/v1.14.0` package.
  The package contains semantic conventions from the `v1.14.0` version of the OpenTelemetry specification. (#3566)
- The `go.opentelemetry.io/otel/semconv/v1.15.0` package.
  The package contains semantic conventions from the `v1.15.0` version of the OpenTelemetry specification. (#3578)
- The `go.opentelemetry.io/otel/semconv/v1.16.0` package.
  The package contains semantic conventions from the `v1.16.0` version of the OpenTelemetry specification. (#3579)
- Metric instruments to `go.opentelemetry.io/otel/metric/instrument`.
  These instruments are use as replacements of the depreacted `go.opentelemetry.io/otel/metric/instrument/{asyncfloat64,asyncint64,syncfloat64,syncint64}` packages.(#3575, #3586)
  - `Float64ObservableCounter` replaces the `asyncfloat64.Counter`
  - `Float64ObservableUpDownCounter` replaces the `asyncfloat64.UpDownCounter`
  - `Float64ObservableGauge` replaces the `asyncfloat64.Gauge`
  - `Int64ObservableCounter` replaces the `asyncint64.Counter`
  - `Int64ObservableUpDownCounter` replaces the `asyncint64.UpDownCounter`
  - `Int64ObservableGauge` replaces the `asyncint64.Gauge`
  - `Float64Counter` replaces the `syncfloat64.Counter`
  - `Float64UpDownCounter` replaces the `syncfloat64.UpDownCounter`
  - `Float64Histogram` replaces the `syncfloat64.Histogram`
  - `Int64Counter` replaces the `syncint64.Counter`
  - `Int64UpDownCounter` replaces the `syncint64.UpDownCounter`
  - `Int64Histogram` replaces the `syncint64.Histogram`
- `NewTracerProvider` to `go.opentelemetry.io/otel/bridge/opentracing`.
  This is used to create `WrapperTracer` instances from a `TracerProvider`. (#3116)
- The `Extrema` type to `go.opentelemetry.io/otel/sdk/metric/metricdata`.
  This type is used to represent min/max values and still be able to distinguish unset and zero values. (#3487)
- The `go.opentelemetry.io/otel/semconv/v1.17.0` package.
  The package contains semantic conventions from the `v1.17.0` version of the OpenTelemetry specification. (#3599)

### Changed

- Jaeger and Zipkin exporter use `github.com/go-logr/logr` as the logging interface, and add the `WithLogr` option. (#3497, #3500)
- Instrument configuration in `go.opentelemetry.io/otel/metric/instrument` is split into specific options and confguration based on the instrument type. (#3507)
  - Use the added `Int64Option` type to configure instruments from `go.opentelemetry.io/otel/metric/instrument/syncint64`.
  - Use the added `Float64Option` type to configure instruments from `go.opentelemetry.io/otel/metric/instrument/syncfloat64`.
  - Use the added `Int64ObserverOption` type to configure instruments from `go.opentelemetry.io/otel/metric/instrument/asyncint64`.
  - Use the added `Float64ObserverOption` type to configure instruments from `go.opentelemetry.io/otel/metric/instrument/asyncfloat64`.
- Return a `Registration` from the `RegisterCallback` method of a `Meter` in the `go.opentelemetry.io/otel/metric` package.
  This `Registration` can be used to unregister callbacks. (#3522)
- Global error handler uses an atomic value instead of a mutex. (#3543)
- Add `NewMetricProducer` to `go.opentelemetry.io/otel/bridge/opencensus`, which can be used to pass OpenCensus metrics to an OpenTelemetry Reader. (#3541)
- Global logger uses an atomic value instead of a mutex. (#3545)
- The `Shutdown` method of the `"go.opentelemetry.io/otel/sdk/trace".TracerProvider` releases all computational resources when called the first time. (#3551)
- The `Sampler` returned from `TraceIDRatioBased` `go.opentelemetry.io/otel/sdk/trace` now uses the rightmost bits for sampling decisions.
  This fixes random sampling when using ID generators like `xray.IDGenerator` and increasing parity with other language implementations. (#3557)
- Errors from `go.opentelemetry.io/otel/exporters/otlp/otlptrace` exporters are wrapped in erros identifying their signal name.
  Existing users of the exporters attempting to identify specific errors will need to use `errors.Unwrap()` to get the underlying error. (#3516)
- Exporters from `go.opentelemetry.io/otel/exporters/otlp` will print the final retryable error message when attempts to retry time out. (#3514)
- The instrument kind names in `go.opentelemetry.io/otel/sdk/metric` are updated to match the API. (#3562)
  - `InstrumentKindSyncCounter` is renamed to `InstrumentKindCounter`
  - `InstrumentKindSyncUpDownCounter` is renamed to `InstrumentKindUpDownCounter`
  - `InstrumentKindSyncHistogram` is renamed to `InstrumentKindHistogram`
  - `InstrumentKindAsyncCounter` is renamed to `InstrumentKindObservableCounter`
  - `InstrumentKindAsyncUpDownCounter` is renamed to `InstrumentKindObservableUpDownCounter`
  - `InstrumentKindAsyncGauge` is renamed to `InstrumentKindObservableGauge`
- The `RegisterCallback` method of the `Meter` in `go.opentelemetry.io/otel/metric` changed.
  - The named `Callback` replaces the inline function parameter. (#3564)
  - `Callback` is required to return an error. (#3576)
  - `Callback` accepts the added `Observer` parameter added.
    This new parameter is used by `Callback` implementations to observe values for asynchronous instruments instead of calling the `Observe` method of the instrument directly. (#3584)
  - The slice of `instrument.Asynchronous` is now passed as a variadic argument. (#3587)
- The exporter from `go.opentelemetry.io/otel/exporters/zipkin` is updated to use the `v1.16.0` version of semantic conventions.
  This means it no longer uses the removed `net.peer.ip` or `http.host` attributes to determine the remote endpoint.
  Instead it uses the `net.sock.peer` attributes. (#3581)
- The `Min` and `Max` fields of the `HistogramDataPoint` in `go.opentelemetry.io/otel/sdk/metric/metricdata` are now defined with the added `Extrema` type instead of a `*float64`. (#3487)

### Fixed

- Asynchronous instruments that use sum aggregators and attribute filters correctly add values from equivalent attribute sets that have been filtered. (#3439, #3549)
- The `RegisterCallback` method of the `Meter` from `go.opentelemetry.io/otel/sdk/metric` only registers a callback for instruments created by that meter.
  Trying to register a callback with instruments from a different meter will result in an error being returned. (#3584)

### Deprecated

- The `NewMetricExporter` in `go.opentelemetry.io/otel/bridge/opencensus` is deprecated.
  Use `NewMetricProducer` instead. (#3541)
- The `go.opentelemetry.io/otel/metric/instrument/asyncfloat64` package is deprecated.
  Use the instruments from `go.opentelemetry.io/otel/metric/instrument` instead. (#3575)
- The `go.opentelemetry.io/otel/metric/instrument/asyncint64` package is deprecated.
  Use the instruments from `go.opentelemetry.io/otel/metric/instrument` instead. (#3575)
- The `go.opentelemetry.io/otel/metric/instrument/syncfloat64` package is deprecated.
  Use the instruments from `go.opentelemetry.io/otel/metric/instrument` instead. (#3575)
- The `go.opentelemetry.io/otel/metric/instrument/syncint64` package is deprecated.
  Use the instruments from `go.opentelemetry.io/otel/metric/instrument` instead. (#3575)
- The `NewWrappedTracerProvider` in `go.opentelemetry.io/otel/bridge/opentracing` is now deprecated.
  Use `NewTracerProvider` instead. (#3116)

### Removed

- The deprecated `go.opentelemetry.io/otel/sdk/metric/view` package is removed. (#3520)
- The `InstrumentProvider` from `go.opentelemetry.io/otel/sdk/metric/asyncint64` is removed.
  Use the new creation methods of the `Meter` in `go.opentelemetry.io/otel/sdk/metric` instead. (#3530)
  - The `Counter` method is replaced by `Meter.Int64ObservableCounter`
  - The `UpDownCounter` method is replaced by `Meter.Int64ObservableUpDownCounter`
  - The `Gauge` method is replaced by `Meter.Int64ObservableGauge`
- The `InstrumentProvider` from `go.opentelemetry.io/otel/sdk/metric/asyncfloat64` is removed.
  Use the new creation methods of the `Meter` in `go.opentelemetry.io/otel/sdk/metric` instead. (#3530)
  - The `Counter` method is replaced by `Meter.Float64ObservableCounter`
  - The `UpDownCounter` method is replaced by `Meter.Float64ObservableUpDownCounter`
  - The `Gauge` method is replaced by `Meter.Float64ObservableGauge`
- The `InstrumentProvider` from `go.opentelemetry.io/otel/sdk/metric/syncint64` is removed.
  Use the new creation methods of the `Meter` in `go.opentelemetry.io/otel/sdk/metric` instead. (#3530)
  - The `Counter` method is replaced by `Meter.Int64Counter`
  - The `UpDownCounter` method is replaced by `Meter.Int64UpDownCounter`
  - The `Histogram` method is replaced by `Meter.Int64Histogram`
- The `InstrumentProvider` from `go.opentelemetry.io/otel/sdk/metric/syncfloat64` is removed.
  Use the new creation methods of the `Meter` in `go.opentelemetry.io/otel/sdk/metric` instead. (#3530)
  - The `Counter` method is replaced by `Meter.Float64Counter`
  - The `UpDownCounter` method is replaced by `Meter.Float64UpDownCounter`
  - The `Histogram` method is replaced by `Meter.Float64Histogram`

## [1.11.2/0.34.0] 2022-12-05

### Added

- The `WithView` `Option` is added to the `go.opentelemetry.io/otel/sdk/metric` package.
   This option is used to configure the view(s) a `MeterProvider` will use for all `Reader`s that are registered with it. (#3387)
- Add Instrumentation Scope and Version as info metric and label in Prometheus exporter.
  This can be disabled using the `WithoutScopeInfo()` option added to that package.(#3273, #3357)
- OTLP exporters now recognize: (#3363)
  - `OTEL_EXPORTER_OTLP_INSECURE`
  - `OTEL_EXPORTER_OTLP_TRACES_INSECURE`
  - `OTEL_EXPORTER_OTLP_METRICS_INSECURE`
  - `OTEL_EXPORTER_OTLP_CLIENT_KEY`
  - `OTEL_EXPORTER_OTLP_TRACES_CLIENT_KEY`
  - `OTEL_EXPORTER_OTLP_METRICS_CLIENT_KEY`
  - `OTEL_EXPORTER_OTLP_CLIENT_CERTIFICATE`
  - `OTEL_EXPORTER_OTLP_TRACES_CLIENT_CERTIFICATE`
  - `OTEL_EXPORTER_OTLP_METRICS_CLIENT_CERTIFICATE`
- The `View` type and related `NewView` function to create a view according to the OpenTelemetry specification are added to `go.opentelemetry.io/otel/sdk/metric`.
  These additions are replacements for the `View` type and `New` function from `go.opentelemetry.io/otel/sdk/metric/view`. (#3459)
- The `Instrument` and `InstrumentKind` type are added to `go.opentelemetry.io/otel/sdk/metric`.
  These additions are replacements for the `Instrument` and `InstrumentKind` types from `go.opentelemetry.io/otel/sdk/metric/view`. (#3459)
- The `Stream` type is added to `go.opentelemetry.io/otel/sdk/metric` to define a metric data stream a view will produce. (#3459)
- The `AssertHasAttributes` allows instrument authors to test that datapoints returned have appropriate attributes. (#3487)

### Changed

- The `"go.opentelemetry.io/otel/sdk/metric".WithReader` option no longer accepts views to associate with the `Reader`.
   Instead, views are now registered directly with the `MeterProvider` via the new `WithView` option.
   The views registered with the `MeterProvider` apply to all `Reader`s. (#3387)
- The `Temporality(view.InstrumentKind) metricdata.Temporality` and `Aggregation(view.InstrumentKind) aggregation.Aggregation` methods are added to the `"go.opentelemetry.io/otel/sdk/metric".Exporter` interface. (#3260)
- The `Temporality(view.InstrumentKind) metricdata.Temporality` and `Aggregation(view.InstrumentKind) aggregation.Aggregation` methods are added to the `"go.opentelemetry.io/otel/exporters/otlp/otlpmetric".Client` interface. (#3260)
- The `WithTemporalitySelector` and `WithAggregationSelector` `ReaderOption`s have been changed to `ManualReaderOption`s in the `go.opentelemetry.io/otel/sdk/metric` package. (#3260)
- The periodic reader in the `go.opentelemetry.io/otel/sdk/metric` package now uses the temporality and aggregation selectors from its configured exporter instead of accepting them as options. (#3260)

### Fixed

- The `go.opentelemetry.io/otel/exporters/prometheus` exporter fixes duplicated `_total` suffixes. (#3369)
- Remove comparable requirement for `Reader`s. (#3387)
- Cumulative metrics from the OpenCensus bridge (`go.opentelemetry.io/otel/bridge/opencensus`) are defined as monotonic sums, instead of non-monotonic. (#3389)
- Asynchronous counters (`Counter` and `UpDownCounter`) from the metric SDK now produce delta sums when configured with delta temporality. (#3398)
- Exported `Status` codes in the `go.opentelemetry.io/otel/exporters/zipkin` exporter are now exported as all upper case values. (#3340)
- `Aggregation`s from `go.opentelemetry.io/otel/sdk/metric` with no data are not exported. (#3394, #3436)
- Reenabled Attribute Filters in the Metric SDK. (#3396)
- Asynchronous callbacks are only called if they are registered with at least one instrument that does not use drop aggragation. (#3408)
- Do not report empty partial-success responses in the `go.opentelemetry.io/otel/exporters/otlp` exporters. (#3438, #3432)
- Handle partial success responses in `go.opentelemetry.io/otel/exporters/otlp/otlpmetric` exporters. (#3162, #3440)
- Prevent duplicate Prometheus description, unit, and type. (#3469)
- Prevents panic when using incorrect `attribute.Value.As[Type]Slice()`. (#3489)

### Removed

- The `go.opentelemetry.io/otel/exporters/otlp/otlpmetric.Client` interface is removed. (#3486)
- The `go.opentelemetry.io/otel/exporters/otlp/otlpmetric.New` function is removed. Use the `otlpmetric[http|grpc].New` directly. (#3486)

### Deprecated

- The `go.opentelemetry.io/otel/sdk/metric/view` package is deprecated.
  Use `Instrument`, `InstrumentKind`, `View`, and `NewView` in `go.opentelemetry.io/otel/sdk/metric` instead. (#3476)

## [1.11.1/0.33.0] 2022-10-19

### Added

- The Prometheus exporter in `go.opentelemetry.io/otel/exporters/prometheus` registers with a Prometheus registerer on creation.
   By default, it will register with the default Prometheus registerer.
   A non-default registerer can be used by passing the `WithRegisterer` option. (#3239)
- Added the `WithAggregationSelector` option to the `go.opentelemetry.io/otel/exporters/prometheus` package to change the default `AggregationSelector` used. (#3341)
- The Prometheus exporter in `go.opentelemetry.io/otel/exporters/prometheus` converts the `Resource` associated with metric exports into a `target_info` metric. (#3285)

### Changed

- The `"go.opentelemetry.io/otel/exporters/prometheus".New` function is updated to return an error.
   It will return an error if the exporter fails to register with Prometheus. (#3239)

### Fixed

- The URL-encoded values from the `OTEL_RESOURCE_ATTRIBUTES` environment variable are decoded. (#2963)
- The `baggage.NewMember` function decodes the `value` parameter instead of directly using it.
   This fixes the implementation to be compliant with the W3C specification. (#3226)
- Slice attributes of the `attribute` package are now comparable based on their value, not instance. (#3108 #3252)
- The `Shutdown` and `ForceFlush` methods of the `"go.opentelemetry.io/otel/sdk/trace".TraceProvider` no longer return an error when no processor is registered. (#3268)
- The Prometheus exporter in `go.opentelemetry.io/otel/exporters/prometheus` cumulatively sums histogram buckets. (#3281)
- The sum of each histogram data point is now uniquely exported by the `go.opentelemetry.io/otel/exporters/otlpmetric` exporters. (#3284, #3293)
- Recorded values for asynchronous counters (`Counter` and `UpDownCounter`) are interpreted as exact, not incremental, sum values by the metric SDK. (#3350, #3278)
- `UpDownCounters` are now correctly output as Prometheus gauges in the `go.opentelemetry.io/otel/exporters/prometheus` exporter. (#3358)
- The Prometheus exporter in `go.opentelemetry.io/otel/exporters/prometheus` no longer describes the metrics it will send to Prometheus on startup.
   Instead the exporter is defined as an "unchecked" collector for Prometheus.
   This fixes the `reader is not registered` warning currently emitted on startup. (#3291 #3342)
- The `go.opentelemetry.io/otel/exporters/prometheus` exporter now correctly adds `_total` suffixes to counter metrics. (#3360)
- The `go.opentelemetry.io/otel/exporters/prometheus` exporter now adds a unit suffix to metric names.
   This can be disabled using the `WithoutUnits()` option added to that package. (#3352)

## [1.11.0/0.32.3] 2022-10-12

### Added

- Add default User-Agent header to OTLP exporter requests (`go.opentelemetry.io/otel/exporters/otlptrace/otlptracegrpc` and `go.opentelemetry.io/otel/exporters/otlptrace/otlptracehttp`). (#3261)

### Changed

- `span.SetStatus` has been updated such that calls that lower the status are now no-ops. (#3214)
- Upgrade `golang.org/x/sys/unix` from `v0.0.0-20210423185535-09eb48e85fd7` to `v0.0.0-20220919091848-fb04ddd9f9c8`.
  This addresses [GO-2022-0493](https://pkg.go.dev/vuln/GO-2022-0493). (#3235)

## [0.32.2] Metric SDK (Alpha) - 2022-10-11

### Added

- Added an example of using metric views to customize instruments. (#3177)
- Add default User-Agent header to OTLP exporter requests (`go.opentelemetry.io/otel/exporters/otlpmetric/otlpmetricgrpc` and `go.opentelemetry.io/otel/exporters/otlpmetric/otlpmetrichttp`). (#3261)

### Changed

- Flush pending measurements with the `PeriodicReader` in the `go.opentelemetry.io/otel/sdk/metric` when `ForceFlush` or `Shutdown` are called. (#3220)
- Update histogram default bounds to match the requirements of the latest specification. (#3222)
- Encode the HTTP status code in the OpenTracing bridge (`go.opentelemetry.io/otel/bridge/opentracing`) as an integer.  (#3265)

### Fixed

- Use default view if instrument does not match any registered view of a reader. (#3224, #3237)
- Return the same instrument every time a user makes the exact same instrument creation call. (#3229, #3251)
- Return the existing instrument when a view transforms a creation call to match an existing instrument. (#3240, #3251)
- Log a warning when a conflicting instrument (e.g. description, unit, data-type) is created instead of returning an error. (#3251)
- The OpenCensus bridge no longer sends empty batches of metrics. (#3263)

## [0.32.1] Metric SDK (Alpha) - 2022-09-22

### Changed

- The Prometheus exporter sanitizes OpenTelemetry instrument names when exporting.
   Invalid characters are replaced with `_`. (#3212)

### Added

- The metric portion of the OpenCensus bridge (`go.opentelemetry.io/otel/bridge/opencensus`) has been reintroduced. (#3192)
- The OpenCensus bridge example (`go.opentelemetry.io/otel/example/opencensus`) has been reintroduced. (#3206)

### Fixed

- Updated go.mods to point to valid versions of the sdk. (#3216)
- Set the `MeterProvider` resource on all exported metric data. (#3218)

## [0.32.0] Revised Metric SDK (Alpha) - 2022-09-18

### Changed

- The metric SDK in `go.opentelemetry.io/otel/sdk/metric` is completely refactored to comply with the OpenTelemetry specification.
  Please see the package documentation for how the new SDK is initialized and configured. (#3175)
- Update the minimum supported go version to go1.18. Removes support for go1.17 (#3179)

### Removed

- The metric portion of the OpenCensus bridge (`go.opentelemetry.io/otel/bridge/opencensus`) has been removed.
  A new bridge compliant with the revised metric SDK will be added back in a future release. (#3175)
- The `go.opentelemetry.io/otel/sdk/metric/aggregator/aggregatortest` package is removed, see the new metric SDK. (#3175)
- The `go.opentelemetry.io/otel/sdk/metric/aggregator/histogram` package is removed, see the new metric SDK. (#3175)
- The `go.opentelemetry.io/otel/sdk/metric/aggregator/lastvalue` package is removed, see the new metric SDK. (#3175)
- The `go.opentelemetry.io/otel/sdk/metric/aggregator/sum` package is removed, see the new metric SDK. (#3175)
- The `go.opentelemetry.io/otel/sdk/metric/aggregator` package is removed, see the new metric SDK. (#3175)
- The `go.opentelemetry.io/otel/sdk/metric/controller/basic` package is removed, see the new metric SDK. (#3175)
- The `go.opentelemetry.io/otel/sdk/metric/controller/controllertest` package is removed, see the new metric SDK. (#3175)
- The `go.opentelemetry.io/otel/sdk/metric/controller/time` package is removed, see the new metric SDK. (#3175)
- The `go.opentelemetry.io/otel/sdk/metric/export/aggregation` package is removed, see the new metric SDK. (#3175)
- The `go.opentelemetry.io/otel/sdk/metric/export` package is removed, see the new metric SDK. (#3175)
- The `go.opentelemetry.io/otel/sdk/metric/metrictest` package is removed.
  A replacement package that supports the new metric SDK will be added back in a future release. (#3175)
- The `go.opentelemetry.io/otel/sdk/metric/number` package is removed, see the new metric SDK. (#3175)
- The `go.opentelemetry.io/otel/sdk/metric/processor/basic` package is removed, see the new metric SDK. (#3175)
- The `go.opentelemetry.io/otel/sdk/metric/processor/processortest` package is removed, see the new metric SDK. (#3175)
- The `go.opentelemetry.io/otel/sdk/metric/processor/reducer` package is removed, see the new metric SDK. (#3175)
- The `go.opentelemetry.io/otel/sdk/metric/registry` package is removed, see the new metric SDK. (#3175)
- The `go.opentelemetry.io/otel/sdk/metric/sdkapi` package is removed, see the new metric SDK. (#3175)
- The `go.opentelemetry.io/otel/sdk/metric/selector/simple` package is removed, see the new metric SDK. (#3175)
- The `"go.opentelemetry.io/otel/sdk/metric".ErrUninitializedInstrument` variable was removed. (#3175)
- The `"go.opentelemetry.io/otel/sdk/metric".ErrBadInstrument` variable was removed. (#3175)
- The `"go.opentelemetry.io/otel/sdk/metric".Accumulator` type was removed, see the `MeterProvider`in the new metric SDK. (#3175)
- The `"go.opentelemetry.io/otel/sdk/metric".NewAccumulator` function was removed, see `NewMeterProvider`in the new metric SDK. (#3175)
- The deprecated `"go.opentelemetry.io/otel/sdk/metric".AtomicFieldOffsets` function was removed. (#3175)

## [1.10.0] - 2022-09-09

### Added

- Support Go 1.19. (#3077)
  Include compatibility testing and document support. (#3077)
- Support the OTLP ExportTracePartialSuccess response; these are passed to the registered error handler. (#3106)
- Upgrade go.opentelemetry.io/proto/otlp from v0.18.0 to v0.19.0 (#3107)

### Changed

- Fix misidentification of OpenTelemetry `SpanKind` in OpenTracing bridge (`go.opentelemetry.io/otel/bridge/opentracing`).  (#3096)
- Attempting to start a span with a nil `context` will no longer cause a panic. (#3110)
- All exporters will be shutdown even if one reports an error (#3091)
- Ensure valid UTF-8 when truncating over-length attribute values. (#3156)

## [1.9.0/0.0.3] - 2022-08-01

### Added

- Add support for Schema Files format 1.1.x (metric "split" transform) with the new `go.opentelemetry.io/otel/schema/v1.1` package. (#2999)
- Add the `go.opentelemetry.io/otel/semconv/v1.11.0` package.
  The package contains semantic conventions from the `v1.11.0` version of the OpenTelemetry specification. (#3009)
- Add the `go.opentelemetry.io/otel/semconv/v1.12.0` package.
  The package contains semantic conventions from the `v1.12.0` version of the OpenTelemetry specification. (#3010)
- Add the `http.method` attribute to HTTP server metric from all `go.opentelemetry.io/otel/semconv/*` packages. (#3018)

### Fixed

- Invalid warning for context setup being deferred in `go.opentelemetry.io/otel/bridge/opentracing` package. (#3029)

## [1.8.0/0.31.0] - 2022-07-08

### Added

- Add support for `opentracing.TextMap` format in the `Inject` and `Extract` methods
of the `"go.opentelemetry.io/otel/bridge/opentracing".BridgeTracer` type. (#2911)

### Changed

- The `crosslink` make target has been updated to use the `go.opentelemetry.io/build-tools/crosslink` package. (#2886)
- In the `go.opentelemetry.io/otel/sdk/instrumentation` package rename `Library` to `Scope` and alias `Library` as `Scope` (#2976)
- Move metric no-op implementation form `nonrecording` to `metric` package. (#2866)

### Removed

- Support for go1.16. Support is now only for go1.17 and go1.18 (#2917)

### Deprecated

- The `Library` struct in the `go.opentelemetry.io/otel/sdk/instrumentation` package is deprecated.
  Use the equivalent `Scope` struct instead. (#2977)
- The `ReadOnlySpan.InstrumentationLibrary` method from the `go.opentelemetry.io/otel/sdk/trace` package is deprecated.
  Use the equivalent `ReadOnlySpan.InstrumentationScope` method instead. (#2977)

## [1.7.0/0.30.0] - 2022-04-28

### Added

- Add the `go.opentelemetry.io/otel/semconv/v1.8.0` package.
  The package contains semantic conventions from the `v1.8.0` version of the OpenTelemetry specification. (#2763)
- Add the `go.opentelemetry.io/otel/semconv/v1.9.0` package.
  The package contains semantic conventions from the `v1.9.0` version of the OpenTelemetry specification. (#2792)
- Add the `go.opentelemetry.io/otel/semconv/v1.10.0` package.
  The package contains semantic conventions from the `v1.10.0` version of the OpenTelemetry specification. (#2842)
- Added an in-memory exporter to metrictest to aid testing with a full SDK. (#2776)

### Fixed

- Globally delegated instruments are unwrapped before delegating asynchronous callbacks. (#2784)
- Remove import of `testing` package in non-tests builds of the `go.opentelemetry.io/otel` package. (#2786)

### Changed

- The `WithLabelEncoder` option from the `go.opentelemetry.io/otel/exporters/stdout/stdoutmetric` package is renamed to `WithAttributeEncoder`. (#2790)
- The `LabelFilterSelector` interface from `go.opentelemetry.io/otel/sdk/metric/processor/reducer` is renamed to `AttributeFilterSelector`.
  The method included in the renamed interface also changed from `LabelFilterFor` to `AttributeFilterFor`. (#2790)
- The `Metadata.Labels` method from the `go.opentelemetry.io/otel/sdk/metric/export` package is renamed to `Metadata.Attributes`.
  Consequentially, the `Record` type from the same package also has had the embedded method renamed. (#2790)

### Deprecated

- The `Iterator.Label` method in the `go.opentelemetry.io/otel/attribute` package is deprecated.
  Use the equivalent `Iterator.Attribute` method instead. (#2790)
- The `Iterator.IndexedLabel` method in the `go.opentelemetry.io/otel/attribute` package is deprecated.
  Use the equivalent `Iterator.IndexedAttribute` method instead. (#2790)
- The `MergeIterator.Label` method in the `go.opentelemetry.io/otel/attribute` package is deprecated.
  Use the equivalent `MergeIterator.Attribute` method instead. (#2790)

### Removed

- Removed the `Batch` type from the `go.opentelemetry.io/otel/sdk/metric/metrictest` package. (#2864)
- Removed the `Measurement` type from the `go.opentelemetry.io/otel/sdk/metric/metrictest` package. (#2864)

## [0.29.0] - 2022-04-11

### Added

- The metrics global package was added back into several test files. (#2764)
- The `Meter` function is added back to the `go.opentelemetry.io/otel/metric/global` package.
  This function is a convenience function equivalent to calling `global.MeterProvider().Meter(...)`. (#2750)

### Removed

- Removed module the `go.opentelemetry.io/otel/sdk/export/metric`.
  Use the `go.opentelemetry.io/otel/sdk/metric` module instead. (#2720)

### Changed

- Don't panic anymore when setting a global MeterProvider to itself. (#2749)
- Upgrade `go.opentelemetry.io/proto/otlp` in `go.opentelemetry.io/otel/exporters/otlp/otlpmetric` from `v0.12.1` to `v0.15.0`.
  This replaces the use of the now deprecated `InstrumentationLibrary` and `InstrumentationLibraryMetrics` types and fields in the proto library with the equivalent `InstrumentationScope` and `ScopeMetrics`. (#2748)

## [1.6.3] - 2022-04-07

### Fixed

- Allow non-comparable global `MeterProvider`, `TracerProvider`, and `TextMapPropagator` types to be set. (#2772, #2773)

## [1.6.2] - 2022-04-06

### Changed

- Don't panic anymore when setting a global TracerProvider or TextMapPropagator to itself. (#2749)
- Upgrade `go.opentelemetry.io/proto/otlp` in `go.opentelemetry.io/otel/exporters/otlp/otlptrace` from `v0.12.1` to `v0.15.0`.
  This replaces the use of the now deprecated `InstrumentationLibrary` and `InstrumentationLibrarySpans` types and fields in the proto library with the equivalent `InstrumentationScope` and `ScopeSpans`. (#2748)

## [1.6.1] - 2022-03-28

### Fixed

- The `go.opentelemetry.io/otel/schema/*` packages now use the correct schema URL for their `SchemaURL` constant.
  Instead of using `"https://opentelemetry.io/schemas/v<version>"` they now use the correct URL without a `v` prefix, `"https://opentelemetry.io/schemas/<version>"`. (#2743, #2744)

### Security

- Upgrade `go.opentelemetry.io/proto/otlp` from `v0.12.0` to `v0.12.1`.
  This includes an indirect upgrade of `github.com/grpc-ecosystem/grpc-gateway` which resolves [a vulnerability](https://nvd.nist.gov/vuln/detail/CVE-2019-11254) from `gopkg.in/yaml.v2` in version `v2.2.3`. (#2724, #2728)

## [1.6.0/0.28.0] - 2022-03-23

### ⚠️ Notice ⚠️

This update is a breaking change of the unstable Metrics API.
Code instrumented with the `go.opentelemetry.io/otel/metric` will need to be modified.

### Added

- Add metrics exponential histogram support.
  New mapping functions have been made available in `sdk/metric/aggregator/exponential/mapping` for other OpenTelemetry projects to take dependencies on. (#2502)
- Add Go 1.18 to our compatibility tests. (#2679)
- Allow configuring the Sampler with the `OTEL_TRACES_SAMPLER` and `OTEL_TRACES_SAMPLER_ARG` environment variables. (#2305, #2517)
- Add the `metric/global` for obtaining and setting the global `MeterProvider`. (#2660)

### Changed

- The metrics API has been significantly changed to match the revised OpenTelemetry specification.
  High-level changes include:

  - Synchronous and asynchronous instruments are now handled by independent `InstrumentProvider`s.
    These `InstrumentProvider`s are managed with a `Meter`.
  - Synchronous and asynchronous instruments are grouped into their own packages based on value types.
  - Asynchronous callbacks can now be registered with a `Meter`.

  Be sure to check out the metric module documentation for more information on how to use the revised API. (#2587, #2660)

### Fixed

- Fallback to general attribute limits when span specific ones are not set in the environment. (#2675, #2677)

## [1.5.0] - 2022-03-16

### Added

- Log the Exporters configuration in the TracerProviders message. (#2578)
- Added support to configure the span limits with environment variables.
  The following environment variables are supported. (#2606, #2637)
  - `OTEL_SPAN_ATTRIBUTE_VALUE_LENGTH_LIMIT`
  - `OTEL_SPAN_ATTRIBUTE_COUNT_LIMIT`
  - `OTEL_SPAN_EVENT_COUNT_LIMIT`
  - `OTEL_EVENT_ATTRIBUTE_COUNT_LIMIT`
  - `OTEL_SPAN_LINK_COUNT_LIMIT`
  - `OTEL_LINK_ATTRIBUTE_COUNT_LIMIT`

  If the provided environment variables are invalid (negative), the default values would be used.
- Rename the `gc` runtime name to `go` (#2560)
- Add resource container ID detection. (#2418)
- Add span attribute value length limit.
  The new `AttributeValueLengthLimit` field is added to the `"go.opentelemetry.io/otel/sdk/trace".SpanLimits` type to configure this limit for a `TracerProvider`.
  The default limit for this resource is "unlimited". (#2637)
- Add the `WithRawSpanLimits` option to `go.opentelemetry.io/otel/sdk/trace`.
  This option replaces the `WithSpanLimits` option.
  Zero or negative values will not be changed to the default value like `WithSpanLimits` does.
  Setting a limit to zero will effectively disable the related resource it limits and setting to a negative value will mean that resource is unlimited.
  Consequentially, limits should be constructed using `NewSpanLimits` and updated accordingly. (#2637)

### Changed

- Drop oldest tracestate `Member` when capacity is reached. (#2592)
- Add event and link drop counts to the exported data from the `oltptrace` exporter. (#2601)
- Unify path cleaning functionally in the `otlpmetric` and `otlptrace` configuration. (#2639)
- Change the debug message from the `sdk/trace.BatchSpanProcessor` to reflect the count is cumulative. (#2640)
- Introduce new internal `envconfig` package for OTLP exporters. (#2608)
- If `http.Request.Host` is empty, fall back to use `URL.Host` when populating `http.host` in the `semconv` packages. (#2661)

### Fixed

- Remove the OTLP trace exporter limit of SpanEvents when exporting. (#2616)
- Default to port `4318` instead of `4317` for the `otlpmetrichttp` and `otlptracehttp` client. (#2614, #2625)
- Unlimited span limits are now supported (negative values). (#2636, #2637)

### Deprecated

- Deprecated `"go.opentelemetry.io/otel/sdk/trace".WithSpanLimits`.
  Use `WithRawSpanLimits` instead.
  That option allows setting unlimited and zero limits, this option does not.
  This option will be kept until the next major version incremented release. (#2637)

## [1.4.1] - 2022-02-16

### Fixed

- Fix race condition in reading the dropped spans number for the `BatchSpanProcessor`. (#2615)

## [1.4.0] - 2022-02-11

### Added

- Use `OTEL_EXPORTER_ZIPKIN_ENDPOINT` environment variable to specify zipkin collector endpoint. (#2490)
- Log the configuration of `TracerProvider`s, and `Tracer`s for debugging.
  To enable use a logger with Verbosity (V level) `>=1`. (#2500)
- Added support to configure the batch span-processor with environment variables.
  The following environment variables are used. (#2515)
  - `OTEL_BSP_SCHEDULE_DELAY`
  - `OTEL_BSP_EXPORT_TIMEOUT`
  - `OTEL_BSP_MAX_QUEUE_SIZE`.
  - `OTEL_BSP_MAX_EXPORT_BATCH_SIZE`

### Changed

- Zipkin exporter exports `Resource` attributes in the `Tags` field. (#2589)

### Deprecated

- Deprecate module the `go.opentelemetry.io/otel/sdk/export/metric`.
  Use the `go.opentelemetry.io/otel/sdk/metric` module instead. (#2382)
- Deprecate `"go.opentelemetry.io/otel/sdk/metric".AtomicFieldOffsets`. (#2445)

### Fixed

- Fixed the instrument kind for noop async instruments to correctly report an implementation. (#2461)
- Fix UDP packets overflowing with Jaeger payloads. (#2489, #2512)
- Change the `otlpmetric.Client` interface's `UploadMetrics` method to accept a single `ResourceMetrics` instead of a slice of them. (#2491)
- Specify explicit buckets in Prometheus example, fixing issue where example only has `+inf` bucket. (#2419, #2493)
- W3C baggage will now decode urlescaped values. (#2529)
- Baggage members are now only validated once, when calling `NewMember` and not also when adding it to the baggage itself. (#2522)
- The order attributes are dropped from spans in the `go.opentelemetry.io/otel/sdk/trace` package when capacity is reached is fixed to be in compliance with the OpenTelemetry specification.
  Instead of dropping the least-recently-used attribute, the last added attribute is dropped.
  This drop order still only applies to attributes with unique keys not already contained in the span.
  If an attribute is added with a key already contained in the span, that attribute is updated to the new value being added. (#2576)

### Removed

- Updated `go.opentelemetry.io/proto/otlp` from `v0.11.0` to `v0.12.0`. This version removes a number of deprecated methods. (#2546)
  - [`Metric.GetIntGauge()`](https://pkg.go.dev/go.opentelemetry.io/proto/otlp@v0.11.0/metrics/v1#Metric.GetIntGauge)
  - [`Metric.GetIntHistogram()`](https://pkg.go.dev/go.opentelemetry.io/proto/otlp@v0.11.0/metrics/v1#Metric.GetIntHistogram)
  - [`Metric.GetIntSum()`](https://pkg.go.dev/go.opentelemetry.io/proto/otlp@v0.11.0/metrics/v1#Metric.GetIntSum)

## [1.3.0] - 2021-12-10

### ⚠️ Notice ⚠️

We have updated the project minimum supported Go version to 1.16

### Added

- Added an internal Logger.
  This can be used by the SDK and API to provide users with feedback of the internal state.
  To enable verbose logs configure the logger which will print V(1) logs. For debugging information configure to print V(5) logs. (#2343)
- Add the `WithRetry` `Option` and the `RetryConfig` type to the `go.opentelemetry.io/otel/exporter/otel/otlpmetric/otlpmetrichttp` package to specify retry behavior consistently. (#2425)
- Add `SpanStatusFromHTTPStatusCodeAndSpanKind` to all `semconv` packages to return a span status code similar to `SpanStatusFromHTTPStatusCode`, but exclude `4XX` HTTP errors as span errors if the span is of server kind. (#2296)

### Changed

- The `"go.opentelemetry.io/otel/exporter/otel/otlptrace/otlptracegrpc".Client` now uses the underlying gRPC `ClientConn` to handle name resolution, TCP connection establishment (with retries and backoff) and TLS handshakes, and handling errors on established connections by re-resolving the name and reconnecting. (#2329)
- The `"go.opentelemetry.io/otel/exporter/otel/otlpmetric/otlpmetricgrpc".Client` now uses the underlying gRPC `ClientConn` to handle name resolution, TCP connection establishment (with retries and backoff) and TLS handshakes, and handling errors on established connections by re-resolving the name and reconnecting. (#2425)
- The `"go.opentelemetry.io/otel/exporter/otel/otlpmetric/otlpmetricgrpc".RetrySettings` type is renamed to `RetryConfig`. (#2425)
- The `go.opentelemetry.io/otel/exporter/otel/*` gRPC exporters now default to using the host's root CA set if none are provided by the user and `WithInsecure` is not specified. (#2432)
- Change `resource.Default` to be evaluated the first time it is called, rather than on import. This allows the caller the option to update `OTEL_RESOURCE_ATTRIBUTES` first, such as with `os.Setenv`. (#2371)

### Fixed

- The `go.opentelemetry.io/otel/exporter/otel/*` exporters are updated to handle per-signal and universal endpoints according to the OpenTelemetry specification.
  Any per-signal endpoint set via an `OTEL_EXPORTER_OTLP_<signal>_ENDPOINT` environment variable is now used without modification of the path.
  When `OTEL_EXPORTER_OTLP_ENDPOINT` is set, if it contains a path, that path is used as a base path which per-signal paths are appended to. (#2433)
- Basic metric controller updated to use sync.Map to avoid blocking calls (#2381)
- The `go.opentelemetry.io/otel/exporter/jaeger` correctly sets the `otel.status_code` value to be a string of `ERROR` or `OK` instead of an integer code. (#2439, #2440)

### Deprecated

- Deprecated the `"go.opentelemetry.io/otel/exporter/otel/otlpmetric/otlpmetrichttp".WithMaxAttempts` `Option`, use the new `WithRetry` `Option` instead. (#2425)
- Deprecated the `"go.opentelemetry.io/otel/exporter/otel/otlpmetric/otlpmetrichttp".WithBackoff` `Option`, use the new `WithRetry` `Option` instead. (#2425)

### Removed

- Remove the metric Processor's ability to convert cumulative to delta aggregation temporality. (#2350)
- Remove the metric Bound Instruments interface and implementations. (#2399)
- Remove the metric MinMaxSumCount kind aggregation and the corresponding OTLP export path. (#2423)
- Metric SDK removes the "exact" aggregator for histogram instruments, as it performed a non-standard aggregation for OTLP export (creating repeated Gauge points) and worked its way into a number of confusing examples. (#2348)

## [1.2.0] - 2021-11-12

### Changed

- Metric SDK `export.ExportKind`, `export.ExportKindSelector` types have been renamed to `aggregation.Temporality` and `aggregation.TemporalitySelector` respectively to keep in line with current specification and protocol along with built-in selectors (e.g., `aggregation.CumulativeTemporalitySelector`, ...). (#2274)
- The Metric `Exporter` interface now requires a `TemporalitySelector` method instead of an `ExportKindSelector`. (#2274)
- Metrics API cleanup. The `metric/sdkapi` package has been created to relocate the API-to-SDK interface:
  - The following interface types simply moved from `metric` to `metric/sdkapi`: `Descriptor`, `MeterImpl`, `InstrumentImpl`, `SyncImpl`, `BoundSyncImpl`, `AsyncImpl`, `AsyncRunner`, `AsyncSingleRunner`, and `AsyncBatchRunner`
  - The following struct types moved and are replaced with type aliases, since they are exposed to the user: `Observation`, `Measurement`.
  - The No-op implementations of sync and async instruments are no longer exported, new functions `sdkapi.NewNoopAsyncInstrument()` and `sdkapi.NewNoopSyncInstrument()` are provided instead. (#2271)
- Update the SDK `BatchSpanProcessor` to export all queued spans when `ForceFlush` is called. (#2080, #2335)

### Added

- Add the `"go.opentelemetry.io/otel/exporters/otlp/otlpmetric/otlpmetricgrpc".WithGRPCConn` option so the exporter can reuse an existing gRPC connection. (#2002)
- Added a new `schema` module to help parse Schema Files in OTEP 0152 format. (#2267)
- Added a new `MapCarrier` to the `go.opentelemetry.io/otel/propagation` package to hold propagated cross-cutting concerns as a `map[string]string` held in memory. (#2334)

## [1.1.0] - 2021-10-27

### Added

- Add the `"go.opentelemetry.io/otel/exporters/otlp/otlptrace/otlptracegrpc".WithGRPCConn` option so the exporter can reuse an existing gRPC connection. (#2002)
- Add the `go.opentelemetry.io/otel/semconv/v1.7.0` package.
  The package contains semantic conventions from the `v1.7.0` version of the OpenTelemetry specification. (#2320)
- Add the `go.opentelemetry.io/otel/semconv/v1.6.1` package.
  The package contains semantic conventions from the `v1.6.1` version of the OpenTelemetry specification. (#2321)
- Add the `go.opentelemetry.io/otel/semconv/v1.5.0` package.
  The package contains semantic conventions from the `v1.5.0` version of the OpenTelemetry specification. (#2322)
  - When upgrading from the `semconv/v1.4.0` package note the following name changes:
    - `K8SReplicasetUIDKey` -> `K8SReplicaSetUIDKey`
    - `K8SReplicasetNameKey` -> `K8SReplicaSetNameKey`
    - `K8SStatefulsetUIDKey` -> `K8SStatefulSetUIDKey`
    - `k8SStatefulsetNameKey` -> `K8SStatefulSetNameKey`
    - `K8SDaemonsetUIDKey` -> `K8SDaemonSetUIDKey`
    - `K8SDaemonsetNameKey` -> `K8SDaemonSetNameKey`

### Changed

- Links added to a span will be dropped by the SDK if they contain an invalid span context (#2275).

### Fixed

- The `"go.opentelemetry.io/otel/semconv/v1.4.0".HTTPServerAttributesFromHTTPRequest` now correctly only sets the HTTP client IP attribute even if the connection was routed with proxies and there are multiple addresses in the `X-Forwarded-For` header. (#2282, #2284)
- The `"go.opentelemetry.io/otel/semconv/v1.4.0".NetAttributesFromHTTPRequest` function correctly handles IPv6 addresses as IP addresses and sets the correct net peer IP instead of the net peer hostname attribute. (#2283, #2285)
- The simple span processor shutdown method deterministically returns the exporter error status if it simultaneously finishes when the deadline is reached. (#2290, #2289)

## [1.0.1] - 2021-10-01

### Fixed

- json stdout exporter no longer crashes due to concurrency bug. (#2265)

## [Metrics 0.24.0] - 2021-10-01

### Changed

- NoopMeterProvider is now private and NewNoopMeterProvider must be used to obtain a noopMeterProvider. (#2237)
- The Metric SDK `Export()` function takes a new two-level reader interface for iterating over results one instrumentation library at a time. (#2197)
  - The former `"go.opentelemetry.io/otel/sdk/export/metric".CheckpointSet` is renamed `Reader`.
  - The new interface is named `"go.opentelemetry.io/otel/sdk/export/metric".InstrumentationLibraryReader`.

## [1.0.0] - 2021-09-20

This is the first stable release for the project.
This release includes an API and SDK for the tracing signal that will comply with the stability guarantees defined by the projects [versioning policy](./VERSIONING.md).

### Added

- OTLP trace exporter now sets the `SchemaURL` field in the exported telemetry if the Tracer has `WithSchemaURL` option. (#2242)

### Fixed

- Slice-valued attributes can correctly be used as map keys. (#2223)

### Removed

- Removed the `"go.opentelemetry.io/otel/exporters/zipkin".WithSDKOptions` function. (#2248)
- Removed the deprecated package `go.opentelemetry.io/otel/oteltest`. (#2234)
- Removed the deprecated package `go.opentelemetry.io/otel/bridge/opencensus/utils`. (#2233)
- Removed deprecated functions, types, and methods from `go.opentelemetry.io/otel/attribute` package.
  Use the typed functions and methods added to the package instead. (#2235)
  - The `Key.Array` method is removed.
  - The `Array` function is removed.
  - The `Any` function is removed.
  - The `ArrayValue` function is removed.
  - The `AsArray` function is removed.

## [1.0.0-RC3] - 2021-09-02

### Added

- Added `ErrorHandlerFunc` to use a function as an `"go.opentelemetry.io/otel".ErrorHandler`. (#2149)
- Added `"go.opentelemetry.io/otel/trace".WithStackTrace` option to add a stack trace when using `span.RecordError` or when panic is handled in `span.End`. (#2163)
- Added typed slice attribute types and functionality to the `go.opentelemetry.io/otel/attribute` package to replace the existing array type and functions. (#2162)
  - `BoolSlice`, `IntSlice`, `Int64Slice`, `Float64Slice`, and `StringSlice` replace the use of the `Array` function in the package.
- Added the `go.opentelemetry.io/otel/example/fib` example package.
  Included is an example application that computes Fibonacci numbers. (#2203)

### Changed

- Metric instruments have been renamed to match the (feature-frozen) metric API specification:
  - ValueRecorder becomes Histogram
  - ValueObserver becomes Gauge
  - SumObserver becomes CounterObserver
  - UpDownSumObserver becomes UpDownCounterObserver
  The API exported from this project is still considered experimental. (#2202)
- Metric SDK/API implementation type `InstrumentKind` moves into `sdkapi` sub-package. (#2091)
- The Metrics SDK export record no longer contains a Resource pointer, the SDK `"go.opentelemetry.io/otel/sdk/trace/export/metric".Exporter.Export()` function for push-based exporters now takes a single Resource argument, pull-based exporters use `"go.opentelemetry.io/otel/sdk/metric/controller/basic".Controller.Resource()`. (#2120)
- The JSON output of the `go.opentelemetry.io/otel/exporters/stdout/stdouttrace` is harmonized now such that the output is "plain" JSON objects after each other of the form `{ ... } { ... } { ... }`. Earlier the JSON objects describing a span were wrapped in a slice for each `Exporter.ExportSpans` call, like `[ { ... } ][ { ... } { ... } ]`. Outputting JSON object directly after each other is consistent with JSON loggers, and a bit easier to parse and read. (#2196)
- Update the `NewTracerConfig`, `NewSpanStartConfig`, `NewSpanEndConfig`, and `NewEventConfig` function in the `go.opentelemetry.io/otel/trace` package to return their respective configurations as structs instead of pointers to the struct. (#2212)

### Deprecated

- The `go.opentelemetry.io/otel/bridge/opencensus/utils` package is deprecated.
  All functionality from this package now exists in the `go.opentelemetry.io/otel/bridge/opencensus` package.
  The functions from that package should be used instead. (#2166)
- The `"go.opentelemetry.io/otel/attribute".Array` function and the related `ARRAY` value type is deprecated.
  Use the typed `*Slice` functions and types added to the package instead. (#2162)
- The `"go.opentelemetry.io/otel/attribute".Any` function is deprecated.
  Use the typed functions instead. (#2181)
- The `go.opentelemetry.io/otel/oteltest` package is deprecated.
  The `"go.opentelemetry.io/otel/sdk/trace/tracetest".SpanRecorder` can be registered with the default SDK (`go.opentelemetry.io/otel/sdk/trace`) as a `SpanProcessor` and used as a replacement for this deprecated package. (#2188)

### Removed

- Removed metrics test package `go.opentelemetry.io/otel/sdk/export/metric/metrictest`. (#2105)

### Fixed

- The `fromEnv` detector no longer throws an error when `OTEL_RESOURCE_ATTRIBUTES` environment variable is not set or empty. (#2138)
- Setting the global `ErrorHandler` with `"go.opentelemetry.io/otel".SetErrorHandler` multiple times is now supported. (#2160, #2140)
- The `"go.opentelemetry.io/otel/attribute".Any` function now supports `int32` values. (#2169)
- Multiple calls to `"go.opentelemetry.io/otel/sdk/metric/controller/basic".WithResource()` are handled correctly, and when no resources are provided `"go.opentelemetry.io/otel/sdk/resource".Default()` is used. (#2120)
- The `WithoutTimestamps` option for the `go.opentelemetry.io/otel/exporters/stdout/stdouttrace` exporter causes the exporter to correctly ommit timestamps. (#2195)
- Fixed typos in resources.go. (#2201)

## [1.0.0-RC2] - 2021-07-26

### Added

- Added `WithOSDescription` resource configuration option to set OS (Operating System) description resource attribute (`os.description`). (#1840)
- Added `WithOS` resource configuration option to set all OS (Operating System) resource attributes at once. (#1840)
- Added the `WithRetry` option to the `go.opentelemetry.io/otel/exporters/otlp/otlptrace/otlptracehttp` package.
  This option is a replacement for the removed `WithMaxAttempts` and `WithBackoff` options. (#2095)
- Added API `LinkFromContext` to return Link which encapsulates SpanContext from provided context and also encapsulates attributes. (#2115)
- Added a new `Link` type under the SDK `otel/sdk/trace` package that counts the number of attributes that were dropped for surpassing the `AttributePerLinkCountLimit` configured in the Span's `SpanLimits`.
  This new type replaces the equal-named API `Link` type found in the `otel/trace` package for most usages within the SDK.
  For example, instances of this type are now returned by the `Links()` function of `ReadOnlySpan`s provided in places like the `OnEnd` function of `SpanProcessor` implementations. (#2118)
- Added the `SpanRecorder` type to the `go.opentelemetry.io/otel/skd/trace/tracetest` package.
  This type can be used with the default SDK as a `SpanProcessor` during testing. (#2132)

### Changed

- The `SpanModels` function is now exported from the `go.opentelemetry.io/otel/exporters/zipkin` package to convert OpenTelemetry spans into Zipkin model spans. (#2027)
- Rename the `"go.opentelemetry.io/otel/exporters/otlp/otlptrace/otlptracegrpc".RetrySettings` to `RetryConfig`. (#2095)

### Deprecated

- The `TextMapCarrier` and `TextMapPropagator` from the `go.opentelemetry.io/otel/oteltest` package and their associated creation functions (`TextMapCarrier`, `NewTextMapPropagator`) are deprecated. (#2114)
- The `Harness` type from the `go.opentelemetry.io/otel/oteltest` package and its associated creation function, `NewHarness` are deprecated and will be removed in the next release. (#2123)
- The `TraceStateFromKeyValues` function from the `go.opentelemetry.io/otel/oteltest` package is deprecated.
  Use the `trace.ParseTraceState` function instead. (#2122)

### Removed

- Removed the deprecated package `go.opentelemetry.io/otel/exporters/trace/jaeger`. (#2020)
- Removed the deprecated package `go.opentelemetry.io/otel/exporters/trace/zipkin`. (#2020)
- Removed the `"go.opentelemetry.io/otel/sdk/resource".WithBuiltinDetectors` function.
  The explicit `With*` options for every built-in detector should be used instead. (#2026 #2097)
- Removed the `WithMaxAttempts` and `WithBackoff` options from the `go.opentelemetry.io/otel/exporters/otlp/otlptrace/otlptracehttp` package.
  The retry logic of the package has been updated to match the `otlptracegrpc` package and accordingly a `WithRetry` option is added that should be used instead. (#2095)
- Removed `DroppedAttributeCount` field from `otel/trace.Link` struct. (#2118)

### Fixed

- When using WithNewRoot, don't use the parent context for making sampling decisions. (#2032)
- `oteltest.Tracer` now creates a valid `SpanContext` when using `WithNewRoot`. (#2073)
- OS type detector now sets the correct `dragonflybsd` value for DragonFly BSD. (#2092)
- The OTel span status is correctly transformed into the OTLP status in the `go.opentelemetry.io/otel/exporters/otlp/otlptrace` package.
  This fix will by default set the status to `Unset` if it is not explicitly set to `Ok` or `Error`. (#2099 #2102)
- The `Inject` method for the `"go.opentelemetry.io/otel/propagation".TraceContext` type no longer injects empty `tracestate` values. (#2108)
- Use `6831` as default Jaeger agent port instead of `6832`. (#2131)

## [Experimental Metrics v0.22.0] - 2021-07-19

### Added

- Adds HTTP support for OTLP metrics exporter. (#2022)

### Removed

- Removed the deprecated package `go.opentelemetry.io/otel/exporters/metric/prometheus`. (#2020)

## [1.0.0-RC1] / 0.21.0 - 2021-06-18

With this release we are introducing a split in module versions.  The tracing API and SDK are entering the `v1.0.0` Release Candidate phase with `v1.0.0-RC1`
while the experimental metrics API and SDK continue with `v0.x` releases at `v0.21.0`.  Modules at major version 1 or greater will not depend on modules
with major version 0.

### Added

- Adds `otlpgrpc.WithRetry`option for configuring the retry policy for transient errors on the otlp/gRPC exporter. (#1832)
  - The following status codes are defined as transient errors:
      | gRPC Status Code | Description |
      | ---------------- | ----------- |
      | 1  | Cancelled |
      | 4  | Deadline Exceeded |
      | 8  | Resource Exhausted |
      | 10 | Aborted |
      | 10 | Out of Range |
      | 14 | Unavailable |
      | 15 | Data Loss |
- Added `Status` type to the `go.opentelemetry.io/otel/sdk/trace` package to represent the status of a span. (#1874)
- Added `SpanStub` type and its associated functions to the `go.opentelemetry.io/otel/sdk/trace/tracetest` package.
  This type can be used as a testing replacement for the `SpanSnapshot` that was removed from the `go.opentelemetry.io/otel/sdk/trace` package. (#1873)
- Adds support for scheme in `OTEL_EXPORTER_OTLP_ENDPOINT` according to the spec. (#1886)
- Adds `trace.WithSchemaURL` option for configuring the tracer with a Schema URL. (#1889)
- Added an example of using OpenTelemetry Go as a trace context forwarder. (#1912)
- `ParseTraceState` is added to the `go.opentelemetry.io/otel/trace` package.
  It can be used to decode a `TraceState` from a `tracestate` header string value. (#1937)
- Added `Len` method to the `TraceState` type in the `go.opentelemetry.io/otel/trace` package.
  This method returns the number of list-members the `TraceState` holds. (#1937)
- Creates package `go.opentelemetry.io/otel/exporters/otlp/otlptrace` that defines a trace exporter that uses a `otlptrace.Client` to send data.
  Creates package `go.opentelemetry.io/otel/exporters/otlp/otlptrace/otlptracegrpc` implementing a gRPC `otlptrace.Client` and offers convenience functions, `NewExportPipeline` and `InstallNewPipeline`, to setup and install a `otlptrace.Exporter` in tracing .(#1922)
- Added `Baggage`, `Member`, and `Property` types to the `go.opentelemetry.io/otel/baggage` package along with their related functions. (#1967)
- Added `ContextWithBaggage`, `ContextWithoutBaggage`, and `FromContext` functions to the `go.opentelemetry.io/otel/baggage` package.
  These functions replace the `Set`, `Value`, `ContextWithValue`, `ContextWithoutValue`, and `ContextWithEmpty` functions from that package and directly work with the new `Baggage` type. (#1967)
- The `OTEL_SERVICE_NAME` environment variable is the preferred source for `service.name`, used by the environment resource detector if a service name is present both there and in `OTEL_RESOURCE_ATTRIBUTES`. (#1969)
- Creates package `go.opentelemetry.io/otel/exporters/otlp/otlptrace/otlptracehttp` implementing an HTTP `otlptrace.Client` and offers convenience functions, `NewExportPipeline` and `InstallNewPipeline`, to setup and install a `otlptrace.Exporter` in tracing. (#1963)
- Changes `go.opentelemetry.io/otel/sdk/resource.NewWithAttributes` to require a schema URL. The old function is still available as `resource.NewSchemaless`. This is a breaking change. (#1938)
- Several builtin resource detectors now correctly populate the schema URL. (#1938)
- Creates package `go.opentelemetry.io/otel/exporters/otlp/otlpmetric` that defines a metrics exporter that uses a `otlpmetric.Client` to send data.
- Creates package `go.opentelemetry.io/otel/exporters/otlp/otlpmetric/otlpmetricgrpc` implementing a gRPC `otlpmetric.Client` and offers convenience functions, `New` and `NewUnstarted`, to create an `otlpmetric.Exporter`.(#1991)
- Added `go.opentelemetry.io/otel/exporters/stdout/stdouttrace` exporter. (#2005)
- Added `go.opentelemetry.io/otel/exporters/stdout/stdoutmetric` exporter. (#2005)
- Added a `TracerProvider()` method to the `"go.opentelemetry.io/otel/trace".Span` interface. This can be used to obtain a `TracerProvider` from a given span that utilizes the same trace processing pipeline.  (#2009)

### Changed

- Make `NewSplitDriver` from `go.opentelemetry.io/otel/exporters/otlp` take variadic arguments instead of a `SplitConfig` item.
  `NewSplitDriver` now automatically implements an internal `noopDriver` for `SplitConfig` fields that are not initialized. (#1798)
- `resource.New()` now creates a Resource without builtin detectors. Previous behavior is now achieved by using `WithBuiltinDetectors` Option. (#1810)
- Move the `Event` type from the `go.opentelemetry.io/otel` package to the `go.opentelemetry.io/otel/sdk/trace` package. (#1846)
- CI builds validate against last two versions of Go, dropping 1.14 and adding 1.16. (#1865)
- BatchSpanProcessor now report export failures when calling `ForceFlush()` method. (#1860)
- `Set.Encoded(Encoder)` no longer caches the result of an encoding. (#1855)
- Renamed `CloudZoneKey` to `CloudAvailabilityZoneKey` in Resource semantic conventions according to spec. (#1871)
- The `StatusCode` and `StatusMessage` methods of the `ReadOnlySpan` interface and the `Span` produced by the `go.opentelemetry.io/otel/sdk/trace` package have been replaced with a single `Status` method.
  This method returns the status of a span using the new `Status` type. (#1874)
- Updated `ExportSpans` method of the`SpanExporter` interface type to accept `ReadOnlySpan`s instead of the removed `SpanSnapshot`.
  This brings the export interface into compliance with the specification in that it now accepts an explicitly immutable type instead of just an implied one. (#1873)
- Unembed `SpanContext` in `Link`. (#1877)
- Generate Semantic conventions from the specification YAML. (#1891)
- Spans created by the global `Tracer` obtained from `go.opentelemetry.io/otel`, prior to a functioning `TracerProvider` being set, now propagate the span context from their parent if one exists. (#1901)
- The `"go.opentelemetry.io/otel".Tracer` function now accepts tracer options. (#1902)
- Move the `go.opentelemetry.io/otel/unit` package to `go.opentelemetry.io/otel/metric/unit`. (#1903)
- Changed `go.opentelemetry.io/otel/trace.TracerConfig` to conform to the [Contributing guidelines](CONTRIBUTING.md#config.) (#1921)
- Changed `go.opentelemetry.io/otel/trace.SpanConfig` to conform to the [Contributing guidelines](CONTRIBUTING.md#config). (#1921)
- Changed `span.End()` now only accepts Options that are allowed at `End()`. (#1921)
- Changed `go.opentelemetry.io/otel/metric.InstrumentConfig` to conform to the [Contributing guidelines](CONTRIBUTING.md#config). (#1921)
- Changed `go.opentelemetry.io/otel/metric.MeterConfig` to conform to the [Contributing guidelines](CONTRIBUTING.md#config). (#1921)
- Refactored option types according to the contribution style guide. (#1882)
- Move the `go.opentelemetry.io/otel/trace.TraceStateFromKeyValues` function to the `go.opentelemetry.io/otel/oteltest` package.
  This function is preserved for testing purposes where it may be useful to create a `TraceState` from `attribute.KeyValue`s, but it is not intended for production use.
  The new `ParseTraceState` function should be used to create a `TraceState`. (#1931)
- Updated `MarshalJSON` method of the `go.opentelemetry.io/otel/trace.TraceState` type to marshal the type into the string representation of the `TraceState`. (#1931)
- The `TraceState.Delete` method from the `go.opentelemetry.io/otel/trace` package no longer returns an error in addition to a `TraceState`. (#1931)
- Updated `Get` method of the `TraceState` type from the `go.opentelemetry.io/otel/trace` package to accept a `string` instead of an `attribute.Key` type. (#1931)
- Updated `Insert` method of the `TraceState` type from the `go.opentelemetry.io/otel/trace` package to accept a pair of `string`s instead of an `attribute.KeyValue` type. (#1931)
- Updated `Delete` method of the `TraceState` type from the `go.opentelemetry.io/otel/trace` package to accept a `string` instead of an `attribute.Key` type. (#1931)
- Renamed `NewExporter` to `New` in the `go.opentelemetry.io/otel/exporters/stdout` package. (#1985)
- Renamed `NewExporter` to `New` in the `go.opentelemetry.io/otel/exporters/metric/prometheus` package. (#1985)
- Renamed `NewExporter` to `New` in the `go.opentelemetry.io/otel/exporters/trace/jaeger` package. (#1985)
- Renamed `NewExporter` to `New` in the `go.opentelemetry.io/otel/exporters/trace/zipkin` package. (#1985)
- Renamed `NewExporter` to `New` in the `go.opentelemetry.io/otel/exporters/otlp` package. (#1985)
- Renamed `NewUnstartedExporter` to `NewUnstarted` in the `go.opentelemetry.io/otel/exporters/otlp` package. (#1985)
- The `go.opentelemetry.io/otel/semconv` package has been moved to `go.opentelemetry.io/otel/semconv/v1.4.0` to allow for multiple [telemetry schema](https://github.com/open-telemetry/oteps/blob/main/text/0152-telemetry-schemas.md) versions to be used concurrently. (#1987)
- Metrics test helpers in `go.opentelemetry.io/otel/oteltest` have been moved to `go.opentelemetry.io/otel/metric/metrictest`. (#1988)

### Deprecated

- The `go.opentelemetry.io/otel/exporters/metric/prometheus` is deprecated, use `go.opentelemetry.io/otel/exporters/prometheus` instead. (#1993)
- The `go.opentelemetry.io/otel/exporters/trace/jaeger` is deprecated, use `go.opentelemetry.io/otel/exporters/jaeger` instead. (#1993)
- The `go.opentelemetry.io/otel/exporters/trace/zipkin` is deprecated, use `go.opentelemetry.io/otel/exporters/zipkin` instead. (#1993)

### Removed

- Removed `resource.WithoutBuiltin()`. Use `resource.New()`. (#1810)
- Unexported types `resource.FromEnv`, `resource.Host`, and `resource.TelemetrySDK`, Use the corresponding `With*()` to use individually. (#1810)
- Removed the `Tracer` and `IsRecording` method from the `ReadOnlySpan` in the `go.opentelemetry.io/otel/sdk/trace`.
  The `Tracer` method is not a required to be included in this interface and given the mutable nature of the tracer that is associated with a span, this method is not appropriate.
  The `IsRecording` method returns if the span is recording or not.
  A read-only span value does not need to know if updates to it will be recorded or not.
  By definition, it cannot be updated so there is no point in communicating if an update is recorded. (#1873)
- Removed the `SpanSnapshot` type from the `go.opentelemetry.io/otel/sdk/trace` package.
  The use of this type has been replaced with the use of the explicitly immutable `ReadOnlySpan` type.
  When a concrete representation of a read-only span is needed for testing, the newly added `SpanStub` in the `go.opentelemetry.io/otel/sdk/trace/tracetest` package should be used. (#1873)
- Removed the `Tracer` method from the `Span` interface in the `go.opentelemetry.io/otel/trace` package.
  Using the same tracer that created a span introduces the error where an instrumentation library's `Tracer` is used by other code instead of their own.
  The `"go.opentelemetry.io/otel".Tracer` function or a `TracerProvider` should be used to acquire a library specific `Tracer` instead. (#1900)
  - The `TracerProvider()` method on the `Span` interface may also be used to obtain a `TracerProvider` using the same trace processing pipeline. (#2009)
- The `http.url` attribute generated by `HTTPClientAttributesFromHTTPRequest` will no longer include username or password information. (#1919)
- Removed `IsEmpty` method of the `TraceState` type in the `go.opentelemetry.io/otel/trace` package in favor of using the added `TraceState.Len` method. (#1931)
- Removed `Set`, `Value`, `ContextWithValue`, `ContextWithoutValue`, and `ContextWithEmpty` functions in the `go.opentelemetry.io/otel/baggage` package.
  Handling of baggage is now done using the added `Baggage` type and related context functions (`ContextWithBaggage`, `ContextWithoutBaggage`, and `FromContext`) in that package. (#1967)
- The `InstallNewPipeline` and `NewExportPipeline` creation functions in all the exporters (prometheus, otlp, stdout, jaeger, and zipkin) have been removed.
  These functions were deemed premature attempts to provide convenience that did not achieve this aim. (#1985)
- The `go.opentelemetry.io/otel/exporters/otlp` exporter has been removed.  Use `go.opentelemetry.io/otel/exporters/otlp/otlptrace` instead. (#1990)
- The `go.opentelemetry.io/otel/exporters/stdout` exporter has been removed.  Use `go.opentelemetry.io/otel/exporters/stdout/stdouttrace` or `go.opentelemetry.io/otel/exporters/stdout/stdoutmetric` instead. (#2005)

### Fixed

- Only report errors from the `"go.opentelemetry.io/otel/sdk/resource".Environment` function when they are not `nil`. (#1850, #1851)
- The `Shutdown` method of the simple `SpanProcessor` in the `go.opentelemetry.io/otel/sdk/trace` package now honors the context deadline or cancellation. (#1616, #1856)
- BatchSpanProcessor now drops span batches that failed to be exported. (#1860)
- Use `http://localhost:14268/api/traces` as default Jaeger collector endpoint instead of `http://localhost:14250`. (#1898)
- Allow trailing and leading whitespace in the parsing of a `tracestate` header. (#1931)
- Add logic to determine if the channel is closed to fix Jaeger exporter test panic with close closed channel. (#1870, #1973)
- Avoid transport security when OTLP endpoint is a Unix socket. (#2001)

### Security

## [0.20.0] - 2021-04-23

### Added

- The OTLP exporter now has two new convenience functions, `NewExportPipeline` and `InstallNewPipeline`, setup and install the exporter in tracing and metrics pipelines. (#1373)
- Adds semantic conventions for exceptions. (#1492)
- Added Jaeger Environment variables: `OTEL_EXPORTER_JAEGER_AGENT_HOST`, `OTEL_EXPORTER_JAEGER_AGENT_PORT`
  These environment variables can be used to override Jaeger agent hostname and port (#1752)
- Option `ExportTimeout` was added to batch span processor. (#1755)
- `trace.TraceFlags` is now a defined type over `byte` and `WithSampled(bool) TraceFlags` and `IsSampled() bool` methods have been added to it. (#1770)
- The `Event` and `Link` struct types from the `go.opentelemetry.io/otel` package now include a `DroppedAttributeCount` field to record the number of attributes that were not recorded due to configured limits being reached. (#1771)
- The Jaeger exporter now reports dropped attributes for a Span event in the exported log. (#1771)
- Adds test to check BatchSpanProcessor ignores `OnEnd` and `ForceFlush` post `Shutdown`. (#1772)
- Extract resource attributes from the `OTEL_RESOURCE_ATTRIBUTES` environment variable and merge them with the `resource.Default` resource as well as resources provided to the `TracerProvider` and metric `Controller`. (#1785)
- Added `WithOSType` resource configuration option to set OS (Operating System) type resource attribute (`os.type`). (#1788)
- Added `WithProcess*` resource configuration options to set Process resource attributes. (#1788)
  - `process.pid`
  - `process.executable.name`
  - `process.executable.path`
  - `process.command_args`
  - `process.owner`
  - `process.runtime.name`
  - `process.runtime.version`
  - `process.runtime.description`
- Adds `k8s.node.name` and `k8s.node.uid` attribute keys to the `semconv` package. (#1789)
- Added support for configuring OTLP/HTTP and OTLP/gRPC Endpoints, TLS Certificates, Headers, Compression and Timeout via Environment Variables. (#1758, #1769 and #1811)
  - `OTEL_EXPORTER_OTLP_ENDPOINT`
  - `OTEL_EXPORTER_OTLP_TRACES_ENDPOINT`
  - `OTEL_EXPORTER_OTLP_METRICS_ENDPOINT`
  - `OTEL_EXPORTER_OTLP_HEADERS`
  - `OTEL_EXPORTER_OTLP_TRACES_HEADERS`
  - `OTEL_EXPORTER_OTLP_METRICS_HEADERS`
  - `OTEL_EXPORTER_OTLP_COMPRESSION`
  - `OTEL_EXPORTER_OTLP_TRACES_COMPRESSION`
  - `OTEL_EXPORTER_OTLP_METRICS_COMPRESSION`
  - `OTEL_EXPORTER_OTLP_TIMEOUT`
  - `OTEL_EXPORTER_OTLP_TRACES_TIMEOUT`
  - `OTEL_EXPORTER_OTLP_METRICS_TIMEOUT`
  - `OTEL_EXPORTER_OTLP_CERTIFICATE`
  - `OTEL_EXPORTER_OTLP_TRACES_CERTIFICATE`
  - `OTEL_EXPORTER_OTLP_METRICS_CERTIFICATE`
- Adds `otlpgrpc.WithTimeout` option for configuring timeout to the otlp/gRPC exporter. (#1821)
- Adds `jaeger.WithMaxPacketSize` option for configuring maximum UDP packet size used when connecting to the Jaeger agent. (#1853)

### Fixed

- The `Span.IsRecording` implementation from `go.opentelemetry.io/otel/sdk/trace` always returns false when not being sampled. (#1750)
- The Jaeger exporter now correctly sets tags for the Span status code and message.
  This means it uses the correct tag keys (`"otel.status_code"`, `"otel.status_description"`) and does not set the status message as a tag unless it is set on the span. (#1761)
- The Jaeger exporter now correctly records Span event's names using the `"event"` key for a tag.
  Additionally, this tag is overridden, as specified in the OTel specification, if the event contains an attribute with that key. (#1768)
- Zipkin Exporter: Ensure mapping between OTel and Zipkin span data complies with the specification. (#1688)
- Fixed typo for default service name in Jaeger Exporter. (#1797)
- Fix flaky OTLP for the reconnnection of the client connection. (#1527, #1814)
- Fix Jaeger exporter dropping of span batches that exceed the UDP packet size limit.
  Instead, the exporter now splits the batch into smaller sendable batches. (#1828)

### Changed

- Span `RecordError` now records an `exception` event to comply with the semantic convention specification. (#1492)
- Jaeger exporter was updated to use thrift v0.14.1. (#1712)
- Migrate from using internally built and maintained version of the OTLP to the one hosted at `go.opentelemetry.io/proto/otlp`. (#1713)
- Migrate from using `github.com/gogo/protobuf` to `google.golang.org/protobuf` to match `go.opentelemetry.io/proto/otlp`. (#1713)
- The storage of a local or remote Span in a `context.Context` using its SpanContext is unified to store just the current Span.
  The Span's SpanContext can now self-identify as being remote or not.
  This means that `"go.opentelemetry.io/otel/trace".ContextWithRemoteSpanContext` will now overwrite any existing current Span, not just existing remote Spans, and make it the current Span in a `context.Context`. (#1731)
- Improve OTLP/gRPC exporter connection errors. (#1737)
- Information about a parent span context in a `"go.opentelemetry.io/otel/export/trace".SpanSnapshot` is unified in a new `Parent` field.
  The existing `ParentSpanID` and `HasRemoteParent` fields are removed in favor of this. (#1748)
- The `ParentContext` field of the `"go.opentelemetry.io/otel/sdk/trace".SamplingParameters` is updated to hold a `context.Context` containing the parent span.
  This changes it to make `SamplingParameters` conform with the OpenTelemetry specification. (#1749)
- Updated Jaeger Environment Variables: `JAEGER_ENDPOINT`, `JAEGER_USER`, `JAEGER_PASSWORD`
  to `OTEL_EXPORTER_JAEGER_ENDPOINT`, `OTEL_EXPORTER_JAEGER_USER`, `OTEL_EXPORTER_JAEGER_PASSWORD` in compliance with OTel specification. (#1752)
- Modify `BatchSpanProcessor.ForceFlush` to abort after timeout/cancellation. (#1757)
- The `DroppedAttributeCount` field of the `Span` in the `go.opentelemetry.io/otel` package now only represents the number of attributes dropped for the span itself.
  It no longer is a conglomerate of itself, events, and link attributes that have been dropped. (#1771)
- Make `ExportSpans` in Jaeger Exporter honor context deadline. (#1773)
- Modify Zipkin Exporter default service name, use default resource's serviceName instead of empty. (#1777)
- The `go.opentelemetry.io/otel/sdk/export/trace` package is merged into the `go.opentelemetry.io/otel/sdk/trace` package. (#1778)
- The prometheus.InstallNewPipeline example is moved from comment to example test (#1796)
- The convenience functions for the stdout exporter have been updated to return the `TracerProvider` implementation and enable the shutdown of the exporter. (#1800)
- Replace the flush function returned from the Jaeger exporter's convenience creation functions (`InstallNewPipeline` and `NewExportPipeline`) with the `TracerProvider` implementation they create.
  This enables the caller to shutdown and flush using the related `TracerProvider` methods. (#1822)
- Updated the Jaeger exporter to have a default endpoint, `http://localhost:14250`, for the collector. (#1824)
- Changed the function `WithCollectorEndpoint` in the Jaeger exporter to no longer accept an endpoint as an argument.
  The endpoint can be passed with the `CollectorEndpointOption` using the `WithEndpoint` function or by setting the `OTEL_EXPORTER_JAEGER_ENDPOINT` environment variable value appropriately. (#1824)
- The Jaeger exporter no longer batches exported spans itself, instead it relies on the SDK's `BatchSpanProcessor` for this functionality. (#1830)
- The Jaeger exporter creation functions (`NewRawExporter`, `NewExportPipeline`, and `InstallNewPipeline`) no longer accept the removed `Option` type as a variadic argument. (#1830)

### Removed

- Removed Jaeger Environment variables: `JAEGER_SERVICE_NAME`, `JAEGER_DISABLED`, `JAEGER_TAGS`
  These environment variables will no longer be used to override values of the Jaeger exporter (#1752)
- No longer set the links for a `Span` in `go.opentelemetry.io/otel/sdk/trace` that is configured to be a new root.
  This is unspecified behavior that the OpenTelemetry community plans to standardize in the future.
  To prevent backwards incompatible changes when it is specified, these links are removed. (#1726)
- Setting error status while recording error with Span from oteltest package. (#1729)
- The concept of a remote and local Span stored in a context is unified to just the current Span.
  Because of this `"go.opentelemetry.io/otel/trace".RemoteSpanContextFromContext` is removed as it is no longer needed.
  Instead, `"go.opentelemetry.io/otel/trace".SpanContextFromContex` can be used to return the current Span.
  If needed, that Span's `SpanContext.IsRemote()` can then be used to determine if it is remote or not. (#1731)
- The `HasRemoteParent` field of the `"go.opentelemetry.io/otel/sdk/trace".SamplingParameters` is removed.
  This field is redundant to the information returned from the `Remote` method of the `SpanContext` held in the `ParentContext` field. (#1749)
- The `trace.FlagsDebug` and `trace.FlagsDeferred` constants have been removed and will be localized to the B3 propagator. (#1770)
- Remove `Process` configuration, `WithProcessFromEnv` and `ProcessFromEnv`, and type from the Jaeger exporter package.
  The information that could be configured in the `Process` struct should be configured in a `Resource` instead. (#1776, #1804)
- Remove the `WithDisabled` option from the Jaeger exporter.
  To disable the exporter unregister it from the `TracerProvider` or use a no-operation `TracerProvider`. (#1806)
- Removed the functions `CollectorEndpointFromEnv` and `WithCollectorEndpointOptionFromEnv` from the Jaeger exporter.
  These functions for retrieving specific environment variable values are redundant of other internal functions and
  are not intended for end user use. (#1824)
- Removed the Jaeger exporter `WithSDKOptions` `Option`.
  This option was used to set SDK options for the exporter creation convenience functions.
  These functions are provided as a way to easily setup or install the exporter with what are deemed reasonable SDK settings for common use cases.
  If the SDK needs to be configured differently, the `NewRawExporter` function and direct setup of the SDK with the desired settings should be used. (#1825)
- The `WithBufferMaxCount` and `WithBatchMaxCount` `Option`s from the Jaeger exporter are removed.
  The exporter no longer batches exports, instead relying on the SDK's `BatchSpanProcessor` for this functionality. (#1830)
- The Jaeger exporter `Option` type is removed.
  The type is no longer used by the exporter to configure anything.
  All the previous configurations these options provided were duplicates of SDK configuration.
  They have been removed in favor of using the SDK configuration and focuses the exporter configuration to be only about the endpoints it will send telemetry to. (#1830)

## [0.19.0] - 2021-03-18

### Added

- Added `Marshaler` config option to `otlphttp` to enable otlp over json or protobufs. (#1586)
- A `ForceFlush` method to the `"go.opentelemetry.io/otel/sdk/trace".TracerProvider` to flush all registered `SpanProcessor`s. (#1608)
- Added `WithSampler` and `WithSpanLimits` to tracer provider. (#1633, #1702)
- `"go.opentelemetry.io/otel/trace".SpanContext` now has a `remote` property, and `IsRemote()` predicate, that is true when the `SpanContext` has been extracted from remote context data. (#1701)
- A `Valid` method to the `"go.opentelemetry.io/otel/attribute".KeyValue` type. (#1703)

### Changed

- `trace.SpanContext` is now immutable and has no exported fields. (#1573)
  - `trace.NewSpanContext()` can be used in conjunction with the `trace.SpanContextConfig` struct to initialize a new `SpanContext` where all values are known.
- Update the `ForceFlush` method signature to the `"go.opentelemetry.io/otel/sdk/trace".SpanProcessor` to accept a `context.Context` and return an error. (#1608)
- Update the `Shutdown` method to the `"go.opentelemetry.io/otel/sdk/trace".TracerProvider` return an error on shutdown failure. (#1608)
- The SimpleSpanProcessor will now shut down the enclosed `SpanExporter` and gracefully ignore subsequent calls to `OnEnd` after `Shutdown` is called. (#1612)
- `"go.opentelemetry.io/sdk/metric/controller.basic".WithPusher` is replaced with `WithExporter` to provide consistent naming across project. (#1656)
- Added non-empty string check for trace `Attribute` keys. (#1659)
- Add `description` to SpanStatus only when `StatusCode` is set to error. (#1662)
- Jaeger exporter falls back to `resource.Default`'s `service.name` if the exported Span does not have one. (#1673)
- Jaeger exporter populates Jaeger's Span Process from Resource. (#1673)
- Renamed the `LabelSet` method of `"go.opentelemetry.io/otel/sdk/resource".Resource` to `Set`. (#1692)
- Changed `WithSDK` to `WithSDKOptions` to accept variadic arguments of `TracerProviderOption` type in `go.opentelemetry.io/otel/exporters/trace/jaeger` package. (#1693)
- Changed `WithSDK` to `WithSDKOptions` to accept variadic arguments of `TracerProviderOption` type in `go.opentelemetry.io/otel/exporters/trace/zipkin` package. (#1693)

### Removed

- Removed `serviceName` parameter from Zipkin exporter and uses resource instead. (#1549)
- Removed `WithConfig` from tracer provider to avoid overriding configuration. (#1633)
- Removed the exported `SimpleSpanProcessor` and `BatchSpanProcessor` structs.
   These are now returned as a SpanProcessor interface from their respective constructors. (#1638)
- Removed `WithRecord()` from `trace.SpanOption` when creating a span. (#1660)
- Removed setting status to `Error` while recording an error as a span event in `RecordError`. (#1663)
- Removed `jaeger.WithProcess` configuration option. (#1673)
- Removed `ApplyConfig` method from `"go.opentelemetry.io/otel/sdk/trace".TracerProvider` and the now unneeded `Config` struct. (#1693)

### Fixed

- Jaeger Exporter: Ensure mapping between OTEL and Jaeger span data complies with the specification. (#1626)
- `SamplingResult.TraceState` is correctly propagated to a newly created span's `SpanContext`. (#1655)
- The `otel-collector` example now correctly flushes metric events prior to shutting down the exporter. (#1678)
- Do not set span status message in `SpanStatusFromHTTPStatusCode` if it can be inferred from `http.status_code`. (#1681)
- Synchronization issues in global trace delegate implementation. (#1686)
- Reduced excess memory usage by global `TracerProvider`. (#1687)

## [0.18.0] - 2021-03-03

### Added

- Added `resource.Default()` for use with meter and tracer providers. (#1507)
- `AttributePerEventCountLimit` and `AttributePerLinkCountLimit` for `SpanLimits`. (#1535)
- Added `Keys()` method to `propagation.TextMapCarrier` and `propagation.HeaderCarrier` to adapt `http.Header` to this interface. (#1544)
- Added `code` attributes to `go.opentelemetry.io/otel/semconv` package. (#1558)
- Compatibility testing suite in the CI system for the following systems. (#1567)
   | OS      | Go Version | Architecture |
   | ------- | ---------- | ------------ |
   | Ubuntu  | 1.15       | amd64        |
   | Ubuntu  | 1.14       | amd64        |
   | Ubuntu  | 1.15       | 386          |
   | Ubuntu  | 1.14       | 386          |
   | MacOS   | 1.15       | amd64        |
   | MacOS   | 1.14       | amd64        |
   | Windows | 1.15       | amd64        |
   | Windows | 1.14       | amd64        |
   | Windows | 1.15       | 386          |
   | Windows | 1.14       | 386          |

### Changed

- Replaced interface `oteltest.SpanRecorder` with its existing implementation
  `StandardSpanRecorder`. (#1542)
- Default span limit values to 128. (#1535)
- Rename `MaxEventsPerSpan`, `MaxAttributesPerSpan` and `MaxLinksPerSpan` to `EventCountLimit`, `AttributeCountLimit` and `LinkCountLimit`, and move these fields into `SpanLimits`. (#1535)
- Renamed the `otel/label` package to `otel/attribute`. (#1541)
- Vendor the Jaeger exporter's dependency on Apache Thrift. (#1551)
- Parallelize the CI linting and testing. (#1567)
- Stagger timestamps in exact aggregator tests. (#1569)
- Changed all examples to use `WithBatchTimeout(5 * time.Second)` rather than `WithBatchTimeout(5)`. (#1621)
- Prevent end-users from implementing some interfaces (#1575)

  ```
      "otel/exporters/otlp/otlphttp".Option
      "otel/exporters/stdout".Option
      "otel/oteltest".Option
      "otel/trace".TracerOption
      "otel/trace".SpanOption
      "otel/trace".EventOption
      "otel/trace".LifeCycleOption
      "otel/trace".InstrumentationOption
      "otel/sdk/resource".Option
      "otel/sdk/trace".ParentBasedSamplerOption
      "otel/sdk/trace".ReadOnlySpan
      "otel/sdk/trace".ReadWriteSpan
  ```

### Removed

- Removed attempt to resample spans upon changing the span name with `span.SetName()`. (#1545)
- The `test-benchmark` is no longer a dependency of the `precommit` make target. (#1567)
- Removed the `test-386` make target.
   This was replaced with a full compatibility testing suite (i.e. multi OS/arch) in the CI system. (#1567)

### Fixed

- The sequential timing check of timestamps in the stdout exporter are now setup explicitly to be sequential (#1571). (#1572)
- Windows build of Jaeger tests now compiles with OS specific functions (#1576). (#1577)
- The sequential timing check of timestamps of go.opentelemetry.io/otel/sdk/metric/aggregator/lastvalue are now setup explicitly to be sequential (#1578). (#1579)
- Validate tracestate header keys with vendors according to the W3C TraceContext specification (#1475). (#1581)
- The OTLP exporter includes related labels for translations of a GaugeArray (#1563). (#1570)

## [0.17.0] - 2021-02-12

### Changed

- Rename project default branch from `master` to `main`. (#1505)
- Reverse order in which `Resource` attributes are merged, per change in spec. (#1501)
- Add tooling to maintain "replace" directives in go.mod files automatically. (#1528)
- Create new modules: otel/metric, otel/trace, otel/oteltest, otel/sdk/export/metric, otel/sdk/metric (#1528)
- Move metric-related public global APIs from otel to otel/metric/global. (#1528)

## Fixed

- Fixed otlpgrpc reconnection issue.
- The example code in the README.md of `go.opentelemetry.io/otel/exporters/otlp` is moved to a compiled example test and used the new `WithAddress` instead of `WithEndpoint`. (#1513)
- The otel-collector example now uses the default OTLP receiver port of the collector.

## [0.16.0] - 2021-01-13

### Added

- Add the `ReadOnlySpan` and `ReadWriteSpan` interfaces to provide better control for accessing span data. (#1360)
- `NewGRPCDriver` function returns a `ProtocolDriver` that maintains a single gRPC connection to the collector. (#1369)
- Added documentation about the project's versioning policy. (#1388)
- Added `NewSplitDriver` for OTLP exporter that allows sending traces and metrics to different endpoints. (#1418)
- Added codeql worfklow to GitHub Actions (#1428)
- Added Gosec workflow to GitHub Actions (#1429)
- Add new HTTP driver for OTLP exporter in `exporters/otlp/otlphttp`. Currently it only supports the binary protobuf payloads. (#1420)
- Add an OpenCensus exporter bridge. (#1444)

### Changed

- Rename `internal/testing` to `internal/internaltest`. (#1449)
- Rename `export.SpanData` to `export.SpanSnapshot` and use it only for exporting spans. (#1360)
- Store the parent's full `SpanContext` rather than just its span ID in the `span` struct. (#1360)
- Improve span duration accuracy. (#1360)
- Migrated CI/CD from CircleCI to GitHub Actions (#1382)
- Remove duplicate checkout from GitHub Actions workflow (#1407)
- Metric `array` aggregator renamed `exact` to match its `aggregation.Kind` (#1412)
- Metric `exact` aggregator includes per-point timestamps (#1412)
- Metric stdout exporter uses MinMaxSumCount aggregator for ValueRecorder instruments (#1412)
- `NewExporter` from `exporters/otlp` now takes a `ProtocolDriver` as a parameter. (#1369)
- Many OTLP Exporter options became gRPC ProtocolDriver options. (#1369)
- Unify endpoint API that related to OTel exporter. (#1401)
- Optimize metric histogram aggregator to re-use its slice of buckets. (#1435)
- Metric aggregator Count() and histogram Bucket.Counts are consistently `uint64`. (1430)
- Histogram aggregator accepts functional options, uses default boundaries if none given. (#1434)
- `SamplingResult` now passed a `Tracestate` from the parent `SpanContext` (#1432)
- Moved gRPC driver for OTLP exporter to `exporters/otlp/otlpgrpc`. (#1420)
- The `TraceContext` propagator now correctly propagates `TraceState` through the `SpanContext`. (#1447)
- Metric Push and Pull Controller components are combined into a single "basic" Controller:
  - `WithExporter()` and `Start()` to configure Push behavior
  - `Start()` is optional; use `Collect()` and `ForEach()` for Pull behavior
  - `Start()` and `Stop()` accept Context. (#1378)
- The `Event` type is moved from the `otel/sdk/export/trace` package to the `otel/trace` API package. (#1452)

### Removed

- Remove `errUninitializedSpan` as its only usage is now obsolete. (#1360)
- Remove Metric export functionality related to quantiles and summary data points: this is not specified (#1412)
- Remove DDSketch metric aggregator; our intention is to re-introduce this as an option of the histogram aggregator after [new OTLP histogram data types](https://github.com/open-telemetry/opentelemetry-proto/pull/226) are released (#1412)

### Fixed

- `BatchSpanProcessor.Shutdown()` will now shutdown underlying `export.SpanExporter`. (#1443)

## [0.15.0] - 2020-12-10

### Added

- The `WithIDGenerator` `TracerProviderOption` is added to the `go.opentelemetry.io/otel/trace` package to configure an `IDGenerator` for the `TracerProvider`. (#1363)

### Changed

- The Zipkin exporter now uses the Span status code to determine. (#1328)
- `NewExporter` and `Start` functions in `go.opentelemetry.io/otel/exporters/otlp` now receive `context.Context` as a first parameter. (#1357)
- Move the OpenCensus example into `example` directory. (#1359)
- Moved the SDK's `internal.IDGenerator` interface in to the `sdk/trace` package to enable support for externally-defined ID generators. (#1363)
- Bump `github.com/google/go-cmp` from 0.5.3 to 0.5.4 (#1374)
- Bump `github.com/golangci/golangci-lint` in `/internal/tools` (#1375)

### Fixed

- Metric SDK `SumObserver` and `UpDownSumObserver` instruments correctness fixes. (#1381)

## [0.14.0] - 2020-11-19

### Added

- An `EventOption` and the related `NewEventConfig` function are added to the `go.opentelemetry.io/otel` package to configure Span events. (#1254)
- A `TextMapPropagator` and associated `TextMapCarrier` are added to the `go.opentelemetry.io/otel/oteltest` package to test `TextMap` type propagators and their use. (#1259)
- `SpanContextFromContext` returns `SpanContext` from context. (#1255)
- `TraceState` has been added to `SpanContext`. (#1340)
- `DeploymentEnvironmentKey` added to `go.opentelemetry.io/otel/semconv` package. (#1323)
- Add an OpenCensus to OpenTelemetry tracing bridge. (#1305)
- Add a parent context argument to `SpanProcessor.OnStart` to follow the specification. (#1333)
- Add missing tests for `sdk/trace/attributes_map.go`. (#1337)

### Changed

- Move the `go.opentelemetry.io/otel/api/trace` package into `go.opentelemetry.io/otel/trace` with the following changes. (#1229) (#1307)
  - `ID` has been renamed to `TraceID`.
  - `IDFromHex` has been renamed to `TraceIDFromHex`.
  - `EmptySpanContext` is removed.
- Move the `go.opentelemetry.io/otel/api/trace/tracetest` package into `go.opentelemetry.io/otel/oteltest`. (#1229)
- OTLP Exporter updates:
  - supports OTLP v0.6.0 (#1230, #1354)
  - supports configurable aggregation temporality (default: Cumulative, optional: Stateless). (#1296)
- The Sampler is now called on local child spans. (#1233)
- The `Kind` type from the `go.opentelemetry.io/otel/api/metric` package was renamed to `InstrumentKind` to more specifically describe what it is and avoid semantic ambiguity. (#1240)
- The `MetricKind` method of the `Descriptor` type in the `go.opentelemetry.io/otel/api/metric` package was renamed to `Descriptor.InstrumentKind`.
   This matches the returned type and fixes misuse of the term metric. (#1240)
- Move test harness from the `go.opentelemetry.io/otel/api/apitest` package into `go.opentelemetry.io/otel/oteltest`. (#1241)
- Move the `go.opentelemetry.io/otel/api/metric/metrictest` package into `go.opentelemetry.io/oteltest` as part of #964. (#1252)
- Move the `go.opentelemetry.io/otel/api/metric` package into `go.opentelemetry.io/otel/metric` as part of #1303. (#1321)
- Move the `go.opentelemetry.io/otel/api/metric/registry` package into `go.opentelemetry.io/otel/metric/registry` as a part of #1303. (#1316)
- Move the `Number` type (together with related functions) from `go.opentelemetry.io/otel/api/metric` package into `go.opentelemetry.io/otel/metric/number` as a part of #1303. (#1316)
- The function signature of the Span `AddEvent` method in `go.opentelemetry.io/otel` is updated to no longer take an unused context and instead take a required name and a variable number of `EventOption`s. (#1254)
- The function signature of the Span `RecordError` method in `go.opentelemetry.io/otel` is updated to no longer take an unused context and instead take a required error value and a variable number of `EventOption`s. (#1254)
- Move the `go.opentelemetry.io/otel/api/global` package to `go.opentelemetry.io/otel`. (#1262) (#1330)
- Move the `Version` function from `go.opentelemetry.io/otel/sdk` to `go.opentelemetry.io/otel`. (#1330)
- Rename correlation context header from `"otcorrelations"` to `"baggage"` to match the OpenTelemetry specification. (#1267)
- Fix `Code.UnmarshalJSON` to work with valid JSON only. (#1276)
- The `resource.New()` method changes signature to support builtin attributes and functional options, including `telemetry.sdk.*` and
  `host.name` semantic conventions; the former method is renamed `resource.NewWithAttributes`. (#1235)
- The Prometheus exporter now exports non-monotonic counters (i.e. `UpDownCounter`s) as gauges. (#1210)
- Correct the `Span.End` method documentation in the `otel` API to state updates are not allowed on a span after it has ended. (#1310)
- Updated span collection limits for attribute, event and link counts to 1000 (#1318)
- Renamed `semconv.HTTPUrlKey` to `semconv.HTTPURLKey`. (#1338)

### Removed

- The `ErrInvalidHexID`, `ErrInvalidTraceIDLength`, `ErrInvalidSpanIDLength`, `ErrInvalidSpanIDLength`, or `ErrNilSpanID` from the `go.opentelemetry.io/otel` package are unexported now. (#1243)
- The `AddEventWithTimestamp` method on the `Span` interface in `go.opentelemetry.io/otel` is removed due to its redundancy.
   It is replaced by using the `AddEvent` method with a `WithTimestamp` option. (#1254)
- The `MockSpan` and `MockTracer` types are removed from `go.opentelemetry.io/otel/oteltest`.
   `Tracer` and `Span` from the same module should be used in their place instead. (#1306)
- `WorkerCount` option is removed from `go.opentelemetry.io/otel/exporters/otlp`. (#1350)
- Remove the following labels types: INT32, UINT32, UINT64 and FLOAT32. (#1314)

### Fixed

- Rename `MergeItererator` to `MergeIterator` in the `go.opentelemetry.io/otel/label` package. (#1244)
- The `go.opentelemetry.io/otel/api/global` packages global TextMapPropagator now delegates functionality to a globally set delegate for all previously returned propagators. (#1258)
- Fix condition in `label.Any`. (#1299)
- Fix global `TracerProvider` to pass options to its configured provider. (#1329)
- Fix missing handler for `ExactKind` aggregator in OTLP metrics transformer (#1309)

## [0.13.0] - 2020-10-08

### Added

- OTLP Metric exporter supports Histogram aggregation. (#1209)
- The `Code` struct from the `go.opentelemetry.io/otel/codes` package now supports JSON marshaling and unmarshaling as well as implements the `Stringer` interface. (#1214)
- A Baggage API to implement the OpenTelemetry specification. (#1217)
- Add Shutdown method to sdk/trace/provider, shutdown processors in the order they were registered. (#1227)

### Changed

- Set default propagator to no-op propagator. (#1184)
- The `HTTPSupplier`, `HTTPExtractor`, `HTTPInjector`, and `HTTPPropagator` from the `go.opentelemetry.io/otel/api/propagation` package were replaced with unified `TextMapCarrier` and `TextMapPropagator` in the `go.opentelemetry.io/otel/propagation` package. (#1212) (#1325)
- The `New` function from the `go.opentelemetry.io/otel/api/propagation` package was replaced with `NewCompositeTextMapPropagator` in the `go.opentelemetry.io/otel` package. (#1212)
- The status codes of the `go.opentelemetry.io/otel/codes` package have been updated to match the latest OpenTelemetry specification.
   They now are `Unset`, `Error`, and `Ok`.
   They no longer track the gRPC codes. (#1214)
- The `StatusCode` field of the `SpanData` struct in the `go.opentelemetry.io/otel/sdk/export/trace` package now uses the codes package from this package instead of the gRPC project. (#1214)
- Move the `go.opentelemetry.io/otel/api/baggage` package into `go.opentelemetry.io/otel/baggage`. (#1217) (#1325)
- A `Shutdown` method of `SpanProcessor` and all its implementations receives a context and returns an error. (#1264)

### Fixed

- Copies of data from arrays and slices passed to `go.opentelemetry.io/otel/label.ArrayValue()` are now used in the returned `Value` instead of using the mutable data itself. (#1226)

### Removed

- The `ExtractHTTP` and `InjectHTTP` functions from the `go.opentelemetry.io/otel/api/propagation` package were removed. (#1212)
- The `Propagators` interface from the `go.opentelemetry.io/otel/api/propagation` package was removed to conform to the OpenTelemetry specification.
   The explicit `TextMapPropagator` type can be used in its place as this is the `Propagator` type the specification defines. (#1212)
- The `SetAttribute` method of the `Span` from the `go.opentelemetry.io/otel/api/trace` package was removed given its redundancy with the `SetAttributes` method. (#1216)
- The internal implementation of Baggage storage is removed in favor of using the new Baggage API functionality. (#1217)
- Remove duplicate hostname key `HostHostNameKey` in Resource semantic conventions. (#1219)
- Nested array/slice support has been removed. (#1226)

## [0.12.0] - 2020-09-24

### Added

- A `SpanConfigure` function in `go.opentelemetry.io/otel/api/trace` to create a new `SpanConfig` from `SpanOption`s. (#1108)
- In the `go.opentelemetry.io/otel/api/trace` package, `NewTracerConfig` was added to construct new `TracerConfig`s.
   This addition was made to conform with our project option conventions. (#1155)
- Instrumentation library information was added to the Zipkin exporter. (#1119)
- The `SpanProcessor` interface now has a `ForceFlush()` method. (#1166)
- More semantic conventions for k8s as resource attributes. (#1167)

### Changed

- Add reconnecting udp connection type to Jaeger exporter.
   This change adds a new optional implementation of the udp conn interface used to detect changes to an agent's host dns record.
   It then adopts the new destination address to ensure the exporter doesn't get stuck. This change was ported from jaegertracing/jaeger-client-go#520. (#1063)
- Replace `StartOption` and `EndOption` in `go.opentelemetry.io/otel/api/trace` with `SpanOption`.
   This change is matched by replacing the `StartConfig` and `EndConfig` with a unified `SpanConfig`. (#1108)
- Replace the `LinkedTo` span option in `go.opentelemetry.io/otel/api/trace` with `WithLinks`.
   This is be more consistent with our other option patterns, i.e. passing the item to be configured directly instead of its component parts, and provides a cleaner function signature. (#1108)
- The `go.opentelemetry.io/otel/api/trace` `TracerOption` was changed to an interface to conform to project option conventions. (#1109)
- Move the `B3` and `TraceContext` from within the `go.opentelemetry.io/otel/api/trace` package to their own `go.opentelemetry.io/otel/propagators` package.
    This removal of the propagators is reflective of the OpenTelemetry specification for these propagators as well as cleans up the `go.opentelemetry.io/otel/api/trace` API. (#1118)
- Rename Jaeger tags used for instrumentation library information to reflect changes in OpenTelemetry specification. (#1119)
- Rename `ProbabilitySampler` to `TraceIDRatioBased` and change semantics to ignore parent span sampling status. (#1115)
- Move `tools` package under `internal`. (#1141)
- Move `go.opentelemetry.io/otel/api/correlation` package to `go.opentelemetry.io/otel/api/baggage`. (#1142)
   The `correlation.CorrelationContext` propagator has been renamed `baggage.Baggage`.  Other exported functions and types are unchanged.
- Rename `ParentOrElse` sampler to `ParentBased` and allow setting samplers depending on parent span. (#1153)
- In the `go.opentelemetry.io/otel/api/trace` package, `SpanConfigure` was renamed to `NewSpanConfig`. (#1155)
- Change `dependabot.yml` to add a `Skip Changelog` label to dependabot-sourced PRs. (#1161)
- The [configuration style guide](https://github.com/open-telemetry/opentelemetry-go/blob/master/CONTRIBUTING.md#config) has been updated to
   recommend the use of `newConfig()` instead of `configure()`. (#1163)
- The `otlp.Config` type has been unexported and changed to `otlp.config`, along with its initializer. (#1163)
- Ensure exported interface types include parameter names and update the
   Style Guide to reflect this styling rule. (#1172)
- Don't consider unset environment variable for resource detection to be an error. (#1170)
- Rename `go.opentelemetry.io/otel/api/metric.ConfigureInstrument` to `NewInstrumentConfig` and
  `go.opentelemetry.io/otel/api/metric.ConfigureMeter` to `NewMeterConfig`.
- ValueObserver instruments use LastValue aggregator by default. (#1165)
- OTLP Metric exporter supports LastValue aggregation. (#1165)
- Move the `go.opentelemetry.io/otel/api/unit` package to `go.opentelemetry.io/otel/unit`. (#1185)
- Rename `Provider` to `MeterProvider` in the `go.opentelemetry.io/otel/api/metric` package. (#1190)
- Rename `NoopProvider` to `NoopMeterProvider` in the `go.opentelemetry.io/otel/api/metric` package. (#1190)
- Rename `NewProvider` to `NewMeterProvider` in the `go.opentelemetry.io/otel/api/metric/metrictest` package. (#1190)
- Rename `Provider` to `MeterProvider` in the `go.opentelemetry.io/otel/api/metric/registry` package. (#1190)
- Rename `NewProvider` to `NewMeterProvider` in the `go.opentelemetry.io/otel/api/metri/registryc` package. (#1190)
- Rename `Provider` to `TracerProvider` in the `go.opentelemetry.io/otel/api/trace` package. (#1190)
- Rename `NoopProvider` to `NoopTracerProvider` in the `go.opentelemetry.io/otel/api/trace` package. (#1190)
- Rename `Provider` to `TracerProvider` in the `go.opentelemetry.io/otel/api/trace/tracetest` package. (#1190)
- Rename `NewProvider` to `NewTracerProvider` in the `go.opentelemetry.io/otel/api/trace/tracetest` package. (#1190)
- Rename `WrapperProvider` to `WrapperTracerProvider` in the `go.opentelemetry.io/otel/bridge/opentracing` package. (#1190)
- Rename `NewWrapperProvider` to `NewWrapperTracerProvider` in the `go.opentelemetry.io/otel/bridge/opentracing` package. (#1190)
- Rename `Provider` method of the pull controller to `MeterProvider` in the `go.opentelemetry.io/otel/sdk/metric/controller/pull` package. (#1190)
- Rename `Provider` method of the push controller to `MeterProvider` in the `go.opentelemetry.io/otel/sdk/metric/controller/push` package. (#1190)
- Rename `ProviderOptions` to `TracerProviderConfig` in the `go.opentelemetry.io/otel/sdk/trace` package. (#1190)
- Rename `ProviderOption` to `TracerProviderOption` in the `go.opentelemetry.io/otel/sdk/trace` package. (#1190)
- Rename `Provider` to `TracerProvider` in the `go.opentelemetry.io/otel/sdk/trace` package. (#1190)
- Rename `NewProvider` to `NewTracerProvider` in the `go.opentelemetry.io/otel/sdk/trace` package. (#1190)
- Renamed `SamplingDecision` values to comply with OpenTelemetry specification change. (#1192)
- Renamed Zipkin attribute names from `ot.status_code & ot.status_description` to `otel.status_code & otel.status_description`. (#1201)
- The default SDK now invokes registered `SpanProcessor`s in the order they were registered with the `TracerProvider`. (#1195)
- Add test of spans being processed by the `SpanProcessor`s in the order they were registered. (#1203)

### Removed

- Remove the B3 propagator from `go.opentelemetry.io/otel/propagators`. It is now located in the
   `go.opentelemetry.io/contrib/propagators/` module. (#1191)
- Remove the semantic convention for HTTP status text, `HTTPStatusTextKey` from package `go.opentelemetry.io/otel/semconv`. (#1194)

### Fixed

- Zipkin example no longer mentions `ParentSampler`, corrected to `ParentBased`. (#1171)
- Fix missing shutdown processor in otel-collector example. (#1186)
- Fix missing shutdown processor in basic and namedtracer examples. (#1197)

## [0.11.0] - 2020-08-24

### Added

- Support for exporting array-valued attributes via OTLP. (#992)
- `Noop` and `InMemory` `SpanBatcher` implementations to help with testing integrations. (#994)
- Support for filtering metric label sets. (#1047)
- A dimensionality-reducing metric Processor. (#1057)
- Integration tests for more OTel Collector Attribute types. (#1062)
- A new `WithSpanProcessor` `ProviderOption` is added to the `go.opentelemetry.io/otel/sdk/trace` package to create a `Provider` and automatically register the `SpanProcessor`. (#1078)

### Changed

- Rename `sdk/metric/processor/test` to `sdk/metric/processor/processortest`. (#1049)
- Rename `sdk/metric/controller/test` to `sdk/metric/controller/controllertest`. (#1049)
- Rename `api/testharness` to `api/apitest`. (#1049)
- Rename `api/trace/testtrace` to `api/trace/tracetest`. (#1049)
- Change Metric Processor to merge multiple observations. (#1024)
- The `go.opentelemetry.io/otel/bridge/opentracing` bridge package has been made into its own module.
   This removes the package dependencies of this bridge from the rest of the OpenTelemetry based project. (#1038)
- Renamed `go.opentelemetry.io/otel/api/standard` package to `go.opentelemetry.io/otel/semconv` to avoid the ambiguous and generic name `standard` and better describe the package as containing OpenTelemetry semantic conventions. (#1016)
- The environment variable used for resource detection has been changed from `OTEL_RESOURCE_LABELS` to `OTEL_RESOURCE_ATTRIBUTES` (#1042)
- Replace `WithSyncer` with `WithBatcher` in examples. (#1044)
- Replace the `google.golang.org/grpc/codes` dependency in the API with an equivalent `go.opentelemetry.io/otel/codes` package. (#1046)
- Merge the `go.opentelemetry.io/otel/api/label` and `go.opentelemetry.io/otel/api/kv` into the new `go.opentelemetry.io/otel/label` package. (#1060)
- Unify Callback Function Naming.
   Rename `*Callback` with `*Func`. (#1061)
- CI builds validate against last two versions of Go, dropping 1.13 and adding 1.15. (#1064)
- The `go.opentelemetry.io/otel/sdk/export/trace` interfaces `SpanSyncer` and `SpanBatcher` have been replaced with a specification compliant `Exporter` interface.
   This interface still supports the export of `SpanData`, but only as a slice.
   Implementation are also required now to return any error from `ExportSpans` if one occurs as well as implement a `Shutdown` method for exporter clean-up. (#1078)
- The `go.opentelemetry.io/otel/sdk/trace` `NewBatchSpanProcessor` function no longer returns an error.
   If a `nil` exporter is passed as an argument to this function, instead of it returning an error, it now returns a `BatchSpanProcessor` that handles the export of `SpanData` by not taking any action. (#1078)
- The `go.opentelemetry.io/otel/sdk/trace` `NewProvider` function to create a `Provider` no longer returns an error, instead only a `*Provider`.
   This change is related to `NewBatchSpanProcessor` not returning an error which was the only error this function would return. (#1078)

### Removed

- Duplicate, unused API sampler interface. (#999)
   Use the [`Sampler` interface](https://github.com/open-telemetry/opentelemetry-go/blob/v0.11.0/sdk/trace/sampling.go) provided by the SDK instead.
- The `grpctrace` instrumentation was moved to the `go.opentelemetry.io/contrib` repository and out of this repository.
   This move includes moving the `grpc` example to the `go.opentelemetry.io/contrib` as well. (#1027)
- The `WithSpan` method of the `Tracer` interface.
   The functionality this method provided was limited compared to what a user can provide themselves.
   It was removed with the understanding that if there is sufficient user need it can be added back based on actual user usage. (#1043)
- The `RegisterSpanProcessor` and `UnregisterSpanProcessor` functions.
   These were holdovers from an approach prior to the TracerProvider design. They were not used anymore. (#1077)
- The `oterror` package. (#1026)
- The `othttp` and `httptrace` instrumentations were moved to `go.opentelemetry.io/contrib`. (#1032)

### Fixed

- The `semconv.HTTPServerMetricAttributesFromHTTPRequest()` function no longer generates the high-cardinality `http.request.content.length` label. (#1031)
- Correct instrumentation version tag in Jaeger exporter. (#1037)
- The SDK span will now set an error event if the `End` method is called during a panic (i.e. it was deferred). (#1043)
- Move internally generated protobuf code from the `go.opentelemetry.io/otel` to the OTLP exporter to reduce dependency overhead. (#1050)
- The `otel-collector` example referenced outdated collector processors. (#1006)

## [0.10.0] - 2020-07-29

This release migrates the default OpenTelemetry SDK into its own Go module, decoupling the SDK from the API and reducing dependencies for instrumentation packages.

### Added

- The Zipkin exporter now has `NewExportPipeline` and `InstallNewPipeline` constructor functions to match the common pattern.
    These function build a new exporter with default SDK options and register the exporter with the `global` package respectively. (#944)
- Add propagator option for gRPC instrumentation. (#986)
- The `testtrace` package now tracks the `trace.SpanKind` for each span. (#987)

### Changed

- Replace the `RegisterGlobal` `Option` in the Jaeger exporter with an `InstallNewPipeline` constructor function.
   This matches the other exporter constructor patterns and will register a new exporter after building it with default configuration. (#944)
- The trace (`go.opentelemetry.io/otel/exporters/trace/stdout`) and metric (`go.opentelemetry.io/otel/exporters/metric/stdout`) `stdout` exporters are now merged into a single exporter at `go.opentelemetry.io/otel/exporters/stdout`.
   This new exporter was made into its own Go module to follow the pattern of all exporters and decouple it from the `go.opentelemetry.io/otel` module. (#956, #963)
- Move the `go.opentelemetry.io/otel/exporters/test` test package to `go.opentelemetry.io/otel/sdk/export/metric/metrictest`. (#962)
- The `go.opentelemetry.io/otel/api/kv/value` package was merged into the parent `go.opentelemetry.io/otel/api/kv` package. (#968)
  - `value.Bool` was replaced with `kv.BoolValue`.
  - `value.Int64` was replaced with `kv.Int64Value`.
  - `value.Uint64` was replaced with `kv.Uint64Value`.
  - `value.Float64` was replaced with `kv.Float64Value`.
  - `value.Int32` was replaced with `kv.Int32Value`.
  - `value.Uint32` was replaced with `kv.Uint32Value`.
  - `value.Float32` was replaced with `kv.Float32Value`.
  - `value.String` was replaced with `kv.StringValue`.
  - `value.Int` was replaced with `kv.IntValue`.
  - `value.Uint` was replaced with `kv.UintValue`.
  - `value.Array` was replaced with `kv.ArrayValue`.
- Rename `Infer` to `Any` in the `go.opentelemetry.io/otel/api/kv` package. (#972)
- Change `othttp` to use the `httpsnoop` package to wrap the `ResponseWriter` so that optional interfaces (`http.Hijacker`, `http.Flusher`, etc.) that are implemented by the original `ResponseWriter`are also implemented by the wrapped `ResponseWriter`. (#979)
- Rename `go.opentelemetry.io/otel/sdk/metric/aggregator/test` package to `go.opentelemetry.io/otel/sdk/metric/aggregator/aggregatortest`. (#980)
- Make the SDK into its own Go module called `go.opentelemetry.io/otel/sdk`. (#985)
- Changed the default trace `Sampler` from `AlwaysOn` to `ParentOrElse(AlwaysOn)`. (#989)

### Removed

- The `IndexedAttribute` function from the `go.opentelemetry.io/otel/api/label` package was removed in favor of `IndexedLabel` which it was synonymous with. (#970)

### Fixed

- Bump github.com/golangci/golangci-lint from 1.28.3 to 1.29.0 in /tools. (#953)
- Bump github.com/google/go-cmp from 0.5.0 to 0.5.1. (#957)
- Use `global.Handle` for span export errors in the OTLP exporter. (#946)
- Correct Go language formatting in the README documentation. (#961)
- Remove default SDK dependencies from the `go.opentelemetry.io/otel/api` package. (#977)
- Remove default SDK dependencies from the `go.opentelemetry.io/otel/instrumentation` package. (#983)
- Move documented examples for `go.opentelemetry.io/otel/instrumentation/grpctrace` interceptors into Go example tests. (#984)

## [0.9.0] - 2020-07-20

### Added

- A new Resource Detector interface is included to allow resources to be automatically detected and included. (#939)
- A Detector to automatically detect resources from an environment variable. (#939)
- Github action to generate protobuf Go bindings locally in `internal/opentelemetry-proto-gen`. (#938)
- OTLP .proto files from `open-telemetry/opentelemetry-proto` imported as a git submodule under `internal/opentelemetry-proto`.
   References to `github.com/open-telemetry/opentelemetry-proto` changed to `go.opentelemetry.io/otel/internal/opentelemetry-proto-gen`. (#942)

### Changed

- Non-nil value `struct`s for key-value pairs will be marshalled using JSON rather than `Sprintf`. (#948)

### Removed

- Removed dependency on `github.com/open-telemetry/opentelemetry-collector`. (#943)

## [0.8.0] - 2020-07-09

### Added

- The `B3Encoding` type to represent the B3 encoding(s) the B3 propagator can inject.
   A value for HTTP supported encodings (Multiple Header: `MultipleHeader`, Single Header: `SingleHeader`) are included. (#882)
- The `FlagsDeferred` trace flag to indicate if the trace sampling decision has been deferred. (#882)
- The `FlagsDebug` trace flag to indicate if the trace is a debug trace. (#882)
- Add `peer.service` semantic attribute. (#898)
- Add database-specific semantic attributes. (#899)
- Add semantic convention for `faas.coldstart` and `container.id`. (#909)
- Add http content size semantic conventions. (#905)
- Include `http.request_content_length` in HTTP request basic attributes. (#905)
- Add semantic conventions for operating system process resource attribute keys. (#919)
- The Jaeger exporter now has a `WithBatchMaxCount` option to specify the maximum number of spans sent in a batch. (#931)

### Changed

- Update `CONTRIBUTING.md` to ask for updates to `CHANGELOG.md` with each pull request. (#879)
- Use lowercase header names for B3 Multiple Headers. (#881)
- The B3 propagator `SingleHeader` field has been replaced with `InjectEncoding`.
   This new field can be set to combinations of the `B3Encoding` bitmasks and will inject trace information in these encodings.
   If no encoding is set, the propagator will default to `MultipleHeader` encoding. (#882)
- The B3 propagator now extracts from either HTTP encoding of B3 (Single Header or Multiple Header) based on what is contained in the header.
   Preference is given to Single Header encoding with Multiple Header being the fallback if Single Header is not found or is invalid.
   This behavior change is made to dynamically support all correctly encoded traces received instead of having to guess the expected encoding prior to receiving. (#882)
- Extend semantic conventions for RPC. (#900)
- To match constant naming conventions in the `api/standard` package, the `FaaS*` key names are appended with a suffix of `Key`. (#920)
  - `"api/standard".FaaSName` -> `FaaSNameKey`
  - `"api/standard".FaaSID` -> `FaaSIDKey`
  - `"api/standard".FaaSVersion` -> `FaaSVersionKey`
  - `"api/standard".FaaSInstance` -> `FaaSInstanceKey`

### Removed

- The `FlagsUnused` trace flag is removed.
   The purpose of this flag was to act as the inverse of `FlagsSampled`, the inverse of `FlagsSampled` is used instead. (#882)
- The B3 header constants (`B3SingleHeader`, `B3DebugFlagHeader`, `B3TraceIDHeader`, `B3SpanIDHeader`, `B3SampledHeader`, `B3ParentSpanIDHeader`) are removed.
   If B3 header keys are needed [the authoritative OpenZipkin package constants](https://pkg.go.dev/github.com/openzipkin/zipkin-go@v0.2.2/propagation/b3?tab=doc#pkg-constants) should be used instead. (#882)

### Fixed

- The B3 Single Header name is now correctly `b3` instead of the previous `X-B3`. (#881)
- The B3 propagator now correctly supports sampling only values (`b3: 0`, `b3: 1`, or `b3: d`) for a Single B3 Header. (#882)
- The B3 propagator now propagates the debug flag.
   This removes the behavior of changing the debug flag into a set sampling bit.
   Instead, this now follow the B3 specification and omits the `X-B3-Sampling` header. (#882)
- The B3 propagator now tracks "unset" sampling state (meaning "defer the decision") and does not set the `X-B3-Sampling` header when injecting. (#882)
- Bump github.com/itchyny/gojq from 0.10.3 to 0.10.4 in /tools. (#883)
- Bump github.com/opentracing/opentracing-go from v1.1.1-0.20190913142402-a7454ce5950e to v1.2.0. (#885)
- The tracing time conversion for OTLP spans is now correctly set to `UnixNano`. (#896)
- Ensure span status is not set to `Unknown` when no HTTP status code is provided as it is assumed to be `200 OK`. (#908)
- Ensure `httptrace.clientTracer` closes `http.headers` span. (#912)
- Prometheus exporter will not apply stale updates or forget inactive metrics. (#903)
- Add test for api.standard `HTTPClientAttributesFromHTTPRequest`. (#905)
- Bump github.com/golangci/golangci-lint from 1.27.0 to 1.28.1 in /tools. (#901, #913)
- Update otel-colector example to use the v0.5.0 collector. (#915)
- The `grpctrace` instrumentation uses a span name conforming to the OpenTelemetry semantic conventions (does not contain a leading slash (`/`)). (#922)
- The `grpctrace` instrumentation includes an `rpc.method` attribute now set to the gRPC method name. (#900, #922)
- The `grpctrace` instrumentation `rpc.service` attribute now contains the package name if one exists.
   This is in accordance with OpenTelemetry semantic conventions. (#922)
- Correlation Context extractor will no longer insert an empty map into the returned context when no valid values are extracted. (#923)
- Bump google.golang.org/api from 0.28.0 to 0.29.0 in /exporters/trace/jaeger. (#925)
- Bump github.com/itchyny/gojq from 0.10.4 to 0.11.0 in /tools. (#926)
- Bump github.com/golangci/golangci-lint from 1.28.1 to 1.28.2 in /tools. (#930)

## [0.7.0] - 2020-06-26

This release implements the v0.5.0 version of the OpenTelemetry specification.

### Added

- The othttp instrumentation now includes default metrics. (#861)
- This CHANGELOG file to track all changes in the project going forward.
- Support for array type attributes. (#798)
- Apply transitive dependabot go.mod dependency updates as part of a new automatic Github workflow. (#844)
- Timestamps are now passed to exporters for each export. (#835)
- Add new `Accumulation` type to metric SDK to transport telemetry from `Accumulator`s to `Processor`s.
   This replaces the prior `Record` `struct` use for this purpose. (#835)
- New dependabot integration to automate package upgrades. (#814)
- `Meter` and `Tracer` implementations accept instrumentation version version as an optional argument.
   This instrumentation version is passed on to exporters. (#811) (#805) (#802)
- The OTLP exporter includes the instrumentation version in telemetry it exports. (#811)
- Environment variables for Jaeger exporter are supported. (#796)
- New `aggregation.Kind` in the export metric API. (#808)
- New example that uses OTLP and the collector. (#790)
- Handle errors in the span `SetName` during span initialization. (#791)
- Default service config to enable retries for retry-able failed requests in the OTLP exporter and an option to override this default. (#777)
- New `go.opentelemetry.io/otel/api/oterror` package to uniformly support error handling and definitions for the project. (#778)
- New `global` default implementation of the `go.opentelemetry.io/otel/api/oterror.Handler` interface to be used to handle errors prior to an user defined `Handler`.
   There is also functionality for the user to register their `Handler` as well as a convenience function `Handle` to handle an error with this global `Handler`(#778)
- Options to specify propagators for httptrace and grpctrace instrumentation. (#784)
- The required `application/json` header for the Zipkin exporter is included in all exports. (#774)
- Integrate HTTP semantics helpers from the contrib repository into the `api/standard` package. #769

### Changed

- Rename `Integrator` to `Processor` in the metric SDK. (#863)
- Rename `AggregationSelector` to `AggregatorSelector`. (#859)
- Rename `SynchronizedCopy` to `SynchronizedMove`. (#858)
- Rename `simple` integrator to `basic` integrator. (#857)
- Merge otlp collector examples. (#841)
- Change the metric SDK to support cumulative, delta, and pass-through exporters directly.
   With these changes, cumulative and delta specific exporters are able to request the correct kind of aggregation from the SDK. (#840)
- The `Aggregator.Checkpoint` API is renamed to `SynchronizedCopy` and adds an argument, a different `Aggregator` into which the copy is stored. (#812)
- The `export.Aggregator` contract is that `Update()` and `SynchronizedCopy()` are synchronized with each other.
   All the aggregation interfaces (`Sum`, `LastValue`, ...) are not meant to be synchronized, as the caller is expected to synchronize aggregators at a higher level after the `Accumulator`.
   Some of the `Aggregators` used unnecessary locking and that has been cleaned up. (#812)
- Use of `metric.Number` was replaced by `int64` now that we use `sync.Mutex` in the `MinMaxSumCount` and `Histogram` `Aggregators`. (#812)
- Replace `AlwaysParentSample` with `ParentSample(fallback)` to match the OpenTelemetry v0.5.0 specification. (#810)
- Rename `sdk/export/metric/aggregator` to `sdk/export/metric/aggregation`. #808
- Send configured headers with every request in the OTLP exporter, instead of just on connection creation. (#806)
- Update error handling for any one off error handlers, replacing, instead, with the `global.Handle` function. (#791)
- Rename `plugin` directory to `instrumentation` to match the OpenTelemetry specification. (#779)
- Makes the argument order to Histogram and DDSketch `New()` consistent. (#781)

### Removed

- `Uint64NumberKind` and related functions from the API. (#864)
- Context arguments from `Aggregator.Checkpoint` and `Integrator.Process` as they were unused. (#803)
- `SpanID` is no longer included in parameters for sampling decision to match the OpenTelemetry specification. (#775)

### Fixed

- Upgrade OTLP exporter to opentelemetry-proto matching the opentelemetry-collector v0.4.0 release. (#866)
- Allow changes to `go.sum` and `go.mod` when running dependabot tidy-up. (#871)
- Bump github.com/stretchr/testify from 1.4.0 to 1.6.1. (#824)
- Bump github.com/prometheus/client_golang from 1.7.0 to 1.7.1 in /exporters/metric/prometheus. (#867)
- Bump google.golang.org/grpc from 1.29.1 to 1.30.0 in /exporters/trace/jaeger. (#853)
- Bump google.golang.org/grpc from 1.29.1 to 1.30.0 in /exporters/trace/zipkin. (#854)
- Bumps github.com/golang/protobuf from 1.3.2 to 1.4.2 (#848)
- Bump github.com/stretchr/testify from 1.4.0 to 1.6.1 in /exporters/otlp (#817)
- Bump github.com/golangci/golangci-lint from 1.25.1 to 1.27.0 in /tools (#828)
- Bump github.com/prometheus/client_golang from 1.5.0 to 1.7.0 in /exporters/metric/prometheus (#838)
- Bump github.com/stretchr/testify from 1.4.0 to 1.6.1 in /exporters/trace/jaeger (#829)
- Bump github.com/benbjohnson/clock from 1.0.0 to 1.0.3 (#815)
- Bump github.com/stretchr/testify from 1.4.0 to 1.6.1 in /exporters/trace/zipkin (#823)
- Bump github.com/itchyny/gojq from 0.10.1 to 0.10.3 in /tools (#830)
- Bump github.com/stretchr/testify from 1.4.0 to 1.6.1 in /exporters/metric/prometheus (#822)
- Bump google.golang.org/grpc from 1.27.1 to 1.29.1 in /exporters/trace/zipkin (#820)
- Bump google.golang.org/grpc from 1.27.1 to 1.29.1 in /exporters/trace/jaeger (#831)
- Bump github.com/google/go-cmp from 0.4.0 to 0.5.0 (#836)
- Bump github.com/google/go-cmp from 0.4.0 to 0.5.0 in /exporters/trace/jaeger (#837)
- Bump github.com/google/go-cmp from 0.4.0 to 0.5.0 in /exporters/otlp (#839)
- Bump google.golang.org/api from 0.20.0 to 0.28.0 in /exporters/trace/jaeger (#843)
- Set span status from HTTP status code in the othttp instrumentation. (#832)
- Fixed typo in push controller comment. (#834)
- The `Aggregator` testing has been updated and cleaned. (#812)
- `metric.Number(0)` expressions are replaced by `0` where possible. (#812)
- Fixed `global` `handler_test.go` test failure. #804
- Fixed `BatchSpanProcessor.Shutdown` to wait until all spans are processed. (#766)
- Fixed OTLP example's accidental early close of exporter. (#807)
- Ensure zipkin exporter reads and closes response body. (#788)
- Update instrumentation to use `api/standard` keys instead of custom keys. (#782)
- Clean up tools and RELEASING documentation. (#762)

## [0.6.0] - 2020-05-21

### Added

- Support for `Resource`s in the prometheus exporter. (#757)
- New pull controller. (#751)
- New `UpDownSumObserver` instrument. (#750)
- OpenTelemetry collector demo. (#711)
- New `SumObserver` instrument. (#747)
- New `UpDownCounter` instrument. (#745)
- New timeout `Option` and configuration function `WithTimeout` to the push controller. (#742)
- New `api/standards` package to implement semantic conventions and standard key-value generation. (#731)

### Changed

- Rename `Register*` functions in the metric API to `New*` for all `Observer` instruments. (#761)
- Use `[]float64` for histogram boundaries, not `[]metric.Number`. (#758)
- Change OTLP example to use exporter as a trace `Syncer` instead of as an unneeded `Batcher`. (#756)
- Replace `WithResourceAttributes()` with `WithResource()` in the trace SDK. (#754)
- The prometheus exporter now uses the new pull controller. (#751)
- Rename `ScheduleDelayMillis` to `BatchTimeout` in the trace `BatchSpanProcessor`.(#752)
- Support use of synchronous instruments in asynchronous callbacks (#725)
- Move `Resource` from the `Export` method parameter into the metric export `Record`. (#739)
- Rename `Observer` instrument to `ValueObserver`. (#734)
- The push controller now has a method (`Provider()`) to return a `metric.Provider` instead of the old `Meter` method that acted as a `metric.Provider`. (#738)
- Replace `Measure` instrument by `ValueRecorder` instrument. (#732)
- Rename correlation context header from `"Correlation-Context"` to `"otcorrelations"` to match the OpenTelemetry specification. (#727)

### Fixed

- Ensure gRPC `ClientStream` override methods do not panic in grpctrace package. (#755)
- Disable parts of `BatchSpanProcessor` test until a fix is found. (#743)
- Fix `string` case in `kv` `Infer` function. (#746)
- Fix panic in grpctrace client interceptors. (#740)
- Refactor the `api/metrics` push controller and add `CheckpointSet` synchronization. (#737)
- Rewrite span batch process queue batching logic. (#719)
- Remove the push controller named Meter map. (#738)
- Fix Histogram aggregator initial state (fix #735). (#736)
- Ensure golang alpine image is running `golang-1.14` for examples. (#733)
- Added test for grpctrace `UnaryInterceptorClient`. (#695)
- Rearrange `api/metric` code layout. (#724)

## [0.5.0] - 2020-05-13

### Added

- Batch `Observer` callback support. (#717)
- Alias `api` types to root package of project. (#696)
- Create basic `othttp.Transport` for simple client instrumentation. (#678)
- `SetAttribute(string, interface{})` to the trace API. (#674)
- Jaeger exporter option that allows user to specify custom http client. (#671)
- `Stringer` and `Infer` methods to `key`s. (#662)

### Changed

- Rename `NewKey` in the `kv` package to just `Key`. (#721)
- Move `core` and `key` to `kv` package. (#720)
- Make the metric API `Meter` a `struct` so the abstract `MeterImpl` can be passed and simplify implementation. (#709)
- Rename SDK `Batcher` to `Integrator` to match draft OpenTelemetry SDK specification. (#710)
- Rename SDK `Ungrouped` integrator to `simple.Integrator` to match draft OpenTelemetry SDK specification. (#710)
- Rename SDK `SDK` `struct` to `Accumulator` to match draft OpenTelemetry SDK specification. (#710)
- Move `Number` from `core` to `api/metric` package. (#706)
- Move `SpanContext` from `core` to `trace` package. (#692)
- Change traceparent header from `Traceparent` to `traceparent` to implement the W3C specification. (#681)

### Fixed

- Update tooling to run generators in all submodules. (#705)
- gRPC interceptor regexp to match methods without a service name. (#683)
- Use a `const` for padding 64-bit B3 trace IDs. (#701)
- Update `mockZipkin` listen address from `:0` to `127.0.0.1:0`. (#700)
- Left-pad 64-bit B3 trace IDs with zero. (#698)
- Propagate at least the first W3C tracestate header. (#694)
- Remove internal `StateLocker` implementation. (#688)
- Increase instance size CI system uses. (#690)
- Add a `key` benchmark and use reflection in `key.Infer()`. (#679)
- Fix internal `global` test by using `global.Meter` with `RecordBatch()`. (#680)
- Reimplement histogram using mutex instead of `StateLocker`. (#669)
- Switch `MinMaxSumCount` to a mutex lock implementation instead of `StateLocker`. (#667)
- Update documentation to not include any references to `WithKeys`. (#672)
- Correct misspelling. (#668)
- Fix clobbering of the span context if extraction fails. (#656)
- Bump `golangci-lint` and work around the corrupting bug. (#666) (#670)

## [0.4.3] - 2020-04-24

### Added

- `Dockerfile` and `docker-compose.yml` to run example code. (#635)
- New `grpctrace` package that provides gRPC client and server interceptors for both unary and stream connections. (#621)
- New `api/label` package, providing common label set implementation. (#651)
- Support for JSON marshaling of `Resources`. (#654)
- `TraceID` and `SpanID` implementations for `Stringer` interface. (#642)
- `RemoteAddrKey` in the othttp plugin to include the HTTP client address in top-level spans. (#627)
- `WithSpanFormatter` option to the othttp plugin. (#617)
- Updated README to include section for compatible libraries and include reference to the contrib repository. (#612)
- The prometheus exporter now supports exporting histograms. (#601)
- A `String` method to the `Resource` to return a hashable identifier for a now unique resource. (#613)
- An `Iter` method to the `Resource` to return an array `AttributeIterator`. (#613)
- An `Equal` method to the `Resource` test the equivalence of resources. (#613)
- An iterable structure (`AttributeIterator`) for `Resource` attributes.

### Changed

- zipkin export's `NewExporter` now requires a `serviceName` argument to ensure this needed values is provided. (#644)
- Pass `Resources` through the metrics export pipeline. (#659)

### Removed

- `WithKeys` option from the metric API. (#639)

### Fixed

- Use the `label.Set.Equivalent` value instead of an encoding in the batcher. (#658)
- Correct typo `trace.Exporter` to `trace.SpanSyncer` in comments. (#653)
- Use type names for return values in jaeger exporter. (#648)
- Increase the visibility of the `api/key` package by updating comments and fixing usages locally. (#650)
- `Checkpoint` only after `Update`; Keep records in the `sync.Map` longer. (#647)
- Do not cache `reflect.ValueOf()` in metric Labels. (#649)
- Batch metrics exported from the OTLP exporter based on `Resource` and labels. (#626)
- Add error wrapping to the prometheus exporter. (#631)
- Update the OTLP exporter batching of traces to use a unique `string` representation of an associated `Resource` as the batching key. (#623)
- Update OTLP `SpanData` transform to only include the `ParentSpanID` if one exists. (#614)
- Update `Resource` internal representation to uniquely and reliably identify resources. (#613)
- Check return value from `CheckpointSet.ForEach` in prometheus exporter. (#622)
- Ensure spans created by httptrace client tracer reflect operation structure. (#618)
- Create a new recorder rather than reuse when multiple observations in same epoch for asynchronous instruments. #610
- The default port the OTLP exporter uses to connect to the OpenTelemetry collector is updated to match the one the collector listens on by default. (#611)

## [0.4.2] - 2020-03-31

### Fixed

- Fix `pre_release.sh` to update version in `sdk/opentelemetry.go`. (#607)
- Fix time conversion from internal to OTLP in OTLP exporter. (#606)

## [0.4.1] - 2020-03-31

### Fixed

- Update `tag.sh` to create signed tags. (#604)

## [0.4.0] - 2020-03-30

### Added

- New API package `api/metric/registry` that exposes a `MeterImpl` wrapper for use by SDKs to generate unique instruments. (#580)
- Script to verify examples after a new release. (#579)

### Removed

- The dogstatsd exporter due to lack of support.
   This additionally removes support for statsd. (#591)
- `LabelSet` from the metric API.
   This is replaced by a `[]core.KeyValue` slice. (#595)
- `Labels` from the metric API's `Meter` interface. (#595)

### Changed

- The metric `export.Labels` became an interface which the SDK implements and the `export` package provides a simple, immutable implementation of this interface intended for testing purposes. (#574)
- Renamed `internal/metric.Meter` to `MeterImpl`. (#580)
- Renamed `api/global/internal.obsImpl` to `asyncImpl`. (#580)

### Fixed

- Corrected missing return in mock span. (#582)
- Update License header for all source files to match CNCF guidelines and include a test to ensure it is present. (#586) (#596)
- Update to v0.3.0 of the OTLP in the OTLP exporter. (#588)
- Update pre-release script to be compatible between GNU and BSD based systems. (#592)
- Add a `RecordBatch` benchmark. (#594)
- Moved span transforms of the OTLP exporter to the internal package. (#593)
- Build both go-1.13 and go-1.14 in circleci to test for all supported versions of Go. (#569)
- Removed unneeded allocation on empty labels in OLTP exporter. (#597)
- Update `BatchedSpanProcessor` to process the queue until no data but respect max batch size. (#599)
- Update project documentation godoc.org links to pkg.go.dev. (#602)

## [0.3.0] - 2020-03-21

This is a first official beta release, which provides almost fully complete metrics, tracing, and context propagation functionality.
There is still a possibility of breaking changes.

### Added

- Add `Observer` metric instrument. (#474)
- Add global `Propagators` functionality to enable deferred initialization for propagators registered before the first Meter SDK is installed. (#494)
- Simplified export setup pipeline for the jaeger exporter to match other exporters. (#459)
- The zipkin trace exporter. (#495)
- The OTLP exporter to export metric and trace telemetry to the OpenTelemetry collector. (#497) (#544) (#545)
- Add `StatusMessage` field to the trace `Span`. (#524)
- Context propagation in OpenTracing bridge in terms of OpenTelemetry context propagation. (#525)
- The `Resource` type was added to the SDK. (#528)
- The global API now supports a `Tracer` and `Meter` function as shortcuts to getting a global `*Provider` and calling these methods directly. (#538)
- The metric API now defines a generic `MeterImpl` interface to support general purpose `Meter` construction.
   Additionally, `SyncImpl` and `AsyncImpl` are added to support general purpose instrument construction. (#560)
- A metric `Kind` is added to represent the `MeasureKind`, `ObserverKind`, and `CounterKind`. (#560)
- Scripts to better automate the release process. (#576)

### Changed

- Default to to use `AlwaysSampler` instead of `ProbabilitySampler` to match OpenTelemetry specification. (#506)
- Renamed `AlwaysSampleSampler` to `AlwaysOnSampler` in the trace API. (#511)
- Renamed `NeverSampleSampler` to `AlwaysOffSampler` in the trace API. (#511)
- The `Status` field of the `Span` was changed to `StatusCode` to disambiguate with the added `StatusMessage`. (#524)
- Updated the trace `Sampler` interface conform to the OpenTelemetry specification. (#531)
- Rename metric API `Options` to `Config`. (#541)
- Rename metric `Counter` aggregator to be `Sum`. (#541)
- Unify metric options into `Option` from instrument specific options. (#541)
- The trace API's `TraceProvider` now support `Resource`s. (#545)
- Correct error in zipkin module name. (#548)
- The jaeger trace exporter now supports `Resource`s. (#551)
- Metric SDK now supports `Resource`s.
   The `WithResource` option was added to configure a `Resource` on creation and the `Resource` method was added to the metric `Descriptor` to return the associated `Resource`. (#552)
- Replace `ErrNoLastValue` and `ErrEmptyDataSet` by `ErrNoData` in the metric SDK. (#557)
- The stdout trace exporter now supports `Resource`s. (#558)
- The metric `Descriptor` is now included at the API instead of the SDK. (#560)
- Replace `Ordered` with an iterator in `export.Labels`. (#567)

### Removed

- The vendor specific Stackdriver. It is now hosted on 3rd party vendor infrastructure. (#452)
- The `Unregister` method for metric observers as it is not in the OpenTelemetry specification. (#560)
- `GetDescriptor` from the metric SDK. (#575)
- The `Gauge` instrument from the metric API. (#537)

### Fixed

- Make histogram aggregator checkpoint consistent. (#438)
- Update README with import instructions and how to build and test. (#505)
- The default label encoding was updated to be unique. (#508)
- Use `NewRoot` in the othttp plugin for public endpoints. (#513)
- Fix data race in `BatchedSpanProcessor`. (#518)
- Skip test-386 for Mac OS 10.15.x (Catalina and upwards). #521
- Use a variable-size array to represent ordered labels in maps. (#523)
- Update the OTLP protobuf and update changed import path. (#532)
- Use `StateLocker` implementation in `MinMaxSumCount`. (#546)
- Eliminate goroutine leak in histogram stress test. (#547)
- Update OTLP exporter with latest protobuf. (#550)
- Add filters to the othttp plugin. (#556)
- Provide an implementation of the `Header*` filters that do not depend on Go 1.14. (#565)
- Encode labels once during checkpoint.
   The checkpoint function is executed in a single thread so we can do the encoding lazily before passing the encoded version of labels to the exporter.
   This is a cheap and quick way to avoid encoding the labels on every collection interval. (#572)
- Run coverage over all packages in `COVERAGE_MOD_DIR`. (#573)

## [0.2.3] - 2020-03-04

### Added

- `RecordError` method on `Span`s in the trace API to Simplify adding error events to spans. (#473)
- Configurable push frequency for exporters setup pipeline. (#504)

### Changed

- Rename the `exporter` directory to `exporters`.
   The `go.opentelemetry.io/otel/exporter/trace/jaeger` package was mistakenly released with a `v1.0.0` tag instead of `v0.1.0`.
   This resulted in all subsequent releases not becoming the default latest.
   A consequence of this was that all `go get`s pulled in the incompatible `v0.1.0` release of that package when pulling in more recent packages from other otel packages.
   Renaming the `exporter` directory to `exporters` fixes this issue by renaming the package and therefore clearing any existing dependency tags.
   Consequentially, this action also renames *all* exporter packages. (#502)

### Removed

- The `CorrelationContextHeader` constant in the `correlation` package is no longer exported. (#503)

## [0.2.2] - 2020-02-27

### Added

- `HTTPSupplier` interface in the propagation API to specify methods to retrieve and store a single value for a key to be associated with a carrier. (#467)
- `HTTPExtractor` interface in the propagation API to extract information from an `HTTPSupplier` into a context. (#467)
- `HTTPInjector` interface in the propagation API to inject information into an `HTTPSupplier.` (#467)
- `Config` and configuring `Option` to the propagator API. (#467)
- `Propagators` interface in the propagation API to contain the set of injectors and extractors for all supported carrier formats. (#467)
- `HTTPPropagator` interface in the propagation API to inject and extract from an `HTTPSupplier.` (#467)
- `WithInjectors` and `WithExtractors` functions to the propagator API to configure injectors and extractors to use. (#467)
- `ExtractHTTP` and `InjectHTTP` functions to apply configured HTTP extractors and injectors to a passed context. (#467)
- Histogram aggregator. (#433)
- `DefaultPropagator` function and have it return `trace.TraceContext` as the default context propagator. (#456)
- `AlwaysParentSample` sampler to the trace API. (#455)
- `WithNewRoot` option function to the trace API to specify the created span should be considered a root span. (#451)

### Changed

- Renamed `WithMap` to `ContextWithMap` in the correlation package. (#481)
- Renamed `FromContext` to `MapFromContext` in the correlation package. (#481)
- Move correlation context propagation to correlation package. (#479)
- Do not default to putting remote span context into links. (#480)
- `Tracer.WithSpan` updated to accept `StartOptions`. (#472)
- Renamed `MetricKind` to `Kind` to not stutter in the type usage. (#432)
- Renamed the `export` package to `metric` to match directory structure. (#432)
- Rename the `api/distributedcontext` package to `api/correlation`. (#444)
- Rename the `api/propagators` package to `api/propagation`. (#444)
- Move the propagators from the `propagators` package into the `trace` API package. (#444)
- Update `Float64Gauge`, `Int64Gauge`, `Float64Counter`, `Int64Counter`, `Float64Measure`, and `Int64Measure` metric methods to use value receivers instead of pointers. (#462)
- Moved all dependencies of tools package to a tools directory. (#466)

### Removed

- Binary propagators. (#467)
- NOOP propagator. (#467)

### Fixed

- Upgraded `github.com/golangci/golangci-lint` from `v1.21.0` to `v1.23.6` in `tools/`. (#492)
- Fix a possible nil-dereference crash (#478)
- Correct comments for `InstallNewPipeline` in the stdout exporter. (#483)
- Correct comments for `InstallNewPipeline` in the dogstatsd exporter. (#484)
- Correct comments for `InstallNewPipeline` in the prometheus exporter. (#482)
- Initialize `onError` based on `Config` in prometheus exporter. (#486)
- Correct module name in prometheus exporter README. (#475)
- Removed tracer name prefix from span names. (#430)
- Fix `aggregator_test.go` import package comment. (#431)
- Improved detail in stdout exporter. (#436)
- Fix a dependency issue (generate target should depend on stringer, not lint target) in Makefile. (#442)
- Reorders the Makefile targets within `precommit` target so we generate files and build the code before doing linting, so we can get much nicer errors about syntax errors from the compiler. (#442)
- Reword function documentation in gRPC plugin. (#446)
- Send the `span.kind` tag to Jaeger from the jaeger exporter. (#441)
- Fix `metadataSupplier` in the jaeger exporter to overwrite the header if existing instead of appending to it. (#441)
- Upgraded to Go 1.13 in CI. (#465)
- Correct opentelemetry.io URL in trace SDK documentation. (#464)
- Refactored reference counting logic in SDK determination of stale records. (#468)
- Add call to `runtime.Gosched` in instrument `acquireHandle` logic to not block the collector. (#469)

## [0.2.1.1] - 2020-01-13

### Fixed

- Use stateful batcher on Prometheus exporter fixing regresion introduced in #395. (#428)

## [0.2.1] - 2020-01-08

### Added

- Global meter forwarding implementation.
   This enables deferred initialization for metric instruments registered before the first Meter SDK is installed. (#392)
- Global trace forwarding implementation.
   This enables deferred initialization for tracers registered before the first Trace SDK is installed. (#406)
- Standardize export pipeline creation in all exporters. (#395)
- A testing, organization, and comments for 64-bit field alignment. (#418)
- Script to tag all modules in the project. (#414)

### Changed

- Renamed `propagation` package to `propagators`. (#362)
- Renamed `B3Propagator` propagator to `B3`. (#362)
- Renamed `TextFormatPropagator` propagator to `TextFormat`. (#362)
- Renamed `BinaryPropagator` propagator to `Binary`. (#362)
- Renamed `BinaryFormatPropagator` propagator to `BinaryFormat`. (#362)
- Renamed `NoopTextFormatPropagator` propagator to `NoopTextFormat`. (#362)
- Renamed `TraceContextPropagator` propagator to `TraceContext`. (#362)
- Renamed `SpanOption` to `StartOption` in the trace API. (#369)
- Renamed `StartOptions` to `StartConfig` in the trace API. (#369)
- Renamed `EndOptions` to `EndConfig` in the trace API. (#369)
- `Number` now has a pointer receiver for its methods. (#375)
- Renamed `CurrentSpan` to `SpanFromContext` in the trace API. (#379)
- Renamed `SetCurrentSpan` to `ContextWithSpan` in the trace API. (#379)
- Renamed `Message` in Event to `Name` in the trace API. (#389)
- Prometheus exporter no longer aggregates metrics, instead it only exports them. (#385)
- Renamed `HandleImpl` to `BoundInstrumentImpl` in the metric API. (#400)
- Renamed `Float64CounterHandle` to `Float64CounterBoundInstrument` in the metric API. (#400)
- Renamed `Int64CounterHandle` to `Int64CounterBoundInstrument` in the metric API. (#400)
- Renamed `Float64GaugeHandle` to `Float64GaugeBoundInstrument` in the metric API. (#400)
- Renamed `Int64GaugeHandle` to `Int64GaugeBoundInstrument` in the metric API. (#400)
- Renamed `Float64MeasureHandle` to `Float64MeasureBoundInstrument` in the metric API. (#400)
- Renamed `Int64MeasureHandle` to `Int64MeasureBoundInstrument` in the metric API. (#400)
- Renamed `Release` method for bound instruments in the metric API to `Unbind`. (#400)
- Renamed `AcquireHandle` method for bound instruments in the metric API to `Bind`. (#400)
- Renamed the `File` option in the stdout exporter to `Writer`. (#404)
- Renamed all `Options` to `Config` for all metric exports where this wasn't already the case.

### Fixed

- Aggregator import path corrected. (#421)
- Correct links in README. (#368)
- The README was updated to match latest code changes in its examples. (#374)
- Don't capitalize error statements. (#375)
- Fix ignored errors. (#375)
- Fix ambiguous variable naming. (#375)
- Removed unnecessary type casting. (#375)
- Use named parameters. (#375)
- Updated release schedule. (#378)
- Correct http-stackdriver example module name. (#394)
- Removed the `http.request` span in `httptrace` package. (#397)
- Add comments in the metrics SDK (#399)
- Initialize checkpoint when creating ddsketch aggregator to prevent panic when merging into a empty one. (#402) (#403)
- Add documentation of compatible exporters in the README. (#405)
- Typo fix. (#408)
- Simplify span check logic in SDK tracer implementation. (#419)

## [0.2.0] - 2019-12-03

### Added

- Unary gRPC tracing example. (#351)
- Prometheus exporter. (#334)
- Dogstatsd metrics exporter. (#326)

### Changed

- Rename `MaxSumCount` aggregation to `MinMaxSumCount` and add the `Min` interface for this aggregation. (#352)
- Rename `GetMeter` to `Meter`. (#357)
- Rename `HTTPTraceContextPropagator` to `TraceContextPropagator`. (#355)
- Rename `HTTPB3Propagator` to `B3Propagator`. (#355)
- Rename `HTTPTraceContextPropagator` to `TraceContextPropagator`. (#355)
- Move `/global` package to `/api/global`. (#356)
- Rename `GetTracer` to `Tracer`. (#347)

### Removed

- `SetAttribute` from the `Span` interface in the trace API. (#361)
- `AddLink` from the `Span` interface in the trace API. (#349)
- `Link` from the `Span` interface in the trace API. (#349)

### Fixed

- Exclude example directories from coverage report. (#365)
- Lint make target now implements automatic fixes with `golangci-lint` before a second run to report the remaining issues. (#360)
- Drop `GO111MODULE` environment variable in Makefile as Go 1.13 is the project specified minimum version and this is environment variable is not needed for that version of Go. (#359)
- Run the race checker for all test. (#354)
- Redundant commands in the Makefile are removed. (#354)
- Split the `generate` and `lint` targets of the Makefile. (#354)
- Renames `circle-ci` target to more generic `ci` in Makefile. (#354)
- Add example Prometheus binary to gitignore. (#358)
- Support negative numbers with the `MaxSumCount`. (#335)
- Resolve race conditions in `push_test.go` identified in #339. (#340)
- Use `/usr/bin/env bash` as a shebang in scripts rather than `/bin/bash`. (#336)
- Trace benchmark now tests both `AlwaysSample` and `NeverSample`.
   Previously it was testing `AlwaysSample` twice. (#325)
- Trace benchmark now uses a `[]byte` for `TraceID` to fix failing test. (#325)
- Added a trace benchmark to test variadic functions in `setAttribute` vs `setAttributes` (#325)
- The `defaultkeys` batcher was only using the encoded label set as its map key while building a checkpoint.
   This allowed distinct label sets through, but any metrics sharing a label set could be overwritten or merged incorrectly.
   This was corrected. (#333)

## [0.1.2] - 2019-11-18

### Fixed

- Optimized the `simplelru` map for attributes to reduce the number of allocations. (#328)
- Removed unnecessary unslicing of parameters that are already a slice. (#324)

## [0.1.1] - 2019-11-18

This release contains a Metrics SDK with stdout exporter and supports basic aggregations such as counter, gauges, array, maxsumcount, and ddsketch.

### Added

- Metrics stdout export pipeline. (#265)
- Array aggregation for raw measure metrics. (#282)
- The core.Value now have a `MarshalJSON` method. (#281)

### Removed

- `WithService`, `WithResources`, and `WithComponent` methods of tracers. (#314)
- Prefix slash in `Tracer.Start()` for the Jaeger example. (#292)

### Changed

- Allocation in LabelSet construction to reduce GC overhead. (#318)
- `trace.WithAttributes` to append values instead of replacing (#315)
- Use a formula for tolerance in sampling tests. (#298)
- Move export types into trace and metric-specific sub-directories. (#289)
- `SpanKind` back to being based on an `int` type. (#288)

### Fixed

- URL to OpenTelemetry website in README. (#323)
- Name of othttp default tracer. (#321)
- `ExportSpans` for the stackdriver exporter now handles `nil` context. (#294)
- CI modules cache to correctly restore/save from/to the cache. (#316)
- Fix metric SDK race condition between `LoadOrStore` and the assignment `rec.recorder = i.meter.exporter.AggregatorFor(rec)`. (#293)
- README now reflects the new code structure introduced with these changes. (#291)
- Make the basic example work. (#279)

## [0.1.0] - 2019-11-04

This is the first release of open-telemetry go library.
It contains api and sdk for trace and meter.

### Added

- Initial OpenTelemetry trace and metric API prototypes.
- Initial OpenTelemetry trace, metric, and export SDK packages.
- A wireframe bridge to support compatibility with OpenTracing.
- Example code for a basic, http-stackdriver, http, jaeger, and named tracer setup.
- Exporters for Jaeger, Stackdriver, and stdout.
- Propagators for binary, B3, and trace-context protocols.
- Project information and guidelines in the form of a README and CONTRIBUTING.
- Tools to build the project and a Makefile to automate the process.
- Apache-2.0 license.
- CircleCI build CI manifest files.
- CODEOWNERS file to track owners of this project.

[Unreleased]: https://github.com/open-telemetry/opentelemetry-go/compare/v1.15.0-rc.2...HEAD
[1.15.0-rc.2/0.38.0-rc.2]: https://github.com/open-telemetry/opentelemetry-go/releases/tag/v1.15.0-rc.2
[1.15.0-rc.1/0.38.0-rc.1]: https://github.com/open-telemetry/opentelemetry-go/releases/tag/v1.15.0-rc.1
[1.14.0/0.37.0/0.0.4]: https://github.com/open-telemetry/opentelemetry-go/releases/tag/v1.14.0
[1.13.0/0.36.0]: https://github.com/open-telemetry/opentelemetry-go/releases/tag/v1.13.0
[1.12.0/0.35.0]: https://github.com/open-telemetry/opentelemetry-go/releases/tag/v1.12.0
[1.11.2/0.34.0]: https://github.com/open-telemetry/opentelemetry-go/releases/tag/v1.11.2
[1.11.1/0.33.0]: https://github.com/open-telemetry/opentelemetry-go/releases/tag/v1.11.1
[1.11.0/0.32.3]: https://github.com/open-telemetry/opentelemetry-go/releases/tag/v1.11.0
[0.32.2]: https://github.com/open-telemetry/opentelemetry-go/releases/tag/sdk/metric/v0.32.2
[0.32.1]: https://github.com/open-telemetry/opentelemetry-go/releases/tag/sdk/metric/v0.32.1
[0.32.0]: https://github.com/open-telemetry/opentelemetry-go/releases/tag/sdk/metric/v0.32.0
[1.10.0]: https://github.com/open-telemetry/opentelemetry-go/releases/tag/v1.10.0
[1.9.0/0.0.3]: https://github.com/open-telemetry/opentelemetry-go/releases/tag/v1.9.0
[1.8.0/0.31.0]: https://github.com/open-telemetry/opentelemetry-go/releases/tag/v1.8.0
[1.7.0/0.30.0]: https://github.com/open-telemetry/opentelemetry-go/releases/tag/v1.7.0
[0.29.0]: https://github.com/open-telemetry/opentelemetry-go/releases/tag/metric/v0.29.0
[1.6.3]: https://github.com/open-telemetry/opentelemetry-go/releases/tag/v1.6.3
[1.6.2]: https://github.com/open-telemetry/opentelemetry-go/releases/tag/v1.6.2
[1.6.1]: https://github.com/open-telemetry/opentelemetry-go/releases/tag/v1.6.1
[1.6.0/0.28.0]: https://github.com/open-telemetry/opentelemetry-go/releases/tag/v1.6.0
[1.5.0]: https://github.com/open-telemetry/opentelemetry-go/releases/tag/v1.5.0
[1.4.1]: https://github.com/open-telemetry/opentelemetry-go/releases/tag/v1.4.1
[1.4.0]: https://github.com/open-telemetry/opentelemetry-go/releases/tag/v1.4.0
[1.3.0]: https://github.com/open-telemetry/opentelemetry-go/releases/tag/v1.3.0
[1.2.0]: https://github.com/open-telemetry/opentelemetry-go/releases/tag/v1.2.0
[1.1.0]: https://github.com/open-telemetry/opentelemetry-go/releases/tag/v1.1.0
[1.0.1]: https://github.com/open-telemetry/opentelemetry-go/releases/tag/v1.0.1
[Metrics 0.24.0]: https://github.com/open-telemetry/opentelemetry-go/releases/tag/metric/v0.24.0
[1.0.0]: https://github.com/open-telemetry/opentelemetry-go/releases/tag/v1.0.0
[1.0.0-RC3]: https://github.com/open-telemetry/opentelemetry-go/releases/tag/v1.0.0-RC3
[1.0.0-RC2]: https://github.com/open-telemetry/opentelemetry-go/releases/tag/v1.0.0-RC2
[Experimental Metrics v0.22.0]: https://github.com/open-telemetry/opentelemetry-go/releases/tag/metric/v0.22.0
[1.0.0-RC1]: https://github.com/open-telemetry/opentelemetry-go/releases/tag/v1.0.0-RC1
[0.20.0]: https://github.com/open-telemetry/opentelemetry-go/releases/tag/v0.20.0
[0.19.0]: https://github.com/open-telemetry/opentelemetry-go/releases/tag/v0.19.0
[0.18.0]: https://github.com/open-telemetry/opentelemetry-go/releases/tag/v0.18.0
[0.17.0]: https://github.com/open-telemetry/opentelemetry-go/releases/tag/v0.17.0
[0.16.0]: https://github.com/open-telemetry/opentelemetry-go/releases/tag/v0.16.0
[0.15.0]: https://github.com/open-telemetry/opentelemetry-go/releases/tag/v0.15.0
[0.14.0]: https://github.com/open-telemetry/opentelemetry-go/releases/tag/v0.14.0
[0.13.0]: https://github.com/open-telemetry/opentelemetry-go/releases/tag/v0.13.0
[0.12.0]: https://github.com/open-telemetry/opentelemetry-go/releases/tag/v0.12.0
[0.11.0]: https://github.com/open-telemetry/opentelemetry-go/releases/tag/v0.11.0
[0.10.0]: https://github.com/open-telemetry/opentelemetry-go/releases/tag/v0.10.0
[0.9.0]: https://github.com/open-telemetry/opentelemetry-go/releases/tag/v0.9.0
[0.8.0]: https://github.com/open-telemetry/opentelemetry-go/releases/tag/v0.8.0
[0.7.0]: https://github.com/open-telemetry/opentelemetry-go/releases/tag/v0.7.0
[0.6.0]: https://github.com/open-telemetry/opentelemetry-go/releases/tag/v0.6.0
[0.5.0]: https://github.com/open-telemetry/opentelemetry-go/releases/tag/v0.5.0
[0.4.3]: https://github.com/open-telemetry/opentelemetry-go/releases/tag/v0.4.3
[0.4.2]: https://github.com/open-telemetry/opentelemetry-go/releases/tag/v0.4.2
[0.4.1]: https://github.com/open-telemetry/opentelemetry-go/releases/tag/v0.4.1
[0.4.0]: https://github.com/open-telemetry/opentelemetry-go/releases/tag/v0.4.0
[0.3.0]: https://github.com/open-telemetry/opentelemetry-go/releases/tag/v0.3.0
[0.2.3]: https://github.com/open-telemetry/opentelemetry-go/releases/tag/v0.2.3
[0.2.2]: https://github.com/open-telemetry/opentelemetry-go/releases/tag/v0.2.2
[0.2.1.1]: https://github.com/open-telemetry/opentelemetry-go/releases/tag/v0.2.1.1
[0.2.1]: https://github.com/open-telemetry/opentelemetry-go/releases/tag/v0.2.1
[0.2.0]: https://github.com/open-telemetry/opentelemetry-go/releases/tag/v0.2.0
[0.1.2]: https://github.com/open-telemetry/opentelemetry-go/releases/tag/v0.1.2
[0.1.1]: https://github.com/open-telemetry/opentelemetry-go/releases/tag/v0.1.1
[0.1.0]: https://github.com/open-telemetry/opentelemetry-go/releases/tag/v0.1.0

[Go 1.20]: https://go.dev/doc/go1.20
[Go 1.19]: https://go.dev/doc/go1.19
[Go 1.18]: https://go.dev/doc/go1.18<|MERGE_RESOLUTION|>--- conflicted
+++ resolved
@@ -10,15 +10,12 @@
 
 ### Added
 
-<<<<<<< HEAD
 - The `WithSchemaURL` method is added to the `Resource` in `go.opentelemetry.io/otel/sdk/resource`.
   This method is used to return a copy of the `Resource` upgraded or downgraded to the specified OpenTelemetry semantic convention schema version. (#3944)
 - The `MergeAt` function is added to `go.opentelemetry.io/otel/sdk/resource`.
   This function merges a group of `Resource`s into one `Resource` that uses the specified OpenTelemetry semantic convention schema version.
   All the passed `Resource`s are either upgraded or downgraded using OpenTelemetry semantic convention schema depending on their relative version. (#3944)
-=======
 - The `Version` function to `go.opentelemetry.io/otel/sdk` to return the SDK version. (#3949)
->>>>>>> 271df1dc
 
 ### Changed
 
