# Changelog

All notable changes to this project will be documented in this file.

The format is based on [Keep a Changelog](https://keepachangelog.com/en/1.0.0/).

This project adheres to [Semantic Versioning](https://semver.org/spec/v2.0.0.html).

## [Unreleased]

<<<<<<< HEAD
### Added

- Add `WithProducer` option in `go.opentelemetry.op/otel/exporters/prometheus` to restore the ability to register producers on the prometheus exporter's manual reader. (#4473)
=======
### Deprecated

- The `NewMetricExporter` in `go.opentelemetry.io/otel/bridge/opencensus` was deprecated in `v0.35.0` (#3541).
  The deprecation notice format for the function has been corrected to trigger Go documentation and build tooling. (#4470)
>>>>>>> 2d2507d7

### Removed

- Removed the deprecated `go.opentelemetry.io/otel/exporters/jaeger` package. (#4467)
- Removed the deprecated `go.opentelemetry.io/otel/example/jaeger` package. (#4467)
- Removed the deprecated `go.opentelemetry.io/otel/sdk/metric/aggregation` package. (#4468)
- Removed the deprecated internal packages in `go.opentelemetry.io/otel/exporters/otlp` and its sub-packages. (#4469)

## [1.17.0/0.40.0/0.0.5] 2023-08-28

### Added

- Export the `ManualReader` struct in `go.opentelemetry.io/otel/sdk/metric`. (#4244)
- Export the `PeriodicReader` struct in `go.opentelemetry.io/otel/sdk/metric`. (#4244)
- Add support for exponential histogram aggregations.
  A histogram can be configured as an exponential histogram using a view with `"go.opentelemetry.io/otel/sdk/metric".ExponentialHistogram` as the aggregation. (#4245)
- Export the `Exporter` struct in `go.opentelemetry.io/otel/exporters/otlp/otlpmetric/otlpmetricgrpc`. (#4272)
- Export the `Exporter` struct in `go.opentelemetry.io/otel/exporters/otlp/otlpmetric/otlpmetrichttp`. (#4272)
- The exporters in `go.opentelemetry.io/otel/exporters/otlp/otlpmetric` now support the `OTEL_EXPORTER_OTLP_METRICS_TEMPORALITY_PREFERENCE` environment variable. (#4287)
- Add `WithoutCounterSuffixes` option in `go.opentelemetry.io/otel/exporters/prometheus` to disable addition of `_total` suffixes. (#4306)
- Add info and debug logging to the metric SDK in `go.opentelemetry.io/otel/sdk/metric`. (#4315)
- The `go.opentelemetry.io/otel/semconv/v1.21.0` package.
  The package contains semantic conventions from the `v1.21.0` version of the OpenTelemetry Semantic Conventions. (#4362)
- Accept 201 to 299 HTTP status as success in `go.opentelemetry.io/otel/exporters/otlp/otlpmetric/otlpmetrichttp` and `go.opentelemetry.io/otel/exporters/otlp/otlptrace/otlptracehttp`. (#4365)
- Document the `Temporality` and `Aggregation` methods of the `"go.opentelemetry.io/otel/sdk/metric".Exporter"` need to be concurrent safe. (#4381)
- Expand the set of units supported by the Prometheus exporter, and don't add unit suffixes if they are already present in `go.opentelemetry.op/otel/exporters/prometheus` (#4374)
- Move the `Aggregation` interface and its implementations from `go.opentelemetry.io/otel/sdk/metric/aggregation` to `go.opentelemetry.io/otel/sdk/metric`. (#4435)
- The exporters in `go.opentelemetry.io/otel/exporters/otlp/otlpmetric` now support the `OTEL_EXPORTER_OTLP_METRICS_DEFAULT_HISTOGRAM_AGGREGATION` environment variable. (#4437)
- Add the `NewAllowKeysFilter` and `NewDenyKeysFilter` functions to `go.opentelemetry.io/otel/attribute` to allow convenient creation of allow-keys and deny-keys filters. (#4444)
- Support Go 1.21. (#4463)

### Changed

- Starting from `v1.21.0` of semantic conventions, `go.opentelemetry.io/otel/semconv/{version}/httpconv` and `go.opentelemetry.io/otel/semconv/{version}/netconv` packages will no longer be published. (#4145)
- Log duplicate instrument conflict at a warning level instead of info in `go.opentelemetry.io/otel/sdk/metric`. (#4202)
- Return an error on the creation of new instruments in `go.opentelemetry.io/otel/sdk/metric` if their name doesn't pass regexp validation. (#4210)
- `NewManualReader` in `go.opentelemetry.io/otel/sdk/metric` returns `*ManualReader` instead of `Reader`. (#4244)
- `NewPeriodicReader` in `go.opentelemetry.io/otel/sdk/metric` returns `*PeriodicReader` instead of `Reader`. (#4244)
- Count the Collect time in the `PeriodicReader` timeout in `go.opentelemetry.io/otel/sdk/metric`. (#4221)
- The function `New` in `go.opentelemetry.io/otel/exporters/otlp/otlpmetric/otlpmetricgrpc` returns `*Exporter` instead of `"go.opentelemetry.io/otel/sdk/metric".Exporter`. (#4272)
- The function `New` in `go.opentelemetry.io/otel/exporters/otlp/otlpmetric/otlpmetrichttp` returns `*Exporter` instead of `"go.opentelemetry.io/otel/sdk/metric".Exporter`. (#4272)
- If an attribute set is omitted from an async callback, the previous value will no longer be exported in `go.opentelemetry.io/otel/sdk/metric`. (#4290)
- If an attribute set is observed multiple times in an async callback in `go.opentelemetry.io/otel/sdk/metric`, the values will be summed instead of the last observation winning. (#4289)
- Allow the explicit bucket histogram aggregation to be used for the up-down counter, observable counter, observable up-down counter, and observable gauge in the `go.opentelemetry.io/otel/sdk/metric` package. (#4332)
- Restrict `Meter`s in `go.opentelemetry.io/otel/sdk/metric` to only register and collect instruments it created. (#4333)
- `PeriodicReader.Shutdown` and `PeriodicReader.ForceFlush` in `go.opentelemetry.io/otel/sdk/metric` now apply the periodic reader's timeout to the operation if the user provided context does not contain a deadline. (#4356, #4377)
- Upgrade all use of `go.opentelemetry.io/otel/semconv` to use `v1.21.0`. (#4408)
- Increase instrument name maximum length from 63 to 255 characters in `go.opentelemetry.io/otel/sdk/metric`. (#4434)
- Add `go.opentelemetry.op/otel/sdk/metric.WithProducer` as an `Option` for `"go.opentelemetry.io/otel/sdk/metric".NewManualReader` and `"go.opentelemetry.io/otel/sdk/metric".NewPeriodicReader`. (#4346)

### Removed

- Remove `Reader.RegisterProducer` in `go.opentelemetry.io/otel/metric`.
  Use the added `WithProducer` option instead. (#4346)
- Remove `Reader.ForceFlush` in `go.opentelemetry.io/otel/metric`.
  Notice that `PeriodicReader.ForceFlush` is still available. (#4375)

### Fixed

- Correctly format log messages from the `go.opentelemetry.io/otel/exporters/zipkin` exporter. (#4143)
- Log an error for calls to `NewView` in `go.opentelemetry.io/otel/sdk/metric` that have empty criteria. (#4307)
- Fix `"go.opentelemetry.io/otel/sdk/resource".WithHostID()` to not set an empty `host.id`. (#4317)
- Use the instrument identifying fields to cache aggregators and determine duplicate instrument registrations in `go.opentelemetry.io/otel/sdk/metric`. (#4337)
- Detect duplicate instruments for case-insensitive names in `go.opentelemetry.io/otel/sdk/metric`. (#4338)
- The `ManualReader` will not panic if `AggregationSelector` returns `nil` in `go.opentelemetry.io/otel/sdk/metric`. (#4350)
- If a `Reader`'s `AggregationSelector` returns `nil` or `DefaultAggregation` the pipeline will use the default aggregation. (#4350)
- Log a suggested view that fixes instrument conflicts in `go.opentelemetry.io/otel/sdk/metric`. (#4349)
- Fix possible panic, deadlock and race condition in batch span processor in `go.opentelemetry.io/otel/sdk/trace`. (#4353)
- Improve context cancellation handling in batch span processor's `ForceFlush` in  `go.opentelemetry.io/otel/sdk/trace`. (#4369)
- Decouple `go.opentelemetry.io/otel/exporters/otlp/otlptrace/internal` from `go.opentelemetry.io/otel/exporters/otlp/internal` using gotmpl. (#4397, #3846)
- Decouple `go.opentelemetry.io/otel/exporters/otlp/otlpmetric/otlpmetricgrpc/internal` from `go.opentelemetry.io/otel/exporters/otlp/internal` and `go.opentelemetry.io/otel/exporters/otlp/otlpmetric/internal` using gotmpl. (#4404, #3846)
- Decouple `go.opentelemetry.io/otel/exporters/otlp/otlpmetric/otlpmetrichttp/internal` from `go.opentelemetry.io/otel/exporters/otlp/internal` and `go.opentelemetry.io/otel/exporters/otlp/otlpmetric/internal` using gotmpl. (#4407, #3846)
- Decouple `go.opentelemetry.io/otel/exporters/otlp/otlptrace/otlptracegrpc/internal` from `go.opentelemetry.io/otel/exporters/otlp/internal` and `go.opentelemetry.io/otel/exporters/otlp/otlptrace/internal` using gotmpl. (#4400, #3846)
- Decouple `go.opentelemetry.io/otel/exporters/otlp/otlptrace/otlptracehttp/internal` from `go.opentelemetry.io/otel/exporters/otlp/internal` and `go.opentelemetry.io/otel/exporters/otlp/otlptrace/internal` using gotmpl. (#4401, #3846)
- Do not block the metric SDK when OTLP metric exports are blocked in `go.opentelemetry.io/otel/exporters/otlp/otlpmetric/otlpmetricgrpc` and `go.opentelemetry.io/otel/exporters/otlp/otlpmetric/otlpmetrichttp`. (#3925, #4395)
- Do not append `_total` if the counter already has that suffix for the Prometheus exproter in `go.opentelemetry.io/otel/exporter/prometheus`. (#4373)
- Fix resource detection data race in `go.opentelemetry.io/otel/sdk/resource`. (#4409)
- Use the first-seen instrument name during instrument name conflicts in `go.opentelemetry.io/otel/sdk/metric`. (#4428)

### Deprecated

- The `go.opentelemetry.io/otel/exporters/jaeger` package is deprecated.
  OpenTelemetry dropped support for Jaeger exporter in July 2023.
  Use `go.opentelemetry.io/otel/exporters/otlp/otlptrace/otlptracehttp`
  or `go.opentelemetry.io/otel/exporters/otlp/otlptrace/otlptracegrpc` instead. (#4423)
- The `go.opentelemetry.io/otel/example/jaeger` package is deprecated. (#4423)
- The `go.opentelemetry.io/otel/exporters/otlp/otlpmetric/internal` package is deprecated. (#4420)
- The `go.opentelemetry.io/otel/exporters/otlp/otlpmetric/internal/oconf` package is deprecated. (#4420)
- The `go.opentelemetry.io/otel/exporters/otlp/otlpmetric/internal/otest` package is deprecated. (#4420)
- The `go.opentelemetry.io/otel/exporters/otlp/otlpmetric/internal/transform` package is deprecated. (#4420)
- The `go.opentelemetry.io/otel/exporters/otlp/internal` package is deprecated. (#4421)
- The `go.opentelemetry.io/otel/exporters/otlp/internal/envconfig` package is deprecated. (#4421)
- The `go.opentelemetry.io/otel/exporters/otlp/internal/retry` package is deprecated. (#4421)
- The `go.opentelemetry.io/otel/exporters/otlp/otlptrace/internal` package is deprecated. (#4425)
- The `go.opentelemetry.io/otel/exporters/otlp/otlptrace/internal/envconfig` package is deprecated. (#4425)
- The `go.opentelemetry.io/otel/exporters/otlp/otlptrace/internal/otlpconfig` package is deprecated. (#4425)
- The `go.opentelemetry.io/otel/exporters/otlp/otlptrace/internal/otlptracetest` package is deprecated. (#4425)
- The `go.opentelemetry.io/otel/exporters/otlp/otlptrace/internal/retry` package is deprecated. (#4425)
- The `go.opentelemetry.io/otel/sdk/metric/aggregation` package is deprecated.
  Use the aggregation types added to `go.opentelemetry.io/otel/sdk/metric` instead. (#4435)

## [1.16.0/0.39.0] 2023-05-18

This release contains the first stable release of the OpenTelemetry Go [metric API].
Our project stability guarantees now apply to the `go.opentelemetry.io/otel/metric` package.
See our [versioning policy](VERSIONING.md) for more information about these stability guarantees.

### Added

- The `go.opentelemetry.io/otel/semconv/v1.19.0` package.
  The package contains semantic conventions from the `v1.19.0` version of the OpenTelemetry specification. (#3848)
- The `go.opentelemetry.io/otel/semconv/v1.20.0` package.
  The package contains semantic conventions from the `v1.20.0` version of the OpenTelemetry specification. (#4078)
- The Exponential Histogram data types in `go.opentelemetry.io/otel/sdk/metric/metricdata`. (#4165)
- OTLP metrics exporter now supports the Exponential Histogram Data Type. (#4222)
- Fix serialization of `time.Time` zero values in `go.opentelemetry.io/otel/exporters/otlp/otlpmetric/otlpmetricgrpc` and `go.opentelemetry.io/otel/exporters/otlp/otlpmetric/otlpmetrichttp` packages. (#4271)

### Changed

- Use `strings.Cut()` instead of `string.SplitN()` for better readability and memory use. (#4049)
- `MeterProvider` returns noop meters once it has been shutdown. (#4154)

### Removed

- The deprecated `go.opentelemetry.io/otel/metric/instrument` package is removed.
  Use `go.opentelemetry.io/otel/metric` instead. (#4055)

### Fixed

- Fix build for BSD based systems in `go.opentelemetry.io/otel/sdk/resource`. (#4077)

## [1.16.0-rc.1/0.39.0-rc.1] 2023-05-03

This is a release candidate for the v1.16.0/v0.39.0 release.
That release is expected to include the `v1` release of the OpenTelemetry Go metric API and will provide stability guarantees of that API.
See our [versioning policy](VERSIONING.md) for more information about these stability guarantees.

### Added

- Support global `MeterProvider` in `go.opentelemetry.io/otel`. (#4039)
  - Use `Meter` for a `metric.Meter` from the global `metric.MeterProvider`.
  - Use `GetMeterProivder` for a global `metric.MeterProvider`.
  - Use `SetMeterProivder` to set the global `metric.MeterProvider`.

### Changed

- Move the `go.opentelemetry.io/otel/metric` module to the `stable-v1` module set.
  This stages the metric API to be released as a stable module. (#4038)

### Removed

- The `go.opentelemetry.io/otel/metric/global` package is removed.
  Use `go.opentelemetry.io/otel` instead. (#4039)

## [1.15.1/0.38.1] 2023-05-02

### Fixed

- Remove unused imports from `sdk/resource/host_id_bsd.go` which caused build failures. (#4040, #4041)

## [1.15.0/0.38.0] 2023-04-27

### Added

- The `go.opentelemetry.io/otel/metric/embedded` package. (#3916)
- The `Version` function to `go.opentelemetry.io/otel/sdk` to return the SDK version. (#3949)
- Add a `WithNamespace` option to `go.opentelemetry.io/otel/exporters/prometheus` to allow users to prefix metrics with a namespace. (#3970)
- The following configuration types were added to `go.opentelemetry.io/otel/metric/instrument` to be used in the configuration of measurement methods. (#3971)
  - The `AddConfig` used to hold configuration for addition measurements
    - `NewAddConfig` used to create a new `AddConfig`
    - `AddOption` used to configure an `AddConfig`
  - The `RecordConfig` used to hold configuration for recorded measurements
    - `NewRecordConfig` used to create a new `RecordConfig`
    - `RecordOption` used to configure a `RecordConfig`
  - The `ObserveConfig` used to hold configuration for observed measurements
    - `NewObserveConfig` used to create a new `ObserveConfig`
    - `ObserveOption` used to configure an `ObserveConfig`
- `WithAttributeSet` and `WithAttributes` are added to `go.opentelemetry.io/otel/metric/instrument`.
  They return an option used during a measurement that defines the attribute Set associated with the measurement. (#3971)
- The `Version` function to `go.opentelemetry.io/otel/exporters/otlp/otlpmetric` to return the OTLP metrics client version. (#3956)
- The `Version` function to `go.opentelemetry.io/otel/exporters/otlp/otlptrace` to return the OTLP trace client version. (#3956)

### Changed

- The `Extrema` in `go.opentelemetry.io/otel/sdk/metric/metricdata` is redefined with a generic argument of `[N int64 | float64]`. (#3870)
- Update all exported interfaces from `go.opentelemetry.io/otel/metric` to embed their corresponding interface from `go.opentelemetry.io/otel/metric/embedded`.
  This adds an implementation requirement to set the interface default behavior for unimplemented methods. (#3916)
- Move No-Op implementation from `go.opentelemetry.io/otel/metric` into its own package `go.opentelemetry.io/otel/metric/noop`. (#3941)
  - `metric.NewNoopMeterProvider` is replaced with `noop.NewMeterProvider`
- Add all the methods from `"go.opentelemetry.io/otel/trace".SpanContext` to `bridgeSpanContext` by embedding `otel.SpanContext` in `bridgeSpanContext`. (#3966)
- Wrap `UploadMetrics` error in `go.opentelemetry.io/otel/exporters/otlp/otlpmetric/` to improve error message when encountering generic grpc errors. (#3974)
- The measurement methods for all instruments in `go.opentelemetry.io/otel/metric/instrument` accept an option instead of the variadic `"go.opentelemetry.io/otel/attribute".KeyValue`. (#3971)
  - The `Int64Counter.Add` method now accepts `...AddOption`
  - The `Float64Counter.Add` method now accepts `...AddOption`
  - The `Int64UpDownCounter.Add` method now accepts `...AddOption`
  - The `Float64UpDownCounter.Add` method now accepts `...AddOption`
  - The `Int64Histogram.Record` method now accepts `...RecordOption`
  - The `Float64Histogram.Record` method now accepts `...RecordOption`
  - The `Int64Observer.Observe` method now accepts `...ObserveOption`
  - The `Float64Observer.Observe` method now accepts `...ObserveOption`
- The `Observer` methods in `go.opentelemetry.io/otel/metric` accept an option instead of the variadic `"go.opentelemetry.io/otel/attribute".KeyValue`. (#3971)
  - The `Observer.ObserveInt64` method now accepts `...ObserveOption`
  - The `Observer.ObserveFloat64` method now accepts `...ObserveOption`
- Move global metric back to `go.opentelemetry.io/otel/metric/global` from `go.opentelemetry.io/otel`. (#3986)

### Fixed

- `TracerProvider` allows calling `Tracer()` while it's shutting down.
  It used to deadlock. (#3924)
- Use the SDK version for the Telemetry SDK resource detector in `go.opentelemetry.io/otel/sdk/resource`. (#3949)
- Fix a data race in `SpanProcessor` returned by `NewSimpleSpanProcessor` in `go.opentelemetry.io/otel/sdk/trace`. (#3951)
- Automatically figure out the default aggregation with `aggregation.Default`. (#3967)

### Deprecated

- The `go.opentelemetry.io/otel/metric/instrument` package is deprecated.
  Use the equivalent types added to `go.opentelemetry.io/otel/metric` instead. (#4018)

## [1.15.0-rc.2/0.38.0-rc.2] 2023-03-23

This is a release candidate for the v1.15.0/v0.38.0 release.
That release will include the `v1` release of the OpenTelemetry Go metric API and will provide stability guarantees of that API.
See our [versioning policy](VERSIONING.md) for more information about these stability guarantees.

### Added

- The `WithHostID` option to `go.opentelemetry.io/otel/sdk/resource`. (#3812)
- The `WithoutTimestamps` option to `go.opentelemetry.io/otel/exporters/stdout/stdoutmetric` to sets all timestamps to zero. (#3828)
- The new `Exemplar` type is added to `go.opentelemetry.io/otel/sdk/metric/metricdata`.
  Both the `DataPoint` and `HistogramDataPoint` types from that package have a new field of `Exemplars` containing the sampled exemplars for their timeseries. (#3849)
- Configuration for each metric instrument in `go.opentelemetry.io/otel/sdk/metric/instrument`. (#3895)
- The internal logging introduces a warning level verbosity equal to `V(1)`. (#3900)
- Added a log message warning about usage of `SimpleSpanProcessor` in production environments. (#3854)

### Changed

- Optimize memory allocation when creation a new `Set` using `NewSet` or `NewSetWithFiltered` in `go.opentelemetry.io/otel/attribute`. (#3832)
- Optimize memory allocation when creation new metric instruments in `go.opentelemetry.io/otel/sdk/metric`. (#3832)
- Avoid creating new objects on all calls to `WithDeferredSetup` and `SkipContextSetup` in OpenTracing bridge. (#3833)
- The `New` and `Detect` functions from `go.opentelemetry.io/otel/sdk/resource` return errors that wrap underlying errors instead of just containing the underlying error strings. (#3844)
- Both the `Histogram` and `HistogramDataPoint` are redefined with a generic argument of `[N int64 | float64]` in `go.opentelemetry.io/otel/sdk/metric/metricdata`. (#3849)
- The metric `Export` interface from `go.opentelemetry.io/otel/sdk/metric` accepts a `*ResourceMetrics` instead of `ResourceMetrics`. (#3853)
- Rename `Asynchronous` to `Observable` in `go.opentelemetry.io/otel/metric/instrument`. (#3892)
- Rename `Int64ObserverOption` to `Int64ObservableOption` in `go.opentelemetry.io/otel/metric/instrument`. (#3895)
- Rename `Float64ObserverOption` to `Float64ObservableOption` in `go.opentelemetry.io/otel/metric/instrument`. (#3895)
- The internal logging changes the verbosity level of info to `V(4)`, the verbosity level of debug to `V(8)`. (#3900)

### Fixed

- `TracerProvider` consistently doesn't allow to register a `SpanProcessor` after shutdown. (#3845)

### Removed

- The deprecated `go.opentelemetry.io/otel/metric/global` package is removed. (#3829)
- The unneeded `Synchronous` interface in `go.opentelemetry.io/otel/metric/instrument` was removed. (#3892)
- The `Float64ObserverConfig` and `NewFloat64ObserverConfig` in `go.opentelemetry.io/otel/sdk/metric/instrument`.
  Use the added `float64` instrument configuration instead. (#3895)
- The `Int64ObserverConfig` and `NewInt64ObserverConfig` in `go.opentelemetry.io/otel/sdk/metric/instrument`.
  Use the added `int64` instrument configuration instead. (#3895)
- The `NewNoopMeter` function in `go.opentelemetry.io/otel/metric`, use `NewMeterProvider().Meter("")` instead. (#3893)

## [1.15.0-rc.1/0.38.0-rc.1] 2023-03-01

This is a release candidate for the v1.15.0/v0.38.0 release.
That release will include the `v1` release of the OpenTelemetry Go metric API and will provide stability guarantees of that API.
See our [versioning policy](VERSIONING.md) for more information about these stability guarantees.

This release drops the compatibility guarantee of [Go 1.18].

### Added

- Support global `MeterProvider` in `go.opentelemetry.io/otel`. (#3818)
  - Use `Meter` for a `metric.Meter` from the global `metric.MeterProvider`.
  - Use `GetMeterProivder` for a global `metric.MeterProvider`.
  - Use `SetMeterProivder` to set the global `metric.MeterProvider`.

### Changed

- Dropped compatibility testing for [Go 1.18].
  The project no longer guarantees support for this version of Go. (#3813)

### Fixed

- Handle empty environment variable as it they were not set. (#3764)
- Clarify the `httpconv` and `netconv` packages in `go.opentelemetry.io/otel/semconv/*` provide tracing semantic conventions. (#3823)
- Fix race conditions in `go.opentelemetry.io/otel/exporters/metric/prometheus` that could cause a panic. (#3899)
- Fix sending nil `scopeInfo` to metrics channel in `go.opentelemetry.io/otel/exporters/metric/prometheus` that could cause a panic in `github.com/prometheus/client_golang/prometheus`. (#3899)

### Deprecated

- The `go.opentelemetry.io/otel/metric/global` package is deprecated.
  Use `go.opentelemetry.io/otel` instead. (#3818)

### Removed

- The deprecated `go.opentelemetry.io/otel/metric/unit` package is removed. (#3814)

## [1.14.0/0.37.0/0.0.4] 2023-02-27

This release is the last to support [Go 1.18].
The next release will require at least [Go 1.19].

### Added

- The `event` type semantic conventions are added to `go.opentelemetry.io/otel/semconv/v1.17.0`. (#3697)
- Support [Go 1.20]. (#3693)
- The `go.opentelemetry.io/otel/semconv/v1.18.0` package.
  The package contains semantic conventions from the `v1.18.0` version of the OpenTelemetry specification. (#3719)
  - The following `const` renames from `go.opentelemetry.io/otel/semconv/v1.17.0` are included:
    - `OtelScopeNameKey` -> `OTelScopeNameKey`
    - `OtelScopeVersionKey` -> `OTelScopeVersionKey`
    - `OtelLibraryNameKey` -> `OTelLibraryNameKey`
    - `OtelLibraryVersionKey` -> `OTelLibraryVersionKey`
    - `OtelStatusCodeKey` -> `OTelStatusCodeKey`
    - `OtelStatusDescriptionKey` -> `OTelStatusDescriptionKey`
    - `OtelStatusCodeOk` -> `OTelStatusCodeOk`
    - `OtelStatusCodeError` -> `OTelStatusCodeError`
  - The following `func` renames from `go.opentelemetry.io/otel/semconv/v1.17.0` are included:
    - `OtelScopeName` -> `OTelScopeName`
    - `OtelScopeVersion` -> `OTelScopeVersion`
    - `OtelLibraryName` -> `OTelLibraryName`
    - `OtelLibraryVersion` -> `OTelLibraryVersion`
    - `OtelStatusDescription` -> `OTelStatusDescription`
- A `IsSampled` method is added to the `SpanContext` implementation in `go.opentelemetry.io/otel/bridge/opentracing` to expose the span sampled state.
  See the [README](./bridge/opentracing/README.md) for more information. (#3570)
- The `WithInstrumentationAttributes` option to `go.opentelemetry.io/otel/metric`. (#3738)
- The `WithInstrumentationAttributes` option to `go.opentelemetry.io/otel/trace`. (#3739)
- The following environment variables are supported by the periodic `Reader` in `go.opentelemetry.io/otel/sdk/metric`. (#3763)
  - `OTEL_METRIC_EXPORT_INTERVAL` sets the time between collections and exports.
  - `OTEL_METRIC_EXPORT_TIMEOUT` sets the timeout an export is attempted.

### Changed

- Fall-back to `TextMapCarrier` when it's not `HttpHeader`s in `go.opentelemetry.io/otel/bridge/opentracing`. (#3679)
- The `Collect` method of the `"go.opentelemetry.io/otel/sdk/metric".Reader` interface is updated to accept the `metricdata.ResourceMetrics` value the collection will be made into.
  This change is made to enable memory reuse by SDK users. (#3732)
- The `WithUnit` option in `go.opentelemetry.io/otel/sdk/metric/instrument` is updated to accept a `string` for the unit value. (#3776)

### Fixed

- Ensure `go.opentelemetry.io/otel` does not use generics. (#3723, #3725)
- Multi-reader `MeterProvider`s now export metrics for all readers, instead of just the first reader. (#3720, #3724)
- Remove use of deprecated `"math/rand".Seed` in `go.opentelemetry.io/otel/example/prometheus`. (#3733)
- Do not silently drop unknown schema data with `Parse` in  `go.opentelemetry.io/otel/schema/v1.1`. (#3743)
- Data race issue in OTLP exporter retry mechanism. (#3755, #3756)
- Wrapping empty errors when exporting in `go.opentelemetry.io/otel/sdk/metric`. (#3698, #3772)
- Incorrect "all" and "resource" definition for schema files in `go.opentelemetry.io/otel/schema/v1.1`. (#3777)

### Deprecated

- The `go.opentelemetry.io/otel/metric/unit` package is deprecated.
  Use the equivalent unit string instead. (#3776)
  - Use `"1"` instead of `unit.Dimensionless`
  - Use `"By"` instead of `unit.Bytes`
  - Use `"ms"` instead of `unit.Milliseconds`

## [1.13.0/0.36.0] 2023-02-07

### Added

- Attribute `KeyValue` creations functions to `go.opentelemetry.io/otel/semconv/v1.17.0` for all non-enum semantic conventions.
  These functions ensure semantic convention type correctness. (#3675)

### Fixed

- Removed the `http.target` attribute from being added by `ServerRequest` in the following packages. (#3687)
  - `go.opentelemetry.io/otel/semconv/v1.13.0/httpconv`
  - `go.opentelemetry.io/otel/semconv/v1.14.0/httpconv`
  - `go.opentelemetry.io/otel/semconv/v1.15.0/httpconv`
  - `go.opentelemetry.io/otel/semconv/v1.16.0/httpconv`
  - `go.opentelemetry.io/otel/semconv/v1.17.0/httpconv`

### Removed

- The deprecated `go.opentelemetry.io/otel/metric/instrument/asyncfloat64` package is removed. (#3631)
- The deprecated `go.opentelemetry.io/otel/metric/instrument/asyncint64` package is removed. (#3631)
- The deprecated `go.opentelemetry.io/otel/metric/instrument/syncfloat64` package is removed. (#3631)
- The deprecated `go.opentelemetry.io/otel/metric/instrument/syncint64` package is removed. (#3631)

## [1.12.0/0.35.0] 2023-01-28

### Added

- The `WithInt64Callback` option to `go.opentelemetry.io/otel/metric/instrument`.
  This options is used to configure `int64` Observer callbacks during their creation. (#3507)
- The `WithFloat64Callback` option to `go.opentelemetry.io/otel/metric/instrument`.
  This options is used to configure `float64` Observer callbacks during their creation. (#3507)
- The `Producer` interface and `Reader.RegisterProducer(Producer)` to `go.opentelemetry.io/otel/sdk/metric`.
  These additions are used to enable external metric Producers. (#3524)
- The `Callback` function type to `go.opentelemetry.io/otel/metric`.
  This new named function type is registered with a `Meter`. (#3564)
- The `go.opentelemetry.io/otel/semconv/v1.13.0` package.
  The package contains semantic conventions from the `v1.13.0` version of the OpenTelemetry specification. (#3499)
  - The `EndUserAttributesFromHTTPRequest` function in `go.opentelemetry.io/otel/semconv/v1.12.0` is merged into `ClientRequest` and `ServerRequest` in `go.opentelemetry.io/otel/semconv/v1.13.0/httpconv`.
  - The `HTTPAttributesFromHTTPStatusCode` function in `go.opentelemetry.io/otel/semconv/v1.12.0` is merged into `ClientResponse` in `go.opentelemetry.io/otel/semconv/v1.13.0/httpconv`.
  - The `HTTPClientAttributesFromHTTPRequest` function in `go.opentelemetry.io/otel/semconv/v1.12.0` is replaced by `ClientRequest` in `go.opentelemetry.io/otel/semconv/v1.13.0/httpconv`.
  - The `HTTPServerAttributesFromHTTPRequest` function in `go.opentelemetry.io/otel/semconv/v1.12.0` is replaced by `ServerRequest` in `go.opentelemetry.io/otel/semconv/v1.13.0/httpconv`.
  - The `HTTPServerMetricAttributesFromHTTPRequest` function in `go.opentelemetry.io/otel/semconv/v1.12.0` is replaced by `ServerRequest` in `go.opentelemetry.io/otel/semconv/v1.13.0/httpconv`.
  - The `NetAttributesFromHTTPRequest` function in `go.opentelemetry.io/otel/semconv/v1.12.0` is split into `Transport` in `go.opentelemetry.io/otel/semconv/v1.13.0/netconv` and `ClientRequest` or `ServerRequest` in `go.opentelemetry.io/otel/semconv/v1.13.0/httpconv`.
  - The `SpanStatusFromHTTPStatusCode` function in `go.opentelemetry.io/otel/semconv/v1.12.0` is replaced by `ClientStatus` in `go.opentelemetry.io/otel/semconv/v1.13.0/httpconv`.
  - The `SpanStatusFromHTTPStatusCodeAndSpanKind` function in `go.opentelemetry.io/otel/semconv/v1.12.0` is split into `ClientStatus` and `ServerStatus` in `go.opentelemetry.io/otel/semconv/v1.13.0/httpconv`.
  - The `Client` function is included in `go.opentelemetry.io/otel/semconv/v1.13.0/netconv` to generate attributes for a `net.Conn`.
  - The `Server` function is included in `go.opentelemetry.io/otel/semconv/v1.13.0/netconv` to generate attributes for a `net.Listener`.
- The `go.opentelemetry.io/otel/semconv/v1.14.0` package.
  The package contains semantic conventions from the `v1.14.0` version of the OpenTelemetry specification. (#3566)
- The `go.opentelemetry.io/otel/semconv/v1.15.0` package.
  The package contains semantic conventions from the `v1.15.0` version of the OpenTelemetry specification. (#3578)
- The `go.opentelemetry.io/otel/semconv/v1.16.0` package.
  The package contains semantic conventions from the `v1.16.0` version of the OpenTelemetry specification. (#3579)
- Metric instruments to `go.opentelemetry.io/otel/metric/instrument`.
  These instruments are use as replacements of the deprecated `go.opentelemetry.io/otel/metric/instrument/{asyncfloat64,asyncint64,syncfloat64,syncint64}` packages.(#3575, #3586)
  - `Float64ObservableCounter` replaces the `asyncfloat64.Counter`
  - `Float64ObservableUpDownCounter` replaces the `asyncfloat64.UpDownCounter`
  - `Float64ObservableGauge` replaces the `asyncfloat64.Gauge`
  - `Int64ObservableCounter` replaces the `asyncint64.Counter`
  - `Int64ObservableUpDownCounter` replaces the `asyncint64.UpDownCounter`
  - `Int64ObservableGauge` replaces the `asyncint64.Gauge`
  - `Float64Counter` replaces the `syncfloat64.Counter`
  - `Float64UpDownCounter` replaces the `syncfloat64.UpDownCounter`
  - `Float64Histogram` replaces the `syncfloat64.Histogram`
  - `Int64Counter` replaces the `syncint64.Counter`
  - `Int64UpDownCounter` replaces the `syncint64.UpDownCounter`
  - `Int64Histogram` replaces the `syncint64.Histogram`
- `NewTracerProvider` to `go.opentelemetry.io/otel/bridge/opentracing`.
  This is used to create `WrapperTracer` instances from a `TracerProvider`. (#3116)
- The `Extrema` type to `go.opentelemetry.io/otel/sdk/metric/metricdata`.
  This type is used to represent min/max values and still be able to distinguish unset and zero values. (#3487)
- The `go.opentelemetry.io/otel/semconv/v1.17.0` package.
  The package contains semantic conventions from the `v1.17.0` version of the OpenTelemetry specification. (#3599)

### Changed

- Jaeger and Zipkin exporter use `github.com/go-logr/logr` as the logging interface, and add the `WithLogr` option. (#3497, #3500)
- Instrument configuration in `go.opentelemetry.io/otel/metric/instrument` is split into specific options and configuration based on the instrument type. (#3507)
  - Use the added `Int64Option` type to configure instruments from `go.opentelemetry.io/otel/metric/instrument/syncint64`.
  - Use the added `Float64Option` type to configure instruments from `go.opentelemetry.io/otel/metric/instrument/syncfloat64`.
  - Use the added `Int64ObserverOption` type to configure instruments from `go.opentelemetry.io/otel/metric/instrument/asyncint64`.
  - Use the added `Float64ObserverOption` type to configure instruments from `go.opentelemetry.io/otel/metric/instrument/asyncfloat64`.
- Return a `Registration` from the `RegisterCallback` method of a `Meter` in the `go.opentelemetry.io/otel/metric` package.
  This `Registration` can be used to unregister callbacks. (#3522)
- Global error handler uses an atomic value instead of a mutex. (#3543)
- Add `NewMetricProducer` to `go.opentelemetry.io/otel/bridge/opencensus`, which can be used to pass OpenCensus metrics to an OpenTelemetry Reader. (#3541)
- Global logger uses an atomic value instead of a mutex. (#3545)
- The `Shutdown` method of the `"go.opentelemetry.io/otel/sdk/trace".TracerProvider` releases all computational resources when called the first time. (#3551)
- The `Sampler` returned from `TraceIDRatioBased` `go.opentelemetry.io/otel/sdk/trace` now uses the rightmost bits for sampling decisions.
  This fixes random sampling when using ID generators like `xray.IDGenerator` and increasing parity with other language implementations. (#3557)
- Errors from `go.opentelemetry.io/otel/exporters/otlp/otlptrace` exporters are wrapped in errors identifying their signal name.
  Existing users of the exporters attempting to identify specific errors will need to use `errors.Unwrap()` to get the underlying error. (#3516)
- Exporters from `go.opentelemetry.io/otel/exporters/otlp` will print the final retryable error message when attempts to retry time out. (#3514)
- The instrument kind names in `go.opentelemetry.io/otel/sdk/metric` are updated to match the API. (#3562)
  - `InstrumentKindSyncCounter` is renamed to `InstrumentKindCounter`
  - `InstrumentKindSyncUpDownCounter` is renamed to `InstrumentKindUpDownCounter`
  - `InstrumentKindSyncHistogram` is renamed to `InstrumentKindHistogram`
  - `InstrumentKindAsyncCounter` is renamed to `InstrumentKindObservableCounter`
  - `InstrumentKindAsyncUpDownCounter` is renamed to `InstrumentKindObservableUpDownCounter`
  - `InstrumentKindAsyncGauge` is renamed to `InstrumentKindObservableGauge`
- The `RegisterCallback` method of the `Meter` in `go.opentelemetry.io/otel/metric` changed.
  - The named `Callback` replaces the inline function parameter. (#3564)
  - `Callback` is required to return an error. (#3576)
  - `Callback` accepts the added `Observer` parameter added.
    This new parameter is used by `Callback` implementations to observe values for asynchronous instruments instead of calling the `Observe` method of the instrument directly. (#3584)
  - The slice of `instrument.Asynchronous` is now passed as a variadic argument. (#3587)
- The exporter from `go.opentelemetry.io/otel/exporters/zipkin` is updated to use the `v1.16.0` version of semantic conventions.
  This means it no longer uses the removed `net.peer.ip` or `http.host` attributes to determine the remote endpoint.
  Instead it uses the `net.sock.peer` attributes. (#3581)
- The `Min` and `Max` fields of the `HistogramDataPoint` in `go.opentelemetry.io/otel/sdk/metric/metricdata` are now defined with the added `Extrema` type instead of a `*float64`. (#3487)

### Fixed

- Asynchronous instruments that use sum aggregators and attribute filters correctly add values from equivalent attribute sets that have been filtered. (#3439, #3549)
- The `RegisterCallback` method of the `Meter` from `go.opentelemetry.io/otel/sdk/metric` only registers a callback for instruments created by that meter.
  Trying to register a callback with instruments from a different meter will result in an error being returned. (#3584)

### Deprecated

- The `NewMetricExporter` in `go.opentelemetry.io/otel/bridge/opencensus` is deprecated.
  Use `NewMetricProducer` instead. (#3541)
- The `go.opentelemetry.io/otel/metric/instrument/asyncfloat64` package is deprecated.
  Use the instruments from `go.opentelemetry.io/otel/metric/instrument` instead. (#3575)
- The `go.opentelemetry.io/otel/metric/instrument/asyncint64` package is deprecated.
  Use the instruments from `go.opentelemetry.io/otel/metric/instrument` instead. (#3575)
- The `go.opentelemetry.io/otel/metric/instrument/syncfloat64` package is deprecated.
  Use the instruments from `go.opentelemetry.io/otel/metric/instrument` instead. (#3575)
- The `go.opentelemetry.io/otel/metric/instrument/syncint64` package is deprecated.
  Use the instruments from `go.opentelemetry.io/otel/metric/instrument` instead. (#3575)
- The `NewWrappedTracerProvider` in `go.opentelemetry.io/otel/bridge/opentracing` is now deprecated.
  Use `NewTracerProvider` instead. (#3116)

### Removed

- The deprecated `go.opentelemetry.io/otel/sdk/metric/view` package is removed. (#3520)
- The `InstrumentProvider` from `go.opentelemetry.io/otel/sdk/metric/asyncint64` is removed.
  Use the new creation methods of the `Meter` in `go.opentelemetry.io/otel/sdk/metric` instead. (#3530)
  - The `Counter` method is replaced by `Meter.Int64ObservableCounter`
  - The `UpDownCounter` method is replaced by `Meter.Int64ObservableUpDownCounter`
  - The `Gauge` method is replaced by `Meter.Int64ObservableGauge`
- The `InstrumentProvider` from `go.opentelemetry.io/otel/sdk/metric/asyncfloat64` is removed.
  Use the new creation methods of the `Meter` in `go.opentelemetry.io/otel/sdk/metric` instead. (#3530)
  - The `Counter` method is replaced by `Meter.Float64ObservableCounter`
  - The `UpDownCounter` method is replaced by `Meter.Float64ObservableUpDownCounter`
  - The `Gauge` method is replaced by `Meter.Float64ObservableGauge`
- The `InstrumentProvider` from `go.opentelemetry.io/otel/sdk/metric/syncint64` is removed.
  Use the new creation methods of the `Meter` in `go.opentelemetry.io/otel/sdk/metric` instead. (#3530)
  - The `Counter` method is replaced by `Meter.Int64Counter`
  - The `UpDownCounter` method is replaced by `Meter.Int64UpDownCounter`
  - The `Histogram` method is replaced by `Meter.Int64Histogram`
- The `InstrumentProvider` from `go.opentelemetry.io/otel/sdk/metric/syncfloat64` is removed.
  Use the new creation methods of the `Meter` in `go.opentelemetry.io/otel/sdk/metric` instead. (#3530)
  - The `Counter` method is replaced by `Meter.Float64Counter`
  - The `UpDownCounter` method is replaced by `Meter.Float64UpDownCounter`
  - The `Histogram` method is replaced by `Meter.Float64Histogram`

## [1.11.2/0.34.0] 2022-12-05

### Added

- The `WithView` `Option` is added to the `go.opentelemetry.io/otel/sdk/metric` package.
   This option is used to configure the view(s) a `MeterProvider` will use for all `Reader`s that are registered with it. (#3387)
- Add Instrumentation Scope and Version as info metric and label in Prometheus exporter.
  This can be disabled using the `WithoutScopeInfo()` option added to that package.(#3273, #3357)
- OTLP exporters now recognize: (#3363)
  - `OTEL_EXPORTER_OTLP_INSECURE`
  - `OTEL_EXPORTER_OTLP_TRACES_INSECURE`
  - `OTEL_EXPORTER_OTLP_METRICS_INSECURE`
  - `OTEL_EXPORTER_OTLP_CLIENT_KEY`
  - `OTEL_EXPORTER_OTLP_TRACES_CLIENT_KEY`
  - `OTEL_EXPORTER_OTLP_METRICS_CLIENT_KEY`
  - `OTEL_EXPORTER_OTLP_CLIENT_CERTIFICATE`
  - `OTEL_EXPORTER_OTLP_TRACES_CLIENT_CERTIFICATE`
  - `OTEL_EXPORTER_OTLP_METRICS_CLIENT_CERTIFICATE`
- The `View` type and related `NewView` function to create a view according to the OpenTelemetry specification are added to `go.opentelemetry.io/otel/sdk/metric`.
  These additions are replacements for the `View` type and `New` function from `go.opentelemetry.io/otel/sdk/metric/view`. (#3459)
- The `Instrument` and `InstrumentKind` type are added to `go.opentelemetry.io/otel/sdk/metric`.
  These additions are replacements for the `Instrument` and `InstrumentKind` types from `go.opentelemetry.io/otel/sdk/metric/view`. (#3459)
- The `Stream` type is added to `go.opentelemetry.io/otel/sdk/metric` to define a metric data stream a view will produce. (#3459)
- The `AssertHasAttributes` allows instrument authors to test that datapoints returned have appropriate attributes. (#3487)

### Changed

- The `"go.opentelemetry.io/otel/sdk/metric".WithReader` option no longer accepts views to associate with the `Reader`.
   Instead, views are now registered directly with the `MeterProvider` via the new `WithView` option.
   The views registered with the `MeterProvider` apply to all `Reader`s. (#3387)
- The `Temporality(view.InstrumentKind) metricdata.Temporality` and `Aggregation(view.InstrumentKind) aggregation.Aggregation` methods are added to the `"go.opentelemetry.io/otel/sdk/metric".Exporter` interface. (#3260)
- The `Temporality(view.InstrumentKind) metricdata.Temporality` and `Aggregation(view.InstrumentKind) aggregation.Aggregation` methods are added to the `"go.opentelemetry.io/otel/exporters/otlp/otlpmetric".Client` interface. (#3260)
- The `WithTemporalitySelector` and `WithAggregationSelector` `ReaderOption`s have been changed to `ManualReaderOption`s in the `go.opentelemetry.io/otel/sdk/metric` package. (#3260)
- The periodic reader in the `go.opentelemetry.io/otel/sdk/metric` package now uses the temporality and aggregation selectors from its configured exporter instead of accepting them as options. (#3260)

### Fixed

- The `go.opentelemetry.io/otel/exporters/prometheus` exporter fixes duplicated `_total` suffixes. (#3369)
- Remove comparable requirement for `Reader`s. (#3387)
- Cumulative metrics from the OpenCensus bridge (`go.opentelemetry.io/otel/bridge/opencensus`) are defined as monotonic sums, instead of non-monotonic. (#3389)
- Asynchronous counters (`Counter` and `UpDownCounter`) from the metric SDK now produce delta sums when configured with delta temporality. (#3398)
- Exported `Status` codes in the `go.opentelemetry.io/otel/exporters/zipkin` exporter are now exported as all upper case values. (#3340)
- `Aggregation`s from `go.opentelemetry.io/otel/sdk/metric` with no data are not exported. (#3394, #3436)
- Re-enabled Attribute Filters in the Metric SDK. (#3396)
- Asynchronous callbacks are only called if they are registered with at least one instrument that does not use drop aggragation. (#3408)
- Do not report empty partial-success responses in the `go.opentelemetry.io/otel/exporters/otlp` exporters. (#3438, #3432)
- Handle partial success responses in `go.opentelemetry.io/otel/exporters/otlp/otlpmetric` exporters. (#3162, #3440)
- Prevent duplicate Prometheus description, unit, and type. (#3469)
- Prevents panic when using incorrect `attribute.Value.As[Type]Slice()`. (#3489)

### Removed

- The `go.opentelemetry.io/otel/exporters/otlp/otlpmetric.Client` interface is removed. (#3486)
- The `go.opentelemetry.io/otel/exporters/otlp/otlpmetric.New` function is removed. Use the `otlpmetric[http|grpc].New` directly. (#3486)

### Deprecated

- The `go.opentelemetry.io/otel/sdk/metric/view` package is deprecated.
  Use `Instrument`, `InstrumentKind`, `View`, and `NewView` in `go.opentelemetry.io/otel/sdk/metric` instead. (#3476)

## [1.11.1/0.33.0] 2022-10-19

### Added

- The Prometheus exporter in `go.opentelemetry.io/otel/exporters/prometheus` registers with a Prometheus registerer on creation.
   By default, it will register with the default Prometheus registerer.
   A non-default registerer can be used by passing the `WithRegisterer` option. (#3239)
- Added the `WithAggregationSelector` option to the `go.opentelemetry.io/otel/exporters/prometheus` package to change the default `AggregationSelector` used. (#3341)
- The Prometheus exporter in `go.opentelemetry.io/otel/exporters/prometheus` converts the `Resource` associated with metric exports into a `target_info` metric. (#3285)

### Changed

- The `"go.opentelemetry.io/otel/exporters/prometheus".New` function is updated to return an error.
   It will return an error if the exporter fails to register with Prometheus. (#3239)

### Fixed

- The URL-encoded values from the `OTEL_RESOURCE_ATTRIBUTES` environment variable are decoded. (#2963)
- The `baggage.NewMember` function decodes the `value` parameter instead of directly using it.
   This fixes the implementation to be compliant with the W3C specification. (#3226)
- Slice attributes of the `attribute` package are now comparable based on their value, not instance. (#3108 #3252)
- The `Shutdown` and `ForceFlush` methods of the `"go.opentelemetry.io/otel/sdk/trace".TraceProvider` no longer return an error when no processor is registered. (#3268)
- The Prometheus exporter in `go.opentelemetry.io/otel/exporters/prometheus` cumulatively sums histogram buckets. (#3281)
- The sum of each histogram data point is now uniquely exported by the `go.opentelemetry.io/otel/exporters/otlpmetric` exporters. (#3284, #3293)
- Recorded values for asynchronous counters (`Counter` and `UpDownCounter`) are interpreted as exact, not incremental, sum values by the metric SDK. (#3350, #3278)
- `UpDownCounters` are now correctly output as Prometheus gauges in the `go.opentelemetry.io/otel/exporters/prometheus` exporter. (#3358)
- The Prometheus exporter in `go.opentelemetry.io/otel/exporters/prometheus` no longer describes the metrics it will send to Prometheus on startup.
   Instead the exporter is defined as an "unchecked" collector for Prometheus.
   This fixes the `reader is not registered` warning currently emitted on startup. (#3291 #3342)
- The `go.opentelemetry.io/otel/exporters/prometheus` exporter now correctly adds `_total` suffixes to counter metrics. (#3360)
- The `go.opentelemetry.io/otel/exporters/prometheus` exporter now adds a unit suffix to metric names.
   This can be disabled using the `WithoutUnits()` option added to that package. (#3352)

## [1.11.0/0.32.3] 2022-10-12

### Added

- Add default User-Agent header to OTLP exporter requests (`go.opentelemetry.io/otel/exporters/otlptrace/otlptracegrpc` and `go.opentelemetry.io/otel/exporters/otlptrace/otlptracehttp`). (#3261)

### Changed

- `span.SetStatus` has been updated such that calls that lower the status are now no-ops. (#3214)
- Upgrade `golang.org/x/sys/unix` from `v0.0.0-20210423185535-09eb48e85fd7` to `v0.0.0-20220919091848-fb04ddd9f9c8`.
  This addresses [GO-2022-0493](https://pkg.go.dev/vuln/GO-2022-0493). (#3235)

## [0.32.2] Metric SDK (Alpha) - 2022-10-11

### Added

- Added an example of using metric views to customize instruments. (#3177)
- Add default User-Agent header to OTLP exporter requests (`go.opentelemetry.io/otel/exporters/otlpmetric/otlpmetricgrpc` and `go.opentelemetry.io/otel/exporters/otlpmetric/otlpmetrichttp`). (#3261)

### Changed

- Flush pending measurements with the `PeriodicReader` in the `go.opentelemetry.io/otel/sdk/metric` when `ForceFlush` or `Shutdown` are called. (#3220)
- Update histogram default bounds to match the requirements of the latest specification. (#3222)
- Encode the HTTP status code in the OpenTracing bridge (`go.opentelemetry.io/otel/bridge/opentracing`) as an integer.  (#3265)

### Fixed

- Use default view if instrument does not match any registered view of a reader. (#3224, #3237)
- Return the same instrument every time a user makes the exact same instrument creation call. (#3229, #3251)
- Return the existing instrument when a view transforms a creation call to match an existing instrument. (#3240, #3251)
- Log a warning when a conflicting instrument (e.g. description, unit, data-type) is created instead of returning an error. (#3251)
- The OpenCensus bridge no longer sends empty batches of metrics. (#3263)

## [0.32.1] Metric SDK (Alpha) - 2022-09-22

### Changed

- The Prometheus exporter sanitizes OpenTelemetry instrument names when exporting.
   Invalid characters are replaced with `_`. (#3212)

### Added

- The metric portion of the OpenCensus bridge (`go.opentelemetry.io/otel/bridge/opencensus`) has been reintroduced. (#3192)
- The OpenCensus bridge example (`go.opentelemetry.io/otel/example/opencensus`) has been reintroduced. (#3206)

### Fixed

- Updated go.mods to point to valid versions of the sdk. (#3216)
- Set the `MeterProvider` resource on all exported metric data. (#3218)

## [0.32.0] Revised Metric SDK (Alpha) - 2022-09-18

### Changed

- The metric SDK in `go.opentelemetry.io/otel/sdk/metric` is completely refactored to comply with the OpenTelemetry specification.
  Please see the package documentation for how the new SDK is initialized and configured. (#3175)
- Update the minimum supported go version to go1.18. Removes support for go1.17 (#3179)

### Removed

- The metric portion of the OpenCensus bridge (`go.opentelemetry.io/otel/bridge/opencensus`) has been removed.
  A new bridge compliant with the revised metric SDK will be added back in a future release. (#3175)
- The `go.opentelemetry.io/otel/sdk/metric/aggregator/aggregatortest` package is removed, see the new metric SDK. (#3175)
- The `go.opentelemetry.io/otel/sdk/metric/aggregator/histogram` package is removed, see the new metric SDK. (#3175)
- The `go.opentelemetry.io/otel/sdk/metric/aggregator/lastvalue` package is removed, see the new metric SDK. (#3175)
- The `go.opentelemetry.io/otel/sdk/metric/aggregator/sum` package is removed, see the new metric SDK. (#3175)
- The `go.opentelemetry.io/otel/sdk/metric/aggregator` package is removed, see the new metric SDK. (#3175)
- The `go.opentelemetry.io/otel/sdk/metric/controller/basic` package is removed, see the new metric SDK. (#3175)
- The `go.opentelemetry.io/otel/sdk/metric/controller/controllertest` package is removed, see the new metric SDK. (#3175)
- The `go.opentelemetry.io/otel/sdk/metric/controller/time` package is removed, see the new metric SDK. (#3175)
- The `go.opentelemetry.io/otel/sdk/metric/export/aggregation` package is removed, see the new metric SDK. (#3175)
- The `go.opentelemetry.io/otel/sdk/metric/export` package is removed, see the new metric SDK. (#3175)
- The `go.opentelemetry.io/otel/sdk/metric/metrictest` package is removed.
  A replacement package that supports the new metric SDK will be added back in a future release. (#3175)
- The `go.opentelemetry.io/otel/sdk/metric/number` package is removed, see the new metric SDK. (#3175)
- The `go.opentelemetry.io/otel/sdk/metric/processor/basic` package is removed, see the new metric SDK. (#3175)
- The `go.opentelemetry.io/otel/sdk/metric/processor/processortest` package is removed, see the new metric SDK. (#3175)
- The `go.opentelemetry.io/otel/sdk/metric/processor/reducer` package is removed, see the new metric SDK. (#3175)
- The `go.opentelemetry.io/otel/sdk/metric/registry` package is removed, see the new metric SDK. (#3175)
- The `go.opentelemetry.io/otel/sdk/metric/sdkapi` package is removed, see the new metric SDK. (#3175)
- The `go.opentelemetry.io/otel/sdk/metric/selector/simple` package is removed, see the new metric SDK. (#3175)
- The `"go.opentelemetry.io/otel/sdk/metric".ErrUninitializedInstrument` variable was removed. (#3175)
- The `"go.opentelemetry.io/otel/sdk/metric".ErrBadInstrument` variable was removed. (#3175)
- The `"go.opentelemetry.io/otel/sdk/metric".Accumulator` type was removed, see the `MeterProvider`in the new metric SDK. (#3175)
- The `"go.opentelemetry.io/otel/sdk/metric".NewAccumulator` function was removed, see `NewMeterProvider`in the new metric SDK. (#3175)
- The deprecated `"go.opentelemetry.io/otel/sdk/metric".AtomicFieldOffsets` function was removed. (#3175)

## [1.10.0] - 2022-09-09

### Added

- Support Go 1.19. (#3077)
  Include compatibility testing and document support. (#3077)
- Support the OTLP ExportTracePartialSuccess response; these are passed to the registered error handler. (#3106)
- Upgrade go.opentelemetry.io/proto/otlp from v0.18.0 to v0.19.0 (#3107)

### Changed

- Fix misidentification of OpenTelemetry `SpanKind` in OpenTracing bridge (`go.opentelemetry.io/otel/bridge/opentracing`).  (#3096)
- Attempting to start a span with a nil `context` will no longer cause a panic. (#3110)
- All exporters will be shutdown even if one reports an error (#3091)
- Ensure valid UTF-8 when truncating over-length attribute values. (#3156)

## [1.9.0/0.0.3] - 2022-08-01

### Added

- Add support for Schema Files format 1.1.x (metric "split" transform) with the new `go.opentelemetry.io/otel/schema/v1.1` package. (#2999)
- Add the `go.opentelemetry.io/otel/semconv/v1.11.0` package.
  The package contains semantic conventions from the `v1.11.0` version of the OpenTelemetry specification. (#3009)
- Add the `go.opentelemetry.io/otel/semconv/v1.12.0` package.
  The package contains semantic conventions from the `v1.12.0` version of the OpenTelemetry specification. (#3010)
- Add the `http.method` attribute to HTTP server metric from all `go.opentelemetry.io/otel/semconv/*` packages. (#3018)

### Fixed

- Invalid warning for context setup being deferred in `go.opentelemetry.io/otel/bridge/opentracing` package. (#3029)

## [1.8.0/0.31.0] - 2022-07-08

### Added

- Add support for `opentracing.TextMap` format in the `Inject` and `Extract` methods
of the `"go.opentelemetry.io/otel/bridge/opentracing".BridgeTracer` type. (#2911)

### Changed

- The `crosslink` make target has been updated to use the `go.opentelemetry.io/build-tools/crosslink` package. (#2886)
- In the `go.opentelemetry.io/otel/sdk/instrumentation` package rename `Library` to `Scope` and alias `Library` as `Scope` (#2976)
- Move metric no-op implementation form `nonrecording` to `metric` package. (#2866)

### Removed

- Support for go1.16. Support is now only for go1.17 and go1.18 (#2917)

### Deprecated

- The `Library` struct in the `go.opentelemetry.io/otel/sdk/instrumentation` package is deprecated.
  Use the equivalent `Scope` struct instead. (#2977)
- The `ReadOnlySpan.InstrumentationLibrary` method from the `go.opentelemetry.io/otel/sdk/trace` package is deprecated.
  Use the equivalent `ReadOnlySpan.InstrumentationScope` method instead. (#2977)

## [1.7.0/0.30.0] - 2022-04-28

### Added

- Add the `go.opentelemetry.io/otel/semconv/v1.8.0` package.
  The package contains semantic conventions from the `v1.8.0` version of the OpenTelemetry specification. (#2763)
- Add the `go.opentelemetry.io/otel/semconv/v1.9.0` package.
  The package contains semantic conventions from the `v1.9.0` version of the OpenTelemetry specification. (#2792)
- Add the `go.opentelemetry.io/otel/semconv/v1.10.0` package.
  The package contains semantic conventions from the `v1.10.0` version of the OpenTelemetry specification. (#2842)
- Added an in-memory exporter to metrictest to aid testing with a full SDK. (#2776)

### Fixed

- Globally delegated instruments are unwrapped before delegating asynchronous callbacks. (#2784)
- Remove import of `testing` package in non-tests builds of the `go.opentelemetry.io/otel` package. (#2786)

### Changed

- The `WithLabelEncoder` option from the `go.opentelemetry.io/otel/exporters/stdout/stdoutmetric` package is renamed to `WithAttributeEncoder`. (#2790)
- The `LabelFilterSelector` interface from `go.opentelemetry.io/otel/sdk/metric/processor/reducer` is renamed to `AttributeFilterSelector`.
  The method included in the renamed interface also changed from `LabelFilterFor` to `AttributeFilterFor`. (#2790)
- The `Metadata.Labels` method from the `go.opentelemetry.io/otel/sdk/metric/export` package is renamed to `Metadata.Attributes`.
  Consequentially, the `Record` type from the same package also has had the embedded method renamed. (#2790)

### Deprecated

- The `Iterator.Label` method in the `go.opentelemetry.io/otel/attribute` package is deprecated.
  Use the equivalent `Iterator.Attribute` method instead. (#2790)
- The `Iterator.IndexedLabel` method in the `go.opentelemetry.io/otel/attribute` package is deprecated.
  Use the equivalent `Iterator.IndexedAttribute` method instead. (#2790)
- The `MergeIterator.Label` method in the `go.opentelemetry.io/otel/attribute` package is deprecated.
  Use the equivalent `MergeIterator.Attribute` method instead. (#2790)

### Removed

- Removed the `Batch` type from the `go.opentelemetry.io/otel/sdk/metric/metrictest` package. (#2864)
- Removed the `Measurement` type from the `go.opentelemetry.io/otel/sdk/metric/metrictest` package. (#2864)

## [0.29.0] - 2022-04-11

### Added

- The metrics global package was added back into several test files. (#2764)
- The `Meter` function is added back to the `go.opentelemetry.io/otel/metric/global` package.
  This function is a convenience function equivalent to calling `global.MeterProvider().Meter(...)`. (#2750)

### Removed

- Removed module the `go.opentelemetry.io/otel/sdk/export/metric`.
  Use the `go.opentelemetry.io/otel/sdk/metric` module instead. (#2720)

### Changed

- Don't panic anymore when setting a global MeterProvider to itself. (#2749)
- Upgrade `go.opentelemetry.io/proto/otlp` in `go.opentelemetry.io/otel/exporters/otlp/otlpmetric` from `v0.12.1` to `v0.15.0`.
  This replaces the use of the now deprecated `InstrumentationLibrary` and `InstrumentationLibraryMetrics` types and fields in the proto library with the equivalent `InstrumentationScope` and `ScopeMetrics`. (#2748)

## [1.6.3] - 2022-04-07

### Fixed

- Allow non-comparable global `MeterProvider`, `TracerProvider`, and `TextMapPropagator` types to be set. (#2772, #2773)

## [1.6.2] - 2022-04-06

### Changed

- Don't panic anymore when setting a global TracerProvider or TextMapPropagator to itself. (#2749)
- Upgrade `go.opentelemetry.io/proto/otlp` in `go.opentelemetry.io/otel/exporters/otlp/otlptrace` from `v0.12.1` to `v0.15.0`.
  This replaces the use of the now deprecated `InstrumentationLibrary` and `InstrumentationLibrarySpans` types and fields in the proto library with the equivalent `InstrumentationScope` and `ScopeSpans`. (#2748)

## [1.6.1] - 2022-03-28

### Fixed

- The `go.opentelemetry.io/otel/schema/*` packages now use the correct schema URL for their `SchemaURL` constant.
  Instead of using `"https://opentelemetry.io/schemas/v<version>"` they now use the correct URL without a `v` prefix, `"https://opentelemetry.io/schemas/<version>"`. (#2743, #2744)

### Security

- Upgrade `go.opentelemetry.io/proto/otlp` from `v0.12.0` to `v0.12.1`.
  This includes an indirect upgrade of `github.com/grpc-ecosystem/grpc-gateway` which resolves [a vulnerability](https://nvd.nist.gov/vuln/detail/CVE-2019-11254) from `gopkg.in/yaml.v2` in version `v2.2.3`. (#2724, #2728)

## [1.6.0/0.28.0] - 2022-03-23

### ⚠️ Notice ⚠️

This update is a breaking change of the unstable Metrics API.
Code instrumented with the `go.opentelemetry.io/otel/metric` will need to be modified.

### Added

- Add metrics exponential histogram support.
  New mapping functions have been made available in `sdk/metric/aggregator/exponential/mapping` for other OpenTelemetry projects to take dependencies on. (#2502)
- Add Go 1.18 to our compatibility tests. (#2679)
- Allow configuring the Sampler with the `OTEL_TRACES_SAMPLER` and `OTEL_TRACES_SAMPLER_ARG` environment variables. (#2305, #2517)
- Add the `metric/global` for obtaining and setting the global `MeterProvider`. (#2660)

### Changed

- The metrics API has been significantly changed to match the revised OpenTelemetry specification.
  High-level changes include:

  - Synchronous and asynchronous instruments are now handled by independent `InstrumentProvider`s.
    These `InstrumentProvider`s are managed with a `Meter`.
  - Synchronous and asynchronous instruments are grouped into their own packages based on value types.
  - Asynchronous callbacks can now be registered with a `Meter`.

  Be sure to check out the metric module documentation for more information on how to use the revised API. (#2587, #2660)

### Fixed

- Fallback to general attribute limits when span specific ones are not set in the environment. (#2675, #2677)

## [1.5.0] - 2022-03-16

### Added

- Log the Exporters configuration in the TracerProviders message. (#2578)
- Added support to configure the span limits with environment variables.
  The following environment variables are supported. (#2606, #2637)
  - `OTEL_SPAN_ATTRIBUTE_VALUE_LENGTH_LIMIT`
  - `OTEL_SPAN_ATTRIBUTE_COUNT_LIMIT`
  - `OTEL_SPAN_EVENT_COUNT_LIMIT`
  - `OTEL_EVENT_ATTRIBUTE_COUNT_LIMIT`
  - `OTEL_SPAN_LINK_COUNT_LIMIT`
  - `OTEL_LINK_ATTRIBUTE_COUNT_LIMIT`

  If the provided environment variables are invalid (negative), the default values would be used.
- Rename the `gc` runtime name to `go` (#2560)
- Add resource container ID detection. (#2418)
- Add span attribute value length limit.
  The new `AttributeValueLengthLimit` field is added to the `"go.opentelemetry.io/otel/sdk/trace".SpanLimits` type to configure this limit for a `TracerProvider`.
  The default limit for this resource is "unlimited". (#2637)
- Add the `WithRawSpanLimits` option to `go.opentelemetry.io/otel/sdk/trace`.
  This option replaces the `WithSpanLimits` option.
  Zero or negative values will not be changed to the default value like `WithSpanLimits` does.
  Setting a limit to zero will effectively disable the related resource it limits and setting to a negative value will mean that resource is unlimited.
  Consequentially, limits should be constructed using `NewSpanLimits` and updated accordingly. (#2637)

### Changed

- Drop oldest tracestate `Member` when capacity is reached. (#2592)
- Add event and link drop counts to the exported data from the `oltptrace` exporter. (#2601)
- Unify path cleaning functionally in the `otlpmetric` and `otlptrace` configuration. (#2639)
- Change the debug message from the `sdk/trace.BatchSpanProcessor` to reflect the count is cumulative. (#2640)
- Introduce new internal `envconfig` package for OTLP exporters. (#2608)
- If `http.Request.Host` is empty, fall back to use `URL.Host` when populating `http.host` in the `semconv` packages. (#2661)

### Fixed

- Remove the OTLP trace exporter limit of SpanEvents when exporting. (#2616)
- Default to port `4318` instead of `4317` for the `otlpmetrichttp` and `otlptracehttp` client. (#2614, #2625)
- Unlimited span limits are now supported (negative values). (#2636, #2637)

### Deprecated

- Deprecated `"go.opentelemetry.io/otel/sdk/trace".WithSpanLimits`.
  Use `WithRawSpanLimits` instead.
  That option allows setting unlimited and zero limits, this option does not.
  This option will be kept until the next major version incremented release. (#2637)

## [1.4.1] - 2022-02-16

### Fixed

- Fix race condition in reading the dropped spans number for the `BatchSpanProcessor`. (#2615)

## [1.4.0] - 2022-02-11

### Added

- Use `OTEL_EXPORTER_ZIPKIN_ENDPOINT` environment variable to specify zipkin collector endpoint. (#2490)
- Log the configuration of `TracerProvider`s, and `Tracer`s for debugging.
  To enable use a logger with Verbosity (V level) `>=1`. (#2500)
- Added support to configure the batch span-processor with environment variables.
  The following environment variables are used. (#2515)
  - `OTEL_BSP_SCHEDULE_DELAY`
  - `OTEL_BSP_EXPORT_TIMEOUT`
  - `OTEL_BSP_MAX_QUEUE_SIZE`.
  - `OTEL_BSP_MAX_EXPORT_BATCH_SIZE`

### Changed

- Zipkin exporter exports `Resource` attributes in the `Tags` field. (#2589)

### Deprecated

- Deprecate module the `go.opentelemetry.io/otel/sdk/export/metric`.
  Use the `go.opentelemetry.io/otel/sdk/metric` module instead. (#2382)
- Deprecate `"go.opentelemetry.io/otel/sdk/metric".AtomicFieldOffsets`. (#2445)

### Fixed

- Fixed the instrument kind for noop async instruments to correctly report an implementation. (#2461)
- Fix UDP packets overflowing with Jaeger payloads. (#2489, #2512)
- Change the `otlpmetric.Client` interface's `UploadMetrics` method to accept a single `ResourceMetrics` instead of a slice of them. (#2491)
- Specify explicit buckets in Prometheus example, fixing issue where example only has `+inf` bucket. (#2419, #2493)
- W3C baggage will now decode urlescaped values. (#2529)
- Baggage members are now only validated once, when calling `NewMember` and not also when adding it to the baggage itself. (#2522)
- The order attributes are dropped from spans in the `go.opentelemetry.io/otel/sdk/trace` package when capacity is reached is fixed to be in compliance with the OpenTelemetry specification.
  Instead of dropping the least-recently-used attribute, the last added attribute is dropped.
  This drop order still only applies to attributes with unique keys not already contained in the span.
  If an attribute is added with a key already contained in the span, that attribute is updated to the new value being added. (#2576)

### Removed

- Updated `go.opentelemetry.io/proto/otlp` from `v0.11.0` to `v0.12.0`. This version removes a number of deprecated methods. (#2546)
  - [`Metric.GetIntGauge()`](https://pkg.go.dev/go.opentelemetry.io/proto/otlp@v0.11.0/metrics/v1#Metric.GetIntGauge)
  - [`Metric.GetIntHistogram()`](https://pkg.go.dev/go.opentelemetry.io/proto/otlp@v0.11.0/metrics/v1#Metric.GetIntHistogram)
  - [`Metric.GetIntSum()`](https://pkg.go.dev/go.opentelemetry.io/proto/otlp@v0.11.0/metrics/v1#Metric.GetIntSum)

## [1.3.0] - 2021-12-10

### ⚠️ Notice ⚠️

We have updated the project minimum supported Go version to 1.16

### Added

- Added an internal Logger.
  This can be used by the SDK and API to provide users with feedback of the internal state.
  To enable verbose logs configure the logger which will print V(1) logs. For debugging information configure to print V(5) logs. (#2343)
- Add the `WithRetry` `Option` and the `RetryConfig` type to the `go.opentelemetry.io/otel/exporter/otel/otlpmetric/otlpmetrichttp` package to specify retry behavior consistently. (#2425)
- Add `SpanStatusFromHTTPStatusCodeAndSpanKind` to all `semconv` packages to return a span status code similar to `SpanStatusFromHTTPStatusCode`, but exclude `4XX` HTTP errors as span errors if the span is of server kind. (#2296)

### Changed

- The `"go.opentelemetry.io/otel/exporter/otel/otlptrace/otlptracegrpc".Client` now uses the underlying gRPC `ClientConn` to handle name resolution, TCP connection establishment (with retries and backoff) and TLS handshakes, and handling errors on established connections by re-resolving the name and reconnecting. (#2329)
- The `"go.opentelemetry.io/otel/exporter/otel/otlpmetric/otlpmetricgrpc".Client` now uses the underlying gRPC `ClientConn` to handle name resolution, TCP connection establishment (with retries and backoff) and TLS handshakes, and handling errors on established connections by re-resolving the name and reconnecting. (#2425)
- The `"go.opentelemetry.io/otel/exporter/otel/otlpmetric/otlpmetricgrpc".RetrySettings` type is renamed to `RetryConfig`. (#2425)
- The `go.opentelemetry.io/otel/exporter/otel/*` gRPC exporters now default to using the host's root CA set if none are provided by the user and `WithInsecure` is not specified. (#2432)
- Change `resource.Default` to be evaluated the first time it is called, rather than on import. This allows the caller the option to update `OTEL_RESOURCE_ATTRIBUTES` first, such as with `os.Setenv`. (#2371)

### Fixed

- The `go.opentelemetry.io/otel/exporter/otel/*` exporters are updated to handle per-signal and universal endpoints according to the OpenTelemetry specification.
  Any per-signal endpoint set via an `OTEL_EXPORTER_OTLP_<signal>_ENDPOINT` environment variable is now used without modification of the path.
  When `OTEL_EXPORTER_OTLP_ENDPOINT` is set, if it contains a path, that path is used as a base path which per-signal paths are appended to. (#2433)
- Basic metric controller updated to use sync.Map to avoid blocking calls (#2381)
- The `go.opentelemetry.io/otel/exporter/jaeger` correctly sets the `otel.status_code` value to be a string of `ERROR` or `OK` instead of an integer code. (#2439, #2440)

### Deprecated

- Deprecated the `"go.opentelemetry.io/otel/exporter/otel/otlpmetric/otlpmetrichttp".WithMaxAttempts` `Option`, use the new `WithRetry` `Option` instead. (#2425)
- Deprecated the `"go.opentelemetry.io/otel/exporter/otel/otlpmetric/otlpmetrichttp".WithBackoff` `Option`, use the new `WithRetry` `Option` instead. (#2425)

### Removed

- Remove the metric Processor's ability to convert cumulative to delta aggregation temporality. (#2350)
- Remove the metric Bound Instruments interface and implementations. (#2399)
- Remove the metric MinMaxSumCount kind aggregation and the corresponding OTLP export path. (#2423)
- Metric SDK removes the "exact" aggregator for histogram instruments, as it performed a non-standard aggregation for OTLP export (creating repeated Gauge points) and worked its way into a number of confusing examples. (#2348)

## [1.2.0] - 2021-11-12

### Changed

- Metric SDK `export.ExportKind`, `export.ExportKindSelector` types have been renamed to `aggregation.Temporality` and `aggregation.TemporalitySelector` respectively to keep in line with current specification and protocol along with built-in selectors (e.g., `aggregation.CumulativeTemporalitySelector`, ...). (#2274)
- The Metric `Exporter` interface now requires a `TemporalitySelector` method instead of an `ExportKindSelector`. (#2274)
- Metrics API cleanup. The `metric/sdkapi` package has been created to relocate the API-to-SDK interface:
  - The following interface types simply moved from `metric` to `metric/sdkapi`: `Descriptor`, `MeterImpl`, `InstrumentImpl`, `SyncImpl`, `BoundSyncImpl`, `AsyncImpl`, `AsyncRunner`, `AsyncSingleRunner`, and `AsyncBatchRunner`
  - The following struct types moved and are replaced with type aliases, since they are exposed to the user: `Observation`, `Measurement`.
  - The No-op implementations of sync and async instruments are no longer exported, new functions `sdkapi.NewNoopAsyncInstrument()` and `sdkapi.NewNoopSyncInstrument()` are provided instead. (#2271)
- Update the SDK `BatchSpanProcessor` to export all queued spans when `ForceFlush` is called. (#2080, #2335)

### Added

- Add the `"go.opentelemetry.io/otel/exporters/otlp/otlpmetric/otlpmetricgrpc".WithGRPCConn` option so the exporter can reuse an existing gRPC connection. (#2002)
- Added a new `schema` module to help parse Schema Files in OTEP 0152 format. (#2267)
- Added a new `MapCarrier` to the `go.opentelemetry.io/otel/propagation` package to hold propagated cross-cutting concerns as a `map[string]string` held in memory. (#2334)

## [1.1.0] - 2021-10-27

### Added

- Add the `"go.opentelemetry.io/otel/exporters/otlp/otlptrace/otlptracegrpc".WithGRPCConn` option so the exporter can reuse an existing gRPC connection. (#2002)
- Add the `go.opentelemetry.io/otel/semconv/v1.7.0` package.
  The package contains semantic conventions from the `v1.7.0` version of the OpenTelemetry specification. (#2320)
- Add the `go.opentelemetry.io/otel/semconv/v1.6.1` package.
  The package contains semantic conventions from the `v1.6.1` version of the OpenTelemetry specification. (#2321)
- Add the `go.opentelemetry.io/otel/semconv/v1.5.0` package.
  The package contains semantic conventions from the `v1.5.0` version of the OpenTelemetry specification. (#2322)
  - When upgrading from the `semconv/v1.4.0` package note the following name changes:
    - `K8SReplicasetUIDKey` -> `K8SReplicaSetUIDKey`
    - `K8SReplicasetNameKey` -> `K8SReplicaSetNameKey`
    - `K8SStatefulsetUIDKey` -> `K8SStatefulSetUIDKey`
    - `k8SStatefulsetNameKey` -> `K8SStatefulSetNameKey`
    - `K8SDaemonsetUIDKey` -> `K8SDaemonSetUIDKey`
    - `K8SDaemonsetNameKey` -> `K8SDaemonSetNameKey`

### Changed

- Links added to a span will be dropped by the SDK if they contain an invalid span context (#2275).

### Fixed

- The `"go.opentelemetry.io/otel/semconv/v1.4.0".HTTPServerAttributesFromHTTPRequest` now correctly only sets the HTTP client IP attribute even if the connection was routed with proxies and there are multiple addresses in the `X-Forwarded-For` header. (#2282, #2284)
- The `"go.opentelemetry.io/otel/semconv/v1.4.0".NetAttributesFromHTTPRequest` function correctly handles IPv6 addresses as IP addresses and sets the correct net peer IP instead of the net peer hostname attribute. (#2283, #2285)
- The simple span processor shutdown method deterministically returns the exporter error status if it simultaneously finishes when the deadline is reached. (#2290, #2289)

## [1.0.1] - 2021-10-01

### Fixed

- json stdout exporter no longer crashes due to concurrency bug. (#2265)

## [Metrics 0.24.0] - 2021-10-01

### Changed

- NoopMeterProvider is now private and NewNoopMeterProvider must be used to obtain a noopMeterProvider. (#2237)
- The Metric SDK `Export()` function takes a new two-level reader interface for iterating over results one instrumentation library at a time. (#2197)
  - The former `"go.opentelemetry.io/otel/sdk/export/metric".CheckpointSet` is renamed `Reader`.
  - The new interface is named `"go.opentelemetry.io/otel/sdk/export/metric".InstrumentationLibraryReader`.

## [1.0.0] - 2021-09-20

This is the first stable release for the project.
This release includes an API and SDK for the tracing signal that will comply with the stability guarantees defined by the projects [versioning policy](./VERSIONING.md).

### Added

- OTLP trace exporter now sets the `SchemaURL` field in the exported telemetry if the Tracer has `WithSchemaURL` option. (#2242)

### Fixed

- Slice-valued attributes can correctly be used as map keys. (#2223)

### Removed

- Removed the `"go.opentelemetry.io/otel/exporters/zipkin".WithSDKOptions` function. (#2248)
- Removed the deprecated package `go.opentelemetry.io/otel/oteltest`. (#2234)
- Removed the deprecated package `go.opentelemetry.io/otel/bridge/opencensus/utils`. (#2233)
- Removed deprecated functions, types, and methods from `go.opentelemetry.io/otel/attribute` package.
  Use the typed functions and methods added to the package instead. (#2235)
  - The `Key.Array` method is removed.
  - The `Array` function is removed.
  - The `Any` function is removed.
  - The `ArrayValue` function is removed.
  - The `AsArray` function is removed.

## [1.0.0-RC3] - 2021-09-02

### Added

- Added `ErrorHandlerFunc` to use a function as an `"go.opentelemetry.io/otel".ErrorHandler`. (#2149)
- Added `"go.opentelemetry.io/otel/trace".WithStackTrace` option to add a stack trace when using `span.RecordError` or when panic is handled in `span.End`. (#2163)
- Added typed slice attribute types and functionality to the `go.opentelemetry.io/otel/attribute` package to replace the existing array type and functions. (#2162)
  - `BoolSlice`, `IntSlice`, `Int64Slice`, `Float64Slice`, and `StringSlice` replace the use of the `Array` function in the package.
- Added the `go.opentelemetry.io/otel/example/fib` example package.
  Included is an example application that computes Fibonacci numbers. (#2203)

### Changed

- Metric instruments have been renamed to match the (feature-frozen) metric API specification:
  - ValueRecorder becomes Histogram
  - ValueObserver becomes Gauge
  - SumObserver becomes CounterObserver
  - UpDownSumObserver becomes UpDownCounterObserver
  The API exported from this project is still considered experimental. (#2202)
- Metric SDK/API implementation type `InstrumentKind` moves into `sdkapi` sub-package. (#2091)
- The Metrics SDK export record no longer contains a Resource pointer, the SDK `"go.opentelemetry.io/otel/sdk/trace/export/metric".Exporter.Export()` function for push-based exporters now takes a single Resource argument, pull-based exporters use `"go.opentelemetry.io/otel/sdk/metric/controller/basic".Controller.Resource()`. (#2120)
- The JSON output of the `go.opentelemetry.io/otel/exporters/stdout/stdouttrace` is harmonized now such that the output is "plain" JSON objects after each other of the form `{ ... } { ... } { ... }`. Earlier the JSON objects describing a span were wrapped in a slice for each `Exporter.ExportSpans` call, like `[ { ... } ][ { ... } { ... } ]`. Outputting JSON object directly after each other is consistent with JSON loggers, and a bit easier to parse and read. (#2196)
- Update the `NewTracerConfig`, `NewSpanStartConfig`, `NewSpanEndConfig`, and `NewEventConfig` function in the `go.opentelemetry.io/otel/trace` package to return their respective configurations as structs instead of pointers to the struct. (#2212)

### Deprecated

- The `go.opentelemetry.io/otel/bridge/opencensus/utils` package is deprecated.
  All functionality from this package now exists in the `go.opentelemetry.io/otel/bridge/opencensus` package.
  The functions from that package should be used instead. (#2166)
- The `"go.opentelemetry.io/otel/attribute".Array` function and the related `ARRAY` value type is deprecated.
  Use the typed `*Slice` functions and types added to the package instead. (#2162)
- The `"go.opentelemetry.io/otel/attribute".Any` function is deprecated.
  Use the typed functions instead. (#2181)
- The `go.opentelemetry.io/otel/oteltest` package is deprecated.
  The `"go.opentelemetry.io/otel/sdk/trace/tracetest".SpanRecorder` can be registered with the default SDK (`go.opentelemetry.io/otel/sdk/trace`) as a `SpanProcessor` and used as a replacement for this deprecated package. (#2188)

### Removed

- Removed metrics test package `go.opentelemetry.io/otel/sdk/export/metric/metrictest`. (#2105)

### Fixed

- The `fromEnv` detector no longer throws an error when `OTEL_RESOURCE_ATTRIBUTES` environment variable is not set or empty. (#2138)
- Setting the global `ErrorHandler` with `"go.opentelemetry.io/otel".SetErrorHandler` multiple times is now supported. (#2160, #2140)
- The `"go.opentelemetry.io/otel/attribute".Any` function now supports `int32` values. (#2169)
- Multiple calls to `"go.opentelemetry.io/otel/sdk/metric/controller/basic".WithResource()` are handled correctly, and when no resources are provided `"go.opentelemetry.io/otel/sdk/resource".Default()` is used. (#2120)
- The `WithoutTimestamps` option for the `go.opentelemetry.io/otel/exporters/stdout/stdouttrace` exporter causes the exporter to correctly omit timestamps. (#2195)
- Fixed typos in resources.go. (#2201)

## [1.0.0-RC2] - 2021-07-26

### Added

- Added `WithOSDescription` resource configuration option to set OS (Operating System) description resource attribute (`os.description`). (#1840)
- Added `WithOS` resource configuration option to set all OS (Operating System) resource attributes at once. (#1840)
- Added the `WithRetry` option to the `go.opentelemetry.io/otel/exporters/otlp/otlptrace/otlptracehttp` package.
  This option is a replacement for the removed `WithMaxAttempts` and `WithBackoff` options. (#2095)
- Added API `LinkFromContext` to return Link which encapsulates SpanContext from provided context and also encapsulates attributes. (#2115)
- Added a new `Link` type under the SDK `otel/sdk/trace` package that counts the number of attributes that were dropped for surpassing the `AttributePerLinkCountLimit` configured in the Span's `SpanLimits`.
  This new type replaces the equal-named API `Link` type found in the `otel/trace` package for most usages within the SDK.
  For example, instances of this type are now returned by the `Links()` function of `ReadOnlySpan`s provided in places like the `OnEnd` function of `SpanProcessor` implementations. (#2118)
- Added the `SpanRecorder` type to the `go.opentelemetry.io/otel/skd/trace/tracetest` package.
  This type can be used with the default SDK as a `SpanProcessor` during testing. (#2132)

### Changed

- The `SpanModels` function is now exported from the `go.opentelemetry.io/otel/exporters/zipkin` package to convert OpenTelemetry spans into Zipkin model spans. (#2027)
- Rename the `"go.opentelemetry.io/otel/exporters/otlp/otlptrace/otlptracegrpc".RetrySettings` to `RetryConfig`. (#2095)

### Deprecated

- The `TextMapCarrier` and `TextMapPropagator` from the `go.opentelemetry.io/otel/oteltest` package and their associated creation functions (`TextMapCarrier`, `NewTextMapPropagator`) are deprecated. (#2114)
- The `Harness` type from the `go.opentelemetry.io/otel/oteltest` package and its associated creation function, `NewHarness` are deprecated and will be removed in the next release. (#2123)
- The `TraceStateFromKeyValues` function from the `go.opentelemetry.io/otel/oteltest` package is deprecated.
  Use the `trace.ParseTraceState` function instead. (#2122)

### Removed

- Removed the deprecated package `go.opentelemetry.io/otel/exporters/trace/jaeger`. (#2020)
- Removed the deprecated package `go.opentelemetry.io/otel/exporters/trace/zipkin`. (#2020)
- Removed the `"go.opentelemetry.io/otel/sdk/resource".WithBuiltinDetectors` function.
  The explicit `With*` options for every built-in detector should be used instead. (#2026 #2097)
- Removed the `WithMaxAttempts` and `WithBackoff` options from the `go.opentelemetry.io/otel/exporters/otlp/otlptrace/otlptracehttp` package.
  The retry logic of the package has been updated to match the `otlptracegrpc` package and accordingly a `WithRetry` option is added that should be used instead. (#2095)
- Removed `DroppedAttributeCount` field from `otel/trace.Link` struct. (#2118)

### Fixed

- When using WithNewRoot, don't use the parent context for making sampling decisions. (#2032)
- `oteltest.Tracer` now creates a valid `SpanContext` when using `WithNewRoot`. (#2073)
- OS type detector now sets the correct `dragonflybsd` value for DragonFly BSD. (#2092)
- The OTel span status is correctly transformed into the OTLP status in the `go.opentelemetry.io/otel/exporters/otlp/otlptrace` package.
  This fix will by default set the status to `Unset` if it is not explicitly set to `Ok` or `Error`. (#2099 #2102)
- The `Inject` method for the `"go.opentelemetry.io/otel/propagation".TraceContext` type no longer injects empty `tracestate` values. (#2108)
- Use `6831` as default Jaeger agent port instead of `6832`. (#2131)

## [Experimental Metrics v0.22.0] - 2021-07-19

### Added

- Adds HTTP support for OTLP metrics exporter. (#2022)

### Removed

- Removed the deprecated package `go.opentelemetry.io/otel/exporters/metric/prometheus`. (#2020)

## [1.0.0-RC1] / 0.21.0 - 2021-06-18

With this release we are introducing a split in module versions.  The tracing API and SDK are entering the `v1.0.0` Release Candidate phase with `v1.0.0-RC1`
while the experimental metrics API and SDK continue with `v0.x` releases at `v0.21.0`.  Modules at major version 1 or greater will not depend on modules
with major version 0.

### Added

- Adds `otlpgrpc.WithRetry`option for configuring the retry policy for transient errors on the otlp/gRPC exporter. (#1832)
  - The following status codes are defined as transient errors:
      | gRPC Status Code | Description |
      | ---------------- | ----------- |
      | 1  | Cancelled |
      | 4  | Deadline Exceeded |
      | 8  | Resource Exhausted |
      | 10 | Aborted |
      | 10 | Out of Range |
      | 14 | Unavailable |
      | 15 | Data Loss |
- Added `Status` type to the `go.opentelemetry.io/otel/sdk/trace` package to represent the status of a span. (#1874)
- Added `SpanStub` type and its associated functions to the `go.opentelemetry.io/otel/sdk/trace/tracetest` package.
  This type can be used as a testing replacement for the `SpanSnapshot` that was removed from the `go.opentelemetry.io/otel/sdk/trace` package. (#1873)
- Adds support for scheme in `OTEL_EXPORTER_OTLP_ENDPOINT` according to the spec. (#1886)
- Adds `trace.WithSchemaURL` option for configuring the tracer with a Schema URL. (#1889)
- Added an example of using OpenTelemetry Go as a trace context forwarder. (#1912)
- `ParseTraceState` is added to the `go.opentelemetry.io/otel/trace` package.
  It can be used to decode a `TraceState` from a `tracestate` header string value. (#1937)
- Added `Len` method to the `TraceState` type in the `go.opentelemetry.io/otel/trace` package.
  This method returns the number of list-members the `TraceState` holds. (#1937)
- Creates package `go.opentelemetry.io/otel/exporters/otlp/otlptrace` that defines a trace exporter that uses a `otlptrace.Client` to send data.
  Creates package `go.opentelemetry.io/otel/exporters/otlp/otlptrace/otlptracegrpc` implementing a gRPC `otlptrace.Client` and offers convenience functions, `NewExportPipeline` and `InstallNewPipeline`, to setup and install a `otlptrace.Exporter` in tracing .(#1922)
- Added `Baggage`, `Member`, and `Property` types to the `go.opentelemetry.io/otel/baggage` package along with their related functions. (#1967)
- Added `ContextWithBaggage`, `ContextWithoutBaggage`, and `FromContext` functions to the `go.opentelemetry.io/otel/baggage` package.
  These functions replace the `Set`, `Value`, `ContextWithValue`, `ContextWithoutValue`, and `ContextWithEmpty` functions from that package and directly work with the new `Baggage` type. (#1967)
- The `OTEL_SERVICE_NAME` environment variable is the preferred source for `service.name`, used by the environment resource detector if a service name is present both there and in `OTEL_RESOURCE_ATTRIBUTES`. (#1969)
- Creates package `go.opentelemetry.io/otel/exporters/otlp/otlptrace/otlptracehttp` implementing an HTTP `otlptrace.Client` and offers convenience functions, `NewExportPipeline` and `InstallNewPipeline`, to setup and install a `otlptrace.Exporter` in tracing. (#1963)
- Changes `go.opentelemetry.io/otel/sdk/resource.NewWithAttributes` to require a schema URL. The old function is still available as `resource.NewSchemaless`. This is a breaking change. (#1938)
- Several builtin resource detectors now correctly populate the schema URL. (#1938)
- Creates package `go.opentelemetry.io/otel/exporters/otlp/otlpmetric` that defines a metrics exporter that uses a `otlpmetric.Client` to send data.
- Creates package `go.opentelemetry.io/otel/exporters/otlp/otlpmetric/otlpmetricgrpc` implementing a gRPC `otlpmetric.Client` and offers convenience functions, `New` and `NewUnstarted`, to create an `otlpmetric.Exporter`.(#1991)
- Added `go.opentelemetry.io/otel/exporters/stdout/stdouttrace` exporter. (#2005)
- Added `go.opentelemetry.io/otel/exporters/stdout/stdoutmetric` exporter. (#2005)
- Added a `TracerProvider()` method to the `"go.opentelemetry.io/otel/trace".Span` interface. This can be used to obtain a `TracerProvider` from a given span that utilizes the same trace processing pipeline.  (#2009)

### Changed

- Make `NewSplitDriver` from `go.opentelemetry.io/otel/exporters/otlp` take variadic arguments instead of a `SplitConfig` item.
  `NewSplitDriver` now automatically implements an internal `noopDriver` for `SplitConfig` fields that are not initialized. (#1798)
- `resource.New()` now creates a Resource without builtin detectors. Previous behavior is now achieved by using `WithBuiltinDetectors` Option. (#1810)
- Move the `Event` type from the `go.opentelemetry.io/otel` package to the `go.opentelemetry.io/otel/sdk/trace` package. (#1846)
- CI builds validate against last two versions of Go, dropping 1.14 and adding 1.16. (#1865)
- BatchSpanProcessor now report export failures when calling `ForceFlush()` method. (#1860)
- `Set.Encoded(Encoder)` no longer caches the result of an encoding. (#1855)
- Renamed `CloudZoneKey` to `CloudAvailabilityZoneKey` in Resource semantic conventions according to spec. (#1871)
- The `StatusCode` and `StatusMessage` methods of the `ReadOnlySpan` interface and the `Span` produced by the `go.opentelemetry.io/otel/sdk/trace` package have been replaced with a single `Status` method.
  This method returns the status of a span using the new `Status` type. (#1874)
- Updated `ExportSpans` method of the`SpanExporter` interface type to accept `ReadOnlySpan`s instead of the removed `SpanSnapshot`.
  This brings the export interface into compliance with the specification in that it now accepts an explicitly immutable type instead of just an implied one. (#1873)
- Unembed `SpanContext` in `Link`. (#1877)
- Generate Semantic conventions from the specification YAML. (#1891)
- Spans created by the global `Tracer` obtained from `go.opentelemetry.io/otel`, prior to a functioning `TracerProvider` being set, now propagate the span context from their parent if one exists. (#1901)
- The `"go.opentelemetry.io/otel".Tracer` function now accepts tracer options. (#1902)
- Move the `go.opentelemetry.io/otel/unit` package to `go.opentelemetry.io/otel/metric/unit`. (#1903)
- Changed `go.opentelemetry.io/otel/trace.TracerConfig` to conform to the [Contributing guidelines](CONTRIBUTING.md#config.) (#1921)
- Changed `go.opentelemetry.io/otel/trace.SpanConfig` to conform to the [Contributing guidelines](CONTRIBUTING.md#config). (#1921)
- Changed `span.End()` now only accepts Options that are allowed at `End()`. (#1921)
- Changed `go.opentelemetry.io/otel/metric.InstrumentConfig` to conform to the [Contributing guidelines](CONTRIBUTING.md#config). (#1921)
- Changed `go.opentelemetry.io/otel/metric.MeterConfig` to conform to the [Contributing guidelines](CONTRIBUTING.md#config). (#1921)
- Refactored option types according to the contribution style guide. (#1882)
- Move the `go.opentelemetry.io/otel/trace.TraceStateFromKeyValues` function to the `go.opentelemetry.io/otel/oteltest` package.
  This function is preserved for testing purposes where it may be useful to create a `TraceState` from `attribute.KeyValue`s, but it is not intended for production use.
  The new `ParseTraceState` function should be used to create a `TraceState`. (#1931)
- Updated `MarshalJSON` method of the `go.opentelemetry.io/otel/trace.TraceState` type to marshal the type into the string representation of the `TraceState`. (#1931)
- The `TraceState.Delete` method from the `go.opentelemetry.io/otel/trace` package no longer returns an error in addition to a `TraceState`. (#1931)
- Updated `Get` method of the `TraceState` type from the `go.opentelemetry.io/otel/trace` package to accept a `string` instead of an `attribute.Key` type. (#1931)
- Updated `Insert` method of the `TraceState` type from the `go.opentelemetry.io/otel/trace` package to accept a pair of `string`s instead of an `attribute.KeyValue` type. (#1931)
- Updated `Delete` method of the `TraceState` type from the `go.opentelemetry.io/otel/trace` package to accept a `string` instead of an `attribute.Key` type. (#1931)
- Renamed `NewExporter` to `New` in the `go.opentelemetry.io/otel/exporters/stdout` package. (#1985)
- Renamed `NewExporter` to `New` in the `go.opentelemetry.io/otel/exporters/metric/prometheus` package. (#1985)
- Renamed `NewExporter` to `New` in the `go.opentelemetry.io/otel/exporters/trace/jaeger` package. (#1985)
- Renamed `NewExporter` to `New` in the `go.opentelemetry.io/otel/exporters/trace/zipkin` package. (#1985)
- Renamed `NewExporter` to `New` in the `go.opentelemetry.io/otel/exporters/otlp` package. (#1985)
- Renamed `NewUnstartedExporter` to `NewUnstarted` in the `go.opentelemetry.io/otel/exporters/otlp` package. (#1985)
- The `go.opentelemetry.io/otel/semconv` package has been moved to `go.opentelemetry.io/otel/semconv/v1.4.0` to allow for multiple [telemetry schema](https://github.com/open-telemetry/oteps/blob/main/text/0152-telemetry-schemas.md) versions to be used concurrently. (#1987)
- Metrics test helpers in `go.opentelemetry.io/otel/oteltest` have been moved to `go.opentelemetry.io/otel/metric/metrictest`. (#1988)

### Deprecated

- The `go.opentelemetry.io/otel/exporters/metric/prometheus` is deprecated, use `go.opentelemetry.io/otel/exporters/prometheus` instead. (#1993)
- The `go.opentelemetry.io/otel/exporters/trace/jaeger` is deprecated, use `go.opentelemetry.io/otel/exporters/jaeger` instead. (#1993)
- The `go.opentelemetry.io/otel/exporters/trace/zipkin` is deprecated, use `go.opentelemetry.io/otel/exporters/zipkin` instead. (#1993)

### Removed

- Removed `resource.WithoutBuiltin()`. Use `resource.New()`. (#1810)
- Unexported types `resource.FromEnv`, `resource.Host`, and `resource.TelemetrySDK`, Use the corresponding `With*()` to use individually. (#1810)
- Removed the `Tracer` and `IsRecording` method from the `ReadOnlySpan` in the `go.opentelemetry.io/otel/sdk/trace`.
  The `Tracer` method is not a required to be included in this interface and given the mutable nature of the tracer that is associated with a span, this method is not appropriate.
  The `IsRecording` method returns if the span is recording or not.
  A read-only span value does not need to know if updates to it will be recorded or not.
  By definition, it cannot be updated so there is no point in communicating if an update is recorded. (#1873)
- Removed the `SpanSnapshot` type from the `go.opentelemetry.io/otel/sdk/trace` package.
  The use of this type has been replaced with the use of the explicitly immutable `ReadOnlySpan` type.
  When a concrete representation of a read-only span is needed for testing, the newly added `SpanStub` in the `go.opentelemetry.io/otel/sdk/trace/tracetest` package should be used. (#1873)
- Removed the `Tracer` method from the `Span` interface in the `go.opentelemetry.io/otel/trace` package.
  Using the same tracer that created a span introduces the error where an instrumentation library's `Tracer` is used by other code instead of their own.
  The `"go.opentelemetry.io/otel".Tracer` function or a `TracerProvider` should be used to acquire a library specific `Tracer` instead. (#1900)
  - The `TracerProvider()` method on the `Span` interface may also be used to obtain a `TracerProvider` using the same trace processing pipeline. (#2009)
- The `http.url` attribute generated by `HTTPClientAttributesFromHTTPRequest` will no longer include username or password information. (#1919)
- Removed `IsEmpty` method of the `TraceState` type in the `go.opentelemetry.io/otel/trace` package in favor of using the added `TraceState.Len` method. (#1931)
- Removed `Set`, `Value`, `ContextWithValue`, `ContextWithoutValue`, and `ContextWithEmpty` functions in the `go.opentelemetry.io/otel/baggage` package.
  Handling of baggage is now done using the added `Baggage` type and related context functions (`ContextWithBaggage`, `ContextWithoutBaggage`, and `FromContext`) in that package. (#1967)
- The `InstallNewPipeline` and `NewExportPipeline` creation functions in all the exporters (prometheus, otlp, stdout, jaeger, and zipkin) have been removed.
  These functions were deemed premature attempts to provide convenience that did not achieve this aim. (#1985)
- The `go.opentelemetry.io/otel/exporters/otlp` exporter has been removed.  Use `go.opentelemetry.io/otel/exporters/otlp/otlptrace` instead. (#1990)
- The `go.opentelemetry.io/otel/exporters/stdout` exporter has been removed.  Use `go.opentelemetry.io/otel/exporters/stdout/stdouttrace` or `go.opentelemetry.io/otel/exporters/stdout/stdoutmetric` instead. (#2005)

### Fixed

- Only report errors from the `"go.opentelemetry.io/otel/sdk/resource".Environment` function when they are not `nil`. (#1850, #1851)
- The `Shutdown` method of the simple `SpanProcessor` in the `go.opentelemetry.io/otel/sdk/trace` package now honors the context deadline or cancellation. (#1616, #1856)
- BatchSpanProcessor now drops span batches that failed to be exported. (#1860)
- Use `http://localhost:14268/api/traces` as default Jaeger collector endpoint instead of `http://localhost:14250`. (#1898)
- Allow trailing and leading whitespace in the parsing of a `tracestate` header. (#1931)
- Add logic to determine if the channel is closed to fix Jaeger exporter test panic with close closed channel. (#1870, #1973)
- Avoid transport security when OTLP endpoint is a Unix socket. (#2001)

### Security

## [0.20.0] - 2021-04-23

### Added

- The OTLP exporter now has two new convenience functions, `NewExportPipeline` and `InstallNewPipeline`, setup and install the exporter in tracing and metrics pipelines. (#1373)
- Adds semantic conventions for exceptions. (#1492)
- Added Jaeger Environment variables: `OTEL_EXPORTER_JAEGER_AGENT_HOST`, `OTEL_EXPORTER_JAEGER_AGENT_PORT`
  These environment variables can be used to override Jaeger agent hostname and port (#1752)
- Option `ExportTimeout` was added to batch span processor. (#1755)
- `trace.TraceFlags` is now a defined type over `byte` and `WithSampled(bool) TraceFlags` and `IsSampled() bool` methods have been added to it. (#1770)
- The `Event` and `Link` struct types from the `go.opentelemetry.io/otel` package now include a `DroppedAttributeCount` field to record the number of attributes that were not recorded due to configured limits being reached. (#1771)
- The Jaeger exporter now reports dropped attributes for a Span event in the exported log. (#1771)
- Adds test to check BatchSpanProcessor ignores `OnEnd` and `ForceFlush` post `Shutdown`. (#1772)
- Extract resource attributes from the `OTEL_RESOURCE_ATTRIBUTES` environment variable and merge them with the `resource.Default` resource as well as resources provided to the `TracerProvider` and metric `Controller`. (#1785)
- Added `WithOSType` resource configuration option to set OS (Operating System) type resource attribute (`os.type`). (#1788)
- Added `WithProcess*` resource configuration options to set Process resource attributes. (#1788)
  - `process.pid`
  - `process.executable.name`
  - `process.executable.path`
  - `process.command_args`
  - `process.owner`
  - `process.runtime.name`
  - `process.runtime.version`
  - `process.runtime.description`
- Adds `k8s.node.name` and `k8s.node.uid` attribute keys to the `semconv` package. (#1789)
- Added support for configuring OTLP/HTTP and OTLP/gRPC Endpoints, TLS Certificates, Headers, Compression and Timeout via Environment Variables. (#1758, #1769 and #1811)
  - `OTEL_EXPORTER_OTLP_ENDPOINT`
  - `OTEL_EXPORTER_OTLP_TRACES_ENDPOINT`
  - `OTEL_EXPORTER_OTLP_METRICS_ENDPOINT`
  - `OTEL_EXPORTER_OTLP_HEADERS`
  - `OTEL_EXPORTER_OTLP_TRACES_HEADERS`
  - `OTEL_EXPORTER_OTLP_METRICS_HEADERS`
  - `OTEL_EXPORTER_OTLP_COMPRESSION`
  - `OTEL_EXPORTER_OTLP_TRACES_COMPRESSION`
  - `OTEL_EXPORTER_OTLP_METRICS_COMPRESSION`
  - `OTEL_EXPORTER_OTLP_TIMEOUT`
  - `OTEL_EXPORTER_OTLP_TRACES_TIMEOUT`
  - `OTEL_EXPORTER_OTLP_METRICS_TIMEOUT`
  - `OTEL_EXPORTER_OTLP_CERTIFICATE`
  - `OTEL_EXPORTER_OTLP_TRACES_CERTIFICATE`
  - `OTEL_EXPORTER_OTLP_METRICS_CERTIFICATE`
- Adds `otlpgrpc.WithTimeout` option for configuring timeout to the otlp/gRPC exporter. (#1821)
- Adds `jaeger.WithMaxPacketSize` option for configuring maximum UDP packet size used when connecting to the Jaeger agent. (#1853)

### Fixed

- The `Span.IsRecording` implementation from `go.opentelemetry.io/otel/sdk/trace` always returns false when not being sampled. (#1750)
- The Jaeger exporter now correctly sets tags for the Span status code and message.
  This means it uses the correct tag keys (`"otel.status_code"`, `"otel.status_description"`) and does not set the status message as a tag unless it is set on the span. (#1761)
- The Jaeger exporter now correctly records Span event's names using the `"event"` key for a tag.
  Additionally, this tag is overridden, as specified in the OTel specification, if the event contains an attribute with that key. (#1768)
- Zipkin Exporter: Ensure mapping between OTel and Zipkin span data complies with the specification. (#1688)
- Fixed typo for default service name in Jaeger Exporter. (#1797)
- Fix flaky OTLP for the reconnnection of the client connection. (#1527, #1814)
- Fix Jaeger exporter dropping of span batches that exceed the UDP packet size limit.
  Instead, the exporter now splits the batch into smaller sendable batches. (#1828)

### Changed

- Span `RecordError` now records an `exception` event to comply with the semantic convention specification. (#1492)
- Jaeger exporter was updated to use thrift v0.14.1. (#1712)
- Migrate from using internally built and maintained version of the OTLP to the one hosted at `go.opentelemetry.io/proto/otlp`. (#1713)
- Migrate from using `github.com/gogo/protobuf` to `google.golang.org/protobuf` to match `go.opentelemetry.io/proto/otlp`. (#1713)
- The storage of a local or remote Span in a `context.Context` using its SpanContext is unified to store just the current Span.
  The Span's SpanContext can now self-identify as being remote or not.
  This means that `"go.opentelemetry.io/otel/trace".ContextWithRemoteSpanContext` will now overwrite any existing current Span, not just existing remote Spans, and make it the current Span in a `context.Context`. (#1731)
- Improve OTLP/gRPC exporter connection errors. (#1737)
- Information about a parent span context in a `"go.opentelemetry.io/otel/export/trace".SpanSnapshot` is unified in a new `Parent` field.
  The existing `ParentSpanID` and `HasRemoteParent` fields are removed in favor of this. (#1748)
- The `ParentContext` field of the `"go.opentelemetry.io/otel/sdk/trace".SamplingParameters` is updated to hold a `context.Context` containing the parent span.
  This changes it to make `SamplingParameters` conform with the OpenTelemetry specification. (#1749)
- Updated Jaeger Environment Variables: `JAEGER_ENDPOINT`, `JAEGER_USER`, `JAEGER_PASSWORD`
  to `OTEL_EXPORTER_JAEGER_ENDPOINT`, `OTEL_EXPORTER_JAEGER_USER`, `OTEL_EXPORTER_JAEGER_PASSWORD` in compliance with OTel specification. (#1752)
- Modify `BatchSpanProcessor.ForceFlush` to abort after timeout/cancellation. (#1757)
- The `DroppedAttributeCount` field of the `Span` in the `go.opentelemetry.io/otel` package now only represents the number of attributes dropped for the span itself.
  It no longer is a conglomerate of itself, events, and link attributes that have been dropped. (#1771)
- Make `ExportSpans` in Jaeger Exporter honor context deadline. (#1773)
- Modify Zipkin Exporter default service name, use default resource's serviceName instead of empty. (#1777)
- The `go.opentelemetry.io/otel/sdk/export/trace` package is merged into the `go.opentelemetry.io/otel/sdk/trace` package. (#1778)
- The prometheus.InstallNewPipeline example is moved from comment to example test (#1796)
- The convenience functions for the stdout exporter have been updated to return the `TracerProvider` implementation and enable the shutdown of the exporter. (#1800)
- Replace the flush function returned from the Jaeger exporter's convenience creation functions (`InstallNewPipeline` and `NewExportPipeline`) with the `TracerProvider` implementation they create.
  This enables the caller to shutdown and flush using the related `TracerProvider` methods. (#1822)
- Updated the Jaeger exporter to have a default endpoint, `http://localhost:14250`, for the collector. (#1824)
- Changed the function `WithCollectorEndpoint` in the Jaeger exporter to no longer accept an endpoint as an argument.
  The endpoint can be passed with the `CollectorEndpointOption` using the `WithEndpoint` function or by setting the `OTEL_EXPORTER_JAEGER_ENDPOINT` environment variable value appropriately. (#1824)
- The Jaeger exporter no longer batches exported spans itself, instead it relies on the SDK's `BatchSpanProcessor` for this functionality. (#1830)
- The Jaeger exporter creation functions (`NewRawExporter`, `NewExportPipeline`, and `InstallNewPipeline`) no longer accept the removed `Option` type as a variadic argument. (#1830)

### Removed

- Removed Jaeger Environment variables: `JAEGER_SERVICE_NAME`, `JAEGER_DISABLED`, `JAEGER_TAGS`
  These environment variables will no longer be used to override values of the Jaeger exporter (#1752)
- No longer set the links for a `Span` in `go.opentelemetry.io/otel/sdk/trace` that is configured to be a new root.
  This is unspecified behavior that the OpenTelemetry community plans to standardize in the future.
  To prevent backwards incompatible changes when it is specified, these links are removed. (#1726)
- Setting error status while recording error with Span from oteltest package. (#1729)
- The concept of a remote and local Span stored in a context is unified to just the current Span.
  Because of this `"go.opentelemetry.io/otel/trace".RemoteSpanContextFromContext` is removed as it is no longer needed.
  Instead, `"go.opentelemetry.io/otel/trace".SpanContextFromContex` can be used to return the current Span.
  If needed, that Span's `SpanContext.IsRemote()` can then be used to determine if it is remote or not. (#1731)
- The `HasRemoteParent` field of the `"go.opentelemetry.io/otel/sdk/trace".SamplingParameters` is removed.
  This field is redundant to the information returned from the `Remote` method of the `SpanContext` held in the `ParentContext` field. (#1749)
- The `trace.FlagsDebug` and `trace.FlagsDeferred` constants have been removed and will be localized to the B3 propagator. (#1770)
- Remove `Process` configuration, `WithProcessFromEnv` and `ProcessFromEnv`, and type from the Jaeger exporter package.
  The information that could be configured in the `Process` struct should be configured in a `Resource` instead. (#1776, #1804)
- Remove the `WithDisabled` option from the Jaeger exporter.
  To disable the exporter unregister it from the `TracerProvider` or use a no-operation `TracerProvider`. (#1806)
- Removed the functions `CollectorEndpointFromEnv` and `WithCollectorEndpointOptionFromEnv` from the Jaeger exporter.
  These functions for retrieving specific environment variable values are redundant of other internal functions and
  are not intended for end user use. (#1824)
- Removed the Jaeger exporter `WithSDKOptions` `Option`.
  This option was used to set SDK options for the exporter creation convenience functions.
  These functions are provided as a way to easily setup or install the exporter with what are deemed reasonable SDK settings for common use cases.
  If the SDK needs to be configured differently, the `NewRawExporter` function and direct setup of the SDK with the desired settings should be used. (#1825)
- The `WithBufferMaxCount` and `WithBatchMaxCount` `Option`s from the Jaeger exporter are removed.
  The exporter no longer batches exports, instead relying on the SDK's `BatchSpanProcessor` for this functionality. (#1830)
- The Jaeger exporter `Option` type is removed.
  The type is no longer used by the exporter to configure anything.
  All the previous configurations these options provided were duplicates of SDK configuration.
  They have been removed in favor of using the SDK configuration and focuses the exporter configuration to be only about the endpoints it will send telemetry to. (#1830)

## [0.19.0] - 2021-03-18

### Added

- Added `Marshaler` config option to `otlphttp` to enable otlp over json or protobufs. (#1586)
- A `ForceFlush` method to the `"go.opentelemetry.io/otel/sdk/trace".TracerProvider` to flush all registered `SpanProcessor`s. (#1608)
- Added `WithSampler` and `WithSpanLimits` to tracer provider. (#1633, #1702)
- `"go.opentelemetry.io/otel/trace".SpanContext` now has a `remote` property, and `IsRemote()` predicate, that is true when the `SpanContext` has been extracted from remote context data. (#1701)
- A `Valid` method to the `"go.opentelemetry.io/otel/attribute".KeyValue` type. (#1703)

### Changed

- `trace.SpanContext` is now immutable and has no exported fields. (#1573)
  - `trace.NewSpanContext()` can be used in conjunction with the `trace.SpanContextConfig` struct to initialize a new `SpanContext` where all values are known.
- Update the `ForceFlush` method signature to the `"go.opentelemetry.io/otel/sdk/trace".SpanProcessor` to accept a `context.Context` and return an error. (#1608)
- Update the `Shutdown` method to the `"go.opentelemetry.io/otel/sdk/trace".TracerProvider` return an error on shutdown failure. (#1608)
- The SimpleSpanProcessor will now shut down the enclosed `SpanExporter` and gracefully ignore subsequent calls to `OnEnd` after `Shutdown` is called. (#1612)
- `"go.opentelemetry.io/sdk/metric/controller.basic".WithPusher` is replaced with `WithExporter` to provide consistent naming across project. (#1656)
- Added non-empty string check for trace `Attribute` keys. (#1659)
- Add `description` to SpanStatus only when `StatusCode` is set to error. (#1662)
- Jaeger exporter falls back to `resource.Default`'s `service.name` if the exported Span does not have one. (#1673)
- Jaeger exporter populates Jaeger's Span Process from Resource. (#1673)
- Renamed the `LabelSet` method of `"go.opentelemetry.io/otel/sdk/resource".Resource` to `Set`. (#1692)
- Changed `WithSDK` to `WithSDKOptions` to accept variadic arguments of `TracerProviderOption` type in `go.opentelemetry.io/otel/exporters/trace/jaeger` package. (#1693)
- Changed `WithSDK` to `WithSDKOptions` to accept variadic arguments of `TracerProviderOption` type in `go.opentelemetry.io/otel/exporters/trace/zipkin` package. (#1693)

### Removed

- Removed `serviceName` parameter from Zipkin exporter and uses resource instead. (#1549)
- Removed `WithConfig` from tracer provider to avoid overriding configuration. (#1633)
- Removed the exported `SimpleSpanProcessor` and `BatchSpanProcessor` structs.
   These are now returned as a SpanProcessor interface from their respective constructors. (#1638)
- Removed `WithRecord()` from `trace.SpanOption` when creating a span. (#1660)
- Removed setting status to `Error` while recording an error as a span event in `RecordError`. (#1663)
- Removed `jaeger.WithProcess` configuration option. (#1673)
- Removed `ApplyConfig` method from `"go.opentelemetry.io/otel/sdk/trace".TracerProvider` and the now unneeded `Config` struct. (#1693)

### Fixed

- Jaeger Exporter: Ensure mapping between OTEL and Jaeger span data complies with the specification. (#1626)
- `SamplingResult.TraceState` is correctly propagated to a newly created span's `SpanContext`. (#1655)
- The `otel-collector` example now correctly flushes metric events prior to shutting down the exporter. (#1678)
- Do not set span status message in `SpanStatusFromHTTPStatusCode` if it can be inferred from `http.status_code`. (#1681)
- Synchronization issues in global trace delegate implementation. (#1686)
- Reduced excess memory usage by global `TracerProvider`. (#1687)

## [0.18.0] - 2021-03-03

### Added

- Added `resource.Default()` for use with meter and tracer providers. (#1507)
- `AttributePerEventCountLimit` and `AttributePerLinkCountLimit` for `SpanLimits`. (#1535)
- Added `Keys()` method to `propagation.TextMapCarrier` and `propagation.HeaderCarrier` to adapt `http.Header` to this interface. (#1544)
- Added `code` attributes to `go.opentelemetry.io/otel/semconv` package. (#1558)
- Compatibility testing suite in the CI system for the following systems. (#1567)
   | OS      | Go Version | Architecture |
   | ------- | ---------- | ------------ |
   | Ubuntu  | 1.15       | amd64        |
   | Ubuntu  | 1.14       | amd64        |
   | Ubuntu  | 1.15       | 386          |
   | Ubuntu  | 1.14       | 386          |
   | MacOS   | 1.15       | amd64        |
   | MacOS   | 1.14       | amd64        |
   | Windows | 1.15       | amd64        |
   | Windows | 1.14       | amd64        |
   | Windows | 1.15       | 386          |
   | Windows | 1.14       | 386          |

### Changed

- Replaced interface `oteltest.SpanRecorder` with its existing implementation
  `StandardSpanRecorder`. (#1542)
- Default span limit values to 128. (#1535)
- Rename `MaxEventsPerSpan`, `MaxAttributesPerSpan` and `MaxLinksPerSpan` to `EventCountLimit`, `AttributeCountLimit` and `LinkCountLimit`, and move these fields into `SpanLimits`. (#1535)
- Renamed the `otel/label` package to `otel/attribute`. (#1541)
- Vendor the Jaeger exporter's dependency on Apache Thrift. (#1551)
- Parallelize the CI linting and testing. (#1567)
- Stagger timestamps in exact aggregator tests. (#1569)
- Changed all examples to use `WithBatchTimeout(5 * time.Second)` rather than `WithBatchTimeout(5)`. (#1621)
- Prevent end-users from implementing some interfaces (#1575)

  ```
      "otel/exporters/otlp/otlphttp".Option
      "otel/exporters/stdout".Option
      "otel/oteltest".Option
      "otel/trace".TracerOption
      "otel/trace".SpanOption
      "otel/trace".EventOption
      "otel/trace".LifeCycleOption
      "otel/trace".InstrumentationOption
      "otel/sdk/resource".Option
      "otel/sdk/trace".ParentBasedSamplerOption
      "otel/sdk/trace".ReadOnlySpan
      "otel/sdk/trace".ReadWriteSpan
  ```

### Removed

- Removed attempt to resample spans upon changing the span name with `span.SetName()`. (#1545)
- The `test-benchmark` is no longer a dependency of the `precommit` make target. (#1567)
- Removed the `test-386` make target.
   This was replaced with a full compatibility testing suite (i.e. multi OS/arch) in the CI system. (#1567)

### Fixed

- The sequential timing check of timestamps in the stdout exporter are now setup explicitly to be sequential (#1571). (#1572)
- Windows build of Jaeger tests now compiles with OS specific functions (#1576). (#1577)
- The sequential timing check of timestamps of go.opentelemetry.io/otel/sdk/metric/aggregator/lastvalue are now setup explicitly to be sequential (#1578). (#1579)
- Validate tracestate header keys with vendors according to the W3C TraceContext specification (#1475). (#1581)
- The OTLP exporter includes related labels for translations of a GaugeArray (#1563). (#1570)

## [0.17.0] - 2021-02-12

### Changed

- Rename project default branch from `master` to `main`. (#1505)
- Reverse order in which `Resource` attributes are merged, per change in spec. (#1501)
- Add tooling to maintain "replace" directives in go.mod files automatically. (#1528)
- Create new modules: otel/metric, otel/trace, otel/oteltest, otel/sdk/export/metric, otel/sdk/metric (#1528)
- Move metric-related public global APIs from otel to otel/metric/global. (#1528)

## Fixed

- Fixed otlpgrpc reconnection issue.
- The example code in the README.md of `go.opentelemetry.io/otel/exporters/otlp` is moved to a compiled example test and used the new `WithAddress` instead of `WithEndpoint`. (#1513)
- The otel-collector example now uses the default OTLP receiver port of the collector.

## [0.16.0] - 2021-01-13

### Added

- Add the `ReadOnlySpan` and `ReadWriteSpan` interfaces to provide better control for accessing span data. (#1360)
- `NewGRPCDriver` function returns a `ProtocolDriver` that maintains a single gRPC connection to the collector. (#1369)
- Added documentation about the project's versioning policy. (#1388)
- Added `NewSplitDriver` for OTLP exporter that allows sending traces and metrics to different endpoints. (#1418)
- Added codeql workflow to GitHub Actions (#1428)
- Added Gosec workflow to GitHub Actions (#1429)
- Add new HTTP driver for OTLP exporter in `exporters/otlp/otlphttp`. Currently it only supports the binary protobuf payloads. (#1420)
- Add an OpenCensus exporter bridge. (#1444)

### Changed

- Rename `internal/testing` to `internal/internaltest`. (#1449)
- Rename `export.SpanData` to `export.SpanSnapshot` and use it only for exporting spans. (#1360)
- Store the parent's full `SpanContext` rather than just its span ID in the `span` struct. (#1360)
- Improve span duration accuracy. (#1360)
- Migrated CI/CD from CircleCI to GitHub Actions (#1382)
- Remove duplicate checkout from GitHub Actions workflow (#1407)
- Metric `array` aggregator renamed `exact` to match its `aggregation.Kind` (#1412)
- Metric `exact` aggregator includes per-point timestamps (#1412)
- Metric stdout exporter uses MinMaxSumCount aggregator for ValueRecorder instruments (#1412)
- `NewExporter` from `exporters/otlp` now takes a `ProtocolDriver` as a parameter. (#1369)
- Many OTLP Exporter options became gRPC ProtocolDriver options. (#1369)
- Unify endpoint API that related to OTel exporter. (#1401)
- Optimize metric histogram aggregator to re-use its slice of buckets. (#1435)
- Metric aggregator Count() and histogram Bucket.Counts are consistently `uint64`. (1430)
- Histogram aggregator accepts functional options, uses default boundaries if none given. (#1434)
- `SamplingResult` now passed a `Tracestate` from the parent `SpanContext` (#1432)
- Moved gRPC driver for OTLP exporter to `exporters/otlp/otlpgrpc`. (#1420)
- The `TraceContext` propagator now correctly propagates `TraceState` through the `SpanContext`. (#1447)
- Metric Push and Pull Controller components are combined into a single "basic" Controller:
  - `WithExporter()` and `Start()` to configure Push behavior
  - `Start()` is optional; use `Collect()` and `ForEach()` for Pull behavior
  - `Start()` and `Stop()` accept Context. (#1378)
- The `Event` type is moved from the `otel/sdk/export/trace` package to the `otel/trace` API package. (#1452)

### Removed

- Remove `errUninitializedSpan` as its only usage is now obsolete. (#1360)
- Remove Metric export functionality related to quantiles and summary data points: this is not specified (#1412)
- Remove DDSketch metric aggregator; our intention is to re-introduce this as an option of the histogram aggregator after [new OTLP histogram data types](https://github.com/open-telemetry/opentelemetry-proto/pull/226) are released (#1412)

### Fixed

- `BatchSpanProcessor.Shutdown()` will now shutdown underlying `export.SpanExporter`. (#1443)

## [0.15.0] - 2020-12-10

### Added

- The `WithIDGenerator` `TracerProviderOption` is added to the `go.opentelemetry.io/otel/trace` package to configure an `IDGenerator` for the `TracerProvider`. (#1363)

### Changed

- The Zipkin exporter now uses the Span status code to determine. (#1328)
- `NewExporter` and `Start` functions in `go.opentelemetry.io/otel/exporters/otlp` now receive `context.Context` as a first parameter. (#1357)
- Move the OpenCensus example into `example` directory. (#1359)
- Moved the SDK's `internal.IDGenerator` interface in to the `sdk/trace` package to enable support for externally-defined ID generators. (#1363)
- Bump `github.com/google/go-cmp` from 0.5.3 to 0.5.4 (#1374)
- Bump `github.com/golangci/golangci-lint` in `/internal/tools` (#1375)

### Fixed

- Metric SDK `SumObserver` and `UpDownSumObserver` instruments correctness fixes. (#1381)

## [0.14.0] - 2020-11-19

### Added

- An `EventOption` and the related `NewEventConfig` function are added to the `go.opentelemetry.io/otel` package to configure Span events. (#1254)
- A `TextMapPropagator` and associated `TextMapCarrier` are added to the `go.opentelemetry.io/otel/oteltest` package to test `TextMap` type propagators and their use. (#1259)
- `SpanContextFromContext` returns `SpanContext` from context. (#1255)
- `TraceState` has been added to `SpanContext`. (#1340)
- `DeploymentEnvironmentKey` added to `go.opentelemetry.io/otel/semconv` package. (#1323)
- Add an OpenCensus to OpenTelemetry tracing bridge. (#1305)
- Add a parent context argument to `SpanProcessor.OnStart` to follow the specification. (#1333)
- Add missing tests for `sdk/trace/attributes_map.go`. (#1337)

### Changed

- Move the `go.opentelemetry.io/otel/api/trace` package into `go.opentelemetry.io/otel/trace` with the following changes. (#1229) (#1307)
  - `ID` has been renamed to `TraceID`.
  - `IDFromHex` has been renamed to `TraceIDFromHex`.
  - `EmptySpanContext` is removed.
- Move the `go.opentelemetry.io/otel/api/trace/tracetest` package into `go.opentelemetry.io/otel/oteltest`. (#1229)
- OTLP Exporter updates:
  - supports OTLP v0.6.0 (#1230, #1354)
  - supports configurable aggregation temporality (default: Cumulative, optional: Stateless). (#1296)
- The Sampler is now called on local child spans. (#1233)
- The `Kind` type from the `go.opentelemetry.io/otel/api/metric` package was renamed to `InstrumentKind` to more specifically describe what it is and avoid semantic ambiguity. (#1240)
- The `MetricKind` method of the `Descriptor` type in the `go.opentelemetry.io/otel/api/metric` package was renamed to `Descriptor.InstrumentKind`.
   This matches the returned type and fixes misuse of the term metric. (#1240)
- Move test harness from the `go.opentelemetry.io/otel/api/apitest` package into `go.opentelemetry.io/otel/oteltest`. (#1241)
- Move the `go.opentelemetry.io/otel/api/metric/metrictest` package into `go.opentelemetry.io/oteltest` as part of #964. (#1252)
- Move the `go.opentelemetry.io/otel/api/metric` package into `go.opentelemetry.io/otel/metric` as part of #1303. (#1321)
- Move the `go.opentelemetry.io/otel/api/metric/registry` package into `go.opentelemetry.io/otel/metric/registry` as a part of #1303. (#1316)
- Move the `Number` type (together with related functions) from `go.opentelemetry.io/otel/api/metric` package into `go.opentelemetry.io/otel/metric/number` as a part of #1303. (#1316)
- The function signature of the Span `AddEvent` method in `go.opentelemetry.io/otel` is updated to no longer take an unused context and instead take a required name and a variable number of `EventOption`s. (#1254)
- The function signature of the Span `RecordError` method in `go.opentelemetry.io/otel` is updated to no longer take an unused context and instead take a required error value and a variable number of `EventOption`s. (#1254)
- Move the `go.opentelemetry.io/otel/api/global` package to `go.opentelemetry.io/otel`. (#1262) (#1330)
- Move the `Version` function from `go.opentelemetry.io/otel/sdk` to `go.opentelemetry.io/otel`. (#1330)
- Rename correlation context header from `"otcorrelations"` to `"baggage"` to match the OpenTelemetry specification. (#1267)
- Fix `Code.UnmarshalJSON` to work with valid JSON only. (#1276)
- The `resource.New()` method changes signature to support builtin attributes and functional options, including `telemetry.sdk.*` and
  `host.name` semantic conventions; the former method is renamed `resource.NewWithAttributes`. (#1235)
- The Prometheus exporter now exports non-monotonic counters (i.e. `UpDownCounter`s) as gauges. (#1210)
- Correct the `Span.End` method documentation in the `otel` API to state updates are not allowed on a span after it has ended. (#1310)
- Updated span collection limits for attribute, event and link counts to 1000 (#1318)
- Renamed `semconv.HTTPUrlKey` to `semconv.HTTPURLKey`. (#1338)

### Removed

- The `ErrInvalidHexID`, `ErrInvalidTraceIDLength`, `ErrInvalidSpanIDLength`, `ErrInvalidSpanIDLength`, or `ErrNilSpanID` from the `go.opentelemetry.io/otel` package are unexported now. (#1243)
- The `AddEventWithTimestamp` method on the `Span` interface in `go.opentelemetry.io/otel` is removed due to its redundancy.
   It is replaced by using the `AddEvent` method with a `WithTimestamp` option. (#1254)
- The `MockSpan` and `MockTracer` types are removed from `go.opentelemetry.io/otel/oteltest`.
   `Tracer` and `Span` from the same module should be used in their place instead. (#1306)
- `WorkerCount` option is removed from `go.opentelemetry.io/otel/exporters/otlp`. (#1350)
- Remove the following labels types: INT32, UINT32, UINT64 and FLOAT32. (#1314)

### Fixed

- Rename `MergeItererator` to `MergeIterator` in the `go.opentelemetry.io/otel/label` package. (#1244)
- The `go.opentelemetry.io/otel/api/global` packages global TextMapPropagator now delegates functionality to a globally set delegate for all previously returned propagators. (#1258)
- Fix condition in `label.Any`. (#1299)
- Fix global `TracerProvider` to pass options to its configured provider. (#1329)
- Fix missing handler for `ExactKind` aggregator in OTLP metrics transformer (#1309)

## [0.13.0] - 2020-10-08

### Added

- OTLP Metric exporter supports Histogram aggregation. (#1209)
- The `Code` struct from the `go.opentelemetry.io/otel/codes` package now supports JSON marshaling and unmarshaling as well as implements the `Stringer` interface. (#1214)
- A Baggage API to implement the OpenTelemetry specification. (#1217)
- Add Shutdown method to sdk/trace/provider, shutdown processors in the order they were registered. (#1227)

### Changed

- Set default propagator to no-op propagator. (#1184)
- The `HTTPSupplier`, `HTTPExtractor`, `HTTPInjector`, and `HTTPPropagator` from the `go.opentelemetry.io/otel/api/propagation` package were replaced with unified `TextMapCarrier` and `TextMapPropagator` in the `go.opentelemetry.io/otel/propagation` package. (#1212) (#1325)
- The `New` function from the `go.opentelemetry.io/otel/api/propagation` package was replaced with `NewCompositeTextMapPropagator` in the `go.opentelemetry.io/otel` package. (#1212)
- The status codes of the `go.opentelemetry.io/otel/codes` package have been updated to match the latest OpenTelemetry specification.
   They now are `Unset`, `Error`, and `Ok`.
   They no longer track the gRPC codes. (#1214)
- The `StatusCode` field of the `SpanData` struct in the `go.opentelemetry.io/otel/sdk/export/trace` package now uses the codes package from this package instead of the gRPC project. (#1214)
- Move the `go.opentelemetry.io/otel/api/baggage` package into `go.opentelemetry.io/otel/baggage`. (#1217) (#1325)
- A `Shutdown` method of `SpanProcessor` and all its implementations receives a context and returns an error. (#1264)

### Fixed

- Copies of data from arrays and slices passed to `go.opentelemetry.io/otel/label.ArrayValue()` are now used in the returned `Value` instead of using the mutable data itself. (#1226)

### Removed

- The `ExtractHTTP` and `InjectHTTP` functions from the `go.opentelemetry.io/otel/api/propagation` package were removed. (#1212)
- The `Propagators` interface from the `go.opentelemetry.io/otel/api/propagation` package was removed to conform to the OpenTelemetry specification.
   The explicit `TextMapPropagator` type can be used in its place as this is the `Propagator` type the specification defines. (#1212)
- The `SetAttribute` method of the `Span` from the `go.opentelemetry.io/otel/api/trace` package was removed given its redundancy with the `SetAttributes` method. (#1216)
- The internal implementation of Baggage storage is removed in favor of using the new Baggage API functionality. (#1217)
- Remove duplicate hostname key `HostHostNameKey` in Resource semantic conventions. (#1219)
- Nested array/slice support has been removed. (#1226)

## [0.12.0] - 2020-09-24

### Added

- A `SpanConfigure` function in `go.opentelemetry.io/otel/api/trace` to create a new `SpanConfig` from `SpanOption`s. (#1108)
- In the `go.opentelemetry.io/otel/api/trace` package, `NewTracerConfig` was added to construct new `TracerConfig`s.
   This addition was made to conform with our project option conventions. (#1155)
- Instrumentation library information was added to the Zipkin exporter. (#1119)
- The `SpanProcessor` interface now has a `ForceFlush()` method. (#1166)
- More semantic conventions for k8s as resource attributes. (#1167)

### Changed

- Add reconnecting udp connection type to Jaeger exporter.
   This change adds a new optional implementation of the udp conn interface used to detect changes to an agent's host dns record.
   It then adopts the new destination address to ensure the exporter doesn't get stuck. This change was ported from jaegertracing/jaeger-client-go#520. (#1063)
- Replace `StartOption` and `EndOption` in `go.opentelemetry.io/otel/api/trace` with `SpanOption`.
   This change is matched by replacing the `StartConfig` and `EndConfig` with a unified `SpanConfig`. (#1108)
- Replace the `LinkedTo` span option in `go.opentelemetry.io/otel/api/trace` with `WithLinks`.
   This is be more consistent with our other option patterns, i.e. passing the item to be configured directly instead of its component parts, and provides a cleaner function signature. (#1108)
- The `go.opentelemetry.io/otel/api/trace` `TracerOption` was changed to an interface to conform to project option conventions. (#1109)
- Move the `B3` and `TraceContext` from within the `go.opentelemetry.io/otel/api/trace` package to their own `go.opentelemetry.io/otel/propagators` package.
    This removal of the propagators is reflective of the OpenTelemetry specification for these propagators as well as cleans up the `go.opentelemetry.io/otel/api/trace` API. (#1118)
- Rename Jaeger tags used for instrumentation library information to reflect changes in OpenTelemetry specification. (#1119)
- Rename `ProbabilitySampler` to `TraceIDRatioBased` and change semantics to ignore parent span sampling status. (#1115)
- Move `tools` package under `internal`. (#1141)
- Move `go.opentelemetry.io/otel/api/correlation` package to `go.opentelemetry.io/otel/api/baggage`. (#1142)
   The `correlation.CorrelationContext` propagator has been renamed `baggage.Baggage`.  Other exported functions and types are unchanged.
- Rename `ParentOrElse` sampler to `ParentBased` and allow setting samplers depending on parent span. (#1153)
- In the `go.opentelemetry.io/otel/api/trace` package, `SpanConfigure` was renamed to `NewSpanConfig`. (#1155)
- Change `dependabot.yml` to add a `Skip Changelog` label to dependabot-sourced PRs. (#1161)
- The [configuration style guide](https://github.com/open-telemetry/opentelemetry-go/blob/master/CONTRIBUTING.md#config) has been updated to
   recommend the use of `newConfig()` instead of `configure()`. (#1163)
- The `otlp.Config` type has been unexported and changed to `otlp.config`, along with its initializer. (#1163)
- Ensure exported interface types include parameter names and update the
   Style Guide to reflect this styling rule. (#1172)
- Don't consider unset environment variable for resource detection to be an error. (#1170)
- Rename `go.opentelemetry.io/otel/api/metric.ConfigureInstrument` to `NewInstrumentConfig` and
  `go.opentelemetry.io/otel/api/metric.ConfigureMeter` to `NewMeterConfig`.
- ValueObserver instruments use LastValue aggregator by default. (#1165)
- OTLP Metric exporter supports LastValue aggregation. (#1165)
- Move the `go.opentelemetry.io/otel/api/unit` package to `go.opentelemetry.io/otel/unit`. (#1185)
- Rename `Provider` to `MeterProvider` in the `go.opentelemetry.io/otel/api/metric` package. (#1190)
- Rename `NoopProvider` to `NoopMeterProvider` in the `go.opentelemetry.io/otel/api/metric` package. (#1190)
- Rename `NewProvider` to `NewMeterProvider` in the `go.opentelemetry.io/otel/api/metric/metrictest` package. (#1190)
- Rename `Provider` to `MeterProvider` in the `go.opentelemetry.io/otel/api/metric/registry` package. (#1190)
- Rename `NewProvider` to `NewMeterProvider` in the `go.opentelemetry.io/otel/api/metri/registryc` package. (#1190)
- Rename `Provider` to `TracerProvider` in the `go.opentelemetry.io/otel/api/trace` package. (#1190)
- Rename `NoopProvider` to `NoopTracerProvider` in the `go.opentelemetry.io/otel/api/trace` package. (#1190)
- Rename `Provider` to `TracerProvider` in the `go.opentelemetry.io/otel/api/trace/tracetest` package. (#1190)
- Rename `NewProvider` to `NewTracerProvider` in the `go.opentelemetry.io/otel/api/trace/tracetest` package. (#1190)
- Rename `WrapperProvider` to `WrapperTracerProvider` in the `go.opentelemetry.io/otel/bridge/opentracing` package. (#1190)
- Rename `NewWrapperProvider` to `NewWrapperTracerProvider` in the `go.opentelemetry.io/otel/bridge/opentracing` package. (#1190)
- Rename `Provider` method of the pull controller to `MeterProvider` in the `go.opentelemetry.io/otel/sdk/metric/controller/pull` package. (#1190)
- Rename `Provider` method of the push controller to `MeterProvider` in the `go.opentelemetry.io/otel/sdk/metric/controller/push` package. (#1190)
- Rename `ProviderOptions` to `TracerProviderConfig` in the `go.opentelemetry.io/otel/sdk/trace` package. (#1190)
- Rename `ProviderOption` to `TracerProviderOption` in the `go.opentelemetry.io/otel/sdk/trace` package. (#1190)
- Rename `Provider` to `TracerProvider` in the `go.opentelemetry.io/otel/sdk/trace` package. (#1190)
- Rename `NewProvider` to `NewTracerProvider` in the `go.opentelemetry.io/otel/sdk/trace` package. (#1190)
- Renamed `SamplingDecision` values to comply with OpenTelemetry specification change. (#1192)
- Renamed Zipkin attribute names from `ot.status_code & ot.status_description` to `otel.status_code & otel.status_description`. (#1201)
- The default SDK now invokes registered `SpanProcessor`s in the order they were registered with the `TracerProvider`. (#1195)
- Add test of spans being processed by the `SpanProcessor`s in the order they were registered. (#1203)

### Removed

- Remove the B3 propagator from `go.opentelemetry.io/otel/propagators`. It is now located in the
   `go.opentelemetry.io/contrib/propagators/` module. (#1191)
- Remove the semantic convention for HTTP status text, `HTTPStatusTextKey` from package `go.opentelemetry.io/otel/semconv`. (#1194)

### Fixed

- Zipkin example no longer mentions `ParentSampler`, corrected to `ParentBased`. (#1171)
- Fix missing shutdown processor in otel-collector example. (#1186)
- Fix missing shutdown processor in basic and namedtracer examples. (#1197)

## [0.11.0] - 2020-08-24

### Added

- Support for exporting array-valued attributes via OTLP. (#992)
- `Noop` and `InMemory` `SpanBatcher` implementations to help with testing integrations. (#994)
- Support for filtering metric label sets. (#1047)
- A dimensionality-reducing metric Processor. (#1057)
- Integration tests for more OTel Collector Attribute types. (#1062)
- A new `WithSpanProcessor` `ProviderOption` is added to the `go.opentelemetry.io/otel/sdk/trace` package to create a `Provider` and automatically register the `SpanProcessor`. (#1078)

### Changed

- Rename `sdk/metric/processor/test` to `sdk/metric/processor/processortest`. (#1049)
- Rename `sdk/metric/controller/test` to `sdk/metric/controller/controllertest`. (#1049)
- Rename `api/testharness` to `api/apitest`. (#1049)
- Rename `api/trace/testtrace` to `api/trace/tracetest`. (#1049)
- Change Metric Processor to merge multiple observations. (#1024)
- The `go.opentelemetry.io/otel/bridge/opentracing` bridge package has been made into its own module.
   This removes the package dependencies of this bridge from the rest of the OpenTelemetry based project. (#1038)
- Renamed `go.opentelemetry.io/otel/api/standard` package to `go.opentelemetry.io/otel/semconv` to avoid the ambiguous and generic name `standard` and better describe the package as containing OpenTelemetry semantic conventions. (#1016)
- The environment variable used for resource detection has been changed from `OTEL_RESOURCE_LABELS` to `OTEL_RESOURCE_ATTRIBUTES` (#1042)
- Replace `WithSyncer` with `WithBatcher` in examples. (#1044)
- Replace the `google.golang.org/grpc/codes` dependency in the API with an equivalent `go.opentelemetry.io/otel/codes` package. (#1046)
- Merge the `go.opentelemetry.io/otel/api/label` and `go.opentelemetry.io/otel/api/kv` into the new `go.opentelemetry.io/otel/label` package. (#1060)
- Unify Callback Function Naming.
   Rename `*Callback` with `*Func`. (#1061)
- CI builds validate against last two versions of Go, dropping 1.13 and adding 1.15. (#1064)
- The `go.opentelemetry.io/otel/sdk/export/trace` interfaces `SpanSyncer` and `SpanBatcher` have been replaced with a specification compliant `Exporter` interface.
   This interface still supports the export of `SpanData`, but only as a slice.
   Implementation are also required now to return any error from `ExportSpans` if one occurs as well as implement a `Shutdown` method for exporter clean-up. (#1078)
- The `go.opentelemetry.io/otel/sdk/trace` `NewBatchSpanProcessor` function no longer returns an error.
   If a `nil` exporter is passed as an argument to this function, instead of it returning an error, it now returns a `BatchSpanProcessor` that handles the export of `SpanData` by not taking any action. (#1078)
- The `go.opentelemetry.io/otel/sdk/trace` `NewProvider` function to create a `Provider` no longer returns an error, instead only a `*Provider`.
   This change is related to `NewBatchSpanProcessor` not returning an error which was the only error this function would return. (#1078)

### Removed

- Duplicate, unused API sampler interface. (#999)
   Use the [`Sampler` interface](https://github.com/open-telemetry/opentelemetry-go/blob/v0.11.0/sdk/trace/sampling.go) provided by the SDK instead.
- The `grpctrace` instrumentation was moved to the `go.opentelemetry.io/contrib` repository and out of this repository.
   This move includes moving the `grpc` example to the `go.opentelemetry.io/contrib` as well. (#1027)
- The `WithSpan` method of the `Tracer` interface.
   The functionality this method provided was limited compared to what a user can provide themselves.
   It was removed with the understanding that if there is sufficient user need it can be added back based on actual user usage. (#1043)
- The `RegisterSpanProcessor` and `UnregisterSpanProcessor` functions.
   These were holdovers from an approach prior to the TracerProvider design. They were not used anymore. (#1077)
- The `oterror` package. (#1026)
- The `othttp` and `httptrace` instrumentations were moved to `go.opentelemetry.io/contrib`. (#1032)

### Fixed

- The `semconv.HTTPServerMetricAttributesFromHTTPRequest()` function no longer generates the high-cardinality `http.request.content.length` label. (#1031)
- Correct instrumentation version tag in Jaeger exporter. (#1037)
- The SDK span will now set an error event if the `End` method is called during a panic (i.e. it was deferred). (#1043)
- Move internally generated protobuf code from the `go.opentelemetry.io/otel` to the OTLP exporter to reduce dependency overhead. (#1050)
- The `otel-collector` example referenced outdated collector processors. (#1006)

## [0.10.0] - 2020-07-29

This release migrates the default OpenTelemetry SDK into its own Go module, decoupling the SDK from the API and reducing dependencies for instrumentation packages.

### Added

- The Zipkin exporter now has `NewExportPipeline` and `InstallNewPipeline` constructor functions to match the common pattern.
    These function build a new exporter with default SDK options and register the exporter with the `global` package respectively. (#944)
- Add propagator option for gRPC instrumentation. (#986)
- The `testtrace` package now tracks the `trace.SpanKind` for each span. (#987)

### Changed

- Replace the `RegisterGlobal` `Option` in the Jaeger exporter with an `InstallNewPipeline` constructor function.
   This matches the other exporter constructor patterns and will register a new exporter after building it with default configuration. (#944)
- The trace (`go.opentelemetry.io/otel/exporters/trace/stdout`) and metric (`go.opentelemetry.io/otel/exporters/metric/stdout`) `stdout` exporters are now merged into a single exporter at `go.opentelemetry.io/otel/exporters/stdout`.
   This new exporter was made into its own Go module to follow the pattern of all exporters and decouple it from the `go.opentelemetry.io/otel` module. (#956, #963)
- Move the `go.opentelemetry.io/otel/exporters/test` test package to `go.opentelemetry.io/otel/sdk/export/metric/metrictest`. (#962)
- The `go.opentelemetry.io/otel/api/kv/value` package was merged into the parent `go.opentelemetry.io/otel/api/kv` package. (#968)
  - `value.Bool` was replaced with `kv.BoolValue`.
  - `value.Int64` was replaced with `kv.Int64Value`.
  - `value.Uint64` was replaced with `kv.Uint64Value`.
  - `value.Float64` was replaced with `kv.Float64Value`.
  - `value.Int32` was replaced with `kv.Int32Value`.
  - `value.Uint32` was replaced with `kv.Uint32Value`.
  - `value.Float32` was replaced with `kv.Float32Value`.
  - `value.String` was replaced with `kv.StringValue`.
  - `value.Int` was replaced with `kv.IntValue`.
  - `value.Uint` was replaced with `kv.UintValue`.
  - `value.Array` was replaced with `kv.ArrayValue`.
- Rename `Infer` to `Any` in the `go.opentelemetry.io/otel/api/kv` package. (#972)
- Change `othttp` to use the `httpsnoop` package to wrap the `ResponseWriter` so that optional interfaces (`http.Hijacker`, `http.Flusher`, etc.) that are implemented by the original `ResponseWriter`are also implemented by the wrapped `ResponseWriter`. (#979)
- Rename `go.opentelemetry.io/otel/sdk/metric/aggregator/test` package to `go.opentelemetry.io/otel/sdk/metric/aggregator/aggregatortest`. (#980)
- Make the SDK into its own Go module called `go.opentelemetry.io/otel/sdk`. (#985)
- Changed the default trace `Sampler` from `AlwaysOn` to `ParentOrElse(AlwaysOn)`. (#989)

### Removed

- The `IndexedAttribute` function from the `go.opentelemetry.io/otel/api/label` package was removed in favor of `IndexedLabel` which it was synonymous with. (#970)

### Fixed

- Bump github.com/golangci/golangci-lint from 1.28.3 to 1.29.0 in /tools. (#953)
- Bump github.com/google/go-cmp from 0.5.0 to 0.5.1. (#957)
- Use `global.Handle` for span export errors in the OTLP exporter. (#946)
- Correct Go language formatting in the README documentation. (#961)
- Remove default SDK dependencies from the `go.opentelemetry.io/otel/api` package. (#977)
- Remove default SDK dependencies from the `go.opentelemetry.io/otel/instrumentation` package. (#983)
- Move documented examples for `go.opentelemetry.io/otel/instrumentation/grpctrace` interceptors into Go example tests. (#984)

## [0.9.0] - 2020-07-20

### Added

- A new Resource Detector interface is included to allow resources to be automatically detected and included. (#939)
- A Detector to automatically detect resources from an environment variable. (#939)
- Github action to generate protobuf Go bindings locally in `internal/opentelemetry-proto-gen`. (#938)
- OTLP .proto files from `open-telemetry/opentelemetry-proto` imported as a git submodule under `internal/opentelemetry-proto`.
   References to `github.com/open-telemetry/opentelemetry-proto` changed to `go.opentelemetry.io/otel/internal/opentelemetry-proto-gen`. (#942)

### Changed

- Non-nil value `struct`s for key-value pairs will be marshalled using JSON rather than `Sprintf`. (#948)

### Removed

- Removed dependency on `github.com/open-telemetry/opentelemetry-collector`. (#943)

## [0.8.0] - 2020-07-09

### Added

- The `B3Encoding` type to represent the B3 encoding(s) the B3 propagator can inject.
   A value for HTTP supported encodings (Multiple Header: `MultipleHeader`, Single Header: `SingleHeader`) are included. (#882)
- The `FlagsDeferred` trace flag to indicate if the trace sampling decision has been deferred. (#882)
- The `FlagsDebug` trace flag to indicate if the trace is a debug trace. (#882)
- Add `peer.service` semantic attribute. (#898)
- Add database-specific semantic attributes. (#899)
- Add semantic convention for `faas.coldstart` and `container.id`. (#909)
- Add http content size semantic conventions. (#905)
- Include `http.request_content_length` in HTTP request basic attributes. (#905)
- Add semantic conventions for operating system process resource attribute keys. (#919)
- The Jaeger exporter now has a `WithBatchMaxCount` option to specify the maximum number of spans sent in a batch. (#931)

### Changed

- Update `CONTRIBUTING.md` to ask for updates to `CHANGELOG.md` with each pull request. (#879)
- Use lowercase header names for B3 Multiple Headers. (#881)
- The B3 propagator `SingleHeader` field has been replaced with `InjectEncoding`.
   This new field can be set to combinations of the `B3Encoding` bitmasks and will inject trace information in these encodings.
   If no encoding is set, the propagator will default to `MultipleHeader` encoding. (#882)
- The B3 propagator now extracts from either HTTP encoding of B3 (Single Header or Multiple Header) based on what is contained in the header.
   Preference is given to Single Header encoding with Multiple Header being the fallback if Single Header is not found or is invalid.
   This behavior change is made to dynamically support all correctly encoded traces received instead of having to guess the expected encoding prior to receiving. (#882)
- Extend semantic conventions for RPC. (#900)
- To match constant naming conventions in the `api/standard` package, the `FaaS*` key names are appended with a suffix of `Key`. (#920)
  - `"api/standard".FaaSName` -> `FaaSNameKey`
  - `"api/standard".FaaSID` -> `FaaSIDKey`
  - `"api/standard".FaaSVersion` -> `FaaSVersionKey`
  - `"api/standard".FaaSInstance` -> `FaaSInstanceKey`

### Removed

- The `FlagsUnused` trace flag is removed.
   The purpose of this flag was to act as the inverse of `FlagsSampled`, the inverse of `FlagsSampled` is used instead. (#882)
- The B3 header constants (`B3SingleHeader`, `B3DebugFlagHeader`, `B3TraceIDHeader`, `B3SpanIDHeader`, `B3SampledHeader`, `B3ParentSpanIDHeader`) are removed.
   If B3 header keys are needed [the authoritative OpenZipkin package constants](https://pkg.go.dev/github.com/openzipkin/zipkin-go@v0.2.2/propagation/b3?tab=doc#pkg-constants) should be used instead. (#882)

### Fixed

- The B3 Single Header name is now correctly `b3` instead of the previous `X-B3`. (#881)
- The B3 propagator now correctly supports sampling only values (`b3: 0`, `b3: 1`, or `b3: d`) for a Single B3 Header. (#882)
- The B3 propagator now propagates the debug flag.
   This removes the behavior of changing the debug flag into a set sampling bit.
   Instead, this now follow the B3 specification and omits the `X-B3-Sampling` header. (#882)
- The B3 propagator now tracks "unset" sampling state (meaning "defer the decision") and does not set the `X-B3-Sampling` header when injecting. (#882)
- Bump github.com/itchyny/gojq from 0.10.3 to 0.10.4 in /tools. (#883)
- Bump github.com/opentracing/opentracing-go from v1.1.1-0.20190913142402-a7454ce5950e to v1.2.0. (#885)
- The tracing time conversion for OTLP spans is now correctly set to `UnixNano`. (#896)
- Ensure span status is not set to `Unknown` when no HTTP status code is provided as it is assumed to be `200 OK`. (#908)
- Ensure `httptrace.clientTracer` closes `http.headers` span. (#912)
- Prometheus exporter will not apply stale updates or forget inactive metrics. (#903)
- Add test for api.standard `HTTPClientAttributesFromHTTPRequest`. (#905)
- Bump github.com/golangci/golangci-lint from 1.27.0 to 1.28.1 in /tools. (#901, #913)
- Update otel-colector example to use the v0.5.0 collector. (#915)
- The `grpctrace` instrumentation uses a span name conforming to the OpenTelemetry semantic conventions (does not contain a leading slash (`/`)). (#922)
- The `grpctrace` instrumentation includes an `rpc.method` attribute now set to the gRPC method name. (#900, #922)
- The `grpctrace` instrumentation `rpc.service` attribute now contains the package name if one exists.
   This is in accordance with OpenTelemetry semantic conventions. (#922)
- Correlation Context extractor will no longer insert an empty map into the returned context when no valid values are extracted. (#923)
- Bump google.golang.org/api from 0.28.0 to 0.29.0 in /exporters/trace/jaeger. (#925)
- Bump github.com/itchyny/gojq from 0.10.4 to 0.11.0 in /tools. (#926)
- Bump github.com/golangci/golangci-lint from 1.28.1 to 1.28.2 in /tools. (#930)

## [0.7.0] - 2020-06-26

This release implements the v0.5.0 version of the OpenTelemetry specification.

### Added

- The othttp instrumentation now includes default metrics. (#861)
- This CHANGELOG file to track all changes in the project going forward.
- Support for array type attributes. (#798)
- Apply transitive dependabot go.mod dependency updates as part of a new automatic Github workflow. (#844)
- Timestamps are now passed to exporters for each export. (#835)
- Add new `Accumulation` type to metric SDK to transport telemetry from `Accumulator`s to `Processor`s.
   This replaces the prior `Record` `struct` use for this purpose. (#835)
- New dependabot integration to automate package upgrades. (#814)
- `Meter` and `Tracer` implementations accept instrumentation version version as an optional argument.
   This instrumentation version is passed on to exporters. (#811) (#805) (#802)
- The OTLP exporter includes the instrumentation version in telemetry it exports. (#811)
- Environment variables for Jaeger exporter are supported. (#796)
- New `aggregation.Kind` in the export metric API. (#808)
- New example that uses OTLP and the collector. (#790)
- Handle errors in the span `SetName` during span initialization. (#791)
- Default service config to enable retries for retry-able failed requests in the OTLP exporter and an option to override this default. (#777)
- New `go.opentelemetry.io/otel/api/oterror` package to uniformly support error handling and definitions for the project. (#778)
- New `global` default implementation of the `go.opentelemetry.io/otel/api/oterror.Handler` interface to be used to handle errors prior to an user defined `Handler`.
   There is also functionality for the user to register their `Handler` as well as a convenience function `Handle` to handle an error with this global `Handler`(#778)
- Options to specify propagators for httptrace and grpctrace instrumentation. (#784)
- The required `application/json` header for the Zipkin exporter is included in all exports. (#774)
- Integrate HTTP semantics helpers from the contrib repository into the `api/standard` package. #769

### Changed

- Rename `Integrator` to `Processor` in the metric SDK. (#863)
- Rename `AggregationSelector` to `AggregatorSelector`. (#859)
- Rename `SynchronizedCopy` to `SynchronizedMove`. (#858)
- Rename `simple` integrator to `basic` integrator. (#857)
- Merge otlp collector examples. (#841)
- Change the metric SDK to support cumulative, delta, and pass-through exporters directly.
   With these changes, cumulative and delta specific exporters are able to request the correct kind of aggregation from the SDK. (#840)
- The `Aggregator.Checkpoint` API is renamed to `SynchronizedCopy` and adds an argument, a different `Aggregator` into which the copy is stored. (#812)
- The `export.Aggregator` contract is that `Update()` and `SynchronizedCopy()` are synchronized with each other.
   All the aggregation interfaces (`Sum`, `LastValue`, ...) are not meant to be synchronized, as the caller is expected to synchronize aggregators at a higher level after the `Accumulator`.
   Some of the `Aggregators` used unnecessary locking and that has been cleaned up. (#812)
- Use of `metric.Number` was replaced by `int64` now that we use `sync.Mutex` in the `MinMaxSumCount` and `Histogram` `Aggregators`. (#812)
- Replace `AlwaysParentSample` with `ParentSample(fallback)` to match the OpenTelemetry v0.5.0 specification. (#810)
- Rename `sdk/export/metric/aggregator` to `sdk/export/metric/aggregation`. #808
- Send configured headers with every request in the OTLP exporter, instead of just on connection creation. (#806)
- Update error handling for any one off error handlers, replacing, instead, with the `global.Handle` function. (#791)
- Rename `plugin` directory to `instrumentation` to match the OpenTelemetry specification. (#779)
- Makes the argument order to Histogram and DDSketch `New()` consistent. (#781)

### Removed

- `Uint64NumberKind` and related functions from the API. (#864)
- Context arguments from `Aggregator.Checkpoint` and `Integrator.Process` as they were unused. (#803)
- `SpanID` is no longer included in parameters for sampling decision to match the OpenTelemetry specification. (#775)

### Fixed

- Upgrade OTLP exporter to opentelemetry-proto matching the opentelemetry-collector v0.4.0 release. (#866)
- Allow changes to `go.sum` and `go.mod` when running dependabot tidy-up. (#871)
- Bump github.com/stretchr/testify from 1.4.0 to 1.6.1. (#824)
- Bump github.com/prometheus/client_golang from 1.7.0 to 1.7.1 in /exporters/metric/prometheus. (#867)
- Bump google.golang.org/grpc from 1.29.1 to 1.30.0 in /exporters/trace/jaeger. (#853)
- Bump google.golang.org/grpc from 1.29.1 to 1.30.0 in /exporters/trace/zipkin. (#854)
- Bumps github.com/golang/protobuf from 1.3.2 to 1.4.2 (#848)
- Bump github.com/stretchr/testify from 1.4.0 to 1.6.1 in /exporters/otlp (#817)
- Bump github.com/golangci/golangci-lint from 1.25.1 to 1.27.0 in /tools (#828)
- Bump github.com/prometheus/client_golang from 1.5.0 to 1.7.0 in /exporters/metric/prometheus (#838)
- Bump github.com/stretchr/testify from 1.4.0 to 1.6.1 in /exporters/trace/jaeger (#829)
- Bump github.com/benbjohnson/clock from 1.0.0 to 1.0.3 (#815)
- Bump github.com/stretchr/testify from 1.4.0 to 1.6.1 in /exporters/trace/zipkin (#823)
- Bump github.com/itchyny/gojq from 0.10.1 to 0.10.3 in /tools (#830)
- Bump github.com/stretchr/testify from 1.4.0 to 1.6.1 in /exporters/metric/prometheus (#822)
- Bump google.golang.org/grpc from 1.27.1 to 1.29.1 in /exporters/trace/zipkin (#820)
- Bump google.golang.org/grpc from 1.27.1 to 1.29.1 in /exporters/trace/jaeger (#831)
- Bump github.com/google/go-cmp from 0.4.0 to 0.5.0 (#836)
- Bump github.com/google/go-cmp from 0.4.0 to 0.5.0 in /exporters/trace/jaeger (#837)
- Bump github.com/google/go-cmp from 0.4.0 to 0.5.0 in /exporters/otlp (#839)
- Bump google.golang.org/api from 0.20.0 to 0.28.0 in /exporters/trace/jaeger (#843)
- Set span status from HTTP status code in the othttp instrumentation. (#832)
- Fixed typo in push controller comment. (#834)
- The `Aggregator` testing has been updated and cleaned. (#812)
- `metric.Number(0)` expressions are replaced by `0` where possible. (#812)
- Fixed `global` `handler_test.go` test failure. #804
- Fixed `BatchSpanProcessor.Shutdown` to wait until all spans are processed. (#766)
- Fixed OTLP example's accidental early close of exporter. (#807)
- Ensure zipkin exporter reads and closes response body. (#788)
- Update instrumentation to use `api/standard` keys instead of custom keys. (#782)
- Clean up tools and RELEASING documentation. (#762)

## [0.6.0] - 2020-05-21

### Added

- Support for `Resource`s in the prometheus exporter. (#757)
- New pull controller. (#751)
- New `UpDownSumObserver` instrument. (#750)
- OpenTelemetry collector demo. (#711)
- New `SumObserver` instrument. (#747)
- New `UpDownCounter` instrument. (#745)
- New timeout `Option` and configuration function `WithTimeout` to the push controller. (#742)
- New `api/standards` package to implement semantic conventions and standard key-value generation. (#731)

### Changed

- Rename `Register*` functions in the metric API to `New*` for all `Observer` instruments. (#761)
- Use `[]float64` for histogram boundaries, not `[]metric.Number`. (#758)
- Change OTLP example to use exporter as a trace `Syncer` instead of as an unneeded `Batcher`. (#756)
- Replace `WithResourceAttributes()` with `WithResource()` in the trace SDK. (#754)
- The prometheus exporter now uses the new pull controller. (#751)
- Rename `ScheduleDelayMillis` to `BatchTimeout` in the trace `BatchSpanProcessor`.(#752)
- Support use of synchronous instruments in asynchronous callbacks (#725)
- Move `Resource` from the `Export` method parameter into the metric export `Record`. (#739)
- Rename `Observer` instrument to `ValueObserver`. (#734)
- The push controller now has a method (`Provider()`) to return a `metric.Provider` instead of the old `Meter` method that acted as a `metric.Provider`. (#738)
- Replace `Measure` instrument by `ValueRecorder` instrument. (#732)
- Rename correlation context header from `"Correlation-Context"` to `"otcorrelations"` to match the OpenTelemetry specification. (#727)

### Fixed

- Ensure gRPC `ClientStream` override methods do not panic in grpctrace package. (#755)
- Disable parts of `BatchSpanProcessor` test until a fix is found. (#743)
- Fix `string` case in `kv` `Infer` function. (#746)
- Fix panic in grpctrace client interceptors. (#740)
- Refactor the `api/metrics` push controller and add `CheckpointSet` synchronization. (#737)
- Rewrite span batch process queue batching logic. (#719)
- Remove the push controller named Meter map. (#738)
- Fix Histogram aggregator initial state (fix #735). (#736)
- Ensure golang alpine image is running `golang-1.14` for examples. (#733)
- Added test for grpctrace `UnaryInterceptorClient`. (#695)
- Rearrange `api/metric` code layout. (#724)

## [0.5.0] - 2020-05-13

### Added

- Batch `Observer` callback support. (#717)
- Alias `api` types to root package of project. (#696)
- Create basic `othttp.Transport` for simple client instrumentation. (#678)
- `SetAttribute(string, interface{})` to the trace API. (#674)
- Jaeger exporter option that allows user to specify custom http client. (#671)
- `Stringer` and `Infer` methods to `key`s. (#662)

### Changed

- Rename `NewKey` in the `kv` package to just `Key`. (#721)
- Move `core` and `key` to `kv` package. (#720)
- Make the metric API `Meter` a `struct` so the abstract `MeterImpl` can be passed and simplify implementation. (#709)
- Rename SDK `Batcher` to `Integrator` to match draft OpenTelemetry SDK specification. (#710)
- Rename SDK `Ungrouped` integrator to `simple.Integrator` to match draft OpenTelemetry SDK specification. (#710)
- Rename SDK `SDK` `struct` to `Accumulator` to match draft OpenTelemetry SDK specification. (#710)
- Move `Number` from `core` to `api/metric` package. (#706)
- Move `SpanContext` from `core` to `trace` package. (#692)
- Change traceparent header from `Traceparent` to `traceparent` to implement the W3C specification. (#681)

### Fixed

- Update tooling to run generators in all submodules. (#705)
- gRPC interceptor regexp to match methods without a service name. (#683)
- Use a `const` for padding 64-bit B3 trace IDs. (#701)
- Update `mockZipkin` listen address from `:0` to `127.0.0.1:0`. (#700)
- Left-pad 64-bit B3 trace IDs with zero. (#698)
- Propagate at least the first W3C tracestate header. (#694)
- Remove internal `StateLocker` implementation. (#688)
- Increase instance size CI system uses. (#690)
- Add a `key` benchmark and use reflection in `key.Infer()`. (#679)
- Fix internal `global` test by using `global.Meter` with `RecordBatch()`. (#680)
- Reimplement histogram using mutex instead of `StateLocker`. (#669)
- Switch `MinMaxSumCount` to a mutex lock implementation instead of `StateLocker`. (#667)
- Update documentation to not include any references to `WithKeys`. (#672)
- Correct misspelling. (#668)
- Fix clobbering of the span context if extraction fails. (#656)
- Bump `golangci-lint` and work around the corrupting bug. (#666) (#670)

## [0.4.3] - 2020-04-24

### Added

- `Dockerfile` and `docker-compose.yml` to run example code. (#635)
- New `grpctrace` package that provides gRPC client and server interceptors for both unary and stream connections. (#621)
- New `api/label` package, providing common label set implementation. (#651)
- Support for JSON marshaling of `Resources`. (#654)
- `TraceID` and `SpanID` implementations for `Stringer` interface. (#642)
- `RemoteAddrKey` in the othttp plugin to include the HTTP client address in top-level spans. (#627)
- `WithSpanFormatter` option to the othttp plugin. (#617)
- Updated README to include section for compatible libraries and include reference to the contrib repository. (#612)
- The prometheus exporter now supports exporting histograms. (#601)
- A `String` method to the `Resource` to return a hashable identifier for a now unique resource. (#613)
- An `Iter` method to the `Resource` to return an array `AttributeIterator`. (#613)
- An `Equal` method to the `Resource` test the equivalence of resources. (#613)
- An iterable structure (`AttributeIterator`) for `Resource` attributes.

### Changed

- zipkin export's `NewExporter` now requires a `serviceName` argument to ensure this needed values is provided. (#644)
- Pass `Resources` through the metrics export pipeline. (#659)

### Removed

- `WithKeys` option from the metric API. (#639)

### Fixed

- Use the `label.Set.Equivalent` value instead of an encoding in the batcher. (#658)
- Correct typo `trace.Exporter` to `trace.SpanSyncer` in comments. (#653)
- Use type names for return values in jaeger exporter. (#648)
- Increase the visibility of the `api/key` package by updating comments and fixing usages locally. (#650)
- `Checkpoint` only after `Update`; Keep records in the `sync.Map` longer. (#647)
- Do not cache `reflect.ValueOf()` in metric Labels. (#649)
- Batch metrics exported from the OTLP exporter based on `Resource` and labels. (#626)
- Add error wrapping to the prometheus exporter. (#631)
- Update the OTLP exporter batching of traces to use a unique `string` representation of an associated `Resource` as the batching key. (#623)
- Update OTLP `SpanData` transform to only include the `ParentSpanID` if one exists. (#614)
- Update `Resource` internal representation to uniquely and reliably identify resources. (#613)
- Check return value from `CheckpointSet.ForEach` in prometheus exporter. (#622)
- Ensure spans created by httptrace client tracer reflect operation structure. (#618)
- Create a new recorder rather than reuse when multiple observations in same epoch for asynchronous instruments. #610
- The default port the OTLP exporter uses to connect to the OpenTelemetry collector is updated to match the one the collector listens on by default. (#611)

## [0.4.2] - 2020-03-31

### Fixed

- Fix `pre_release.sh` to update version in `sdk/opentelemetry.go`. (#607)
- Fix time conversion from internal to OTLP in OTLP exporter. (#606)

## [0.4.1] - 2020-03-31

### Fixed

- Update `tag.sh` to create signed tags. (#604)

## [0.4.0] - 2020-03-30

### Added

- New API package `api/metric/registry` that exposes a `MeterImpl` wrapper for use by SDKs to generate unique instruments. (#580)
- Script to verify examples after a new release. (#579)

### Removed

- The dogstatsd exporter due to lack of support.
   This additionally removes support for statsd. (#591)
- `LabelSet` from the metric API.
   This is replaced by a `[]core.KeyValue` slice. (#595)
- `Labels` from the metric API's `Meter` interface. (#595)

### Changed

- The metric `export.Labels` became an interface which the SDK implements and the `export` package provides a simple, immutable implementation of this interface intended for testing purposes. (#574)
- Renamed `internal/metric.Meter` to `MeterImpl`. (#580)
- Renamed `api/global/internal.obsImpl` to `asyncImpl`. (#580)

### Fixed

- Corrected missing return in mock span. (#582)
- Update License header for all source files to match CNCF guidelines and include a test to ensure it is present. (#586) (#596)
- Update to v0.3.0 of the OTLP in the OTLP exporter. (#588)
- Update pre-release script to be compatible between GNU and BSD based systems. (#592)
- Add a `RecordBatch` benchmark. (#594)
- Moved span transforms of the OTLP exporter to the internal package. (#593)
- Build both go-1.13 and go-1.14 in circleci to test for all supported versions of Go. (#569)
- Removed unneeded allocation on empty labels in OLTP exporter. (#597)
- Update `BatchedSpanProcessor` to process the queue until no data but respect max batch size. (#599)
- Update project documentation godoc.org links to pkg.go.dev. (#602)

## [0.3.0] - 2020-03-21

This is a first official beta release, which provides almost fully complete metrics, tracing, and context propagation functionality.
There is still a possibility of breaking changes.

### Added

- Add `Observer` metric instrument. (#474)
- Add global `Propagators` functionality to enable deferred initialization for propagators registered before the first Meter SDK is installed. (#494)
- Simplified export setup pipeline for the jaeger exporter to match other exporters. (#459)
- The zipkin trace exporter. (#495)
- The OTLP exporter to export metric and trace telemetry to the OpenTelemetry collector. (#497) (#544) (#545)
- Add `StatusMessage` field to the trace `Span`. (#524)
- Context propagation in OpenTracing bridge in terms of OpenTelemetry context propagation. (#525)
- The `Resource` type was added to the SDK. (#528)
- The global API now supports a `Tracer` and `Meter` function as shortcuts to getting a global `*Provider` and calling these methods directly. (#538)
- The metric API now defines a generic `MeterImpl` interface to support general purpose `Meter` construction.
   Additionally, `SyncImpl` and `AsyncImpl` are added to support general purpose instrument construction. (#560)
- A metric `Kind` is added to represent the `MeasureKind`, `ObserverKind`, and `CounterKind`. (#560)
- Scripts to better automate the release process. (#576)

### Changed

- Default to to use `AlwaysSampler` instead of `ProbabilitySampler` to match OpenTelemetry specification. (#506)
- Renamed `AlwaysSampleSampler` to `AlwaysOnSampler` in the trace API. (#511)
- Renamed `NeverSampleSampler` to `AlwaysOffSampler` in the trace API. (#511)
- The `Status` field of the `Span` was changed to `StatusCode` to disambiguate with the added `StatusMessage`. (#524)
- Updated the trace `Sampler` interface conform to the OpenTelemetry specification. (#531)
- Rename metric API `Options` to `Config`. (#541)
- Rename metric `Counter` aggregator to be `Sum`. (#541)
- Unify metric options into `Option` from instrument specific options. (#541)
- The trace API's `TraceProvider` now support `Resource`s. (#545)
- Correct error in zipkin module name. (#548)
- The jaeger trace exporter now supports `Resource`s. (#551)
- Metric SDK now supports `Resource`s.
   The `WithResource` option was added to configure a `Resource` on creation and the `Resource` method was added to the metric `Descriptor` to return the associated `Resource`. (#552)
- Replace `ErrNoLastValue` and `ErrEmptyDataSet` by `ErrNoData` in the metric SDK. (#557)
- The stdout trace exporter now supports `Resource`s. (#558)
- The metric `Descriptor` is now included at the API instead of the SDK. (#560)
- Replace `Ordered` with an iterator in `export.Labels`. (#567)

### Removed

- The vendor specific Stackdriver. It is now hosted on 3rd party vendor infrastructure. (#452)
- The `Unregister` method for metric observers as it is not in the OpenTelemetry specification. (#560)
- `GetDescriptor` from the metric SDK. (#575)
- The `Gauge` instrument from the metric API. (#537)

### Fixed

- Make histogram aggregator checkpoint consistent. (#438)
- Update README with import instructions and how to build and test. (#505)
- The default label encoding was updated to be unique. (#508)
- Use `NewRoot` in the othttp plugin for public endpoints. (#513)
- Fix data race in `BatchedSpanProcessor`. (#518)
- Skip test-386 for Mac OS 10.15.x (Catalina and upwards). #521
- Use a variable-size array to represent ordered labels in maps. (#523)
- Update the OTLP protobuf and update changed import path. (#532)
- Use `StateLocker` implementation in `MinMaxSumCount`. (#546)
- Eliminate goroutine leak in histogram stress test. (#547)
- Update OTLP exporter with latest protobuf. (#550)
- Add filters to the othttp plugin. (#556)
- Provide an implementation of the `Header*` filters that do not depend on Go 1.14. (#565)
- Encode labels once during checkpoint.
   The checkpoint function is executed in a single thread so we can do the encoding lazily before passing the encoded version of labels to the exporter.
   This is a cheap and quick way to avoid encoding the labels on every collection interval. (#572)
- Run coverage over all packages in `COVERAGE_MOD_DIR`. (#573)

## [0.2.3] - 2020-03-04

### Added

- `RecordError` method on `Span`s in the trace API to Simplify adding error events to spans. (#473)
- Configurable push frequency for exporters setup pipeline. (#504)

### Changed

- Rename the `exporter` directory to `exporters`.
   The `go.opentelemetry.io/otel/exporter/trace/jaeger` package was mistakenly released with a `v1.0.0` tag instead of `v0.1.0`.
   This resulted in all subsequent releases not becoming the default latest.
   A consequence of this was that all `go get`s pulled in the incompatible `v0.1.0` release of that package when pulling in more recent packages from other otel packages.
   Renaming the `exporter` directory to `exporters` fixes this issue by renaming the package and therefore clearing any existing dependency tags.
   Consequentially, this action also renames *all* exporter packages. (#502)

### Removed

- The `CorrelationContextHeader` constant in the `correlation` package is no longer exported. (#503)

## [0.2.2] - 2020-02-27

### Added

- `HTTPSupplier` interface in the propagation API to specify methods to retrieve and store a single value for a key to be associated with a carrier. (#467)
- `HTTPExtractor` interface in the propagation API to extract information from an `HTTPSupplier` into a context. (#467)
- `HTTPInjector` interface in the propagation API to inject information into an `HTTPSupplier.` (#467)
- `Config` and configuring `Option` to the propagator API. (#467)
- `Propagators` interface in the propagation API to contain the set of injectors and extractors for all supported carrier formats. (#467)
- `HTTPPropagator` interface in the propagation API to inject and extract from an `HTTPSupplier.` (#467)
- `WithInjectors` and `WithExtractors` functions to the propagator API to configure injectors and extractors to use. (#467)
- `ExtractHTTP` and `InjectHTTP` functions to apply configured HTTP extractors and injectors to a passed context. (#467)
- Histogram aggregator. (#433)
- `DefaultPropagator` function and have it return `trace.TraceContext` as the default context propagator. (#456)
- `AlwaysParentSample` sampler to the trace API. (#455)
- `WithNewRoot` option function to the trace API to specify the created span should be considered a root span. (#451)

### Changed

- Renamed `WithMap` to `ContextWithMap` in the correlation package. (#481)
- Renamed `FromContext` to `MapFromContext` in the correlation package. (#481)
- Move correlation context propagation to correlation package. (#479)
- Do not default to putting remote span context into links. (#480)
- `Tracer.WithSpan` updated to accept `StartOptions`. (#472)
- Renamed `MetricKind` to `Kind` to not stutter in the type usage. (#432)
- Renamed the `export` package to `metric` to match directory structure. (#432)
- Rename the `api/distributedcontext` package to `api/correlation`. (#444)
- Rename the `api/propagators` package to `api/propagation`. (#444)
- Move the propagators from the `propagators` package into the `trace` API package. (#444)
- Update `Float64Gauge`, `Int64Gauge`, `Float64Counter`, `Int64Counter`, `Float64Measure`, and `Int64Measure` metric methods to use value receivers instead of pointers. (#462)
- Moved all dependencies of tools package to a tools directory. (#466)

### Removed

- Binary propagators. (#467)
- NOOP propagator. (#467)

### Fixed

- Upgraded `github.com/golangci/golangci-lint` from `v1.21.0` to `v1.23.6` in `tools/`. (#492)
- Fix a possible nil-dereference crash (#478)
- Correct comments for `InstallNewPipeline` in the stdout exporter. (#483)
- Correct comments for `InstallNewPipeline` in the dogstatsd exporter. (#484)
- Correct comments for `InstallNewPipeline` in the prometheus exporter. (#482)
- Initialize `onError` based on `Config` in prometheus exporter. (#486)
- Correct module name in prometheus exporter README. (#475)
- Removed tracer name prefix from span names. (#430)
- Fix `aggregator_test.go` import package comment. (#431)
- Improved detail in stdout exporter. (#436)
- Fix a dependency issue (generate target should depend on stringer, not lint target) in Makefile. (#442)
- Reorders the Makefile targets within `precommit` target so we generate files and build the code before doing linting, so we can get much nicer errors about syntax errors from the compiler. (#442)
- Reword function documentation in gRPC plugin. (#446)
- Send the `span.kind` tag to Jaeger from the jaeger exporter. (#441)
- Fix `metadataSupplier` in the jaeger exporter to overwrite the header if existing instead of appending to it. (#441)
- Upgraded to Go 1.13 in CI. (#465)
- Correct opentelemetry.io URL in trace SDK documentation. (#464)
- Refactored reference counting logic in SDK determination of stale records. (#468)
- Add call to `runtime.Gosched` in instrument `acquireHandle` logic to not block the collector. (#469)

## [0.2.1.1] - 2020-01-13

### Fixed

- Use stateful batcher on Prometheus exporter fixing regression introduced in #395. (#428)

## [0.2.1] - 2020-01-08

### Added

- Global meter forwarding implementation.
   This enables deferred initialization for metric instruments registered before the first Meter SDK is installed. (#392)
- Global trace forwarding implementation.
   This enables deferred initialization for tracers registered before the first Trace SDK is installed. (#406)
- Standardize export pipeline creation in all exporters. (#395)
- A testing, organization, and comments for 64-bit field alignment. (#418)
- Script to tag all modules in the project. (#414)

### Changed

- Renamed `propagation` package to `propagators`. (#362)
- Renamed `B3Propagator` propagator to `B3`. (#362)
- Renamed `TextFormatPropagator` propagator to `TextFormat`. (#362)
- Renamed `BinaryPropagator` propagator to `Binary`. (#362)
- Renamed `BinaryFormatPropagator` propagator to `BinaryFormat`. (#362)
- Renamed `NoopTextFormatPropagator` propagator to `NoopTextFormat`. (#362)
- Renamed `TraceContextPropagator` propagator to `TraceContext`. (#362)
- Renamed `SpanOption` to `StartOption` in the trace API. (#369)
- Renamed `StartOptions` to `StartConfig` in the trace API. (#369)
- Renamed `EndOptions` to `EndConfig` in the trace API. (#369)
- `Number` now has a pointer receiver for its methods. (#375)
- Renamed `CurrentSpan` to `SpanFromContext` in the trace API. (#379)
- Renamed `SetCurrentSpan` to `ContextWithSpan` in the trace API. (#379)
- Renamed `Message` in Event to `Name` in the trace API. (#389)
- Prometheus exporter no longer aggregates metrics, instead it only exports them. (#385)
- Renamed `HandleImpl` to `BoundInstrumentImpl` in the metric API. (#400)
- Renamed `Float64CounterHandle` to `Float64CounterBoundInstrument` in the metric API. (#400)
- Renamed `Int64CounterHandle` to `Int64CounterBoundInstrument` in the metric API. (#400)
- Renamed `Float64GaugeHandle` to `Float64GaugeBoundInstrument` in the metric API. (#400)
- Renamed `Int64GaugeHandle` to `Int64GaugeBoundInstrument` in the metric API. (#400)
- Renamed `Float64MeasureHandle` to `Float64MeasureBoundInstrument` in the metric API. (#400)
- Renamed `Int64MeasureHandle` to `Int64MeasureBoundInstrument` in the metric API. (#400)
- Renamed `Release` method for bound instruments in the metric API to `Unbind`. (#400)
- Renamed `AcquireHandle` method for bound instruments in the metric API to `Bind`. (#400)
- Renamed the `File` option in the stdout exporter to `Writer`. (#404)
- Renamed all `Options` to `Config` for all metric exports where this wasn't already the case.

### Fixed

- Aggregator import path corrected. (#421)
- Correct links in README. (#368)
- The README was updated to match latest code changes in its examples. (#374)
- Don't capitalize error statements. (#375)
- Fix ignored errors. (#375)
- Fix ambiguous variable naming. (#375)
- Removed unnecessary type casting. (#375)
- Use named parameters. (#375)
- Updated release schedule. (#378)
- Correct http-stackdriver example module name. (#394)
- Removed the `http.request` span in `httptrace` package. (#397)
- Add comments in the metrics SDK (#399)
- Initialize checkpoint when creating ddsketch aggregator to prevent panic when merging into a empty one. (#402) (#403)
- Add documentation of compatible exporters in the README. (#405)
- Typo fix. (#408)
- Simplify span check logic in SDK tracer implementation. (#419)

## [0.2.0] - 2019-12-03

### Added

- Unary gRPC tracing example. (#351)
- Prometheus exporter. (#334)
- Dogstatsd metrics exporter. (#326)

### Changed

- Rename `MaxSumCount` aggregation to `MinMaxSumCount` and add the `Min` interface for this aggregation. (#352)
- Rename `GetMeter` to `Meter`. (#357)
- Rename `HTTPTraceContextPropagator` to `TraceContextPropagator`. (#355)
- Rename `HTTPB3Propagator` to `B3Propagator`. (#355)
- Rename `HTTPTraceContextPropagator` to `TraceContextPropagator`. (#355)
- Move `/global` package to `/api/global`. (#356)
- Rename `GetTracer` to `Tracer`. (#347)

### Removed

- `SetAttribute` from the `Span` interface in the trace API. (#361)
- `AddLink` from the `Span` interface in the trace API. (#349)
- `Link` from the `Span` interface in the trace API. (#349)

### Fixed

- Exclude example directories from coverage report. (#365)
- Lint make target now implements automatic fixes with `golangci-lint` before a second run to report the remaining issues. (#360)
- Drop `GO111MODULE` environment variable in Makefile as Go 1.13 is the project specified minimum version and this is environment variable is not needed for that version of Go. (#359)
- Run the race checker for all test. (#354)
- Redundant commands in the Makefile are removed. (#354)
- Split the `generate` and `lint` targets of the Makefile. (#354)
- Renames `circle-ci` target to more generic `ci` in Makefile. (#354)
- Add example Prometheus binary to gitignore. (#358)
- Support negative numbers with the `MaxSumCount`. (#335)
- Resolve race conditions in `push_test.go` identified in #339. (#340)
- Use `/usr/bin/env bash` as a shebang in scripts rather than `/bin/bash`. (#336)
- Trace benchmark now tests both `AlwaysSample` and `NeverSample`.
   Previously it was testing `AlwaysSample` twice. (#325)
- Trace benchmark now uses a `[]byte` for `TraceID` to fix failing test. (#325)
- Added a trace benchmark to test variadic functions in `setAttribute` vs `setAttributes` (#325)
- The `defaultkeys` batcher was only using the encoded label set as its map key while building a checkpoint.
   This allowed distinct label sets through, but any metrics sharing a label set could be overwritten or merged incorrectly.
   This was corrected. (#333)

## [0.1.2] - 2019-11-18

### Fixed

- Optimized the `simplelru` map for attributes to reduce the number of allocations. (#328)
- Removed unnecessary unslicing of parameters that are already a slice. (#324)

## [0.1.1] - 2019-11-18

This release contains a Metrics SDK with stdout exporter and supports basic aggregations such as counter, gauges, array, maxsumcount, and ddsketch.

### Added

- Metrics stdout export pipeline. (#265)
- Array aggregation for raw measure metrics. (#282)
- The core.Value now have a `MarshalJSON` method. (#281)

### Removed

- `WithService`, `WithResources`, and `WithComponent` methods of tracers. (#314)
- Prefix slash in `Tracer.Start()` for the Jaeger example. (#292)

### Changed

- Allocation in LabelSet construction to reduce GC overhead. (#318)
- `trace.WithAttributes` to append values instead of replacing (#315)
- Use a formula for tolerance in sampling tests. (#298)
- Move export types into trace and metric-specific sub-directories. (#289)
- `SpanKind` back to being based on an `int` type. (#288)

### Fixed

- URL to OpenTelemetry website in README. (#323)
- Name of othttp default tracer. (#321)
- `ExportSpans` for the stackdriver exporter now handles `nil` context. (#294)
- CI modules cache to correctly restore/save from/to the cache. (#316)
- Fix metric SDK race condition between `LoadOrStore` and the assignment `rec.recorder = i.meter.exporter.AggregatorFor(rec)`. (#293)
- README now reflects the new code structure introduced with these changes. (#291)
- Make the basic example work. (#279)

## [0.1.0] - 2019-11-04

This is the first release of open-telemetry go library.
It contains api and sdk for trace and meter.

### Added

- Initial OpenTelemetry trace and metric API prototypes.
- Initial OpenTelemetry trace, metric, and export SDK packages.
- A wireframe bridge to support compatibility with OpenTracing.
- Example code for a basic, http-stackdriver, http, jaeger, and named tracer setup.
- Exporters for Jaeger, Stackdriver, and stdout.
- Propagators for binary, B3, and trace-context protocols.
- Project information and guidelines in the form of a README and CONTRIBUTING.
- Tools to build the project and a Makefile to automate the process.
- Apache-2.0 license.
- CircleCI build CI manifest files.
- CODEOWNERS file to track owners of this project.

[Unreleased]: https://github.com/open-telemetry/opentelemetry-go/compare/v1.17.0...HEAD
[1.17.0/0.40.0/0.0.5]: https://github.com/open-telemetry/opentelemetry-go/releases/tag/v1.17.0
[1.16.0/0.39.0]: https://github.com/open-telemetry/opentelemetry-go/releases/tag/v1.16.0
[1.16.0-rc.1/0.39.0-rc.1]: https://github.com/open-telemetry/opentelemetry-go/releases/tag/v1.16.0-rc.1
[1.15.1/0.38.1]: https://github.com/open-telemetry/opentelemetry-go/releases/tag/v1.15.1
[1.15.0/0.38.0]: https://github.com/open-telemetry/opentelemetry-go/releases/tag/v1.15.0
[1.15.0-rc.2/0.38.0-rc.2]: https://github.com/open-telemetry/opentelemetry-go/releases/tag/v1.15.0-rc.2
[1.15.0-rc.1/0.38.0-rc.1]: https://github.com/open-telemetry/opentelemetry-go/releases/tag/v1.15.0-rc.1
[1.14.0/0.37.0/0.0.4]: https://github.com/open-telemetry/opentelemetry-go/releases/tag/v1.14.0
[1.13.0/0.36.0]: https://github.com/open-telemetry/opentelemetry-go/releases/tag/v1.13.0
[1.12.0/0.35.0]: https://github.com/open-telemetry/opentelemetry-go/releases/tag/v1.12.0
[1.11.2/0.34.0]: https://github.com/open-telemetry/opentelemetry-go/releases/tag/v1.11.2
[1.11.1/0.33.0]: https://github.com/open-telemetry/opentelemetry-go/releases/tag/v1.11.1
[1.11.0/0.32.3]: https://github.com/open-telemetry/opentelemetry-go/releases/tag/v1.11.0
[0.32.2]: https://github.com/open-telemetry/opentelemetry-go/releases/tag/sdk/metric/v0.32.2
[0.32.1]: https://github.com/open-telemetry/opentelemetry-go/releases/tag/sdk/metric/v0.32.1
[0.32.0]: https://github.com/open-telemetry/opentelemetry-go/releases/tag/sdk/metric/v0.32.0
[1.10.0]: https://github.com/open-telemetry/opentelemetry-go/releases/tag/v1.10.0
[1.9.0/0.0.3]: https://github.com/open-telemetry/opentelemetry-go/releases/tag/v1.9.0
[1.8.0/0.31.0]: https://github.com/open-telemetry/opentelemetry-go/releases/tag/v1.8.0
[1.7.0/0.30.0]: https://github.com/open-telemetry/opentelemetry-go/releases/tag/v1.7.0
[0.29.0]: https://github.com/open-telemetry/opentelemetry-go/releases/tag/metric/v0.29.0
[1.6.3]: https://github.com/open-telemetry/opentelemetry-go/releases/tag/v1.6.3
[1.6.2]: https://github.com/open-telemetry/opentelemetry-go/releases/tag/v1.6.2
[1.6.1]: https://github.com/open-telemetry/opentelemetry-go/releases/tag/v1.6.1
[1.6.0/0.28.0]: https://github.com/open-telemetry/opentelemetry-go/releases/tag/v1.6.0
[1.5.0]: https://github.com/open-telemetry/opentelemetry-go/releases/tag/v1.5.0
[1.4.1]: https://github.com/open-telemetry/opentelemetry-go/releases/tag/v1.4.1
[1.4.0]: https://github.com/open-telemetry/opentelemetry-go/releases/tag/v1.4.0
[1.3.0]: https://github.com/open-telemetry/opentelemetry-go/releases/tag/v1.3.0
[1.2.0]: https://github.com/open-telemetry/opentelemetry-go/releases/tag/v1.2.0
[1.1.0]: https://github.com/open-telemetry/opentelemetry-go/releases/tag/v1.1.0
[1.0.1]: https://github.com/open-telemetry/opentelemetry-go/releases/tag/v1.0.1
[Metrics 0.24.0]: https://github.com/open-telemetry/opentelemetry-go/releases/tag/metric/v0.24.0
[1.0.0]: https://github.com/open-telemetry/opentelemetry-go/releases/tag/v1.0.0
[1.0.0-RC3]: https://github.com/open-telemetry/opentelemetry-go/releases/tag/v1.0.0-RC3
[1.0.0-RC2]: https://github.com/open-telemetry/opentelemetry-go/releases/tag/v1.0.0-RC2
[Experimental Metrics v0.22.0]: https://github.com/open-telemetry/opentelemetry-go/releases/tag/metric/v0.22.0
[1.0.0-RC1]: https://github.com/open-telemetry/opentelemetry-go/releases/tag/v1.0.0-RC1
[0.20.0]: https://github.com/open-telemetry/opentelemetry-go/releases/tag/v0.20.0
[0.19.0]: https://github.com/open-telemetry/opentelemetry-go/releases/tag/v0.19.0
[0.18.0]: https://github.com/open-telemetry/opentelemetry-go/releases/tag/v0.18.0
[0.17.0]: https://github.com/open-telemetry/opentelemetry-go/releases/tag/v0.17.0
[0.16.0]: https://github.com/open-telemetry/opentelemetry-go/releases/tag/v0.16.0
[0.15.0]: https://github.com/open-telemetry/opentelemetry-go/releases/tag/v0.15.0
[0.14.0]: https://github.com/open-telemetry/opentelemetry-go/releases/tag/v0.14.0
[0.13.0]: https://github.com/open-telemetry/opentelemetry-go/releases/tag/v0.13.0
[0.12.0]: https://github.com/open-telemetry/opentelemetry-go/releases/tag/v0.12.0
[0.11.0]: https://github.com/open-telemetry/opentelemetry-go/releases/tag/v0.11.0
[0.10.0]: https://github.com/open-telemetry/opentelemetry-go/releases/tag/v0.10.0
[0.9.0]: https://github.com/open-telemetry/opentelemetry-go/releases/tag/v0.9.0
[0.8.0]: https://github.com/open-telemetry/opentelemetry-go/releases/tag/v0.8.0
[0.7.0]: https://github.com/open-telemetry/opentelemetry-go/releases/tag/v0.7.0
[0.6.0]: https://github.com/open-telemetry/opentelemetry-go/releases/tag/v0.6.0
[0.5.0]: https://github.com/open-telemetry/opentelemetry-go/releases/tag/v0.5.0
[0.4.3]: https://github.com/open-telemetry/opentelemetry-go/releases/tag/v0.4.3
[0.4.2]: https://github.com/open-telemetry/opentelemetry-go/releases/tag/v0.4.2
[0.4.1]: https://github.com/open-telemetry/opentelemetry-go/releases/tag/v0.4.1
[0.4.0]: https://github.com/open-telemetry/opentelemetry-go/releases/tag/v0.4.0
[0.3.0]: https://github.com/open-telemetry/opentelemetry-go/releases/tag/v0.3.0
[0.2.3]: https://github.com/open-telemetry/opentelemetry-go/releases/tag/v0.2.3
[0.2.2]: https://github.com/open-telemetry/opentelemetry-go/releases/tag/v0.2.2
[0.2.1.1]: https://github.com/open-telemetry/opentelemetry-go/releases/tag/v0.2.1.1
[0.2.1]: https://github.com/open-telemetry/opentelemetry-go/releases/tag/v0.2.1
[0.2.0]: https://github.com/open-telemetry/opentelemetry-go/releases/tag/v0.2.0
[0.1.2]: https://github.com/open-telemetry/opentelemetry-go/releases/tag/v0.1.2
[0.1.1]: https://github.com/open-telemetry/opentelemetry-go/releases/tag/v0.1.1
[0.1.0]: https://github.com/open-telemetry/opentelemetry-go/releases/tag/v0.1.0

[Go 1.20]: https://go.dev/doc/go1.20
[Go 1.19]: https://go.dev/doc/go1.19
[Go 1.18]: https://go.dev/doc/go1.18

[metric API]:https://pkg.go.dev/go.opentelemetry.io/otel/metric<|MERGE_RESOLUTION|>--- conflicted
+++ resolved
@@ -8,16 +8,14 @@
 
 ## [Unreleased]
 
-<<<<<<< HEAD
 ### Added
 
 - Add `WithProducer` option in `go.opentelemetry.op/otel/exporters/prometheus` to restore the ability to register producers on the prometheus exporter's manual reader. (#4473)
-=======
+
 ### Deprecated
 
 - The `NewMetricExporter` in `go.opentelemetry.io/otel/bridge/opencensus` was deprecated in `v0.35.0` (#3541).
   The deprecation notice format for the function has been corrected to trigger Go documentation and build tooling. (#4470)
->>>>>>> 2d2507d7
 
 ### Removed
 
