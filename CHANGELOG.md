--- conflicted
+++ resolved
@@ -15,6 +15,10 @@
 
 ### Added
 
+- Log the Exporters configuration in the TracerProviders message. (#2578)
+- Metrics Exponential Histogram support: Mapping functions have been made available
+  in `sdk/metric/aggregator/exponential/mapping` for other OpenTelemetry projects to take
+  dependencies on. (#2502)
 - Add go 1.18 to our compatibility tests. (#2679)
 - Allow configuring the Sampler with the `OTEL_TRACES_SAMPLER` and `OTEL_TRACES_SAMPLER_ARG` environment variables. (#2305, #2517)
 - Add the `metric/global` for obtaining and setting the global `MeterProvider` (#2660)
@@ -43,12 +47,6 @@
   
   If the provided environment variables are invalid (negative), the default values would be used.
 - Rename the `gc` runtime name to `go` (#2560)
-<<<<<<< HEAD
-- Log the Exporters configuration in the TracerProviders message. (#2578)
-- Metrics Exponential Histogram support: Mapping functions have been made available
-  in `sdk/metric/aggregator/exponential/mapping` for other OpenTelemetry projects to take
-  dependencies on. (#2502)
-=======
 - Add resource container ID detection. (#2418)
 - Add span attribute value length limit.
   The new `AttributeValueLengthLimit` field is added to the `"go.opentelemetry.io/otel/sdk/trace".SpanLimits` type to configure this limit for a `TracerProvider`.
@@ -58,7 +56,6 @@
   Zero or negative values will not be changed to the default value like `WithSpanLimits` does.
   Setting a limit to zero will effectively disable the related resource it limits and setting to a negative value will mean that resource is unlimited.
   Consequentially, limits should be constructed using `NewSpanLimits` and updated accordingly. (#2637)
->>>>>>> 8a7dcd96
 
 ### Changed
 
