--- conflicted
+++ resolved
@@ -20,17 +20,8 @@
 
 ### Changed
 
-<<<<<<< HEAD
 - The `"go.opentelemetry.io/otel/exporters/prometheus".New` function is updated to return an error.
    It will return an error if the exporter fails to register with Prometheus. (#3239)
-=======
-- Decode urlencoded values from the `OTEL_RESOURCE_ATTRIBUTES` environment variable. (#2963)
-- `sdktrace.TraceProvider.Shutdown` and `sdktrace.TraceProvider.ForceFlush` to not return error when no processor register. (#3268)
-- The `"go.opentelemetry.io/otel/exporters/prometheus".New` now also returns an error indicating the failure to register the exporter with Prometheus. (#3239)
-- The prometheus exporter will no longer try to enumerate the metrics it will send to prometheus on startup.
-   This fixes the `reader is not registered` warning currently emitted on startup. (#3291 #3342)
-- The `go.opentelemetry.io/otel/exporters/prometheus` exporter now correctly adds _total suffixes to counter metrics. (#3360)
->>>>>>> 1d9d4b21
 
 ### Fixed
 
@@ -46,6 +37,7 @@
 - The Prometheus exporter in `go.opentelemetry.io/otel/exporters/prometheus` no longer describes the metrics it will send to Prometheus on startup.
    Instead the exporter is defined as an "unchecked" collector for Prometheus.
    This fixes the `reader is not registered` warning currently emitted on startup. (#3291 #3342)
+- The `go.opentelemetry.io/otel/exporters/prometheus` exporter now correctly adds `_total` suffixes to counter metrics. (#3360)
 
 ## [1.11.0/0.32.3] 2022-10-12
 
