--- conflicted
+++ resolved
@@ -10,12 +10,9 @@
 
 ### Changed
 
-<<<<<<< HEAD
-- The trace (`go.opentelemetry.io/otel/exporters/trace/stdout`) and metric (`go.opentelemetry.io/otel/exporters/metric/stdout`) `stdout` exporters are now merged into a single exporter at `go.opentelemetry.io/otel/exporters/stdout`. (#956)
-=======
 - Jaeger exporter helpers: added InstallNewPipeline and removed RegisterGlobal option instead. (#944)
 - Zipkin exporter helpers: pipeline methods introduced, new exporter method adjusted. (#944)
->>>>>>> f31d8ec1
+- The trace (`go.opentelemetry.io/otel/exporters/trace/stdout`) and metric (`go.opentelemetry.io/otel/exporters/metric/stdout`) `stdout` exporters are now merged into a single exporter at `go.opentelemetry.io/otel/exporters/stdout`. (#956)
 
 ## [0.9.0] - 2020-07-20
 
