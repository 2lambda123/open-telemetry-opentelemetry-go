--- conflicted
+++ resolved
@@ -9,6 +9,8 @@
 ## [Unreleased]
 
 ### Added
+- Added `WithOSDescription` resource configuration option to set OS (Operating System) description resource attribute (`os.description`). (#1840)
+- Added `WithOS` resource configuration option to set all OS (Operating System) resource attributes at once. (#1840)
 
 ### Changed
 
@@ -62,16 +64,11 @@
 - Creates package `go.opentelemetry.io/otel/exporters/otlp/otlptrace/otlptracehttp` implementing an HTTP `otlptrace.Client` and offers convenience functions, `NewExportPipeline` and `InstallNewPipeline`, to setup and install a `otlptrace.Exporter` in tracing. (#1963)
 - Changes `go.opentelemetry.io/otel/sdk/resource.NewWithAttributes` to require a schema URL. The old function is still available as `resource.NewSchemaless`. This is a breaking change. (#1938)
 - Several builtin resource detectors now correctly populate the schema URL. (#1938)
-<<<<<<< HEAD
-- Added `WithOSDescription` resource configuration option to set OS (Operating System) description resource attribute (`os.description`). (#1840)
-- Added `WithOS` resource configuration option to set all OS (Operating System) resource attributes at once. (#1840)
-=======
 - Creates package `go.opentelemetry.io/otel/exporters/otlp/otlpmetric` that defines a metrics exporter that uses a `otlpmetric.Client` to send data.
 - Creates package `go.opentelemetry.io/otel/exporters/otlp/otlpmetric/otlpmetricgrpc` implementing a gRPC `otlpmetric.Client` and offers convenience functions, `New` and `NewUnstarted`, to create an `otlpmetric.Exporter`.(#1991)
 - Added `go.opentelemetry.io/otel/exporters/stdout/stdouttrace` exporter. (#2005)
 - Added `go.opentelemetry.io/otel/exporters/stdout/stdoutmetric` exporter. (#2005)
 - Added a `TracerProvider()` method to the `"go.opentelemetry.io/otel/trace".Span` interface. This can be used to obtain a `TracerProvider` from a given span that utilizes the same trace processing pipeline.  (#2009)
->>>>>>> d6e8f60f
 
 ### Changed
 
