--- conflicted
+++ resolved
@@ -80,13 +80,10 @@
 - Multi-reader `MeterProvider`s now export metrics for all readers, instead of just the first reader. (#3720, #3724)
 - Remove use of deprecated `"math/rand".Seed` in `go.opentelemetry.io/otel/example/prometheus`. (#3733)
 - Do not silently drop unknown schema data with `Parse` in  `go.opentelemetry.io/otel/schema/v1.1`. (#3743)
-<<<<<<< HEAD
-- Data race issue in OTLP exporter retry mechanism. (#3756)
-- Fill `http.flavor` with the actual Proto to be used when throwing HTTP Request from client using `net/http`. (#3778)
-=======
 - Data race issue in OTLP exporter retry mechanism. (#3755, #3756)
 - Wrapping empty errors when exporting in `go.opentelemetry.io/otel/sdk/metric`. (#3698, #3772)
 - Incorrect "all" and "resource" definition for schema files in `go.opentelemetry.io/otel/schema/v1.1`. (#3777)
+- Fill `http.flavor` with the actual Proto to be used when throwing HTTP Request from client using `net/http`. (#3778)
 
 ### Deprecated
 
@@ -95,7 +92,6 @@
   - Use `"1"` instead of `unit.Dimensionless`
   - Use `"By"` instead of `unit.Bytes`
   - Use `"ms"` instead of `unit.Milliseconds`
->>>>>>> 81393618
 
 ## [1.13.0/0.36.0] 2023-02-07
 
