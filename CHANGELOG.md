# Changelog

All notable changes to this project will be documented in this file.

The format is based on [Keep a Changelog](https://keepachangelog.com/en/1.0.0/).

This project adheres to [Semantic Versioning](https://semver.org/spec/v2.0.0.html).

## [Unreleased]

### Added

- Adds `otlpgrpc.WithRetry`option for configuring the retry policy for transient errors on the otlp/gRPC exporter. (#1832)
  - The following status codes are defined as transient errors:
      | gRPC Status Code | Description |
      | ---------------- | ----------- |
      | 1  | Cancelled |
      | 4  | Deadline Exceeded |
      | 8  | Resource Exhausted |
      | 10 | Aborted |
      | 10 | Out of Range |
      | 14 | Unavailable |
      | 15 | Data Loss |
- The `Status` type was added to the `go.opentelemetry.io/otel/sdk/trace` package to represent the status of a span. (#1874)
- The `SpanStub` type and its associated functions were added to the `go.opentelemetry.io/otel/sdk/trace/tracetest` package.
  This type can be used as a testing replacement for the `SpanSnapshot` that was removed from the `go.opentelemetry.io/otel/sdk/trace` package. (#1873)
- Adds support for scheme in `OTEL_EXPORTER_OTLP_ENDPOINT` according to the spec. (#1886)
- Adds `trace.WithSchemaURL` option for configuring the tracer with a Schema URL. (#1889)
- An example of using OpenTelemetry Go as a trace context forwarder. (#1912)
- `ParseTraceState` is added to the `go.opentelemetry.io/otel/trace` package.
  It can be used to decode a `TraceState` from a `tracestate` header string value. (#1937)
- The `Len` method is added to the `TraceState` type in the `go.opentelemetry.io/otel/trace` package.
  This method returns the number of list-members the `TraceState` holds. (#1937)
- Creates package `go.opentelemetry.io/otel/exporters/otlp/otlptrace` that defines a trace exporter that uses a `otlptrace.Client` to send data.
  Creates package `go.opentelemetry.io/otel/exporters/otlp/otlptrace/otlptracegrpc` implementing a gRPC `otlptrace.Client` and offers convenience functions, `NewExportPipeline` and `InstallNewPipeline`, to setup and install a `otlptrace.Exporter` in tracing .(#1922)
<<<<<<< HEAD
- Added `WithOSDescription` resource configuration option to set OS (Operating System) description resource attribute (`os.description`). (#1840)
- Added `WithOS` resource configuration option to set all OS (Operating System) resource attributes at once. (#1840)
=======
- The `Baggage`, `Member`, and `Property` types are added to the `go.opentelemetry.io/otel/baggage` package along with their related functions. (#1967)
- The new `ContextWithBaggage`, `ContextWithoutBaggage`, and `FromContext` functions were added to the `go.opentelemetry.io/otel/baggage` package.
  These functions replace the `Set`, `Value`, `ContextWithValue`, `ContextWithoutValue`, and `ContextWithEmpty` functions from that package and directly work with the new `Baggage` type. (#1967)
- The `OTEL_SERVICE_NAME` environment variable is the preferred source for `service.name`, used by the environment resource detector if a service name is present both there and in `OTEL_RESOURCE_ATTRIBUTES`. (#1969)
- Creates package `go.opentelemetry.io/otel/exporters/otlp/otlptrace/otlptracehttp` implementing a HTTP `otlptrace.Client` and offers convenience functions, `NewExportPipeline` and `InstallNewPipeline`, to setup and install a `otlptrace.Exporter` in tracing. (#1963)
- Changes `go.opentelemetry.io/otel/sdk/resource.NewWithAttributes` to require a schema URL. The old function is still available as `resource.NewSchemaless`. This is a breaking change. (#1938)
- Several builtin resource detectors now correctly populate the schema URL. (#1938)
>>>>>>> 87cc1e1f

### Changed

- Make `NewSplitDriver` from `go.opentelemetry.io/otel/exporters/otlp` take variadic arguments instead of a `SplitConfig` item.
  `NewSplitDriver` now automatically implements an internal `noopDriver` for `SplitConfig` fields that are not initialized. (#1798)
- `resource.New()` now creates a Resource without builtin detectors. Previous behavior is now achieved by using `WithBuiltinDetectors` Option. (#1810)
- Move the `Event` type from the `go.opentelemetry.io/otel` package to the `go.opentelemetry.io/otel/sdk/trace` package. (#1846)
- CI builds validate against last two versions of Go, dropping 1.14 and adding 1.16. (#1865)
- BatchSpanProcessor now report export failures when calling `ForceFlush()` method. (#1860)
- `Set.Encoded(Encoder)` no longer caches the result of an encoding. (#1855)
- Renamed `CloudZoneKey` to `CloudAvailabilityZoneKey` in Resource semantic conventions according to spec. (#1871)
- The `StatusCode` and `StatusMessage` methods of the `ReadOnlySpan` interface and the `Span` produced by the `go.opentelemetry.io/otel/sdk/trace` package have been replaced with a single `Status` method.
  This method returns the status of a span using the new `Status` type. (#1874)
- The `ExportSpans` method of the`SpanExporter` interface type was updated to accept `ReadOnlySpan`s instead of the removed `SpanSnapshot`.
  This brings the export interface into compliance with the specification in that it now accepts an explicitly immutable type instead of just an implied one. (#1873)
- Unembed `SpanContext` in `Link`. (#1877)
- Semantic conventions are now generated from the specification YAML. (#1891)
- Spans created by the global `Tracer` obtained from `go.opentelemetry.io/otel`, prior to a functioning `TracerProvider` being set, now propagate the span context from their parent if one exists. (#1901)
- The `"go.opentelemetry.io/otel".Tracer` function now accepts tracer options. (#1902)
- Move the `go.opentelemetry.io/otel/unit` package to `go.opentelemetry.io/otel/metric/unit`. (#1903)
- Changed `go.opentelemetry.io/otel/trace.TracerConfig` to conform to the [Contributing guidelines](CONTRIBUTING.md#config.) (#1921)
- Changed `go.opentelemetry.io/otel/trace.SpanConfig` to conform to the [Contributing guidelines](CONTRIBUTING.md#config). (#1921)
- Changed `span.End()` now only accepts Options that are allowed at `end()`. (#1921)
- Changed `go.opentelemetry.io/otel/metric.InstrumentConfig` to conform to the [Contributing guidelines](CONTRIBUTING.md#config). (#1921)
- Changed `go.opentelemetry.io/otel/metric.MeterConfig` to conform to the [Contributing guidelines](CONTRIBUTING.md#config). (#1921)
- Refactor option types according to the contribution style guide. (#1882)
- Move the `go.opentelemetry.io/otel/trace.TraceStateFromKeyValues` function to the `go.opentelemetry.io/otel/oteltest` package.
  This function is preserved for testing purposes where it may be useful to create a `TraceState` from `attribute.KeyValue`s, but it is not intended for production use.
  The new `ParseTraceState` function should be used to create a `TraceState`. (#1931)
- The `MarshalJSON` method of the `go.opentelemetry.io/otel/trace.TraceState` type is updated to marshal the type in to the string representation of the `TraceState`. (#1931)
- The `TraceState.Delete` method from the `go.opentelemetry.io/otel/trace` package no longer returns an error in addition to a `TraceState`. (#1931)
- The `Get` method of the `TraceState` type from the `go.opentelemetry.io/otel/trace` package has been updated to accept a `string` instead of an `attribute.Key` type. (#1931)
- The `Insert` method of the `TraceState` type from the `go.opentelemetry.io/otel/trace` package has been updated to accept a pair of `string`s instead of an `attribute.KeyValue` type. (#1931)
- The `Delete` method of the `TraceState` type from the `go.opentelemetry.io/otel/trace` package has been updated to accept a `string` instead of an `attribute.Key` type. (#1931)

### Deprecated

### Removed

- Remove `resource.WithoutBuiltin()`. Use `resource.New()`. (#1810)
- Unexported types `resource.FromEnv`, `resource.Host`, and `resource.TelemetrySDK`, Use the corresponding `With*()` to use individually. (#1810)
- Removed the `Tracer` and `IsRecording` method from the `ReadOnlySpan` in the `go.opentelemetry.io/otel/sdk/trace`.
  The `Tracer` method is not a required to be included in this interface and given the mutable nature of the tracer that is associated with a span, this method is not appropriate.
  The `IsRecording` method returns if the span is recording or not.
  A read-only span value does not need to know if updates to it will be recorded or not.
  By definition, it cannot be updated so there is no point in communicating if an update is recorded. (#1873)
- Removed the `SpanSnapshot` type from the `go.opentelemetry.io/otel/sdk/trace` package.
  The use of this type has been replaced with the use of the explicitly immutable `ReadOnlySpan` type.
  When a concrete representation of a read-only span is needed for testing, the newly added `SpanStub` in the `go.opentelemetry.io/otel/sdk/trace/tracetest` package should be used. (#1873)
- Remove the `Tracer` method from the `Span` interface in the `go.opentelemetry.io/otel/trace` package.
  Using the same tracer that created a span introduces the error where an instrumentation library's `Tracer` is used by other code instead of their own.
  The `"go.opentelemetry.io/otel".Tracer` function or a `TracerProvider` should be used to acquire a library specific `Tracer` instead. (#1900)
- The `http.url` attribute generated by `HTTPClientAttributesFromHTTPRequest` will no longer include username or password information. (#1919)
- The `IsEmpty` method of the `TraceState` type in the `go.opentelemetry.io/otel/trace` package is removed in favor of using the added `TraceState.Len` method. (#1931)
- The `Set`, `Value`, `ContextWithValue`, `ContextWithoutValue`, and `ContextWithEmpty` functions in the `go.opentelemetry.io/otel/baggage` package are removed.
  Handling of baggage is now done using the added `Baggage` type and related context functions (`ContextWithBaggage`, `ContextWithoutBaggage`, and `FromContext`) in that package. (TBD)

### Fixed

- Only report errors from the `"go.opentelemetry.io/otel/sdk/resource".Environment` function when they are not `nil`. (#1850, #1851)
- The `Shutdown` method of the simple `SpanProcessor` in the `go.opentelemetry.io/otel/sdk/trace` package now honors the context deadline or cancellation. (#1616, #1856)
- BatchSpanProcessor now drops span batches that failed to be exported. (#1860)
- Use `http://localhost:14268/api/traces` as default Jaeger collector endpoint instead of `http://localhost:14250`. (#1898)
- Allow trailing and leading whitespace in the parsing of a `tracestate` header. (#1931)
- Add logic to determine if the channel is closed to fix Jaeger exporter test panic with close closed channel. (#1870, #1973)

### Security

## [0.20.0] - 2021-04-23

### Added

- The OTLP exporter now has two new convenience functions, `NewExportPipeline` and `InstallNewPipeline`, setup and install the exporter in tracing and metrics pipelines. (#1373)
- Adds semantic conventions for exceptions. (#1492)
- Added Jaeger Environment variables: `OTEL_EXPORTER_JAEGER_AGENT_HOST`, `OTEL_EXPORTER_JAEGER_AGENT_PORT`
  These environment variables can be used to override Jaeger agent hostname and port (#1752)
- Option `ExportTimeout` was added to batch span processor. (#1755)
- `trace.TraceFlags` is now a defined type over `byte` and `WithSampled(bool) TraceFlags` and `IsSampled() bool` methods have been added to it. (#1770)
- The `Event` and `Link` struct types from the `go.opentelemetry.io/otel` package now include a `DroppedAttributeCount` field to record the number of attributes that were not recorded due to configured limits being reached. (#1771)
- The Jaeger exporter now reports dropped attributes for a Span event in the exported log. (#1771)
- Adds test to check BatchSpanProcessor ignores `OnEnd` and `ForceFlush` post `Shutdown`. (#1772)
- Extract resource attributes from the `OTEL_RESOURCE_ATTRIBUTES` environment variable and merge them with the `resource.Default` resource as well as resources provided to the `TracerProvider` and metric `Controller`. (#1785)
- Added `WithOSType` resource configuration option to set OS (Operating System) type resource attribute (`os.type`). (#1788)
- Added `WithProcess*` resource configuration options to set Process resource attributes. (#1788)
  - `process.pid`
  - `process.executable.name`
  - `process.executable.path`
  - `process.command_args`
  - `process.owner`
  - `process.runtime.name`
  - `process.runtime.version`
  - `process.runtime.description`
- Adds `k8s.node.name` and `k8s.node.uid` attribute keys to the `semconv` package. (#1789)
- Added support for configuring OTLP/HTTP and OTLP/gRPC Endpoints, TLS Certificates, Headers, Compression and Timeout via Environment Variables. (#1758, #1769 and #1811)
  - `OTEL_EXPORTER_OTLP_ENDPOINT`
  - `OTEL_EXPORTER_OTLP_TRACES_ENDPOINT`
  - `OTEL_EXPORTER_OTLP_METRICS_ENDPOINT`
  - `OTEL_EXPORTER_OTLP_HEADERS`
  - `OTEL_EXPORTER_OTLP_TRACES_HEADERS`
  - `OTEL_EXPORTER_OTLP_METRICS_HEADERS`
  - `OTEL_EXPORTER_OTLP_COMPRESSION`
  - `OTEL_EXPORTER_OTLP_TRACES_COMPRESSION`
  - `OTEL_EXPORTER_OTLP_METRICS_COMPRESSION`
  - `OTEL_EXPORTER_OTLP_TIMEOUT`
  - `OTEL_EXPORTER_OTLP_TRACES_TIMEOUT`
  - `OTEL_EXPORTER_OTLP_METRICS_TIMEOUT`
  - `OTEL_EXPORTER_OTLP_CERTIFICATE`
  - `OTEL_EXPORTER_OTLP_TRACES_CERTIFICATE`
  - `OTEL_EXPORTER_OTLP_METRICS_CERTIFICATE`
- Adds `otlpgrpc.WithTimeout` option for configuring timeout to the otlp/gRPC exporter. (#1821)
- Adds `jaeger.WithMaxPacketSize` option for configuring maximum UDP packet size used when connecting to the Jaeger agent. (#1853)

### Fixed

- The `Span.IsRecording` implementation from `go.opentelemetry.io/otel/sdk/trace` always returns false when not being sampled. (#1750)
- The Jaeger exporter now correctly sets tags for the Span status code and message.
  This means it uses the correct tag keys (`"otel.status_code"`, `"otel.status_description"`) and does not set the status message as a tag unless it is set on the span. (#1761)
- The Jaeger exporter now correctly records Span event's names using the `"event"` key for a tag.
  Additionally, this tag is overridden, as specified in the OTel specification, if the event contains an attribute with that key. (#1768)
- Zipkin Exporter: Ensure mapping between OTel and Zipkin span data complies with the specification. (#1688)
- Fixed typo for default service name in Jaeger Exporter. (#1797)
- Fix flaky OTLP for the reconnnection of the client connection. (#1527, #1814)
- Fix Jaeger exporter dropping of span batches that exceed the UDP packet size limit.
  Instead, the exporter now splits the batch into smaller sendable batches. (#1828)

### Changed

- Span `RecordError` now records an `exception` event to comply with the semantic convention specification. (#1492)
- Jaeger exporter was updated to use thrift v0.14.1. (#1712)
- Migrate from using internally built and maintained version of the OTLP to the one hosted at `go.opentelemetry.io/proto/otlp`. (#1713)
- Migrate from using `github.com/gogo/protobuf` to `google.golang.org/protobuf` to match `go.opentelemetry.io/proto/otlp`. (#1713)
- The storage of a local or remote Span in a `context.Context` using its SpanContext is unified to store just the current Span.
  The Span's SpanContext can now self-identify as being remote or not.
  This means that `"go.opentelemetry.io/otel/trace".ContextWithRemoteSpanContext` will now overwrite any existing current Span, not just existing remote Spans, and make it the current Span in a `context.Context`. (#1731)
- Improve OTLP/gRPC exporter connection errors. (#1737)
- Information about a parent span context in a `"go.opentelemetry.io/otel/export/trace".SpanSnapshot` is unified in a new `Parent` field.
  The existing `ParentSpanID` and `HasRemoteParent` fields are removed in favor of this. (#1748)
- The `ParentContext` field of the `"go.opentelemetry.io/otel/sdk/trace".SamplingParameters` is updated to hold a `context.Context` containing the parent span.
  This changes it to make `SamplingParameters` conform with the OpenTelemetry specification. (#1749)
- Updated Jaeger Environment Variables: `JAEGER_ENDPOINT`, `JAEGER_USER`, `JAEGER_PASSWORD`
  to `OTEL_EXPORTER_JAEGER_ENDPOINT`, `OTEL_EXPORTER_JAEGER_USER`, `OTEL_EXPORTER_JAEGER_PASSWORD` in compliance with OTel specification. (#1752)
- Modify `BatchSpanProcessor.ForceFlush` to abort after timeout/cancellation. (#1757)
- The `DroppedAttributeCount` field of the `Span` in the `go.opentelemetry.io/otel` package now only represents the number of attributes dropped for the span itself.
  It no longer is a conglomerate of itself, events, and link attributes that have been dropped. (#1771)
- Make `ExportSpans` in Jaeger Exporter honor context deadline. (#1773)
- Modify Zipkin Exporter default service name, use default resource's serviceName instead of empty. (#1777)
- The `go.opentelemetry.io/otel/sdk/export/trace` package is merged into the `go.opentelemetry.io/otel/sdk/trace` package. (#1778)
- The prometheus.InstallNewPipeline example is moved from comment to example test (#1796)
- The convenience functions for the stdout exporter have been updated to return the `TracerProvider` implementation and enable the shutdown of the exporter. (#1800)
- Replace the flush function returned from the Jaeger exporter's convenience creation functions (`InstallNewPipeline` and `NewExportPipeline`) with the `TracerProvider` implementation they create.
  This enables the caller to shutdown and flush using the related `TracerProvider` methods. (#1822)
- Updated the Jaeger exporter to have a default endpoint, `http://localhost:14250`, for the collector. (#1824)
- Changed the function `WithCollectorEndpoint` in the Jaeger exporter to no longer accept an endpoint as an argument.
  The endpoint can be passed with the `CollectorEndpointOption` using the `WithEndpoint` function or by setting the `OTEL_EXPORTER_JAEGER_ENDPOINT` environment variable value appropriately. (#1824)
- The Jaeger exporter no longer batches exported spans itself, instead it relies on the SDK's `BatchSpanProcessor` for this functionality. (#1830)
- The Jaeger exporter creation functions (`NewRawExporter`, `NewExportPipeline`, and `InstallNewPipeline`) no longer accept the removed `Option` type as a variadic argument. (#1830)

### Removed

- Removed Jaeger Environment variables: `JAEGER_SERVICE_NAME`, `JAEGER_DISABLED`, `JAEGER_TAGS`
  These environment variables will no longer be used to override values of the Jaeger exporter (#1752)
- No longer set the links for a `Span` in `go.opentelemetry.io/otel/sdk/trace` that is configured to be a new root.
  This is unspecified behavior that the OpenTelemetry community plans to standardize in the future.
  To prevent backwards incompatible changes when it is specified, these links are removed. (#1726)
- Setting error status while recording error with Span from oteltest package. (#1729)
- The concept of a remote and local Span stored in a context is unified to just the current Span.
  Because of this `"go.opentelemetry.io/otel/trace".RemoteSpanContextFromContext` is removed as it is no longer needed.
  Instead, `"go.opentelemetry.io/otel/trace".SpanContextFromContex` can be used to return the current Span.
  If needed, that Span's `SpanContext.IsRemote()` can then be used to determine if it is remote or not. (#1731)
- The `HasRemoteParent` field of the `"go.opentelemetry.io/otel/sdk/trace".SamplingParameters` is removed.
  This field is redundant to the information returned from the `Remote` method of the `SpanContext` held in the `ParentContext` field. (#1749)
- The `trace.FlagsDebug` and `trace.FlagsDeferred` constants have been removed and will be localized to the B3 propagator. (#1770)
- Remove `Process` configuration, `WithProcessFromEnv` and `ProcessFromEnv`, and type from the Jaeger exporter package.
  The information that could be configured in the `Process` struct should be configured in a `Resource` instead. (#1776, #1804)
- Remove the `WithDisabled` option from the Jaeger exporter.
  To disable the exporter unregister it from the `TracerProvider` or use a no-operation `TracerProvider`. (#1806)
- Removed the functions `CollectorEndpointFromEnv` and `WithCollectorEndpointOptionFromEnv` from the Jaeger exporter.
  These functions for retrieving specific environment variable values are redundant of other internal functions and
  are not intended for end user use. (#1824)
- Removed the Jaeger exporter `WithSDKOptions` `Option`.
  This option was used to set SDK options for the exporter creation convenience functions.
  These functions are provided as a way to easily setup or install the exporter with what are deemed reasonable SDK settings for common use cases.
  If the SDK needs to be configured differently, the `NewRawExporter` function and direct setup of the SDK with the desired settings should be used. (#1825)
- The `WithBufferMaxCount` and `WithBatchMaxCount` `Option`s from the Jaeger exporter are removed.
  The exporter no longer batches exports, instead relying on the SDK's `BatchSpanProcessor` for this functionality. (#1830)
- The Jaeger exporter `Option` type is removed.
  The type is no longer used by the exporter to configure anything.
  All the previous configurations these options provided were duplicates of SDK configuration.
  They have been removed in favor of using the SDK configuration and focuses the exporter configuration to be only about the endpoints it will send telemetry to. (#1830)

## [0.19.0] - 2021-03-18

### Added

- Added `Marshaler` config option to `otlphttp` to enable otlp over json or protobufs. (#1586)
- A `ForceFlush` method to the `"go.opentelemetry.io/otel/sdk/trace".TracerProvider` to flush all registered `SpanProcessor`s. (#1608)
- Added `WithSampler` and `WithSpanLimits` to tracer provider. (#1633, #1702)
- `"go.opentelemetry.io/otel/trace".SpanContext` now has a `remote` property, and `IsRemote()` predicate, that is true when the `SpanContext` has been extracted from remote context data. (#1701)
- A `Valid` method to the `"go.opentelemetry.io/otel/attribute".KeyValue` type. (#1703)

### Changed

- `trace.SpanContext` is now immutable and has no exported fields. (#1573)
  - `trace.NewSpanContext()` can be used in conjunction with the `trace.SpanContextConfig` struct to initialize a new `SpanContext` where all values are known.
- Update the `ForceFlush` method signature to the `"go.opentelemetry.io/otel/sdk/trace".SpanProcessor` to accept a `context.Context` and return an error. (#1608)
- Update the `Shutdown` method to the `"go.opentelemetry.io/otel/sdk/trace".TracerProvider` return an error on shutdown failure. (#1608)
- The SimpleSpanProcessor will now shut down the enclosed `SpanExporter` and gracefully ignore subsequent calls to `OnEnd` after `Shutdown` is called. (#1612)
- `"go.opentelemetry.io/sdk/metric/controller.basic".WithPusher` is replaced with `WithExporter` to provide consistent naming across project. (#1656)
- Added non-empty string check for trace `Attribute` keys. (#1659)
- Add `description` to SpanStatus only when `StatusCode` is set to error. (#1662)
- Jaeger exporter falls back to `resource.Default`'s `service.name` if the exported Span does not have one. (#1673)
- Jaeger exporter populates Jaeger's Span Process from Resource. (#1673)
- Renamed the `LabelSet` method of `"go.opentelemetry.io/otel/sdk/resource".Resource` to `Set`. (#1692)
- Changed `WithSDK` to `WithSDKOptions` to accept variadic arguments of `TracerProviderOption` type in `go.opentelemetry.io/otel/exporters/trace/jaeger` package. (#1693)
- Changed `WithSDK` to `WithSDKOptions` to accept variadic arguments of `TracerProviderOption` type in `go.opentelemetry.io/otel/exporters/trace/zipkin` package. (#1693)

### Removed

- Removed `serviceName` parameter from Zipkin exporter and uses resource instead. (#1549)
- Removed `WithConfig` from tracer provider to avoid overriding configuration. (#1633)
- Removed the exported `SimpleSpanProcessor` and `BatchSpanProcessor` structs.
   These are now returned as a SpanProcessor interface from their respective constructors. (#1638)
- Removed `WithRecord()` from `trace.SpanOption` when creating a span. (#1660)
- Removed setting status to `Error` while recording an error as a span event in `RecordError`. (#1663)
- Removed `jaeger.WithProcess` configuration option. (#1673)
- Removed `ApplyConfig` method from `"go.opentelemetry.io/otel/sdk/trace".TracerProvider` and the now unneeded `Config` struct. (#1693)

### Fixed

- Jaeger Exporter: Ensure mapping between OTEL and Jaeger span data complies with the specification. (#1626)
- `SamplingResult.TraceState` is correctly propagated to a newly created span's `SpanContext`. (#1655)
- The `otel-collector` example now correctly flushes metric events prior to shutting down the exporter. (#1678)
- Do not set span status message in `SpanStatusFromHTTPStatusCode` if it can be inferred from `http.status_code`. (#1681)
- Synchronization issues in global trace delegate implementation. (#1686)
- Reduced excess memory usage by global `TracerProvider`. (#1687)

## [0.18.0] - 2021-03-03

### Added

- Added `resource.Default()` for use with meter and tracer providers. (#1507)
- `AttributePerEventCountLimit` and `AttributePerLinkCountLimit` for `SpanLimits`. (#1535)
- Added `Keys()` method to `propagation.TextMapCarrier` and `propagation.HeaderCarrier` to adapt `http.Header` to this interface. (#1544)
- Added `code` attributes to `go.opentelemetry.io/otel/semconv` package. (#1558)
- Compatibility testing suite in the CI system for the following systems. (#1567)
   | OS      | Go Version | Architecture |
   | ------- | ---------- | ------------ |
   | Ubuntu  | 1.15       | amd64        |
   | Ubuntu  | 1.14       | amd64        |
   | Ubuntu  | 1.15       | 386          |
   | Ubuntu  | 1.14       | 386          |
   | MacOS   | 1.15       | amd64        |
   | MacOS   | 1.14       | amd64        |
   | Windows | 1.15       | amd64        |
   | Windows | 1.14       | amd64        |
   | Windows | 1.15       | 386          |
   | Windows | 1.14       | 386          |

### Changed

- Replaced interface `oteltest.SpanRecorder` with its existing implementation
  `StandardSpanRecorder`. (#1542)
- Default span limit values to 128. (#1535)
- Rename `MaxEventsPerSpan`, `MaxAttributesPerSpan` and `MaxLinksPerSpan` to `EventCountLimit`, `AttributeCountLimit` and `LinkCountLimit`, and move these fields into `SpanLimits`. (#1535)
- Renamed the `otel/label` package to `otel/attribute`. (#1541)
- Vendor the Jaeger exporter's dependency on Apache Thrift. (#1551)
- Parallelize the CI linting and testing. (#1567)
- Stagger timestamps in exact aggregator tests. (#1569)
- Changed all examples to use `WithBatchTimeout(5 * time.Second)` rather than `WithBatchTimeout(5)`. (#1621)
- Prevent end-users from implementing some interfaces (#1575)

  ```
      "otel/exporters/otlp/otlphttp".Option
      "otel/exporters/stdout".Option
      "otel/oteltest".Option
      "otel/trace".TracerOption
      "otel/trace".SpanOption
      "otel/trace".EventOption
      "otel/trace".LifeCycleOption
      "otel/trace".InstrumentationOption
      "otel/sdk/resource".Option
      "otel/sdk/trace".ParentBasedSamplerOption
      "otel/sdk/trace".ReadOnlySpan
      "otel/sdk/trace".ReadWriteSpan
  ```

### Removed

- Removed attempt to resample spans upon changing the span name with `span.SetName()`. (#1545)
- The `test-benchmark` is no longer a dependency of the `precommit` make target. (#1567)
- Removed the `test-386` make target.
   This was replaced with a full compatibility testing suite (i.e. multi OS/arch) in the CI system. (#1567)

### Fixed

- The sequential timing check of timestamps in the stdout exporter are now setup explicitly to be sequential (#1571). (#1572)
- Windows build of Jaeger tests now compiles with OS specific functions (#1576). (#1577)
- The sequential timing check of timestamps of go.opentelemetry.io/otel/sdk/metric/aggregator/lastvalue are now setup explicitly to be sequential (#1578). (#1579)
- Validate tracestate header keys with vendors according to the W3C TraceContext specification (#1475). (#1581)
- The OTLP exporter includes related labels for translations of a GaugeArray (#1563). (#1570)

## [0.17.0] - 2021-02-12

### Changed

- Rename project default branch from `master` to `main`. (#1505)
- Reverse order in which `Resource` attributes are merged, per change in spec. (#1501)
- Add tooling to maintain "replace" directives in go.mod files automatically. (#1528)
- Create new modules: otel/metric, otel/trace, otel/oteltest, otel/sdk/export/metric, otel/sdk/metric (#1528)
- Move metric-related public global APIs from otel to otel/metric/global. (#1528)

## Fixed

- Fixed otlpgrpc reconnection issue.
- The example code in the README.md of `go.opentelemetry.io/otel/exporters/otlp` is moved to a compiled example test and used the new `WithAddress` instead of `WithEndpoint`. (#1513)
- The otel-collector example now uses the default OTLP receiver port of the collector.

## [0.16.0] - 2021-01-13

### Added

- Add the `ReadOnlySpan` and `ReadWriteSpan` interfaces to provide better control for accessing span data. (#1360)
- `NewGRPCDriver` function returns a `ProtocolDriver` that maintains a single gRPC connection to the collector. (#1369)
- Added documentation about the project's versioning policy. (#1388)
- Added `NewSplitDriver` for OTLP exporter that allows sending traces and metrics to different endpoints. (#1418)
- Added codeql worfklow to GitHub Actions (#1428)
- Added Gosec workflow to GitHub Actions (#1429)
- Add new HTTP driver for OTLP exporter in `exporters/otlp/otlphttp`. Currently it only supports the binary protobuf payloads. (#1420)
- Add an OpenCensus exporter bridge. (#1444)

### Changed

- Rename `internal/testing` to `internal/internaltest`. (#1449)
- Rename `export.SpanData` to `export.SpanSnapshot` and use it only for exporting spans. (#1360)
- Store the parent's full `SpanContext` rather than just its span ID in the `span` struct. (#1360)
- Improve span duration accuracy. (#1360)
- Migrated CI/CD from CircleCI to GitHub Actions (#1382)
- Remove duplicate checkout from GitHub Actions workflow (#1407)
- Metric `array` aggregator renamed `exact` to match its `aggregation.Kind` (#1412)
- Metric `exact` aggregator includes per-point timestamps (#1412)
- Metric stdout exporter uses MinMaxSumCount aggregator for ValueRecorder instruments (#1412)
- `NewExporter` from `exporters/otlp` now takes a `ProtocolDriver` as a parameter. (#1369)
- Many OTLP Exporter options became gRPC ProtocolDriver options. (#1369)
- Unify endpoint API that related to OTel exporter. (#1401)
- Optimize metric histogram aggregator to re-use its slice of buckets. (#1435)
- Metric aggregator Count() and histogram Bucket.Counts are consistently `uint64`. (1430)
- Histogram aggregator accepts functional options, uses default boundaries if none given. (#1434)
- `SamplingResult` now passed a `Tracestate` from the parent `SpanContext` (#1432)
- Moved gRPC driver for OTLP exporter to `exporters/otlp/otlpgrpc`. (#1420)
- The `TraceContext` propagator now correctly propagates `TraceState` through the `SpanContext`. (#1447)
- Metric Push and Pull Controller components are combined into a single "basic" Controller:
  - `WithExporter()` and `Start()` to configure Push behavior
  - `Start()` is optional; use `Collect()` and `ForEach()` for Pull behavior
  - `Start()` and `Stop()` accept Context. (#1378)
- The `Event` type is moved from the `otel/sdk/export/trace` package to the `otel/trace` API package. (#1452)

### Removed

- Remove `errUninitializedSpan` as its only usage is now obsolete. (#1360)
- Remove Metric export functionality related to quantiles and summary data points: this is not specified (#1412)
- Remove DDSketch metric aggregator; our intention is to re-introduce this as an option of the histogram aggregator after [new OTLP histogram data types](https://github.com/open-telemetry/opentelemetry-proto/pull/226) are released (#1412)

### Fixed

- `BatchSpanProcessor.Shutdown()` will now shutdown underlying `export.SpanExporter`. (#1443)

## [0.15.0] - 2020-12-10

### Added

- The `WithIDGenerator` `TracerProviderOption` is added to the `go.opentelemetry.io/otel/trace` package to configure an `IDGenerator` for the `TracerProvider`. (#1363)

### Changed

- The Zipkin exporter now uses the Span status code to determine. (#1328)
- `NewExporter` and `Start` functions in `go.opentelemetry.io/otel/exporters/otlp` now receive `context.Context` as a first parameter. (#1357)
- Move the OpenCensus example into `example` directory. (#1359)
- Moved the SDK's `internal.IDGenerator` interface in to the `sdk/trace` package to enable support for externally-defined ID generators. (#1363)
- Bump `github.com/google/go-cmp` from 0.5.3 to 0.5.4 (#1374)
- Bump `github.com/golangci/golangci-lint` in `/internal/tools` (#1375)

### Fixed

- Metric SDK `SumObserver` and `UpDownSumObserver` instruments correctness fixes. (#1381)

## [0.14.0] - 2020-11-19

### Added

- An `EventOption` and the related `NewEventConfig` function are added to the `go.opentelemetry.io/otel` package to configure Span events. (#1254)
- A `TextMapPropagator` and associated `TextMapCarrier` are added to the `go.opentelemetry.io/otel/oteltest` package to test `TextMap` type propagators and their use. (#1259)
- `SpanContextFromContext` returns `SpanContext` from context. (#1255)
- `TraceState` has been added to `SpanContext`. (#1340)
- `DeploymentEnvironmentKey` added to `go.opentelemetry.io/otel/semconv` package. (#1323)
- Add an OpenCensus to OpenTelemetry tracing bridge. (#1305)
- Add a parent context argument to `SpanProcessor.OnStart` to follow the specification. (#1333)
- Add missing tests for `sdk/trace/attributes_map.go`. (#1337)

### Changed

- Move the `go.opentelemetry.io/otel/api/trace` package into `go.opentelemetry.io/otel/trace` with the following changes. (#1229) (#1307)
  - `ID` has been renamed to `TraceID`.
  - `IDFromHex` has been renamed to `TraceIDFromHex`.
  - `EmptySpanContext` is removed.
- Move the `go.opentelemetry.io/otel/api/trace/tracetest` package into `go.opentelemetry.io/otel/oteltest`. (#1229)
- OTLP Exporter updates:
  - supports OTLP v0.6.0 (#1230, #1354)
  - supports configurable aggregation temporality (default: Cumulative, optional: Stateless). (#1296)
- The Sampler is now called on local child spans. (#1233)
- The `Kind` type from the `go.opentelemetry.io/otel/api/metric` package was renamed to `InstrumentKind` to more specifically describe what it is and avoid semantic ambiguity. (#1240)
- The `MetricKind` method of the `Descriptor` type in the `go.opentelemetry.io/otel/api/metric` package was renamed to `Descriptor.InstrumentKind`.
   This matches the returned type and fixes misuse of the term metric. (#1240)
- Move test harness from the `go.opentelemetry.io/otel/api/apitest` package into `go.opentelemetry.io/otel/oteltest`. (#1241)
- Move the `go.opentelemetry.io/otel/api/metric/metrictest` package into `go.opentelemetry.io/oteltest` as part of #964. (#1252)
- Move the `go.opentelemetry.io/otel/api/metric` package into `go.opentelemetry.io/otel/metric` as part of #1303. (#1321)
- Move the `go.opentelemetry.io/otel/api/metric/registry` package into `go.opentelemetry.io/otel/metric/registry` as a part of #1303. (#1316)
- Move the `Number` type (together with related functions) from `go.opentelemetry.io/otel/api/metric` package into `go.opentelemetry.io/otel/metric/number` as a part of #1303. (#1316)
- The function signature of the Span `AddEvent` method in `go.opentelemetry.io/otel` is updated to no longer take an unused context and instead take a required name and a variable number of `EventOption`s. (#1254)
- The function signature of the Span `RecordError` method in `go.opentelemetry.io/otel` is updated to no longer take an unused context and instead take a required error value and a variable number of `EventOption`s. (#1254)
- Move the `go.opentelemetry.io/otel/api/global` package to `go.opentelemetry.io/otel`. (#1262) (#1330)
- Move the `Version` function from `go.opentelemetry.io/otel/sdk` to `go.opentelemetry.io/otel`. (#1330)
- Rename correlation context header from `"otcorrelations"` to `"baggage"` to match the OpenTelemetry specification. (#1267)
- Fix `Code.UnmarshalJSON` to work with valid JSON only. (#1276)
- The `resource.New()` method changes signature to support builtin attributes and functional options, including `telemetry.sdk.*` and
  `host.name` semantic conventions; the former method is renamed `resource.NewWithAttributes`. (#1235)
- The Prometheus exporter now exports non-monotonic counters (i.e. `UpDownCounter`s) as gauges. (#1210)
- Correct the `Span.End` method documentation in the `otel` API to state updates are not allowed on a span after it has ended. (#1310)
- Updated span collection limits for attribute, event and link counts to 1000 (#1318)
- Renamed `semconv.HTTPUrlKey` to `semconv.HTTPURLKey`. (#1338)

### Removed

- The `ErrInvalidHexID`, `ErrInvalidTraceIDLength`, `ErrInvalidSpanIDLength`, `ErrInvalidSpanIDLength`, or `ErrNilSpanID` from the `go.opentelemetry.io/otel` package are unexported now. (#1243)
- The `AddEventWithTimestamp` method on the `Span` interface in `go.opentelemetry.io/otel` is removed due to its redundancy.
   It is replaced by using the `AddEvent` method with a `WithTimestamp` option. (#1254)
- The `MockSpan` and `MockTracer` types are removed from `go.opentelemetry.io/otel/oteltest`.
   `Tracer` and `Span` from the same module should be used in their place instead. (#1306)
- `WorkerCount` option is removed from `go.opentelemetry.io/otel/exporters/otlp`. (#1350)
- Remove the following labels types: INT32, UINT32, UINT64 and FLOAT32. (#1314)

### Fixed

- Rename `MergeItererator` to `MergeIterator` in the `go.opentelemetry.io/otel/label` package. (#1244)
- The `go.opentelemetry.io/otel/api/global` packages global TextMapPropagator now delegates functionality to a globally set delegate for all previously returned propagators. (#1258)
- Fix condition in `label.Any`. (#1299)
- Fix global `TracerProvider` to pass options to its configured provider. (#1329)
- Fix missing handler for `ExactKind` aggregator in OTLP metrics transformer (#1309)

## [0.13.0] - 2020-10-08

### Added

- OTLP Metric exporter supports Histogram aggregation. (#1209)
- The `Code` struct from the `go.opentelemetry.io/otel/codes` package now supports JSON marshaling and unmarshaling as well as implements the `Stringer` interface. (#1214)
- A Baggage API to implement the OpenTelemetry specification. (#1217)
- Add Shutdown method to sdk/trace/provider, shutdown processors in the order they were registered. (#1227)

### Changed

- Set default propagator to no-op propagator. (#1184)
- The `HTTPSupplier`, `HTTPExtractor`, `HTTPInjector`, and `HTTPPropagator` from the `go.opentelemetry.io/otel/api/propagation` package were replaced with unified `TextMapCarrier` and `TextMapPropagator` in the `go.opentelemetry.io/otel/propagation` package. (#1212) (#1325)
- The `New` function from the `go.opentelemetry.io/otel/api/propagation` package was replaced with `NewCompositeTextMapPropagator` in the `go.opentelemetry.io/otel` package. (#1212)
- The status codes of the `go.opentelemetry.io/otel/codes` package have been updated to match the latest OpenTelemetry specification.
   They now are `Unset`, `Error`, and `Ok`.
   They no longer track the gRPC codes. (#1214)
- The `StatusCode` field of the `SpanData` struct in the `go.opentelemetry.io/otel/sdk/export/trace` package now uses the codes package from this package instead of the gRPC project. (#1214)
- Move the `go.opentelemetry.io/otel/api/baggage` package into `go.opentelemetry.io/otel/baggage`. (#1217) (#1325)
- A `Shutdown` method of `SpanProcessor` and all its implementations receives a context and returns an error. (#1264)

### Fixed

- Copies of data from arrays and slices passed to `go.opentelemetry.io/otel/label.ArrayValue()` are now used in the returned `Value` instead of using the mutable data itself. (#1226)

### Removed

- The `ExtractHTTP` and `InjectHTTP` functions from the `go.opentelemetry.io/otel/api/propagation` package were removed. (#1212)
- The `Propagators` interface from the `go.opentelemetry.io/otel/api/propagation` package was removed to conform to the OpenTelemetry specification.
   The explicit `TextMapPropagator` type can be used in its place as this is the `Propagator` type the specification defines. (#1212)
- The `SetAttribute` method of the `Span` from the `go.opentelemetry.io/otel/api/trace` package was removed given its redundancy with the `SetAttributes` method. (#1216)
- The internal implementation of Baggage storage is removed in favor of using the new Baggage API functionality. (#1217)
- Remove duplicate hostname key `HostHostNameKey` in Resource semantic conventions. (#1219)
- Nested array/slice support has been removed. (#1226)

## [0.12.0] - 2020-09-24

### Added

- A `SpanConfigure` function in `go.opentelemetry.io/otel/api/trace` to create a new `SpanConfig` from `SpanOption`s. (#1108)
- In the `go.opentelemetry.io/otel/api/trace` package, `NewTracerConfig` was added to construct new `TracerConfig`s.
   This addition was made to conform with our project option conventions. (#1155)
- Instrumentation library information was added to the Zipkin exporter. (#1119)
- The `SpanProcessor` interface now has a `ForceFlush()` method. (#1166)
- More semantic conventions for k8s as resource attributes. (#1167)

### Changed

- Add reconnecting udp connection type to Jaeger exporter.
   This change adds a new optional implementation of the udp conn interface used to detect changes to an agent's host dns record.
   It then adopts the new destination address to ensure the exporter doesn't get stuck. This change was ported from jaegertracing/jaeger-client-go#520. (#1063)
- Replace `StartOption` and `EndOption` in `go.opentelemetry.io/otel/api/trace` with `SpanOption`.
   This change is matched by replacing the `StartConfig` and `EndConfig` with a unified `SpanConfig`. (#1108)
- Replace the `LinkedTo` span option in `go.opentelemetry.io/otel/api/trace` with `WithLinks`.
   This is be more consistent with our other option patterns, i.e. passing the item to be configured directly instead of its component parts, and provides a cleaner function signature. (#1108)
- The `go.opentelemetry.io/otel/api/trace` `TracerOption` was changed to an interface to conform to project option conventions. (#1109)
- Move the `B3` and `TraceContext` from within the `go.opentelemetry.io/otel/api/trace` package to their own `go.opentelemetry.io/otel/propagators` package.
    This removal of the propagators is reflective of the OpenTelemetry specification for these propagators as well as cleans up the `go.opentelemetry.io/otel/api/trace` API. (#1118)
- Rename Jaeger tags used for instrumentation library information to reflect changes in OpenTelemetry specification. (#1119)
- Rename `ProbabilitySampler` to `TraceIDRatioBased` and change semantics to ignore parent span sampling status. (#1115)
- Move `tools` package under `internal`. (#1141)
- Move `go.opentelemetry.io/otel/api/correlation` package to `go.opentelemetry.io/otel/api/baggage`. (#1142)
   The `correlation.CorrelationContext` propagator has been renamed `baggage.Baggage`.  Other exported functions and types are unchanged.
- Rename `ParentOrElse` sampler to `ParentBased` and allow setting samplers depending on parent span. (#1153)
- In the `go.opentelemetry.io/otel/api/trace` package, `SpanConfigure` was renamed to `NewSpanConfig`. (#1155)
- Change `dependabot.yml` to add a `Skip Changelog` label to dependabot-sourced PRs. (#1161)
- The [configuration style guide](https://github.com/open-telemetry/opentelemetry-go/blob/master/CONTRIBUTING.md#config) has been updated to
   recommend the use of `newConfig()` instead of `configure()`. (#1163)
- The `otlp.Config` type has been unexported and changed to `otlp.config`, along with its initializer. (#1163)
- Ensure exported interface types include parameter names and update the
   Style Guide to reflect this styling rule. (#1172)
- Don't consider unset environment variable for resource detection to be an error. (#1170)
- Rename `go.opentelemetry.io/otel/api/metric.ConfigureInstrument` to `NewInstrumentConfig` and
  `go.opentelemetry.io/otel/api/metric.ConfigureMeter` to `NewMeterConfig`.
- ValueObserver instruments use LastValue aggregator by default. (#1165)
- OTLP Metric exporter supports LastValue aggregation. (#1165)
- Move the `go.opentelemetry.io/otel/api/unit` package to `go.opentelemetry.io/otel/unit`. (#1185)
- Rename `Provider` to `MeterProvider` in the `go.opentelemetry.io/otel/api/metric` package. (#1190)
- Rename `NoopProvider` to `NoopMeterProvider` in the `go.opentelemetry.io/otel/api/metric` package. (#1190)
- Rename `NewProvider` to `NewMeterProvider` in the `go.opentelemetry.io/otel/api/metric/metrictest` package. (#1190)
- Rename `Provider` to `MeterProvider` in the `go.opentelemetry.io/otel/api/metric/registry` package. (#1190)
- Rename `NewProvider` to `NewMeterProvider` in the `go.opentelemetry.io/otel/api/metri/registryc` package. (#1190)
- Rename `Provider` to `TracerProvider` in the `go.opentelemetry.io/otel/api/trace` package. (#1190)
- Rename `NoopProvider` to `NoopTracerProvider` in the `go.opentelemetry.io/otel/api/trace` package. (#1190)
- Rename `Provider` to `TracerProvider` in the `go.opentelemetry.io/otel/api/trace/tracetest` package. (#1190)
- Rename `NewProvider` to `NewTracerProvider` in the `go.opentelemetry.io/otel/api/trace/tracetest` package. (#1190)
- Rename `WrapperProvider` to `WrapperTracerProvider` in the `go.opentelemetry.io/otel/bridge/opentracing` package. (#1190)
- Rename `NewWrapperProvider` to `NewWrapperTracerProvider` in the `go.opentelemetry.io/otel/bridge/opentracing` package. (#1190)
- Rename `Provider` method of the pull controller to `MeterProvider` in the `go.opentelemetry.io/otel/sdk/metric/controller/pull` package. (#1190)
- Rename `Provider` method of the push controller to `MeterProvider` in the `go.opentelemetry.io/otel/sdk/metric/controller/push` package. (#1190)
- Rename `ProviderOptions` to `TracerProviderConfig` in the `go.opentelemetry.io/otel/sdk/trace` package. (#1190)
- Rename `ProviderOption` to `TracerProviderOption` in the `go.opentelemetry.io/otel/sdk/trace` package. (#1190)
- Rename `Provider` to `TracerProvider` in the `go.opentelemetry.io/otel/sdk/trace` package. (#1190)
- Rename `NewProvider` to `NewTracerProvider` in the `go.opentelemetry.io/otel/sdk/trace` package. (#1190)
- Renamed `SamplingDecision` values to comply with OpenTelemetry specification change. (#1192)
- Renamed Zipkin attribute names from `ot.status_code & ot.status_description` to `otel.status_code & otel.status_description`. (#1201)
- The default SDK now invokes registered `SpanProcessor`s in the order they were registered with the `TracerProvider`. (#1195)
- Add test of spans being processed by the `SpanProcessor`s in the order they were registered. (#1203)

### Removed

- Remove the B3 propagator from `go.opentelemetry.io/otel/propagators`. It is now located in the
   `go.opentelemetry.io/contrib/propagators/` module. (#1191)
- Remove the semantic convention for HTTP status text, `HTTPStatusTextKey` from package `go.opentelemetry.io/otel/semconv`. (#1194)

### Fixed

- Zipkin example no longer mentions `ParentSampler`, corrected to `ParentBased`. (#1171)
- Fix missing shutdown processor in otel-collector example. (#1186)
- Fix missing shutdown processor in basic and namedtracer examples. (#1197)

## [0.11.0] - 2020-08-24

### Added

- Support for exporting array-valued attributes via OTLP. (#992)
- `Noop` and `InMemory` `SpanBatcher` implementations to help with testing integrations. (#994)
- Support for filtering metric label sets. (#1047)
- A dimensionality-reducing metric Processor. (#1057)
- Integration tests for more OTel Collector Attribute types. (#1062)
- A new `WithSpanProcessor` `ProviderOption` is added to the `go.opentelemetry.io/otel/sdk/trace` package to create a `Provider` and automatically register the `SpanProcessor`. (#1078)

### Changed

- Rename `sdk/metric/processor/test` to `sdk/metric/processor/processortest`. (#1049)
- Rename `sdk/metric/controller/test` to `sdk/metric/controller/controllertest`. (#1049)
- Rename `api/testharness` to `api/apitest`. (#1049)
- Rename `api/trace/testtrace` to `api/trace/tracetest`. (#1049)
- Change Metric Processor to merge multiple observations. (#1024)
- The `go.opentelemetry.io/otel/bridge/opentracing` bridge package has been made into its own module.
   This removes the package dependencies of this bridge from the rest of the OpenTelemetry based project. (#1038)
- Renamed `go.opentelemetry.io/otel/api/standard` package to `go.opentelemetry.io/otel/semconv` to avoid the ambiguous and generic name `standard` and better describe the package as containing OpenTelemetry semantic conventions. (#1016)
- The environment variable used for resource detection has been changed from `OTEL_RESOURCE_LABELS` to `OTEL_RESOURCE_ATTRIBUTES` (#1042)
- Replace `WithSyncer` with `WithBatcher` in examples. (#1044)
- Replace the `google.golang.org/grpc/codes` dependency in the API with an equivalent `go.opentelemetry.io/otel/codes` package. (#1046)
- Merge the `go.opentelemetry.io/otel/api/label` and `go.opentelemetry.io/otel/api/kv` into the new `go.opentelemetry.io/otel/label` package. (#1060)
- Unify Callback Function Naming.
   Rename `*Callback` with `*Func`. (#1061)
- CI builds validate against last two versions of Go, dropping 1.13 and adding 1.15. (#1064)
- The `go.opentelemetry.io/otel/sdk/export/trace` interfaces `SpanSyncer` and `SpanBatcher` have been replaced with a specification compliant `Exporter` interface.
   This interface still supports the export of `SpanData`, but only as a slice.
   Implementation are also required now to return any error from `ExportSpans` if one occurs as well as implement a `Shutdown` method for exporter clean-up. (#1078)
- The `go.opentelemetry.io/otel/sdk/trace` `NewBatchSpanProcessor` function no longer returns an error.
   If a `nil` exporter is passed as an argument to this function, instead of it returning an error, it now returns a `BatchSpanProcessor` that handles the export of `SpanData` by not taking any action. (#1078)
- The `go.opentelemetry.io/otel/sdk/trace` `NewProvider` function to create a `Provider` no longer returns an error, instead only a `*Provider`.
   This change is related to `NewBatchSpanProcessor` not returning an error which was the only error this function would return. (#1078)

### Removed

- Duplicate, unused API sampler interface. (#999)
   Use the [`Sampler` interface](https://github.com/open-telemetry/opentelemetry-go/blob/v0.11.0/sdk/trace/sampling.go) provided by the SDK instead.
- The `grpctrace` instrumentation was moved to the `go.opentelemetry.io/contrib` repository and out of this repository.
   This move includes moving the `grpc` example to the `go.opentelemetry.io/contrib` as well. (#1027)
- The `WithSpan` method of the `Tracer` interface.
   The functionality this method provided was limited compared to what a user can provide themselves.
   It was removed with the understanding that if there is sufficient user need it can be added back based on actual user usage. (#1043)
- The `RegisterSpanProcessor` and `UnregisterSpanProcessor` functions.
   These were holdovers from an approach prior to the TracerProvider design. They were not used anymore. (#1077)
- The `oterror` package. (#1026)
- The `othttp` and `httptrace` instrumentations were moved to `go.opentelemetry.io/contrib`. (#1032)

### Fixed

- The `semconv.HTTPServerMetricAttributesFromHTTPRequest()` function no longer generates the high-cardinality `http.request.content.length` label. (#1031)
- Correct instrumentation version tag in Jaeger exporter. (#1037)
- The SDK span will now set an error event if the `End` method is called during a panic (i.e. it was deferred). (#1043)
- Move internally generated protobuf code from the `go.opentelemetry.io/otel` to the OTLP exporter to reduce dependency overhead. (#1050)
- The `otel-collector` example referenced outdated collector processors. (#1006)

## [0.10.0] - 2020-07-29

This release migrates the default OpenTelemetry SDK into its own Go module, decoupling the SDK from the API and reducing dependencies for instrumentation packages.

### Added

- The Zipkin exporter now has `NewExportPipeline` and `InstallNewPipeline` constructor functions to match the common pattern.
    These function build a new exporter with default SDK options and register the exporter with the `global` package respectively. (#944)
- Add propagator option for gRPC instrumentation. (#986)
- The `testtrace` package now tracks the `trace.SpanKind` for each span. (#987)

### Changed

- Replace the `RegisterGlobal` `Option` in the Jaeger exporter with an `InstallNewPipeline` constructor function.
   This matches the other exporter constructor patterns and will register a new exporter after building it with default configuration. (#944)
- The trace (`go.opentelemetry.io/otel/exporters/trace/stdout`) and metric (`go.opentelemetry.io/otel/exporters/metric/stdout`) `stdout` exporters are now merged into a single exporter at `go.opentelemetry.io/otel/exporters/stdout`.
   This new exporter was made into its own Go module to follow the pattern of all exporters and decouple it from the `go.opentelemetry.io/otel` module. (#956, #963)
- Move the `go.opentelemetry.io/otel/exporters/test` test package to `go.opentelemetry.io/otel/sdk/export/metric/metrictest`. (#962)
- The `go.opentelemetry.io/otel/api/kv/value` package was merged into the parent `go.opentelemetry.io/otel/api/kv` package. (#968)
  - `value.Bool` was replaced with `kv.BoolValue`.
  - `value.Int64` was replaced with `kv.Int64Value`.
  - `value.Uint64` was replaced with `kv.Uint64Value`.
  - `value.Float64` was replaced with `kv.Float64Value`.
  - `value.Int32` was replaced with `kv.Int32Value`.
  - `value.Uint32` was replaced with `kv.Uint32Value`.
  - `value.Float32` was replaced with `kv.Float32Value`.
  - `value.String` was replaced with `kv.StringValue`.
  - `value.Int` was replaced with `kv.IntValue`.
  - `value.Uint` was replaced with `kv.UintValue`.
  - `value.Array` was replaced with `kv.ArrayValue`.
- Rename `Infer` to `Any` in the `go.opentelemetry.io/otel/api/kv` package. (#972)
- Change `othttp` to use the `httpsnoop` package to wrap the `ResponseWriter` so that optional interfaces (`http.Hijacker`, `http.Flusher`, etc.) that are implemented by the original `ResponseWriter`are also implemented by the wrapped `ResponseWriter`. (#979)
- Rename `go.opentelemetry.io/otel/sdk/metric/aggregator/test` package to `go.opentelemetry.io/otel/sdk/metric/aggregator/aggregatortest`. (#980)
- Make the SDK into its own Go module called `go.opentelemetry.io/otel/sdk`. (#985)
- Changed the default trace `Sampler` from `AlwaysOn` to `ParentOrElse(AlwaysOn)`. (#989)

### Removed

- The `IndexedAttribute` function from the `go.opentelemetry.io/otel/api/label` package was removed in favor of `IndexedLabel` which it was synonymous with. (#970)

### Fixed

- Bump github.com/golangci/golangci-lint from 1.28.3 to 1.29.0 in /tools. (#953)
- Bump github.com/google/go-cmp from 0.5.0 to 0.5.1. (#957)
- Use `global.Handle` for span export errors in the OTLP exporter. (#946)
- Correct Go language formatting in the README documentation. (#961)
- Remove default SDK dependencies from the `go.opentelemetry.io/otel/api` package. (#977)
- Remove default SDK dependencies from the `go.opentelemetry.io/otel/instrumentation` package. (#983)
- Move documented examples for `go.opentelemetry.io/otel/instrumentation/grpctrace` interceptors into Go example tests. (#984)

## [0.9.0] - 2020-07-20

### Added

- A new Resource Detector interface is included to allow resources to be automatically detected and included. (#939)
- A Detector to automatically detect resources from an environment variable. (#939)
- Github action to generate protobuf Go bindings locally in `internal/opentelemetry-proto-gen`. (#938)
- OTLP .proto files from `open-telemetry/opentelemetry-proto` imported as a git submodule under `internal/opentelemetry-proto`.
   References to `github.com/open-telemetry/opentelemetry-proto` changed to `go.opentelemetry.io/otel/internal/opentelemetry-proto-gen`. (#942)

### Changed

- Non-nil value `struct`s for key-value pairs will be marshalled using JSON rather than `Sprintf`. (#948)

### Removed

- Removed dependency on `github.com/open-telemetry/opentelemetry-collector`. (#943)

## [0.8.0] - 2020-07-09

### Added

- The `B3Encoding` type to represent the B3 encoding(s) the B3 propagator can inject.
   A value for HTTP supported encodings (Multiple Header: `MultipleHeader`, Single Header: `SingleHeader`) are included. (#882)
- The `FlagsDeferred` trace flag to indicate if the trace sampling decision has been deferred. (#882)
- The `FlagsDebug` trace flag to indicate if the trace is a debug trace. (#882)
- Add `peer.service` semantic attribute. (#898)
- Add database-specific semantic attributes. (#899)
- Add semantic convention for `faas.coldstart` and `container.id`. (#909)
- Add http content size semantic conventions. (#905)
- Include `http.request_content_length` in HTTP request basic attributes. (#905)
- Add semantic conventions for operating system process resource attribute keys. (#919)
- The Jaeger exporter now has a `WithBatchMaxCount` option to specify the maximum number of spans sent in a batch. (#931)

### Changed

- Update `CONTRIBUTING.md` to ask for updates to `CHANGELOG.md` with each pull request. (#879)
- Use lowercase header names for B3 Multiple Headers. (#881)
- The B3 propagator `SingleHeader` field has been replaced with `InjectEncoding`.
   This new field can be set to combinations of the `B3Encoding` bitmasks and will inject trace information in these encodings.
   If no encoding is set, the propagator will default to `MultipleHeader` encoding. (#882)
- The B3 propagator now extracts from either HTTP encoding of B3 (Single Header or Multiple Header) based on what is contained in the header.
   Preference is given to Single Header encoding with Multiple Header being the fallback if Single Header is not found or is invalid.
   This behavior change is made to dynamically support all correctly encoded traces received instead of having to guess the expected encoding prior to receiving. (#882)
- Extend semantic conventions for RPC. (#900)
- To match constant naming conventions in the `api/standard` package, the `FaaS*` key names are appended with a suffix of `Key`. (#920)
  - `"api/standard".FaaSName` -> `FaaSNameKey`
  - `"api/standard".FaaSID` -> `FaaSIDKey`
  - `"api/standard".FaaSVersion` -> `FaaSVersionKey`
  - `"api/standard".FaaSInstance` -> `FaaSInstanceKey`

### Removed

- The `FlagsUnused` trace flag is removed.
   The purpose of this flag was to act as the inverse of `FlagsSampled`, the inverse of `FlagsSampled` is used instead. (#882)
- The B3 header constants (`B3SingleHeader`, `B3DebugFlagHeader`, `B3TraceIDHeader`, `B3SpanIDHeader`, `B3SampledHeader`, `B3ParentSpanIDHeader`) are removed.
   If B3 header keys are needed [the authoritative OpenZipkin package constants](https://pkg.go.dev/github.com/openzipkin/zipkin-go@v0.2.2/propagation/b3?tab=doc#pkg-constants) should be used instead. (#882)

### Fixed

- The B3 Single Header name is now correctly `b3` instead of the previous `X-B3`. (#881)
- The B3 propagator now correctly supports sampling only values (`b3: 0`, `b3: 1`, or `b3: d`) for a Single B3 Header. (#882)
- The B3 propagator now propagates the debug flag.
   This removes the behavior of changing the debug flag into a set sampling bit.
   Instead, this now follow the B3 specification and omits the `X-B3-Sampling` header. (#882)
- The B3 propagator now tracks "unset" sampling state (meaning "defer the decision") and does not set the `X-B3-Sampling` header when injecting. (#882)
- Bump github.com/itchyny/gojq from 0.10.3 to 0.10.4 in /tools. (#883)
- Bump github.com/opentracing/opentracing-go from v1.1.1-0.20190913142402-a7454ce5950e to v1.2.0. (#885)
- The tracing time conversion for OTLP spans is now correctly set to `UnixNano`. (#896)
- Ensure span status is not set to `Unknown` when no HTTP status code is provided as it is assumed to be `200 OK`. (#908)
- Ensure `httptrace.clientTracer` closes `http.headers` span. (#912)
- Prometheus exporter will not apply stale updates or forget inactive metrics. (#903)
- Add test for api.standard `HTTPClientAttributesFromHTTPRequest`. (#905)
- Bump github.com/golangci/golangci-lint from 1.27.0 to 1.28.1 in /tools. (#901, #913)
- Update otel-colector example to use the v0.5.0 collector. (#915)
- The `grpctrace` instrumentation uses a span name conforming to the OpenTelemetry semantic conventions (does not contain a leading slash (`/`)). (#922)
- The `grpctrace` instrumentation includes an `rpc.method` attribute now set to the gRPC method name. (#900, #922)
- The `grpctrace` instrumentation `rpc.service` attribute now contains the package name if one exists.
   This is in accordance with OpenTelemetry semantic conventions. (#922)
- Correlation Context extractor will no longer insert an empty map into the returned context when no valid values are extracted. (#923)
- Bump google.golang.org/api from 0.28.0 to 0.29.0 in /exporters/trace/jaeger. (#925)
- Bump github.com/itchyny/gojq from 0.10.4 to 0.11.0 in /tools. (#926)
- Bump github.com/golangci/golangci-lint from 1.28.1 to 1.28.2 in /tools. (#930)

## [0.7.0] - 2020-06-26

This release implements the v0.5.0 version of the OpenTelemetry specification.

### Added

- The othttp instrumentation now includes default metrics. (#861)
- This CHANGELOG file to track all changes in the project going forward.
- Support for array type attributes. (#798)
- Apply transitive dependabot go.mod dependency updates as part of a new automatic Github workflow. (#844)
- Timestamps are now passed to exporters for each export. (#835)
- Add new `Accumulation` type to metric SDK to transport telemetry from `Accumulator`s to `Processor`s.
   This replaces the prior `Record` `struct` use for this purpose. (#835)
- New dependabot integration to automate package upgrades. (#814)
- `Meter` and `Tracer` implementations accept instrumentation version version as an optional argument.
   This instrumentation version is passed on to exporters. (#811) (#805) (#802)
- The OTLP exporter includes the instrumentation version in telemetry it exports. (#811)
- Environment variables for Jaeger exporter are supported. (#796)
- New `aggregation.Kind` in the export metric API. (#808)
- New example that uses OTLP and the collector. (#790)
- Handle errors in the span `SetName` during span initialization. (#791)
- Default service config to enable retries for retry-able failed requests in the OTLP exporter and an option to override this default. (#777)
- New `go.opentelemetry.io/otel/api/oterror` package to uniformly support error handling and definitions for the project. (#778)
- New `global` default implementation of the `go.opentelemetry.io/otel/api/oterror.Handler` interface to be used to handle errors prior to an user defined `Handler`.
   There is also functionality for the user to register their `Handler` as well as a convenience function `Handle` to handle an error with this global `Handler`(#778)
- Options to specify propagators for httptrace and grpctrace instrumentation. (#784)
- The required `application/json` header for the Zipkin exporter is included in all exports. (#774)
- Integrate HTTP semantics helpers from the contrib repository into the `api/standard` package. #769

### Changed

- Rename `Integrator` to `Processor` in the metric SDK. (#863)
- Rename `AggregationSelector` to `AggregatorSelector`. (#859)
- Rename `SynchronizedCopy` to `SynchronizedMove`. (#858)
- Rename `simple` integrator to `basic` integrator. (#857)
- Merge otlp collector examples. (#841)
- Change the metric SDK to support cumulative, delta, and pass-through exporters directly.
   With these changes, cumulative and delta specific exporters are able to request the correct kind of aggregation from the SDK. (#840)
- The `Aggregator.Checkpoint` API is renamed to `SynchronizedCopy` and adds an argument, a different `Aggregator` into which the copy is stored. (#812)
- The `export.Aggregator` contract is that `Update()` and `SynchronizedCopy()` are synchronized with each other.
   All the aggregation interfaces (`Sum`, `LastValue`, ...) are not meant to be synchronized, as the caller is expected to synchronize aggregators at a higher level after the `Accumulator`.
   Some of the `Aggregators` used unnecessary locking and that has been cleaned up. (#812)
- Use of `metric.Number` was replaced by `int64` now that we use `sync.Mutex` in the `MinMaxSumCount` and `Histogram` `Aggregators`. (#812)
- Replace `AlwaysParentSample` with `ParentSample(fallback)` to match the OpenTelemetry v0.5.0 specification. (#810)
- Rename `sdk/export/metric/aggregator` to `sdk/export/metric/aggregation`. #808
- Send configured headers with every request in the OTLP exporter, instead of just on connection creation. (#806)
- Update error handling for any one off error handlers, replacing, instead, with the `global.Handle` function. (#791)
- Rename `plugin` directory to `instrumentation` to match the OpenTelemetry specification. (#779)
- Makes the argument order to Histogram and DDSketch `New()` consistent. (#781)

### Removed

- `Uint64NumberKind` and related functions from the API. (#864)
- Context arguments from `Aggregator.Checkpoint` and `Integrator.Process` as they were unused. (#803)
- `SpanID` is no longer included in parameters for sampling decision to match the OpenTelemetry specification. (#775)

### Fixed

- Upgrade OTLP exporter to opentelemetry-proto matching the opentelemetry-collector v0.4.0 release. (#866)
- Allow changes to `go.sum` and `go.mod` when running dependabot tidy-up. (#871)
- Bump github.com/stretchr/testify from 1.4.0 to 1.6.1. (#824)
- Bump github.com/prometheus/client_golang from 1.7.0 to 1.7.1 in /exporters/metric/prometheus. (#867)
- Bump google.golang.org/grpc from 1.29.1 to 1.30.0 in /exporters/trace/jaeger. (#853)
- Bump google.golang.org/grpc from 1.29.1 to 1.30.0 in /exporters/trace/zipkin. (#854)
- Bumps github.com/golang/protobuf from 1.3.2 to 1.4.2 (#848)
- Bump github.com/stretchr/testify from 1.4.0 to 1.6.1 in /exporters/otlp (#817)
- Bump github.com/golangci/golangci-lint from 1.25.1 to 1.27.0 in /tools (#828)
- Bump github.com/prometheus/client_golang from 1.5.0 to 1.7.0 in /exporters/metric/prometheus (#838)
- Bump github.com/stretchr/testify from 1.4.0 to 1.6.1 in /exporters/trace/jaeger (#829)
- Bump github.com/benbjohnson/clock from 1.0.0 to 1.0.3 (#815)
- Bump github.com/stretchr/testify from 1.4.0 to 1.6.1 in /exporters/trace/zipkin (#823)
- Bump github.com/itchyny/gojq from 0.10.1 to 0.10.3 in /tools (#830)
- Bump github.com/stretchr/testify from 1.4.0 to 1.6.1 in /exporters/metric/prometheus (#822)
- Bump google.golang.org/grpc from 1.27.1 to 1.29.1 in /exporters/trace/zipkin (#820)
- Bump google.golang.org/grpc from 1.27.1 to 1.29.1 in /exporters/trace/jaeger (#831)
- Bump github.com/google/go-cmp from 0.4.0 to 0.5.0 (#836)
- Bump github.com/google/go-cmp from 0.4.0 to 0.5.0 in /exporters/trace/jaeger (#837)
- Bump github.com/google/go-cmp from 0.4.0 to 0.5.0 in /exporters/otlp (#839)
- Bump google.golang.org/api from 0.20.0 to 0.28.0 in /exporters/trace/jaeger (#843)
- Set span status from HTTP status code in the othttp instrumentation. (#832)
- Fixed typo in push controller comment. (#834)
- The `Aggregator` testing has been updated and cleaned. (#812)
- `metric.Number(0)` expressions are replaced by `0` where possible. (#812)
- Fixed `global` `handler_test.go` test failure. #804
- Fixed `BatchSpanProcessor.Shutdown` to wait until all spans are processed. (#766)
- Fixed OTLP example's accidental early close of exporter. (#807)
- Ensure zipkin exporter reads and closes response body. (#788)
- Update instrumentation to use `api/standard` keys instead of custom keys. (#782)
- Clean up tools and RELEASING documentation. (#762)

## [0.6.0] - 2020-05-21

### Added

- Support for `Resource`s in the prometheus exporter. (#757)
- New pull controller. (#751)
- New `UpDownSumObserver` instrument. (#750)
- OpenTelemetry collector demo. (#711)
- New `SumObserver` instrument. (#747)
- New `UpDownCounter` instrument. (#745)
- New timeout `Option` and configuration function `WithTimeout` to the push controller. (#742)
- New `api/standards` package to implement semantic conventions and standard key-value generation. (#731)

### Changed

- Rename `Register*` functions in the metric API to `New*` for all `Observer` instruments. (#761)
- Use `[]float64` for histogram boundaries, not `[]metric.Number`. (#758)
- Change OTLP example to use exporter as a trace `Syncer` instead of as an unneeded `Batcher`. (#756)
- Replace `WithResourceAttributes()` with `WithResource()` in the trace SDK. (#754)
- The prometheus exporter now uses the new pull controller. (#751)
- Rename `ScheduleDelayMillis` to `BatchTimeout` in the trace `BatchSpanProcessor`.(#752)
- Support use of synchronous instruments in asynchronous callbacks (#725)
- Move `Resource` from the `Export` method parameter into the metric export `Record`. (#739)
- Rename `Observer` instrument to `ValueObserver`. (#734)
- The push controller now has a method (`Provider()`) to return a `metric.Provider` instead of the old `Meter` method that acted as a `metric.Provider`. (#738)
- Replace `Measure` instrument by `ValueRecorder` instrument. (#732)
- Rename correlation context header from `"Correlation-Context"` to `"otcorrelations"` to match the OpenTelemetry specification. (#727)

### Fixed

- Ensure gRPC `ClientStream` override methods do not panic in grpctrace package. (#755)
- Disable parts of `BatchSpanProcessor` test until a fix is found. (#743)
- Fix `string` case in `kv` `Infer` function. (#746)
- Fix panic in grpctrace client interceptors. (#740)
- Refactor the `api/metrics` push controller and add `CheckpointSet` synchronization. (#737)
- Rewrite span batch process queue batching logic. (#719)
- Remove the push controller named Meter map. (#738)
- Fix Histogram aggregator initial state (fix #735). (#736)
- Ensure golang alpine image is running `golang-1.14` for examples. (#733)
- Added test for grpctrace `UnaryInterceptorClient`. (#695)
- Rearrange `api/metric` code layout. (#724)

## [0.5.0] - 2020-05-13

### Added

- Batch `Observer` callback support. (#717)
- Alias `api` types to root package of project. (#696)
- Create basic `othttp.Transport` for simple client instrumentation. (#678)
- `SetAttribute(string, interface{})` to the trace API. (#674)
- Jaeger exporter option that allows user to specify custom http client. (#671)
- `Stringer` and `Infer` methods to `key`s. (#662)

### Changed

- Rename `NewKey` in the `kv` package to just `Key`. (#721)
- Move `core` and `key` to `kv` package. (#720)
- Make the metric API `Meter` a `struct` so the abstract `MeterImpl` can be passed and simplify implementation. (#709)
- Rename SDK `Batcher` to `Integrator` to match draft OpenTelemetry SDK specification. (#710)
- Rename SDK `Ungrouped` integrator to `simple.Integrator` to match draft OpenTelemetry SDK specification. (#710)
- Rename SDK `SDK` `struct` to `Accumulator` to match draft OpenTelemetry SDK specification. (#710)
- Move `Number` from `core` to `api/metric` package. (#706)
- Move `SpanContext` from `core` to `trace` package. (#692)
- Change traceparent header from `Traceparent` to `traceparent` to implement the W3C specification. (#681)

### Fixed

- Update tooling to run generators in all submodules. (#705)
- gRPC interceptor regexp to match methods without a service name. (#683)
- Use a `const` for padding 64-bit B3 trace IDs. (#701)
- Update `mockZipkin` listen address from `:0` to `127.0.0.1:0`. (#700)
- Left-pad 64-bit B3 trace IDs with zero. (#698)
- Propagate at least the first W3C tracestate header. (#694)
- Remove internal `StateLocker` implementation. (#688)
- Increase instance size CI system uses. (#690)
- Add a `key` benchmark and use reflection in `key.Infer()`. (#679)
- Fix internal `global` test by using `global.Meter` with `RecordBatch()`. (#680)
- Reimplement histogram using mutex instead of `StateLocker`. (#669)
- Switch `MinMaxSumCount` to a mutex lock implementation instead of `StateLocker`. (#667)
- Update documentation to not include any references to `WithKeys`. (#672)
- Correct misspelling. (#668)
- Fix clobbering of the span context if extraction fails. (#656)
- Bump `golangci-lint` and work around the corrupting bug. (#666) (#670)

## [0.4.3] - 2020-04-24

### Added

- `Dockerfile` and `docker-compose.yml` to run example code. (#635)
- New `grpctrace` package that provides gRPC client and server interceptors for both unary and stream connections. (#621)
- New `api/label` package, providing common label set implementation. (#651)
- Support for JSON marshaling of `Resources`. (#654)
- `TraceID` and `SpanID` implementations for `Stringer` interface. (#642)
- `RemoteAddrKey` in the othttp plugin to include the HTTP client address in top-level spans. (#627)
- `WithSpanFormatter` option to the othttp plugin. (#617)
- Updated README to include section for compatible libraries and include reference to the contrib repository. (#612)
- The prometheus exporter now supports exporting histograms. (#601)
- A `String` method to the `Resource` to return a hashable identifier for a now unique resource. (#613)
- An `Iter` method to the `Resource` to return an array `AttributeIterator`. (#613)
- An `Equal` method to the `Resource` test the equivalence of resources. (#613)
- An iterable structure (`AttributeIterator`) for `Resource` attributes.

### Changed

- zipkin export's `NewExporter` now requires a `serviceName` argument to ensure this needed values is provided. (#644)
- Pass `Resources` through the metrics export pipeline. (#659)

### Removed

- `WithKeys` option from the metric API. (#639)

### Fixed

- Use the `label.Set.Equivalent` value instead of an encoding in the batcher. (#658)
- Correct typo `trace.Exporter` to `trace.SpanSyncer` in comments. (#653)
- Use type names for return values in jaeger exporter. (#648)
- Increase the visibility of the `api/key` package by updating comments and fixing usages locally. (#650)
- `Checkpoint` only after `Update`; Keep records in the `sync.Map` longer. (#647)
- Do not cache `reflect.ValueOf()` in metric Labels. (#649)
- Batch metrics exported from the OTLP exporter based on `Resource` and labels. (#626)
- Add error wrapping to the prometheus exporter. (#631)
- Update the OTLP exporter batching of traces to use a unique `string` representation of an associated `Resource` as the batching key. (#623)
- Update OTLP `SpanData` transform to only include the `ParentSpanID` if one exists. (#614)
- Update `Resource` internal representation to uniquely and reliably identify resources. (#613)
- Check return value from `CheckpointSet.ForEach` in prometheus exporter. (#622)
- Ensure spans created by httptrace client tracer reflect operation structure. (#618)
- Create a new recorder rather than reuse when multiple observations in same epoch for asynchronous instruments. #610
- The default port the OTLP exporter uses to connect to the OpenTelemetry collector is updated to match the one the collector listens on by default. (#611)

## [0.4.2] - 2020-03-31

### Fixed

- Fix `pre_release.sh` to update version in `sdk/opentelemetry.go`. (#607)
- Fix time conversion from internal to OTLP in OTLP exporter. (#606)

## [0.4.1] - 2020-03-31

### Fixed

- Update `tag.sh` to create signed tags. (#604)

## [0.4.0] - 2020-03-30

### Added

- New API package `api/metric/registry` that exposes a `MeterImpl` wrapper for use by SDKs to generate unique instruments. (#580)
- Script to verify examples after a new release. (#579)

### Removed

- The dogstatsd exporter due to lack of support.
   This additionally removes support for statsd. (#591)
- `LabelSet` from the metric API.
   This is replaced by a `[]core.KeyValue` slice. (#595)
- `Labels` from the metric API's `Meter` interface. (#595)

### Changed

- The metric `export.Labels` became an interface which the SDK implements and the `export` package provides a simple, immutable implementation of this interface intended for testing purposes. (#574)
- Renamed `internal/metric.Meter` to `MeterImpl`. (#580)
- Renamed `api/global/internal.obsImpl` to `asyncImpl`. (#580)

### Fixed

- Corrected missing return in mock span. (#582)
- Update License header for all source files to match CNCF guidelines and include a test to ensure it is present. (#586) (#596)
- Update to v0.3.0 of the OTLP in the OTLP exporter. (#588)
- Update pre-release script to be compatible between GNU and BSD based systems. (#592)
- Add a `RecordBatch` benchmark. (#594)
- Moved span transforms of the OTLP exporter to the internal package. (#593)
- Build both go-1.13 and go-1.14 in circleci to test for all supported versions of Go. (#569)
- Removed unneeded allocation on empty labels in OLTP exporter. (#597)
- Update `BatchedSpanProcessor` to process the queue until no data but respect max batch size. (#599)
- Update project documentation godoc.org links to pkg.go.dev. (#602)

## [0.3.0] - 2020-03-21

This is a first official beta release, which provides almost fully complete metrics, tracing, and context propagation functionality.
There is still a possibility of breaking changes.

### Added

- Add `Observer` metric instrument. (#474)
- Add global `Propagators` functionality to enable deferred initialization for propagators registered before the first Meter SDK is installed. (#494)
- Simplified export setup pipeline for the jaeger exporter to match other exporters. (#459)
- The zipkin trace exporter. (#495)
- The OTLP exporter to export metric and trace telemetry to the OpenTelemetry collector. (#497) (#544) (#545)
- Add `StatusMessage` field to the trace `Span`. (#524)
- Context propagation in OpenTracing bridge in terms of OpenTelemetry context propagation. (#525)
- The `Resource` type was added to the SDK. (#528)
- The global API now supports a `Tracer` and `Meter` function as shortcuts to getting a global `*Provider` and calling these methods directly. (#538)
- The metric API now defines a generic `MeterImpl` interface to support general purpose `Meter` construction.
   Additionally, `SyncImpl` and `AsyncImpl` are added to support general purpose instrument construction. (#560)
- A metric `Kind` is added to represent the `MeasureKind`, `ObserverKind`, and `CounterKind`. (#560)
- Scripts to better automate the release process. (#576)

### Changed

- Default to to use `AlwaysSampler` instead of `ProbabilitySampler` to match OpenTelemetry specification. (#506)
- Renamed `AlwaysSampleSampler` to `AlwaysOnSampler` in the trace API. (#511)
- Renamed `NeverSampleSampler` to `AlwaysOffSampler` in the trace API. (#511)
- The `Status` field of the `Span` was changed to `StatusCode` to disambiguate with the added `StatusMessage`. (#524)
- Updated the trace `Sampler` interface conform to the OpenTelemetry specification. (#531)
- Rename metric API `Options` to `Config`. (#541)
- Rename metric `Counter` aggregator to be `Sum`. (#541)
- Unify metric options into `Option` from instrument specific options. (#541)
- The trace API's `TraceProvider` now support `Resource`s. (#545)
- Correct error in zipkin module name. (#548)
- The jaeger trace exporter now supports `Resource`s. (#551)
- Metric SDK now supports `Resource`s.
   The `WithResource` option was added to configure a `Resource` on creation and the `Resource` method was added to the metric `Descriptor` to return the associated `Resource`. (#552)
- Replace `ErrNoLastValue` and `ErrEmptyDataSet` by `ErrNoData` in the metric SDK. (#557)
- The stdout trace exporter now supports `Resource`s. (#558)
- The metric `Descriptor` is now included at the API instead of the SDK. (#560)
- Replace `Ordered` with an iterator in `export.Labels`. (#567)

### Removed

- The vendor specific Stackdriver. It is now hosted on 3rd party vendor infrastructure. (#452)
- The `Unregister` method for metric observers as it is not in the OpenTelemetry specification. (#560)
- `GetDescriptor` from the metric SDK. (#575)
- The `Gauge` instrument from the metric API. (#537)

### Fixed

- Make histogram aggregator checkpoint consistent. (#438)
- Update README with import instructions and how to build and test. (#505)
- The default label encoding was updated to be unique. (#508)
- Use `NewRoot` in the othttp plugin for public endpoints. (#513)
- Fix data race in `BatchedSpanProcessor`. (#518)
- Skip test-386 for Mac OS 10.15.x (Catalina and upwards). #521
- Use a variable-size array to represent ordered labels in maps. (#523)
- Update the OTLP protobuf and update changed import path. (#532)
- Use `StateLocker` implementation in `MinMaxSumCount`. (#546)
- Eliminate goroutine leak in histogram stress test. (#547)
- Update OTLP exporter with latest protobuf. (#550)
- Add filters to the othttp plugin. (#556)
- Provide an implementation of the `Header*` filters that do not depend on Go 1.14. (#565)
- Encode labels once during checkpoint.
   The checkpoint function is executed in a single thread so we can do the encoding lazily before passing the encoded version of labels to the exporter.
   This is a cheap and quick way to avoid encoding the labels on every collection interval. (#572)
- Run coverage over all packages in `COVERAGE_MOD_DIR`. (#573)

## [0.2.3] - 2020-03-04

### Added

- `RecordError` method on `Span`s in the trace API to Simplify adding error events to spans. (#473)
- Configurable push frequency for exporters setup pipeline. (#504)

### Changed

- Rename the `exporter` directory to `exporters`.
   The `go.opentelemetry.io/otel/exporter/trace/jaeger` package was mistakenly released with a `v1.0.0` tag instead of `v0.1.0`.
   This resulted in all subsequent releases not becoming the default latest.
   A consequence of this was that all `go get`s pulled in the incompatible `v0.1.0` release of that package when pulling in more recent packages from other otel packages.
   Renaming the `exporter` directory to `exporters` fixes this issue by renaming the package and therefore clearing any existing dependency tags.
   Consequentially, this action also renames *all* exporter packages. (#502)

### Removed

- The `CorrelationContextHeader` constant in the `correlation` package is no longer exported. (#503)

## [0.2.2] - 2020-02-27

### Added

- `HTTPSupplier` interface in the propagation API to specify methods to retrieve and store a single value for a key to be associated with a carrier. (#467)
- `HTTPExtractor` interface in the propagation API to extract information from an `HTTPSupplier` into a context. (#467)
- `HTTPInjector` interface in the propagation API to inject information into an `HTTPSupplier.` (#467)
- `Config` and configuring `Option` to the propagator API. (#467)
- `Propagators` interface in the propagation API to contain the set of injectors and extractors for all supported carrier formats. (#467)
- `HTTPPropagator` interface in the propagation API to inject and extract from an `HTTPSupplier.` (#467)
- `WithInjectors` and `WithExtractors` functions to the propagator API to configure injectors and extractors to use. (#467)
- `ExtractHTTP` and `InjectHTTP` functions to apply configured HTTP extractors and injectors to a passed context. (#467)
- Histogram aggregator. (#433)
- `DefaultPropagator` function and have it return `trace.TraceContext` as the default context propagator. (#456)
- `AlwaysParentSample` sampler to the trace API. (#455)
- `WithNewRoot` option function to the trace API to specify the created span should be considered a root span. (#451)

### Changed

- Renamed `WithMap` to `ContextWithMap` in the correlation package. (#481)
- Renamed `FromContext` to `MapFromContext` in the correlation package. (#481)
- Move correlation context propagation to correlation package. (#479)
- Do not default to putting remote span context into links. (#480)
- `Tracer.WithSpan` updated to accept `StartOptions`. (#472)
- Renamed `MetricKind` to `Kind` to not stutter in the type usage. (#432)
- Renamed the `export` package to `metric` to match directory structure. (#432)
- Rename the `api/distributedcontext` package to `api/correlation`. (#444)
- Rename the `api/propagators` package to `api/propagation`. (#444)
- Move the propagators from the `propagators` package into the `trace` API package. (#444)
- Update `Float64Gauge`, `Int64Gauge`, `Float64Counter`, `Int64Counter`, `Float64Measure`, and `Int64Measure` metric methods to use value receivers instead of pointers. (#462)
- Moved all dependencies of tools package to a tools directory. (#466)

### Removed

- Binary propagators. (#467)
- NOOP propagator. (#467)

### Fixed

- Upgraded `github.com/golangci/golangci-lint` from `v1.21.0` to `v1.23.6` in `tools/`. (#492)
- Fix a possible nil-dereference crash (#478)
- Correct comments for `InstallNewPipeline` in the stdout exporter. (#483)
- Correct comments for `InstallNewPipeline` in the dogstatsd exporter. (#484)
- Correct comments for `InstallNewPipeline` in the prometheus exporter. (#482)
- Initialize `onError` based on `Config` in prometheus exporter. (#486)
- Correct module name in prometheus exporter README. (#475)
- Removed tracer name prefix from span names. (#430)
- Fix `aggregator_test.go` import package comment. (#431)
- Improved detail in stdout exporter. (#436)
- Fix a dependency issue (generate target should depend on stringer, not lint target) in Makefile. (#442)
- Reorders the Makefile targets within `precommit` target so we generate files and build the code before doing linting, so we can get much nicer errors about syntax errors from the compiler. (#442)
- Reword function documentation in gRPC plugin. (#446)
- Send the `span.kind` tag to Jaeger from the jaeger exporter. (#441)
- Fix `metadataSupplier` in the jaeger exporter to overwrite the header if existing instead of appending to it. (#441)
- Upgraded to Go 1.13 in CI. (#465)
- Correct opentelemetry.io URL in trace SDK documentation. (#464)
- Refactored reference counting logic in SDK determination of stale records. (#468)
- Add call to `runtime.Gosched` in instrument `acquireHandle` logic to not block the collector. (#469)

## [0.2.1.1] - 2020-01-13

### Fixed

- Use stateful batcher on Prometheus exporter fixing regresion introduced in #395. (#428)

## [0.2.1] - 2020-01-08

### Added

- Global meter forwarding implementation.
   This enables deferred initialization for metric instruments registered before the first Meter SDK is installed. (#392)
- Global trace forwarding implementation.
   This enables deferred initialization for tracers registered before the first Trace SDK is installed. (#406)
- Standardize export pipeline creation in all exporters. (#395)
- A testing, organization, and comments for 64-bit field alignment. (#418)
- Script to tag all modules in the project. (#414)

### Changed

- Renamed `propagation` package to `propagators`. (#362)
- Renamed `B3Propagator` propagator to `B3`. (#362)
- Renamed `TextFormatPropagator` propagator to `TextFormat`. (#362)
- Renamed `BinaryPropagator` propagator to `Binary`. (#362)
- Renamed `BinaryFormatPropagator` propagator to `BinaryFormat`. (#362)
- Renamed `NoopTextFormatPropagator` propagator to `NoopTextFormat`. (#362)
- Renamed `TraceContextPropagator` propagator to `TraceContext`. (#362)
- Renamed `SpanOption` to `StartOption` in the trace API. (#369)
- Renamed `StartOptions` to `StartConfig` in the trace API. (#369)
- Renamed `EndOptions` to `EndConfig` in the trace API. (#369)
- `Number` now has a pointer receiver for its methods. (#375)
- Renamed `CurrentSpan` to `SpanFromContext` in the trace API. (#379)
- Renamed `SetCurrentSpan` to `ContextWithSpan` in the trace API. (#379)
- Renamed `Message` in Event to `Name` in the trace API. (#389)
- Prometheus exporter no longer aggregates metrics, instead it only exports them. (#385)
- Renamed `HandleImpl` to `BoundInstrumentImpl` in the metric API. (#400)
- Renamed `Float64CounterHandle` to `Float64CounterBoundInstrument` in the metric API. (#400)
- Renamed `Int64CounterHandle` to `Int64CounterBoundInstrument` in the metric API. (#400)
- Renamed `Float64GaugeHandle` to `Float64GaugeBoundInstrument` in the metric API. (#400)
- Renamed `Int64GaugeHandle` to `Int64GaugeBoundInstrument` in the metric API. (#400)
- Renamed `Float64MeasureHandle` to `Float64MeasureBoundInstrument` in the metric API. (#400)
- Renamed `Int64MeasureHandle` to `Int64MeasureBoundInstrument` in the metric API. (#400)
- Renamed `Release` method for bound instruments in the metric API to `Unbind`. (#400)
- Renamed `AcquireHandle` method for bound instruments in the metric API to `Bind`. (#400)
- Renamed the `File` option in the stdout exporter to `Writer`. (#404)
- Renamed all `Options` to `Config` for all metric exports where this wasn't already the case.

### Fixed

- Aggregator import path corrected. (#421)
- Correct links in README. (#368)
- The README was updated to match latest code changes in its examples. (#374)
- Don't capitalize error statements. (#375)
- Fix ignored errors. (#375)
- Fix ambiguous variable naming. (#375)
- Removed unnecessary type casting. (#375)
- Use named parameters. (#375)
- Updated release schedule. (#378)
- Correct http-stackdriver example module name. (#394)
- Removed the `http.request` span in `httptrace` package. (#397)
- Add comments in the metrics SDK (#399)
- Initialize checkpoint when creating ddsketch aggregator to prevent panic when merging into a empty one. (#402) (#403)
- Add documentation of compatible exporters in the README. (#405)
- Typo fix. (#408)
- Simplify span check logic in SDK tracer implementation. (#419)

## [0.2.0] - 2019-12-03

### Added

- Unary gRPC tracing example. (#351)
- Prometheus exporter. (#334)
- Dogstatsd metrics exporter. (#326)

### Changed

- Rename `MaxSumCount` aggregation to `MinMaxSumCount` and add the `Min` interface for this aggregation. (#352)
- Rename `GetMeter` to `Meter`. (#357)
- Rename `HTTPTraceContextPropagator` to `TraceContextPropagator`. (#355)
- Rename `HTTPB3Propagator` to `B3Propagator`. (#355)
- Rename `HTTPTraceContextPropagator` to `TraceContextPropagator`. (#355)
- Move `/global` package to `/api/global`. (#356)
- Rename `GetTracer` to `Tracer`. (#347)

### Removed

- `SetAttribute` from the `Span` interface in the trace API. (#361)
- `AddLink` from the `Span` interface in the trace API. (#349)
- `Link` from the `Span` interface in the trace API. (#349)

### Fixed

- Exclude example directories from coverage report. (#365)
- Lint make target now implements automatic fixes with `golangci-lint` before a second run to report the remaining issues. (#360)
- Drop `GO111MODULE` environment variable in Makefile as Go 1.13 is the project specified minimum version and this is environment variable is not needed for that version of Go. (#359)
- Run the race checker for all test. (#354)
- Redundant commands in the Makefile are removed. (#354)
- Split the `generate` and `lint` targets of the Makefile. (#354)
- Renames `circle-ci` target to more generic `ci` in Makefile. (#354)
- Add example Prometheus binary to gitignore. (#358)
- Support negative numbers with the `MaxSumCount`. (#335)
- Resolve race conditions in `push_test.go` identified in #339. (#340)
- Use `/usr/bin/env bash` as a shebang in scripts rather than `/bin/bash`. (#336)
- Trace benchmark now tests both `AlwaysSample` and `NeverSample`.
   Previously it was testing `AlwaysSample` twice. (#325)
- Trace benchmark now uses a `[]byte` for `TraceID` to fix failing test. (#325)
- Added a trace benchmark to test variadic functions in `setAttribute` vs `setAttributes` (#325)
- The `defaultkeys` batcher was only using the encoded label set as its map key while building a checkpoint.
   This allowed distinct label sets through, but any metrics sharing a label set could be overwritten or merged incorrectly.
   This was corrected. (#333)

## [0.1.2] - 2019-11-18

### Fixed

- Optimized the `simplelru` map for attributes to reduce the number of allocations. (#328)
- Removed unnecessary unslicing of parameters that are already a slice. (#324)

## [0.1.1] - 2019-11-18

This release contains a Metrics SDK with stdout exporter and supports basic aggregations such as counter, gauges, array, maxsumcount, and ddsketch.

### Added

- Metrics stdout export pipeline. (#265)
- Array aggregation for raw measure metrics. (#282)
- The core.Value now have a `MarshalJSON` method. (#281)

### Removed

- `WithService`, `WithResources`, and `WithComponent` methods of tracers. (#314)
- Prefix slash in `Tracer.Start()` for the Jaeger example. (#292)

### Changed

- Allocation in LabelSet construction to reduce GC overhead. (#318)
- `trace.WithAttributes` to append values instead of replacing (#315)
- Use a formula for tolerance in sampling tests. (#298)
- Move export types into trace and metric-specific sub-directories. (#289)
- `SpanKind` back to being based on an `int` type. (#288)

### Fixed

- URL to OpenTelemetry website in README. (#323)
- Name of othttp default tracer. (#321)
- `ExportSpans` for the stackdriver exporter now handles `nil` context. (#294)
- CI modules cache to correctly restore/save from/to the cache. (#316)
- Fix metric SDK race condition between `LoadOrStore` and the assignment `rec.recorder = i.meter.exporter.AggregatorFor(rec)`. (#293)
- README now reflects the new code structure introduced with these changes. (#291)
- Make the basic example work. (#279)

## [0.1.0] - 2019-11-04

This is the first release of open-telemetry go library.
It contains api and sdk for trace and meter.

### Added

- Initial OpenTelemetry trace and metric API prototypes.
- Initial OpenTelemetry trace, metric, and export SDK packages.
- A wireframe bridge to support compatibility with OpenTracing.
- Example code for a basic, http-stackdriver, http, jaeger, and named tracer setup.
- Exporters for Jaeger, Stackdriver, and stdout.
- Propagators for binary, B3, and trace-context protocols.
- Project information and guidelines in the form of a README and CONTRIBUTING.
- Tools to build the project and a Makefile to automate the process.
- Apache-2.0 license.
- CircleCI build CI manifest files.
- CODEOWNERS file to track owners of this project.

[Unreleased]: https://github.com/open-telemetry/opentelemetry-go/compare/v0.20.0...HEAD
[0.20.0]: https://github.com/open-telemetry/opentelemetry-go/releases/tag/v0.20.0
[0.19.0]: https://github.com/open-telemetry/opentelemetry-go/releases/tag/v0.19.0
[0.18.0]: https://github.com/open-telemetry/opentelemetry-go/releases/tag/v0.18.0
[0.17.0]: https://github.com/open-telemetry/opentelemetry-go/releases/tag/v0.17.0
[0.16.0]: https://github.com/open-telemetry/opentelemetry-go/releases/tag/v0.16.0
[0.15.0]: https://github.com/open-telemetry/opentelemetry-go/releases/tag/v0.15.0
[0.14.0]: https://github.com/open-telemetry/opentelemetry-go/releases/tag/v0.14.0
[0.13.0]: https://github.com/open-telemetry/opentelemetry-go/releases/tag/v0.13.0
[0.12.0]: https://github.com/open-telemetry/opentelemetry-go/releases/tag/v0.12.0
[0.11.0]: https://github.com/open-telemetry/opentelemetry-go/releases/tag/v0.11.0
[0.10.0]: https://github.com/open-telemetry/opentelemetry-go/releases/tag/v0.10.0
[0.9.0]: https://github.com/open-telemetry/opentelemetry-go/releases/tag/v0.9.0
[0.8.0]: https://github.com/open-telemetry/opentelemetry-go/releases/tag/v0.8.0
[0.7.0]: https://github.com/open-telemetry/opentelemetry-go/releases/tag/v0.7.0
[0.6.0]: https://github.com/open-telemetry/opentelemetry-go/releases/tag/v0.6.0
[0.5.0]: https://github.com/open-telemetry/opentelemetry-go/releases/tag/v0.5.0
[0.4.3]: https://github.com/open-telemetry/opentelemetry-go/releases/tag/v0.4.3
[0.4.2]: https://github.com/open-telemetry/opentelemetry-go/releases/tag/v0.4.2
[0.4.1]: https://github.com/open-telemetry/opentelemetry-go/releases/tag/v0.4.1
[0.4.0]: https://github.com/open-telemetry/opentelemetry-go/releases/tag/v0.4.0
[0.3.0]: https://github.com/open-telemetry/opentelemetry-go/releases/tag/v0.3.0
[0.2.3]: https://github.com/open-telemetry/opentelemetry-go/releases/tag/v0.2.3
[0.2.2]: https://github.com/open-telemetry/opentelemetry-go/releases/tag/v0.2.2
[0.2.1.1]: https://github.com/open-telemetry/opentelemetry-go/releases/tag/v0.2.1.1
[0.2.1]: https://github.com/open-telemetry/opentelemetry-go/releases/tag/v0.2.1
[0.2.0]: https://github.com/open-telemetry/opentelemetry-go/releases/tag/v0.2.0
[0.1.2]: https://github.com/open-telemetry/opentelemetry-go/releases/tag/v0.1.2
[0.1.1]: https://github.com/open-telemetry/opentelemetry-go/releases/tag/v0.1.1
[0.1.0]: https://github.com/open-telemetry/opentelemetry-go/releases/tag/v0.1.0<|MERGE_RESOLUTION|>--- conflicted
+++ resolved
@@ -33,10 +33,6 @@
   This method returns the number of list-members the `TraceState` holds. (#1937)
 - Creates package `go.opentelemetry.io/otel/exporters/otlp/otlptrace` that defines a trace exporter that uses a `otlptrace.Client` to send data.
   Creates package `go.opentelemetry.io/otel/exporters/otlp/otlptrace/otlptracegrpc` implementing a gRPC `otlptrace.Client` and offers convenience functions, `NewExportPipeline` and `InstallNewPipeline`, to setup and install a `otlptrace.Exporter` in tracing .(#1922)
-<<<<<<< HEAD
-- Added `WithOSDescription` resource configuration option to set OS (Operating System) description resource attribute (`os.description`). (#1840)
-- Added `WithOS` resource configuration option to set all OS (Operating System) resource attributes at once. (#1840)
-=======
 - The `Baggage`, `Member`, and `Property` types are added to the `go.opentelemetry.io/otel/baggage` package along with their related functions. (#1967)
 - The new `ContextWithBaggage`, `ContextWithoutBaggage`, and `FromContext` functions were added to the `go.opentelemetry.io/otel/baggage` package.
   These functions replace the `Set`, `Value`, `ContextWithValue`, `ContextWithoutValue`, and `ContextWithEmpty` functions from that package and directly work with the new `Baggage` type. (#1967)
@@ -44,7 +40,8 @@
 - Creates package `go.opentelemetry.io/otel/exporters/otlp/otlptrace/otlptracehttp` implementing a HTTP `otlptrace.Client` and offers convenience functions, `NewExportPipeline` and `InstallNewPipeline`, to setup and install a `otlptrace.Exporter` in tracing. (#1963)
 - Changes `go.opentelemetry.io/otel/sdk/resource.NewWithAttributes` to require a schema URL. The old function is still available as `resource.NewSchemaless`. This is a breaking change. (#1938)
 - Several builtin resource detectors now correctly populate the schema URL. (#1938)
->>>>>>> 87cc1e1f
+- Added `WithOSDescription` resource configuration option to set OS (Operating System) description resource attribute (`os.description`). (#1840)
+- Added `WithOS` resource configuration option to set all OS (Operating System) resource attributes at once. (#1840)
 
 ### Changed
 
