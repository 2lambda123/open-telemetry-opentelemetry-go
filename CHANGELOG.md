# Changelog

All notable changes to this project will be documented in this file.

The format is based on [Keep a Changelog](https://keepachangelog.com/en/1.0.0/).

This project adheres to [Semantic Versioning](https://semver.org/spec/v2.0.0.html).

## [Unreleased]

### Added

- Add macOS ARM64 platform to the compatibility testing suite. (#5577)
- Make the initial release of `go.opentelemetry.io/otel/exporters/otlp/otlplog/otlploggrpc`.
  This new module contains an OTLP exporter that transmits log telemetry using gRPC.
  This module is unstable and breaking changes may be introduced.
  See our [versioning policy](VERSIONING.md) for more information about these stability guarantees. (#5629)
- Add `InstrumentationScope` field to `SpanStub` in `go.opentelemetry.io/otel/sdk/trace/tracetest`, as a replacement for the deprecated `InstrumentationLibrary`. (#5627)

### Changed

<<<<<<< HEAD
- `NewMemberRaw`, `NewKeyProperty` and `NewKeyValuePropertyRaw` in `go.opentelemetry.io/otel/baggage` allow UTF-8 string in key. (#5132)
=======
- `Processor.OnEmit` in `go.opentelemetry.io/otel/sdk/log` now accepts a pointer to `Record` instead of a value so that the record modifications done in a processor are propagated to subsequent registered processors. (#5636)
>>>>>>> 8e8ad092

### Fixed

- Correct comments for the priority of the `WithEndpoint` and `WithEndpointURL` options and their corresponding environment variables in `go.opentelemetry.io/otel/exporters/otlp/otlptrace/otlptracehttp`. (#5584)
- Correct the `Tracer`, `Meter`, and `Logger` names used in `go.opentelemetry.io/otel/example/dice`. (#5612)
- Correct the `Tracer` names used in `go.opentelemetry.io/otel/example/namedtracer`. (#5612)
- Correct the `Tracer` name used in `go.opentelemetry.io/otel/example/opencensus`. (#5612)
- Correct the `Tracer` and `Meter` names used in `go.opentelemetry.io/otel/example/otel-collector`. (#5612)
- Correct the `Tracer` names used in `go.opentelemetry.io/otel/example/passthrough`. (#5612)
- Correct the `Meter` name used in `go.opentelemetry.io/otel/example/prometheus`. (#5612)
- Correct the `Tracer` names used in `go.opentelemetry.io/otel/example/zipkin`. (#5612)
- Pass the underlying error rather than a generic retry-able failure in `go.opentelemetry.io/otel/exporters/otlp/otlpmetric/otlpmetrichttp`, `go.opentelemetry.io/otel/exporters/otlp/otlplog/otlploghttp` and `go.opentelemetry.io/otel/exporters/otlp/otlptrace/otlptracehttp`. (#5541)
- Correct comments for the priority of the `WithEndpoint` and `WithEndpointURL` options and their corresponding environment variables in `go.opentelemetry.io/otel/exporters/otlp/otlpmetric/otlpmetricgrpc` and `go.opentelemetry.io/otel/exporters/otlp/otlpmetric/otlpmetrichttp`. (#5641)

<!-- Released section -->
<!-- Don't change this section unless doing release -->

## [1.28.0/0.50.0/0.4.0] 2024-07-02

### Added

- The `IsEmpty` method is added to the `Instrument` type in `go.opentelemetry.io/otel/sdk/metric`.
  This method is used to check if an `Instrument` instance is a zero-value. (#5431)
- Store and provide the emitted `context.Context` in `ScopeRecords` of `go.opentelemetry.io/otel/sdk/log/logtest`. (#5468)
- The `go.opentelemetry.io/otel/semconv/v1.26.0` package.
  The package contains semantic conventions from the `v1.26.0` version of the OpenTelemetry Semantic Conventions. (#5476)
- The `AssertRecordEqual` method to `go.opentelemetry.io/otel/log/logtest` to allow comparison of two log records in tests. (#5499)
- The `WithHeaders` option to `go.opentelemetry.io/otel/exporters/zipkin` to allow configuring custom http headers while exporting spans. (#5530)

### Changed

- `Tracer.Start` in `go.opentelemetry.io/otel/trace/noop` no longer allocates a span for empty span context. (#5457)
- Upgrade `go.opentelemetry.io/otel/semconv/v1.25.0` to `go.opentelemetry.io/otel/semconv/v1.26.0` in `go.opentelemetry.io/otel/example/otel-collector`. (#5490)
- Upgrade `go.opentelemetry.io/otel/semconv/v1.25.0` to `go.opentelemetry.io/otel/semconv/v1.26.0` in `go.opentelemetry.io/otel/example/zipkin`. (#5490)
- Upgrade `go.opentelemetry.io/otel/semconv/v1.25.0` to `go.opentelemetry.io/otel/semconv/v1.26.0` in `go.opentelemetry.io/otel/exporters/zipkin`. (#5490)
  - The exporter no longer exports the deprecated "otel.library.name" or "otel.library.version" attributes.
- Upgrade `go.opentelemetry.io/otel/semconv/v1.25.0` to `go.opentelemetry.io/otel/semconv/v1.26.0` in `go.opentelemetry.io/otel/sdk/resource`. (#5490)
- Upgrade `go.opentelemetry.io/otel/semconv/v1.25.0` to `go.opentelemetry.io/otel/semconv/v1.26.0` in `go.opentelemetry.io/otel/sdk/trace`. (#5490)
- `SimpleProcessor.OnEmit` in `go.opentelemetry.io/otel/sdk/log` no longer allocates a slice which makes it possible to have a zero-allocation log processing using `SimpleProcessor`. (#5493)
- Use non-generic functions in the `Start` method of `"go.opentelemetry.io/otel/sdk/trace".Trace` to reduce memory allocation. (#5497)
- `service.instance.id` is populated for a `Resource` created with `"go.opentelemetry.io/otel/sdk/resource".Default` with a default value when `OTEL_GO_X_RESOURCE` is set. (#5520)
- Improve performance of metric instruments in `go.opentelemetry.io/otel/sdk/metric` by removing unnecessary calls to `time.Now`. (#5545)

### Fixed

- Log a warning to the OpenTelemetry internal logger when a `Record` in `go.opentelemetry.io/otel/sdk/log` drops an attribute due to a limit being reached. (#5376)
- Identify the `Tracer` returned from the global `TracerProvider` in `go.opentelemetry.io/otel/global` with its schema URL. (#5426)
- Identify the `Meter` returned from the global `MeterProvider` in `go.opentelemetry.io/otel/global` with its schema URL. (#5426)
- Log a warning to the OpenTelemetry internal logger when a `Span` in `go.opentelemetry.io/otel/sdk/trace` drops an attribute, event, or link due to a limit being reached. (#5434)
- Document instrument name requirements in `go.opentelemetry.io/otel/metric`. (#5435)
- Prevent random number generation data-race for experimental rand exemplars in `go.opentelemetry.io/otel/sdk/metric`. (#5456)
- Fix counting number of dropped attributes of `Record` in `go.opentelemetry.io/otel/sdk/log`. (#5464)
- Fix panic in baggage creation when a member contains `0x80` char in key or value. (#5494)
- Correct comments for the priority of the `WithEndpoint` and `WithEndpointURL` options and their corresponding environment variables in `go.opentelemetry.io/otel/exporters/otlp/otlptrace/otlptracegrpc`. (#5508)
- Retry trace and span ID generation if it generated an invalid one in `go.opentelemetry.io/otel/sdk/trace`. (#5514)
- Fix stale timestamps reported by the last-value aggregation. (#5517)
- Indicate the `Exporter` in `go.opentelemetry.io/otel/exporters/otlp/otlplog/otlploghttp` must be created by the `New` method. (#5521)
- Improved performance in all `{Bool,Int64,Float64,String}SliceValue` functions of `go.opentelemetry.io/attributes` by reducing the number of allocations. (#5549)
- Replace invalid percent-encoded octet sequences with replacement char in `go.opentelemetry.io/otel/baggage`. (#5528)

## [1.27.0/0.49.0/0.3.0] 2024-05-21

### Added

- Add example for `go.opentelemetry.io/otel/exporters/stdout/stdoutlog`. (#5242)
- Add `RecordFactory` in `go.opentelemetry.io/otel/sdk/log/logtest` to facilitate testing exporter and processor implementations. (#5258)
- Add `RecordFactory` in `go.opentelemetry.io/otel/log/logtest` to facilitate testing bridge implementations. (#5263)
- The count of dropped records from the `BatchProcessor` in `go.opentelemetry.io/otel/sdk/log` is logged. (#5276)
- Add metrics in the `otel-collector` example. (#5283)
- Add the synchronous gauge instrument to `go.opentelemetry.io/otel/metric`. (#5304)
  - An `int64` or `float64` synchronous gauge instrument can now be created from a `Meter`.
  - All implementations of the API (`go.opentelemetry.io/otel/metric/noop`, `go.opentelemetry.io/otel/sdk/metric`) are updated to support this instrument.
- Add logs to `go.opentelemetry.io/otel/example/dice`. (#5349)

### Changed

- The `Shutdown` method of `Exporter` in `go.opentelemetry.io/otel/exporters/stdout/stdouttrace` ignores the context cancellation and always returns `nil`. (#5189)
- The `ForceFlush` and `Shutdown` methods of the exporter returned by `New` in `go.opentelemetry.io/otel/exporters/stdout/stdoutmetric` ignore the context cancellation and always return `nil`. (#5189)
- Apply the value length limits to `Record` attributes in `go.opentelemetry.io/otel/sdk/log`. (#5230)
- De-duplicate map attributes added to a `Record` in `go.opentelemetry.io/otel/sdk/log`. (#5230)
- `go.opentelemetry.io/otel/exporters/stdout/stdoutlog` won't print timestamps when `WithoutTimestamps` option is set. (#5241)
- The `go.opentelemetry.io/otel/exporters/stdout/stdoutlog` exporter won't print `AttributeValueLengthLimit` and `AttributeCountLimit` fields now, instead it prints the `DroppedAttributes` field. (#5272)
- Improved performance in the `Stringer` implementation of `go.opentelemetry.io/otel/baggage.Member` by reducing the number of allocations. (#5286)
- Set the start time for last-value aggregates in `go.opentelemetry.io/otel/sdk/metric`. (#5305)
- The `Span` in `go.opentelemetry.io/otel/sdk/trace` will record links without span context if either non-empty `TraceState` or attributes are provided. (#5315)
- Upgrade all dependencies of `go.opentelemetry.io/otel/semconv/v1.24.0` to `go.opentelemetry.io/otel/semconv/v1.25.0`. (#5374)

### Fixed

- Comparison of unordered maps for `go.opentelemetry.io/otel/log.KeyValue` and `go.opentelemetry.io/otel/log.Value`. (#5306)
- Fix the empty output of `go.opentelemetry.io/otel/log.Value` in `go.opentelemetry.io/otel/exporters/stdout/stdoutlog`. (#5311)
- Split the behavior of `Recorder` in `go.opentelemetry.io/otel/log/logtest` so it behaves as a `LoggerProvider` only. (#5365)
- Fix wrong package name of the error message when parsing endpoint URL in `go.opentelemetry.io/otel/exporters/otlp/otlplog/otlploghttp`. (#5371)
- Identify the `Logger` returned from the global `LoggerProvider` in `go.opentelemetry.io/otel/log/global` with its schema URL. (#5375)

## [1.26.0/0.48.0/0.2.0-alpha] 2024-04-24

### Added

- Add `Recorder` in `go.opentelemetry.io/otel/log/logtest` to facilitate testing the log bridge implementations. (#5134)
- Add span flags to OTLP spans and links exported by `go.opentelemetry.io/otel/exporters/otlp/otlptrace`. (#5194)
- Make the initial alpha release of `go.opentelemetry.io/otel/sdk/log`.
  This new module contains the Go implementation of the OpenTelemetry Logs SDK.
  This module is unstable and breaking changes may be introduced.
  See our [versioning policy](VERSIONING.md) for more information about these stability guarantees. (#5240)
- Make the initial alpha release of `go.opentelemetry.io/otel/exporters/otlp/otlplog/otlploghttp`.
  This new module contains an OTLP exporter that transmits log telemetry using HTTP.
  This module is unstable and breaking changes may be introduced.
  See our [versioning policy](VERSIONING.md) for more information about these stability guarantees. (#5240)
- Make the initial alpha release of `go.opentelemetry.io/otel/exporters/stdout/stdoutlog`.
  This new module contains an exporter prints log records to STDOUT.
  This module is unstable and breaking changes may be introduced.
  See our [versioning policy](VERSIONING.md) for more information about these stability guarantees. (#5240)
- The `go.opentelemetry.io/otel/semconv/v1.25.0` package.
  The package contains semantic conventions from the `v1.25.0` version of the OpenTelemetry Semantic Conventions. (#5254)

### Changed

- Update `go.opentelemetry.io/proto/otlp` from v1.1.0 to v1.2.0. (#5177)
- Improve performance of baggage member character validation in `go.opentelemetry.io/otel/baggage`. (#5214)
- The `otel-collector` example now uses docker compose to bring up services instead of kubernetes. (#5244)

### Fixed

- Slice attribute values in `go.opentelemetry.io/otel/attribute` are now emitted as their JSON representation. (#5159)

## [1.25.0/0.47.0/0.0.8/0.1.0-alpha] 2024-04-05

### Added

- Add `WithProxy` option in `go.opentelemetry.io/otel/exporters/otlp/otlpmetric/otlpmetrichttp`. (#4906)
- Add `WithProxy` option in `go.opentelemetry.io/otel/exporters/otlp/otlpmetric/otlptracehttp`. (#4906)
- Add `AddLink` method to the `Span` interface in `go.opentelemetry.io/otel/trace`. (#5032)
- The `Enabled` method is added to the `Logger` interface in `go.opentelemetry.io/otel/log`.
  This method is used to notify users if a log record will be emitted or not. (#5071)
- Add `SeverityUndefined` `const` to `go.opentelemetry.io/otel/log`.
  This value represents an unset severity level. (#5072)
- Add `Empty` function in `go.opentelemetry.io/otel/log` to return a `KeyValue` for an empty value. (#5076)
- Add `go.opentelemetry.io/otel/log/global` to manage the global `LoggerProvider`.
  This package is provided with the anticipation that all functionality will be migrate to `go.opentelemetry.io/otel` when `go.opentelemetry.io/otel/log` stabilizes.
  At which point, users will be required to migrage their code, and this package will be deprecated then removed. (#5085)
- Add support for `Summary` metrics in the `go.opentelemetry.io/otel/exporters/otlp/otlpmetric/otlpmetrichttp` and `go.opentelemetry.io/otel/exporters/otlp/otlpmetric/otlpmetricgrpc` exporters. (#5100)
- Add `otel.scope.name` and `otel.scope.version` tags to spans exported by `go.opentelemetry.io/otel/exporters/zipkin`. (#5108)
- Add support for `AddLink` to `go.opentelemetry.io/otel/bridge/opencensus`. (#5116)
- Add `String` method to `Value` and `KeyValue` in `go.opentelemetry.io/otel/log`. (#5117)
- Add Exemplar support to `go.opentelemetry.io/otel/exporters/prometheus`. (#5111)
- Add metric semantic conventions to `go.opentelemetry.io/otel/semconv/v1.24.0`. Future `semconv` packages will include metric semantic conventions as well. (#4528)

### Changed

- `SpanFromContext` and `SpanContextFromContext` in `go.opentelemetry.io/otel/trace` no longer make a heap allocation when the passed context has no span. (#5049)
- `go.opentelemetry.io/otel/exporters/otlp/otlptrace/otlptracegrpc` and `go.opentelemetry.io/otel/exporters/otlp/otlpmetric/otlpmetricgrpc` now create a gRPC client in idle mode and with "dns" as the default resolver using [`grpc.NewClient`](https://pkg.go.dev/google.golang.org/grpc#NewClient). (#5151)
  Because of that `WithDialOption` ignores [`grpc.WithBlock`](https://pkg.go.dev/google.golang.org/grpc#WithBlock), [`grpc.WithTimeout`](https://pkg.go.dev/google.golang.org/grpc#WithTimeout), and [`grpc.WithReturnConnectionError`](https://pkg.go.dev/google.golang.org/grpc#WithReturnConnectionError).
  Notice that [`grpc.DialContext`](https://pkg.go.dev/google.golang.org/grpc#DialContext) which was used before is now deprecated.

### Fixed

- Clarify the documentation about equivalence guarantees for the `Set` and `Distinct` types in `go.opentelemetry.io/otel/attribute`. (#5027)
- Prevent default `ErrorHandler` self-delegation. (#5137)
- Update all dependencies to address [GO-2024-2687]. (#5139)

### Removed

- Drop support for [Go 1.20]. (#4967)

### Deprecated

- Deprecate `go.opentelemetry.io/otel/attribute.Sortable` type. (#4734)
- Deprecate `go.opentelemetry.io/otel/attribute.NewSetWithSortable` function. (#4734)
- Deprecate `go.opentelemetry.io/otel/attribute.NewSetWithSortableFiltered` function. (#4734)

## [1.24.0/0.46.0/0.0.1-alpha] 2024-02-23

This release is the last to support [Go 1.20].
The next release will require at least [Go 1.21].

### Added

- Support [Go 1.22]. (#4890)
- Add exemplar support to `go.opentelemetry.io/otel/exporters/otlp/otlpmetric/otlpmetricgrpc`. (#4900)
- Add exemplar support to `go.opentelemetry.io/otel/exporters/otlp/otlpmetric/otlpmetrichttp`. (#4900)
- The `go.opentelemetry.io/otel/log` module is added.
  This module includes OpenTelemetry Go's implementation of the Logs Bridge API.
  This module is in an alpha state, it is subject to breaking changes.
  See our [versioning policy](./VERSIONING.md) for more info. (#4961)
- Add ARM64 platform to the compatibility testing suite. (#4994)

### Fixed

- Fix registration of multiple callbacks when using the global meter provider from `go.opentelemetry.io/otel`. (#4945)
- Fix negative buckets in output of exponential histograms. (#4956)

## [1.23.1] 2024-02-07

### Fixed

- Register all callbacks passed during observable instrument creation instead of just the last one multiple times in `go.opentelemetry.io/otel/sdk/metric`. (#4888)

## [1.23.0] 2024-02-06

This release contains the first stable, `v1`, release of the following modules:

- `go.opentelemetry.io/otel/bridge/opencensus`
- `go.opentelemetry.io/otel/bridge/opencensus/test`
- `go.opentelemetry.io/otel/example/opencensus`
- `go.opentelemetry.io/otel/exporters/otlp/otlpmetric/otlpmetricgrpc`
- `go.opentelemetry.io/otel/exporters/otlp/otlpmetric/otlpmetrichttp`
- `go.opentelemetry.io/otel/exporters/stdout/stdoutmetric`

See our [versioning policy](VERSIONING.md) for more information about these stability guarantees.

### Added

- Add `WithEndpointURL` option to the `exporters/otlp/otlpmetric/otlpmetricgrpc`, `exporters/otlp/otlpmetric/otlpmetrichttp`, `exporters/otlp/otlptrace/otlptracegrpc` and `exporters/otlp/otlptrace/otlptracehttp` packages. (#4808)
- Experimental exemplar exporting is added to the metric SDK.
  See [metric documentation](./sdk/metric/internal/x/README.md#exemplars) for more information about this feature and how to enable it. (#4871)
- `ErrSchemaURLConflict` is added to `go.opentelemetry.io/otel/sdk/resource`.
  This error is returned when a merge of two `Resource`s with different (non-empty) schema URL is attempted. (#4876)

### Changed

- The `Merge` and `New` functions in `go.opentelemetry.io/otel/sdk/resource` now returns a partial result if there is a schema URL merge conflict.
  Instead of returning `nil` when two `Resource`s with different (non-empty) schema URLs are merged the merged `Resource`, along with the new `ErrSchemaURLConflict` error, is returned.
  It is up to the user to decide if they want to use the returned `Resource` or not.
  It may have desired attributes overwritten or include stale semantic conventions. (#4876)

### Fixed

- Fix `ContainerID` resource detection on systemd when cgroup path has a colon. (#4449)
- Fix `go.opentelemetry.io/otel/sdk/metric` to cache instruments to avoid leaking memory when the same instrument is created multiple times. (#4820)
- Fix missing `Mix` and `Max` values for `go.opentelemetry.io/otel/exporters/stdout/stdoutmetric` by introducing `MarshalText` and `MarshalJSON` for the `Extrema` type in `go.opentelemetry.io/sdk/metric/metricdata`. (#4827)

## [1.23.0-rc.1] 2024-01-18

This is a release candidate for the v1.23.0 release.
That release is expected to include the `v1` release of the following modules:

- `go.opentelemetry.io/otel/bridge/opencensus`
- `go.opentelemetry.io/otel/bridge/opencensus/test`
- `go.opentelemetry.io/otel/example/opencensus`
- `go.opentelemetry.io/otel/exporters/otlp/otlpmetric/otlpmetricgrpc`
- `go.opentelemetry.io/otel/exporters/otlp/otlpmetric/otlpmetrichttp`
- `go.opentelemetry.io/otel/exporters/stdout/stdoutmetric`

See our [versioning policy](VERSIONING.md) for more information about these stability guarantees.

## [1.22.0/0.45.0] 2024-01-17

### Added

- The `go.opentelemetry.io/otel/semconv/v1.22.0` package.
  The package contains semantic conventions from the `v1.22.0` version of the OpenTelemetry Semantic Conventions. (#4735)
- The `go.opentelemetry.io/otel/semconv/v1.23.0` package.
  The package contains semantic conventions from the `v1.23.0` version of the OpenTelemetry Semantic Conventions. (#4746)
- The `go.opentelemetry.io/otel/semconv/v1.23.1` package.
  The package contains semantic conventions from the `v1.23.1` version of the OpenTelemetry Semantic Conventions. (#4749)
- The `go.opentelemetry.io/otel/semconv/v1.24.0` package.
  The package contains semantic conventions from the `v1.24.0` version of the OpenTelemetry Semantic Conventions. (#4770)
- Add `WithResourceAsConstantLabels` option to apply resource attributes for every metric emitted by the Prometheus exporter. (#4733)
- Experimental cardinality limiting is added to the metric SDK.
  See [metric documentation](./sdk/metric/internal/x/README.md#cardinality-limit) for more information about this feature and how to enable it. (#4457)
- Add `NewMemberRaw` and `NewKeyValuePropertyRaw` in `go.opentelemetry.io/otel/baggage`. (#4804)

### Changed

- Upgrade all use of `go.opentelemetry.io/otel/semconv` to use `v1.24.0`. (#4754)
- Update transformations in `go.opentelemetry.io/otel/exporters/zipkin` to follow `v1.24.0` version of the OpenTelemetry specification. (#4754)
- Record synchronous measurements when the passed context is canceled instead of dropping in `go.opentelemetry.io/otel/sdk/metric`.
  If you do not want to make a measurement when the context is cancelled, you need to handle it yourself (e.g  `if ctx.Err() != nil`). (#4671)
- Improve `go.opentelemetry.io/otel/trace.TraceState`'s performance. (#4722)
- Improve `go.opentelemetry.io/otel/propagation.TraceContext`'s performance. (#4721)
- Improve `go.opentelemetry.io/otel/baggage` performance. (#4743)
- Improve performance of the `(*Set).Filter` method in `go.opentelemetry.io/otel/attribute` when the passed filter does not filter out any attributes from the set. (#4774)
- `Member.String` in `go.opentelemetry.io/otel/baggage` percent-encodes only when necessary. (#4775)
- Improve `go.opentelemetry.io/otel/trace.Span`'s performance when adding multiple attributes. (#4818)
- `Property.Value` in `go.opentelemetry.io/otel/baggage` now returns a raw string instead of a percent-encoded value. (#4804)

### Fixed

- Fix `Parse` in `go.opentelemetry.io/otel/baggage` to validate member value before percent-decoding. (#4755)
- Fix whitespace encoding of `Member.String` in `go.opentelemetry.io/otel/baggage`. (#4756)
- Fix observable not registered error when the asynchronous instrument has a drop aggregation in `go.opentelemetry.io/otel/sdk/metric`. (#4772)
- Fix baggage item key so that it is not canonicalized in `go.opentelemetry.io/otel/bridge/opentracing`. (#4776)
- Fix `go.opentelemetry.io/otel/bridge/opentracing` to properly handle baggage values that requires escaping during propagation. (#4804)
- Fix a bug where using multiple readers resulted in incorrect asynchronous counter values in `go.opentelemetry.io/otel/sdk/metric`. (#4742)

## [1.21.0/0.44.0] 2023-11-16

### Removed

- Remove the deprecated `go.opentelemetry.io/otel/bridge/opencensus.NewTracer`. (#4706)
- Remove the deprecated `go.opentelemetry.io/otel/exporters/otlp/otlpmetric` module. (#4707)
- Remove the deprecated `go.opentelemetry.io/otel/example/view` module. (#4708)
- Remove the deprecated `go.opentelemetry.io/otel/example/fib` module. (#4723)

### Fixed

- Do not parse non-protobuf responses in `go.opentelemetry.io/otel/exporters/otlp/otlpmetric/otlpmetrichttp`. (#4719)
- Do not parse non-protobuf responses in `go.opentelemetry.io/otel/exporters/otlp/otlptrace/otlptracehttp`. (#4719)

## [1.20.0/0.43.0] 2023-11-10

This release brings a breaking change for custom trace API implementations. Some interfaces (`TracerProvider`, `Tracer`, `Span`) now embed the `go.opentelemetry.io/otel/trace/embedded` types. Implementers need to update their implementations based on what they want the default behavior to be. See the "API Implementations" section of the [trace API] package documentation for more information about how to accomplish this.

### Added

- Add `go.opentelemetry.io/otel/bridge/opencensus.InstallTraceBridge`, which installs the OpenCensus trace bridge, and replaces `opencensus.NewTracer`. (#4567)
- Add scope version to trace and metric bridges in `go.opentelemetry.io/otel/bridge/opencensus`. (#4584)
- Add the `go.opentelemetry.io/otel/trace/embedded` package to be embedded in the exported trace API interfaces. (#4620)
- Add the `go.opentelemetry.io/otel/trace/noop` package as a default no-op implementation of the trace API. (#4620)
- Add context propagation in `go.opentelemetry.io/otel/example/dice`. (#4644)
- Add view configuration to `go.opentelemetry.io/otel/example/prometheus`. (#4649)
- Add `go.opentelemetry.io/otel/metric.WithExplicitBucketBoundaries`, which allows defining default explicit bucket boundaries when creating histogram instruments. (#4603)
- Add `Version` function in `go.opentelemetry.io/otel/exporters/otlp/otlpmetric/otlpmetricgrpc`. (#4660)
- Add `Version` function in `go.opentelemetry.io/otel/exporters/otlp/otlpmetric/otlpmetrichttp`. (#4660)
- Add Summary, SummaryDataPoint, and QuantileValue to `go.opentelemetry.io/sdk/metric/metricdata`. (#4622)
- `go.opentelemetry.io/otel/bridge/opencensus.NewMetricProducer` now supports exemplars from OpenCensus. (#4585)
- Add support for `WithExplicitBucketBoundaries` in `go.opentelemetry.io/otel/sdk/metric`. (#4605)
- Add support for Summary metrics in `go.opentelemetry.io/otel/bridge/opencensus`. (#4668)

### Deprecated

- Deprecate `go.opentelemetry.io/otel/bridge/opencensus.NewTracer` in favor of `opencensus.InstallTraceBridge`. (#4567)
- Deprecate `go.opentelemetry.io/otel/example/fib` package is in favor of `go.opentelemetry.io/otel/example/dice`. (#4618)
- Deprecate `go.opentelemetry.io/otel/trace.NewNoopTracerProvider`.
  Use the added `NewTracerProvider` function in `go.opentelemetry.io/otel/trace/noop` instead. (#4620)
- Deprecate `go.opentelemetry.io/otel/example/view` package in favor of `go.opentelemetry.io/otel/example/prometheus`. (#4649)
- Deprecate `go.opentelemetry.io/otel/exporters/otlp/otlpmetric`. (#4693)

### Changed

- `go.opentelemetry.io/otel/bridge/opencensus.NewMetricProducer` returns a `*MetricProducer` struct instead of the metric.Producer interface. (#4583)
- The `TracerProvider` in `go.opentelemetry.io/otel/trace` now embeds the `go.opentelemetry.io/otel/trace/embedded.TracerProvider` type.
  This extends the `TracerProvider` interface and is is a breaking change for any existing implementation.
  Implementers need to update their implementations based on what they want the default behavior of the interface to be.
  See the "API Implementations" section of the `go.opentelemetry.io/otel/trace` package documentation for more information about how to accomplish this. (#4620)
- The `Tracer` in `go.opentelemetry.io/otel/trace` now embeds the `go.opentelemetry.io/otel/trace/embedded.Tracer` type.
  This extends the `Tracer` interface and is is a breaking change for any existing implementation.
  Implementers need to update their implementations based on what they want the default behavior of the interface to be.
  See the "API Implementations" section of the `go.opentelemetry.io/otel/trace` package documentation for more information about how to accomplish this. (#4620)
- The `Span` in `go.opentelemetry.io/otel/trace` now embeds the `go.opentelemetry.io/otel/trace/embedded.Span` type.
  This extends the `Span` interface and is is a breaking change for any existing implementation.
  Implementers need to update their implementations based on what they want the default behavior of the interface to be.
  See the "API Implementations" section of the `go.opentelemetry.io/otel/trace` package documentation for more information about how to accomplish this. (#4620)
- `go.opentelemetry.io/otel/exporters/otlp/otlpmetric/otlpmetricgrpc` does no longer depend on `go.opentelemetry.io/otel/exporters/otlp/otlpmetric`. (#4660)
- `go.opentelemetry.io/otel/exporters/otlp/otlpmetric/otlpmetrichttp` does no longer depend on `go.opentelemetry.io/otel/exporters/otlp/otlpmetric`. (#4660)
- Retry for `502 Bad Gateway` and `504 Gateway Timeout` HTTP statuses in `go.opentelemetry.io/otel/exporters/otlp/otlpmetric/otlpmetrichttp`. (#4670)
- Retry for `502 Bad Gateway` and `504 Gateway Timeout` HTTP statuses in `go.opentelemetry.io/otel/exporters/otlp/otlptrace/otlptracehttp`. (#4670)
- Retry for `RESOURCE_EXHAUSTED` only if RetryInfo is returned in `go.opentelemetry.io/otel/exporters/otlp/otlpmetric/otlpmetricgrpc`. (#4669)
- Retry for `RESOURCE_EXHAUSTED` only if RetryInfo is returned in `go.opentelemetry.io/otel/exporters/otlp/otlptrace/otlptracegrpc`. (#4669)
- Retry temporary HTTP request failures in `go.opentelemetry.io/otel/exporters/otlp/otlpmetric/otlpmetrichttp`. (#4679)
- Retry temporary HTTP request failures in `go.opentelemetry.io/otel/exporters/otlp/otlptrace/otlptracehttp`. (#4679)

### Fixed

- Fix improper parsing of characters such us `+`, `/` by `Parse` in `go.opentelemetry.io/otel/baggage` as they were rendered as a whitespace. (#4667)
- Fix improper parsing of characters such us `+`, `/` passed via `OTEL_RESOURCE_ATTRIBUTES` in `go.opentelemetry.io/otel/sdk/resource` as they were rendered as a whitespace. (#4699)
- Fix improper parsing of characters such us `+`, `/` passed via `OTEL_EXPORTER_OTLP_HEADERS` and `OTEL_EXPORTER_OTLP_METRICS_HEADERS` in `go.opentelemetry.io/otel/exporters/otlp/otlpmetric/otlpmetricgrpc` as they were rendered as a whitespace. (#4699)
- Fix improper parsing of characters such us `+`, `/` passed via `OTEL_EXPORTER_OTLP_HEADERS` and `OTEL_EXPORTER_OTLP_METRICS_HEADERS` in `go.opentelemetry.io/otel/exporters/otlp/otlpmetric/otlpmetrichttp` as they were rendered as a whitespace. (#4699)
- Fix improper parsing of characters such us `+`, `/` passed via `OTEL_EXPORTER_OTLP_HEADERS` and `OTEL_EXPORTER_OTLP_TRACES_HEADERS` in `go.opentelemetry.io/otel/exporters/otlp/otlpmetric/otlptracegrpc` as they were rendered as a whitespace. (#4699)
- Fix improper parsing of characters such us `+`, `/` passed via `OTEL_EXPORTER_OTLP_HEADERS` and `OTEL_EXPORTER_OTLP_TRACES_HEADERS` in `go.opentelemetry.io/otel/exporters/otlp/otlpmetric/otlptracehttp` as they were rendered as a whitespace. (#4699)
- In `go.opentelemetry.op/otel/exporters/prometheus`, the exporter no longer `Collect`s metrics after `Shutdown` is invoked. (#4648)
- Fix documentation for `WithCompressor` in `go.opentelemetry.io/otel/exporters/otlp/otlptrace/otlptracegrpc`. (#4695)
- Fix documentation for `WithCompressor` in `go.opentelemetry.io/otel/exporters/otlp/otlpmetric/otlpmetricgrpc`. (#4695)

## [1.19.0/0.42.0/0.0.7] 2023-09-28

This release contains the first stable release of the OpenTelemetry Go [metric SDK].
Our project stability guarantees now apply to the `go.opentelemetry.io/otel/sdk/metric` package.
See our [versioning policy](VERSIONING.md) for more information about these stability guarantees.

### Added

- Add the "Roll the dice" getting started application example in `go.opentelemetry.io/otel/example/dice`. (#4539)
- The `WithWriter` and `WithPrettyPrint` options to `go.opentelemetry.io/otel/exporters/stdout/stdoutmetric` to set a custom `io.Writer`, and allow displaying the output in human-readable JSON. (#4507)

### Changed

- Allow '/' characters in metric instrument names. (#4501)
- The exporter in `go.opentelemetry.io/otel/exporters/stdout/stdoutmetric` does not prettify its output by default anymore. (#4507)
- Upgrade `gopkg.io/yaml` from `v2` to `v3` in `go.opentelemetry.io/otel/schema`. (#4535)

### Fixed

- In `go.opentelemetry.op/otel/exporters/prometheus`, don't try to create the Prometheus metric on every `Collect` if we know the scope is invalid. (#4499)

### Removed

- Remove `"go.opentelemetry.io/otel/bridge/opencensus".NewMetricExporter`, which is replaced by `NewMetricProducer`. (#4566)

## [1.19.0-rc.1/0.42.0-rc.1] 2023-09-14

This is a release candidate for the v1.19.0/v0.42.0 release.
That release is expected to include the `v1` release of the OpenTelemetry Go metric SDK and will provide stability guarantees of that SDK.
See our [versioning policy](VERSIONING.md) for more information about these stability guarantees.

### Changed

- Allow '/' characters in metric instrument names. (#4501)

### Fixed

- In `go.opentelemetry.op/otel/exporters/prometheus`, don't try to create the prometheus metric on every `Collect` if we know the scope is invalid. (#4499)

## [1.18.0/0.41.0/0.0.6] 2023-09-12

This release drops the compatibility guarantee of [Go 1.19].

### Added

- Add `WithProducer` option in `go.opentelemetry.op/otel/exporters/prometheus` to restore the ability to register producers on the prometheus exporter's manual reader. (#4473)
- Add `IgnoreValue` option in `go.opentelemetry.io/otel/sdk/metric/metricdata/metricdatatest` to allow ignoring values when comparing metrics. (#4447)

### Changed

- Use a `TestingT` interface instead of `*testing.T` struct in `go.opentelemetry.io/otel/sdk/metric/metricdata/metricdatatest`. (#4483)

### Deprecated

- The `NewMetricExporter` in `go.opentelemetry.io/otel/bridge/opencensus` was deprecated in `v0.35.0` (#3541).
  The deprecation notice format for the function has been corrected to trigger Go documentation and build tooling. (#4470)

### Removed

- Removed the deprecated `go.opentelemetry.io/otel/exporters/jaeger` package. (#4467)
- Removed the deprecated `go.opentelemetry.io/otel/example/jaeger` package. (#4467)
- Removed the deprecated `go.opentelemetry.io/otel/sdk/metric/aggregation` package. (#4468)
- Removed the deprecated internal packages in `go.opentelemetry.io/otel/exporters/otlp` and its sub-packages. (#4469)
- Dropped guaranteed support for versions of Go less than 1.20. (#4481)

## [1.17.0/0.40.0/0.0.5] 2023-08-28

### Added

- Export the `ManualReader` struct in `go.opentelemetry.io/otel/sdk/metric`. (#4244)
- Export the `PeriodicReader` struct in `go.opentelemetry.io/otel/sdk/metric`. (#4244)
- Add support for exponential histogram aggregations.
  A histogram can be configured as an exponential histogram using a view with `"go.opentelemetry.io/otel/sdk/metric".ExponentialHistogram` as the aggregation. (#4245)
- Export the `Exporter` struct in `go.opentelemetry.io/otel/exporters/otlp/otlpmetric/otlpmetricgrpc`. (#4272)
- Export the `Exporter` struct in `go.opentelemetry.io/otel/exporters/otlp/otlpmetric/otlpmetrichttp`. (#4272)
- The exporters in `go.opentelemetry.io/otel/exporters/otlp/otlpmetric` now support the `OTEL_EXPORTER_OTLP_METRICS_TEMPORALITY_PREFERENCE` environment variable. (#4287)
- Add `WithoutCounterSuffixes` option in `go.opentelemetry.io/otel/exporters/prometheus` to disable addition of `_total` suffixes. (#4306)
- Add info and debug logging to the metric SDK in `go.opentelemetry.io/otel/sdk/metric`. (#4315)
- The `go.opentelemetry.io/otel/semconv/v1.21.0` package.
  The package contains semantic conventions from the `v1.21.0` version of the OpenTelemetry Semantic Conventions. (#4362)
- Accept 201 to 299 HTTP status as success in `go.opentelemetry.io/otel/exporters/otlp/otlpmetric/otlpmetrichttp` and `go.opentelemetry.io/otel/exporters/otlp/otlptrace/otlptracehttp`. (#4365)
- Document the `Temporality` and `Aggregation` methods of the `"go.opentelemetry.io/otel/sdk/metric".Exporter"` need to be concurrent safe. (#4381)
- Expand the set of units supported by the Prometheus exporter, and don't add unit suffixes if they are already present in `go.opentelemetry.op/otel/exporters/prometheus` (#4374)
- Move the `Aggregation` interface and its implementations from `go.opentelemetry.io/otel/sdk/metric/aggregation` to `go.opentelemetry.io/otel/sdk/metric`. (#4435)
- The exporters in `go.opentelemetry.io/otel/exporters/otlp/otlpmetric` now support the `OTEL_EXPORTER_OTLP_METRICS_DEFAULT_HISTOGRAM_AGGREGATION` environment variable. (#4437)
- Add the `NewAllowKeysFilter` and `NewDenyKeysFilter` functions to `go.opentelemetry.io/otel/attribute` to allow convenient creation of allow-keys and deny-keys filters. (#4444)
- Support Go 1.21. (#4463)

### Changed

- Starting from `v1.21.0` of semantic conventions, `go.opentelemetry.io/otel/semconv/{version}/httpconv` and `go.opentelemetry.io/otel/semconv/{version}/netconv` packages will no longer be published. (#4145)
- Log duplicate instrument conflict at a warning level instead of info in `go.opentelemetry.io/otel/sdk/metric`. (#4202)
- Return an error on the creation of new instruments in `go.opentelemetry.io/otel/sdk/metric` if their name doesn't pass regexp validation. (#4210)
- `NewManualReader` in `go.opentelemetry.io/otel/sdk/metric` returns `*ManualReader` instead of `Reader`. (#4244)
- `NewPeriodicReader` in `go.opentelemetry.io/otel/sdk/metric` returns `*PeriodicReader` instead of `Reader`. (#4244)
- Count the Collect time in the `PeriodicReader` timeout in `go.opentelemetry.io/otel/sdk/metric`. (#4221)
- The function `New` in `go.opentelemetry.io/otel/exporters/otlp/otlpmetric/otlpmetricgrpc` returns `*Exporter` instead of `"go.opentelemetry.io/otel/sdk/metric".Exporter`. (#4272)
- The function `New` in `go.opentelemetry.io/otel/exporters/otlp/otlpmetric/otlpmetrichttp` returns `*Exporter` instead of `"go.opentelemetry.io/otel/sdk/metric".Exporter`. (#4272)
- If an attribute set is omitted from an async callback, the previous value will no longer be exported in `go.opentelemetry.io/otel/sdk/metric`. (#4290)
- If an attribute set is observed multiple times in an async callback in `go.opentelemetry.io/otel/sdk/metric`, the values will be summed instead of the last observation winning. (#4289)
- Allow the explicit bucket histogram aggregation to be used for the up-down counter, observable counter, observable up-down counter, and observable gauge in the `go.opentelemetry.io/otel/sdk/metric` package. (#4332)
- Restrict `Meter`s in `go.opentelemetry.io/otel/sdk/metric` to only register and collect instruments it created. (#4333)
- `PeriodicReader.Shutdown` and `PeriodicReader.ForceFlush` in `go.opentelemetry.io/otel/sdk/metric` now apply the periodic reader's timeout to the operation if the user provided context does not contain a deadline. (#4356, #4377)
- Upgrade all use of `go.opentelemetry.io/otel/semconv` to use `v1.21.0`. (#4408)
- Increase instrument name maximum length from 63 to 255 characters in `go.opentelemetry.io/otel/sdk/metric`. (#4434)
- Add `go.opentelemetry.op/otel/sdk/metric.WithProducer` as an `Option` for `"go.opentelemetry.io/otel/sdk/metric".NewManualReader` and `"go.opentelemetry.io/otel/sdk/metric".NewPeriodicReader`. (#4346)

### Removed

- Remove `Reader.RegisterProducer` in `go.opentelemetry.io/otel/metric`.
  Use the added `WithProducer` option instead. (#4346)
- Remove `Reader.ForceFlush` in `go.opentelemetry.io/otel/metric`.
  Notice that `PeriodicReader.ForceFlush` is still available. (#4375)

### Fixed

- Correctly format log messages from the `go.opentelemetry.io/otel/exporters/zipkin` exporter. (#4143)
- Log an error for calls to `NewView` in `go.opentelemetry.io/otel/sdk/metric` that have empty criteria. (#4307)
- Fix `"go.opentelemetry.io/otel/sdk/resource".WithHostID()` to not set an empty `host.id`. (#4317)
- Use the instrument identifying fields to cache aggregators and determine duplicate instrument registrations in `go.opentelemetry.io/otel/sdk/metric`. (#4337)
- Detect duplicate instruments for case-insensitive names in `go.opentelemetry.io/otel/sdk/metric`. (#4338)
- The `ManualReader` will not panic if `AggregationSelector` returns `nil` in `go.opentelemetry.io/otel/sdk/metric`. (#4350)
- If a `Reader`'s `AggregationSelector` returns `nil` or `DefaultAggregation` the pipeline will use the default aggregation. (#4350)
- Log a suggested view that fixes instrument conflicts in `go.opentelemetry.io/otel/sdk/metric`. (#4349)
- Fix possible panic, deadlock and race condition in batch span processor in `go.opentelemetry.io/otel/sdk/trace`. (#4353)
- Improve context cancellation handling in batch span processor's `ForceFlush` in  `go.opentelemetry.io/otel/sdk/trace`. (#4369)
- Decouple `go.opentelemetry.io/otel/exporters/otlp/otlptrace/internal` from `go.opentelemetry.io/otel/exporters/otlp/internal` using gotmpl. (#4397, #3846)
- Decouple `go.opentelemetry.io/otel/exporters/otlp/otlpmetric/otlpmetricgrpc/internal` from `go.opentelemetry.io/otel/exporters/otlp/internal` and `go.opentelemetry.io/otel/exporters/otlp/otlpmetric/internal` using gotmpl. (#4404, #3846)
- Decouple `go.opentelemetry.io/otel/exporters/otlp/otlpmetric/otlpmetrichttp/internal` from `go.opentelemetry.io/otel/exporters/otlp/internal` and `go.opentelemetry.io/otel/exporters/otlp/otlpmetric/internal` using gotmpl. (#4407, #3846)
- Decouple `go.opentelemetry.io/otel/exporters/otlp/otlptrace/otlptracegrpc/internal` from `go.opentelemetry.io/otel/exporters/otlp/internal` and `go.opentelemetry.io/otel/exporters/otlp/otlptrace/internal` using gotmpl. (#4400, #3846)
- Decouple `go.opentelemetry.io/otel/exporters/otlp/otlptrace/otlptracehttp/internal` from `go.opentelemetry.io/otel/exporters/otlp/internal` and `go.opentelemetry.io/otel/exporters/otlp/otlptrace/internal` using gotmpl. (#4401, #3846)
- Do not block the metric SDK when OTLP metric exports are blocked in `go.opentelemetry.io/otel/exporters/otlp/otlpmetric/otlpmetricgrpc` and `go.opentelemetry.io/otel/exporters/otlp/otlpmetric/otlpmetrichttp`. (#3925, #4395)
- Do not append `_total` if the counter already has that suffix for the Prometheus exproter in `go.opentelemetry.io/otel/exporter/prometheus`. (#4373)
- Fix resource detection data race in `go.opentelemetry.io/otel/sdk/resource`. (#4409)
- Use the first-seen instrument name during instrument name conflicts in `go.opentelemetry.io/otel/sdk/metric`. (#4428)

### Deprecated

- The `go.opentelemetry.io/otel/exporters/jaeger` package is deprecated.
  OpenTelemetry dropped support for Jaeger exporter in July 2023.
  Use `go.opentelemetry.io/otel/exporters/otlp/otlptrace/otlptracehttp`
  or `go.opentelemetry.io/otel/exporters/otlp/otlptrace/otlptracegrpc` instead. (#4423)
- The `go.opentelemetry.io/otel/example/jaeger` package is deprecated. (#4423)
- The `go.opentelemetry.io/otel/exporters/otlp/otlpmetric/internal` package is deprecated. (#4420)
- The `go.opentelemetry.io/otel/exporters/otlp/otlpmetric/internal/oconf` package is deprecated. (#4420)
- The `go.opentelemetry.io/otel/exporters/otlp/otlpmetric/internal/otest` package is deprecated. (#4420)
- The `go.opentelemetry.io/otel/exporters/otlp/otlpmetric/internal/transform` package is deprecated. (#4420)
- The `go.opentelemetry.io/otel/exporters/otlp/internal` package is deprecated. (#4421)
- The `go.opentelemetry.io/otel/exporters/otlp/internal/envconfig` package is deprecated. (#4421)
- The `go.opentelemetry.io/otel/exporters/otlp/internal/retry` package is deprecated. (#4421)
- The `go.opentelemetry.io/otel/exporters/otlp/otlptrace/internal` package is deprecated. (#4425)
- The `go.opentelemetry.io/otel/exporters/otlp/otlptrace/internal/envconfig` package is deprecated. (#4425)
- The `go.opentelemetry.io/otel/exporters/otlp/otlptrace/internal/otlpconfig` package is deprecated. (#4425)
- The `go.opentelemetry.io/otel/exporters/otlp/otlptrace/internal/otlptracetest` package is deprecated. (#4425)
- The `go.opentelemetry.io/otel/exporters/otlp/otlptrace/internal/retry` package is deprecated. (#4425)
- The `go.opentelemetry.io/otel/sdk/metric/aggregation` package is deprecated.
  Use the aggregation types added to `go.opentelemetry.io/otel/sdk/metric` instead. (#4435)

## [1.16.0/0.39.0] 2023-05-18

This release contains the first stable release of the OpenTelemetry Go [metric API].
Our project stability guarantees now apply to the `go.opentelemetry.io/otel/metric` package.
See our [versioning policy](VERSIONING.md) for more information about these stability guarantees.

### Added

- The `go.opentelemetry.io/otel/semconv/v1.19.0` package.
  The package contains semantic conventions from the `v1.19.0` version of the OpenTelemetry specification. (#3848)
- The `go.opentelemetry.io/otel/semconv/v1.20.0` package.
  The package contains semantic conventions from the `v1.20.0` version of the OpenTelemetry specification. (#4078)
- The Exponential Histogram data types in `go.opentelemetry.io/otel/sdk/metric/metricdata`. (#4165)
- OTLP metrics exporter now supports the Exponential Histogram Data Type. (#4222)
- Fix serialization of `time.Time` zero values in `go.opentelemetry.io/otel/exporters/otlp/otlpmetric/otlpmetricgrpc` and `go.opentelemetry.io/otel/exporters/otlp/otlpmetric/otlpmetrichttp` packages. (#4271)

### Changed

- Use `strings.Cut()` instead of `string.SplitN()` for better readability and memory use. (#4049)
- `MeterProvider` returns noop meters once it has been shutdown. (#4154)

### Removed

- The deprecated `go.opentelemetry.io/otel/metric/instrument` package is removed.
  Use `go.opentelemetry.io/otel/metric` instead. (#4055)

### Fixed

- Fix build for BSD based systems in `go.opentelemetry.io/otel/sdk/resource`. (#4077)

## [1.16.0-rc.1/0.39.0-rc.1] 2023-05-03

This is a release candidate for the v1.16.0/v0.39.0 release.
That release is expected to include the `v1` release of the OpenTelemetry Go metric API and will provide stability guarantees of that API.
See our [versioning policy](VERSIONING.md) for more information about these stability guarantees.

### Added

- Support global `MeterProvider` in `go.opentelemetry.io/otel`. (#4039)
  - Use `Meter` for a `metric.Meter` from the global `metric.MeterProvider`.
  - Use `GetMeterProivder` for a global `metric.MeterProvider`.
  - Use `SetMeterProivder` to set the global `metric.MeterProvider`.

### Changed

- Move the `go.opentelemetry.io/otel/metric` module to the `stable-v1` module set.
  This stages the metric API to be released as a stable module. (#4038)

### Removed

- The `go.opentelemetry.io/otel/metric/global` package is removed.
  Use `go.opentelemetry.io/otel` instead. (#4039)

## [1.15.1/0.38.1] 2023-05-02

### Fixed

- Remove unused imports from `sdk/resource/host_id_bsd.go` which caused build failures. (#4040, #4041)

## [1.15.0/0.38.0] 2023-04-27

### Added

- The `go.opentelemetry.io/otel/metric/embedded` package. (#3916)
- The `Version` function to `go.opentelemetry.io/otel/sdk` to return the SDK version. (#3949)
- Add a `WithNamespace` option to `go.opentelemetry.io/otel/exporters/prometheus` to allow users to prefix metrics with a namespace. (#3970)
- The following configuration types were added to `go.opentelemetry.io/otel/metric/instrument` to be used in the configuration of measurement methods. (#3971)
  - The `AddConfig` used to hold configuration for addition measurements
    - `NewAddConfig` used to create a new `AddConfig`
    - `AddOption` used to configure an `AddConfig`
  - The `RecordConfig` used to hold configuration for recorded measurements
    - `NewRecordConfig` used to create a new `RecordConfig`
    - `RecordOption` used to configure a `RecordConfig`
  - The `ObserveConfig` used to hold configuration for observed measurements
    - `NewObserveConfig` used to create a new `ObserveConfig`
    - `ObserveOption` used to configure an `ObserveConfig`
- `WithAttributeSet` and `WithAttributes` are added to `go.opentelemetry.io/otel/metric/instrument`.
  They return an option used during a measurement that defines the attribute Set associated with the measurement. (#3971)
- The `Version` function to `go.opentelemetry.io/otel/exporters/otlp/otlpmetric` to return the OTLP metrics client version. (#3956)
- The `Version` function to `go.opentelemetry.io/otel/exporters/otlp/otlptrace` to return the OTLP trace client version. (#3956)

### Changed

- The `Extrema` in `go.opentelemetry.io/otel/sdk/metric/metricdata` is redefined with a generic argument of `[N int64 | float64]`. (#3870)
- Update all exported interfaces from `go.opentelemetry.io/otel/metric` to embed their corresponding interface from `go.opentelemetry.io/otel/metric/embedded`.
  This adds an implementation requirement to set the interface default behavior for unimplemented methods. (#3916)
- Move No-Op implementation from `go.opentelemetry.io/otel/metric` into its own package `go.opentelemetry.io/otel/metric/noop`. (#3941)
  - `metric.NewNoopMeterProvider` is replaced with `noop.NewMeterProvider`
- Add all the methods from `"go.opentelemetry.io/otel/trace".SpanContext` to `bridgeSpanContext` by embedding `otel.SpanContext` in `bridgeSpanContext`. (#3966)
- Wrap `UploadMetrics` error in `go.opentelemetry.io/otel/exporters/otlp/otlpmetric/` to improve error message when encountering generic grpc errors. (#3974)
- The measurement methods for all instruments in `go.opentelemetry.io/otel/metric/instrument` accept an option instead of the variadic `"go.opentelemetry.io/otel/attribute".KeyValue`. (#3971)
  - The `Int64Counter.Add` method now accepts `...AddOption`
  - The `Float64Counter.Add` method now accepts `...AddOption`
  - The `Int64UpDownCounter.Add` method now accepts `...AddOption`
  - The `Float64UpDownCounter.Add` method now accepts `...AddOption`
  - The `Int64Histogram.Record` method now accepts `...RecordOption`
  - The `Float64Histogram.Record` method now accepts `...RecordOption`
  - The `Int64Observer.Observe` method now accepts `...ObserveOption`
  - The `Float64Observer.Observe` method now accepts `...ObserveOption`
- The `Observer` methods in `go.opentelemetry.io/otel/metric` accept an option instead of the variadic `"go.opentelemetry.io/otel/attribute".KeyValue`. (#3971)
  - The `Observer.ObserveInt64` method now accepts `...ObserveOption`
  - The `Observer.ObserveFloat64` method now accepts `...ObserveOption`
- Move global metric back to `go.opentelemetry.io/otel/metric/global` from `go.opentelemetry.io/otel`. (#3986)

### Fixed

- `TracerProvider` allows calling `Tracer()` while it's shutting down.
  It used to deadlock. (#3924)
- Use the SDK version for the Telemetry SDK resource detector in `go.opentelemetry.io/otel/sdk/resource`. (#3949)
- Fix a data race in `SpanProcessor` returned by `NewSimpleSpanProcessor` in `go.opentelemetry.io/otel/sdk/trace`. (#3951)
- Automatically figure out the default aggregation with `aggregation.Default`. (#3967)

### Deprecated

- The `go.opentelemetry.io/otel/metric/instrument` package is deprecated.
  Use the equivalent types added to `go.opentelemetry.io/otel/metric` instead. (#4018)

## [1.15.0-rc.2/0.38.0-rc.2] 2023-03-23

This is a release candidate for the v1.15.0/v0.38.0 release.
That release will include the `v1` release of the OpenTelemetry Go metric API and will provide stability guarantees of that API.
See our [versioning policy](VERSIONING.md) for more information about these stability guarantees.

### Added

- The `WithHostID` option to `go.opentelemetry.io/otel/sdk/resource`. (#3812)
- The `WithoutTimestamps` option to `go.opentelemetry.io/otel/exporters/stdout/stdoutmetric` to sets all timestamps to zero. (#3828)
- The new `Exemplar` type is added to `go.opentelemetry.io/otel/sdk/metric/metricdata`.
  Both the `DataPoint` and `HistogramDataPoint` types from that package have a new field of `Exemplars` containing the sampled exemplars for their timeseries. (#3849)
- Configuration for each metric instrument in `go.opentelemetry.io/otel/sdk/metric/instrument`. (#3895)
- The internal logging introduces a warning level verbosity equal to `V(1)`. (#3900)
- Added a log message warning about usage of `SimpleSpanProcessor` in production environments. (#3854)

### Changed

- Optimize memory allocation when creation a new `Set` using `NewSet` or `NewSetWithFiltered` in `go.opentelemetry.io/otel/attribute`. (#3832)
- Optimize memory allocation when creation new metric instruments in `go.opentelemetry.io/otel/sdk/metric`. (#3832)
- Avoid creating new objects on all calls to `WithDeferredSetup` and `SkipContextSetup` in OpenTracing bridge. (#3833)
- The `New` and `Detect` functions from `go.opentelemetry.io/otel/sdk/resource` return errors that wrap underlying errors instead of just containing the underlying error strings. (#3844)
- Both the `Histogram` and `HistogramDataPoint` are redefined with a generic argument of `[N int64 | float64]` in `go.opentelemetry.io/otel/sdk/metric/metricdata`. (#3849)
- The metric `Export` interface from `go.opentelemetry.io/otel/sdk/metric` accepts a `*ResourceMetrics` instead of `ResourceMetrics`. (#3853)
- Rename `Asynchronous` to `Observable` in `go.opentelemetry.io/otel/metric/instrument`. (#3892)
- Rename `Int64ObserverOption` to `Int64ObservableOption` in `go.opentelemetry.io/otel/metric/instrument`. (#3895)
- Rename `Float64ObserverOption` to `Float64ObservableOption` in `go.opentelemetry.io/otel/metric/instrument`. (#3895)
- The internal logging changes the verbosity level of info to `V(4)`, the verbosity level of debug to `V(8)`. (#3900)

### Fixed

- `TracerProvider` consistently doesn't allow to register a `SpanProcessor` after shutdown. (#3845)

### Removed

- The deprecated `go.opentelemetry.io/otel/metric/global` package is removed. (#3829)
- The unneeded `Synchronous` interface in `go.opentelemetry.io/otel/metric/instrument` was removed. (#3892)
- The `Float64ObserverConfig` and `NewFloat64ObserverConfig` in `go.opentelemetry.io/otel/sdk/metric/instrument`.
  Use the added `float64` instrument configuration instead. (#3895)
- The `Int64ObserverConfig` and `NewInt64ObserverConfig` in `go.opentelemetry.io/otel/sdk/metric/instrument`.
  Use the added `int64` instrument configuration instead. (#3895)
- The `NewNoopMeter` function in `go.opentelemetry.io/otel/metric`, use `NewMeterProvider().Meter("")` instead. (#3893)

## [1.15.0-rc.1/0.38.0-rc.1] 2023-03-01

This is a release candidate for the v1.15.0/v0.38.0 release.
That release will include the `v1` release of the OpenTelemetry Go metric API and will provide stability guarantees of that API.
See our [versioning policy](VERSIONING.md) for more information about these stability guarantees.

This release drops the compatibility guarantee of [Go 1.18].

### Added

- Support global `MeterProvider` in `go.opentelemetry.io/otel`. (#3818)
  - Use `Meter` for a `metric.Meter` from the global `metric.MeterProvider`.
  - Use `GetMeterProivder` for a global `metric.MeterProvider`.
  - Use `SetMeterProivder` to set the global `metric.MeterProvider`.

### Changed

- Dropped compatibility testing for [Go 1.18].
  The project no longer guarantees support for this version of Go. (#3813)

### Fixed

- Handle empty environment variable as it they were not set. (#3764)
- Clarify the `httpconv` and `netconv` packages in `go.opentelemetry.io/otel/semconv/*` provide tracing semantic conventions. (#3823)
- Fix race conditions in `go.opentelemetry.io/otel/exporters/metric/prometheus` that could cause a panic. (#3899)
- Fix sending nil `scopeInfo` to metrics channel in `go.opentelemetry.io/otel/exporters/metric/prometheus` that could cause a panic in `github.com/prometheus/client_golang/prometheus`. (#3899)

### Deprecated

- The `go.opentelemetry.io/otel/metric/global` package is deprecated.
  Use `go.opentelemetry.io/otel` instead. (#3818)

### Removed

- The deprecated `go.opentelemetry.io/otel/metric/unit` package is removed. (#3814)

## [1.14.0/0.37.0/0.0.4] 2023-02-27

This release is the last to support [Go 1.18].
The next release will require at least [Go 1.19].

### Added

- The `event` type semantic conventions are added to `go.opentelemetry.io/otel/semconv/v1.17.0`. (#3697)
- Support [Go 1.20]. (#3693)
- The `go.opentelemetry.io/otel/semconv/v1.18.0` package.
  The package contains semantic conventions from the `v1.18.0` version of the OpenTelemetry specification. (#3719)
  - The following `const` renames from `go.opentelemetry.io/otel/semconv/v1.17.0` are included:
    - `OtelScopeNameKey` -> `OTelScopeNameKey`
    - `OtelScopeVersionKey` -> `OTelScopeVersionKey`
    - `OtelLibraryNameKey` -> `OTelLibraryNameKey`
    - `OtelLibraryVersionKey` -> `OTelLibraryVersionKey`
    - `OtelStatusCodeKey` -> `OTelStatusCodeKey`
    - `OtelStatusDescriptionKey` -> `OTelStatusDescriptionKey`
    - `OtelStatusCodeOk` -> `OTelStatusCodeOk`
    - `OtelStatusCodeError` -> `OTelStatusCodeError`
  - The following `func` renames from `go.opentelemetry.io/otel/semconv/v1.17.0` are included:
    - `OtelScopeName` -> `OTelScopeName`
    - `OtelScopeVersion` -> `OTelScopeVersion`
    - `OtelLibraryName` -> `OTelLibraryName`
    - `OtelLibraryVersion` -> `OTelLibraryVersion`
    - `OtelStatusDescription` -> `OTelStatusDescription`
- A `IsSampled` method is added to the `SpanContext` implementation in `go.opentelemetry.io/otel/bridge/opentracing` to expose the span sampled state.
  See the [README](./bridge/opentracing/README.md) for more information. (#3570)
- The `WithInstrumentationAttributes` option to `go.opentelemetry.io/otel/metric`. (#3738)
- The `WithInstrumentationAttributes` option to `go.opentelemetry.io/otel/trace`. (#3739)
- The following environment variables are supported by the periodic `Reader` in `go.opentelemetry.io/otel/sdk/metric`. (#3763)
  - `OTEL_METRIC_EXPORT_INTERVAL` sets the time between collections and exports.
  - `OTEL_METRIC_EXPORT_TIMEOUT` sets the timeout an export is attempted.

### Changed

- Fall-back to `TextMapCarrier` when it's not `HttpHeader`s in `go.opentelemetry.io/otel/bridge/opentracing`. (#3679)
- The `Collect` method of the `"go.opentelemetry.io/otel/sdk/metric".Reader` interface is updated to accept the `metricdata.ResourceMetrics` value the collection will be made into.
  This change is made to enable memory reuse by SDK users. (#3732)
- The `WithUnit` option in `go.opentelemetry.io/otel/sdk/metric/instrument` is updated to accept a `string` for the unit value. (#3776)

### Fixed

- Ensure `go.opentelemetry.io/otel` does not use generics. (#3723, #3725)
- Multi-reader `MeterProvider`s now export metrics for all readers, instead of just the first reader. (#3720, #3724)
- Remove use of deprecated `"math/rand".Seed` in `go.opentelemetry.io/otel/example/prometheus`. (#3733)
- Do not silently drop unknown schema data with `Parse` in  `go.opentelemetry.io/otel/schema/v1.1`. (#3743)
- Data race issue in OTLP exporter retry mechanism. (#3755, #3756)
- Wrapping empty errors when exporting in `go.opentelemetry.io/otel/sdk/metric`. (#3698, #3772)
- Incorrect "all" and "resource" definition for schema files in `go.opentelemetry.io/otel/schema/v1.1`. (#3777)

### Deprecated

- The `go.opentelemetry.io/otel/metric/unit` package is deprecated.
  Use the equivalent unit string instead. (#3776)
  - Use `"1"` instead of `unit.Dimensionless`
  - Use `"By"` instead of `unit.Bytes`
  - Use `"ms"` instead of `unit.Milliseconds`

## [1.13.0/0.36.0] 2023-02-07

### Added

- Attribute `KeyValue` creations functions to `go.opentelemetry.io/otel/semconv/v1.17.0` for all non-enum semantic conventions.
  These functions ensure semantic convention type correctness. (#3675)

### Fixed

- Removed the `http.target` attribute from being added by `ServerRequest` in the following packages. (#3687)
  - `go.opentelemetry.io/otel/semconv/v1.13.0/httpconv`
  - `go.opentelemetry.io/otel/semconv/v1.14.0/httpconv`
  - `go.opentelemetry.io/otel/semconv/v1.15.0/httpconv`
  - `go.opentelemetry.io/otel/semconv/v1.16.0/httpconv`
  - `go.opentelemetry.io/otel/semconv/v1.17.0/httpconv`

### Removed

- The deprecated `go.opentelemetry.io/otel/metric/instrument/asyncfloat64` package is removed. (#3631)
- The deprecated `go.opentelemetry.io/otel/metric/instrument/asyncint64` package is removed. (#3631)
- The deprecated `go.opentelemetry.io/otel/metric/instrument/syncfloat64` package is removed. (#3631)
- The deprecated `go.opentelemetry.io/otel/metric/instrument/syncint64` package is removed. (#3631)

## [1.12.0/0.35.0] 2023-01-28

### Added

- The `WithInt64Callback` option to `go.opentelemetry.io/otel/metric/instrument`.
  This options is used to configure `int64` Observer callbacks during their creation. (#3507)
- The `WithFloat64Callback` option to `go.opentelemetry.io/otel/metric/instrument`.
  This options is used to configure `float64` Observer callbacks during their creation. (#3507)
- The `Producer` interface and `Reader.RegisterProducer(Producer)` to `go.opentelemetry.io/otel/sdk/metric`.
  These additions are used to enable external metric Producers. (#3524)
- The `Callback` function type to `go.opentelemetry.io/otel/metric`.
  This new named function type is registered with a `Meter`. (#3564)
- The `go.opentelemetry.io/otel/semconv/v1.13.0` package.
  The package contains semantic conventions from the `v1.13.0` version of the OpenTelemetry specification. (#3499)
  - The `EndUserAttributesFromHTTPRequest` function in `go.opentelemetry.io/otel/semconv/v1.12.0` is merged into `ClientRequest` and `ServerRequest` in `go.opentelemetry.io/otel/semconv/v1.13.0/httpconv`.
  - The `HTTPAttributesFromHTTPStatusCode` function in `go.opentelemetry.io/otel/semconv/v1.12.0` is merged into `ClientResponse` in `go.opentelemetry.io/otel/semconv/v1.13.0/httpconv`.
  - The `HTTPClientAttributesFromHTTPRequest` function in `go.opentelemetry.io/otel/semconv/v1.12.0` is replaced by `ClientRequest` in `go.opentelemetry.io/otel/semconv/v1.13.0/httpconv`.
  - The `HTTPServerAttributesFromHTTPRequest` function in `go.opentelemetry.io/otel/semconv/v1.12.0` is replaced by `ServerRequest` in `go.opentelemetry.io/otel/semconv/v1.13.0/httpconv`.
  - The `HTTPServerMetricAttributesFromHTTPRequest` function in `go.opentelemetry.io/otel/semconv/v1.12.0` is replaced by `ServerRequest` in `go.opentelemetry.io/otel/semconv/v1.13.0/httpconv`.
  - The `NetAttributesFromHTTPRequest` function in `go.opentelemetry.io/otel/semconv/v1.12.0` is split into `Transport` in `go.opentelemetry.io/otel/semconv/v1.13.0/netconv` and `ClientRequest` or `ServerRequest` in `go.opentelemetry.io/otel/semconv/v1.13.0/httpconv`.
  - The `SpanStatusFromHTTPStatusCode` function in `go.opentelemetry.io/otel/semconv/v1.12.0` is replaced by `ClientStatus` in `go.opentelemetry.io/otel/semconv/v1.13.0/httpconv`.
  - The `SpanStatusFromHTTPStatusCodeAndSpanKind` function in `go.opentelemetry.io/otel/semconv/v1.12.0` is split into `ClientStatus` and `ServerStatus` in `go.opentelemetry.io/otel/semconv/v1.13.0/httpconv`.
  - The `Client` function is included in `go.opentelemetry.io/otel/semconv/v1.13.0/netconv` to generate attributes for a `net.Conn`.
  - The `Server` function is included in `go.opentelemetry.io/otel/semconv/v1.13.0/netconv` to generate attributes for a `net.Listener`.
- The `go.opentelemetry.io/otel/semconv/v1.14.0` package.
  The package contains semantic conventions from the `v1.14.0` version of the OpenTelemetry specification. (#3566)
- The `go.opentelemetry.io/otel/semconv/v1.15.0` package.
  The package contains semantic conventions from the `v1.15.0` version of the OpenTelemetry specification. (#3578)
- The `go.opentelemetry.io/otel/semconv/v1.16.0` package.
  The package contains semantic conventions from the `v1.16.0` version of the OpenTelemetry specification. (#3579)
- Metric instruments to `go.opentelemetry.io/otel/metric/instrument`.
  These instruments are use as replacements of the deprecated `go.opentelemetry.io/otel/metric/instrument/{asyncfloat64,asyncint64,syncfloat64,syncint64}` packages.(#3575, #3586)
  - `Float64ObservableCounter` replaces the `asyncfloat64.Counter`
  - `Float64ObservableUpDownCounter` replaces the `asyncfloat64.UpDownCounter`
  - `Float64ObservableGauge` replaces the `asyncfloat64.Gauge`
  - `Int64ObservableCounter` replaces the `asyncint64.Counter`
  - `Int64ObservableUpDownCounter` replaces the `asyncint64.UpDownCounter`
  - `Int64ObservableGauge` replaces the `asyncint64.Gauge`
  - `Float64Counter` replaces the `syncfloat64.Counter`
  - `Float64UpDownCounter` replaces the `syncfloat64.UpDownCounter`
  - `Float64Histogram` replaces the `syncfloat64.Histogram`
  - `Int64Counter` replaces the `syncint64.Counter`
  - `Int64UpDownCounter` replaces the `syncint64.UpDownCounter`
  - `Int64Histogram` replaces the `syncint64.Histogram`
- `NewTracerProvider` to `go.opentelemetry.io/otel/bridge/opentracing`.
  This is used to create `WrapperTracer` instances from a `TracerProvider`. (#3116)
- The `Extrema` type to `go.opentelemetry.io/otel/sdk/metric/metricdata`.
  This type is used to represent min/max values and still be able to distinguish unset and zero values. (#3487)
- The `go.opentelemetry.io/otel/semconv/v1.17.0` package.
  The package contains semantic conventions from the `v1.17.0` version of the OpenTelemetry specification. (#3599)

### Changed

- Jaeger and Zipkin exporter use `github.com/go-logr/logr` as the logging interface, and add the `WithLogr` option. (#3497, #3500)
- Instrument configuration in `go.opentelemetry.io/otel/metric/instrument` is split into specific options and configuration based on the instrument type. (#3507)
  - Use the added `Int64Option` type to configure instruments from `go.opentelemetry.io/otel/metric/instrument/syncint64`.
  - Use the added `Float64Option` type to configure instruments from `go.opentelemetry.io/otel/metric/instrument/syncfloat64`.
  - Use the added `Int64ObserverOption` type to configure instruments from `go.opentelemetry.io/otel/metric/instrument/asyncint64`.
  - Use the added `Float64ObserverOption` type to configure instruments from `go.opentelemetry.io/otel/metric/instrument/asyncfloat64`.
- Return a `Registration` from the `RegisterCallback` method of a `Meter` in the `go.opentelemetry.io/otel/metric` package.
  This `Registration` can be used to unregister callbacks. (#3522)
- Global error handler uses an atomic value instead of a mutex. (#3543)
- Add `NewMetricProducer` to `go.opentelemetry.io/otel/bridge/opencensus`, which can be used to pass OpenCensus metrics to an OpenTelemetry Reader. (#3541)
- Global logger uses an atomic value instead of a mutex. (#3545)
- The `Shutdown` method of the `"go.opentelemetry.io/otel/sdk/trace".TracerProvider` releases all computational resources when called the first time. (#3551)
- The `Sampler` returned from `TraceIDRatioBased` `go.opentelemetry.io/otel/sdk/trace` now uses the rightmost bits for sampling decisions.
  This fixes random sampling when using ID generators like `xray.IDGenerator` and increasing parity with other language implementations. (#3557)
- Errors from `go.opentelemetry.io/otel/exporters/otlp/otlptrace` exporters are wrapped in errors identifying their signal name.
  Existing users of the exporters attempting to identify specific errors will need to use `errors.Unwrap()` to get the underlying error. (#3516)
- Exporters from `go.opentelemetry.io/otel/exporters/otlp` will print the final retryable error message when attempts to retry time out. (#3514)
- The instrument kind names in `go.opentelemetry.io/otel/sdk/metric` are updated to match the API. (#3562)
  - `InstrumentKindSyncCounter` is renamed to `InstrumentKindCounter`
  - `InstrumentKindSyncUpDownCounter` is renamed to `InstrumentKindUpDownCounter`
  - `InstrumentKindSyncHistogram` is renamed to `InstrumentKindHistogram`
  - `InstrumentKindAsyncCounter` is renamed to `InstrumentKindObservableCounter`
  - `InstrumentKindAsyncUpDownCounter` is renamed to `InstrumentKindObservableUpDownCounter`
  - `InstrumentKindAsyncGauge` is renamed to `InstrumentKindObservableGauge`
- The `RegisterCallback` method of the `Meter` in `go.opentelemetry.io/otel/metric` changed.
  - The named `Callback` replaces the inline function parameter. (#3564)
  - `Callback` is required to return an error. (#3576)
  - `Callback` accepts the added `Observer` parameter added.
    This new parameter is used by `Callback` implementations to observe values for asynchronous instruments instead of calling the `Observe` method of the instrument directly. (#3584)
  - The slice of `instrument.Asynchronous` is now passed as a variadic argument. (#3587)
- The exporter from `go.opentelemetry.io/otel/exporters/zipkin` is updated to use the `v1.16.0` version of semantic conventions.
  This means it no longer uses the removed `net.peer.ip` or `http.host` attributes to determine the remote endpoint.
  Instead it uses the `net.sock.peer` attributes. (#3581)
- The `Min` and `Max` fields of the `HistogramDataPoint` in `go.opentelemetry.io/otel/sdk/metric/metricdata` are now defined with the added `Extrema` type instead of a `*float64`. (#3487)

### Fixed

- Asynchronous instruments that use sum aggregators and attribute filters correctly add values from equivalent attribute sets that have been filtered. (#3439, #3549)
- The `RegisterCallback` method of the `Meter` from `go.opentelemetry.io/otel/sdk/metric` only registers a callback for instruments created by that meter.
  Trying to register a callback with instruments from a different meter will result in an error being returned. (#3584)

### Deprecated

- The `NewMetricExporter` in `go.opentelemetry.io/otel/bridge/opencensus` is deprecated.
  Use `NewMetricProducer` instead. (#3541)
- The `go.opentelemetry.io/otel/metric/instrument/asyncfloat64` package is deprecated.
  Use the instruments from `go.opentelemetry.io/otel/metric/instrument` instead. (#3575)
- The `go.opentelemetry.io/otel/metric/instrument/asyncint64` package is deprecated.
  Use the instruments from `go.opentelemetry.io/otel/metric/instrument` instead. (#3575)
- The `go.opentelemetry.io/otel/metric/instrument/syncfloat64` package is deprecated.
  Use the instruments from `go.opentelemetry.io/otel/metric/instrument` instead. (#3575)
- The `go.opentelemetry.io/otel/metric/instrument/syncint64` package is deprecated.
  Use the instruments from `go.opentelemetry.io/otel/metric/instrument` instead. (#3575)
- The `NewWrappedTracerProvider` in `go.opentelemetry.io/otel/bridge/opentracing` is now deprecated.
  Use `NewTracerProvider` instead. (#3116)

### Removed

- The deprecated `go.opentelemetry.io/otel/sdk/metric/view` package is removed. (#3520)
- The `InstrumentProvider` from `go.opentelemetry.io/otel/sdk/metric/asyncint64` is removed.
  Use the new creation methods of the `Meter` in `go.opentelemetry.io/otel/sdk/metric` instead. (#3530)
  - The `Counter` method is replaced by `Meter.Int64ObservableCounter`
  - The `UpDownCounter` method is replaced by `Meter.Int64ObservableUpDownCounter`
  - The `Gauge` method is replaced by `Meter.Int64ObservableGauge`
- The `InstrumentProvider` from `go.opentelemetry.io/otel/sdk/metric/asyncfloat64` is removed.
  Use the new creation methods of the `Meter` in `go.opentelemetry.io/otel/sdk/metric` instead. (#3530)
  - The `Counter` method is replaced by `Meter.Float64ObservableCounter`
  - The `UpDownCounter` method is replaced by `Meter.Float64ObservableUpDownCounter`
  - The `Gauge` method is replaced by `Meter.Float64ObservableGauge`
- The `InstrumentProvider` from `go.opentelemetry.io/otel/sdk/metric/syncint64` is removed.
  Use the new creation methods of the `Meter` in `go.opentelemetry.io/otel/sdk/metric` instead. (#3530)
  - The `Counter` method is replaced by `Meter.Int64Counter`
  - The `UpDownCounter` method is replaced by `Meter.Int64UpDownCounter`
  - The `Histogram` method is replaced by `Meter.Int64Histogram`
- The `InstrumentProvider` from `go.opentelemetry.io/otel/sdk/metric/syncfloat64` is removed.
  Use the new creation methods of the `Meter` in `go.opentelemetry.io/otel/sdk/metric` instead. (#3530)
  - The `Counter` method is replaced by `Meter.Float64Counter`
  - The `UpDownCounter` method is replaced by `Meter.Float64UpDownCounter`
  - The `Histogram` method is replaced by `Meter.Float64Histogram`

## [1.11.2/0.34.0] 2022-12-05

### Added

- The `WithView` `Option` is added to the `go.opentelemetry.io/otel/sdk/metric` package.
   This option is used to configure the view(s) a `MeterProvider` will use for all `Reader`s that are registered with it. (#3387)
- Add Instrumentation Scope and Version as info metric and label in Prometheus exporter.
  This can be disabled using the `WithoutScopeInfo()` option added to that package.(#3273, #3357)
- OTLP exporters now recognize: (#3363)
  - `OTEL_EXPORTER_OTLP_INSECURE`
  - `OTEL_EXPORTER_OTLP_TRACES_INSECURE`
  - `OTEL_EXPORTER_OTLP_METRICS_INSECURE`
  - `OTEL_EXPORTER_OTLP_CLIENT_KEY`
  - `OTEL_EXPORTER_OTLP_TRACES_CLIENT_KEY`
  - `OTEL_EXPORTER_OTLP_METRICS_CLIENT_KEY`
  - `OTEL_EXPORTER_OTLP_CLIENT_CERTIFICATE`
  - `OTEL_EXPORTER_OTLP_TRACES_CLIENT_CERTIFICATE`
  - `OTEL_EXPORTER_OTLP_METRICS_CLIENT_CERTIFICATE`
- The `View` type and related `NewView` function to create a view according to the OpenTelemetry specification are added to `go.opentelemetry.io/otel/sdk/metric`.
  These additions are replacements for the `View` type and `New` function from `go.opentelemetry.io/otel/sdk/metric/view`. (#3459)
- The `Instrument` and `InstrumentKind` type are added to `go.opentelemetry.io/otel/sdk/metric`.
  These additions are replacements for the `Instrument` and `InstrumentKind` types from `go.opentelemetry.io/otel/sdk/metric/view`. (#3459)
- The `Stream` type is added to `go.opentelemetry.io/otel/sdk/metric` to define a metric data stream a view will produce. (#3459)
- The `AssertHasAttributes` allows instrument authors to test that datapoints returned have appropriate attributes. (#3487)

### Changed

- The `"go.opentelemetry.io/otel/sdk/metric".WithReader` option no longer accepts views to associate with the `Reader`.
   Instead, views are now registered directly with the `MeterProvider` via the new `WithView` option.
   The views registered with the `MeterProvider` apply to all `Reader`s. (#3387)
- The `Temporality(view.InstrumentKind) metricdata.Temporality` and `Aggregation(view.InstrumentKind) aggregation.Aggregation` methods are added to the `"go.opentelemetry.io/otel/sdk/metric".Exporter` interface. (#3260)
- The `Temporality(view.InstrumentKind) metricdata.Temporality` and `Aggregation(view.InstrumentKind) aggregation.Aggregation` methods are added to the `"go.opentelemetry.io/otel/exporters/otlp/otlpmetric".Client` interface. (#3260)
- The `WithTemporalitySelector` and `WithAggregationSelector` `ReaderOption`s have been changed to `ManualReaderOption`s in the `go.opentelemetry.io/otel/sdk/metric` package. (#3260)
- The periodic reader in the `go.opentelemetry.io/otel/sdk/metric` package now uses the temporality and aggregation selectors from its configured exporter instead of accepting them as options. (#3260)

### Fixed

- The `go.opentelemetry.io/otel/exporters/prometheus` exporter fixes duplicated `_total` suffixes. (#3369)
- Remove comparable requirement for `Reader`s. (#3387)
- Cumulative metrics from the OpenCensus bridge (`go.opentelemetry.io/otel/bridge/opencensus`) are defined as monotonic sums, instead of non-monotonic. (#3389)
- Asynchronous counters (`Counter` and `UpDownCounter`) from the metric SDK now produce delta sums when configured with delta temporality. (#3398)
- Exported `Status` codes in the `go.opentelemetry.io/otel/exporters/zipkin` exporter are now exported as all upper case values. (#3340)
- `Aggregation`s from `go.opentelemetry.io/otel/sdk/metric` with no data are not exported. (#3394, #3436)
- Re-enabled Attribute Filters in the Metric SDK. (#3396)
- Asynchronous callbacks are only called if they are registered with at least one instrument that does not use drop aggregation. (#3408)
- Do not report empty partial-success responses in the `go.opentelemetry.io/otel/exporters/otlp` exporters. (#3438, #3432)
- Handle partial success responses in `go.opentelemetry.io/otel/exporters/otlp/otlpmetric` exporters. (#3162, #3440)
- Prevent duplicate Prometheus description, unit, and type. (#3469)
- Prevents panic when using incorrect `attribute.Value.As[Type]Slice()`. (#3489)

### Removed

- The `go.opentelemetry.io/otel/exporters/otlp/otlpmetric.Client` interface is removed. (#3486)
- The `go.opentelemetry.io/otel/exporters/otlp/otlpmetric.New` function is removed. Use the `otlpmetric[http|grpc].New` directly. (#3486)

### Deprecated

- The `go.opentelemetry.io/otel/sdk/metric/view` package is deprecated.
  Use `Instrument`, `InstrumentKind`, `View`, and `NewView` in `go.opentelemetry.io/otel/sdk/metric` instead. (#3476)

## [1.11.1/0.33.0] 2022-10-19

### Added

- The Prometheus exporter in `go.opentelemetry.io/otel/exporters/prometheus` registers with a Prometheus registerer on creation.
   By default, it will register with the default Prometheus registerer.
   A non-default registerer can be used by passing the `WithRegisterer` option. (#3239)
- Added the `WithAggregationSelector` option to the `go.opentelemetry.io/otel/exporters/prometheus` package to change the default `AggregationSelector` used. (#3341)
- The Prometheus exporter in `go.opentelemetry.io/otel/exporters/prometheus` converts the `Resource` associated with metric exports into a `target_info` metric. (#3285)

### Changed

- The `"go.opentelemetry.io/otel/exporters/prometheus".New` function is updated to return an error.
   It will return an error if the exporter fails to register with Prometheus. (#3239)

### Fixed

- The URL-encoded values from the `OTEL_RESOURCE_ATTRIBUTES` environment variable are decoded. (#2963)
- The `baggage.NewMember` function decodes the `value` parameter instead of directly using it.
   This fixes the implementation to be compliant with the W3C specification. (#3226)
- Slice attributes of the `attribute` package are now comparable based on their value, not instance. (#3108 #3252)
- The `Shutdown` and `ForceFlush` methods of the `"go.opentelemetry.io/otel/sdk/trace".TraceProvider` no longer return an error when no processor is registered. (#3268)
- The Prometheus exporter in `go.opentelemetry.io/otel/exporters/prometheus` cumulatively sums histogram buckets. (#3281)
- The sum of each histogram data point is now uniquely exported by the `go.opentelemetry.io/otel/exporters/otlpmetric` exporters. (#3284, #3293)
- Recorded values for asynchronous counters (`Counter` and `UpDownCounter`) are interpreted as exact, not incremental, sum values by the metric SDK. (#3350, #3278)
- `UpDownCounters` are now correctly output as Prometheus gauges in the `go.opentelemetry.io/otel/exporters/prometheus` exporter. (#3358)
- The Prometheus exporter in `go.opentelemetry.io/otel/exporters/prometheus` no longer describes the metrics it will send to Prometheus on startup.
   Instead the exporter is defined as an "unchecked" collector for Prometheus.
   This fixes the `reader is not registered` warning currently emitted on startup. (#3291 #3342)
- The `go.opentelemetry.io/otel/exporters/prometheus` exporter now correctly adds `_total` suffixes to counter metrics. (#3360)
- The `go.opentelemetry.io/otel/exporters/prometheus` exporter now adds a unit suffix to metric names.
   This can be disabled using the `WithoutUnits()` option added to that package. (#3352)

## [1.11.0/0.32.3] 2022-10-12

### Added

- Add default User-Agent header to OTLP exporter requests (`go.opentelemetry.io/otel/exporters/otlptrace/otlptracegrpc` and `go.opentelemetry.io/otel/exporters/otlptrace/otlptracehttp`). (#3261)

### Changed

- `span.SetStatus` has been updated such that calls that lower the status are now no-ops. (#3214)
- Upgrade `golang.org/x/sys/unix` from `v0.0.0-20210423185535-09eb48e85fd7` to `v0.0.0-20220919091848-fb04ddd9f9c8`.
  This addresses [GO-2022-0493](https://pkg.go.dev/vuln/GO-2022-0493). (#3235)

## [0.32.2] Metric SDK (Alpha) - 2022-10-11

### Added

- Added an example of using metric views to customize instruments. (#3177)
- Add default User-Agent header to OTLP exporter requests (`go.opentelemetry.io/otel/exporters/otlpmetric/otlpmetricgrpc` and `go.opentelemetry.io/otel/exporters/otlpmetric/otlpmetrichttp`). (#3261)

### Changed

- Flush pending measurements with the `PeriodicReader` in the `go.opentelemetry.io/otel/sdk/metric` when `ForceFlush` or `Shutdown` are called. (#3220)
- Update histogram default bounds to match the requirements of the latest specification. (#3222)
- Encode the HTTP status code in the OpenTracing bridge (`go.opentelemetry.io/otel/bridge/opentracing`) as an integer.  (#3265)

### Fixed

- Use default view if instrument does not match any registered view of a reader. (#3224, #3237)
- Return the same instrument every time a user makes the exact same instrument creation call. (#3229, #3251)
- Return the existing instrument when a view transforms a creation call to match an existing instrument. (#3240, #3251)
- Log a warning when a conflicting instrument (e.g. description, unit, data-type) is created instead of returning an error. (#3251)
- The OpenCensus bridge no longer sends empty batches of metrics. (#3263)

## [0.32.1] Metric SDK (Alpha) - 2022-09-22

### Changed

- The Prometheus exporter sanitizes OpenTelemetry instrument names when exporting.
   Invalid characters are replaced with `_`. (#3212)

### Added

- The metric portion of the OpenCensus bridge (`go.opentelemetry.io/otel/bridge/opencensus`) has been reintroduced. (#3192)
- The OpenCensus bridge example (`go.opentelemetry.io/otel/example/opencensus`) has been reintroduced. (#3206)

### Fixed

- Updated go.mods to point to valid versions of the sdk. (#3216)
- Set the `MeterProvider` resource on all exported metric data. (#3218)

## [0.32.0] Revised Metric SDK (Alpha) - 2022-09-18

### Changed

- The metric SDK in `go.opentelemetry.io/otel/sdk/metric` is completely refactored to comply with the OpenTelemetry specification.
  Please see the package documentation for how the new SDK is initialized and configured. (#3175)
- Update the minimum supported go version to go1.18. Removes support for go1.17 (#3179)

### Removed

- The metric portion of the OpenCensus bridge (`go.opentelemetry.io/otel/bridge/opencensus`) has been removed.
  A new bridge compliant with the revised metric SDK will be added back in a future release. (#3175)
- The `go.opentelemetry.io/otel/sdk/metric/aggregator/aggregatortest` package is removed, see the new metric SDK. (#3175)
- The `go.opentelemetry.io/otel/sdk/metric/aggregator/histogram` package is removed, see the new metric SDK. (#3175)
- The `go.opentelemetry.io/otel/sdk/metric/aggregator/lastvalue` package is removed, see the new metric SDK. (#3175)
- The `go.opentelemetry.io/otel/sdk/metric/aggregator/sum` package is removed, see the new metric SDK. (#3175)
- The `go.opentelemetry.io/otel/sdk/metric/aggregator` package is removed, see the new metric SDK. (#3175)
- The `go.opentelemetry.io/otel/sdk/metric/controller/basic` package is removed, see the new metric SDK. (#3175)
- The `go.opentelemetry.io/otel/sdk/metric/controller/controllertest` package is removed, see the new metric SDK. (#3175)
- The `go.opentelemetry.io/otel/sdk/metric/controller/time` package is removed, see the new metric SDK. (#3175)
- The `go.opentelemetry.io/otel/sdk/metric/export/aggregation` package is removed, see the new metric SDK. (#3175)
- The `go.opentelemetry.io/otel/sdk/metric/export` package is removed, see the new metric SDK. (#3175)
- The `go.opentelemetry.io/otel/sdk/metric/metrictest` package is removed.
  A replacement package that supports the new metric SDK will be added back in a future release. (#3175)
- The `go.opentelemetry.io/otel/sdk/metric/number` package is removed, see the new metric SDK. (#3175)
- The `go.opentelemetry.io/otel/sdk/metric/processor/basic` package is removed, see the new metric SDK. (#3175)
- The `go.opentelemetry.io/otel/sdk/metric/processor/processortest` package is removed, see the new metric SDK. (#3175)
- The `go.opentelemetry.io/otel/sdk/metric/processor/reducer` package is removed, see the new metric SDK. (#3175)
- The `go.opentelemetry.io/otel/sdk/metric/registry` package is removed, see the new metric SDK. (#3175)
- The `go.opentelemetry.io/otel/sdk/metric/sdkapi` package is removed, see the new metric SDK. (#3175)
- The `go.opentelemetry.io/otel/sdk/metric/selector/simple` package is removed, see the new metric SDK. (#3175)
- The `"go.opentelemetry.io/otel/sdk/metric".ErrUninitializedInstrument` variable was removed. (#3175)
- The `"go.opentelemetry.io/otel/sdk/metric".ErrBadInstrument` variable was removed. (#3175)
- The `"go.opentelemetry.io/otel/sdk/metric".Accumulator` type was removed, see the `MeterProvider`in the new metric SDK. (#3175)
- The `"go.opentelemetry.io/otel/sdk/metric".NewAccumulator` function was removed, see `NewMeterProvider`in the new metric SDK. (#3175)
- The deprecated `"go.opentelemetry.io/otel/sdk/metric".AtomicFieldOffsets` function was removed. (#3175)

## [1.10.0] - 2022-09-09

### Added

- Support Go 1.19. (#3077)
  Include compatibility testing and document support. (#3077)
- Support the OTLP ExportTracePartialSuccess response; these are passed to the registered error handler. (#3106)
- Upgrade go.opentelemetry.io/proto/otlp from v0.18.0 to v0.19.0 (#3107)

### Changed

- Fix misidentification of OpenTelemetry `SpanKind` in OpenTracing bridge (`go.opentelemetry.io/otel/bridge/opentracing`).  (#3096)
- Attempting to start a span with a nil `context` will no longer cause a panic. (#3110)
- All exporters will be shutdown even if one reports an error (#3091)
- Ensure valid UTF-8 when truncating over-length attribute values. (#3156)

## [1.9.0/0.0.3] - 2022-08-01

### Added

- Add support for Schema Files format 1.1.x (metric "split" transform) with the new `go.opentelemetry.io/otel/schema/v1.1` package. (#2999)
- Add the `go.opentelemetry.io/otel/semconv/v1.11.0` package.
  The package contains semantic conventions from the `v1.11.0` version of the OpenTelemetry specification. (#3009)
- Add the `go.opentelemetry.io/otel/semconv/v1.12.0` package.
  The package contains semantic conventions from the `v1.12.0` version of the OpenTelemetry specification. (#3010)
- Add the `http.method` attribute to HTTP server metric from all `go.opentelemetry.io/otel/semconv/*` packages. (#3018)

### Fixed

- Invalid warning for context setup being deferred in `go.opentelemetry.io/otel/bridge/opentracing` package. (#3029)

## [1.8.0/0.31.0] - 2022-07-08

### Added

- Add support for `opentracing.TextMap` format in the `Inject` and `Extract` methods
of the `"go.opentelemetry.io/otel/bridge/opentracing".BridgeTracer` type. (#2911)

### Changed

- The `crosslink` make target has been updated to use the `go.opentelemetry.io/build-tools/crosslink` package. (#2886)
- In the `go.opentelemetry.io/otel/sdk/instrumentation` package rename `Library` to `Scope` and alias `Library` as `Scope` (#2976)
- Move metric no-op implementation form `nonrecording` to `metric` package. (#2866)

### Removed

- Support for go1.16. Support is now only for go1.17 and go1.18 (#2917)

### Deprecated

- The `Library` struct in the `go.opentelemetry.io/otel/sdk/instrumentation` package is deprecated.
  Use the equivalent `Scope` struct instead. (#2977)
- The `ReadOnlySpan.InstrumentationLibrary` method from the `go.opentelemetry.io/otel/sdk/trace` package is deprecated.
  Use the equivalent `ReadOnlySpan.InstrumentationScope` method instead. (#2977)

## [1.7.0/0.30.0] - 2022-04-28

### Added

- Add the `go.opentelemetry.io/otel/semconv/v1.8.0` package.
  The package contains semantic conventions from the `v1.8.0` version of the OpenTelemetry specification. (#2763)
- Add the `go.opentelemetry.io/otel/semconv/v1.9.0` package.
  The package contains semantic conventions from the `v1.9.0` version of the OpenTelemetry specification. (#2792)
- Add the `go.opentelemetry.io/otel/semconv/v1.10.0` package.
  The package contains semantic conventions from the `v1.10.0` version of the OpenTelemetry specification. (#2842)
- Added an in-memory exporter to metrictest to aid testing with a full SDK. (#2776)

### Fixed

- Globally delegated instruments are unwrapped before delegating asynchronous callbacks. (#2784)
- Remove import of `testing` package in non-tests builds of the `go.opentelemetry.io/otel` package. (#2786)

### Changed

- The `WithLabelEncoder` option from the `go.opentelemetry.io/otel/exporters/stdout/stdoutmetric` package is renamed to `WithAttributeEncoder`. (#2790)
- The `LabelFilterSelector` interface from `go.opentelemetry.io/otel/sdk/metric/processor/reducer` is renamed to `AttributeFilterSelector`.
  The method included in the renamed interface also changed from `LabelFilterFor` to `AttributeFilterFor`. (#2790)
- The `Metadata.Labels` method from the `go.opentelemetry.io/otel/sdk/metric/export` package is renamed to `Metadata.Attributes`.
  Consequentially, the `Record` type from the same package also has had the embedded method renamed. (#2790)

### Deprecated

- The `Iterator.Label` method in the `go.opentelemetry.io/otel/attribute` package is deprecated.
  Use the equivalent `Iterator.Attribute` method instead. (#2790)
- The `Iterator.IndexedLabel` method in the `go.opentelemetry.io/otel/attribute` package is deprecated.
  Use the equivalent `Iterator.IndexedAttribute` method instead. (#2790)
- The `MergeIterator.Label` method in the `go.opentelemetry.io/otel/attribute` package is deprecated.
  Use the equivalent `MergeIterator.Attribute` method instead. (#2790)

### Removed

- Removed the `Batch` type from the `go.opentelemetry.io/otel/sdk/metric/metrictest` package. (#2864)
- Removed the `Measurement` type from the `go.opentelemetry.io/otel/sdk/metric/metrictest` package. (#2864)

## [0.29.0] - 2022-04-11

### Added

- The metrics global package was added back into several test files. (#2764)
- The `Meter` function is added back to the `go.opentelemetry.io/otel/metric/global` package.
  This function is a convenience function equivalent to calling `global.MeterProvider().Meter(...)`. (#2750)

### Removed

- Removed module the `go.opentelemetry.io/otel/sdk/export/metric`.
  Use the `go.opentelemetry.io/otel/sdk/metric` module instead. (#2720)

### Changed

- Don't panic anymore when setting a global MeterProvider to itself. (#2749)
- Upgrade `go.opentelemetry.io/proto/otlp` in `go.opentelemetry.io/otel/exporters/otlp/otlpmetric` from `v0.12.1` to `v0.15.0`.
  This replaces the use of the now deprecated `InstrumentationLibrary` and `InstrumentationLibraryMetrics` types and fields in the proto library with the equivalent `InstrumentationScope` and `ScopeMetrics`. (#2748)

## [1.6.3] - 2022-04-07

### Fixed

- Allow non-comparable global `MeterProvider`, `TracerProvider`, and `TextMapPropagator` types to be set. (#2772, #2773)

## [1.6.2] - 2022-04-06

### Changed

- Don't panic anymore when setting a global TracerProvider or TextMapPropagator to itself. (#2749)
- Upgrade `go.opentelemetry.io/proto/otlp` in `go.opentelemetry.io/otel/exporters/otlp/otlptrace` from `v0.12.1` to `v0.15.0`.
  This replaces the use of the now deprecated `InstrumentationLibrary` and `InstrumentationLibrarySpans` types and fields in the proto library with the equivalent `InstrumentationScope` and `ScopeSpans`. (#2748)

## [1.6.1] - 2022-03-28

### Fixed

- The `go.opentelemetry.io/otel/schema/*` packages now use the correct schema URL for their `SchemaURL` constant.
  Instead of using `"https://opentelemetry.io/schemas/v<version>"` they now use the correct URL without a `v` prefix, `"https://opentelemetry.io/schemas/<version>"`. (#2743, #2744)

### Security

- Upgrade `go.opentelemetry.io/proto/otlp` from `v0.12.0` to `v0.12.1`.
  This includes an indirect upgrade of `github.com/grpc-ecosystem/grpc-gateway` which resolves [a vulnerability](https://nvd.nist.gov/vuln/detail/CVE-2019-11254) from `gopkg.in/yaml.v2` in version `v2.2.3`. (#2724, #2728)

## [1.6.0/0.28.0] - 2022-03-23

### ⚠️ Notice ⚠️

This update is a breaking change of the unstable Metrics API.
Code instrumented with the `go.opentelemetry.io/otel/metric` will need to be modified.

### Added

- Add metrics exponential histogram support.
  New mapping functions have been made available in `sdk/metric/aggregator/exponential/mapping` for other OpenTelemetry projects to take dependencies on. (#2502)
- Add Go 1.18 to our compatibility tests. (#2679)
- Allow configuring the Sampler with the `OTEL_TRACES_SAMPLER` and `OTEL_TRACES_SAMPLER_ARG` environment variables. (#2305, #2517)
- Add the `metric/global` for obtaining and setting the global `MeterProvider`. (#2660)

### Changed

- The metrics API has been significantly changed to match the revised OpenTelemetry specification.
  High-level changes include:

  - Synchronous and asynchronous instruments are now handled by independent `InstrumentProvider`s.
    These `InstrumentProvider`s are managed with a `Meter`.
  - Synchronous and asynchronous instruments are grouped into their own packages based on value types.
  - Asynchronous callbacks can now be registered with a `Meter`.

  Be sure to check out the metric module documentation for more information on how to use the revised API. (#2587, #2660)

### Fixed

- Fallback to general attribute limits when span specific ones are not set in the environment. (#2675, #2677)

## [1.5.0] - 2022-03-16

### Added

- Log the Exporters configuration in the TracerProviders message. (#2578)
- Added support to configure the span limits with environment variables.
  The following environment variables are supported. (#2606, #2637)
  - `OTEL_SPAN_ATTRIBUTE_VALUE_LENGTH_LIMIT`
  - `OTEL_SPAN_ATTRIBUTE_COUNT_LIMIT`
  - `OTEL_SPAN_EVENT_COUNT_LIMIT`
  - `OTEL_EVENT_ATTRIBUTE_COUNT_LIMIT`
  - `OTEL_SPAN_LINK_COUNT_LIMIT`
  - `OTEL_LINK_ATTRIBUTE_COUNT_LIMIT`

  If the provided environment variables are invalid (negative), the default values would be used.
- Rename the `gc` runtime name to `go` (#2560)
- Add resource container ID detection. (#2418)
- Add span attribute value length limit.
  The new `AttributeValueLengthLimit` field is added to the `"go.opentelemetry.io/otel/sdk/trace".SpanLimits` type to configure this limit for a `TracerProvider`.
  The default limit for this resource is "unlimited". (#2637)
- Add the `WithRawSpanLimits` option to `go.opentelemetry.io/otel/sdk/trace`.
  This option replaces the `WithSpanLimits` option.
  Zero or negative values will not be changed to the default value like `WithSpanLimits` does.
  Setting a limit to zero will effectively disable the related resource it limits and setting to a negative value will mean that resource is unlimited.
  Consequentially, limits should be constructed using `NewSpanLimits` and updated accordingly. (#2637)

### Changed

- Drop oldest tracestate `Member` when capacity is reached. (#2592)
- Add event and link drop counts to the exported data from the `oltptrace` exporter. (#2601)
- Unify path cleaning functionally in the `otlpmetric` and `otlptrace` configuration. (#2639)
- Change the debug message from the `sdk/trace.BatchSpanProcessor` to reflect the count is cumulative. (#2640)
- Introduce new internal `envconfig` package for OTLP exporters. (#2608)
- If `http.Request.Host` is empty, fall back to use `URL.Host` when populating `http.host` in the `semconv` packages. (#2661)

### Fixed

- Remove the OTLP trace exporter limit of SpanEvents when exporting. (#2616)
- Default to port `4318` instead of `4317` for the `otlpmetrichttp` and `otlptracehttp` client. (#2614, #2625)
- Unlimited span limits are now supported (negative values). (#2636, #2637)

### Deprecated

- Deprecated `"go.opentelemetry.io/otel/sdk/trace".WithSpanLimits`.
  Use `WithRawSpanLimits` instead.
  That option allows setting unlimited and zero limits, this option does not.
  This option will be kept until the next major version incremented release. (#2637)

## [1.4.1] - 2022-02-16

### Fixed

- Fix race condition in reading the dropped spans number for the `BatchSpanProcessor`. (#2615)

## [1.4.0] - 2022-02-11

### Added

- Use `OTEL_EXPORTER_ZIPKIN_ENDPOINT` environment variable to specify zipkin collector endpoint. (#2490)
- Log the configuration of `TracerProvider`s, and `Tracer`s for debugging.
  To enable use a logger with Verbosity (V level) `>=1`. (#2500)
- Added support to configure the batch span-processor with environment variables.
  The following environment variables are used. (#2515)
  - `OTEL_BSP_SCHEDULE_DELAY`
  - `OTEL_BSP_EXPORT_TIMEOUT`
  - `OTEL_BSP_MAX_QUEUE_SIZE`.
  - `OTEL_BSP_MAX_EXPORT_BATCH_SIZE`

### Changed

- Zipkin exporter exports `Resource` attributes in the `Tags` field. (#2589)

### Deprecated

- Deprecate module the `go.opentelemetry.io/otel/sdk/export/metric`.
  Use the `go.opentelemetry.io/otel/sdk/metric` module instead. (#2382)
- Deprecate `"go.opentelemetry.io/otel/sdk/metric".AtomicFieldOffsets`. (#2445)

### Fixed

- Fixed the instrument kind for noop async instruments to correctly report an implementation. (#2461)
- Fix UDP packets overflowing with Jaeger payloads. (#2489, #2512)
- Change the `otlpmetric.Client` interface's `UploadMetrics` method to accept a single `ResourceMetrics` instead of a slice of them. (#2491)
- Specify explicit buckets in Prometheus example, fixing issue where example only has `+inf` bucket. (#2419, #2493)
- W3C baggage will now decode urlescaped values. (#2529)
- Baggage members are now only validated once, when calling `NewMember` and not also when adding it to the baggage itself. (#2522)
- The order attributes are dropped from spans in the `go.opentelemetry.io/otel/sdk/trace` package when capacity is reached is fixed to be in compliance with the OpenTelemetry specification.
  Instead of dropping the least-recently-used attribute, the last added attribute is dropped.
  This drop order still only applies to attributes with unique keys not already contained in the span.
  If an attribute is added with a key already contained in the span, that attribute is updated to the new value being added. (#2576)

### Removed

- Updated `go.opentelemetry.io/proto/otlp` from `v0.11.0` to `v0.12.0`. This version removes a number of deprecated methods. (#2546)
  - [`Metric.GetIntGauge()`](https://pkg.go.dev/go.opentelemetry.io/proto/otlp@v0.11.0/metrics/v1#Metric.GetIntGauge)
  - [`Metric.GetIntHistogram()`](https://pkg.go.dev/go.opentelemetry.io/proto/otlp@v0.11.0/metrics/v1#Metric.GetIntHistogram)
  - [`Metric.GetIntSum()`](https://pkg.go.dev/go.opentelemetry.io/proto/otlp@v0.11.0/metrics/v1#Metric.GetIntSum)

## [1.3.0] - 2021-12-10

### ⚠️ Notice ⚠️

We have updated the project minimum supported Go version to 1.16

### Added

- Added an internal Logger.
  This can be used by the SDK and API to provide users with feedback of the internal state.
  To enable verbose logs configure the logger which will print V(1) logs. For debugging information configure to print V(5) logs. (#2343)
- Add the `WithRetry` `Option` and the `RetryConfig` type to the `go.opentelemetry.io/otel/exporter/otel/otlpmetric/otlpmetrichttp` package to specify retry behavior consistently. (#2425)
- Add `SpanStatusFromHTTPStatusCodeAndSpanKind` to all `semconv` packages to return a span status code similar to `SpanStatusFromHTTPStatusCode`, but exclude `4XX` HTTP errors as span errors if the span is of server kind. (#2296)

### Changed

- The `"go.opentelemetry.io/otel/exporter/otel/otlptrace/otlptracegrpc".Client` now uses the underlying gRPC `ClientConn` to handle name resolution, TCP connection establishment (with retries and backoff) and TLS handshakes, and handling errors on established connections by re-resolving the name and reconnecting. (#2329)
- The `"go.opentelemetry.io/otel/exporter/otel/otlpmetric/otlpmetricgrpc".Client` now uses the underlying gRPC `ClientConn` to handle name resolution, TCP connection establishment (with retries and backoff) and TLS handshakes, and handling errors on established connections by re-resolving the name and reconnecting. (#2425)
- The `"go.opentelemetry.io/otel/exporter/otel/otlpmetric/otlpmetricgrpc".RetrySettings` type is renamed to `RetryConfig`. (#2425)
- The `go.opentelemetry.io/otel/exporter/otel/*` gRPC exporters now default to using the host's root CA set if none are provided by the user and `WithInsecure` is not specified. (#2432)
- Change `resource.Default` to be evaluated the first time it is called, rather than on import. This allows the caller the option to update `OTEL_RESOURCE_ATTRIBUTES` first, such as with `os.Setenv`. (#2371)

### Fixed

- The `go.opentelemetry.io/otel/exporter/otel/*` exporters are updated to handle per-signal and universal endpoints according to the OpenTelemetry specification.
  Any per-signal endpoint set via an `OTEL_EXPORTER_OTLP_<signal>_ENDPOINT` environment variable is now used without modification of the path.
  When `OTEL_EXPORTER_OTLP_ENDPOINT` is set, if it contains a path, that path is used as a base path which per-signal paths are appended to. (#2433)
- Basic metric controller updated to use sync.Map to avoid blocking calls (#2381)
- The `go.opentelemetry.io/otel/exporter/jaeger` correctly sets the `otel.status_code` value to be a string of `ERROR` or `OK` instead of an integer code. (#2439, #2440)

### Deprecated

- Deprecated the `"go.opentelemetry.io/otel/exporter/otel/otlpmetric/otlpmetrichttp".WithMaxAttempts` `Option`, use the new `WithRetry` `Option` instead. (#2425)
- Deprecated the `"go.opentelemetry.io/otel/exporter/otel/otlpmetric/otlpmetrichttp".WithBackoff` `Option`, use the new `WithRetry` `Option` instead. (#2425)

### Removed

- Remove the metric Processor's ability to convert cumulative to delta aggregation temporality. (#2350)
- Remove the metric Bound Instruments interface and implementations. (#2399)
- Remove the metric MinMaxSumCount kind aggregation and the corresponding OTLP export path. (#2423)
- Metric SDK removes the "exact" aggregator for histogram instruments, as it performed a non-standard aggregation for OTLP export (creating repeated Gauge points) and worked its way into a number of confusing examples. (#2348)

## [1.2.0] - 2021-11-12

### Changed

- Metric SDK `export.ExportKind`, `export.ExportKindSelector` types have been renamed to `aggregation.Temporality` and `aggregation.TemporalitySelector` respectively to keep in line with current specification and protocol along with built-in selectors (e.g., `aggregation.CumulativeTemporalitySelector`, ...). (#2274)
- The Metric `Exporter` interface now requires a `TemporalitySelector` method instead of an `ExportKindSelector`. (#2274)
- Metrics API cleanup. The `metric/sdkapi` package has been created to relocate the API-to-SDK interface:
  - The following interface types simply moved from `metric` to `metric/sdkapi`: `Descriptor`, `MeterImpl`, `InstrumentImpl`, `SyncImpl`, `BoundSyncImpl`, `AsyncImpl`, `AsyncRunner`, `AsyncSingleRunner`, and `AsyncBatchRunner`
  - The following struct types moved and are replaced with type aliases, since they are exposed to the user: `Observation`, `Measurement`.
  - The No-op implementations of sync and async instruments are no longer exported, new functions `sdkapi.NewNoopAsyncInstrument()` and `sdkapi.NewNoopSyncInstrument()` are provided instead. (#2271)
- Update the SDK `BatchSpanProcessor` to export all queued spans when `ForceFlush` is called. (#2080, #2335)

### Added

- Add the `"go.opentelemetry.io/otel/exporters/otlp/otlpmetric/otlpmetricgrpc".WithGRPCConn` option so the exporter can reuse an existing gRPC connection. (#2002)
- Added a new `schema` module to help parse Schema Files in OTEP 0152 format. (#2267)
- Added a new `MapCarrier` to the `go.opentelemetry.io/otel/propagation` package to hold propagated cross-cutting concerns as a `map[string]string` held in memory. (#2334)

## [1.1.0] - 2021-10-27

### Added

- Add the `"go.opentelemetry.io/otel/exporters/otlp/otlptrace/otlptracegrpc".WithGRPCConn` option so the exporter can reuse an existing gRPC connection. (#2002)
- Add the `go.opentelemetry.io/otel/semconv/v1.7.0` package.
  The package contains semantic conventions from the `v1.7.0` version of the OpenTelemetry specification. (#2320)
- Add the `go.opentelemetry.io/otel/semconv/v1.6.1` package.
  The package contains semantic conventions from the `v1.6.1` version of the OpenTelemetry specification. (#2321)
- Add the `go.opentelemetry.io/otel/semconv/v1.5.0` package.
  The package contains semantic conventions from the `v1.5.0` version of the OpenTelemetry specification. (#2322)
  - When upgrading from the `semconv/v1.4.0` package note the following name changes:
    - `K8SReplicasetUIDKey` -> `K8SReplicaSetUIDKey`
    - `K8SReplicasetNameKey` -> `K8SReplicaSetNameKey`
    - `K8SStatefulsetUIDKey` -> `K8SStatefulSetUIDKey`
    - `k8SStatefulsetNameKey` -> `K8SStatefulSetNameKey`
    - `K8SDaemonsetUIDKey` -> `K8SDaemonSetUIDKey`
    - `K8SDaemonsetNameKey` -> `K8SDaemonSetNameKey`

### Changed

- Links added to a span will be dropped by the SDK if they contain an invalid span context (#2275).

### Fixed

- The `"go.opentelemetry.io/otel/semconv/v1.4.0".HTTPServerAttributesFromHTTPRequest` now correctly only sets the HTTP client IP attribute even if the connection was routed with proxies and there are multiple addresses in the `X-Forwarded-For` header. (#2282, #2284)
- The `"go.opentelemetry.io/otel/semconv/v1.4.0".NetAttributesFromHTTPRequest` function correctly handles IPv6 addresses as IP addresses and sets the correct net peer IP instead of the net peer hostname attribute. (#2283, #2285)
- The simple span processor shutdown method deterministically returns the exporter error status if it simultaneously finishes when the deadline is reached. (#2290, #2289)

## [1.0.1] - 2021-10-01

### Fixed

- json stdout exporter no longer crashes due to concurrency bug. (#2265)

## [Metrics 0.24.0] - 2021-10-01

### Changed

- NoopMeterProvider is now private and NewNoopMeterProvider must be used to obtain a noopMeterProvider. (#2237)
- The Metric SDK `Export()` function takes a new two-level reader interface for iterating over results one instrumentation library at a time. (#2197)
  - The former `"go.opentelemetry.io/otel/sdk/export/metric".CheckpointSet` is renamed `Reader`.
  - The new interface is named `"go.opentelemetry.io/otel/sdk/export/metric".InstrumentationLibraryReader`.

## [1.0.0] - 2021-09-20

This is the first stable release for the project.
This release includes an API and SDK for the tracing signal that will comply with the stability guarantees defined by the projects [versioning policy](./VERSIONING.md).

### Added

- OTLP trace exporter now sets the `SchemaURL` field in the exported telemetry if the Tracer has `WithSchemaURL` option. (#2242)

### Fixed

- Slice-valued attributes can correctly be used as map keys. (#2223)

### Removed

- Removed the `"go.opentelemetry.io/otel/exporters/zipkin".WithSDKOptions` function. (#2248)
- Removed the deprecated package `go.opentelemetry.io/otel/oteltest`. (#2234)
- Removed the deprecated package `go.opentelemetry.io/otel/bridge/opencensus/utils`. (#2233)
- Removed deprecated functions, types, and methods from `go.opentelemetry.io/otel/attribute` package.
  Use the typed functions and methods added to the package instead. (#2235)
  - The `Key.Array` method is removed.
  - The `Array` function is removed.
  - The `Any` function is removed.
  - The `ArrayValue` function is removed.
  - The `AsArray` function is removed.

## [1.0.0-RC3] - 2021-09-02

### Added

- Added `ErrorHandlerFunc` to use a function as an `"go.opentelemetry.io/otel".ErrorHandler`. (#2149)
- Added `"go.opentelemetry.io/otel/trace".WithStackTrace` option to add a stack trace when using `span.RecordError` or when panic is handled in `span.End`. (#2163)
- Added typed slice attribute types and functionality to the `go.opentelemetry.io/otel/attribute` package to replace the existing array type and functions. (#2162)
  - `BoolSlice`, `IntSlice`, `Int64Slice`, `Float64Slice`, and `StringSlice` replace the use of the `Array` function in the package.
- Added the `go.opentelemetry.io/otel/example/fib` example package.
  Included is an example application that computes Fibonacci numbers. (#2203)

### Changed

- Metric instruments have been renamed to match the (feature-frozen) metric API specification:
  - ValueRecorder becomes Histogram
  - ValueObserver becomes Gauge
  - SumObserver becomes CounterObserver
  - UpDownSumObserver becomes UpDownCounterObserver
  The API exported from this project is still considered experimental. (#2202)
- Metric SDK/API implementation type `InstrumentKind` moves into `sdkapi` sub-package. (#2091)
- The Metrics SDK export record no longer contains a Resource pointer, the SDK `"go.opentelemetry.io/otel/sdk/trace/export/metric".Exporter.Export()` function for push-based exporters now takes a single Resource argument, pull-based exporters use `"go.opentelemetry.io/otel/sdk/metric/controller/basic".Controller.Resource()`. (#2120)
- The JSON output of the `go.opentelemetry.io/otel/exporters/stdout/stdouttrace` is harmonized now such that the output is "plain" JSON objects after each other of the form `{ ... } { ... } { ... }`. Earlier the JSON objects describing a span were wrapped in a slice for each `Exporter.ExportSpans` call, like `[ { ... } ][ { ... } { ... } ]`. Outputting JSON object directly after each other is consistent with JSON loggers, and a bit easier to parse and read. (#2196)
- Update the `NewTracerConfig`, `NewSpanStartConfig`, `NewSpanEndConfig`, and `NewEventConfig` function in the `go.opentelemetry.io/otel/trace` package to return their respective configurations as structs instead of pointers to the struct. (#2212)

### Deprecated

- The `go.opentelemetry.io/otel/bridge/opencensus/utils` package is deprecated.
  All functionality from this package now exists in the `go.opentelemetry.io/otel/bridge/opencensus` package.
  The functions from that package should be used instead. (#2166)
- The `"go.opentelemetry.io/otel/attribute".Array` function and the related `ARRAY` value type is deprecated.
  Use the typed `*Slice` functions and types added to the package instead. (#2162)
- The `"go.opentelemetry.io/otel/attribute".Any` function is deprecated.
  Use the typed functions instead. (#2181)
- The `go.opentelemetry.io/otel/oteltest` package is deprecated.
  The `"go.opentelemetry.io/otel/sdk/trace/tracetest".SpanRecorder` can be registered with the default SDK (`go.opentelemetry.io/otel/sdk/trace`) as a `SpanProcessor` and used as a replacement for this deprecated package. (#2188)

### Removed

- Removed metrics test package `go.opentelemetry.io/otel/sdk/export/metric/metrictest`. (#2105)

### Fixed

- The `fromEnv` detector no longer throws an error when `OTEL_RESOURCE_ATTRIBUTES` environment variable is not set or empty. (#2138)
- Setting the global `ErrorHandler` with `"go.opentelemetry.io/otel".SetErrorHandler` multiple times is now supported. (#2160, #2140)
- The `"go.opentelemetry.io/otel/attribute".Any` function now supports `int32` values. (#2169)
- Multiple calls to `"go.opentelemetry.io/otel/sdk/metric/controller/basic".WithResource()` are handled correctly, and when no resources are provided `"go.opentelemetry.io/otel/sdk/resource".Default()` is used. (#2120)
- The `WithoutTimestamps` option for the `go.opentelemetry.io/otel/exporters/stdout/stdouttrace` exporter causes the exporter to correctly omit timestamps. (#2195)
- Fixed typos in resources.go. (#2201)

## [1.0.0-RC2] - 2021-07-26

### Added

- Added `WithOSDescription` resource configuration option to set OS (Operating System) description resource attribute (`os.description`). (#1840)
- Added `WithOS` resource configuration option to set all OS (Operating System) resource attributes at once. (#1840)
- Added the `WithRetry` option to the `go.opentelemetry.io/otel/exporters/otlp/otlptrace/otlptracehttp` package.
  This option is a replacement for the removed `WithMaxAttempts` and `WithBackoff` options. (#2095)
- Added API `LinkFromContext` to return Link which encapsulates SpanContext from provided context and also encapsulates attributes. (#2115)
- Added a new `Link` type under the SDK `otel/sdk/trace` package that counts the number of attributes that were dropped for surpassing the `AttributePerLinkCountLimit` configured in the Span's `SpanLimits`.
  This new type replaces the equal-named API `Link` type found in the `otel/trace` package for most usages within the SDK.
  For example, instances of this type are now returned by the `Links()` function of `ReadOnlySpan`s provided in places like the `OnEnd` function of `SpanProcessor` implementations. (#2118)
- Added the `SpanRecorder` type to the `go.opentelemetry.io/otel/skd/trace/tracetest` package.
  This type can be used with the default SDK as a `SpanProcessor` during testing. (#2132)

### Changed

- The `SpanModels` function is now exported from the `go.opentelemetry.io/otel/exporters/zipkin` package to convert OpenTelemetry spans into Zipkin model spans. (#2027)
- Rename the `"go.opentelemetry.io/otel/exporters/otlp/otlptrace/otlptracegrpc".RetrySettings` to `RetryConfig`. (#2095)

### Deprecated

- The `TextMapCarrier` and `TextMapPropagator` from the `go.opentelemetry.io/otel/oteltest` package and their associated creation functions (`TextMapCarrier`, `NewTextMapPropagator`) are deprecated. (#2114)
- The `Harness` type from the `go.opentelemetry.io/otel/oteltest` package and its associated creation function, `NewHarness` are deprecated and will be removed in the next release. (#2123)
- The `TraceStateFromKeyValues` function from the `go.opentelemetry.io/otel/oteltest` package is deprecated.
  Use the `trace.ParseTraceState` function instead. (#2122)

### Removed

- Removed the deprecated package `go.opentelemetry.io/otel/exporters/trace/jaeger`. (#2020)
- Removed the deprecated package `go.opentelemetry.io/otel/exporters/trace/zipkin`. (#2020)
- Removed the `"go.opentelemetry.io/otel/sdk/resource".WithBuiltinDetectors` function.
  The explicit `With*` options for every built-in detector should be used instead. (#2026 #2097)
- Removed the `WithMaxAttempts` and `WithBackoff` options from the `go.opentelemetry.io/otel/exporters/otlp/otlptrace/otlptracehttp` package.
  The retry logic of the package has been updated to match the `otlptracegrpc` package and accordingly a `WithRetry` option is added that should be used instead. (#2095)
- Removed `DroppedAttributeCount` field from `otel/trace.Link` struct. (#2118)

### Fixed

- When using WithNewRoot, don't use the parent context for making sampling decisions. (#2032)
- `oteltest.Tracer` now creates a valid `SpanContext` when using `WithNewRoot`. (#2073)
- OS type detector now sets the correct `dragonflybsd` value for DragonFly BSD. (#2092)
- The OTel span status is correctly transformed into the OTLP status in the `go.opentelemetry.io/otel/exporters/otlp/otlptrace` package.
  This fix will by default set the status to `Unset` if it is not explicitly set to `Ok` or `Error`. (#2099 #2102)
- The `Inject` method for the `"go.opentelemetry.io/otel/propagation".TraceContext` type no longer injects empty `tracestate` values. (#2108)
- Use `6831` as default Jaeger agent port instead of `6832`. (#2131)

## [Experimental Metrics v0.22.0] - 2021-07-19

### Added

- Adds HTTP support for OTLP metrics exporter. (#2022)

### Removed

- Removed the deprecated package `go.opentelemetry.io/otel/exporters/metric/prometheus`. (#2020)

## [1.0.0-RC1] / 0.21.0 - 2021-06-18

With this release we are introducing a split in module versions.  The tracing API and SDK are entering the `v1.0.0` Release Candidate phase with `v1.0.0-RC1`
while the experimental metrics API and SDK continue with `v0.x` releases at `v0.21.0`.  Modules at major version 1 or greater will not depend on modules
with major version 0.

### Added

- Adds `otlpgrpc.WithRetry`option for configuring the retry policy for transient errors on the otlp/gRPC exporter. (#1832)
  - The following status codes are defined as transient errors:
      | gRPC Status Code | Description |
      | ---------------- | ----------- |
      | 1  | Cancelled |
      | 4  | Deadline Exceeded |
      | 8  | Resource Exhausted |
      | 10 | Aborted |
      | 10 | Out of Range |
      | 14 | Unavailable |
      | 15 | Data Loss |
- Added `Status` type to the `go.opentelemetry.io/otel/sdk/trace` package to represent the status of a span. (#1874)
- Added `SpanStub` type and its associated functions to the `go.opentelemetry.io/otel/sdk/trace/tracetest` package.
  This type can be used as a testing replacement for the `SpanSnapshot` that was removed from the `go.opentelemetry.io/otel/sdk/trace` package. (#1873)
- Adds support for scheme in `OTEL_EXPORTER_OTLP_ENDPOINT` according to the spec. (#1886)
- Adds `trace.WithSchemaURL` option for configuring the tracer with a Schema URL. (#1889)
- Added an example of using OpenTelemetry Go as a trace context forwarder. (#1912)
- `ParseTraceState` is added to the `go.opentelemetry.io/otel/trace` package.
  It can be used to decode a `TraceState` from a `tracestate` header string value. (#1937)
- Added `Len` method to the `TraceState` type in the `go.opentelemetry.io/otel/trace` package.
  This method returns the number of list-members the `TraceState` holds. (#1937)
- Creates package `go.opentelemetry.io/otel/exporters/otlp/otlptrace` that defines a trace exporter that uses a `otlptrace.Client` to send data.
  Creates package `go.opentelemetry.io/otel/exporters/otlp/otlptrace/otlptracegrpc` implementing a gRPC `otlptrace.Client` and offers convenience functions, `NewExportPipeline` and `InstallNewPipeline`, to setup and install a `otlptrace.Exporter` in tracing .(#1922)
- Added `Baggage`, `Member`, and `Property` types to the `go.opentelemetry.io/otel/baggage` package along with their related functions. (#1967)
- Added `ContextWithBaggage`, `ContextWithoutBaggage`, and `FromContext` functions to the `go.opentelemetry.io/otel/baggage` package.
  These functions replace the `Set`, `Value`, `ContextWithValue`, `ContextWithoutValue`, and `ContextWithEmpty` functions from that package and directly work with the new `Baggage` type. (#1967)
- The `OTEL_SERVICE_NAME` environment variable is the preferred source for `service.name`, used by the environment resource detector if a service name is present both there and in `OTEL_RESOURCE_ATTRIBUTES`. (#1969)
- Creates package `go.opentelemetry.io/otel/exporters/otlp/otlptrace/otlptracehttp` implementing an HTTP `otlptrace.Client` and offers convenience functions, `NewExportPipeline` and `InstallNewPipeline`, to setup and install a `otlptrace.Exporter` in tracing. (#1963)
- Changes `go.opentelemetry.io/otel/sdk/resource.NewWithAttributes` to require a schema URL. The old function is still available as `resource.NewSchemaless`. This is a breaking change. (#1938)
- Several builtin resource detectors now correctly populate the schema URL. (#1938)
- Creates package `go.opentelemetry.io/otel/exporters/otlp/otlpmetric` that defines a metrics exporter that uses a `otlpmetric.Client` to send data.
- Creates package `go.opentelemetry.io/otel/exporters/otlp/otlpmetric/otlpmetricgrpc` implementing a gRPC `otlpmetric.Client` and offers convenience functions, `New` and `NewUnstarted`, to create an `otlpmetric.Exporter`.(#1991)
- Added `go.opentelemetry.io/otel/exporters/stdout/stdouttrace` exporter. (#2005)
- Added `go.opentelemetry.io/otel/exporters/stdout/stdoutmetric` exporter. (#2005)
- Added a `TracerProvider()` method to the `"go.opentelemetry.io/otel/trace".Span` interface. This can be used to obtain a `TracerProvider` from a given span that utilizes the same trace processing pipeline.  (#2009)

### Changed

- Make `NewSplitDriver` from `go.opentelemetry.io/otel/exporters/otlp` take variadic arguments instead of a `SplitConfig` item.
  `NewSplitDriver` now automatically implements an internal `noopDriver` for `SplitConfig` fields that are not initialized. (#1798)
- `resource.New()` now creates a Resource without builtin detectors. Previous behavior is now achieved by using `WithBuiltinDetectors` Option. (#1810)
- Move the `Event` type from the `go.opentelemetry.io/otel` package to the `go.opentelemetry.io/otel/sdk/trace` package. (#1846)
- CI builds validate against last two versions of Go, dropping 1.14 and adding 1.16. (#1865)
- BatchSpanProcessor now report export failures when calling `ForceFlush()` method. (#1860)
- `Set.Encoded(Encoder)` no longer caches the result of an encoding. (#1855)
- Renamed `CloudZoneKey` to `CloudAvailabilityZoneKey` in Resource semantic conventions according to spec. (#1871)
- The `StatusCode` and `StatusMessage` methods of the `ReadOnlySpan` interface and the `Span` produced by the `go.opentelemetry.io/otel/sdk/trace` package have been replaced with a single `Status` method.
  This method returns the status of a span using the new `Status` type. (#1874)
- Updated `ExportSpans` method of the`SpanExporter` interface type to accept `ReadOnlySpan`s instead of the removed `SpanSnapshot`.
  This brings the export interface into compliance with the specification in that it now accepts an explicitly immutable type instead of just an implied one. (#1873)
- Unembed `SpanContext` in `Link`. (#1877)
- Generate Semantic conventions from the specification YAML. (#1891)
- Spans created by the global `Tracer` obtained from `go.opentelemetry.io/otel`, prior to a functioning `TracerProvider` being set, now propagate the span context from their parent if one exists. (#1901)
- The `"go.opentelemetry.io/otel".Tracer` function now accepts tracer options. (#1902)
- Move the `go.opentelemetry.io/otel/unit` package to `go.opentelemetry.io/otel/metric/unit`. (#1903)
- Changed `go.opentelemetry.io/otel/trace.TracerConfig` to conform to the [Contributing guidelines](CONTRIBUTING.md#config.) (#1921)
- Changed `go.opentelemetry.io/otel/trace.SpanConfig` to conform to the [Contributing guidelines](CONTRIBUTING.md#config). (#1921)
- Changed `span.End()` now only accepts Options that are allowed at `End()`. (#1921)
- Changed `go.opentelemetry.io/otel/metric.InstrumentConfig` to conform to the [Contributing guidelines](CONTRIBUTING.md#config). (#1921)
- Changed `go.opentelemetry.io/otel/metric.MeterConfig` to conform to the [Contributing guidelines](CONTRIBUTING.md#config). (#1921)
- Refactored option types according to the contribution style guide. (#1882)
- Move the `go.opentelemetry.io/otel/trace.TraceStateFromKeyValues` function to the `go.opentelemetry.io/otel/oteltest` package.
  This function is preserved for testing purposes where it may be useful to create a `TraceState` from `attribute.KeyValue`s, but it is not intended for production use.
  The new `ParseTraceState` function should be used to create a `TraceState`. (#1931)
- Updated `MarshalJSON` method of the `go.opentelemetry.io/otel/trace.TraceState` type to marshal the type into the string representation of the `TraceState`. (#1931)
- The `TraceState.Delete` method from the `go.opentelemetry.io/otel/trace` package no longer returns an error in addition to a `TraceState`. (#1931)
- Updated `Get` method of the `TraceState` type from the `go.opentelemetry.io/otel/trace` package to accept a `string` instead of an `attribute.Key` type. (#1931)
- Updated `Insert` method of the `TraceState` type from the `go.opentelemetry.io/otel/trace` package to accept a pair of `string`s instead of an `attribute.KeyValue` type. (#1931)
- Updated `Delete` method of the `TraceState` type from the `go.opentelemetry.io/otel/trace` package to accept a `string` instead of an `attribute.Key` type. (#1931)
- Renamed `NewExporter` to `New` in the `go.opentelemetry.io/otel/exporters/stdout` package. (#1985)
- Renamed `NewExporter` to `New` in the `go.opentelemetry.io/otel/exporters/metric/prometheus` package. (#1985)
- Renamed `NewExporter` to `New` in the `go.opentelemetry.io/otel/exporters/trace/jaeger` package. (#1985)
- Renamed `NewExporter` to `New` in the `go.opentelemetry.io/otel/exporters/trace/zipkin` package. (#1985)
- Renamed `NewExporter` to `New` in the `go.opentelemetry.io/otel/exporters/otlp` package. (#1985)
- Renamed `NewUnstartedExporter` to `NewUnstarted` in the `go.opentelemetry.io/otel/exporters/otlp` package. (#1985)
- The `go.opentelemetry.io/otel/semconv` package has been moved to `go.opentelemetry.io/otel/semconv/v1.4.0` to allow for multiple [telemetry schema](https://github.com/open-telemetry/oteps/blob/main/text/0152-telemetry-schemas.md) versions to be used concurrently. (#1987)
- Metrics test helpers in `go.opentelemetry.io/otel/oteltest` have been moved to `go.opentelemetry.io/otel/metric/metrictest`. (#1988)

### Deprecated

- The `go.opentelemetry.io/otel/exporters/metric/prometheus` is deprecated, use `go.opentelemetry.io/otel/exporters/prometheus` instead. (#1993)
- The `go.opentelemetry.io/otel/exporters/trace/jaeger` is deprecated, use `go.opentelemetry.io/otel/exporters/jaeger` instead. (#1993)
- The `go.opentelemetry.io/otel/exporters/trace/zipkin` is deprecated, use `go.opentelemetry.io/otel/exporters/zipkin` instead. (#1993)

### Removed

- Removed `resource.WithoutBuiltin()`. Use `resource.New()`. (#1810)
- Unexported types `resource.FromEnv`, `resource.Host`, and `resource.TelemetrySDK`, Use the corresponding `With*()` to use individually. (#1810)
- Removed the `Tracer` and `IsRecording` method from the `ReadOnlySpan` in the `go.opentelemetry.io/otel/sdk/trace`.
  The `Tracer` method is not a required to be included in this interface and given the mutable nature of the tracer that is associated with a span, this method is not appropriate.
  The `IsRecording` method returns if the span is recording or not.
  A read-only span value does not need to know if updates to it will be recorded or not.
  By definition, it cannot be updated so there is no point in communicating if an update is recorded. (#1873)
- Removed the `SpanSnapshot` type from the `go.opentelemetry.io/otel/sdk/trace` package.
  The use of this type has been replaced with the use of the explicitly immutable `ReadOnlySpan` type.
  When a concrete representation of a read-only span is needed for testing, the newly added `SpanStub` in the `go.opentelemetry.io/otel/sdk/trace/tracetest` package should be used. (#1873)
- Removed the `Tracer` method from the `Span` interface in the `go.opentelemetry.io/otel/trace` package.
  Using the same tracer that created a span introduces the error where an instrumentation library's `Tracer` is used by other code instead of their own.
  The `"go.opentelemetry.io/otel".Tracer` function or a `TracerProvider` should be used to acquire a library specific `Tracer` instead. (#1900)
  - The `TracerProvider()` method on the `Span` interface may also be used to obtain a `TracerProvider` using the same trace processing pipeline. (#2009)
- The `http.url` attribute generated by `HTTPClientAttributesFromHTTPRequest` will no longer include username or password information. (#1919)
- Removed `IsEmpty` method of the `TraceState` type in the `go.opentelemetry.io/otel/trace` package in favor of using the added `TraceState.Len` method. (#1931)
- Removed `Set`, `Value`, `ContextWithValue`, `ContextWithoutValue`, and `ContextWithEmpty` functions in the `go.opentelemetry.io/otel/baggage` package.
  Handling of baggage is now done using the added `Baggage` type and related context functions (`ContextWithBaggage`, `ContextWithoutBaggage`, and `FromContext`) in that package. (#1967)
- The `InstallNewPipeline` and `NewExportPipeline` creation functions in all the exporters (prometheus, otlp, stdout, jaeger, and zipkin) have been removed.
  These functions were deemed premature attempts to provide convenience that did not achieve this aim. (#1985)
- The `go.opentelemetry.io/otel/exporters/otlp` exporter has been removed.  Use `go.opentelemetry.io/otel/exporters/otlp/otlptrace` instead. (#1990)
- The `go.opentelemetry.io/otel/exporters/stdout` exporter has been removed.  Use `go.opentelemetry.io/otel/exporters/stdout/stdouttrace` or `go.opentelemetry.io/otel/exporters/stdout/stdoutmetric` instead. (#2005)

### Fixed

- Only report errors from the `"go.opentelemetry.io/otel/sdk/resource".Environment` function when they are not `nil`. (#1850, #1851)
- The `Shutdown` method of the simple `SpanProcessor` in the `go.opentelemetry.io/otel/sdk/trace` package now honors the context deadline or cancellation. (#1616, #1856)
- BatchSpanProcessor now drops span batches that failed to be exported. (#1860)
- Use `http://localhost:14268/api/traces` as default Jaeger collector endpoint instead of `http://localhost:14250`. (#1898)
- Allow trailing and leading whitespace in the parsing of a `tracestate` header. (#1931)
- Add logic to determine if the channel is closed to fix Jaeger exporter test panic with close closed channel. (#1870, #1973)
- Avoid transport security when OTLP endpoint is a Unix socket. (#2001)

### Security

## [0.20.0] - 2021-04-23

### Added

- The OTLP exporter now has two new convenience functions, `NewExportPipeline` and `InstallNewPipeline`, setup and install the exporter in tracing and metrics pipelines. (#1373)
- Adds semantic conventions for exceptions. (#1492)
- Added Jaeger Environment variables: `OTEL_EXPORTER_JAEGER_AGENT_HOST`, `OTEL_EXPORTER_JAEGER_AGENT_PORT`
  These environment variables can be used to override Jaeger agent hostname and port (#1752)
- Option `ExportTimeout` was added to batch span processor. (#1755)
- `trace.TraceFlags` is now a defined type over `byte` and `WithSampled(bool) TraceFlags` and `IsSampled() bool` methods have been added to it. (#1770)
- The `Event` and `Link` struct types from the `go.opentelemetry.io/otel` package now include a `DroppedAttributeCount` field to record the number of attributes that were not recorded due to configured limits being reached. (#1771)
- The Jaeger exporter now reports dropped attributes for a Span event in the exported log. (#1771)
- Adds test to check BatchSpanProcessor ignores `OnEnd` and `ForceFlush` post `Shutdown`. (#1772)
- Extract resource attributes from the `OTEL_RESOURCE_ATTRIBUTES` environment variable and merge them with the `resource.Default` resource as well as resources provided to the `TracerProvider` and metric `Controller`. (#1785)
- Added `WithOSType` resource configuration option to set OS (Operating System) type resource attribute (`os.type`). (#1788)
- Added `WithProcess*` resource configuration options to set Process resource attributes. (#1788)
  - `process.pid`
  - `process.executable.name`
  - `process.executable.path`
  - `process.command_args`
  - `process.owner`
  - `process.runtime.name`
  - `process.runtime.version`
  - `process.runtime.description`
- Adds `k8s.node.name` and `k8s.node.uid` attribute keys to the `semconv` package. (#1789)
- Added support for configuring OTLP/HTTP and OTLP/gRPC Endpoints, TLS Certificates, Headers, Compression and Timeout via Environment Variables. (#1758, #1769 and #1811)
  - `OTEL_EXPORTER_OTLP_ENDPOINT`
  - `OTEL_EXPORTER_OTLP_TRACES_ENDPOINT`
  - `OTEL_EXPORTER_OTLP_METRICS_ENDPOINT`
  - `OTEL_EXPORTER_OTLP_HEADERS`
  - `OTEL_EXPORTER_OTLP_TRACES_HEADERS`
  - `OTEL_EXPORTER_OTLP_METRICS_HEADERS`
  - `OTEL_EXPORTER_OTLP_COMPRESSION`
  - `OTEL_EXPORTER_OTLP_TRACES_COMPRESSION`
  - `OTEL_EXPORTER_OTLP_METRICS_COMPRESSION`
  - `OTEL_EXPORTER_OTLP_TIMEOUT`
  - `OTEL_EXPORTER_OTLP_TRACES_TIMEOUT`
  - `OTEL_EXPORTER_OTLP_METRICS_TIMEOUT`
  - `OTEL_EXPORTER_OTLP_CERTIFICATE`
  - `OTEL_EXPORTER_OTLP_TRACES_CERTIFICATE`
  - `OTEL_EXPORTER_OTLP_METRICS_CERTIFICATE`
- Adds `otlpgrpc.WithTimeout` option for configuring timeout to the otlp/gRPC exporter. (#1821)
- Adds `jaeger.WithMaxPacketSize` option for configuring maximum UDP packet size used when connecting to the Jaeger agent. (#1853)

### Fixed

- The `Span.IsRecording` implementation from `go.opentelemetry.io/otel/sdk/trace` always returns false when not being sampled. (#1750)
- The Jaeger exporter now correctly sets tags for the Span status code and message.
  This means it uses the correct tag keys (`"otel.status_code"`, `"otel.status_description"`) and does not set the status message as a tag unless it is set on the span. (#1761)
- The Jaeger exporter now correctly records Span event's names using the `"event"` key for a tag.
  Additionally, this tag is overridden, as specified in the OTel specification, if the event contains an attribute with that key. (#1768)
- Zipkin Exporter: Ensure mapping between OTel and Zipkin span data complies with the specification. (#1688)
- Fixed typo for default service name in Jaeger Exporter. (#1797)
- Fix flaky OTLP for the reconnnection of the client connection. (#1527, #1814)
- Fix Jaeger exporter dropping of span batches that exceed the UDP packet size limit.
  Instead, the exporter now splits the batch into smaller sendable batches. (#1828)

### Changed

- Span `RecordError` now records an `exception` event to comply with the semantic convention specification. (#1492)
- Jaeger exporter was updated to use thrift v0.14.1. (#1712)
- Migrate from using internally built and maintained version of the OTLP to the one hosted at `go.opentelemetry.io/proto/otlp`. (#1713)
- Migrate from using `github.com/gogo/protobuf` to `google.golang.org/protobuf` to match `go.opentelemetry.io/proto/otlp`. (#1713)
- The storage of a local or remote Span in a `context.Context` using its SpanContext is unified to store just the current Span.
  The Span's SpanContext can now self-identify as being remote or not.
  This means that `"go.opentelemetry.io/otel/trace".ContextWithRemoteSpanContext` will now overwrite any existing current Span, not just existing remote Spans, and make it the current Span in a `context.Context`. (#1731)
- Improve OTLP/gRPC exporter connection errors. (#1737)
- Information about a parent span context in a `"go.opentelemetry.io/otel/export/trace".SpanSnapshot` is unified in a new `Parent` field.
  The existing `ParentSpanID` and `HasRemoteParent` fields are removed in favor of this. (#1748)
- The `ParentContext` field of the `"go.opentelemetry.io/otel/sdk/trace".SamplingParameters` is updated to hold a `context.Context` containing the parent span.
  This changes it to make `SamplingParameters` conform with the OpenTelemetry specification. (#1749)
- Updated Jaeger Environment Variables: `JAEGER_ENDPOINT`, `JAEGER_USER`, `JAEGER_PASSWORD`
  to `OTEL_EXPORTER_JAEGER_ENDPOINT`, `OTEL_EXPORTER_JAEGER_USER`, `OTEL_EXPORTER_JAEGER_PASSWORD` in compliance with OTel specification. (#1752)
- Modify `BatchSpanProcessor.ForceFlush` to abort after timeout/cancellation. (#1757)
- The `DroppedAttributeCount` field of the `Span` in the `go.opentelemetry.io/otel` package now only represents the number of attributes dropped for the span itself.
  It no longer is a conglomerate of itself, events, and link attributes that have been dropped. (#1771)
- Make `ExportSpans` in Jaeger Exporter honor context deadline. (#1773)
- Modify Zipkin Exporter default service name, use default resource's serviceName instead of empty. (#1777)
- The `go.opentelemetry.io/otel/sdk/export/trace` package is merged into the `go.opentelemetry.io/otel/sdk/trace` package. (#1778)
- The prometheus.InstallNewPipeline example is moved from comment to example test (#1796)
- The convenience functions for the stdout exporter have been updated to return the `TracerProvider` implementation and enable the shutdown of the exporter. (#1800)
- Replace the flush function returned from the Jaeger exporter's convenience creation functions (`InstallNewPipeline` and `NewExportPipeline`) with the `TracerProvider` implementation they create.
  This enables the caller to shutdown and flush using the related `TracerProvider` methods. (#1822)
- Updated the Jaeger exporter to have a default endpoint, `http://localhost:14250`, for the collector. (#1824)
- Changed the function `WithCollectorEndpoint` in the Jaeger exporter to no longer accept an endpoint as an argument.
  The endpoint can be passed with the `CollectorEndpointOption` using the `WithEndpoint` function or by setting the `OTEL_EXPORTER_JAEGER_ENDPOINT` environment variable value appropriately. (#1824)
- The Jaeger exporter no longer batches exported spans itself, instead it relies on the SDK's `BatchSpanProcessor` for this functionality. (#1830)
- The Jaeger exporter creation functions (`NewRawExporter`, `NewExportPipeline`, and `InstallNewPipeline`) no longer accept the removed `Option` type as a variadic argument. (#1830)

### Removed

- Removed Jaeger Environment variables: `JAEGER_SERVICE_NAME`, `JAEGER_DISABLED`, `JAEGER_TAGS`
  These environment variables will no longer be used to override values of the Jaeger exporter (#1752)
- No longer set the links for a `Span` in `go.opentelemetry.io/otel/sdk/trace` that is configured to be a new root.
  This is unspecified behavior that the OpenTelemetry community plans to standardize in the future.
  To prevent backwards incompatible changes when it is specified, these links are removed. (#1726)
- Setting error status while recording error with Span from oteltest package. (#1729)
- The concept of a remote and local Span stored in a context is unified to just the current Span.
  Because of this `"go.opentelemetry.io/otel/trace".RemoteSpanContextFromContext` is removed as it is no longer needed.
  Instead, `"go.opentelemetry.io/otel/trace".SpanContextFromContex` can be used to return the current Span.
  If needed, that Span's `SpanContext.IsRemote()` can then be used to determine if it is remote or not. (#1731)
- The `HasRemoteParent` field of the `"go.opentelemetry.io/otel/sdk/trace".SamplingParameters` is removed.
  This field is redundant to the information returned from the `Remote` method of the `SpanContext` held in the `ParentContext` field. (#1749)
- The `trace.FlagsDebug` and `trace.FlagsDeferred` constants have been removed and will be localized to the B3 propagator. (#1770)
- Remove `Process` configuration, `WithProcessFromEnv` and `ProcessFromEnv`, and type from the Jaeger exporter package.
  The information that could be configured in the `Process` struct should be configured in a `Resource` instead. (#1776, #1804)
- Remove the `WithDisabled` option from the Jaeger exporter.
  To disable the exporter unregister it from the `TracerProvider` or use a no-operation `TracerProvider`. (#1806)
- Removed the functions `CollectorEndpointFromEnv` and `WithCollectorEndpointOptionFromEnv` from the Jaeger exporter.
  These functions for retrieving specific environment variable values are redundant of other internal functions and
  are not intended for end user use. (#1824)
- Removed the Jaeger exporter `WithSDKOptions` `Option`.
  This option was used to set SDK options for the exporter creation convenience functions.
  These functions are provided as a way to easily setup or install the exporter with what are deemed reasonable SDK settings for common use cases.
  If the SDK needs to be configured differently, the `NewRawExporter` function and direct setup of the SDK with the desired settings should be used. (#1825)
- The `WithBufferMaxCount` and `WithBatchMaxCount` `Option`s from the Jaeger exporter are removed.
  The exporter no longer batches exports, instead relying on the SDK's `BatchSpanProcessor` for this functionality. (#1830)
- The Jaeger exporter `Option` type is removed.
  The type is no longer used by the exporter to configure anything.
  All the previous configurations these options provided were duplicates of SDK configuration.
  They have been removed in favor of using the SDK configuration and focuses the exporter configuration to be only about the endpoints it will send telemetry to. (#1830)

## [0.19.0] - 2021-03-18

### Added

- Added `Marshaler` config option to `otlphttp` to enable otlp over json or protobufs. (#1586)
- A `ForceFlush` method to the `"go.opentelemetry.io/otel/sdk/trace".TracerProvider` to flush all registered `SpanProcessor`s. (#1608)
- Added `WithSampler` and `WithSpanLimits` to tracer provider. (#1633, #1702)
- `"go.opentelemetry.io/otel/trace".SpanContext` now has a `remote` property, and `IsRemote()` predicate, that is true when the `SpanContext` has been extracted from remote context data. (#1701)
- A `Valid` method to the `"go.opentelemetry.io/otel/attribute".KeyValue` type. (#1703)

### Changed

- `trace.SpanContext` is now immutable and has no exported fields. (#1573)
  - `trace.NewSpanContext()` can be used in conjunction with the `trace.SpanContextConfig` struct to initialize a new `SpanContext` where all values are known.
- Update the `ForceFlush` method signature to the `"go.opentelemetry.io/otel/sdk/trace".SpanProcessor` to accept a `context.Context` and return an error. (#1608)
- Update the `Shutdown` method to the `"go.opentelemetry.io/otel/sdk/trace".TracerProvider` return an error on shutdown failure. (#1608)
- The SimpleSpanProcessor will now shut down the enclosed `SpanExporter` and gracefully ignore subsequent calls to `OnEnd` after `Shutdown` is called. (#1612)
- `"go.opentelemetry.io/sdk/metric/controller.basic".WithPusher` is replaced with `WithExporter` to provide consistent naming across project. (#1656)
- Added non-empty string check for trace `Attribute` keys. (#1659)
- Add `description` to SpanStatus only when `StatusCode` is set to error. (#1662)
- Jaeger exporter falls back to `resource.Default`'s `service.name` if the exported Span does not have one. (#1673)
- Jaeger exporter populates Jaeger's Span Process from Resource. (#1673)
- Renamed the `LabelSet` method of `"go.opentelemetry.io/otel/sdk/resource".Resource` to `Set`. (#1692)
- Changed `WithSDK` to `WithSDKOptions` to accept variadic arguments of `TracerProviderOption` type in `go.opentelemetry.io/otel/exporters/trace/jaeger` package. (#1693)
- Changed `WithSDK` to `WithSDKOptions` to accept variadic arguments of `TracerProviderOption` type in `go.opentelemetry.io/otel/exporters/trace/zipkin` package. (#1693)

### Removed

- Removed `serviceName` parameter from Zipkin exporter and uses resource instead. (#1549)
- Removed `WithConfig` from tracer provider to avoid overriding configuration. (#1633)
- Removed the exported `SimpleSpanProcessor` and `BatchSpanProcessor` structs.
   These are now returned as a SpanProcessor interface from their respective constructors. (#1638)
- Removed `WithRecord()` from `trace.SpanOption` when creating a span. (#1660)
- Removed setting status to `Error` while recording an error as a span event in `RecordError`. (#1663)
- Removed `jaeger.WithProcess` configuration option. (#1673)
- Removed `ApplyConfig` method from `"go.opentelemetry.io/otel/sdk/trace".TracerProvider` and the now unneeded `Config` struct. (#1693)

### Fixed

- Jaeger Exporter: Ensure mapping between OTEL and Jaeger span data complies with the specification. (#1626)
- `SamplingResult.TraceState` is correctly propagated to a newly created span's `SpanContext`. (#1655)
- The `otel-collector` example now correctly flushes metric events prior to shutting down the exporter. (#1678)
- Do not set span status message in `SpanStatusFromHTTPStatusCode` if it can be inferred from `http.status_code`. (#1681)
- Synchronization issues in global trace delegate implementation. (#1686)
- Reduced excess memory usage by global `TracerProvider`. (#1687)

## [0.18.0] - 2021-03-03

### Added

- Added `resource.Default()` for use with meter and tracer providers. (#1507)
- `AttributePerEventCountLimit` and `AttributePerLinkCountLimit` for `SpanLimits`. (#1535)
- Added `Keys()` method to `propagation.TextMapCarrier` and `propagation.HeaderCarrier` to adapt `http.Header` to this interface. (#1544)
- Added `code` attributes to `go.opentelemetry.io/otel/semconv` package. (#1558)
- Compatibility testing suite in the CI system for the following systems. (#1567)
   | OS      | Go Version | Architecture |
   | ------- | ---------- | ------------ |
   | Ubuntu  | 1.15       | amd64        |
   | Ubuntu  | 1.14       | amd64        |
   | Ubuntu  | 1.15       | 386          |
   | Ubuntu  | 1.14       | 386          |
   | MacOS   | 1.15       | amd64        |
   | MacOS   | 1.14       | amd64        |
   | Windows | 1.15       | amd64        |
   | Windows | 1.14       | amd64        |
   | Windows | 1.15       | 386          |
   | Windows | 1.14       | 386          |

### Changed

- Replaced interface `oteltest.SpanRecorder` with its existing implementation
  `StandardSpanRecorder`. (#1542)
- Default span limit values to 128. (#1535)
- Rename `MaxEventsPerSpan`, `MaxAttributesPerSpan` and `MaxLinksPerSpan` to `EventCountLimit`, `AttributeCountLimit` and `LinkCountLimit`, and move these fields into `SpanLimits`. (#1535)
- Renamed the `otel/label` package to `otel/attribute`. (#1541)
- Vendor the Jaeger exporter's dependency on Apache Thrift. (#1551)
- Parallelize the CI linting and testing. (#1567)
- Stagger timestamps in exact aggregator tests. (#1569)
- Changed all examples to use `WithBatchTimeout(5 * time.Second)` rather than `WithBatchTimeout(5)`. (#1621)
- Prevent end-users from implementing some interfaces (#1575)

  ```
      "otel/exporters/otlp/otlphttp".Option
      "otel/exporters/stdout".Option
      "otel/oteltest".Option
      "otel/trace".TracerOption
      "otel/trace".SpanOption
      "otel/trace".EventOption
      "otel/trace".LifeCycleOption
      "otel/trace".InstrumentationOption
      "otel/sdk/resource".Option
      "otel/sdk/trace".ParentBasedSamplerOption
      "otel/sdk/trace".ReadOnlySpan
      "otel/sdk/trace".ReadWriteSpan
  ```

### Removed

- Removed attempt to resample spans upon changing the span name with `span.SetName()`. (#1545)
- The `test-benchmark` is no longer a dependency of the `precommit` make target. (#1567)
- Removed the `test-386` make target.
   This was replaced with a full compatibility testing suite (i.e. multi OS/arch) in the CI system. (#1567)

### Fixed

- The sequential timing check of timestamps in the stdout exporter are now setup explicitly to be sequential (#1571). (#1572)
- Windows build of Jaeger tests now compiles with OS specific functions (#1576). (#1577)
- The sequential timing check of timestamps of go.opentelemetry.io/otel/sdk/metric/aggregator/lastvalue are now setup explicitly to be sequential (#1578). (#1579)
- Validate tracestate header keys with vendors according to the W3C TraceContext specification (#1475). (#1581)
- The OTLP exporter includes related labels for translations of a GaugeArray (#1563). (#1570)

## [0.17.0] - 2021-02-12

### Changed

- Rename project default branch from `master` to `main`. (#1505)
- Reverse order in which `Resource` attributes are merged, per change in spec. (#1501)
- Add tooling to maintain "replace" directives in go.mod files automatically. (#1528)
- Create new modules: otel/metric, otel/trace, otel/oteltest, otel/sdk/export/metric, otel/sdk/metric (#1528)
- Move metric-related public global APIs from otel to otel/metric/global. (#1528)

## Fixed

- Fixed otlpgrpc reconnection issue.
- The example code in the README.md of `go.opentelemetry.io/otel/exporters/otlp` is moved to a compiled example test and used the new `WithAddress` instead of `WithEndpoint`. (#1513)
- The otel-collector example now uses the default OTLP receiver port of the collector.

## [0.16.0] - 2021-01-13

### Added

- Add the `ReadOnlySpan` and `ReadWriteSpan` interfaces to provide better control for accessing span data. (#1360)
- `NewGRPCDriver` function returns a `ProtocolDriver` that maintains a single gRPC connection to the collector. (#1369)
- Added documentation about the project's versioning policy. (#1388)
- Added `NewSplitDriver` for OTLP exporter that allows sending traces and metrics to different endpoints. (#1418)
- Added codeql workflow to GitHub Actions (#1428)
- Added Gosec workflow to GitHub Actions (#1429)
- Add new HTTP driver for OTLP exporter in `exporters/otlp/otlphttp`. Currently it only supports the binary protobuf payloads. (#1420)
- Add an OpenCensus exporter bridge. (#1444)

### Changed

- Rename `internal/testing` to `internal/internaltest`. (#1449)
- Rename `export.SpanData` to `export.SpanSnapshot` and use it only for exporting spans. (#1360)
- Store the parent's full `SpanContext` rather than just its span ID in the `span` struct. (#1360)
- Improve span duration accuracy. (#1360)
- Migrated CI/CD from CircleCI to GitHub Actions (#1382)
- Remove duplicate checkout from GitHub Actions workflow (#1407)
- Metric `array` aggregator renamed `exact` to match its `aggregation.Kind` (#1412)
- Metric `exact` aggregator includes per-point timestamps (#1412)
- Metric stdout exporter uses MinMaxSumCount aggregator for ValueRecorder instruments (#1412)
- `NewExporter` from `exporters/otlp` now takes a `ProtocolDriver` as a parameter. (#1369)
- Many OTLP Exporter options became gRPC ProtocolDriver options. (#1369)
- Unify endpoint API that related to OTel exporter. (#1401)
- Optimize metric histogram aggregator to reuse its slice of buckets. (#1435)
- Metric aggregator Count() and histogram Bucket.Counts are consistently `uint64`. (1430)
- Histogram aggregator accepts functional options, uses default boundaries if none given. (#1434)
- `SamplingResult` now passed a `Tracestate` from the parent `SpanContext` (#1432)
- Moved gRPC driver for OTLP exporter to `exporters/otlp/otlpgrpc`. (#1420)
- The `TraceContext` propagator now correctly propagates `TraceState` through the `SpanContext`. (#1447)
- Metric Push and Pull Controller components are combined into a single "basic" Controller:
  - `WithExporter()` and `Start()` to configure Push behavior
  - `Start()` is optional; use `Collect()` and `ForEach()` for Pull behavior
  - `Start()` and `Stop()` accept Context. (#1378)
- The `Event` type is moved from the `otel/sdk/export/trace` package to the `otel/trace` API package. (#1452)

### Removed

- Remove `errUninitializedSpan` as its only usage is now obsolete. (#1360)
- Remove Metric export functionality related to quantiles and summary data points: this is not specified (#1412)
- Remove DDSketch metric aggregator; our intention is to re-introduce this as an option of the histogram aggregator after [new OTLP histogram data types](https://github.com/open-telemetry/opentelemetry-proto/pull/226) are released (#1412)

### Fixed

- `BatchSpanProcessor.Shutdown()` will now shutdown underlying `export.SpanExporter`. (#1443)

## [0.15.0] - 2020-12-10

### Added

- The `WithIDGenerator` `TracerProviderOption` is added to the `go.opentelemetry.io/otel/trace` package to configure an `IDGenerator` for the `TracerProvider`. (#1363)

### Changed

- The Zipkin exporter now uses the Span status code to determine. (#1328)
- `NewExporter` and `Start` functions in `go.opentelemetry.io/otel/exporters/otlp` now receive `context.Context` as a first parameter. (#1357)
- Move the OpenCensus example into `example` directory. (#1359)
- Moved the SDK's `internal.IDGenerator` interface in to the `sdk/trace` package to enable support for externally-defined ID generators. (#1363)
- Bump `github.com/google/go-cmp` from 0.5.3 to 0.5.4 (#1374)
- Bump `github.com/golangci/golangci-lint` in `/internal/tools` (#1375)

### Fixed

- Metric SDK `SumObserver` and `UpDownSumObserver` instruments correctness fixes. (#1381)

## [0.14.0] - 2020-11-19

### Added

- An `EventOption` and the related `NewEventConfig` function are added to the `go.opentelemetry.io/otel` package to configure Span events. (#1254)
- A `TextMapPropagator` and associated `TextMapCarrier` are added to the `go.opentelemetry.io/otel/oteltest` package to test `TextMap` type propagators and their use. (#1259)
- `SpanContextFromContext` returns `SpanContext` from context. (#1255)
- `TraceState` has been added to `SpanContext`. (#1340)
- `DeploymentEnvironmentKey` added to `go.opentelemetry.io/otel/semconv` package. (#1323)
- Add an OpenCensus to OpenTelemetry tracing bridge. (#1305)
- Add a parent context argument to `SpanProcessor.OnStart` to follow the specification. (#1333)
- Add missing tests for `sdk/trace/attributes_map.go`. (#1337)

### Changed

- Move the `go.opentelemetry.io/otel/api/trace` package into `go.opentelemetry.io/otel/trace` with the following changes. (#1229) (#1307)
  - `ID` has been renamed to `TraceID`.
  - `IDFromHex` has been renamed to `TraceIDFromHex`.
  - `EmptySpanContext` is removed.
- Move the `go.opentelemetry.io/otel/api/trace/tracetest` package into `go.opentelemetry.io/otel/oteltest`. (#1229)
- OTLP Exporter updates:
  - supports OTLP v0.6.0 (#1230, #1354)
  - supports configurable aggregation temporality (default: Cumulative, optional: Stateless). (#1296)
- The Sampler is now called on local child spans. (#1233)
- The `Kind` type from the `go.opentelemetry.io/otel/api/metric` package was renamed to `InstrumentKind` to more specifically describe what it is and avoid semantic ambiguity. (#1240)
- The `MetricKind` method of the `Descriptor` type in the `go.opentelemetry.io/otel/api/metric` package was renamed to `Descriptor.InstrumentKind`.
   This matches the returned type and fixes misuse of the term metric. (#1240)
- Move test harness from the `go.opentelemetry.io/otel/api/apitest` package into `go.opentelemetry.io/otel/oteltest`. (#1241)
- Move the `go.opentelemetry.io/otel/api/metric/metrictest` package into `go.opentelemetry.io/oteltest` as part of #964. (#1252)
- Move the `go.opentelemetry.io/otel/api/metric` package into `go.opentelemetry.io/otel/metric` as part of #1303. (#1321)
- Move the `go.opentelemetry.io/otel/api/metric/registry` package into `go.opentelemetry.io/otel/metric/registry` as a part of #1303. (#1316)
- Move the `Number` type (together with related functions) from `go.opentelemetry.io/otel/api/metric` package into `go.opentelemetry.io/otel/metric/number` as a part of #1303. (#1316)
- The function signature of the Span `AddEvent` method in `go.opentelemetry.io/otel` is updated to no longer take an unused context and instead take a required name and a variable number of `EventOption`s. (#1254)
- The function signature of the Span `RecordError` method in `go.opentelemetry.io/otel` is updated to no longer take an unused context and instead take a required error value and a variable number of `EventOption`s. (#1254)
- Move the `go.opentelemetry.io/otel/api/global` package to `go.opentelemetry.io/otel`. (#1262) (#1330)
- Move the `Version` function from `go.opentelemetry.io/otel/sdk` to `go.opentelemetry.io/otel`. (#1330)
- Rename correlation context header from `"otcorrelations"` to `"baggage"` to match the OpenTelemetry specification. (#1267)
- Fix `Code.UnmarshalJSON` to work with valid JSON only. (#1276)
- The `resource.New()` method changes signature to support builtin attributes and functional options, including `telemetry.sdk.*` and
  `host.name` semantic conventions; the former method is renamed `resource.NewWithAttributes`. (#1235)
- The Prometheus exporter now exports non-monotonic counters (i.e. `UpDownCounter`s) as gauges. (#1210)
- Correct the `Span.End` method documentation in the `otel` API to state updates are not allowed on a span after it has ended. (#1310)
- Updated span collection limits for attribute, event and link counts to 1000 (#1318)
- Renamed `semconv.HTTPUrlKey` to `semconv.HTTPURLKey`. (#1338)

### Removed

- The `ErrInvalidHexID`, `ErrInvalidTraceIDLength`, `ErrInvalidSpanIDLength`, `ErrInvalidSpanIDLength`, or `ErrNilSpanID` from the `go.opentelemetry.io/otel` package are unexported now. (#1243)
- The `AddEventWithTimestamp` method on the `Span` interface in `go.opentelemetry.io/otel` is removed due to its redundancy.
   It is replaced by using the `AddEvent` method with a `WithTimestamp` option. (#1254)
- The `MockSpan` and `MockTracer` types are removed from `go.opentelemetry.io/otel/oteltest`.
   `Tracer` and `Span` from the same module should be used in their place instead. (#1306)
- `WorkerCount` option is removed from `go.opentelemetry.io/otel/exporters/otlp`. (#1350)
- Remove the following labels types: INT32, UINT32, UINT64 and FLOAT32. (#1314)

### Fixed

- Rename `MergeItererator` to `MergeIterator` in the `go.opentelemetry.io/otel/label` package. (#1244)
- The `go.opentelemetry.io/otel/api/global` packages global TextMapPropagator now delegates functionality to a globally set delegate for all previously returned propagators. (#1258)
- Fix condition in `label.Any`. (#1299)
- Fix global `TracerProvider` to pass options to its configured provider. (#1329)
- Fix missing handler for `ExactKind` aggregator in OTLP metrics transformer (#1309)

## [0.13.0] - 2020-10-08

### Added

- OTLP Metric exporter supports Histogram aggregation. (#1209)
- The `Code` struct from the `go.opentelemetry.io/otel/codes` package now supports JSON marshaling and unmarshaling as well as implements the `Stringer` interface. (#1214)
- A Baggage API to implement the OpenTelemetry specification. (#1217)
- Add Shutdown method to sdk/trace/provider, shutdown processors in the order they were registered. (#1227)

### Changed

- Set default propagator to no-op propagator. (#1184)
- The `HTTPSupplier`, `HTTPExtractor`, `HTTPInjector`, and `HTTPPropagator` from the `go.opentelemetry.io/otel/api/propagation` package were replaced with unified `TextMapCarrier` and `TextMapPropagator` in the `go.opentelemetry.io/otel/propagation` package. (#1212) (#1325)
- The `New` function from the `go.opentelemetry.io/otel/api/propagation` package was replaced with `NewCompositeTextMapPropagator` in the `go.opentelemetry.io/otel` package. (#1212)
- The status codes of the `go.opentelemetry.io/otel/codes` package have been updated to match the latest OpenTelemetry specification.
   They now are `Unset`, `Error`, and `Ok`.
   They no longer track the gRPC codes. (#1214)
- The `StatusCode` field of the `SpanData` struct in the `go.opentelemetry.io/otel/sdk/export/trace` package now uses the codes package from this package instead of the gRPC project. (#1214)
- Move the `go.opentelemetry.io/otel/api/baggage` package into `go.opentelemetry.io/otel/baggage`. (#1217) (#1325)
- A `Shutdown` method of `SpanProcessor` and all its implementations receives a context and returns an error. (#1264)

### Fixed

- Copies of data from arrays and slices passed to `go.opentelemetry.io/otel/label.ArrayValue()` are now used in the returned `Value` instead of using the mutable data itself. (#1226)

### Removed

- The `ExtractHTTP` and `InjectHTTP` functions from the `go.opentelemetry.io/otel/api/propagation` package were removed. (#1212)
- The `Propagators` interface from the `go.opentelemetry.io/otel/api/propagation` package was removed to conform to the OpenTelemetry specification.
   The explicit `TextMapPropagator` type can be used in its place as this is the `Propagator` type the specification defines. (#1212)
- The `SetAttribute` method of the `Span` from the `go.opentelemetry.io/otel/api/trace` package was removed given its redundancy with the `SetAttributes` method. (#1216)
- The internal implementation of Baggage storage is removed in favor of using the new Baggage API functionality. (#1217)
- Remove duplicate hostname key `HostHostNameKey` in Resource semantic conventions. (#1219)
- Nested array/slice support has been removed. (#1226)

## [0.12.0] - 2020-09-24

### Added

- A `SpanConfigure` function in `go.opentelemetry.io/otel/api/trace` to create a new `SpanConfig` from `SpanOption`s. (#1108)
- In the `go.opentelemetry.io/otel/api/trace` package, `NewTracerConfig` was added to construct new `TracerConfig`s.
   This addition was made to conform with our project option conventions. (#1155)
- Instrumentation library information was added to the Zipkin exporter. (#1119)
- The `SpanProcessor` interface now has a `ForceFlush()` method. (#1166)
- More semantic conventions for k8s as resource attributes. (#1167)

### Changed

- Add reconnecting udp connection type to Jaeger exporter.
   This change adds a new optional implementation of the udp conn interface used to detect changes to an agent's host dns record.
   It then adopts the new destination address to ensure the exporter doesn't get stuck. This change was ported from jaegertracing/jaeger-client-go#520. (#1063)
- Replace `StartOption` and `EndOption` in `go.opentelemetry.io/otel/api/trace` with `SpanOption`.
   This change is matched by replacing the `StartConfig` and `EndConfig` with a unified `SpanConfig`. (#1108)
- Replace the `LinkedTo` span option in `go.opentelemetry.io/otel/api/trace` with `WithLinks`.
   This is be more consistent with our other option patterns, i.e. passing the item to be configured directly instead of its component parts, and provides a cleaner function signature. (#1108)
- The `go.opentelemetry.io/otel/api/trace` `TracerOption` was changed to an interface to conform to project option conventions. (#1109)
- Move the `B3` and `TraceContext` from within the `go.opentelemetry.io/otel/api/trace` package to their own `go.opentelemetry.io/otel/propagators` package.
    This removal of the propagators is reflective of the OpenTelemetry specification for these propagators as well as cleans up the `go.opentelemetry.io/otel/api/trace` API. (#1118)
- Rename Jaeger tags used for instrumentation library information to reflect changes in OpenTelemetry specification. (#1119)
- Rename `ProbabilitySampler` to `TraceIDRatioBased` and change semantics to ignore parent span sampling status. (#1115)
- Move `tools` package under `internal`. (#1141)
- Move `go.opentelemetry.io/otel/api/correlation` package to `go.opentelemetry.io/otel/api/baggage`. (#1142)
   The `correlation.CorrelationContext` propagator has been renamed `baggage.Baggage`.  Other exported functions and types are unchanged.
- Rename `ParentOrElse` sampler to `ParentBased` and allow setting samplers depending on parent span. (#1153)
- In the `go.opentelemetry.io/otel/api/trace` package, `SpanConfigure` was renamed to `NewSpanConfig`. (#1155)
- Change `dependabot.yml` to add a `Skip Changelog` label to dependabot-sourced PRs. (#1161)
- The [configuration style guide](https://github.com/open-telemetry/opentelemetry-go/blob/master/CONTRIBUTING.md#config) has been updated to
   recommend the use of `newConfig()` instead of `configure()`. (#1163)
- The `otlp.Config` type has been unexported and changed to `otlp.config`, along with its initializer. (#1163)
- Ensure exported interface types include parameter names and update the
   Style Guide to reflect this styling rule. (#1172)
- Don't consider unset environment variable for resource detection to be an error. (#1170)
- Rename `go.opentelemetry.io/otel/api/metric.ConfigureInstrument` to `NewInstrumentConfig` and
  `go.opentelemetry.io/otel/api/metric.ConfigureMeter` to `NewMeterConfig`.
- ValueObserver instruments use LastValue aggregator by default. (#1165)
- OTLP Metric exporter supports LastValue aggregation. (#1165)
- Move the `go.opentelemetry.io/otel/api/unit` package to `go.opentelemetry.io/otel/unit`. (#1185)
- Rename `Provider` to `MeterProvider` in the `go.opentelemetry.io/otel/api/metric` package. (#1190)
- Rename `NoopProvider` to `NoopMeterProvider` in the `go.opentelemetry.io/otel/api/metric` package. (#1190)
- Rename `NewProvider` to `NewMeterProvider` in the `go.opentelemetry.io/otel/api/metric/metrictest` package. (#1190)
- Rename `Provider` to `MeterProvider` in the `go.opentelemetry.io/otel/api/metric/registry` package. (#1190)
- Rename `NewProvider` to `NewMeterProvider` in the `go.opentelemetry.io/otel/api/metri/registryc` package. (#1190)
- Rename `Provider` to `TracerProvider` in the `go.opentelemetry.io/otel/api/trace` package. (#1190)
- Rename `NoopProvider` to `NoopTracerProvider` in the `go.opentelemetry.io/otel/api/trace` package. (#1190)
- Rename `Provider` to `TracerProvider` in the `go.opentelemetry.io/otel/api/trace/tracetest` package. (#1190)
- Rename `NewProvider` to `NewTracerProvider` in the `go.opentelemetry.io/otel/api/trace/tracetest` package. (#1190)
- Rename `WrapperProvider` to `WrapperTracerProvider` in the `go.opentelemetry.io/otel/bridge/opentracing` package. (#1190)
- Rename `NewWrapperProvider` to `NewWrapperTracerProvider` in the `go.opentelemetry.io/otel/bridge/opentracing` package. (#1190)
- Rename `Provider` method of the pull controller to `MeterProvider` in the `go.opentelemetry.io/otel/sdk/metric/controller/pull` package. (#1190)
- Rename `Provider` method of the push controller to `MeterProvider` in the `go.opentelemetry.io/otel/sdk/metric/controller/push` package. (#1190)
- Rename `ProviderOptions` to `TracerProviderConfig` in the `go.opentelemetry.io/otel/sdk/trace` package. (#1190)
- Rename `ProviderOption` to `TracerProviderOption` in the `go.opentelemetry.io/otel/sdk/trace` package. (#1190)
- Rename `Provider` to `TracerProvider` in the `go.opentelemetry.io/otel/sdk/trace` package. (#1190)
- Rename `NewProvider` to `NewTracerProvider` in the `go.opentelemetry.io/otel/sdk/trace` package. (#1190)
- Renamed `SamplingDecision` values to comply with OpenTelemetry specification change. (#1192)
- Renamed Zipkin attribute names from `ot.status_code & ot.status_description` to `otel.status_code & otel.status_description`. (#1201)
- The default SDK now invokes registered `SpanProcessor`s in the order they were registered with the `TracerProvider`. (#1195)
- Add test of spans being processed by the `SpanProcessor`s in the order they were registered. (#1203)

### Removed

- Remove the B3 propagator from `go.opentelemetry.io/otel/propagators`. It is now located in the
   `go.opentelemetry.io/contrib/propagators/` module. (#1191)
- Remove the semantic convention for HTTP status text, `HTTPStatusTextKey` from package `go.opentelemetry.io/otel/semconv`. (#1194)

### Fixed

- Zipkin example no longer mentions `ParentSampler`, corrected to `ParentBased`. (#1171)
- Fix missing shutdown processor in otel-collector example. (#1186)
- Fix missing shutdown processor in basic and namedtracer examples. (#1197)

## [0.11.0] - 2020-08-24

### Added

- Support for exporting array-valued attributes via OTLP. (#992)
- `Noop` and `InMemory` `SpanBatcher` implementations to help with testing integrations. (#994)
- Support for filtering metric label sets. (#1047)
- A dimensionality-reducing metric Processor. (#1057)
- Integration tests for more OTel Collector Attribute types. (#1062)
- A new `WithSpanProcessor` `ProviderOption` is added to the `go.opentelemetry.io/otel/sdk/trace` package to create a `Provider` and automatically register the `SpanProcessor`. (#1078)

### Changed

- Rename `sdk/metric/processor/test` to `sdk/metric/processor/processortest`. (#1049)
- Rename `sdk/metric/controller/test` to `sdk/metric/controller/controllertest`. (#1049)
- Rename `api/testharness` to `api/apitest`. (#1049)
- Rename `api/trace/testtrace` to `api/trace/tracetest`. (#1049)
- Change Metric Processor to merge multiple observations. (#1024)
- The `go.opentelemetry.io/otel/bridge/opentracing` bridge package has been made into its own module.
   This removes the package dependencies of this bridge from the rest of the OpenTelemetry based project. (#1038)
- Renamed `go.opentelemetry.io/otel/api/standard` package to `go.opentelemetry.io/otel/semconv` to avoid the ambiguous and generic name `standard` and better describe the package as containing OpenTelemetry semantic conventions. (#1016)
- The environment variable used for resource detection has been changed from `OTEL_RESOURCE_LABELS` to `OTEL_RESOURCE_ATTRIBUTES` (#1042)
- Replace `WithSyncer` with `WithBatcher` in examples. (#1044)
- Replace the `google.golang.org/grpc/codes` dependency in the API with an equivalent `go.opentelemetry.io/otel/codes` package. (#1046)
- Merge the `go.opentelemetry.io/otel/api/label` and `go.opentelemetry.io/otel/api/kv` into the new `go.opentelemetry.io/otel/label` package. (#1060)
- Unify Callback Function Naming.
   Rename `*Callback` with `*Func`. (#1061)
- CI builds validate against last two versions of Go, dropping 1.13 and adding 1.15. (#1064)
- The `go.opentelemetry.io/otel/sdk/export/trace` interfaces `SpanSyncer` and `SpanBatcher` have been replaced with a specification compliant `Exporter` interface.
   This interface still supports the export of `SpanData`, but only as a slice.
   Implementation are also required now to return any error from `ExportSpans` if one occurs as well as implement a `Shutdown` method for exporter clean-up. (#1078)
- The `go.opentelemetry.io/otel/sdk/trace` `NewBatchSpanProcessor` function no longer returns an error.
   If a `nil` exporter is passed as an argument to this function, instead of it returning an error, it now returns a `BatchSpanProcessor` that handles the export of `SpanData` by not taking any action. (#1078)
- The `go.opentelemetry.io/otel/sdk/trace` `NewProvider` function to create a `Provider` no longer returns an error, instead only a `*Provider`.
   This change is related to `NewBatchSpanProcessor` not returning an error which was the only error this function would return. (#1078)

### Removed

- Duplicate, unused API sampler interface. (#999)
   Use the [`Sampler` interface](https://github.com/open-telemetry/opentelemetry-go/blob/v0.11.0/sdk/trace/sampling.go) provided by the SDK instead.
- The `grpctrace` instrumentation was moved to the `go.opentelemetry.io/contrib` repository and out of this repository.
   This move includes moving the `grpc` example to the `go.opentelemetry.io/contrib` as well. (#1027)
- The `WithSpan` method of the `Tracer` interface.
   The functionality this method provided was limited compared to what a user can provide themselves.
   It was removed with the understanding that if there is sufficient user need it can be added back based on actual user usage. (#1043)
- The `RegisterSpanProcessor` and `UnregisterSpanProcessor` functions.
   These were holdovers from an approach prior to the TracerProvider design. They were not used anymore. (#1077)
- The `oterror` package. (#1026)
- The `othttp` and `httptrace` instrumentations were moved to `go.opentelemetry.io/contrib`. (#1032)

### Fixed

- The `semconv.HTTPServerMetricAttributesFromHTTPRequest()` function no longer generates the high-cardinality `http.request.content.length` label. (#1031)
- Correct instrumentation version tag in Jaeger exporter. (#1037)
- The SDK span will now set an error event if the `End` method is called during a panic (i.e. it was deferred). (#1043)
- Move internally generated protobuf code from the `go.opentelemetry.io/otel` to the OTLP exporter to reduce dependency overhead. (#1050)
- The `otel-collector` example referenced outdated collector processors. (#1006)

## [0.10.0] - 2020-07-29

This release migrates the default OpenTelemetry SDK into its own Go module, decoupling the SDK from the API and reducing dependencies for instrumentation packages.

### Added

- The Zipkin exporter now has `NewExportPipeline` and `InstallNewPipeline` constructor functions to match the common pattern.
    These function build a new exporter with default SDK options and register the exporter with the `global` package respectively. (#944)
- Add propagator option for gRPC instrumentation. (#986)
- The `testtrace` package now tracks the `trace.SpanKind` for each span. (#987)

### Changed

- Replace the `RegisterGlobal` `Option` in the Jaeger exporter with an `InstallNewPipeline` constructor function.
   This matches the other exporter constructor patterns and will register a new exporter after building it with default configuration. (#944)
- The trace (`go.opentelemetry.io/otel/exporters/trace/stdout`) and metric (`go.opentelemetry.io/otel/exporters/metric/stdout`) `stdout` exporters are now merged into a single exporter at `go.opentelemetry.io/otel/exporters/stdout`.
   This new exporter was made into its own Go module to follow the pattern of all exporters and decouple it from the `go.opentelemetry.io/otel` module. (#956, #963)
- Move the `go.opentelemetry.io/otel/exporters/test` test package to `go.opentelemetry.io/otel/sdk/export/metric/metrictest`. (#962)
- The `go.opentelemetry.io/otel/api/kv/value` package was merged into the parent `go.opentelemetry.io/otel/api/kv` package. (#968)
  - `value.Bool` was replaced with `kv.BoolValue`.
  - `value.Int64` was replaced with `kv.Int64Value`.
  - `value.Uint64` was replaced with `kv.Uint64Value`.
  - `value.Float64` was replaced with `kv.Float64Value`.
  - `value.Int32` was replaced with `kv.Int32Value`.
  - `value.Uint32` was replaced with `kv.Uint32Value`.
  - `value.Float32` was replaced with `kv.Float32Value`.
  - `value.String` was replaced with `kv.StringValue`.
  - `value.Int` was replaced with `kv.IntValue`.
  - `value.Uint` was replaced with `kv.UintValue`.
  - `value.Array` was replaced with `kv.ArrayValue`.
- Rename `Infer` to `Any` in the `go.opentelemetry.io/otel/api/kv` package. (#972)
- Change `othttp` to use the `httpsnoop` package to wrap the `ResponseWriter` so that optional interfaces (`http.Hijacker`, `http.Flusher`, etc.) that are implemented by the original `ResponseWriter`are also implemented by the wrapped `ResponseWriter`. (#979)
- Rename `go.opentelemetry.io/otel/sdk/metric/aggregator/test` package to `go.opentelemetry.io/otel/sdk/metric/aggregator/aggregatortest`. (#980)
- Make the SDK into its own Go module called `go.opentelemetry.io/otel/sdk`. (#985)
- Changed the default trace `Sampler` from `AlwaysOn` to `ParentOrElse(AlwaysOn)`. (#989)

### Removed

- The `IndexedAttribute` function from the `go.opentelemetry.io/otel/api/label` package was removed in favor of `IndexedLabel` which it was synonymous with. (#970)

### Fixed

- Bump github.com/golangci/golangci-lint from 1.28.3 to 1.29.0 in /tools. (#953)
- Bump github.com/google/go-cmp from 0.5.0 to 0.5.1. (#957)
- Use `global.Handle` for span export errors in the OTLP exporter. (#946)
- Correct Go language formatting in the README documentation. (#961)
- Remove default SDK dependencies from the `go.opentelemetry.io/otel/api` package. (#977)
- Remove default SDK dependencies from the `go.opentelemetry.io/otel/instrumentation` package. (#983)
- Move documented examples for `go.opentelemetry.io/otel/instrumentation/grpctrace` interceptors into Go example tests. (#984)

## [0.9.0] - 2020-07-20

### Added

- A new Resource Detector interface is included to allow resources to be automatically detected and included. (#939)
- A Detector to automatically detect resources from an environment variable. (#939)
- Github action to generate protobuf Go bindings locally in `internal/opentelemetry-proto-gen`. (#938)
- OTLP .proto files from `open-telemetry/opentelemetry-proto` imported as a git submodule under `internal/opentelemetry-proto`.
   References to `github.com/open-telemetry/opentelemetry-proto` changed to `go.opentelemetry.io/otel/internal/opentelemetry-proto-gen`. (#942)

### Changed

- Non-nil value `struct`s for key-value pairs will be marshalled using JSON rather than `Sprintf`. (#948)

### Removed

- Removed dependency on `github.com/open-telemetry/opentelemetry-collector`. (#943)

## [0.8.0] - 2020-07-09

### Added

- The `B3Encoding` type to represent the B3 encoding(s) the B3 propagator can inject.
   A value for HTTP supported encodings (Multiple Header: `MultipleHeader`, Single Header: `SingleHeader`) are included. (#882)
- The `FlagsDeferred` trace flag to indicate if the trace sampling decision has been deferred. (#882)
- The `FlagsDebug` trace flag to indicate if the trace is a debug trace. (#882)
- Add `peer.service` semantic attribute. (#898)
- Add database-specific semantic attributes. (#899)
- Add semantic convention for `faas.coldstart` and `container.id`. (#909)
- Add http content size semantic conventions. (#905)
- Include `http.request_content_length` in HTTP request basic attributes. (#905)
- Add semantic conventions for operating system process resource attribute keys. (#919)
- The Jaeger exporter now has a `WithBatchMaxCount` option to specify the maximum number of spans sent in a batch. (#931)

### Changed

- Update `CONTRIBUTING.md` to ask for updates to `CHANGELOG.md` with each pull request. (#879)
- Use lowercase header names for B3 Multiple Headers. (#881)
- The B3 propagator `SingleHeader` field has been replaced with `InjectEncoding`.
   This new field can be set to combinations of the `B3Encoding` bitmasks and will inject trace information in these encodings.
   If no encoding is set, the propagator will default to `MultipleHeader` encoding. (#882)
- The B3 propagator now extracts from either HTTP encoding of B3 (Single Header or Multiple Header) based on what is contained in the header.
   Preference is given to Single Header encoding with Multiple Header being the fallback if Single Header is not found or is invalid.
   This behavior change is made to dynamically support all correctly encoded traces received instead of having to guess the expected encoding prior to receiving. (#882)
- Extend semantic conventions for RPC. (#900)
- To match constant naming conventions in the `api/standard` package, the `FaaS*` key names are appended with a suffix of `Key`. (#920)
  - `"api/standard".FaaSName` -> `FaaSNameKey`
  - `"api/standard".FaaSID` -> `FaaSIDKey`
  - `"api/standard".FaaSVersion` -> `FaaSVersionKey`
  - `"api/standard".FaaSInstance` -> `FaaSInstanceKey`

### Removed

- The `FlagsUnused` trace flag is removed.
   The purpose of this flag was to act as the inverse of `FlagsSampled`, the inverse of `FlagsSampled` is used instead. (#882)
- The B3 header constants (`B3SingleHeader`, `B3DebugFlagHeader`, `B3TraceIDHeader`, `B3SpanIDHeader`, `B3SampledHeader`, `B3ParentSpanIDHeader`) are removed.
   If B3 header keys are needed [the authoritative OpenZipkin package constants](https://pkg.go.dev/github.com/openzipkin/zipkin-go@v0.2.2/propagation/b3?tab=doc#pkg-constants) should be used instead. (#882)

### Fixed

- The B3 Single Header name is now correctly `b3` instead of the previous `X-B3`. (#881)
- The B3 propagator now correctly supports sampling only values (`b3: 0`, `b3: 1`, or `b3: d`) for a Single B3 Header. (#882)
- The B3 propagator now propagates the debug flag.
   This removes the behavior of changing the debug flag into a set sampling bit.
   Instead, this now follow the B3 specification and omits the `X-B3-Sampling` header. (#882)
- The B3 propagator now tracks "unset" sampling state (meaning "defer the decision") and does not set the `X-B3-Sampling` header when injecting. (#882)
- Bump github.com/itchyny/gojq from 0.10.3 to 0.10.4 in /tools. (#883)
- Bump github.com/opentracing/opentracing-go from v1.1.1-0.20190913142402-a7454ce5950e to v1.2.0. (#885)
- The tracing time conversion for OTLP spans is now correctly set to `UnixNano`. (#896)
- Ensure span status is not set to `Unknown` when no HTTP status code is provided as it is assumed to be `200 OK`. (#908)
- Ensure `httptrace.clientTracer` closes `http.headers` span. (#912)
- Prometheus exporter will not apply stale updates or forget inactive metrics. (#903)
- Add test for api.standard `HTTPClientAttributesFromHTTPRequest`. (#905)
- Bump github.com/golangci/golangci-lint from 1.27.0 to 1.28.1 in /tools. (#901, #913)
- Update otel-colector example to use the v0.5.0 collector. (#915)
- The `grpctrace` instrumentation uses a span name conforming to the OpenTelemetry semantic conventions (does not contain a leading slash (`/`)). (#922)
- The `grpctrace` instrumentation includes an `rpc.method` attribute now set to the gRPC method name. (#900, #922)
- The `grpctrace` instrumentation `rpc.service` attribute now contains the package name if one exists.
   This is in accordance with OpenTelemetry semantic conventions. (#922)
- Correlation Context extractor will no longer insert an empty map into the returned context when no valid values are extracted. (#923)
- Bump google.golang.org/api from 0.28.0 to 0.29.0 in /exporters/trace/jaeger. (#925)
- Bump github.com/itchyny/gojq from 0.10.4 to 0.11.0 in /tools. (#926)
- Bump github.com/golangci/golangci-lint from 1.28.1 to 1.28.2 in /tools. (#930)

## [0.7.0] - 2020-06-26

This release implements the v0.5.0 version of the OpenTelemetry specification.

### Added

- The othttp instrumentation now includes default metrics. (#861)
- This CHANGELOG file to track all changes in the project going forward.
- Support for array type attributes. (#798)
- Apply transitive dependabot go.mod dependency updates as part of a new automatic Github workflow. (#844)
- Timestamps are now passed to exporters for each export. (#835)
- Add new `Accumulation` type to metric SDK to transport telemetry from `Accumulator`s to `Processor`s.
   This replaces the prior `Record` `struct` use for this purpose. (#835)
- New dependabot integration to automate package upgrades. (#814)
- `Meter` and `Tracer` implementations accept instrumentation version version as an optional argument.
   This instrumentation version is passed on to exporters. (#811) (#805) (#802)
- The OTLP exporter includes the instrumentation version in telemetry it exports. (#811)
- Environment variables for Jaeger exporter are supported. (#796)
- New `aggregation.Kind` in the export metric API. (#808)
- New example that uses OTLP and the collector. (#790)
- Handle errors in the span `SetName` during span initialization. (#791)
- Default service config to enable retries for retry-able failed requests in the OTLP exporter and an option to override this default. (#777)
- New `go.opentelemetry.io/otel/api/oterror` package to uniformly support error handling and definitions for the project. (#778)
- New `global` default implementation of the `go.opentelemetry.io/otel/api/oterror.Handler` interface to be used to handle errors prior to an user defined `Handler`.
   There is also functionality for the user to register their `Handler` as well as a convenience function `Handle` to handle an error with this global `Handler`(#778)
- Options to specify propagators for httptrace and grpctrace instrumentation. (#784)
- The required `application/json` header for the Zipkin exporter is included in all exports. (#774)
- Integrate HTTP semantics helpers from the contrib repository into the `api/standard` package. #769

### Changed

- Rename `Integrator` to `Processor` in the metric SDK. (#863)
- Rename `AggregationSelector` to `AggregatorSelector`. (#859)
- Rename `SynchronizedCopy` to `SynchronizedMove`. (#858)
- Rename `simple` integrator to `basic` integrator. (#857)
- Merge otlp collector examples. (#841)
- Change the metric SDK to support cumulative, delta, and pass-through exporters directly.
   With these changes, cumulative and delta specific exporters are able to request the correct kind of aggregation from the SDK. (#840)
- The `Aggregator.Checkpoint` API is renamed to `SynchronizedCopy` and adds an argument, a different `Aggregator` into which the copy is stored. (#812)
- The `export.Aggregator` contract is that `Update()` and `SynchronizedCopy()` are synchronized with each other.
   All the aggregation interfaces (`Sum`, `LastValue`, ...) are not meant to be synchronized, as the caller is expected to synchronize aggregators at a higher level after the `Accumulator`.
   Some of the `Aggregators` used unnecessary locking and that has been cleaned up. (#812)
- Use of `metric.Number` was replaced by `int64` now that we use `sync.Mutex` in the `MinMaxSumCount` and `Histogram` `Aggregators`. (#812)
- Replace `AlwaysParentSample` with `ParentSample(fallback)` to match the OpenTelemetry v0.5.0 specification. (#810)
- Rename `sdk/export/metric/aggregator` to `sdk/export/metric/aggregation`. #808
- Send configured headers with every request in the OTLP exporter, instead of just on connection creation. (#806)
- Update error handling for any one off error handlers, replacing, instead, with the `global.Handle` function. (#791)
- Rename `plugin` directory to `instrumentation` to match the OpenTelemetry specification. (#779)
- Makes the argument order to Histogram and DDSketch `New()` consistent. (#781)

### Removed

- `Uint64NumberKind` and related functions from the API. (#864)
- Context arguments from `Aggregator.Checkpoint` and `Integrator.Process` as they were unused. (#803)
- `SpanID` is no longer included in parameters for sampling decision to match the OpenTelemetry specification. (#775)

### Fixed

- Upgrade OTLP exporter to opentelemetry-proto matching the opentelemetry-collector v0.4.0 release. (#866)
- Allow changes to `go.sum` and `go.mod` when running dependabot tidy-up. (#871)
- Bump github.com/stretchr/testify from 1.4.0 to 1.6.1. (#824)
- Bump github.com/prometheus/client_golang from 1.7.0 to 1.7.1 in /exporters/metric/prometheus. (#867)
- Bump google.golang.org/grpc from 1.29.1 to 1.30.0 in /exporters/trace/jaeger. (#853)
- Bump google.golang.org/grpc from 1.29.1 to 1.30.0 in /exporters/trace/zipkin. (#854)
- Bumps github.com/golang/protobuf from 1.3.2 to 1.4.2 (#848)
- Bump github.com/stretchr/testify from 1.4.0 to 1.6.1 in /exporters/otlp (#817)
- Bump github.com/golangci/golangci-lint from 1.25.1 to 1.27.0 in /tools (#828)
- Bump github.com/prometheus/client_golang from 1.5.0 to 1.7.0 in /exporters/metric/prometheus (#838)
- Bump github.com/stretchr/testify from 1.4.0 to 1.6.1 in /exporters/trace/jaeger (#829)
- Bump github.com/benbjohnson/clock from 1.0.0 to 1.0.3 (#815)
- Bump github.com/stretchr/testify from 1.4.0 to 1.6.1 in /exporters/trace/zipkin (#823)
- Bump github.com/itchyny/gojq from 0.10.1 to 0.10.3 in /tools (#830)
- Bump github.com/stretchr/testify from 1.4.0 to 1.6.1 in /exporters/metric/prometheus (#822)
- Bump google.golang.org/grpc from 1.27.1 to 1.29.1 in /exporters/trace/zipkin (#820)
- Bump google.golang.org/grpc from 1.27.1 to 1.29.1 in /exporters/trace/jaeger (#831)
- Bump github.com/google/go-cmp from 0.4.0 to 0.5.0 (#836)
- Bump github.com/google/go-cmp from 0.4.0 to 0.5.0 in /exporters/trace/jaeger (#837)
- Bump github.com/google/go-cmp from 0.4.0 to 0.5.0 in /exporters/otlp (#839)
- Bump google.golang.org/api from 0.20.0 to 0.28.0 in /exporters/trace/jaeger (#843)
- Set span status from HTTP status code in the othttp instrumentation. (#832)
- Fixed typo in push controller comment. (#834)
- The `Aggregator` testing has been updated and cleaned. (#812)
- `metric.Number(0)` expressions are replaced by `0` where possible. (#812)
- Fixed `global` `handler_test.go` test failure. #804
- Fixed `BatchSpanProcessor.Shutdown` to wait until all spans are processed. (#766)
- Fixed OTLP example's accidental early close of exporter. (#807)
- Ensure zipkin exporter reads and closes response body. (#788)
- Update instrumentation to use `api/standard` keys instead of custom keys. (#782)
- Clean up tools and RELEASING documentation. (#762)

## [0.6.0] - 2020-05-21

### Added

- Support for `Resource`s in the prometheus exporter. (#757)
- New pull controller. (#751)
- New `UpDownSumObserver` instrument. (#750)
- OpenTelemetry collector demo. (#711)
- New `SumObserver` instrument. (#747)
- New `UpDownCounter` instrument. (#745)
- New timeout `Option` and configuration function `WithTimeout` to the push controller. (#742)
- New `api/standards` package to implement semantic conventions and standard key-value generation. (#731)

### Changed

- Rename `Register*` functions in the metric API to `New*` for all `Observer` instruments. (#761)
- Use `[]float64` for histogram boundaries, not `[]metric.Number`. (#758)
- Change OTLP example to use exporter as a trace `Syncer` instead of as an unneeded `Batcher`. (#756)
- Replace `WithResourceAttributes()` with `WithResource()` in the trace SDK. (#754)
- The prometheus exporter now uses the new pull controller. (#751)
- Rename `ScheduleDelayMillis` to `BatchTimeout` in the trace `BatchSpanProcessor`.(#752)
- Support use of synchronous instruments in asynchronous callbacks (#725)
- Move `Resource` from the `Export` method parameter into the metric export `Record`. (#739)
- Rename `Observer` instrument to `ValueObserver`. (#734)
- The push controller now has a method (`Provider()`) to return a `metric.Provider` instead of the old `Meter` method that acted as a `metric.Provider`. (#738)
- Replace `Measure` instrument by `ValueRecorder` instrument. (#732)
- Rename correlation context header from `"Correlation-Context"` to `"otcorrelations"` to match the OpenTelemetry specification. (#727)

### Fixed

- Ensure gRPC `ClientStream` override methods do not panic in grpctrace package. (#755)
- Disable parts of `BatchSpanProcessor` test until a fix is found. (#743)
- Fix `string` case in `kv` `Infer` function. (#746)
- Fix panic in grpctrace client interceptors. (#740)
- Refactor the `api/metrics` push controller and add `CheckpointSet` synchronization. (#737)
- Rewrite span batch process queue batching logic. (#719)
- Remove the push controller named Meter map. (#738)
- Fix Histogram aggregator initial state (fix #735). (#736)
- Ensure golang alpine image is running `golang-1.14` for examples. (#733)
- Added test for grpctrace `UnaryInterceptorClient`. (#695)
- Rearrange `api/metric` code layout. (#724)

## [0.5.0] - 2020-05-13

### Added

- Batch `Observer` callback support. (#717)
- Alias `api` types to root package of project. (#696)
- Create basic `othttp.Transport` for simple client instrumentation. (#678)
- `SetAttribute(string, interface{})` to the trace API. (#674)
- Jaeger exporter option that allows user to specify custom http client. (#671)
- `Stringer` and `Infer` methods to `key`s. (#662)

### Changed

- Rename `NewKey` in the `kv` package to just `Key`. (#721)
- Move `core` and `key` to `kv` package. (#720)
- Make the metric API `Meter` a `struct` so the abstract `MeterImpl` can be passed and simplify implementation. (#709)
- Rename SDK `Batcher` to `Integrator` to match draft OpenTelemetry SDK specification. (#710)
- Rename SDK `Ungrouped` integrator to `simple.Integrator` to match draft OpenTelemetry SDK specification. (#710)
- Rename SDK `SDK` `struct` to `Accumulator` to match draft OpenTelemetry SDK specification. (#710)
- Move `Number` from `core` to `api/metric` package. (#706)
- Move `SpanContext` from `core` to `trace` package. (#692)
- Change traceparent header from `Traceparent` to `traceparent` to implement the W3C specification. (#681)

### Fixed

- Update tooling to run generators in all submodules. (#705)
- gRPC interceptor regexp to match methods without a service name. (#683)
- Use a `const` for padding 64-bit B3 trace IDs. (#701)
- Update `mockZipkin` listen address from `:0` to `127.0.0.1:0`. (#700)
- Left-pad 64-bit B3 trace IDs with zero. (#698)
- Propagate at least the first W3C tracestate header. (#694)
- Remove internal `StateLocker` implementation. (#688)
- Increase instance size CI system uses. (#690)
- Add a `key` benchmark and use reflection in `key.Infer()`. (#679)
- Fix internal `global` test by using `global.Meter` with `RecordBatch()`. (#680)
- Reimplement histogram using mutex instead of `StateLocker`. (#669)
- Switch `MinMaxSumCount` to a mutex lock implementation instead of `StateLocker`. (#667)
- Update documentation to not include any references to `WithKeys`. (#672)
- Correct misspelling. (#668)
- Fix clobbering of the span context if extraction fails. (#656)
- Bump `golangci-lint` and work around the corrupting bug. (#666) (#670)

## [0.4.3] - 2020-04-24

### Added

- `Dockerfile` and `docker-compose.yml` to run example code. (#635)
- New `grpctrace` package that provides gRPC client and server interceptors for both unary and stream connections. (#621)
- New `api/label` package, providing common label set implementation. (#651)
- Support for JSON marshaling of `Resources`. (#654)
- `TraceID` and `SpanID` implementations for `Stringer` interface. (#642)
- `RemoteAddrKey` in the othttp plugin to include the HTTP client address in top-level spans. (#627)
- `WithSpanFormatter` option to the othttp plugin. (#617)
- Updated README to include section for compatible libraries and include reference to the contrib repository. (#612)
- The prometheus exporter now supports exporting histograms. (#601)
- A `String` method to the `Resource` to return a hashable identifier for a now unique resource. (#613)
- An `Iter` method to the `Resource` to return an array `AttributeIterator`. (#613)
- An `Equal` method to the `Resource` test the equivalence of resources. (#613)
- An iterable structure (`AttributeIterator`) for `Resource` attributes.

### Changed

- zipkin export's `NewExporter` now requires a `serviceName` argument to ensure this needed values is provided. (#644)
- Pass `Resources` through the metrics export pipeline. (#659)

### Removed

- `WithKeys` option from the metric API. (#639)

### Fixed

- Use the `label.Set.Equivalent` value instead of an encoding in the batcher. (#658)
- Correct typo `trace.Exporter` to `trace.SpanSyncer` in comments. (#653)
- Use type names for return values in jaeger exporter. (#648)
- Increase the visibility of the `api/key` package by updating comments and fixing usages locally. (#650)
- `Checkpoint` only after `Update`; Keep records in the `sync.Map` longer. (#647)
- Do not cache `reflect.ValueOf()` in metric Labels. (#649)
- Batch metrics exported from the OTLP exporter based on `Resource` and labels. (#626)
- Add error wrapping to the prometheus exporter. (#631)
- Update the OTLP exporter batching of traces to use a unique `string` representation of an associated `Resource` as the batching key. (#623)
- Update OTLP `SpanData` transform to only include the `ParentSpanID` if one exists. (#614)
- Update `Resource` internal representation to uniquely and reliably identify resources. (#613)
- Check return value from `CheckpointSet.ForEach` in prometheus exporter. (#622)
- Ensure spans created by httptrace client tracer reflect operation structure. (#618)
- Create a new recorder rather than reuse when multiple observations in same epoch for asynchronous instruments. #610
- The default port the OTLP exporter uses to connect to the OpenTelemetry collector is updated to match the one the collector listens on by default. (#611)

## [0.4.2] - 2020-03-31

### Fixed

- Fix `pre_release.sh` to update version in `sdk/opentelemetry.go`. (#607)
- Fix time conversion from internal to OTLP in OTLP exporter. (#606)

## [0.4.1] - 2020-03-31

### Fixed

- Update `tag.sh` to create signed tags. (#604)

## [0.4.0] - 2020-03-30

### Added

- New API package `api/metric/registry` that exposes a `MeterImpl` wrapper for use by SDKs to generate unique instruments. (#580)
- Script to verify examples after a new release. (#579)

### Removed

- The dogstatsd exporter due to lack of support.
   This additionally removes support for statsd. (#591)
- `LabelSet` from the metric API.
   This is replaced by a `[]core.KeyValue` slice. (#595)
- `Labels` from the metric API's `Meter` interface. (#595)

### Changed

- The metric `export.Labels` became an interface which the SDK implements and the `export` package provides a simple, immutable implementation of this interface intended for testing purposes. (#574)
- Renamed `internal/metric.Meter` to `MeterImpl`. (#580)
- Renamed `api/global/internal.obsImpl` to `asyncImpl`. (#580)

### Fixed

- Corrected missing return in mock span. (#582)
- Update License header for all source files to match CNCF guidelines and include a test to ensure it is present. (#586) (#596)
- Update to v0.3.0 of the OTLP in the OTLP exporter. (#588)
- Update pre-release script to be compatible between GNU and BSD based systems. (#592)
- Add a `RecordBatch` benchmark. (#594)
- Moved span transforms of the OTLP exporter to the internal package. (#593)
- Build both go-1.13 and go-1.14 in circleci to test for all supported versions of Go. (#569)
- Removed unneeded allocation on empty labels in OLTP exporter. (#597)
- Update `BatchedSpanProcessor` to process the queue until no data but respect max batch size. (#599)
- Update project documentation godoc.org links to pkg.go.dev. (#602)

## [0.3.0] - 2020-03-21

This is a first official beta release, which provides almost fully complete metrics, tracing, and context propagation functionality.
There is still a possibility of breaking changes.

### Added

- Add `Observer` metric instrument. (#474)
- Add global `Propagators` functionality to enable deferred initialization for propagators registered before the first Meter SDK is installed. (#494)
- Simplified export setup pipeline for the jaeger exporter to match other exporters. (#459)
- The zipkin trace exporter. (#495)
- The OTLP exporter to export metric and trace telemetry to the OpenTelemetry collector. (#497) (#544) (#545)
- Add `StatusMessage` field to the trace `Span`. (#524)
- Context propagation in OpenTracing bridge in terms of OpenTelemetry context propagation. (#525)
- The `Resource` type was added to the SDK. (#528)
- The global API now supports a `Tracer` and `Meter` function as shortcuts to getting a global `*Provider` and calling these methods directly. (#538)
- The metric API now defines a generic `MeterImpl` interface to support general purpose `Meter` construction.
   Additionally, `SyncImpl` and `AsyncImpl` are added to support general purpose instrument construction. (#560)
- A metric `Kind` is added to represent the `MeasureKind`, `ObserverKind`, and `CounterKind`. (#560)
- Scripts to better automate the release process. (#576)

### Changed

- Default to to use `AlwaysSampler` instead of `ProbabilitySampler` to match OpenTelemetry specification. (#506)
- Renamed `AlwaysSampleSampler` to `AlwaysOnSampler` in the trace API. (#511)
- Renamed `NeverSampleSampler` to `AlwaysOffSampler` in the trace API. (#511)
- The `Status` field of the `Span` was changed to `StatusCode` to disambiguate with the added `StatusMessage`. (#524)
- Updated the trace `Sampler` interface conform to the OpenTelemetry specification. (#531)
- Rename metric API `Options` to `Config`. (#541)
- Rename metric `Counter` aggregator to be `Sum`. (#541)
- Unify metric options into `Option` from instrument specific options. (#541)
- The trace API's `TraceProvider` now support `Resource`s. (#545)
- Correct error in zipkin module name. (#548)
- The jaeger trace exporter now supports `Resource`s. (#551)
- Metric SDK now supports `Resource`s.
   The `WithResource` option was added to configure a `Resource` on creation and the `Resource` method was added to the metric `Descriptor` to return the associated `Resource`. (#552)
- Replace `ErrNoLastValue` and `ErrEmptyDataSet` by `ErrNoData` in the metric SDK. (#557)
- The stdout trace exporter now supports `Resource`s. (#558)
- The metric `Descriptor` is now included at the API instead of the SDK. (#560)
- Replace `Ordered` with an iterator in `export.Labels`. (#567)

### Removed

- The vendor specific Stackdriver. It is now hosted on 3rd party vendor infrastructure. (#452)
- The `Unregister` method for metric observers as it is not in the OpenTelemetry specification. (#560)
- `GetDescriptor` from the metric SDK. (#575)
- The `Gauge` instrument from the metric API. (#537)

### Fixed

- Make histogram aggregator checkpoint consistent. (#438)
- Update README with import instructions and how to build and test. (#505)
- The default label encoding was updated to be unique. (#508)
- Use `NewRoot` in the othttp plugin for public endpoints. (#513)
- Fix data race in `BatchedSpanProcessor`. (#518)
- Skip test-386 for Mac OS 10.15.x (Catalina and upwards). #521
- Use a variable-size array to represent ordered labels in maps. (#523)
- Update the OTLP protobuf and update changed import path. (#532)
- Use `StateLocker` implementation in `MinMaxSumCount`. (#546)
- Eliminate goroutine leak in histogram stress test. (#547)
- Update OTLP exporter with latest protobuf. (#550)
- Add filters to the othttp plugin. (#556)
- Provide an implementation of the `Header*` filters that do not depend on Go 1.14. (#565)
- Encode labels once during checkpoint.
   The checkpoint function is executed in a single thread so we can do the encoding lazily before passing the encoded version of labels to the exporter.
   This is a cheap and quick way to avoid encoding the labels on every collection interval. (#572)
- Run coverage over all packages in `COVERAGE_MOD_DIR`. (#573)

## [0.2.3] - 2020-03-04

### Added

- `RecordError` method on `Span`s in the trace API to Simplify adding error events to spans. (#473)
- Configurable push frequency for exporters setup pipeline. (#504)

### Changed

- Rename the `exporter` directory to `exporters`.
   The `go.opentelemetry.io/otel/exporter/trace/jaeger` package was mistakenly released with a `v1.0.0` tag instead of `v0.1.0`.
   This resulted in all subsequent releases not becoming the default latest.
   A consequence of this was that all `go get`s pulled in the incompatible `v0.1.0` release of that package when pulling in more recent packages from other otel packages.
   Renaming the `exporter` directory to `exporters` fixes this issue by renaming the package and therefore clearing any existing dependency tags.
   Consequentially, this action also renames *all* exporter packages. (#502)

### Removed

- The `CorrelationContextHeader` constant in the `correlation` package is no longer exported. (#503)

## [0.2.2] - 2020-02-27

### Added

- `HTTPSupplier` interface in the propagation API to specify methods to retrieve and store a single value for a key to be associated with a carrier. (#467)
- `HTTPExtractor` interface in the propagation API to extract information from an `HTTPSupplier` into a context. (#467)
- `HTTPInjector` interface in the propagation API to inject information into an `HTTPSupplier.` (#467)
- `Config` and configuring `Option` to the propagator API. (#467)
- `Propagators` interface in the propagation API to contain the set of injectors and extractors for all supported carrier formats. (#467)
- `HTTPPropagator` interface in the propagation API to inject and extract from an `HTTPSupplier.` (#467)
- `WithInjectors` and `WithExtractors` functions to the propagator API to configure injectors and extractors to use. (#467)
- `ExtractHTTP` and `InjectHTTP` functions to apply configured HTTP extractors and injectors to a passed context. (#467)
- Histogram aggregator. (#433)
- `DefaultPropagator` function and have it return `trace.TraceContext` as the default context propagator. (#456)
- `AlwaysParentSample` sampler to the trace API. (#455)
- `WithNewRoot` option function to the trace API to specify the created span should be considered a root span. (#451)

### Changed

- Renamed `WithMap` to `ContextWithMap` in the correlation package. (#481)
- Renamed `FromContext` to `MapFromContext` in the correlation package. (#481)
- Move correlation context propagation to correlation package. (#479)
- Do not default to putting remote span context into links. (#480)
- `Tracer.WithSpan` updated to accept `StartOptions`. (#472)
- Renamed `MetricKind` to `Kind` to not stutter in the type usage. (#432)
- Renamed the `export` package to `metric` to match directory structure. (#432)
- Rename the `api/distributedcontext` package to `api/correlation`. (#444)
- Rename the `api/propagators` package to `api/propagation`. (#444)
- Move the propagators from the `propagators` package into the `trace` API package. (#444)
- Update `Float64Gauge`, `Int64Gauge`, `Float64Counter`, `Int64Counter`, `Float64Measure`, and `Int64Measure` metric methods to use value receivers instead of pointers. (#462)
- Moved all dependencies of tools package to a tools directory. (#466)

### Removed

- Binary propagators. (#467)
- NOOP propagator. (#467)

### Fixed

- Upgraded `github.com/golangci/golangci-lint` from `v1.21.0` to `v1.23.6` in `tools/`. (#492)
- Fix a possible nil-dereference crash (#478)
- Correct comments for `InstallNewPipeline` in the stdout exporter. (#483)
- Correct comments for `InstallNewPipeline` in the dogstatsd exporter. (#484)
- Correct comments for `InstallNewPipeline` in the prometheus exporter. (#482)
- Initialize `onError` based on `Config` in prometheus exporter. (#486)
- Correct module name in prometheus exporter README. (#475)
- Removed tracer name prefix from span names. (#430)
- Fix `aggregator_test.go` import package comment. (#431)
- Improved detail in stdout exporter. (#436)
- Fix a dependency issue (generate target should depend on stringer, not lint target) in Makefile. (#442)
- Reorders the Makefile targets within `precommit` target so we generate files and build the code before doing linting, so we can get much nicer errors about syntax errors from the compiler. (#442)
- Reword function documentation in gRPC plugin. (#446)
- Send the `span.kind` tag to Jaeger from the jaeger exporter. (#441)
- Fix `metadataSupplier` in the jaeger exporter to overwrite the header if existing instead of appending to it. (#441)
- Upgraded to Go 1.13 in CI. (#465)
- Correct opentelemetry.io URL in trace SDK documentation. (#464)
- Refactored reference counting logic in SDK determination of stale records. (#468)
- Add call to `runtime.Gosched` in instrument `acquireHandle` logic to not block the collector. (#469)

## [0.2.1.1] - 2020-01-13

### Fixed

- Use stateful batcher on Prometheus exporter fixing regression introduced in #395. (#428)

## [0.2.1] - 2020-01-08

### Added

- Global meter forwarding implementation.
   This enables deferred initialization for metric instruments registered before the first Meter SDK is installed. (#392)
- Global trace forwarding implementation.
   This enables deferred initialization for tracers registered before the first Trace SDK is installed. (#406)
- Standardize export pipeline creation in all exporters. (#395)
- A testing, organization, and comments for 64-bit field alignment. (#418)
- Script to tag all modules in the project. (#414)

### Changed

- Renamed `propagation` package to `propagators`. (#362)
- Renamed `B3Propagator` propagator to `B3`. (#362)
- Renamed `TextFormatPropagator` propagator to `TextFormat`. (#362)
- Renamed `BinaryPropagator` propagator to `Binary`. (#362)
- Renamed `BinaryFormatPropagator` propagator to `BinaryFormat`. (#362)
- Renamed `NoopTextFormatPropagator` propagator to `NoopTextFormat`. (#362)
- Renamed `TraceContextPropagator` propagator to `TraceContext`. (#362)
- Renamed `SpanOption` to `StartOption` in the trace API. (#369)
- Renamed `StartOptions` to `StartConfig` in the trace API. (#369)
- Renamed `EndOptions` to `EndConfig` in the trace API. (#369)
- `Number` now has a pointer receiver for its methods. (#375)
- Renamed `CurrentSpan` to `SpanFromContext` in the trace API. (#379)
- Renamed `SetCurrentSpan` to `ContextWithSpan` in the trace API. (#379)
- Renamed `Message` in Event to `Name` in the trace API. (#389)
- Prometheus exporter no longer aggregates metrics, instead it only exports them. (#385)
- Renamed `HandleImpl` to `BoundInstrumentImpl` in the metric API. (#400)
- Renamed `Float64CounterHandle` to `Float64CounterBoundInstrument` in the metric API. (#400)
- Renamed `Int64CounterHandle` to `Int64CounterBoundInstrument` in the metric API. (#400)
- Renamed `Float64GaugeHandle` to `Float64GaugeBoundInstrument` in the metric API. (#400)
- Renamed `Int64GaugeHandle` to `Int64GaugeBoundInstrument` in the metric API. (#400)
- Renamed `Float64MeasureHandle` to `Float64MeasureBoundInstrument` in the metric API. (#400)
- Renamed `Int64MeasureHandle` to `Int64MeasureBoundInstrument` in the metric API. (#400)
- Renamed `Release` method for bound instruments in the metric API to `Unbind`. (#400)
- Renamed `AcquireHandle` method for bound instruments in the metric API to `Bind`. (#400)
- Renamed the `File` option in the stdout exporter to `Writer`. (#404)
- Renamed all `Options` to `Config` for all metric exports where this wasn't already the case.

### Fixed

- Aggregator import path corrected. (#421)
- Correct links in README. (#368)
- The README was updated to match latest code changes in its examples. (#374)
- Don't capitalize error statements. (#375)
- Fix ignored errors. (#375)
- Fix ambiguous variable naming. (#375)
- Removed unnecessary type casting. (#375)
- Use named parameters. (#375)
- Updated release schedule. (#378)
- Correct http-stackdriver example module name. (#394)
- Removed the `http.request` span in `httptrace` package. (#397)
- Add comments in the metrics SDK (#399)
- Initialize checkpoint when creating ddsketch aggregator to prevent panic when merging into a empty one. (#402) (#403)
- Add documentation of compatible exporters in the README. (#405)
- Typo fix. (#408)
- Simplify span check logic in SDK tracer implementation. (#419)

## [0.2.0] - 2019-12-03

### Added

- Unary gRPC tracing example. (#351)
- Prometheus exporter. (#334)
- Dogstatsd metrics exporter. (#326)

### Changed

- Rename `MaxSumCount` aggregation to `MinMaxSumCount` and add the `Min` interface for this aggregation. (#352)
- Rename `GetMeter` to `Meter`. (#357)
- Rename `HTTPTraceContextPropagator` to `TraceContextPropagator`. (#355)
- Rename `HTTPB3Propagator` to `B3Propagator`. (#355)
- Rename `HTTPTraceContextPropagator` to `TraceContextPropagator`. (#355)
- Move `/global` package to `/api/global`. (#356)
- Rename `GetTracer` to `Tracer`. (#347)

### Removed

- `SetAttribute` from the `Span` interface in the trace API. (#361)
- `AddLink` from the `Span` interface in the trace API. (#349)
- `Link` from the `Span` interface in the trace API. (#349)

### Fixed

- Exclude example directories from coverage report. (#365)
- Lint make target now implements automatic fixes with `golangci-lint` before a second run to report the remaining issues. (#360)
- Drop `GO111MODULE` environment variable in Makefile as Go 1.13 is the project specified minimum version and this is environment variable is not needed for that version of Go. (#359)
- Run the race checker for all test. (#354)
- Redundant commands in the Makefile are removed. (#354)
- Split the `generate` and `lint` targets of the Makefile. (#354)
- Renames `circle-ci` target to more generic `ci` in Makefile. (#354)
- Add example Prometheus binary to gitignore. (#358)
- Support negative numbers with the `MaxSumCount`. (#335)
- Resolve race conditions in `push_test.go` identified in #339. (#340)
- Use `/usr/bin/env bash` as a shebang in scripts rather than `/bin/bash`. (#336)
- Trace benchmark now tests both `AlwaysSample` and `NeverSample`.
   Previously it was testing `AlwaysSample` twice. (#325)
- Trace benchmark now uses a `[]byte` for `TraceID` to fix failing test. (#325)
- Added a trace benchmark to test variadic functions in `setAttribute` vs `setAttributes` (#325)
- The `defaultkeys` batcher was only using the encoded label set as its map key while building a checkpoint.
   This allowed distinct label sets through, but any metrics sharing a label set could be overwritten or merged incorrectly.
   This was corrected. (#333)

## [0.1.2] - 2019-11-18

### Fixed

- Optimized the `simplelru` map for attributes to reduce the number of allocations. (#328)
- Removed unnecessary unslicing of parameters that are already a slice. (#324)

## [0.1.1] - 2019-11-18

This release contains a Metrics SDK with stdout exporter and supports basic aggregations such as counter, gauges, array, maxsumcount, and ddsketch.

### Added

- Metrics stdout export pipeline. (#265)
- Array aggregation for raw measure metrics. (#282)
- The core.Value now have a `MarshalJSON` method. (#281)

### Removed

- `WithService`, `WithResources`, and `WithComponent` methods of tracers. (#314)
- Prefix slash in `Tracer.Start()` for the Jaeger example. (#292)

### Changed

- Allocation in LabelSet construction to reduce GC overhead. (#318)
- `trace.WithAttributes` to append values instead of replacing (#315)
- Use a formula for tolerance in sampling tests. (#298)
- Move export types into trace and metric-specific sub-directories. (#289)
- `SpanKind` back to being based on an `int` type. (#288)

### Fixed

- URL to OpenTelemetry website in README. (#323)
- Name of othttp default tracer. (#321)
- `ExportSpans` for the stackdriver exporter now handles `nil` context. (#294)
- CI modules cache to correctly restore/save from/to the cache. (#316)
- Fix metric SDK race condition between `LoadOrStore` and the assignment `rec.recorder = i.meter.exporter.AggregatorFor(rec)`. (#293)
- README now reflects the new code structure introduced with these changes. (#291)
- Make the basic example work. (#279)

## [0.1.0] - 2019-11-04

This is the first release of open-telemetry go library.
It contains api and sdk for trace and meter.

### Added

- Initial OpenTelemetry trace and metric API prototypes.
- Initial OpenTelemetry trace, metric, and export SDK packages.
- A wireframe bridge to support compatibility with OpenTracing.
- Example code for a basic, http-stackdriver, http, jaeger, and named tracer setup.
- Exporters for Jaeger, Stackdriver, and stdout.
- Propagators for binary, B3, and trace-context protocols.
- Project information and guidelines in the form of a README and CONTRIBUTING.
- Tools to build the project and a Makefile to automate the process.
- Apache-2.0 license.
- CircleCI build CI manifest files.
- CODEOWNERS file to track owners of this project.

[Unreleased]: https://github.com/open-telemetry/opentelemetry-go/compare/v1.28.0...HEAD
[1.28.0/0.50.0/0.4.0]: https://github.com/open-telemetry/opentelemetry-go/releases/tag/v1.28.0
[1.27.0/0.49.0/0.3.0]: https://github.com/open-telemetry/opentelemetry-go/releases/tag/v1.27.0
[1.26.0/0.48.0/0.2.0-alpha]: https://github.com/open-telemetry/opentelemetry-go/releases/tag/v1.26.0
[1.25.0/0.47.0/0.0.8/0.1.0-alpha]: https://github.com/open-telemetry/opentelemetry-go/releases/tag/v1.25.0
[1.24.0/0.46.0/0.0.1-alpha]: https://github.com/open-telemetry/opentelemetry-go/releases/tag/v1.24.0
[1.23.1]: https://github.com/open-telemetry/opentelemetry-go/releases/tag/v1.23.1
[1.23.0]: https://github.com/open-telemetry/opentelemetry-go/releases/tag/v1.23.0
[1.23.0-rc.1]: https://github.com/open-telemetry/opentelemetry-go/releases/tag/v1.23.0-rc.1
[1.22.0/0.45.0]: https://github.com/open-telemetry/opentelemetry-go/releases/tag/v1.22.0
[1.21.0/0.44.0]: https://github.com/open-telemetry/opentelemetry-go/releases/tag/v1.21.0
[1.20.0/0.43.0]: https://github.com/open-telemetry/opentelemetry-go/releases/tag/v1.20.0
[1.19.0/0.42.0/0.0.7]: https://github.com/open-telemetry/opentelemetry-go/releases/tag/v1.19.0
[1.19.0-rc.1/0.42.0-rc.1]: https://github.com/open-telemetry/opentelemetry-go/releases/tag/v1.19.0-rc.1
[1.18.0/0.41.0/0.0.6]: https://github.com/open-telemetry/opentelemetry-go/releases/tag/v1.18.0
[1.17.0/0.40.0/0.0.5]: https://github.com/open-telemetry/opentelemetry-go/releases/tag/v1.17.0
[1.16.0/0.39.0]: https://github.com/open-telemetry/opentelemetry-go/releases/tag/v1.16.0
[1.16.0-rc.1/0.39.0-rc.1]: https://github.com/open-telemetry/opentelemetry-go/releases/tag/v1.16.0-rc.1
[1.15.1/0.38.1]: https://github.com/open-telemetry/opentelemetry-go/releases/tag/v1.15.1
[1.15.0/0.38.0]: https://github.com/open-telemetry/opentelemetry-go/releases/tag/v1.15.0
[1.15.0-rc.2/0.38.0-rc.2]: https://github.com/open-telemetry/opentelemetry-go/releases/tag/v1.15.0-rc.2
[1.15.0-rc.1/0.38.0-rc.1]: https://github.com/open-telemetry/opentelemetry-go/releases/tag/v1.15.0-rc.1
[1.14.0/0.37.0/0.0.4]: https://github.com/open-telemetry/opentelemetry-go/releases/tag/v1.14.0
[1.13.0/0.36.0]: https://github.com/open-telemetry/opentelemetry-go/releases/tag/v1.13.0
[1.12.0/0.35.0]: https://github.com/open-telemetry/opentelemetry-go/releases/tag/v1.12.0
[1.11.2/0.34.0]: https://github.com/open-telemetry/opentelemetry-go/releases/tag/v1.11.2
[1.11.1/0.33.0]: https://github.com/open-telemetry/opentelemetry-go/releases/tag/v1.11.1
[1.11.0/0.32.3]: https://github.com/open-telemetry/opentelemetry-go/releases/tag/v1.11.0
[0.32.2]: https://github.com/open-telemetry/opentelemetry-go/releases/tag/sdk/metric/v0.32.2
[0.32.1]: https://github.com/open-telemetry/opentelemetry-go/releases/tag/sdk/metric/v0.32.1
[0.32.0]: https://github.com/open-telemetry/opentelemetry-go/releases/tag/sdk/metric/v0.32.0
[1.10.0]: https://github.com/open-telemetry/opentelemetry-go/releases/tag/v1.10.0
[1.9.0/0.0.3]: https://github.com/open-telemetry/opentelemetry-go/releases/tag/v1.9.0
[1.8.0/0.31.0]: https://github.com/open-telemetry/opentelemetry-go/releases/tag/v1.8.0
[1.7.0/0.30.0]: https://github.com/open-telemetry/opentelemetry-go/releases/tag/v1.7.0
[0.29.0]: https://github.com/open-telemetry/opentelemetry-go/releases/tag/metric/v0.29.0
[1.6.3]: https://github.com/open-telemetry/opentelemetry-go/releases/tag/v1.6.3
[1.6.2]: https://github.com/open-telemetry/opentelemetry-go/releases/tag/v1.6.2
[1.6.1]: https://github.com/open-telemetry/opentelemetry-go/releases/tag/v1.6.1
[1.6.0/0.28.0]: https://github.com/open-telemetry/opentelemetry-go/releases/tag/v1.6.0
[1.5.0]: https://github.com/open-telemetry/opentelemetry-go/releases/tag/v1.5.0
[1.4.1]: https://github.com/open-telemetry/opentelemetry-go/releases/tag/v1.4.1
[1.4.0]: https://github.com/open-telemetry/opentelemetry-go/releases/tag/v1.4.0
[1.3.0]: https://github.com/open-telemetry/opentelemetry-go/releases/tag/v1.3.0
[1.2.0]: https://github.com/open-telemetry/opentelemetry-go/releases/tag/v1.2.0
[1.1.0]: https://github.com/open-telemetry/opentelemetry-go/releases/tag/v1.1.0
[1.0.1]: https://github.com/open-telemetry/opentelemetry-go/releases/tag/v1.0.1
[Metrics 0.24.0]: https://github.com/open-telemetry/opentelemetry-go/releases/tag/metric/v0.24.0
[1.0.0]: https://github.com/open-telemetry/opentelemetry-go/releases/tag/v1.0.0
[1.0.0-RC3]: https://github.com/open-telemetry/opentelemetry-go/releases/tag/v1.0.0-RC3
[1.0.0-RC2]: https://github.com/open-telemetry/opentelemetry-go/releases/tag/v1.0.0-RC2
[Experimental Metrics v0.22.0]: https://github.com/open-telemetry/opentelemetry-go/releases/tag/metric/v0.22.0
[1.0.0-RC1]: https://github.com/open-telemetry/opentelemetry-go/releases/tag/v1.0.0-RC1
[0.20.0]: https://github.com/open-telemetry/opentelemetry-go/releases/tag/v0.20.0
[0.19.0]: https://github.com/open-telemetry/opentelemetry-go/releases/tag/v0.19.0
[0.18.0]: https://github.com/open-telemetry/opentelemetry-go/releases/tag/v0.18.0
[0.17.0]: https://github.com/open-telemetry/opentelemetry-go/releases/tag/v0.17.0
[0.16.0]: https://github.com/open-telemetry/opentelemetry-go/releases/tag/v0.16.0
[0.15.0]: https://github.com/open-telemetry/opentelemetry-go/releases/tag/v0.15.0
[0.14.0]: https://github.com/open-telemetry/opentelemetry-go/releases/tag/v0.14.0
[0.13.0]: https://github.com/open-telemetry/opentelemetry-go/releases/tag/v0.13.0
[0.12.0]: https://github.com/open-telemetry/opentelemetry-go/releases/tag/v0.12.0
[0.11.0]: https://github.com/open-telemetry/opentelemetry-go/releases/tag/v0.11.0
[0.10.0]: https://github.com/open-telemetry/opentelemetry-go/releases/tag/v0.10.0
[0.9.0]: https://github.com/open-telemetry/opentelemetry-go/releases/tag/v0.9.0
[0.8.0]: https://github.com/open-telemetry/opentelemetry-go/releases/tag/v0.8.0
[0.7.0]: https://github.com/open-telemetry/opentelemetry-go/releases/tag/v0.7.0
[0.6.0]: https://github.com/open-telemetry/opentelemetry-go/releases/tag/v0.6.0
[0.5.0]: https://github.com/open-telemetry/opentelemetry-go/releases/tag/v0.5.0
[0.4.3]: https://github.com/open-telemetry/opentelemetry-go/releases/tag/v0.4.3
[0.4.2]: https://github.com/open-telemetry/opentelemetry-go/releases/tag/v0.4.2
[0.4.1]: https://github.com/open-telemetry/opentelemetry-go/releases/tag/v0.4.1
[0.4.0]: https://github.com/open-telemetry/opentelemetry-go/releases/tag/v0.4.0
[0.3.0]: https://github.com/open-telemetry/opentelemetry-go/releases/tag/v0.3.0
[0.2.3]: https://github.com/open-telemetry/opentelemetry-go/releases/tag/v0.2.3
[0.2.2]: https://github.com/open-telemetry/opentelemetry-go/releases/tag/v0.2.2
[0.2.1.1]: https://github.com/open-telemetry/opentelemetry-go/releases/tag/v0.2.1.1
[0.2.1]: https://github.com/open-telemetry/opentelemetry-go/releases/tag/v0.2.1
[0.2.0]: https://github.com/open-telemetry/opentelemetry-go/releases/tag/v0.2.0
[0.1.2]: https://github.com/open-telemetry/opentelemetry-go/releases/tag/v0.1.2
[0.1.1]: https://github.com/open-telemetry/opentelemetry-go/releases/tag/v0.1.1
[0.1.0]: https://github.com/open-telemetry/opentelemetry-go/releases/tag/v0.1.0

<!-- Released section ended -->

[Go 1.22]: https://go.dev/doc/go1.22
[Go 1.21]: https://go.dev/doc/go1.21
[Go 1.20]: https://go.dev/doc/go1.20
[Go 1.19]: https://go.dev/doc/go1.19
[Go 1.18]: https://go.dev/doc/go1.18

[metric API]:https://pkg.go.dev/go.opentelemetry.io/otel/metric
[metric SDK]:https://pkg.go.dev/go.opentelemetry.io/otel/sdk/metric
[trace API]:https://pkg.go.dev/go.opentelemetry.io/otel/trace

[GO-2024-2687]: https://pkg.go.dev/vuln/GO-2024-2687<|MERGE_RESOLUTION|>--- conflicted
+++ resolved
@@ -19,11 +19,8 @@
 
 ### Changed
 
-<<<<<<< HEAD
+- `Processor.OnEmit` in `go.opentelemetry.io/otel/sdk/log` now accepts a pointer to `Record` instead of a value so that the record modifications done in a processor are propagated to subsequent registered processors. (#5636)
 - `NewMemberRaw`, `NewKeyProperty` and `NewKeyValuePropertyRaw` in `go.opentelemetry.io/otel/baggage` allow UTF-8 string in key. (#5132)
-=======
-- `Processor.OnEmit` in `go.opentelemetry.io/otel/sdk/log` now accepts a pointer to `Record` instead of a value so that the record modifications done in a processor are propagated to subsequent registered processors. (#5636)
->>>>>>> 8e8ad092
 
 ### Fixed
 
