# Changelog

All notable changes to this project will be documented in this file.

The format is based on [Keep a Changelog](https://keepachangelog.com/en/1.0.0/).

This project adheres to [Semantic Versioning](https://semver.org/spec/v2.0.0.html).

## [Unreleased]

### ⚠️ Notice ⚠️

This update is a breaking change of the unstable Metrics API. Code instrumented with the `go.opentelemetry.io/otel/metric` <= v0.27.0 will need to be modified.

### Added

- Log the Exporters configuration in the TracerProviders message. (#2578)
- Added support to configure the span limits with environment variables.
  The following environment variables are used. (#2606, #2637)
  - `OTEL_SPAN_ATTRIBUTE_VALUE_LENGTH_LIMIT`
  - `OTEL_SPAN_ATTRIBUTE_COUNT_LIMIT`
  - `OTEL_SPAN_EVENT_COUNT_LIMIT`
  - `OTEL_EVENT_ATTRIBUTE_COUNT_LIMIT`
  - `OTEL_SPAN_LINK_COUNT_LIMIT`
  - `OTEL_LINK_ATTRIBUTE_COUNT_LIMIT`
  
  If the provided environment variables are invalid (negative), the default values would be used.
- Rename the `gc` runtime name to `go` (#2560)
<<<<<<< HEAD
- Log the Exporters configuration in the TracerProviders message. (#2578)
- Add container id support to Resource. (#2418)
=======
- Add span attribute value length limit.
  The new `AttributeValueLengthLimit` field is added to the `"go.opentelemetry.io/otel/sdk/trace".SpanLimits` type to configure this limit for a `TracerProvider`.
  The default limit for this resource is "unlimited". (#2637)
- Add the `WithRawSpanLimits` option to `go.opentelemetry.io/otel/sdk/trace`.
  This option replaces the `WithSpanLimits` option.
  Zero or negative values will not be changed to the default value like `WithSpanLimits` does.
  Setting a limit to zero will effectively disable the related resource it limits and setting to a negative value will mean that resource is unlimited.
  Consequentially, limits should be constructed using `NewSpanLimits` and updated accordingly. (#2637)
>>>>>>> 0d0a7320

### Changed

- For tracestate's members, prepend the new element and remove the oldest one, which is over capacity (#2592)
- Add event and link drop counts to the exported data from the `oltptrace` exporter. (#2601)
- The metrics API has been significantly changed. (#2587)
- Unify path cleaning functionally in the `otlpmetric` and `otlptrace` config. (#2639)
- Change the debug message from the `sdk/trace.BatchSpanProcessor` to reflect the count is cumulative. (#2640)
- Introduce new internal envconfig package for OTLP exporters (#2608)

### Fixed

- Remove the OTLP trace exporter limit of SpanEvents when exporting. (#2616)
- Use port `4318` instead of `4317` for default for the `otlpmetrichttp` and `otlptracehttp` client. (#2614, #2625)
- Unlimited span limits are now supported (negative values). (#2636, #2637)

### Deprecated

- Deprecated `"go.opentelemetry.io/otel/sdk/trace".WithSpanLimits`.
  Use `WithRawSpanLimits` instead.
  That option allows setting unlimited and zero limits, this option does not.
  This option will be kept until the next major version incremented release. (#2637)

## [1.4.1] - 2022-02-16

### Fixed

- Fix race condition in reading the dropped spans number for the `BatchSpanProcessor`. (#2615)

## [1.4.0] - 2022-02-11

### Added

- Use `OTEL_EXPORTER_ZIPKIN_ENDPOINT` environment variable to specify zipkin collector endpoint. (#2490)
- Log the configuration of `TracerProvider`s, and `Tracer`s for debugging.
  To enable use a logger with Verbosity (V level) `>=1`. (#2500)
- Added support to configure the batch span-processor with environment variables.
  The following environment variables are used. (#2515)
  - `OTEL_BSP_SCHEDULE_DELAY`
  - `OTEL_BSP_EXPORT_TIMEOUT`
  - `OTEL_BSP_MAX_QUEUE_SIZE`.
  - `OTEL_BSP_MAX_EXPORT_BATCH_SIZE`

### Changed

- Zipkin exporter exports `Resource` attributes in the `Tags` field. (#2589)

### Deprecated

- Deprecate module the `go.opentelemetry.io/otel/sdk/export/metric`.
  Use the `go.opentelemetry.io/otel/sdk/metric` module instead. (#2382)
- Deprecate `"go.opentelemetry.io/otel/sdk/metric".AtomicFieldOffsets`. (#2445)

### Fixed

- Fixed the instrument kind for noop async instruments to correctly report an implementation. (#2461)
- Fix UDP packets overflowing with Jaeger payloads. (#2489, #2512)
- Change the `otlpmetric.Client` interface's `UploadMetrics` method to accept a single `ResourceMetrics` instead of a slice of them. (#2491)
- Specify explicit buckets in Prometheus example, fixing issue where example only has `+inf` bucket. (#2419, #2493)
- W3C baggage will now decode urlescaped values. (#2529)
- Baggage members are now only validated once, when calling `NewMember` and not also when adding it to the baggage itself. (#2522)
- The order attributes are dropped from spans in the `go.opentelemetry.io/otel/sdk/trace` package when capacity is reached is fixed to be in compliance with the OpenTelemetry specification.
  Instead of dropping the least-recently-used attribute, the last added attribute is dropped.
  This drop order still only applies to attributes with unique keys not already contained in the span.
  If an attribute is added with a key already contained in the span, that attribute is updated to the new value being added. (#2576)

### Removed

- Updated `go.opentelemetry.io/proto/otlp` from `v0.11.0` to `v0.12.0`. This version removes a number of deprecated methods. (#2546)
  - [`Metric.GetIntGauge()`](https://pkg.go.dev/go.opentelemetry.io/proto/otlp@v0.11.0/metrics/v1#Metric.GetIntGauge)
  - [`Metric.GetIntHistogram()`](https://pkg.go.dev/go.opentelemetry.io/proto/otlp@v0.11.0/metrics/v1#Metric.GetIntHistogram)
  - [`Metric.GetIntSum()`](https://pkg.go.dev/go.opentelemetry.io/proto/otlp@v0.11.0/metrics/v1#Metric.GetIntSum)

## [1.3.0] - 2021-12-10

### ⚠️ Notice ⚠️

We have updated the project minimum supported Go version to 1.16

### Added

- Added an internal Logger.
  This can be used by the SDK and API to provide users with feedback of the internal state.
  To enable verbose logs configure the logger which will print V(1) logs. For debugging information configure to print V(5) logs. (#2343)
- Add the `WithRetry` `Option` and the `RetryConfig` type to the `go.opentelemetry.io/otel/exporter/otel/otlpmetric/otlpmetrichttp` package to specify retry behavior consistently. (#2425)
- Add `SpanStatusFromHTTPStatusCodeAndSpanKind` to all `semconv` packages to return a span status code similar to `SpanStatusFromHTTPStatusCode`, but exclude `4XX` HTTP errors as span errors if the span is of server kind. (#2296)

### Changed

- The `"go.opentelemetry.io/otel/exporter/otel/otlptrace/otlptracegrpc".Client` now uses the underlying gRPC `ClientConn` to handle name resolution, TCP connection establishment (with retries and backoff) and TLS handshakes, and handling errors on established connections by re-resolving the name and reconnecting. (#2329)
- The `"go.opentelemetry.io/otel/exporter/otel/otlpmetric/otlpmetricgrpc".Client` now uses the underlying gRPC `ClientConn` to handle name resolution, TCP connection establishment (with retries and backoff) and TLS handshakes, and handling errors on established connections by re-resolving the name and reconnecting. (#2425)
- The `"go.opentelemetry.io/otel/exporter/otel/otlpmetric/otlpmetricgrpc".RetrySettings` type is renamed to `RetryConfig`. (#2425)
- The `go.opentelemetry.io/otel/exporter/otel/*` gRPC exporters now default to using the host's root CA set if none are provided by the user and `WithInsecure` is not specified. (#2432)
- Change `resource.Default` to be evaluated the first time it is called, rather than on import. This allows the caller the option to update `OTEL_RESOURCE_ATTRIBUTES` first, such as with `os.Setenv`. (#2371)

### Fixed

- The `go.opentelemetry.io/otel/exporter/otel/*` exporters are updated to handle per-signal and universal endpoints according to the OpenTelemetry specification.
  Any per-signal endpoint set via an `OTEL_EXPORTER_OTLP_<signal>_ENDPOINT` environment variable is now used without modification of the path.
  When `OTEL_EXPORTER_OTLP_ENDPOINT` is set, if it contains a path, that path is used as a base path which per-signal paths are appended to. (#2433)
- Basic metric controller updated to use sync.Map to avoid blocking calls (#2381)
- The `go.opentelemetry.io/otel/exporter/jaeger` correctly sets the `otel.status_code` value to be a string of `ERROR` or `OK` instead of an integer code. (#2439, #2440)

### Deprecated

- Deprecated the `"go.opentelemetry.io/otel/exporter/otel/otlpmetric/otlpmetrichttp".WithMaxAttempts` `Option`, use the new `WithRetry` `Option` instead. (#2425)
- Deprecated the `"go.opentelemetry.io/otel/exporter/otel/otlpmetric/otlpmetrichttp".WithBackoff` `Option`, use the new `WithRetry` `Option` instead. (#2425)

### Removed

- Remove the metric Processor's ability to convert cumulative to delta aggregation temporality. (#2350)
- Remove the metric Bound Instruments interface and implementations. (#2399)
- Remove the metric MinMaxSumCount kind aggregation and the corresponding OTLP export path. (#2423)
- Metric SDK removes the "exact" aggregator for histogram instruments, as it performed a non-standard aggregation for OTLP export (creating repeated Gauge points) and worked its way into a number of confusing examples. (#2348)

## [1.2.0] - 2021-11-12

### Changed

- Metric SDK `export.ExportKind`, `export.ExportKindSelector` types have been renamed to `aggregation.Temporality` and `aggregation.TemporalitySelector` respectively to keep in line with current specification and protocol along with built-in selectors (e.g., `aggregation.CumulativeTemporalitySelector`, ...). (#2274)
- The Metric `Exporter` interface now requires a `TemporalitySelector` method instead of an `ExportKindSelector`. (#2274)
- Metrics API cleanup. The `metric/sdkapi` package has been created to relocate the API-to-SDK interface:
  - The following interface types simply moved from `metric` to `metric/sdkapi`: `Descriptor`, `MeterImpl`, `InstrumentImpl`, `SyncImpl`, `BoundSyncImpl`, `AsyncImpl`, `AsyncRunner`, `AsyncSingleRunner`, and `AsyncBatchRunner`
  - The following struct types moved and are replaced with type aliases, since they are exposed to the user: `Observation`, `Measurement`.
  - The No-op implementations of sync and async instruments are no longer exported, new functions `sdkapi.NewNoopAsyncInstrument()` and `sdkapi.NewNoopSyncInstrument()` are provided instead. (#2271)
- Update the SDK `BatchSpanProcessor` to export all queued spans when `ForceFlush` is called. (#2080, #2335)

### Added

- Add the `"go.opentelemetry.io/otel/exporters/otlp/otlpmetric/otlpmetricgrpc".WithGRPCConn` option so the exporter can reuse an existing gRPC connection. (#2002)
- Added a new `schema` module to help parse Schema Files in OTEP 0152 format. (#2267)
- Added a new `MapCarrier` to the `go.opentelemetry.io/otel/propagation` package to hold propagated cross-cutting concerns as a `map[string]string` held in memory. (#2334)

## [1.1.0] - 2021-10-27

### Added

- Add the `"go.opentelemetry.io/otel/exporters/otlp/otlptrace/otlptracegrpc".WithGRPCConn` option so the exporter can reuse an existing gRPC connection. (#2002)
- Add the `go.opentelemetry.io/otel/semconv/v1.7.0` package.
  The package contains semantic conventions from the `v1.7.0` version of the OpenTelemetry specification. (#2320)
- Add the `go.opentelemetry.io/otel/semconv/v1.6.1` package.
  The package contains semantic conventions from the `v1.6.1` version of the OpenTelemetry specification. (#2321)
- Add the `go.opentelemetry.io/otel/semconv/v1.5.0` package.
  The package contains semantic conventions from the `v1.5.0` version of the OpenTelemetry specification. (#2322)
  - When upgrading from the `semconv/v1.4.0` package note the following name changes:
    - `K8SReplicasetUIDKey` -> `K8SReplicaSetUIDKey`
    - `K8SReplicasetNameKey` -> `K8SReplicaSetNameKey`
    - `K8SStatefulsetUIDKey` -> `K8SStatefulSetUIDKey`
    - `k8SStatefulsetNameKey` -> `K8SStatefulSetNameKey`
    - `K8SDaemonsetUIDKey` -> `K8SDaemonSetUIDKey`
    - `K8SDaemonsetNameKey` -> `K8SDaemonSetNameKey`

### Changed

- Links added to a span will be dropped by the SDK if they contain an invalid span context (#2275).

### Fixed

- The `"go.opentelemetry.io/otel/semconv/v1.4.0".HTTPServerAttributesFromHTTPRequest` now correctly only sets the HTTP client IP attribute even if the connection was routed with proxies and there are multiple addresses in the `X-Forwarded-For` header. (#2282, #2284)
- The `"go.opentelemetry.io/otel/semconv/v1.4.0".NetAttributesFromHTTPRequest` function correctly handles IPv6 addresses as IP addresses and sets the correct net peer IP instead of the net peer hostname attribute. (#2283, #2285)
- The simple span processor shutdown method deterministically returns the exporter error status if it simultaneously finishes when the deadline is reached. (#2290, #2289)

## [1.0.1] - 2021-10-01

### Fixed

- json stdout exporter no longer crashes due to concurrency bug. (#2265)

## [Metrics 0.24.0] - 2021-10-01

### Changed

- NoopMeterProvider is now private and NewNoopMeterProvider must be used to obtain a noopMeterProvider. (#2237)
- The Metric SDK `Export()` function takes a new two-level reader interface for iterating over results one instrumentation library at a time. (#2197)
  - The former `"go.opentelemetry.io/otel/sdk/export/metric".CheckpointSet` is renamed `Reader`.
  - The new interface is named `"go.opentelemetry.io/otel/sdk/export/metric".InstrumentationLibraryReader`.

## [1.0.0] - 2021-09-20

This is the first stable release for the project.
This release includes an API and SDK for the tracing signal that will comply with the stability guarantees defined by the projects [versioning policy](./VERSIONING.md).

### Added

- OTLP trace exporter now sets the `SchemaURL` field in the exported telemetry if the Tracer has `WithSchemaURL` option. (#2242)

### Fixed

- Slice-valued attributes can correctly be used as map keys. (#2223)

### Removed

- Removed the `"go.opentelemetry.io/otel/exporters/zipkin".WithSDKOptions` function. (#2248)
- Removed the deprecated package `go.opentelemetry.io/otel/oteltest`. (#2234)
- Removed the deprecated package `go.opentelemetry.io/otel/bridge/opencensus/utils`. (#2233)
- Removed deprecated functions, types, and methods from `go.opentelemetry.io/otel/attribute` package.
  Use the typed functions and methods added to the package instead. (#2235)
  - The `Key.Array` method is removed.
  - The `Array` function is removed.
  - The `Any` function is removed.
  - The `ArrayValue` function is removed.
  - The `AsArray` function is removed.

## [1.0.0-RC3] - 2021-09-02

### Added

- Added `ErrorHandlerFunc` to use a function as an `"go.opentelemetry.io/otel".ErrorHandler`. (#2149)
- Added `"go.opentelemetry.io/otel/trace".WithStackTrace` option to add a stack trace when using `span.RecordError` or when panic is handled in `span.End`. (#2163)
- Added typed slice attribute types and functionality to the `go.opentelemetry.io/otel/attribute` package to replace the existing array type and functions. (#2162)
  - `BoolSlice`, `IntSlice`, `Int64Slice`, `Float64Slice`, and `StringSlice` replace the use of the `Array` function in the package.
- Added the `go.opentelemetry.io/otel/example/fib` example package.
  Included is an example application that computes Fibonacci numbers. (#2203)

### Changed

- Metric instruments have been renamed to match the (feature-frozen) metric API specification:
  - ValueRecorder becomes Histogram
  - ValueObserver becomes Gauge
  - SumObserver becomes CounterObserver
  - UpDownSumObserver becomes UpDownCounterObserver
  The API exported from this project is still considered experimental. (#2202)
- Metric SDK/API implementation type `InstrumentKind` moves into `sdkapi` sub-package. (#2091)
- The Metrics SDK export record no longer contains a Resource pointer, the SDK `"go.opentelemetry.io/otel/sdk/trace/export/metric".Exporter.Export()` function for push-based exporters now takes a single Resource argument, pull-based exporters use `"go.opentelemetry.io/otel/sdk/metric/controller/basic".Controller.Resource()`. (#2120)
- The JSON output of the `go.opentelemetry.io/otel/exporters/stdout/stdouttrace` is harmonized now such that the output is "plain" JSON objects after each other of the form `{ ... } { ... } { ... }`. Earlier the JSON objects describing a span were wrapped in a slice for each `Exporter.ExportSpans` call, like `[ { ... } ][ { ... } { ... } ]`. Outputting JSON object directly after each other is consistent with JSON loggers, and a bit easier to parse and read. (#2196)
- Update the `NewTracerConfig`, `NewSpanStartConfig`, `NewSpanEndConfig`, and `NewEventConfig` function in the `go.opentelemetry.io/otel/trace` package to return their respective configurations as structs instead of pointers to the struct. (#2212)

### Deprecated

- The `go.opentelemetry.io/otel/bridge/opencensus/utils` package is deprecated.
  All functionality from this package now exists in the `go.opentelemetry.io/otel/bridge/opencensus` package.
  The functions from that package should be used instead. (#2166)
- The `"go.opentelemetry.io/otel/attribute".Array` function and the related `ARRAY` value type is deprecated.
  Use the typed `*Slice` functions and types added to the package instead. (#2162)
- The `"go.opentelemetry.io/otel/attribute".Any` function is deprecated.
  Use the typed functions instead. (#2181)
- The `go.opentelemetry.io/otel/oteltest` package is deprecated.
  The `"go.opentelemetry.io/otel/sdk/trace/tracetest".SpanRecorder` can be registered with the default SDK (`go.opentelemetry.io/otel/sdk/trace`) as a `SpanProcessor` and used as a replacement for this deprecated package. (#2188)

### Removed

- Removed metrics test package `go.opentelemetry.io/otel/sdk/export/metric/metrictest`. (#2105)

### Fixed

- The `fromEnv` detector no longer throws an error when `OTEL_RESOURCE_ATTRIBUTES` environment variable is not set or empty. (#2138)
- Setting the global `ErrorHandler` with `"go.opentelemetry.io/otel".SetErrorHandler` multiple times is now supported. (#2160, #2140)
- The `"go.opentelemetry.io/otel/attribute".Any` function now supports `int32` values. (#2169)
- Multiple calls to `"go.opentelemetry.io/otel/sdk/metric/controller/basic".WithResource()` are handled correctly, and when no resources are provided `"go.opentelemetry.io/otel/sdk/resource".Default()` is used. (#2120)
- The `WithoutTimestamps` option for the `go.opentelemetry.io/otel/exporters/stdout/stdouttrace` exporter causes the exporter to correctly ommit timestamps. (#2195)
- Fixed typos in resources.go. (#2201)

## [1.0.0-RC2] - 2021-07-26

### Added

- Added `WithOSDescription` resource configuration option to set OS (Operating System) description resource attribute (`os.description`). (#1840)
- Added `WithOS` resource configuration option to set all OS (Operating System) resource attributes at once. (#1840)
- Added the `WithRetry` option to the `go.opentelemetry.io/otel/exporters/otlp/otlptrace/otlptracehttp` package.
  This option is a replacement for the removed `WithMaxAttempts` and `WithBackoff` options. (#2095)
- Added API `LinkFromContext` to return Link which encapsulates SpanContext from provided context and also encapsulates attributes. (#2115)
- Added a new `Link` type under the SDK `otel/sdk/trace` package that counts the number of attributes that were dropped for surpassing the `AttributePerLinkCountLimit` configured in the Span's `SpanLimits`.
  This new type replaces the equal-named API `Link` type found in the `otel/trace` package for most usages within the SDK.
  For example, instances of this type are now returned by the `Links()` function of `ReadOnlySpan`s provided in places like the `OnEnd` function of `SpanProcessor` implementations. (#2118)
- Added the `SpanRecorder` type to the `go.opentelemetry.io/otel/skd/trace/tracetest` package.
  This type can be used with the default SDK as a `SpanProcessor` during testing. (#2132)

### Changed

- The `SpanModels` function is now exported from the `go.opentelemetry.io/otel/exporters/zipkin` package to convert OpenTelemetry spans into Zipkin model spans. (#2027)
- Rename the `"go.opentelemetry.io/otel/exporters/otlp/otlptrace/otlptracegrpc".RetrySettings` to `RetryConfig`. (#2095)

### Deprecated

- The `TextMapCarrier` and `TextMapPropagator` from the `go.opentelemetry.io/otel/oteltest` package and their associated creation functions (`TextMapCarrier`, `NewTextMapPropagator`) are deprecated. (#2114)
- The `Harness` type from the `go.opentelemetry.io/otel/oteltest` package and its associated creation function, `NewHarness` are deprecated and will be removed in the next release. (#2123)
- The `TraceStateFromKeyValues` function from the `go.opentelemetry.io/otel/oteltest` package is deprecated.
  Use the `trace.ParseTraceState` function instead. (#2122)

### Removed

- Removed the deprecated package `go.opentelemetry.io/otel/exporters/trace/jaeger`. (#2020)
- Removed the deprecated package `go.opentelemetry.io/otel/exporters/trace/zipkin`. (#2020)
- Removed the `"go.opentelemetry.io/otel/sdk/resource".WithBuiltinDetectors` function.
  The explicit `With*` options for every built-in detector should be used instead. (#2026 #2097)
- Removed the `WithMaxAttempts` and `WithBackoff` options from the `go.opentelemetry.io/otel/exporters/otlp/otlptrace/otlptracehttp` package.
  The retry logic of the package has been updated to match the `otlptracegrpc` package and accordingly a `WithRetry` option is added that should be used instead. (#2095)
- Removed `DroppedAttributeCount` field from `otel/trace.Link` struct. (#2118)

### Fixed

- When using WithNewRoot, don't use the parent context for making sampling decisions. (#2032)
- `oteltest.Tracer` now creates a valid `SpanContext` when using `WithNewRoot`. (#2073)
- OS type detector now sets the correct `dragonflybsd` value for DragonFly BSD. (#2092)
- The OTel span status is correctly transformed into the OTLP status in the `go.opentelemetry.io/otel/exporters/otlp/otlptrace` package.
  This fix will by default set the status to `Unset` if it is not explicitly set to `Ok` or `Error`. (#2099 #2102)
- The `Inject` method for the `"go.opentelemetry.io/otel/propagation".TraceContext` type no longer injects empty `tracestate` values. (#2108)
- Use `6831` as default Jaeger agent port instead of `6832`. (#2131)

## [Experimental Metrics v0.22.0] - 2021-07-19

### Added

- Adds HTTP support for OTLP metrics exporter. (#2022)

### Removed

- Removed the deprecated package `go.opentelemetry.io/otel/exporters/metric/prometheus`. (#2020)

## [1.0.0-RC1] / 0.21.0 - 2021-06-18

With this release we are introducing a split in module versions.  The tracing API and SDK are entering the `v1.0.0` Release Candidate phase with `v1.0.0-RC1`
while the experimental metrics API and SDK continue with `v0.x` releases at `v0.21.0`.  Modules at major version 1 or greater will not depend on modules
with major version 0.

### Added

- Adds `otlpgrpc.WithRetry`option for configuring the retry policy for transient errors on the otlp/gRPC exporter. (#1832)
  - The following status codes are defined as transient errors:
      | gRPC Status Code | Description |
      | ---------------- | ----------- |
      | 1  | Cancelled |
      | 4  | Deadline Exceeded |
      | 8  | Resource Exhausted |
      | 10 | Aborted |
      | 10 | Out of Range |
      | 14 | Unavailable |
      | 15 | Data Loss |
- Added `Status` type to the `go.opentelemetry.io/otel/sdk/trace` package to represent the status of a span. (#1874)
- Added `SpanStub` type and its associated functions to the `go.opentelemetry.io/otel/sdk/trace/tracetest` package.
  This type can be used as a testing replacement for the `SpanSnapshot` that was removed from the `go.opentelemetry.io/otel/sdk/trace` package. (#1873)
- Adds support for scheme in `OTEL_EXPORTER_OTLP_ENDPOINT` according to the spec. (#1886)
- Adds `trace.WithSchemaURL` option for configuring the tracer with a Schema URL. (#1889)
- Added an example of using OpenTelemetry Go as a trace context forwarder. (#1912)
- `ParseTraceState` is added to the `go.opentelemetry.io/otel/trace` package.
  It can be used to decode a `TraceState` from a `tracestate` header string value. (#1937)
- Added `Len` method to the `TraceState` type in the `go.opentelemetry.io/otel/trace` package.
  This method returns the number of list-members the `TraceState` holds. (#1937)
- Creates package `go.opentelemetry.io/otel/exporters/otlp/otlptrace` that defines a trace exporter that uses a `otlptrace.Client` to send data.
  Creates package `go.opentelemetry.io/otel/exporters/otlp/otlptrace/otlptracegrpc` implementing a gRPC `otlptrace.Client` and offers convenience functions, `NewExportPipeline` and `InstallNewPipeline`, to setup and install a `otlptrace.Exporter` in tracing .(#1922)
- Added `Baggage`, `Member`, and `Property` types to the `go.opentelemetry.io/otel/baggage` package along with their related functions. (#1967)
- Added `ContextWithBaggage`, `ContextWithoutBaggage`, and `FromContext` functions to the `go.opentelemetry.io/otel/baggage` package.
  These functions replace the `Set`, `Value`, `ContextWithValue`, `ContextWithoutValue`, and `ContextWithEmpty` functions from that package and directly work with the new `Baggage` type. (#1967)
- The `OTEL_SERVICE_NAME` environment variable is the preferred source for `service.name`, used by the environment resource detector if a service name is present both there and in `OTEL_RESOURCE_ATTRIBUTES`. (#1969)
- Creates package `go.opentelemetry.io/otel/exporters/otlp/otlptrace/otlptracehttp` implementing an HTTP `otlptrace.Client` and offers convenience functions, `NewExportPipeline` and `InstallNewPipeline`, to setup and install a `otlptrace.Exporter` in tracing. (#1963)
- Changes `go.opentelemetry.io/otel/sdk/resource.NewWithAttributes` to require a schema URL. The old function is still available as `resource.NewSchemaless`. This is a breaking change. (#1938)
- Several builtin resource detectors now correctly populate the schema URL. (#1938)
- Creates package `go.opentelemetry.io/otel/exporters/otlp/otlpmetric` that defines a metrics exporter that uses a `otlpmetric.Client` to send data.
- Creates package `go.opentelemetry.io/otel/exporters/otlp/otlpmetric/otlpmetricgrpc` implementing a gRPC `otlpmetric.Client` and offers convenience functions, `New` and `NewUnstarted`, to create an `otlpmetric.Exporter`.(#1991)
- Added `go.opentelemetry.io/otel/exporters/stdout/stdouttrace` exporter. (#2005)
- Added `go.opentelemetry.io/otel/exporters/stdout/stdoutmetric` exporter. (#2005)
- Added a `TracerProvider()` method to the `"go.opentelemetry.io/otel/trace".Span` interface. This can be used to obtain a `TracerProvider` from a given span that utilizes the same trace processing pipeline.  (#2009)

### Changed

- Make `NewSplitDriver` from `go.opentelemetry.io/otel/exporters/otlp` take variadic arguments instead of a `SplitConfig` item.
  `NewSplitDriver` now automatically implements an internal `noopDriver` for `SplitConfig` fields that are not initialized. (#1798)
- `resource.New()` now creates a Resource without builtin detectors. Previous behavior is now achieved by using `WithBuiltinDetectors` Option. (#1810)
- Move the `Event` type from the `go.opentelemetry.io/otel` package to the `go.opentelemetry.io/otel/sdk/trace` package. (#1846)
- CI builds validate against last two versions of Go, dropping 1.14 and adding 1.16. (#1865)
- BatchSpanProcessor now report export failures when calling `ForceFlush()` method. (#1860)
- `Set.Encoded(Encoder)` no longer caches the result of an encoding. (#1855)
- Renamed `CloudZoneKey` to `CloudAvailabilityZoneKey` in Resource semantic conventions according to spec. (#1871)
- The `StatusCode` and `StatusMessage` methods of the `ReadOnlySpan` interface and the `Span` produced by the `go.opentelemetry.io/otel/sdk/trace` package have been replaced with a single `Status` method.
  This method returns the status of a span using the new `Status` type. (#1874)
- Updated `ExportSpans` method of the`SpanExporter` interface type to accept `ReadOnlySpan`s instead of the removed `SpanSnapshot`.
  This brings the export interface into compliance with the specification in that it now accepts an explicitly immutable type instead of just an implied one. (#1873)
- Unembed `SpanContext` in `Link`. (#1877)
- Generate Semantic conventions from the specification YAML. (#1891)
- Spans created by the global `Tracer` obtained from `go.opentelemetry.io/otel`, prior to a functioning `TracerProvider` being set, now propagate the span context from their parent if one exists. (#1901)
- The `"go.opentelemetry.io/otel".Tracer` function now accepts tracer options. (#1902)
- Move the `go.opentelemetry.io/otel/unit` package to `go.opentelemetry.io/otel/metric/unit`. (#1903)
- Changed `go.opentelemetry.io/otel/trace.TracerConfig` to conform to the [Contributing guidelines](CONTRIBUTING.md#config.) (#1921)
- Changed `go.opentelemetry.io/otel/trace.SpanConfig` to conform to the [Contributing guidelines](CONTRIBUTING.md#config). (#1921)
- Changed `span.End()` now only accepts Options that are allowed at `End()`. (#1921)
- Changed `go.opentelemetry.io/otel/metric.InstrumentConfig` to conform to the [Contributing guidelines](CONTRIBUTING.md#config). (#1921)
- Changed `go.opentelemetry.io/otel/metric.MeterConfig` to conform to the [Contributing guidelines](CONTRIBUTING.md#config). (#1921)
- Refactored option types according to the contribution style guide. (#1882)
- Move the `go.opentelemetry.io/otel/trace.TraceStateFromKeyValues` function to the `go.opentelemetry.io/otel/oteltest` package.
  This function is preserved for testing purposes where it may be useful to create a `TraceState` from `attribute.KeyValue`s, but it is not intended for production use.
  The new `ParseTraceState` function should be used to create a `TraceState`. (#1931)
- Updated `MarshalJSON` method of the `go.opentelemetry.io/otel/trace.TraceState` type to marshal the type into the string representation of the `TraceState`. (#1931)
- The `TraceState.Delete` method from the `go.opentelemetry.io/otel/trace` package no longer returns an error in addition to a `TraceState`. (#1931)
- Updated `Get` method of the `TraceState` type from the `go.opentelemetry.io/otel/trace` package to accept a `string` instead of an `attribute.Key` type. (#1931)
- Updated `Insert` method of the `TraceState` type from the `go.opentelemetry.io/otel/trace` package to accept a pair of `string`s instead of an `attribute.KeyValue` type. (#1931)
- Updated `Delete` method of the `TraceState` type from the `go.opentelemetry.io/otel/trace` package to accept a `string` instead of an `attribute.Key` type. (#1931)
- Renamed `NewExporter` to `New` in the `go.opentelemetry.io/otel/exporters/stdout` package. (#1985)
- Renamed `NewExporter` to `New` in the `go.opentelemetry.io/otel/exporters/metric/prometheus` package. (#1985)
- Renamed `NewExporter` to `New` in the `go.opentelemetry.io/otel/exporters/trace/jaeger` package. (#1985)
- Renamed `NewExporter` to `New` in the `go.opentelemetry.io/otel/exporters/trace/zipkin` package. (#1985)
- Renamed `NewExporter` to `New` in the `go.opentelemetry.io/otel/exporters/otlp` package. (#1985)
- Renamed `NewUnstartedExporter` to `NewUnstarted` in the `go.opentelemetry.io/otel/exporters/otlp` package. (#1985)
- The `go.opentelemetry.io/otel/semconv` package has been moved to `go.opentelemetry.io/otel/semconv/v1.4.0` to allow for multiple [telemetry schema](https://github.com/open-telemetry/oteps/blob/main/text/0152-telemetry-schemas.md) versions to be used concurrently. (#1987)
- Metrics test helpers in `go.opentelemetry.io/otel/oteltest` have been moved to `go.opentelemetry.io/otel/metric/metrictest`. (#1988)

### Deprecated

- The `go.opentelemetry.io/otel/exporters/metric/prometheus` is deprecated, use `go.opentelemetry.io/otel/exporters/prometheus` instead. (#1993)
- The `go.opentelemetry.io/otel/exporters/trace/jaeger` is deprecated, use `go.opentelemetry.io/otel/exporters/jaeger` instead. (#1993)
- The `go.opentelemetry.io/otel/exporters/trace/zipkin` is deprecated, use `go.opentelemetry.io/otel/exporters/zipkin` instead. (#1993)

### Removed

- Removed `resource.WithoutBuiltin()`. Use `resource.New()`. (#1810)
- Unexported types `resource.FromEnv`, `resource.Host`, and `resource.TelemetrySDK`, Use the corresponding `With*()` to use individually. (#1810)
- Removed the `Tracer` and `IsRecording` method from the `ReadOnlySpan` in the `go.opentelemetry.io/otel/sdk/trace`.
  The `Tracer` method is not a required to be included in this interface and given the mutable nature of the tracer that is associated with a span, this method is not appropriate.
  The `IsRecording` method returns if the span is recording or not.
  A read-only span value does not need to know if updates to it will be recorded or not.
  By definition, it cannot be updated so there is no point in communicating if an update is recorded. (#1873)
- Removed the `SpanSnapshot` type from the `go.opentelemetry.io/otel/sdk/trace` package.
  The use of this type has been replaced with the use of the explicitly immutable `ReadOnlySpan` type.
  When a concrete representation of a read-only span is needed for testing, the newly added `SpanStub` in the `go.opentelemetry.io/otel/sdk/trace/tracetest` package should be used. (#1873)
- Removed the `Tracer` method from the `Span` interface in the `go.opentelemetry.io/otel/trace` package.
  Using the same tracer that created a span introduces the error where an instrumentation library's `Tracer` is used by other code instead of their own.
  The `"go.opentelemetry.io/otel".Tracer` function or a `TracerProvider` should be used to acquire a library specific `Tracer` instead. (#1900)
  - The `TracerProvider()` method on the `Span` interface may also be used to obtain a `TracerProvider` using the same trace processing pipeline. (#2009)
- The `http.url` attribute generated by `HTTPClientAttributesFromHTTPRequest` will no longer include username or password information. (#1919)
- Removed `IsEmpty` method of the `TraceState` type in the `go.opentelemetry.io/otel/trace` package in favor of using the added `TraceState.Len` method. (#1931)
- Removed `Set`, `Value`, `ContextWithValue`, `ContextWithoutValue`, and `ContextWithEmpty` functions in the `go.opentelemetry.io/otel/baggage` package.
  Handling of baggage is now done using the added `Baggage` type and related context functions (`ContextWithBaggage`, `ContextWithoutBaggage`, and `FromContext`) in that package. (#1967)
- The `InstallNewPipeline` and `NewExportPipeline` creation functions in all the exporters (prometheus, otlp, stdout, jaeger, and zipkin) have been removed.
  These functions were deemed premature attempts to provide convenience that did not achieve this aim. (#1985)
- The `go.opentelemetry.io/otel/exporters/otlp` exporter has been removed.  Use `go.opentelemetry.io/otel/exporters/otlp/otlptrace` instead. (#1990)
- The `go.opentelemetry.io/otel/exporters/stdout` exporter has been removed.  Use `go.opentelemetry.io/otel/exporters/stdout/stdouttrace` or `go.opentelemetry.io/otel/exporters/stdout/stdoutmetric` instead. (#2005)

### Fixed

- Only report errors from the `"go.opentelemetry.io/otel/sdk/resource".Environment` function when they are not `nil`. (#1850, #1851)
- The `Shutdown` method of the simple `SpanProcessor` in the `go.opentelemetry.io/otel/sdk/trace` package now honors the context deadline or cancellation. (#1616, #1856)
- BatchSpanProcessor now drops span batches that failed to be exported. (#1860)
- Use `http://localhost:14268/api/traces` as default Jaeger collector endpoint instead of `http://localhost:14250`. (#1898)
- Allow trailing and leading whitespace in the parsing of a `tracestate` header. (#1931)
- Add logic to determine if the channel is closed to fix Jaeger exporter test panic with close closed channel. (#1870, #1973)
- Avoid transport security when OTLP endpoint is a Unix socket. (#2001)

### Security

## [0.20.0] - 2021-04-23

### Added

- The OTLP exporter now has two new convenience functions, `NewExportPipeline` and `InstallNewPipeline`, setup and install the exporter in tracing and metrics pipelines. (#1373)
- Adds semantic conventions for exceptions. (#1492)
- Added Jaeger Environment variables: `OTEL_EXPORTER_JAEGER_AGENT_HOST`, `OTEL_EXPORTER_JAEGER_AGENT_PORT`
  These environment variables can be used to override Jaeger agent hostname and port (#1752)
- Option `ExportTimeout` was added to batch span processor. (#1755)
- `trace.TraceFlags` is now a defined type over `byte` and `WithSampled(bool) TraceFlags` and `IsSampled() bool` methods have been added to it. (#1770)
- The `Event` and `Link` struct types from the `go.opentelemetry.io/otel` package now include a `DroppedAttributeCount` field to record the number of attributes that were not recorded due to configured limits being reached. (#1771)
- The Jaeger exporter now reports dropped attributes for a Span event in the exported log. (#1771)
- Adds test to check BatchSpanProcessor ignores `OnEnd` and `ForceFlush` post `Shutdown`. (#1772)
- Extract resource attributes from the `OTEL_RESOURCE_ATTRIBUTES` environment variable and merge them with the `resource.Default` resource as well as resources provided to the `TracerProvider` and metric `Controller`. (#1785)
- Added `WithOSType` resource configuration option to set OS (Operating System) type resource attribute (`os.type`). (#1788)
- Added `WithProcess*` resource configuration options to set Process resource attributes. (#1788)
  - `process.pid`
  - `process.executable.name`
  - `process.executable.path`
  - `process.command_args`
  - `process.owner`
  - `process.runtime.name`
  - `process.runtime.version`
  - `process.runtime.description`
- Adds `k8s.node.name` and `k8s.node.uid` attribute keys to the `semconv` package. (#1789)
- Added support for configuring OTLP/HTTP and OTLP/gRPC Endpoints, TLS Certificates, Headers, Compression and Timeout via Environment Variables. (#1758, #1769 and #1811)
  - `OTEL_EXPORTER_OTLP_ENDPOINT`
  - `OTEL_EXPORTER_OTLP_TRACES_ENDPOINT`
  - `OTEL_EXPORTER_OTLP_METRICS_ENDPOINT`
  - `OTEL_EXPORTER_OTLP_HEADERS`
  - `OTEL_EXPORTER_OTLP_TRACES_HEADERS`
  - `OTEL_EXPORTER_OTLP_METRICS_HEADERS`
  - `OTEL_EXPORTER_OTLP_COMPRESSION`
  - `OTEL_EXPORTER_OTLP_TRACES_COMPRESSION`
  - `OTEL_EXPORTER_OTLP_METRICS_COMPRESSION`
  - `OTEL_EXPORTER_OTLP_TIMEOUT`
  - `OTEL_EXPORTER_OTLP_TRACES_TIMEOUT`
  - `OTEL_EXPORTER_OTLP_METRICS_TIMEOUT`
  - `OTEL_EXPORTER_OTLP_CERTIFICATE`
  - `OTEL_EXPORTER_OTLP_TRACES_CERTIFICATE`
  - `OTEL_EXPORTER_OTLP_METRICS_CERTIFICATE`
- Adds `otlpgrpc.WithTimeout` option for configuring timeout to the otlp/gRPC exporter. (#1821)
- Adds `jaeger.WithMaxPacketSize` option for configuring maximum UDP packet size used when connecting to the Jaeger agent. (#1853)

### Fixed

- The `Span.IsRecording` implementation from `go.opentelemetry.io/otel/sdk/trace` always returns false when not being sampled. (#1750)
- The Jaeger exporter now correctly sets tags for the Span status code and message.
  This means it uses the correct tag keys (`"otel.status_code"`, `"otel.status_description"`) and does not set the status message as a tag unless it is set on the span. (#1761)
- The Jaeger exporter now correctly records Span event's names using the `"event"` key for a tag.
  Additionally, this tag is overridden, as specified in the OTel specification, if the event contains an attribute with that key. (#1768)
- Zipkin Exporter: Ensure mapping between OTel and Zipkin span data complies with the specification. (#1688)
- Fixed typo for default service name in Jaeger Exporter. (#1797)
- Fix flaky OTLP for the reconnnection of the client connection. (#1527, #1814)
- Fix Jaeger exporter dropping of span batches that exceed the UDP packet size limit.
  Instead, the exporter now splits the batch into smaller sendable batches. (#1828)

### Changed

- Span `RecordError` now records an `exception` event to comply with the semantic convention specification. (#1492)
- Jaeger exporter was updated to use thrift v0.14.1. (#1712)
- Migrate from using internally built and maintained version of the OTLP to the one hosted at `go.opentelemetry.io/proto/otlp`. (#1713)
- Migrate from using `github.com/gogo/protobuf` to `google.golang.org/protobuf` to match `go.opentelemetry.io/proto/otlp`. (#1713)
- The storage of a local or remote Span in a `context.Context` using its SpanContext is unified to store just the current Span.
  The Span's SpanContext can now self-identify as being remote or not.
  This means that `"go.opentelemetry.io/otel/trace".ContextWithRemoteSpanContext` will now overwrite any existing current Span, not just existing remote Spans, and make it the current Span in a `context.Context`. (#1731)
- Improve OTLP/gRPC exporter connection errors. (#1737)
- Information about a parent span context in a `"go.opentelemetry.io/otel/export/trace".SpanSnapshot` is unified in a new `Parent` field.
  The existing `ParentSpanID` and `HasRemoteParent` fields are removed in favor of this. (#1748)
- The `ParentContext` field of the `"go.opentelemetry.io/otel/sdk/trace".SamplingParameters` is updated to hold a `context.Context` containing the parent span.
  This changes it to make `SamplingParameters` conform with the OpenTelemetry specification. (#1749)
- Updated Jaeger Environment Variables: `JAEGER_ENDPOINT`, `JAEGER_USER`, `JAEGER_PASSWORD`
  to `OTEL_EXPORTER_JAEGER_ENDPOINT`, `OTEL_EXPORTER_JAEGER_USER`, `OTEL_EXPORTER_JAEGER_PASSWORD` in compliance with OTel specification. (#1752)
- Modify `BatchSpanProcessor.ForceFlush` to abort after timeout/cancellation. (#1757)
- The `DroppedAttributeCount` field of the `Span` in the `go.opentelemetry.io/otel` package now only represents the number of attributes dropped for the span itself.
  It no longer is a conglomerate of itself, events, and link attributes that have been dropped. (#1771)
- Make `ExportSpans` in Jaeger Exporter honor context deadline. (#1773)
- Modify Zipkin Exporter default service name, use default resource's serviceName instead of empty. (#1777)
- The `go.opentelemetry.io/otel/sdk/export/trace` package is merged into the `go.opentelemetry.io/otel/sdk/trace` package. (#1778)
- The prometheus.InstallNewPipeline example is moved from comment to example test (#1796)
- The convenience functions for the stdout exporter have been updated to return the `TracerProvider` implementation and enable the shutdown of the exporter. (#1800)
- Replace the flush function returned from the Jaeger exporter's convenience creation functions (`InstallNewPipeline` and `NewExportPipeline`) with the `TracerProvider` implementation they create.
  This enables the caller to shutdown and flush using the related `TracerProvider` methods. (#1822)
- Updated the Jaeger exporter to have a default endpoint, `http://localhost:14250`, for the collector. (#1824)
- Changed the function `WithCollectorEndpoint` in the Jaeger exporter to no longer accept an endpoint as an argument.
  The endpoint can be passed with the `CollectorEndpointOption` using the `WithEndpoint` function or by setting the `OTEL_EXPORTER_JAEGER_ENDPOINT` environment variable value appropriately. (#1824)
- The Jaeger exporter no longer batches exported spans itself, instead it relies on the SDK's `BatchSpanProcessor` for this functionality. (#1830)
- The Jaeger exporter creation functions (`NewRawExporter`, `NewExportPipeline`, and `InstallNewPipeline`) no longer accept the removed `Option` type as a variadic argument. (#1830)

### Removed

- Removed Jaeger Environment variables: `JAEGER_SERVICE_NAME`, `JAEGER_DISABLED`, `JAEGER_TAGS`
  These environment variables will no longer be used to override values of the Jaeger exporter (#1752)
- No longer set the links for a `Span` in `go.opentelemetry.io/otel/sdk/trace` that is configured to be a new root.
  This is unspecified behavior that the OpenTelemetry community plans to standardize in the future.
  To prevent backwards incompatible changes when it is specified, these links are removed. (#1726)
- Setting error status while recording error with Span from oteltest package. (#1729)
- The concept of a remote and local Span stored in a context is unified to just the current Span.
  Because of this `"go.opentelemetry.io/otel/trace".RemoteSpanContextFromContext` is removed as it is no longer needed.
  Instead, `"go.opentelemetry.io/otel/trace".SpanContextFromContex` can be used to return the current Span.
  If needed, that Span's `SpanContext.IsRemote()` can then be used to determine if it is remote or not. (#1731)
- The `HasRemoteParent` field of the `"go.opentelemetry.io/otel/sdk/trace".SamplingParameters` is removed.
  This field is redundant to the information returned from the `Remote` method of the `SpanContext` held in the `ParentContext` field. (#1749)
- The `trace.FlagsDebug` and `trace.FlagsDeferred` constants have been removed and will be localized to the B3 propagator. (#1770)
- Remove `Process` configuration, `WithProcessFromEnv` and `ProcessFromEnv`, and type from the Jaeger exporter package.
  The information that could be configured in the `Process` struct should be configured in a `Resource` instead. (#1776, #1804)
- Remove the `WithDisabled` option from the Jaeger exporter.
  To disable the exporter unregister it from the `TracerProvider` or use a no-operation `TracerProvider`. (#1806)
- Removed the functions `CollectorEndpointFromEnv` and `WithCollectorEndpointOptionFromEnv` from the Jaeger exporter.
  These functions for retrieving specific environment variable values are redundant of other internal functions and
  are not intended for end user use. (#1824)
- Removed the Jaeger exporter `WithSDKOptions` `Option`.
  This option was used to set SDK options for the exporter creation convenience functions.
  These functions are provided as a way to easily setup or install the exporter with what are deemed reasonable SDK settings for common use cases.
  If the SDK needs to be configured differently, the `NewRawExporter` function and direct setup of the SDK with the desired settings should be used. (#1825)
- The `WithBufferMaxCount` and `WithBatchMaxCount` `Option`s from the Jaeger exporter are removed.
  The exporter no longer batches exports, instead relying on the SDK's `BatchSpanProcessor` for this functionality. (#1830)
- The Jaeger exporter `Option` type is removed.
  The type is no longer used by the exporter to configure anything.
  All the previous configurations these options provided were duplicates of SDK configuration.
  They have been removed in favor of using the SDK configuration and focuses the exporter configuration to be only about the endpoints it will send telemetry to. (#1830)

## [0.19.0] - 2021-03-18

### Added

- Added `Marshaler` config option to `otlphttp` to enable otlp over json or protobufs. (#1586)
- A `ForceFlush` method to the `"go.opentelemetry.io/otel/sdk/trace".TracerProvider` to flush all registered `SpanProcessor`s. (#1608)
- Added `WithSampler` and `WithSpanLimits` to tracer provider. (#1633, #1702)
- `"go.opentelemetry.io/otel/trace".SpanContext` now has a `remote` property, and `IsRemote()` predicate, that is true when the `SpanContext` has been extracted from remote context data. (#1701)
- A `Valid` method to the `"go.opentelemetry.io/otel/attribute".KeyValue` type. (#1703)

### Changed

- `trace.SpanContext` is now immutable and has no exported fields. (#1573)
  - `trace.NewSpanContext()` can be used in conjunction with the `trace.SpanContextConfig` struct to initialize a new `SpanContext` where all values are known.
- Update the `ForceFlush` method signature to the `"go.opentelemetry.io/otel/sdk/trace".SpanProcessor` to accept a `context.Context` and return an error. (#1608)
- Update the `Shutdown` method to the `"go.opentelemetry.io/otel/sdk/trace".TracerProvider` return an error on shutdown failure. (#1608)
- The SimpleSpanProcessor will now shut down the enclosed `SpanExporter` and gracefully ignore subsequent calls to `OnEnd` after `Shutdown` is called. (#1612)
- `"go.opentelemetry.io/sdk/metric/controller.basic".WithPusher` is replaced with `WithExporter` to provide consistent naming across project. (#1656)
- Added non-empty string check for trace `Attribute` keys. (#1659)
- Add `description` to SpanStatus only when `StatusCode` is set to error. (#1662)
- Jaeger exporter falls back to `resource.Default`'s `service.name` if the exported Span does not have one. (#1673)
- Jaeger exporter populates Jaeger's Span Process from Resource. (#1673)
- Renamed the `LabelSet` method of `"go.opentelemetry.io/otel/sdk/resource".Resource` to `Set`. (#1692)
- Changed `WithSDK` to `WithSDKOptions` to accept variadic arguments of `TracerProviderOption` type in `go.opentelemetry.io/otel/exporters/trace/jaeger` package. (#1693)
- Changed `WithSDK` to `WithSDKOptions` to accept variadic arguments of `TracerProviderOption` type in `go.opentelemetry.io/otel/exporters/trace/zipkin` package. (#1693)

### Removed

- Removed `serviceName` parameter from Zipkin exporter and uses resource instead. (#1549)
- Removed `WithConfig` from tracer provider to avoid overriding configuration. (#1633)
- Removed the exported `SimpleSpanProcessor` and `BatchSpanProcessor` structs.
   These are now returned as a SpanProcessor interface from their respective constructors. (#1638)
- Removed `WithRecord()` from `trace.SpanOption` when creating a span. (#1660)
- Removed setting status to `Error` while recording an error as a span event in `RecordError`. (#1663)
- Removed `jaeger.WithProcess` configuration option. (#1673)
- Removed `ApplyConfig` method from `"go.opentelemetry.io/otel/sdk/trace".TracerProvider` and the now unneeded `Config` struct. (#1693)

### Fixed

- Jaeger Exporter: Ensure mapping between OTEL and Jaeger span data complies with the specification. (#1626)
- `SamplingResult.TraceState` is correctly propagated to a newly created span's `SpanContext`. (#1655)
- The `otel-collector` example now correctly flushes metric events prior to shutting down the exporter. (#1678)
- Do not set span status message in `SpanStatusFromHTTPStatusCode` if it can be inferred from `http.status_code`. (#1681)
- Synchronization issues in global trace delegate implementation. (#1686)
- Reduced excess memory usage by global `TracerProvider`. (#1687)

## [0.18.0] - 2021-03-03

### Added

- Added `resource.Default()` for use with meter and tracer providers. (#1507)
- `AttributePerEventCountLimit` and `AttributePerLinkCountLimit` for `SpanLimits`. (#1535)
- Added `Keys()` method to `propagation.TextMapCarrier` and `propagation.HeaderCarrier` to adapt `http.Header` to this interface. (#1544)
- Added `code` attributes to `go.opentelemetry.io/otel/semconv` package. (#1558)
- Compatibility testing suite in the CI system for the following systems. (#1567)
   | OS      | Go Version | Architecture |
   | ------- | ---------- | ------------ |
   | Ubuntu  | 1.15       | amd64        |
   | Ubuntu  | 1.14       | amd64        |
   | Ubuntu  | 1.15       | 386          |
   | Ubuntu  | 1.14       | 386          |
   | MacOS   | 1.15       | amd64        |
   | MacOS   | 1.14       | amd64        |
   | Windows | 1.15       | amd64        |
   | Windows | 1.14       | amd64        |
   | Windows | 1.15       | 386          |
   | Windows | 1.14       | 386          |

### Changed

- Replaced interface `oteltest.SpanRecorder` with its existing implementation
  `StandardSpanRecorder`. (#1542)
- Default span limit values to 128. (#1535)
- Rename `MaxEventsPerSpan`, `MaxAttributesPerSpan` and `MaxLinksPerSpan` to `EventCountLimit`, `AttributeCountLimit` and `LinkCountLimit`, and move these fields into `SpanLimits`. (#1535)
- Renamed the `otel/label` package to `otel/attribute`. (#1541)
- Vendor the Jaeger exporter's dependency on Apache Thrift. (#1551)
- Parallelize the CI linting and testing. (#1567)
- Stagger timestamps in exact aggregator tests. (#1569)
- Changed all examples to use `WithBatchTimeout(5 * time.Second)` rather than `WithBatchTimeout(5)`. (#1621)
- Prevent end-users from implementing some interfaces (#1575)

  ```
      "otel/exporters/otlp/otlphttp".Option
      "otel/exporters/stdout".Option
      "otel/oteltest".Option
      "otel/trace".TracerOption
      "otel/trace".SpanOption
      "otel/trace".EventOption
      "otel/trace".LifeCycleOption
      "otel/trace".InstrumentationOption
      "otel/sdk/resource".Option
      "otel/sdk/trace".ParentBasedSamplerOption
      "otel/sdk/trace".ReadOnlySpan
      "otel/sdk/trace".ReadWriteSpan
  ```

### Removed

- Removed attempt to resample spans upon changing the span name with `span.SetName()`. (#1545)
- The `test-benchmark` is no longer a dependency of the `precommit` make target. (#1567)
- Removed the `test-386` make target.
   This was replaced with a full compatibility testing suite (i.e. multi OS/arch) in the CI system. (#1567)

### Fixed

- The sequential timing check of timestamps in the stdout exporter are now setup explicitly to be sequential (#1571). (#1572)
- Windows build of Jaeger tests now compiles with OS specific functions (#1576). (#1577)
- The sequential timing check of timestamps of go.opentelemetry.io/otel/sdk/metric/aggregator/lastvalue are now setup explicitly to be sequential (#1578). (#1579)
- Validate tracestate header keys with vendors according to the W3C TraceContext specification (#1475). (#1581)
- The OTLP exporter includes related labels for translations of a GaugeArray (#1563). (#1570)

## [0.17.0] - 2021-02-12

### Changed

- Rename project default branch from `master` to `main`. (#1505)
- Reverse order in which `Resource` attributes are merged, per change in spec. (#1501)
- Add tooling to maintain "replace" directives in go.mod files automatically. (#1528)
- Create new modules: otel/metric, otel/trace, otel/oteltest, otel/sdk/export/metric, otel/sdk/metric (#1528)
- Move metric-related public global APIs from otel to otel/metric/global. (#1528)

## Fixed

- Fixed otlpgrpc reconnection issue.
- The example code in the README.md of `go.opentelemetry.io/otel/exporters/otlp` is moved to a compiled example test and used the new `WithAddress` instead of `WithEndpoint`. (#1513)
- The otel-collector example now uses the default OTLP receiver port of the collector.

## [0.16.0] - 2021-01-13

### Added

- Add the `ReadOnlySpan` and `ReadWriteSpan` interfaces to provide better control for accessing span data. (#1360)
- `NewGRPCDriver` function returns a `ProtocolDriver` that maintains a single gRPC connection to the collector. (#1369)
- Added documentation about the project's versioning policy. (#1388)
- Added `NewSplitDriver` for OTLP exporter that allows sending traces and metrics to different endpoints. (#1418)
- Added codeql worfklow to GitHub Actions (#1428)
- Added Gosec workflow to GitHub Actions (#1429)
- Add new HTTP driver for OTLP exporter in `exporters/otlp/otlphttp`. Currently it only supports the binary protobuf payloads. (#1420)
- Add an OpenCensus exporter bridge. (#1444)

### Changed

- Rename `internal/testing` to `internal/internaltest`. (#1449)
- Rename `export.SpanData` to `export.SpanSnapshot` and use it only for exporting spans. (#1360)
- Store the parent's full `SpanContext` rather than just its span ID in the `span` struct. (#1360)
- Improve span duration accuracy. (#1360)
- Migrated CI/CD from CircleCI to GitHub Actions (#1382)
- Remove duplicate checkout from GitHub Actions workflow (#1407)
- Metric `array` aggregator renamed `exact` to match its `aggregation.Kind` (#1412)
- Metric `exact` aggregator includes per-point timestamps (#1412)
- Metric stdout exporter uses MinMaxSumCount aggregator for ValueRecorder instruments (#1412)
- `NewExporter` from `exporters/otlp` now takes a `ProtocolDriver` as a parameter. (#1369)
- Many OTLP Exporter options became gRPC ProtocolDriver options. (#1369)
- Unify endpoint API that related to OTel exporter. (#1401)
- Optimize metric histogram aggregator to re-use its slice of buckets. (#1435)
- Metric aggregator Count() and histogram Bucket.Counts are consistently `uint64`. (1430)
- Histogram aggregator accepts functional options, uses default boundaries if none given. (#1434)
- `SamplingResult` now passed a `Tracestate` from the parent `SpanContext` (#1432)
- Moved gRPC driver for OTLP exporter to `exporters/otlp/otlpgrpc`. (#1420)
- The `TraceContext` propagator now correctly propagates `TraceState` through the `SpanContext`. (#1447)
- Metric Push and Pull Controller components are combined into a single "basic" Controller:
  - `WithExporter()` and `Start()` to configure Push behavior
  - `Start()` is optional; use `Collect()` and `ForEach()` for Pull behavior
  - `Start()` and `Stop()` accept Context. (#1378)
- The `Event` type is moved from the `otel/sdk/export/trace` package to the `otel/trace` API package. (#1452)

### Removed

- Remove `errUninitializedSpan` as its only usage is now obsolete. (#1360)
- Remove Metric export functionality related to quantiles and summary data points: this is not specified (#1412)
- Remove DDSketch metric aggregator; our intention is to re-introduce this as an option of the histogram aggregator after [new OTLP histogram data types](https://github.com/open-telemetry/opentelemetry-proto/pull/226) are released (#1412)

### Fixed

- `BatchSpanProcessor.Shutdown()` will now shutdown underlying `export.SpanExporter`. (#1443)

## [0.15.0] - 2020-12-10

### Added

- The `WithIDGenerator` `TracerProviderOption` is added to the `go.opentelemetry.io/otel/trace` package to configure an `IDGenerator` for the `TracerProvider`. (#1363)

### Changed

- The Zipkin exporter now uses the Span status code to determine. (#1328)
- `NewExporter` and `Start` functions in `go.opentelemetry.io/otel/exporters/otlp` now receive `context.Context` as a first parameter. (#1357)
- Move the OpenCensus example into `example` directory. (#1359)
- Moved the SDK's `internal.IDGenerator` interface in to the `sdk/trace` package to enable support for externally-defined ID generators. (#1363)
- Bump `github.com/google/go-cmp` from 0.5.3 to 0.5.4 (#1374)
- Bump `github.com/golangci/golangci-lint` in `/internal/tools` (#1375)

### Fixed

- Metric SDK `SumObserver` and `UpDownSumObserver` instruments correctness fixes. (#1381)

## [0.14.0] - 2020-11-19

### Added

- An `EventOption` and the related `NewEventConfig` function are added to the `go.opentelemetry.io/otel` package to configure Span events. (#1254)
- A `TextMapPropagator` and associated `TextMapCarrier` are added to the `go.opentelemetry.io/otel/oteltest` package to test `TextMap` type propagators and their use. (#1259)
- `SpanContextFromContext` returns `SpanContext` from context. (#1255)
- `TraceState` has been added to `SpanContext`. (#1340)
- `DeploymentEnvironmentKey` added to `go.opentelemetry.io/otel/semconv` package. (#1323)
- Add an OpenCensus to OpenTelemetry tracing bridge. (#1305)
- Add a parent context argument to `SpanProcessor.OnStart` to follow the specification. (#1333)
- Add missing tests for `sdk/trace/attributes_map.go`. (#1337)

### Changed

- Move the `go.opentelemetry.io/otel/api/trace` package into `go.opentelemetry.io/otel/trace` with the following changes. (#1229) (#1307)
  - `ID` has been renamed to `TraceID`.
  - `IDFromHex` has been renamed to `TraceIDFromHex`.
  - `EmptySpanContext` is removed.
- Move the `go.opentelemetry.io/otel/api/trace/tracetest` package into `go.opentelemetry.io/otel/oteltest`. (#1229)
- OTLP Exporter updates:
  - supports OTLP v0.6.0 (#1230, #1354)
  - supports configurable aggregation temporality (default: Cumulative, optional: Stateless). (#1296)
- The Sampler is now called on local child spans. (#1233)
- The `Kind` type from the `go.opentelemetry.io/otel/api/metric` package was renamed to `InstrumentKind` to more specifically describe what it is and avoid semantic ambiguity. (#1240)
- The `MetricKind` method of the `Descriptor` type in the `go.opentelemetry.io/otel/api/metric` package was renamed to `Descriptor.InstrumentKind`.
   This matches the returned type and fixes misuse of the term metric. (#1240)
- Move test harness from the `go.opentelemetry.io/otel/api/apitest` package into `go.opentelemetry.io/otel/oteltest`. (#1241)
- Move the `go.opentelemetry.io/otel/api/metric/metrictest` package into `go.opentelemetry.io/oteltest` as part of #964. (#1252)
- Move the `go.opentelemetry.io/otel/api/metric` package into `go.opentelemetry.io/otel/metric` as part of #1303. (#1321)
- Move the `go.opentelemetry.io/otel/api/metric/registry` package into `go.opentelemetry.io/otel/metric/registry` as a part of #1303. (#1316)
- Move the `Number` type (together with related functions) from `go.opentelemetry.io/otel/api/metric` package into `go.opentelemetry.io/otel/metric/number` as a part of #1303. (#1316)
- The function signature of the Span `AddEvent` method in `go.opentelemetry.io/otel` is updated to no longer take an unused context and instead take a required name and a variable number of `EventOption`s. (#1254)
- The function signature of the Span `RecordError` method in `go.opentelemetry.io/otel` is updated to no longer take an unused context and instead take a required error value and a variable number of `EventOption`s. (#1254)
- Move the `go.opentelemetry.io/otel/api/global` package to `go.opentelemetry.io/otel`. (#1262) (#1330)
- Move the `Version` function from `go.opentelemetry.io/otel/sdk` to `go.opentelemetry.io/otel`. (#1330)
- Rename correlation context header from `"otcorrelations"` to `"baggage"` to match the OpenTelemetry specification. (#1267)
- Fix `Code.UnmarshalJSON` to work with valid JSON only. (#1276)
- The `resource.New()` method changes signature to support builtin attributes and functional options, including `telemetry.sdk.*` and
  `host.name` semantic conventions; the former method is renamed `resource.NewWithAttributes`. (#1235)
- The Prometheus exporter now exports non-monotonic counters (i.e. `UpDownCounter`s) as gauges. (#1210)
- Correct the `Span.End` method documentation in the `otel` API to state updates are not allowed on a span after it has ended. (#1310)
- Updated span collection limits for attribute, event and link counts to 1000 (#1318)
- Renamed `semconv.HTTPUrlKey` to `semconv.HTTPURLKey`. (#1338)

### Removed

- The `ErrInvalidHexID`, `ErrInvalidTraceIDLength`, `ErrInvalidSpanIDLength`, `ErrInvalidSpanIDLength`, or `ErrNilSpanID` from the `go.opentelemetry.io/otel` package are unexported now. (#1243)
- The `AddEventWithTimestamp` method on the `Span` interface in `go.opentelemetry.io/otel` is removed due to its redundancy.
   It is replaced by using the `AddEvent` method with a `WithTimestamp` option. (#1254)
- The `MockSpan` and `MockTracer` types are removed from `go.opentelemetry.io/otel/oteltest`.
   `Tracer` and `Span` from the same module should be used in their place instead. (#1306)
- `WorkerCount` option is removed from `go.opentelemetry.io/otel/exporters/otlp`. (#1350)
- Remove the following labels types: INT32, UINT32, UINT64 and FLOAT32. (#1314)

### Fixed

- Rename `MergeItererator` to `MergeIterator` in the `go.opentelemetry.io/otel/label` package. (#1244)
- The `go.opentelemetry.io/otel/api/global` packages global TextMapPropagator now delegates functionality to a globally set delegate for all previously returned propagators. (#1258)
- Fix condition in `label.Any`. (#1299)
- Fix global `TracerProvider` to pass options to its configured provider. (#1329)
- Fix missing handler for `ExactKind` aggregator in OTLP metrics transformer (#1309)

## [0.13.0] - 2020-10-08

### Added

- OTLP Metric exporter supports Histogram aggregation. (#1209)
- The `Code` struct from the `go.opentelemetry.io/otel/codes` package now supports JSON marshaling and unmarshaling as well as implements the `Stringer` interface. (#1214)
- A Baggage API to implement the OpenTelemetry specification. (#1217)
- Add Shutdown method to sdk/trace/provider, shutdown processors in the order they were registered. (#1227)

### Changed

- Set default propagator to no-op propagator. (#1184)
- The `HTTPSupplier`, `HTTPExtractor`, `HTTPInjector`, and `HTTPPropagator` from the `go.opentelemetry.io/otel/api/propagation` package were replaced with unified `TextMapCarrier` and `TextMapPropagator` in the `go.opentelemetry.io/otel/propagation` package. (#1212) (#1325)
- The `New` function from the `go.opentelemetry.io/otel/api/propagation` package was replaced with `NewCompositeTextMapPropagator` in the `go.opentelemetry.io/otel` package. (#1212)
- The status codes of the `go.opentelemetry.io/otel/codes` package have been updated to match the latest OpenTelemetry specification.
   They now are `Unset`, `Error`, and `Ok`.
   They no longer track the gRPC codes. (#1214)
- The `StatusCode` field of the `SpanData` struct in the `go.opentelemetry.io/otel/sdk/export/trace` package now uses the codes package from this package instead of the gRPC project. (#1214)
- Move the `go.opentelemetry.io/otel/api/baggage` package into `go.opentelemetry.io/otel/baggage`. (#1217) (#1325)
- A `Shutdown` method of `SpanProcessor` and all its implementations receives a context and returns an error. (#1264)

### Fixed

- Copies of data from arrays and slices passed to `go.opentelemetry.io/otel/label.ArrayValue()` are now used in the returned `Value` instead of using the mutable data itself. (#1226)

### Removed

- The `ExtractHTTP` and `InjectHTTP` functions from the `go.opentelemetry.io/otel/api/propagation` package were removed. (#1212)
- The `Propagators` interface from the `go.opentelemetry.io/otel/api/propagation` package was removed to conform to the OpenTelemetry specification.
   The explicit `TextMapPropagator` type can be used in its place as this is the `Propagator` type the specification defines. (#1212)
- The `SetAttribute` method of the `Span` from the `go.opentelemetry.io/otel/api/trace` package was removed given its redundancy with the `SetAttributes` method. (#1216)
- The internal implementation of Baggage storage is removed in favor of using the new Baggage API functionality. (#1217)
- Remove duplicate hostname key `HostHostNameKey` in Resource semantic conventions. (#1219)
- Nested array/slice support has been removed. (#1226)

## [0.12.0] - 2020-09-24

### Added

- A `SpanConfigure` function in `go.opentelemetry.io/otel/api/trace` to create a new `SpanConfig` from `SpanOption`s. (#1108)
- In the `go.opentelemetry.io/otel/api/trace` package, `NewTracerConfig` was added to construct new `TracerConfig`s.
   This addition was made to conform with our project option conventions. (#1155)
- Instrumentation library information was added to the Zipkin exporter. (#1119)
- The `SpanProcessor` interface now has a `ForceFlush()` method. (#1166)
- More semantic conventions for k8s as resource attributes. (#1167)

### Changed

- Add reconnecting udp connection type to Jaeger exporter.
   This change adds a new optional implementation of the udp conn interface used to detect changes to an agent's host dns record.
   It then adopts the new destination address to ensure the exporter doesn't get stuck. This change was ported from jaegertracing/jaeger-client-go#520. (#1063)
- Replace `StartOption` and `EndOption` in `go.opentelemetry.io/otel/api/trace` with `SpanOption`.
   This change is matched by replacing the `StartConfig` and `EndConfig` with a unified `SpanConfig`. (#1108)
- Replace the `LinkedTo` span option in `go.opentelemetry.io/otel/api/trace` with `WithLinks`.
   This is be more consistent with our other option patterns, i.e. passing the item to be configured directly instead of its component parts, and provides a cleaner function signature. (#1108)
- The `go.opentelemetry.io/otel/api/trace` `TracerOption` was changed to an interface to conform to project option conventions. (#1109)
- Move the `B3` and `TraceContext` from within the `go.opentelemetry.io/otel/api/trace` package to their own `go.opentelemetry.io/otel/propagators` package.
    This removal of the propagators is reflective of the OpenTelemetry specification for these propagators as well as cleans up the `go.opentelemetry.io/otel/api/trace` API. (#1118)
- Rename Jaeger tags used for instrumentation library information to reflect changes in OpenTelemetry specification. (#1119)
- Rename `ProbabilitySampler` to `TraceIDRatioBased` and change semantics to ignore parent span sampling status. (#1115)
- Move `tools` package under `internal`. (#1141)
- Move `go.opentelemetry.io/otel/api/correlation` package to `go.opentelemetry.io/otel/api/baggage`. (#1142)
   The `correlation.CorrelationContext` propagator has been renamed `baggage.Baggage`.  Other exported functions and types are unchanged.
- Rename `ParentOrElse` sampler to `ParentBased` and allow setting samplers depending on parent span. (#1153)
- In the `go.opentelemetry.io/otel/api/trace` package, `SpanConfigure` was renamed to `NewSpanConfig`. (#1155)
- Change `dependabot.yml` to add a `Skip Changelog` label to dependabot-sourced PRs. (#1161)
- The [configuration style guide](https://github.com/open-telemetry/opentelemetry-go/blob/master/CONTRIBUTING.md#config) has been updated to
   recommend the use of `newConfig()` instead of `configure()`. (#1163)
- The `otlp.Config` type has been unexported and changed to `otlp.config`, along with its initializer. (#1163)
- Ensure exported interface types include parameter names and update the
   Style Guide to reflect this styling rule. (#1172)
- Don't consider unset environment variable for resource detection to be an error. (#1170)
- Rename `go.opentelemetry.io/otel/api/metric.ConfigureInstrument` to `NewInstrumentConfig` and
  `go.opentelemetry.io/otel/api/metric.ConfigureMeter` to `NewMeterConfig`.
- ValueObserver instruments use LastValue aggregator by default. (#1165)
- OTLP Metric exporter supports LastValue aggregation. (#1165)
- Move the `go.opentelemetry.io/otel/api/unit` package to `go.opentelemetry.io/otel/unit`. (#1185)
- Rename `Provider` to `MeterProvider` in the `go.opentelemetry.io/otel/api/metric` package. (#1190)
- Rename `NoopProvider` to `NoopMeterProvider` in the `go.opentelemetry.io/otel/api/metric` package. (#1190)
- Rename `NewProvider` to `NewMeterProvider` in the `go.opentelemetry.io/otel/api/metric/metrictest` package. (#1190)
- Rename `Provider` to `MeterProvider` in the `go.opentelemetry.io/otel/api/metric/registry` package. (#1190)
- Rename `NewProvider` to `NewMeterProvider` in the `go.opentelemetry.io/otel/api/metri/registryc` package. (#1190)
- Rename `Provider` to `TracerProvider` in the `go.opentelemetry.io/otel/api/trace` package. (#1190)
- Rename `NoopProvider` to `NoopTracerProvider` in the `go.opentelemetry.io/otel/api/trace` package. (#1190)
- Rename `Provider` to `TracerProvider` in the `go.opentelemetry.io/otel/api/trace/tracetest` package. (#1190)
- Rename `NewProvider` to `NewTracerProvider` in the `go.opentelemetry.io/otel/api/trace/tracetest` package. (#1190)
- Rename `WrapperProvider` to `WrapperTracerProvider` in the `go.opentelemetry.io/otel/bridge/opentracing` package. (#1190)
- Rename `NewWrapperProvider` to `NewWrapperTracerProvider` in the `go.opentelemetry.io/otel/bridge/opentracing` package. (#1190)
- Rename `Provider` method of the pull controller to `MeterProvider` in the `go.opentelemetry.io/otel/sdk/metric/controller/pull` package. (#1190)
- Rename `Provider` method of the push controller to `MeterProvider` in the `go.opentelemetry.io/otel/sdk/metric/controller/push` package. (#1190)
- Rename `ProviderOptions` to `TracerProviderConfig` in the `go.opentelemetry.io/otel/sdk/trace` package. (#1190)
- Rename `ProviderOption` to `TracerProviderOption` in the `go.opentelemetry.io/otel/sdk/trace` package. (#1190)
- Rename `Provider` to `TracerProvider` in the `go.opentelemetry.io/otel/sdk/trace` package. (#1190)
- Rename `NewProvider` to `NewTracerProvider` in the `go.opentelemetry.io/otel/sdk/trace` package. (#1190)
- Renamed `SamplingDecision` values to comply with OpenTelemetry specification change. (#1192)
- Renamed Zipkin attribute names from `ot.status_code & ot.status_description` to `otel.status_code & otel.status_description`. (#1201)
- The default SDK now invokes registered `SpanProcessor`s in the order they were registered with the `TracerProvider`. (#1195)
- Add test of spans being processed by the `SpanProcessor`s in the order they were registered. (#1203)

### Removed

- Remove the B3 propagator from `go.opentelemetry.io/otel/propagators`. It is now located in the
   `go.opentelemetry.io/contrib/propagators/` module. (#1191)
- Remove the semantic convention for HTTP status text, `HTTPStatusTextKey` from package `go.opentelemetry.io/otel/semconv`. (#1194)

### Fixed

- Zipkin example no longer mentions `ParentSampler`, corrected to `ParentBased`. (#1171)
- Fix missing shutdown processor in otel-collector example. (#1186)
- Fix missing shutdown processor in basic and namedtracer examples. (#1197)

## [0.11.0] - 2020-08-24

### Added

- Support for exporting array-valued attributes via OTLP. (#992)
- `Noop` and `InMemory` `SpanBatcher` implementations to help with testing integrations. (#994)
- Support for filtering metric label sets. (#1047)
- A dimensionality-reducing metric Processor. (#1057)
- Integration tests for more OTel Collector Attribute types. (#1062)
- A new `WithSpanProcessor` `ProviderOption` is added to the `go.opentelemetry.io/otel/sdk/trace` package to create a `Provider` and automatically register the `SpanProcessor`. (#1078)

### Changed

- Rename `sdk/metric/processor/test` to `sdk/metric/processor/processortest`. (#1049)
- Rename `sdk/metric/controller/test` to `sdk/metric/controller/controllertest`. (#1049)
- Rename `api/testharness` to `api/apitest`. (#1049)
- Rename `api/trace/testtrace` to `api/trace/tracetest`. (#1049)
- Change Metric Processor to merge multiple observations. (#1024)
- The `go.opentelemetry.io/otel/bridge/opentracing` bridge package has been made into its own module.
   This removes the package dependencies of this bridge from the rest of the OpenTelemetry based project. (#1038)
- Renamed `go.opentelemetry.io/otel/api/standard` package to `go.opentelemetry.io/otel/semconv` to avoid the ambiguous and generic name `standard` and better describe the package as containing OpenTelemetry semantic conventions. (#1016)
- The environment variable used for resource detection has been changed from `OTEL_RESOURCE_LABELS` to `OTEL_RESOURCE_ATTRIBUTES` (#1042)
- Replace `WithSyncer` with `WithBatcher` in examples. (#1044)
- Replace the `google.golang.org/grpc/codes` dependency in the API with an equivalent `go.opentelemetry.io/otel/codes` package. (#1046)
- Merge the `go.opentelemetry.io/otel/api/label` and `go.opentelemetry.io/otel/api/kv` into the new `go.opentelemetry.io/otel/label` package. (#1060)
- Unify Callback Function Naming.
   Rename `*Callback` with `*Func`. (#1061)
- CI builds validate against last two versions of Go, dropping 1.13 and adding 1.15. (#1064)
- The `go.opentelemetry.io/otel/sdk/export/trace` interfaces `SpanSyncer` and `SpanBatcher` have been replaced with a specification compliant `Exporter` interface.
   This interface still supports the export of `SpanData`, but only as a slice.
   Implementation are also required now to return any error from `ExportSpans` if one occurs as well as implement a `Shutdown` method for exporter clean-up. (#1078)
- The `go.opentelemetry.io/otel/sdk/trace` `NewBatchSpanProcessor` function no longer returns an error.
   If a `nil` exporter is passed as an argument to this function, instead of it returning an error, it now returns a `BatchSpanProcessor` that handles the export of `SpanData` by not taking any action. (#1078)
- The `go.opentelemetry.io/otel/sdk/trace` `NewProvider` function to create a `Provider` no longer returns an error, instead only a `*Provider`.
   This change is related to `NewBatchSpanProcessor` not returning an error which was the only error this function would return. (#1078)

### Removed

- Duplicate, unused API sampler interface. (#999)
   Use the [`Sampler` interface](https://github.com/open-telemetry/opentelemetry-go/blob/v0.11.0/sdk/trace/sampling.go) provided by the SDK instead.
- The `grpctrace` instrumentation was moved to the `go.opentelemetry.io/contrib` repository and out of this repository.
   This move includes moving the `grpc` example to the `go.opentelemetry.io/contrib` as well. (#1027)
- The `WithSpan` method of the `Tracer` interface.
   The functionality this method provided was limited compared to what a user can provide themselves.
   It was removed with the understanding that if there is sufficient user need it can be added back based on actual user usage. (#1043)
- The `RegisterSpanProcessor` and `UnregisterSpanProcessor` functions.
   These were holdovers from an approach prior to the TracerProvider design. They were not used anymore. (#1077)
- The `oterror` package. (#1026)
- The `othttp` and `httptrace` instrumentations were moved to `go.opentelemetry.io/contrib`. (#1032)

### Fixed

- The `semconv.HTTPServerMetricAttributesFromHTTPRequest()` function no longer generates the high-cardinality `http.request.content.length` label. (#1031)
- Correct instrumentation version tag in Jaeger exporter. (#1037)
- The SDK span will now set an error event if the `End` method is called during a panic (i.e. it was deferred). (#1043)
- Move internally generated protobuf code from the `go.opentelemetry.io/otel` to the OTLP exporter to reduce dependency overhead. (#1050)
- The `otel-collector` example referenced outdated collector processors. (#1006)

## [0.10.0] - 2020-07-29

This release migrates the default OpenTelemetry SDK into its own Go module, decoupling the SDK from the API and reducing dependencies for instrumentation packages.

### Added

- The Zipkin exporter now has `NewExportPipeline` and `InstallNewPipeline` constructor functions to match the common pattern.
    These function build a new exporter with default SDK options and register the exporter with the `global` package respectively. (#944)
- Add propagator option for gRPC instrumentation. (#986)
- The `testtrace` package now tracks the `trace.SpanKind` for each span. (#987)

### Changed

- Replace the `RegisterGlobal` `Option` in the Jaeger exporter with an `InstallNewPipeline` constructor function.
   This matches the other exporter constructor patterns and will register a new exporter after building it with default configuration. (#944)
- The trace (`go.opentelemetry.io/otel/exporters/trace/stdout`) and metric (`go.opentelemetry.io/otel/exporters/metric/stdout`) `stdout` exporters are now merged into a single exporter at `go.opentelemetry.io/otel/exporters/stdout`.
   This new exporter was made into its own Go module to follow the pattern of all exporters and decouple it from the `go.opentelemetry.io/otel` module. (#956, #963)
- Move the `go.opentelemetry.io/otel/exporters/test` test package to `go.opentelemetry.io/otel/sdk/export/metric/metrictest`. (#962)
- The `go.opentelemetry.io/otel/api/kv/value` package was merged into the parent `go.opentelemetry.io/otel/api/kv` package. (#968)
  - `value.Bool` was replaced with `kv.BoolValue`.
  - `value.Int64` was replaced with `kv.Int64Value`.
  - `value.Uint64` was replaced with `kv.Uint64Value`.
  - `value.Float64` was replaced with `kv.Float64Value`.
  - `value.Int32` was replaced with `kv.Int32Value`.
  - `value.Uint32` was replaced with `kv.Uint32Value`.
  - `value.Float32` was replaced with `kv.Float32Value`.
  - `value.String` was replaced with `kv.StringValue`.
  - `value.Int` was replaced with `kv.IntValue`.
  - `value.Uint` was replaced with `kv.UintValue`.
  - `value.Array` was replaced with `kv.ArrayValue`.
- Rename `Infer` to `Any` in the `go.opentelemetry.io/otel/api/kv` package. (#972)
- Change `othttp` to use the `httpsnoop` package to wrap the `ResponseWriter` so that optional interfaces (`http.Hijacker`, `http.Flusher`, etc.) that are implemented by the original `ResponseWriter`are also implemented by the wrapped `ResponseWriter`. (#979)
- Rename `go.opentelemetry.io/otel/sdk/metric/aggregator/test` package to `go.opentelemetry.io/otel/sdk/metric/aggregator/aggregatortest`. (#980)
- Make the SDK into its own Go module called `go.opentelemetry.io/otel/sdk`. (#985)
- Changed the default trace `Sampler` from `AlwaysOn` to `ParentOrElse(AlwaysOn)`. (#989)

### Removed

- The `IndexedAttribute` function from the `go.opentelemetry.io/otel/api/label` package was removed in favor of `IndexedLabel` which it was synonymous with. (#970)

### Fixed

- Bump github.com/golangci/golangci-lint from 1.28.3 to 1.29.0 in /tools. (#953)
- Bump github.com/google/go-cmp from 0.5.0 to 0.5.1. (#957)
- Use `global.Handle` for span export errors in the OTLP exporter. (#946)
- Correct Go language formatting in the README documentation. (#961)
- Remove default SDK dependencies from the `go.opentelemetry.io/otel/api` package. (#977)
- Remove default SDK dependencies from the `go.opentelemetry.io/otel/instrumentation` package. (#983)
- Move documented examples for `go.opentelemetry.io/otel/instrumentation/grpctrace` interceptors into Go example tests. (#984)

## [0.9.0] - 2020-07-20

### Added

- A new Resource Detector interface is included to allow resources to be automatically detected and included. (#939)
- A Detector to automatically detect resources from an environment variable. (#939)
- Github action to generate protobuf Go bindings locally in `internal/opentelemetry-proto-gen`. (#938)
- OTLP .proto files from `open-telemetry/opentelemetry-proto` imported as a git submodule under `internal/opentelemetry-proto`.
   References to `github.com/open-telemetry/opentelemetry-proto` changed to `go.opentelemetry.io/otel/internal/opentelemetry-proto-gen`. (#942)

### Changed

- Non-nil value `struct`s for key-value pairs will be marshalled using JSON rather than `Sprintf`. (#948)

### Removed

- Removed dependency on `github.com/open-telemetry/opentelemetry-collector`. (#943)

## [0.8.0] - 2020-07-09

### Added

- The `B3Encoding` type to represent the B3 encoding(s) the B3 propagator can inject.
   A value for HTTP supported encodings (Multiple Header: `MultipleHeader`, Single Header: `SingleHeader`) are included. (#882)
- The `FlagsDeferred` trace flag to indicate if the trace sampling decision has been deferred. (#882)
- The `FlagsDebug` trace flag to indicate if the trace is a debug trace. (#882)
- Add `peer.service` semantic attribute. (#898)
- Add database-specific semantic attributes. (#899)
- Add semantic convention for `faas.coldstart` and `container.id`. (#909)
- Add http content size semantic conventions. (#905)
- Include `http.request_content_length` in HTTP request basic attributes. (#905)
- Add semantic conventions for operating system process resource attribute keys. (#919)
- The Jaeger exporter now has a `WithBatchMaxCount` option to specify the maximum number of spans sent in a batch. (#931)

### Changed

- Update `CONTRIBUTING.md` to ask for updates to `CHANGELOG.md` with each pull request. (#879)
- Use lowercase header names for B3 Multiple Headers. (#881)
- The B3 propagator `SingleHeader` field has been replaced with `InjectEncoding`.
   This new field can be set to combinations of the `B3Encoding` bitmasks and will inject trace information in these encodings.
   If no encoding is set, the propagator will default to `MultipleHeader` encoding. (#882)
- The B3 propagator now extracts from either HTTP encoding of B3 (Single Header or Multiple Header) based on what is contained in the header.
   Preference is given to Single Header encoding with Multiple Header being the fallback if Single Header is not found or is invalid.
   This behavior change is made to dynamically support all correctly encoded traces received instead of having to guess the expected encoding prior to receiving. (#882)
- Extend semantic conventions for RPC. (#900)
- To match constant naming conventions in the `api/standard` package, the `FaaS*` key names are appended with a suffix of `Key`. (#920)
  - `"api/standard".FaaSName` -> `FaaSNameKey`
  - `"api/standard".FaaSID` -> `FaaSIDKey`
  - `"api/standard".FaaSVersion` -> `FaaSVersionKey`
  - `"api/standard".FaaSInstance` -> `FaaSInstanceKey`

### Removed

- The `FlagsUnused` trace flag is removed.
   The purpose of this flag was to act as the inverse of `FlagsSampled`, the inverse of `FlagsSampled` is used instead. (#882)
- The B3 header constants (`B3SingleHeader`, `B3DebugFlagHeader`, `B3TraceIDHeader`, `B3SpanIDHeader`, `B3SampledHeader`, `B3ParentSpanIDHeader`) are removed.
   If B3 header keys are needed [the authoritative OpenZipkin package constants](https://pkg.go.dev/github.com/openzipkin/zipkin-go@v0.2.2/propagation/b3?tab=doc#pkg-constants) should be used instead. (#882)

### Fixed

- The B3 Single Header name is now correctly `b3` instead of the previous `X-B3`. (#881)
- The B3 propagator now correctly supports sampling only values (`b3: 0`, `b3: 1`, or `b3: d`) for a Single B3 Header. (#882)
- The B3 propagator now propagates the debug flag.
   This removes the behavior of changing the debug flag into a set sampling bit.
   Instead, this now follow the B3 specification and omits the `X-B3-Sampling` header. (#882)
- The B3 propagator now tracks "unset" sampling state (meaning "defer the decision") and does not set the `X-B3-Sampling` header when injecting. (#882)
- Bump github.com/itchyny/gojq from 0.10.3 to 0.10.4 in /tools. (#883)
- Bump github.com/opentracing/opentracing-go from v1.1.1-0.20190913142402-a7454ce5950e to v1.2.0. (#885)
- The tracing time conversion for OTLP spans is now correctly set to `UnixNano`. (#896)
- Ensure span status is not set to `Unknown` when no HTTP status code is provided as it is assumed to be `200 OK`. (#908)
- Ensure `httptrace.clientTracer` closes `http.headers` span. (#912)
- Prometheus exporter will not apply stale updates or forget inactive metrics. (#903)
- Add test for api.standard `HTTPClientAttributesFromHTTPRequest`. (#905)
- Bump github.com/golangci/golangci-lint from 1.27.0 to 1.28.1 in /tools. (#901, #913)
- Update otel-colector example to use the v0.5.0 collector. (#915)
- The `grpctrace` instrumentation uses a span name conforming to the OpenTelemetry semantic conventions (does not contain a leading slash (`/`)). (#922)
- The `grpctrace` instrumentation includes an `rpc.method` attribute now set to the gRPC method name. (#900, #922)
- The `grpctrace` instrumentation `rpc.service` attribute now contains the package name if one exists.
   This is in accordance with OpenTelemetry semantic conventions. (#922)
- Correlation Context extractor will no longer insert an empty map into the returned context when no valid values are extracted. (#923)
- Bump google.golang.org/api from 0.28.0 to 0.29.0 in /exporters/trace/jaeger. (#925)
- Bump github.com/itchyny/gojq from 0.10.4 to 0.11.0 in /tools. (#926)
- Bump github.com/golangci/golangci-lint from 1.28.1 to 1.28.2 in /tools. (#930)

## [0.7.0] - 2020-06-26

This release implements the v0.5.0 version of the OpenTelemetry specification.

### Added

- The othttp instrumentation now includes default metrics. (#861)
- This CHANGELOG file to track all changes in the project going forward.
- Support for array type attributes. (#798)
- Apply transitive dependabot go.mod dependency updates as part of a new automatic Github workflow. (#844)
- Timestamps are now passed to exporters for each export. (#835)
- Add new `Accumulation` type to metric SDK to transport telemetry from `Accumulator`s to `Processor`s.
   This replaces the prior `Record` `struct` use for this purpose. (#835)
- New dependabot integration to automate package upgrades. (#814)
- `Meter` and `Tracer` implementations accept instrumentation version version as an optional argument.
   This instrumentation version is passed on to exporters. (#811) (#805) (#802)
- The OTLP exporter includes the instrumentation version in telemetry it exports. (#811)
- Environment variables for Jaeger exporter are supported. (#796)
- New `aggregation.Kind` in the export metric API. (#808)
- New example that uses OTLP and the collector. (#790)
- Handle errors in the span `SetName` during span initialization. (#791)
- Default service config to enable retries for retry-able failed requests in the OTLP exporter and an option to override this default. (#777)
- New `go.opentelemetry.io/otel/api/oterror` package to uniformly support error handling and definitions for the project. (#778)
- New `global` default implementation of the `go.opentelemetry.io/otel/api/oterror.Handler` interface to be used to handle errors prior to an user defined `Handler`.
   There is also functionality for the user to register their `Handler` as well as a convenience function `Handle` to handle an error with this global `Handler`(#778)
- Options to specify propagators for httptrace and grpctrace instrumentation. (#784)
- The required `application/json` header for the Zipkin exporter is included in all exports. (#774)
- Integrate HTTP semantics helpers from the contrib repository into the `api/standard` package. #769

### Changed

- Rename `Integrator` to `Processor` in the metric SDK. (#863)
- Rename `AggregationSelector` to `AggregatorSelector`. (#859)
- Rename `SynchronizedCopy` to `SynchronizedMove`. (#858)
- Rename `simple` integrator to `basic` integrator. (#857)
- Merge otlp collector examples. (#841)
- Change the metric SDK to support cumulative, delta, and pass-through exporters directly.
   With these changes, cumulative and delta specific exporters are able to request the correct kind of aggregation from the SDK. (#840)
- The `Aggregator.Checkpoint` API is renamed to `SynchronizedCopy` and adds an argument, a different `Aggregator` into which the copy is stored. (#812)
- The `export.Aggregator` contract is that `Update()` and `SynchronizedCopy()` are synchronized with each other.
   All the aggregation interfaces (`Sum`, `LastValue`, ...) are not meant to be synchronized, as the caller is expected to synchronize aggregators at a higher level after the `Accumulator`.
   Some of the `Aggregators` used unnecessary locking and that has been cleaned up. (#812)
- Use of `metric.Number` was replaced by `int64` now that we use `sync.Mutex` in the `MinMaxSumCount` and `Histogram` `Aggregators`. (#812)
- Replace `AlwaysParentSample` with `ParentSample(fallback)` to match the OpenTelemetry v0.5.0 specification. (#810)
- Rename `sdk/export/metric/aggregator` to `sdk/export/metric/aggregation`. #808
- Send configured headers with every request in the OTLP exporter, instead of just on connection creation. (#806)
- Update error handling for any one off error handlers, replacing, instead, with the `global.Handle` function. (#791)
- Rename `plugin` directory to `instrumentation` to match the OpenTelemetry specification. (#779)
- Makes the argument order to Histogram and DDSketch `New()` consistent. (#781)

### Removed

- `Uint64NumberKind` and related functions from the API. (#864)
- Context arguments from `Aggregator.Checkpoint` and `Integrator.Process` as they were unused. (#803)
- `SpanID` is no longer included in parameters for sampling decision to match the OpenTelemetry specification. (#775)

### Fixed

- Upgrade OTLP exporter to opentelemetry-proto matching the opentelemetry-collector v0.4.0 release. (#866)
- Allow changes to `go.sum` and `go.mod` when running dependabot tidy-up. (#871)
- Bump github.com/stretchr/testify from 1.4.0 to 1.6.1. (#824)
- Bump github.com/prometheus/client_golang from 1.7.0 to 1.7.1 in /exporters/metric/prometheus. (#867)
- Bump google.golang.org/grpc from 1.29.1 to 1.30.0 in /exporters/trace/jaeger. (#853)
- Bump google.golang.org/grpc from 1.29.1 to 1.30.0 in /exporters/trace/zipkin. (#854)
- Bumps github.com/golang/protobuf from 1.3.2 to 1.4.2 (#848)
- Bump github.com/stretchr/testify from 1.4.0 to 1.6.1 in /exporters/otlp (#817)
- Bump github.com/golangci/golangci-lint from 1.25.1 to 1.27.0 in /tools (#828)
- Bump github.com/prometheus/client_golang from 1.5.0 to 1.7.0 in /exporters/metric/prometheus (#838)
- Bump github.com/stretchr/testify from 1.4.0 to 1.6.1 in /exporters/trace/jaeger (#829)
- Bump github.com/benbjohnson/clock from 1.0.0 to 1.0.3 (#815)
- Bump github.com/stretchr/testify from 1.4.0 to 1.6.1 in /exporters/trace/zipkin (#823)
- Bump github.com/itchyny/gojq from 0.10.1 to 0.10.3 in /tools (#830)
- Bump github.com/stretchr/testify from 1.4.0 to 1.6.1 in /exporters/metric/prometheus (#822)
- Bump google.golang.org/grpc from 1.27.1 to 1.29.1 in /exporters/trace/zipkin (#820)
- Bump google.golang.org/grpc from 1.27.1 to 1.29.1 in /exporters/trace/jaeger (#831)
- Bump github.com/google/go-cmp from 0.4.0 to 0.5.0 (#836)
- Bump github.com/google/go-cmp from 0.4.0 to 0.5.0 in /exporters/trace/jaeger (#837)
- Bump github.com/google/go-cmp from 0.4.0 to 0.5.0 in /exporters/otlp (#839)
- Bump google.golang.org/api from 0.20.0 to 0.28.0 in /exporters/trace/jaeger (#843)
- Set span status from HTTP status code in the othttp instrumentation. (#832)
- Fixed typo in push controller comment. (#834)
- The `Aggregator` testing has been updated and cleaned. (#812)
- `metric.Number(0)` expressions are replaced by `0` where possible. (#812)
- Fixed `global` `handler_test.go` test failure. #804
- Fixed `BatchSpanProcessor.Shutdown` to wait until all spans are processed. (#766)
- Fixed OTLP example's accidental early close of exporter. (#807)
- Ensure zipkin exporter reads and closes response body. (#788)
- Update instrumentation to use `api/standard` keys instead of custom keys. (#782)
- Clean up tools and RELEASING documentation. (#762)

## [0.6.0] - 2020-05-21

### Added

- Support for `Resource`s in the prometheus exporter. (#757)
- New pull controller. (#751)
- New `UpDownSumObserver` instrument. (#750)
- OpenTelemetry collector demo. (#711)
- New `SumObserver` instrument. (#747)
- New `UpDownCounter` instrument. (#745)
- New timeout `Option` and configuration function `WithTimeout` to the push controller. (#742)
- New `api/standards` package to implement semantic conventions and standard key-value generation. (#731)

### Changed

- Rename `Register*` functions in the metric API to `New*` for all `Observer` instruments. (#761)
- Use `[]float64` for histogram boundaries, not `[]metric.Number`. (#758)
- Change OTLP example to use exporter as a trace `Syncer` instead of as an unneeded `Batcher`. (#756)
- Replace `WithResourceAttributes()` with `WithResource()` in the trace SDK. (#754)
- The prometheus exporter now uses the new pull controller. (#751)
- Rename `ScheduleDelayMillis` to `BatchTimeout` in the trace `BatchSpanProcessor`.(#752)
- Support use of synchronous instruments in asynchronous callbacks (#725)
- Move `Resource` from the `Export` method parameter into the metric export `Record`. (#739)
- Rename `Observer` instrument to `ValueObserver`. (#734)
- The push controller now has a method (`Provider()`) to return a `metric.Provider` instead of the old `Meter` method that acted as a `metric.Provider`. (#738)
- Replace `Measure` instrument by `ValueRecorder` instrument. (#732)
- Rename correlation context header from `"Correlation-Context"` to `"otcorrelations"` to match the OpenTelemetry specification. (#727)

### Fixed

- Ensure gRPC `ClientStream` override methods do not panic in grpctrace package. (#755)
- Disable parts of `BatchSpanProcessor` test until a fix is found. (#743)
- Fix `string` case in `kv` `Infer` function. (#746)
- Fix panic in grpctrace client interceptors. (#740)
- Refactor the `api/metrics` push controller and add `CheckpointSet` synchronization. (#737)
- Rewrite span batch process queue batching logic. (#719)
- Remove the push controller named Meter map. (#738)
- Fix Histogram aggregator initial state (fix #735). (#736)
- Ensure golang alpine image is running `golang-1.14` for examples. (#733)
- Added test for grpctrace `UnaryInterceptorClient`. (#695)
- Rearrange `api/metric` code layout. (#724)

## [0.5.0] - 2020-05-13

### Added

- Batch `Observer` callback support. (#717)
- Alias `api` types to root package of project. (#696)
- Create basic `othttp.Transport` for simple client instrumentation. (#678)
- `SetAttribute(string, interface{})` to the trace API. (#674)
- Jaeger exporter option that allows user to specify custom http client. (#671)
- `Stringer` and `Infer` methods to `key`s. (#662)

### Changed

- Rename `NewKey` in the `kv` package to just `Key`. (#721)
- Move `core` and `key` to `kv` package. (#720)
- Make the metric API `Meter` a `struct` so the abstract `MeterImpl` can be passed and simplify implementation. (#709)
- Rename SDK `Batcher` to `Integrator` to match draft OpenTelemetry SDK specification. (#710)
- Rename SDK `Ungrouped` integrator to `simple.Integrator` to match draft OpenTelemetry SDK specification. (#710)
- Rename SDK `SDK` `struct` to `Accumulator` to match draft OpenTelemetry SDK specification. (#710)
- Move `Number` from `core` to `api/metric` package. (#706)
- Move `SpanContext` from `core` to `trace` package. (#692)
- Change traceparent header from `Traceparent` to `traceparent` to implement the W3C specification. (#681)

### Fixed

- Update tooling to run generators in all submodules. (#705)
- gRPC interceptor regexp to match methods without a service name. (#683)
- Use a `const` for padding 64-bit B3 trace IDs. (#701)
- Update `mockZipkin` listen address from `:0` to `127.0.0.1:0`. (#700)
- Left-pad 64-bit B3 trace IDs with zero. (#698)
- Propagate at least the first W3C tracestate header. (#694)
- Remove internal `StateLocker` implementation. (#688)
- Increase instance size CI system uses. (#690)
- Add a `key` benchmark and use reflection in `key.Infer()`. (#679)
- Fix internal `global` test by using `global.Meter` with `RecordBatch()`. (#680)
- Reimplement histogram using mutex instead of `StateLocker`. (#669)
- Switch `MinMaxSumCount` to a mutex lock implementation instead of `StateLocker`. (#667)
- Update documentation to not include any references to `WithKeys`. (#672)
- Correct misspelling. (#668)
- Fix clobbering of the span context if extraction fails. (#656)
- Bump `golangci-lint` and work around the corrupting bug. (#666) (#670)

## [0.4.3] - 2020-04-24

### Added

- `Dockerfile` and `docker-compose.yml` to run example code. (#635)
- New `grpctrace` package that provides gRPC client and server interceptors for both unary and stream connections. (#621)
- New `api/label` package, providing common label set implementation. (#651)
- Support for JSON marshaling of `Resources`. (#654)
- `TraceID` and `SpanID` implementations for `Stringer` interface. (#642)
- `RemoteAddrKey` in the othttp plugin to include the HTTP client address in top-level spans. (#627)
- `WithSpanFormatter` option to the othttp plugin. (#617)
- Updated README to include section for compatible libraries and include reference to the contrib repository. (#612)
- The prometheus exporter now supports exporting histograms. (#601)
- A `String` method to the `Resource` to return a hashable identifier for a now unique resource. (#613)
- An `Iter` method to the `Resource` to return an array `AttributeIterator`. (#613)
- An `Equal` method to the `Resource` test the equivalence of resources. (#613)
- An iterable structure (`AttributeIterator`) for `Resource` attributes.

### Changed

- zipkin export's `NewExporter` now requires a `serviceName` argument to ensure this needed values is provided. (#644)
- Pass `Resources` through the metrics export pipeline. (#659)

### Removed

- `WithKeys` option from the metric API. (#639)

### Fixed

- Use the `label.Set.Equivalent` value instead of an encoding in the batcher. (#658)
- Correct typo `trace.Exporter` to `trace.SpanSyncer` in comments. (#653)
- Use type names for return values in jaeger exporter. (#648)
- Increase the visibility of the `api/key` package by updating comments and fixing usages locally. (#650)
- `Checkpoint` only after `Update`; Keep records in the `sync.Map` longer. (#647)
- Do not cache `reflect.ValueOf()` in metric Labels. (#649)
- Batch metrics exported from the OTLP exporter based on `Resource` and labels. (#626)
- Add error wrapping to the prometheus exporter. (#631)
- Update the OTLP exporter batching of traces to use a unique `string` representation of an associated `Resource` as the batching key. (#623)
- Update OTLP `SpanData` transform to only include the `ParentSpanID` if one exists. (#614)
- Update `Resource` internal representation to uniquely and reliably identify resources. (#613)
- Check return value from `CheckpointSet.ForEach` in prometheus exporter. (#622)
- Ensure spans created by httptrace client tracer reflect operation structure. (#618)
- Create a new recorder rather than reuse when multiple observations in same epoch for asynchronous instruments. #610
- The default port the OTLP exporter uses to connect to the OpenTelemetry collector is updated to match the one the collector listens on by default. (#611)

## [0.4.2] - 2020-03-31

### Fixed

- Fix `pre_release.sh` to update version in `sdk/opentelemetry.go`. (#607)
- Fix time conversion from internal to OTLP in OTLP exporter. (#606)

## [0.4.1] - 2020-03-31

### Fixed

- Update `tag.sh` to create signed tags. (#604)

## [0.4.0] - 2020-03-30

### Added

- New API package `api/metric/registry` that exposes a `MeterImpl` wrapper for use by SDKs to generate unique instruments. (#580)
- Script to verify examples after a new release. (#579)

### Removed

- The dogstatsd exporter due to lack of support.
   This additionally removes support for statsd. (#591)
- `LabelSet` from the metric API.
   This is replaced by a `[]core.KeyValue` slice. (#595)
- `Labels` from the metric API's `Meter` interface. (#595)

### Changed

- The metric `export.Labels` became an interface which the SDK implements and the `export` package provides a simple, immutable implementation of this interface intended for testing purposes. (#574)
- Renamed `internal/metric.Meter` to `MeterImpl`. (#580)
- Renamed `api/global/internal.obsImpl` to `asyncImpl`. (#580)

### Fixed

- Corrected missing return in mock span. (#582)
- Update License header for all source files to match CNCF guidelines and include a test to ensure it is present. (#586) (#596)
- Update to v0.3.0 of the OTLP in the OTLP exporter. (#588)
- Update pre-release script to be compatible between GNU and BSD based systems. (#592)
- Add a `RecordBatch` benchmark. (#594)
- Moved span transforms of the OTLP exporter to the internal package. (#593)
- Build both go-1.13 and go-1.14 in circleci to test for all supported versions of Go. (#569)
- Removed unneeded allocation on empty labels in OLTP exporter. (#597)
- Update `BatchedSpanProcessor` to process the queue until no data but respect max batch size. (#599)
- Update project documentation godoc.org links to pkg.go.dev. (#602)

## [0.3.0] - 2020-03-21

This is a first official beta release, which provides almost fully complete metrics, tracing, and context propagation functionality.
There is still a possibility of breaking changes.

### Added

- Add `Observer` metric instrument. (#474)
- Add global `Propagators` functionality to enable deferred initialization for propagators registered before the first Meter SDK is installed. (#494)
- Simplified export setup pipeline for the jaeger exporter to match other exporters. (#459)
- The zipkin trace exporter. (#495)
- The OTLP exporter to export metric and trace telemetry to the OpenTelemetry collector. (#497) (#544) (#545)
- Add `StatusMessage` field to the trace `Span`. (#524)
- Context propagation in OpenTracing bridge in terms of OpenTelemetry context propagation. (#525)
- The `Resource` type was added to the SDK. (#528)
- The global API now supports a `Tracer` and `Meter` function as shortcuts to getting a global `*Provider` and calling these methods directly. (#538)
- The metric API now defines a generic `MeterImpl` interface to support general purpose `Meter` construction.
   Additionally, `SyncImpl` and `AsyncImpl` are added to support general purpose instrument construction. (#560)
- A metric `Kind` is added to represent the `MeasureKind`, `ObserverKind`, and `CounterKind`. (#560)
- Scripts to better automate the release process. (#576)

### Changed

- Default to to use `AlwaysSampler` instead of `ProbabilitySampler` to match OpenTelemetry specification. (#506)
- Renamed `AlwaysSampleSampler` to `AlwaysOnSampler` in the trace API. (#511)
- Renamed `NeverSampleSampler` to `AlwaysOffSampler` in the trace API. (#511)
- The `Status` field of the `Span` was changed to `StatusCode` to disambiguate with the added `StatusMessage`. (#524)
- Updated the trace `Sampler` interface conform to the OpenTelemetry specification. (#531)
- Rename metric API `Options` to `Config`. (#541)
- Rename metric `Counter` aggregator to be `Sum`. (#541)
- Unify metric options into `Option` from instrument specific options. (#541)
- The trace API's `TraceProvider` now support `Resource`s. (#545)
- Correct error in zipkin module name. (#548)
- The jaeger trace exporter now supports `Resource`s. (#551)
- Metric SDK now supports `Resource`s.
   The `WithResource` option was added to configure a `Resource` on creation and the `Resource` method was added to the metric `Descriptor` to return the associated `Resource`. (#552)
- Replace `ErrNoLastValue` and `ErrEmptyDataSet` by `ErrNoData` in the metric SDK. (#557)
- The stdout trace exporter now supports `Resource`s. (#558)
- The metric `Descriptor` is now included at the API instead of the SDK. (#560)
- Replace `Ordered` with an iterator in `export.Labels`. (#567)

### Removed

- The vendor specific Stackdriver. It is now hosted on 3rd party vendor infrastructure. (#452)
- The `Unregister` method for metric observers as it is not in the OpenTelemetry specification. (#560)
- `GetDescriptor` from the metric SDK. (#575)
- The `Gauge` instrument from the metric API. (#537)

### Fixed

- Make histogram aggregator checkpoint consistent. (#438)
- Update README with import instructions and how to build and test. (#505)
- The default label encoding was updated to be unique. (#508)
- Use `NewRoot` in the othttp plugin for public endpoints. (#513)
- Fix data race in `BatchedSpanProcessor`. (#518)
- Skip test-386 for Mac OS 10.15.x (Catalina and upwards). #521
- Use a variable-size array to represent ordered labels in maps. (#523)
- Update the OTLP protobuf and update changed import path. (#532)
- Use `StateLocker` implementation in `MinMaxSumCount`. (#546)
- Eliminate goroutine leak in histogram stress test. (#547)
- Update OTLP exporter with latest protobuf. (#550)
- Add filters to the othttp plugin. (#556)
- Provide an implementation of the `Header*` filters that do not depend on Go 1.14. (#565)
- Encode labels once during checkpoint.
   The checkpoint function is executed in a single thread so we can do the encoding lazily before passing the encoded version of labels to the exporter.
   This is a cheap and quick way to avoid encoding the labels on every collection interval. (#572)
- Run coverage over all packages in `COVERAGE_MOD_DIR`. (#573)

## [0.2.3] - 2020-03-04

### Added

- `RecordError` method on `Span`s in the trace API to Simplify adding error events to spans. (#473)
- Configurable push frequency for exporters setup pipeline. (#504)

### Changed

- Rename the `exporter` directory to `exporters`.
   The `go.opentelemetry.io/otel/exporter/trace/jaeger` package was mistakenly released with a `v1.0.0` tag instead of `v0.1.0`.
   This resulted in all subsequent releases not becoming the default latest.
   A consequence of this was that all `go get`s pulled in the incompatible `v0.1.0` release of that package when pulling in more recent packages from other otel packages.
   Renaming the `exporter` directory to `exporters` fixes this issue by renaming the package and therefore clearing any existing dependency tags.
   Consequentially, this action also renames *all* exporter packages. (#502)

### Removed

- The `CorrelationContextHeader` constant in the `correlation` package is no longer exported. (#503)

## [0.2.2] - 2020-02-27

### Added

- `HTTPSupplier` interface in the propagation API to specify methods to retrieve and store a single value for a key to be associated with a carrier. (#467)
- `HTTPExtractor` interface in the propagation API to extract information from an `HTTPSupplier` into a context. (#467)
- `HTTPInjector` interface in the propagation API to inject information into an `HTTPSupplier.` (#467)
- `Config` and configuring `Option` to the propagator API. (#467)
- `Propagators` interface in the propagation API to contain the set of injectors and extractors for all supported carrier formats. (#467)
- `HTTPPropagator` interface in the propagation API to inject and extract from an `HTTPSupplier.` (#467)
- `WithInjectors` and `WithExtractors` functions to the propagator API to configure injectors and extractors to use. (#467)
- `ExtractHTTP` and `InjectHTTP` functions to apply configured HTTP extractors and injectors to a passed context. (#467)
- Histogram aggregator. (#433)
- `DefaultPropagator` function and have it return `trace.TraceContext` as the default context propagator. (#456)
- `AlwaysParentSample` sampler to the trace API. (#455)
- `WithNewRoot` option function to the trace API to specify the created span should be considered a root span. (#451)

### Changed

- Renamed `WithMap` to `ContextWithMap` in the correlation package. (#481)
- Renamed `FromContext` to `MapFromContext` in the correlation package. (#481)
- Move correlation context propagation to correlation package. (#479)
- Do not default to putting remote span context into links. (#480)
- `Tracer.WithSpan` updated to accept `StartOptions`. (#472)
- Renamed `MetricKind` to `Kind` to not stutter in the type usage. (#432)
- Renamed the `export` package to `metric` to match directory structure. (#432)
- Rename the `api/distributedcontext` package to `api/correlation`. (#444)
- Rename the `api/propagators` package to `api/propagation`. (#444)
- Move the propagators from the `propagators` package into the `trace` API package. (#444)
- Update `Float64Gauge`, `Int64Gauge`, `Float64Counter`, `Int64Counter`, `Float64Measure`, and `Int64Measure` metric methods to use value receivers instead of pointers. (#462)
- Moved all dependencies of tools package to a tools directory. (#466)

### Removed

- Binary propagators. (#467)
- NOOP propagator. (#467)

### Fixed

- Upgraded `github.com/golangci/golangci-lint` from `v1.21.0` to `v1.23.6` in `tools/`. (#492)
- Fix a possible nil-dereference crash (#478)
- Correct comments for `InstallNewPipeline` in the stdout exporter. (#483)
- Correct comments for `InstallNewPipeline` in the dogstatsd exporter. (#484)
- Correct comments for `InstallNewPipeline` in the prometheus exporter. (#482)
- Initialize `onError` based on `Config` in prometheus exporter. (#486)
- Correct module name in prometheus exporter README. (#475)
- Removed tracer name prefix from span names. (#430)
- Fix `aggregator_test.go` import package comment. (#431)
- Improved detail in stdout exporter. (#436)
- Fix a dependency issue (generate target should depend on stringer, not lint target) in Makefile. (#442)
- Reorders the Makefile targets within `precommit` target so we generate files and build the code before doing linting, so we can get much nicer errors about syntax errors from the compiler. (#442)
- Reword function documentation in gRPC plugin. (#446)
- Send the `span.kind` tag to Jaeger from the jaeger exporter. (#441)
- Fix `metadataSupplier` in the jaeger exporter to overwrite the header if existing instead of appending to it. (#441)
- Upgraded to Go 1.13 in CI. (#465)
- Correct opentelemetry.io URL in trace SDK documentation. (#464)
- Refactored reference counting logic in SDK determination of stale records. (#468)
- Add call to `runtime.Gosched` in instrument `acquireHandle` logic to not block the collector. (#469)

## [0.2.1.1] - 2020-01-13

### Fixed

- Use stateful batcher on Prometheus exporter fixing regresion introduced in #395. (#428)

## [0.2.1] - 2020-01-08

### Added

- Global meter forwarding implementation.
   This enables deferred initialization for metric instruments registered before the first Meter SDK is installed. (#392)
- Global trace forwarding implementation.
   This enables deferred initialization for tracers registered before the first Trace SDK is installed. (#406)
- Standardize export pipeline creation in all exporters. (#395)
- A testing, organization, and comments for 64-bit field alignment. (#418)
- Script to tag all modules in the project. (#414)

### Changed

- Renamed `propagation` package to `propagators`. (#362)
- Renamed `B3Propagator` propagator to `B3`. (#362)
- Renamed `TextFormatPropagator` propagator to `TextFormat`. (#362)
- Renamed `BinaryPropagator` propagator to `Binary`. (#362)
- Renamed `BinaryFormatPropagator` propagator to `BinaryFormat`. (#362)
- Renamed `NoopTextFormatPropagator` propagator to `NoopTextFormat`. (#362)
- Renamed `TraceContextPropagator` propagator to `TraceContext`. (#362)
- Renamed `SpanOption` to `StartOption` in the trace API. (#369)
- Renamed `StartOptions` to `StartConfig` in the trace API. (#369)
- Renamed `EndOptions` to `EndConfig` in the trace API. (#369)
- `Number` now has a pointer receiver for its methods. (#375)
- Renamed `CurrentSpan` to `SpanFromContext` in the trace API. (#379)
- Renamed `SetCurrentSpan` to `ContextWithSpan` in the trace API. (#379)
- Renamed `Message` in Event to `Name` in the trace API. (#389)
- Prometheus exporter no longer aggregates metrics, instead it only exports them. (#385)
- Renamed `HandleImpl` to `BoundInstrumentImpl` in the metric API. (#400)
- Renamed `Float64CounterHandle` to `Float64CounterBoundInstrument` in the metric API. (#400)
- Renamed `Int64CounterHandle` to `Int64CounterBoundInstrument` in the metric API. (#400)
- Renamed `Float64GaugeHandle` to `Float64GaugeBoundInstrument` in the metric API. (#400)
- Renamed `Int64GaugeHandle` to `Int64GaugeBoundInstrument` in the metric API. (#400)
- Renamed `Float64MeasureHandle` to `Float64MeasureBoundInstrument` in the metric API. (#400)
- Renamed `Int64MeasureHandle` to `Int64MeasureBoundInstrument` in the metric API. (#400)
- Renamed `Release` method for bound instruments in the metric API to `Unbind`. (#400)
- Renamed `AcquireHandle` method for bound instruments in the metric API to `Bind`. (#400)
- Renamed the `File` option in the stdout exporter to `Writer`. (#404)
- Renamed all `Options` to `Config` for all metric exports where this wasn't already the case.

### Fixed

- Aggregator import path corrected. (#421)
- Correct links in README. (#368)
- The README was updated to match latest code changes in its examples. (#374)
- Don't capitalize error statements. (#375)
- Fix ignored errors. (#375)
- Fix ambiguous variable naming. (#375)
- Removed unnecessary type casting. (#375)
- Use named parameters. (#375)
- Updated release schedule. (#378)
- Correct http-stackdriver example module name. (#394)
- Removed the `http.request` span in `httptrace` package. (#397)
- Add comments in the metrics SDK (#399)
- Initialize checkpoint when creating ddsketch aggregator to prevent panic when merging into a empty one. (#402) (#403)
- Add documentation of compatible exporters in the README. (#405)
- Typo fix. (#408)
- Simplify span check logic in SDK tracer implementation. (#419)

## [0.2.0] - 2019-12-03

### Added

- Unary gRPC tracing example. (#351)
- Prometheus exporter. (#334)
- Dogstatsd metrics exporter. (#326)

### Changed

- Rename `MaxSumCount` aggregation to `MinMaxSumCount` and add the `Min` interface for this aggregation. (#352)
- Rename `GetMeter` to `Meter`. (#357)
- Rename `HTTPTraceContextPropagator` to `TraceContextPropagator`. (#355)
- Rename `HTTPB3Propagator` to `B3Propagator`. (#355)
- Rename `HTTPTraceContextPropagator` to `TraceContextPropagator`. (#355)
- Move `/global` package to `/api/global`. (#356)
- Rename `GetTracer` to `Tracer`. (#347)

### Removed

- `SetAttribute` from the `Span` interface in the trace API. (#361)
- `AddLink` from the `Span` interface in the trace API. (#349)
- `Link` from the `Span` interface in the trace API. (#349)

### Fixed

- Exclude example directories from coverage report. (#365)
- Lint make target now implements automatic fixes with `golangci-lint` before a second run to report the remaining issues. (#360)
- Drop `GO111MODULE` environment variable in Makefile as Go 1.13 is the project specified minimum version and this is environment variable is not needed for that version of Go. (#359)
- Run the race checker for all test. (#354)
- Redundant commands in the Makefile are removed. (#354)
- Split the `generate` and `lint` targets of the Makefile. (#354)
- Renames `circle-ci` target to more generic `ci` in Makefile. (#354)
- Add example Prometheus binary to gitignore. (#358)
- Support negative numbers with the `MaxSumCount`. (#335)
- Resolve race conditions in `push_test.go` identified in #339. (#340)
- Use `/usr/bin/env bash` as a shebang in scripts rather than `/bin/bash`. (#336)
- Trace benchmark now tests both `AlwaysSample` and `NeverSample`.
   Previously it was testing `AlwaysSample` twice. (#325)
- Trace benchmark now uses a `[]byte` for `TraceID` to fix failing test. (#325)
- Added a trace benchmark to test variadic functions in `setAttribute` vs `setAttributes` (#325)
- The `defaultkeys` batcher was only using the encoded label set as its map key while building a checkpoint.
   This allowed distinct label sets through, but any metrics sharing a label set could be overwritten or merged incorrectly.
   This was corrected. (#333)

## [0.1.2] - 2019-11-18

### Fixed

- Optimized the `simplelru` map for attributes to reduce the number of allocations. (#328)
- Removed unnecessary unslicing of parameters that are already a slice. (#324)

## [0.1.1] - 2019-11-18

This release contains a Metrics SDK with stdout exporter and supports basic aggregations such as counter, gauges, array, maxsumcount, and ddsketch.

### Added

- Metrics stdout export pipeline. (#265)
- Array aggregation for raw measure metrics. (#282)
- The core.Value now have a `MarshalJSON` method. (#281)

### Removed

- `WithService`, `WithResources`, and `WithComponent` methods of tracers. (#314)
- Prefix slash in `Tracer.Start()` for the Jaeger example. (#292)

### Changed

- Allocation in LabelSet construction to reduce GC overhead. (#318)
- `trace.WithAttributes` to append values instead of replacing (#315)
- Use a formula for tolerance in sampling tests. (#298)
- Move export types into trace and metric-specific sub-directories. (#289)
- `SpanKind` back to being based on an `int` type. (#288)

### Fixed

- URL to OpenTelemetry website in README. (#323)
- Name of othttp default tracer. (#321)
- `ExportSpans` for the stackdriver exporter now handles `nil` context. (#294)
- CI modules cache to correctly restore/save from/to the cache. (#316)
- Fix metric SDK race condition between `LoadOrStore` and the assignment `rec.recorder = i.meter.exporter.AggregatorFor(rec)`. (#293)
- README now reflects the new code structure introduced with these changes. (#291)
- Make the basic example work. (#279)

## [0.1.0] - 2019-11-04

This is the first release of open-telemetry go library.
It contains api and sdk for trace and meter.

### Added

- Initial OpenTelemetry trace and metric API prototypes.
- Initial OpenTelemetry trace, metric, and export SDK packages.
- A wireframe bridge to support compatibility with OpenTracing.
- Example code for a basic, http-stackdriver, http, jaeger, and named tracer setup.
- Exporters for Jaeger, Stackdriver, and stdout.
- Propagators for binary, B3, and trace-context protocols.
- Project information and guidelines in the form of a README and CONTRIBUTING.
- Tools to build the project and a Makefile to automate the process.
- Apache-2.0 license.
- CircleCI build CI manifest files.
- CODEOWNERS file to track owners of this project.

[Unreleased]: https://github.com/open-telemetry/opentelemetry-go/compare/v1.4.1...HEAD
[1.4.1]: https://github.com/open-telemetry/opentelemetry-go/releases/tag/v1.4.1
[1.4.0]: https://github.com/open-telemetry/opentelemetry-go/releases/tag/v1.4.0
[1.3.0]: https://github.com/open-telemetry/opentelemetry-go/releases/tag/v1.3.0
[1.2.0]: https://github.com/open-telemetry/opentelemetry-go/releases/tag/v1.2.0
[1.1.0]: https://github.com/open-telemetry/opentelemetry-go/releases/tag/v1.1.0
[1.0.1]: https://github.com/open-telemetry/opentelemetry-go/releases/tag/v1.0.1
[Metrics 0.24.0]: https://github.com/open-telemetry/opentelemetry-go/releases/tag/metric/v0.24.0
[1.0.0]: https://github.com/open-telemetry/opentelemetry-go/releases/tag/v1.0.0
[1.0.0-RC3]: https://github.com/open-telemetry/opentelemetry-go/releases/tag/v1.0.0-RC3
[1.0.0-RC2]: https://github.com/open-telemetry/opentelemetry-go/releases/tag/v1.0.0-RC2
[Experimental Metrics v0.22.0]: https://github.com/open-telemetry/opentelemetry-go/releases/tag/metric/v0.22.0
[1.0.0-RC1]: https://github.com/open-telemetry/opentelemetry-go/releases/tag/v1.0.0-RC1
[0.20.0]: https://github.com/open-telemetry/opentelemetry-go/releases/tag/v0.20.0
[0.19.0]: https://github.com/open-telemetry/opentelemetry-go/releases/tag/v0.19.0
[0.18.0]: https://github.com/open-telemetry/opentelemetry-go/releases/tag/v0.18.0
[0.17.0]: https://github.com/open-telemetry/opentelemetry-go/releases/tag/v0.17.0
[0.16.0]: https://github.com/open-telemetry/opentelemetry-go/releases/tag/v0.16.0
[0.15.0]: https://github.com/open-telemetry/opentelemetry-go/releases/tag/v0.15.0
[0.14.0]: https://github.com/open-telemetry/opentelemetry-go/releases/tag/v0.14.0
[0.13.0]: https://github.com/open-telemetry/opentelemetry-go/releases/tag/v0.13.0
[0.12.0]: https://github.com/open-telemetry/opentelemetry-go/releases/tag/v0.12.0
[0.11.0]: https://github.com/open-telemetry/opentelemetry-go/releases/tag/v0.11.0
[0.10.0]: https://github.com/open-telemetry/opentelemetry-go/releases/tag/v0.10.0
[0.9.0]: https://github.com/open-telemetry/opentelemetry-go/releases/tag/v0.9.0
[0.8.0]: https://github.com/open-telemetry/opentelemetry-go/releases/tag/v0.8.0
[0.7.0]: https://github.com/open-telemetry/opentelemetry-go/releases/tag/v0.7.0
[0.6.0]: https://github.com/open-telemetry/opentelemetry-go/releases/tag/v0.6.0
[0.5.0]: https://github.com/open-telemetry/opentelemetry-go/releases/tag/v0.5.0
[0.4.3]: https://github.com/open-telemetry/opentelemetry-go/releases/tag/v0.4.3
[0.4.2]: https://github.com/open-telemetry/opentelemetry-go/releases/tag/v0.4.2
[0.4.1]: https://github.com/open-telemetry/opentelemetry-go/releases/tag/v0.4.1
[0.4.0]: https://github.com/open-telemetry/opentelemetry-go/releases/tag/v0.4.0
[0.3.0]: https://github.com/open-telemetry/opentelemetry-go/releases/tag/v0.3.0
[0.2.3]: https://github.com/open-telemetry/opentelemetry-go/releases/tag/v0.2.3
[0.2.2]: https://github.com/open-telemetry/opentelemetry-go/releases/tag/v0.2.2
[0.2.1.1]: https://github.com/open-telemetry/opentelemetry-go/releases/tag/v0.2.1.1
[0.2.1]: https://github.com/open-telemetry/opentelemetry-go/releases/tag/v0.2.1
[0.2.0]: https://github.com/open-telemetry/opentelemetry-go/releases/tag/v0.2.0
[0.1.2]: https://github.com/open-telemetry/opentelemetry-go/releases/tag/v0.1.2
[0.1.1]: https://github.com/open-telemetry/opentelemetry-go/releases/tag/v0.1.1
[0.1.0]: https://github.com/open-telemetry/opentelemetry-go/releases/tag/v0.1.0<|MERGE_RESOLUTION|>--- conflicted
+++ resolved
@@ -26,10 +26,7 @@
   
   If the provided environment variables are invalid (negative), the default values would be used.
 - Rename the `gc` runtime name to `go` (#2560)
-<<<<<<< HEAD
-- Log the Exporters configuration in the TracerProviders message. (#2578)
 - Add container id support to Resource. (#2418)
-=======
 - Add span attribute value length limit.
   The new `AttributeValueLengthLimit` field is added to the `"go.opentelemetry.io/otel/sdk/trace".SpanLimits` type to configure this limit for a `TracerProvider`.
   The default limit for this resource is "unlimited". (#2637)
@@ -38,7 +35,6 @@
   Zero or negative values will not be changed to the default value like `WithSpanLimits` does.
   Setting a limit to zero will effectively disable the related resource it limits and setting to a negative value will mean that resource is unlimited.
   Consequentially, limits should be constructed using `NewSpanLimits` and updated accordingly. (#2637)
->>>>>>> 0d0a7320
 
 ### Changed
 
