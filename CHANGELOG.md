# Changelog

All notable changes to this project will be documented in this file.

The format is based on [Keep a Changelog](https://keepachangelog.com/en/1.0.0/).

This project adheres to [Semantic Versioning](https://semver.org/spec/v2.0.0.html).

## [Unreleased]

### Fixed

- The `Span.IsRecording` implementation from `go.opentelemetry.io/otel/sdk/trace` always returns false when not being sampled. (#1750)

### Changed

- Jaeger exporter was updated to use thrift v0.14.1. (#1712)
- Migrate from using internally built and maintained version of the OTLP to the one hosted at `go.opentelemetry.io/proto/otlp`. (#1713)
- Migrate from using `github.com/gogo/protobuf` to `google.golang.org/protobuf` to match `go.opentelemetry.io/proto/otlp`. (#1713)
- The storage of a local or remote Span in a `context.Context` using its SpanContext is unified to store just the current Span.
  The Span's SpanContext can now self-identify as being remote or not.
  This means that `"go.opentelemetry.io/otel/trace".ContextWithRemoteSpanContext` will now overwrite any existing current Span, not just existing remote Spans, and make it the current Span in a `context.Context`. (#1731)
- Information about a parent span context in a `"go.opentelemetry.io/otel/export/trace".SpanSnapshot` is unified in a new `Parent` field.
  The existing `ParentSpanID` and `HasRemoteParent` fields are removed in favor of this. (#1748)
- The `ParentContext` field of the `"go.opentelemetry.io/otel/sdk/trace".SamplingParameters` is updated to hold a `context.Context` containing the parent span.
  This changes it to make `SamplingParameters` conform with the OpenTelemetry specification. (#1749)
<<<<<<< HEAD
- Modify `BatchSpanProcessor.ForceFlush` to abort after timeout/cancellation. (#1757)
=======
- Improve OTLP/gRPC exporter connection errors. (#1737)
>>>>>>> bf180d0f

### Removed

- No longer set the links for a `Span` in `go.opentelemetry.io/otel/sdk/trace` that is configured to be a new root.
  This is unspecified behavior that the OpenTelemetry community plans to standardize in the future.
  To prevent backwards incompatible changes when it is specified, these links are removed. (#1726)
- Setting error status while recording error with Span from oteltest package. (#1729)
- The concept of a remote and local Span stored in a context is unified to just the current Span.
  Because of this `"go.opentelemetry.io/otel/trace".RemoteSpanContextFromContext` is removed as it is no longer needed.
  Instead, `"go.opentelemetry.io/otel/trace".SpanContextFromContex` can be used to return the current Span.
  If needed, that Span's `SpanContext.IsRemote()` can then be used to determine if it is remote or not. (#1731)
- The `HasRemoteParent` field of the `"go.opentelemetry.io/otel/sdk/trace".SamplingParameters` is removed.
  This field is redundant to the information returned from the `Remote` method of the `SpanContext` held in the `ParentContext` field. (#1749)

## [0.19.0] - 2021-03-18

### Added

- Added `Marshaler` config option to `otlphttp` to enable otlp over json or protobufs. (#1586)
- A `ForceFlush` method to the `"go.opentelemetry.io/otel/sdk/trace".TracerProvider` to flush all registered `SpanProcessor`s. (#1608)
- Added `WithSampler` and `WithSpanLimits` to tracer provider. (#1633, #1702)
- `"go.opentelemetry.io/otel/trace".SpanContext` now has a `remote` property, and `IsRemote()` predicate, that is true when the `SpanContext` has been extracted from remote context data. (#1701)
- A `Valid` method to the `"go.opentelemetry.io/otel/attribute".KeyValue` type. (#1703)

### Changed

- `trace.SpanContext` is now immutable and has no exported fields. (#1573)
  - `trace.NewSpanContext()` can be used in conjunction with the `trace.SpanContextConfig` struct to initialize a new `SpanContext` where all values are known.
- Update the `ForceFlush` method signature to the `"go.opentelemetry.io/otel/sdk/trace".SpanProcessor` to accept a `context.Context` and return an error. (#1608)
- Update the `Shutdown` method to the `"go.opentelemetry.io/otel/sdk/trace".TracerProvider` return an error on shutdown failure. (#1608)
- The SimpleSpanProcessor will now shut down the enclosed `SpanExporter` and gracefully ignore subsequent calls to `OnEnd` after `Shutdown` is called. (#1612)
- `"go.opentelemetry.io/sdk/metric/controller.basic".WithPusher` is replaced with `WithExporter` to provide consistent naming across project. (#1656)
- Added non-empty string check for trace `Attribute` keys. (#1659)
- Add `description` to SpanStatus only when `StatusCode` is set to error. (#1662)
- Jaeger exporter falls back to `resource.Default`'s `service.name` if the exported Span does not have one. (#1673)
- Jaeger exporter populates Jaeger's Span Process from Resource. (#1673)
- Renamed the `LabelSet` method of `"go.opentelemetry.io/otel/sdk/resource".Resource` to `Set`. (#1692)
- Changed `WithSDK` to `WithSDKOptions` to accept variadic arguments of `TracerProviderOption` type in `go.opentelemetry.io/otel/exporters/trace/jaeger` package. (#1693)
- Changed `WithSDK` to `WithSDKOptions` to accept variadic arguments of `TracerProviderOption` type in `go.opentelemetry.io/otel/exporters/trace/zipkin` package. (#1693)

### Removed

- Removed `serviceName` parameter from Zipkin exporter and uses resource instead. (#1549)
- Removed `WithConfig` from tracer provider to avoid overriding configuration. (#1633)
- Removed the exported `SimpleSpanProcessor` and `BatchSpanProcessor` structs.
   These are now returned as a SpanProcessor interface from their respective constructors. (#1638)
- Removed `WithRecord()` from `trace.SpanOption` when creating a span. (#1660)
- Removed setting status to `Error` while recording an error as a span event in `RecordError`. (#1663)
- Removed `jaeger.WithProcess` configuration option. (#1673)
- Removed `ApplyConfig` method from `"go.opentelemetry.io/otel/sdk/trace".TracerProvider` and the now unneeded `Config` struct. (#1693)

### Fixed

- Jaeger Exporter: Ensure mapping between OTEL and Jaeger span data complies with the specification. (#1626)
- `SamplingResult.TraceState` is correctly propagated to a newly created span's `SpanContext`. (#1655)
- The `otel-collector` example now correctly flushes metric events prior to shutting down the exporter. (#1678)
- Do not set span status message in `SpanStatusFromHTTPStatusCode` if it can be inferred from `http.status_code`. (#1681)
- Synchronization issues in global trace delegate implementation. (#1686)
- Reduced excess memory usage by global `TracerProvider`. (#1687)

## [0.18.0] - 2021-03-03

### Added

- Added `resource.Default()` for use with meter and tracer providers. (#1507)
- `AttributePerEventCountLimit` and `AttributePerLinkCountLimit` for `SpanLimits`. (#1535)
- Added `Keys()` method to `propagation.TextMapCarrier` and `propagation.HeaderCarrier` to adapt `http.Header` to this interface. (#1544)
- Added `code` attributes to `go.opentelemetry.io/otel/semconv` package. (#1558)
- Compatibility testing suite in the CI system for the following systems. (#1567)
   | OS      | Go Version | Architecture |
   | ------- | ---------- | ------------ |
   | Ubuntu  | 1.15       | amd64        |
   | Ubuntu  | 1.14       | amd64        |
   | Ubuntu  | 1.15       | 386          |
   | Ubuntu  | 1.14       | 386          |
   | MacOS   | 1.15       | amd64        |
   | MacOS   | 1.14       | amd64        |
   | Windows | 1.15       | amd64        |
   | Windows | 1.14       | amd64        |
   | Windows | 1.15       | 386          |
   | Windows | 1.14       | 386          |

### Changed

- Replaced interface `oteltest.SpanRecorder` with its existing implementation
  `StandardSpanRecorder`. (#1542)
- Default span limit values to 128. (#1535)
- Rename `MaxEventsPerSpan`, `MaxAttributesPerSpan` and `MaxLinksPerSpan` to `EventCountLimit`, `AttributeCountLimit` and `LinkCountLimit`, and move these fields into `SpanLimits`. (#1535)
- Renamed the `otel/label` package to `otel/attribute`. (#1541)
- Vendor the Jaeger exporter's dependency on Apache Thrift. (#1551)
- Parallelize the CI linting and testing. (#1567)
- Stagger timestamps in exact aggregator tests. (#1569)
- Changed all examples to use `WithBatchTimeout(5 * time.Second)` rather than `WithBatchTimeout(5)`. (#1621)
- Prevent end-users from implementing some interfaces (#1575)
```
      "otel/exporters/otlp/otlphttp".Option
      "otel/exporters/stdout".Option
      "otel/oteltest".Option
      "otel/trace".TracerOption
      "otel/trace".SpanOption
      "otel/trace".EventOption
      "otel/trace".LifeCycleOption
      "otel/trace".InstrumentationOption
      "otel/sdk/resource".Option
      "otel/sdk/trace".ParentBasedSamplerOption
      "otel/sdk/trace".ReadOnlySpan
      "otel/sdk/trace".ReadWriteSpan
```
### Removed

- Removed attempt to resample spans upon changing the span name with `span.SetName()`. (#1545)
- The `test-benchmark` is no longer a dependency of the `precommit` make target. (#1567)
- Removed the `test-386` make target.
   This was replaced with a full compatibility testing suite (i.e. multi OS/arch) in the CI system. (#1567)

### Fixed

- The sequential timing check of timestamps in the stdout exporter are now setup explicitly to be sequential (#1571). (#1572)
- Windows build of Jaeger tests now compiles with OS specific functions (#1576). (#1577)
- The sequential timing check of timestamps of go.opentelemetry.io/otel/sdk/metric/aggregator/lastvalue are now setup explicitly to be sequential (#1578). (#1579)
- Validate tracestate header keys with vendors according to the W3C TraceContext specification (#1475). (#1581)
- The OTLP exporter includes related labels for translations of a GaugeArray (#1563). (#1570)

## [0.17.0] - 2021-02-12

### Changed

- Rename project default branch from `master` to `main`. (#1505)
- Reverse order in which `Resource` attributes are merged, per change in spec. (#1501)
- Add tooling to maintain "replace" directives in go.mod files automatically. (#1528)
- Create new modules: otel/metric, otel/trace, otel/oteltest, otel/sdk/export/metric, otel/sdk/metric (#1528)
- Move metric-related public global APIs from otel to otel/metric/global. (#1528)

## Fixed

- Fixed otlpgrpc reconnection issue.
- The example code in the README.md of `go.opentelemetry.io/otel/exporters/otlp` is moved to a compiled example test and used the new `WithAddress` instead of `WithEndpoint`. (#1513)
- The otel-collector example now uses the default OTLP receiver port of the collector.

## [0.16.0] - 2021-01-13

### Added

- Add the `ReadOnlySpan` and `ReadWriteSpan` interfaces to provide better control for accessing span data. (#1360)
- `NewGRPCDriver` function returns a `ProtocolDriver` that maintains a single gRPC connection to the collector. (#1369)
- Added documentation about the project's versioning policy. (#1388)
- Added `NewSplitDriver` for OTLP exporter that allows sending traces and metrics to different endpoints. (#1418)
- Added codeql worfklow to GitHub Actions (#1428)
- Added Gosec workflow to GitHub Actions (#1429)
- Add new HTTP driver for OTLP exporter in `exporters/otlp/otlphttp`. Currently it only supports the binary protobuf payloads. (#1420)
- Add an OpenCensus exporter bridge. (#1444)

### Changed

- Rename `internal/testing` to `internal/internaltest`. (#1449)
- Rename `export.SpanData` to `export.SpanSnapshot` and use it only for exporting spans. (#1360)
- Store the parent's full `SpanContext` rather than just its span ID in the `span` struct. (#1360)
- Improve span duration accuracy. (#1360)
- Migrated CI/CD from CircleCI to GitHub Actions (#1382)
- Remove duplicate checkout from GitHub Actions workflow (#1407)
- Metric `array` aggregator renamed `exact` to match its `aggregation.Kind` (#1412)
- Metric `exact` aggregator includes per-point timestamps (#1412)
- Metric stdout exporter uses MinMaxSumCount aggregator for ValueRecorder instruments (#1412)
- `NewExporter` from `exporters/otlp` now takes a `ProtocolDriver` as a parameter. (#1369)
- Many OTLP Exporter options became gRPC ProtocolDriver options. (#1369)
- Unify endpoint API that related to OTel exporter. (#1401)
- Optimize metric histogram aggregator to re-use its slice of buckets. (#1435)
- Metric aggregator Count() and histogram Bucket.Counts are consistently `uint64`. (1430)
- Histogram aggregator accepts functional options, uses default boundaries if none given. (#1434)
- `SamplingResult` now passed a `Tracestate` from the parent `SpanContext` (#1432)
- Moved gRPC driver for OTLP exporter to `exporters/otlp/otlpgrpc`. (#1420)
- The `TraceContext` propagator now correctly propagates `TraceState` through the `SpanContext`. (#1447)
- Metric Push and Pull Controller components are combined into a single "basic" Controller:
  - `WithExporter()` and `Start()` to configure Push behavior
  - `Start()` is optional; use `Collect()` and `ForEach()` for Pull behavior
  - `Start()` and `Stop()` accept Context. (#1378)
- The `Event` type is moved from the `otel/sdk/export/trace` package to the `otel/trace` API package. (#1452)

### Removed

- Remove `errUninitializedSpan` as its only usage is now obsolete. (#1360)
- Remove Metric export functionality related to quantiles and summary data points: this is not specified (#1412)
- Remove DDSketch metric aggregator; our intention is to re-introduce this as an option of the histogram aggregator after [new OTLP histogram data types](https://github.com/open-telemetry/opentelemetry-proto/pull/226) are released (#1412)

### Fixed

- `BatchSpanProcessor.Shutdown()` will now shutdown underlying `export.SpanExporter`. (#1443)

## [0.15.0] - 2020-12-10

### Added

- The `WithIDGenerator` `TracerProviderOption` is added to the `go.opentelemetry.io/otel/trace` package to configure an `IDGenerator` for the `TracerProvider`. (#1363)

### Changed

- The Zipkin exporter now uses the Span status code to determine. (#1328)
- `NewExporter` and `Start` functions in `go.opentelemetry.io/otel/exporters/otlp` now receive `context.Context` as a first parameter. (#1357)
- Move the OpenCensus example into `example` directory. (#1359)
- Moved the SDK's `internal.IDGenerator` interface in to the `sdk/trace` package to enable support for externally-defined ID generators. (#1363)
- Bump `github.com/google/go-cmp` from 0.5.3 to 0.5.4 (#1374)
- Bump `github.com/golangci/golangci-lint` in `/internal/tools` (#1375)

### Fixed

- Metric SDK `SumObserver` and `UpDownSumObserver` instruments correctness fixes. (#1381)

## [0.14.0] - 2020-11-19

### Added

- An `EventOption` and the related `NewEventConfig` function are added to the `go.opentelemetry.io/otel` package to configure Span events. (#1254)
- A `TextMapPropagator` and associated `TextMapCarrier` are added to the `go.opentelemetry.io/otel/oteltest` package to test `TextMap` type propagators and their use. (#1259)
- `SpanContextFromContext` returns `SpanContext` from context. (#1255)
- `TraceState` has been added to `SpanContext`. (#1340)
- `DeploymentEnvironmentKey` added to `go.opentelemetry.io/otel/semconv` package. (#1323)
- Add an OpenCensus to OpenTelemetry tracing bridge. (#1305)
- Add a parent context argument to `SpanProcessor.OnStart` to follow the specification. (#1333)
- Add missing tests for `sdk/trace/attributes_map.go`. (#1337)

### Changed

- Move the `go.opentelemetry.io/otel/api/trace` package into `go.opentelemetry.io/otel/trace` with the following changes. (#1229) (#1307)
  - `ID` has been renamed to `TraceID`.
  - `IDFromHex` has been renamed to `TraceIDFromHex`.
  - `EmptySpanContext` is removed.
- Move the `go.opentelemetry.io/otel/api/trace/tracetest` package into `go.opentelemetry.io/otel/oteltest`. (#1229)
- OTLP Exporter updates:
  - supports OTLP v0.6.0 (#1230, #1354)
  - supports configurable aggregation temporality (default: Cumulative, optional: Stateless). (#1296)
- The Sampler is now called on local child spans. (#1233)
- The `Kind` type from the `go.opentelemetry.io/otel/api/metric` package was renamed to `InstrumentKind` to more specifically describe what it is and avoid semantic ambiguity. (#1240)
- The `MetricKind` method of the `Descriptor` type in the `go.opentelemetry.io/otel/api/metric` package was renamed to `Descriptor.InstrumentKind`.
   This matches the returned type and fixes misuse of the term metric. (#1240)
- Move test harness from the `go.opentelemetry.io/otel/api/apitest` package into `go.opentelemetry.io/otel/oteltest`. (#1241)
- Move the `go.opentelemetry.io/otel/api/metric/metrictest` package into `go.opentelemetry.io/oteltest` as part of #964. (#1252)
- Move the `go.opentelemetry.io/otel/api/metric` package into `go.opentelemetry.io/otel/metric` as part of #1303. (#1321)
- Move the `go.opentelemetry.io/otel/api/metric/registry` package into `go.opentelemetry.io/otel/metric/registry` as a part of #1303. (#1316)
- Move the `Number` type (together with related functions) from `go.opentelemetry.io/otel/api/metric` package into `go.opentelemetry.io/otel/metric/number` as a part of #1303. (#1316)
- The function signature of the Span `AddEvent` method in `go.opentelemetry.io/otel` is updated to no longer take an unused context and instead take a required name and a variable number of `EventOption`s. (#1254)
- The function signature of the Span `RecordError` method in `go.opentelemetry.io/otel` is updated to no longer take an unused context and instead take a required error value and a variable number of `EventOption`s. (#1254)
- Move the `go.opentelemetry.io/otel/api/global` package to `go.opentelemetry.io/otel`. (#1262) (#1330)
- Move the `Version` function from `go.opentelemetry.io/otel/sdk` to `go.opentelemetry.io/otel`. (#1330)
- Rename correlation context header from `"otcorrelations"` to `"baggage"` to match the OpenTelemetry specification. (#1267)
- Fix `Code.UnmarshalJSON` to work with valid JSON only. (#1276)
- The `resource.New()` method changes signature to support builtin attributes and functional options, including `telemetry.sdk.*` and
  `host.name` semantic conventions; the former method is renamed `resource.NewWithAttributes`. (#1235)
- The Prometheus exporter now exports non-monotonic counters (i.e. `UpDownCounter`s) as gauges. (#1210)
- Correct the `Span.End` method documentation in the `otel` API to state updates are not allowed on a span after it has ended. (#1310)
- Updated span collection limits for attribute, event and link counts to 1000 (#1318)
- Renamed `semconv.HTTPUrlKey` to `semconv.HTTPURLKey`. (#1338)

### Removed

- The `ErrInvalidHexID`, `ErrInvalidTraceIDLength`, `ErrInvalidSpanIDLength`, `ErrInvalidSpanIDLength`, or `ErrNilSpanID` from the `go.opentelemetry.io/otel` package are unexported now. (#1243)
- The `AddEventWithTimestamp` method on the `Span` interface in `go.opentelemetry.io/otel` is removed due to its redundancy.
   It is replaced by using the `AddEvent` method with a `WithTimestamp` option. (#1254)
- The `MockSpan` and `MockTracer` types are removed from `go.opentelemetry.io/otel/oteltest`.
   `Tracer` and `Span` from the same module should be used in their place instead. (#1306)
- `WorkerCount` option is removed from `go.opentelemetry.io/otel/exporters/otlp`. (#1350)
- Remove the following labels types: INT32, UINT32, UINT64 and FLOAT32. (#1314)

### Fixed

- Rename `MergeItererator` to `MergeIterator` in the `go.opentelemetry.io/otel/label` package. (#1244)
- The `go.opentelemetry.io/otel/api/global` packages global TextMapPropagator now delegates functionality to a globally set delegate for all previously returned propagators. (#1258)
- Fix condition in `label.Any`. (#1299)
- Fix global `TracerProvider` to pass options to its configured provider. (#1329)
- Fix missing handler for `ExactKind` aggregator in OTLP metrics transformer (#1309)

## [0.13.0] - 2020-10-08

### Added

- OTLP Metric exporter supports Histogram aggregation. (#1209)
- The `Code` struct from the `go.opentelemetry.io/otel/codes` package now supports JSON marshaling and unmarshaling as well as implements the `Stringer` interface. (#1214)
- A Baggage API to implement the OpenTelemetry specification. (#1217)
- Add Shutdown method to sdk/trace/provider, shutdown processors in the order they were registered. (#1227)

### Changed

- Set default propagator to no-op propagator. (#1184)
- The `HTTPSupplier`, `HTTPExtractor`, `HTTPInjector`, and `HTTPPropagator` from the `go.opentelemetry.io/otel/api/propagation` package were replaced with unified `TextMapCarrier` and `TextMapPropagator` in the `go.opentelemetry.io/otel/propagation` package. (#1212) (#1325)
- The `New` function from the `go.opentelemetry.io/otel/api/propagation` package was replaced with `NewCompositeTextMapPropagator` in the `go.opentelemetry.io/otel` package. (#1212)
- The status codes of the `go.opentelemetry.io/otel/codes` package have been updated to match the latest OpenTelemetry specification.
   They now are `Unset`, `Error`, and `Ok`.
   They no longer track the gRPC codes. (#1214)
- The `StatusCode` field of the `SpanData` struct in the `go.opentelemetry.io/otel/sdk/export/trace` package now uses the codes package from this package instead of the gRPC project. (#1214)
- Move the `go.opentelemetry.io/otel/api/baggage` package into `go.opentelemetry.io/otel/baggage`. (#1217) (#1325)
- A `Shutdown` method of `SpanProcessor` and all its implementations receives a context and returns an error. (#1264)

### Fixed

- Copies of data from arrays and slices passed to `go.opentelemetry.io/otel/label.ArrayValue()` are now used in the returned `Value` instead of using the mutable data itself. (#1226)

### Removed

- The `ExtractHTTP` and `InjectHTTP` functions from the `go.opentelemetry.io/otel/api/propagation` package were removed. (#1212)
- The `Propagators` interface from the `go.opentelemetry.io/otel/api/propagation` package was removed to conform to the OpenTelemetry specification.
   The explicit `TextMapPropagator` type can be used in its place as this is the `Propagator` type the specification defines. (#1212)
- The `SetAttribute` method of the `Span` from the `go.opentelemetry.io/otel/api/trace` package was removed given its redundancy with the `SetAttributes` method. (#1216)
- The internal implementation of Baggage storage is removed in favor of using the new Baggage API functionality. (#1217)
- Remove duplicate hostname key `HostHostNameKey` in Resource semantic conventions. (#1219)
- Nested array/slice support has been removed. (#1226)

## [0.12.0] - 2020-09-24

### Added

- A `SpanConfigure` function in `go.opentelemetry.io/otel/api/trace` to create a new `SpanConfig` from `SpanOption`s. (#1108)
- In the `go.opentelemetry.io/otel/api/trace` package, `NewTracerConfig` was added to construct new `TracerConfig`s.
   This addition was made to conform with our project option conventions. (#1155)
- Instrumentation library information was added to the Zipkin exporter. (#1119)
- The `SpanProcessor` interface now has a `ForceFlush()` method. (#1166)
- More semantic conventions for k8s as resource attributes. (#1167)

### Changed

- Add reconnecting udp connection type to Jaeger exporter.
   This change adds a new optional implementation of the udp conn interface used to detect changes to an agent's host dns record.
   It then adopts the new destination address to ensure the exporter doesn't get stuck. This change was ported from jaegertracing/jaeger-client-go#520. (#1063)
- Replace `StartOption` and `EndOption` in `go.opentelemetry.io/otel/api/trace` with `SpanOption`.
   This change is matched by replacing the `StartConfig` and `EndConfig` with a unified `SpanConfig`. (#1108)
- Replace the `LinkedTo` span option in `go.opentelemetry.io/otel/api/trace` with `WithLinks`.
   This is be more consistent with our other option patterns, i.e. passing the item to be configured directly instead of its component parts, and provides a cleaner function signature. (#1108)
- The `go.opentelemetry.io/otel/api/trace` `TracerOption` was changed to an interface to conform to project option conventions. (#1109)
- Move the `B3` and `TraceContext` from within the `go.opentelemetry.io/otel/api/trace` package to their own `go.opentelemetry.io/otel/propagators` package.
    This removal of the propagators is reflective of the OpenTelemetry specification for these propagators as well as cleans up the `go.opentelemetry.io/otel/api/trace` API. (#1118)
- Rename Jaeger tags used for instrumentation library information to reflect changes in OpenTelemetry specification. (#1119)
- Rename `ProbabilitySampler` to `TraceIDRatioBased` and change semantics to ignore parent span sampling status. (#1115)
- Move `tools` package under `internal`. (#1141)
- Move `go.opentelemetry.io/otel/api/correlation` package to `go.opentelemetry.io/otel/api/baggage`. (#1142)
   The `correlation.CorrelationContext` propagator has been renamed `baggage.Baggage`.  Other exported functions and types are unchanged.
- Rename `ParentOrElse` sampler to `ParentBased` and allow setting samplers depending on parent span. (#1153)
- In the `go.opentelemetry.io/otel/api/trace` package, `SpanConfigure` was renamed to `NewSpanConfig`. (#1155)
- Change `dependabot.yml` to add a `Skip Changelog` label to dependabot-sourced PRs. (#1161)
- The [configuration style guide](https://github.com/open-telemetry/opentelemetry-go/blob/master/CONTRIBUTING.md#config) has been updated to
   recommend the use of `newConfig()` instead of `configure()`. (#1163)
- The `otlp.Config` type has been unexported and changed to `otlp.config`, along with its initializer. (#1163)
- Ensure exported interface types include parameter names and update the
   Style Guide to reflect this styling rule. (#1172)
- Don't consider unset environment variable for resource detection to be an error. (#1170)
- Rename `go.opentelemetry.io/otel/api/metric.ConfigureInstrument` to `NewInstrumentConfig` and
  `go.opentelemetry.io/otel/api/metric.ConfigureMeter` to `NewMeterConfig`.
- ValueObserver instruments use LastValue aggregator by default. (#1165)
- OTLP Metric exporter supports LastValue aggregation. (#1165)
- Move the `go.opentelemetry.io/otel/api/unit` package to `go.opentelemetry.io/otel/unit`. (#1185)
- Rename `Provider` to `MeterProvider` in the `go.opentelemetry.io/otel/api/metric` package. (#1190)
- Rename `NoopProvider` to `NoopMeterProvider` in the `go.opentelemetry.io/otel/api/metric` package. (#1190)
- Rename `NewProvider` to `NewMeterProvider` in the `go.opentelemetry.io/otel/api/metric/metrictest` package. (#1190)
- Rename `Provider` to `MeterProvider` in the `go.opentelemetry.io/otel/api/metric/registry` package. (#1190)
- Rename `NewProvider` to `NewMeterProvider` in the `go.opentelemetry.io/otel/api/metri/registryc` package. (#1190)
- Rename `Provider` to `TracerProvider` in the `go.opentelemetry.io/otel/api/trace` package. (#1190)
- Rename `NoopProvider` to `NoopTracerProvider` in the `go.opentelemetry.io/otel/api/trace` package. (#1190)
- Rename `Provider` to `TracerProvider` in the `go.opentelemetry.io/otel/api/trace/tracetest` package. (#1190)
- Rename `NewProvider` to `NewTracerProvider` in the `go.opentelemetry.io/otel/api/trace/tracetest` package. (#1190)
- Rename `WrapperProvider` to `WrapperTracerProvider` in the `go.opentelemetry.io/otel/bridge/opentracing` package. (#1190)
- Rename `NewWrapperProvider` to `NewWrapperTracerProvider` in the `go.opentelemetry.io/otel/bridge/opentracing` package. (#1190)
- Rename `Provider` method of the pull controller to `MeterProvider` in the `go.opentelemetry.io/otel/sdk/metric/controller/pull` package. (#1190)
- Rename `Provider` method of the push controller to `MeterProvider` in the `go.opentelemetry.io/otel/sdk/metric/controller/push` package. (#1190)
- Rename `ProviderOptions` to `TracerProviderConfig` in the `go.opentelemetry.io/otel/sdk/trace` package. (#1190)
- Rename `ProviderOption` to `TracerProviderOption` in the `go.opentelemetry.io/otel/sdk/trace` package. (#1190)
- Rename `Provider` to `TracerProvider` in the `go.opentelemetry.io/otel/sdk/trace` package. (#1190)
- Rename `NewProvider` to `NewTracerProvider` in the `go.opentelemetry.io/otel/sdk/trace` package. (#1190)
- Renamed `SamplingDecision` values to comply with OpenTelemetry specification change. (#1192)
- Renamed Zipkin attribute names from `ot.status_code & ot.status_description` to `otel.status_code & otel.status_description`. (#1201)
- The default SDK now invokes registered `SpanProcessor`s in the order they were registered with the `TracerProvider`. (#1195)
- Add test of spans being processed by the `SpanProcessor`s in the order they were registered. (#1203)

### Removed

- Remove the B3 propagator from `go.opentelemetry.io/otel/propagators`. It is now located in the
   `go.opentelemetry.io/contrib/propagators/` module. (#1191)
- Remove the semantic convention for HTTP status text, `HTTPStatusTextKey` from package `go.opentelemetry.io/otel/semconv`. (#1194)

### Fixed

- Zipkin example no longer mentions `ParentSampler`, corrected to `ParentBased`. (#1171)
- Fix missing shutdown processor in otel-collector example. (#1186)
- Fix missing shutdown processor in basic and namedtracer examples. (#1197)

## [0.11.0] - 2020-08-24

### Added

- Support for exporting array-valued attributes via OTLP. (#992)
- `Noop` and `InMemory` `SpanBatcher` implementations to help with testing integrations. (#994)
- Support for filtering metric label sets. (#1047)
- A dimensionality-reducing metric Processor. (#1057)
- Integration tests for more OTel Collector Attribute types. (#1062)
- A new `WithSpanProcessor` `ProviderOption` is added to the `go.opentelemetry.io/otel/sdk/trace` package to create a `Provider` and automatically register the `SpanProcessor`. (#1078)

### Changed

- Rename `sdk/metric/processor/test` to `sdk/metric/processor/processortest`. (#1049)
- Rename `sdk/metric/controller/test` to `sdk/metric/controller/controllertest`. (#1049)
- Rename `api/testharness` to `api/apitest`. (#1049)
- Rename `api/trace/testtrace` to `api/trace/tracetest`. (#1049)
- Change Metric Processor to merge multiple observations. (#1024)
- The `go.opentelemetry.io/otel/bridge/opentracing` bridge package has been made into its own module.
   This removes the package dependencies of this bridge from the rest of the OpenTelemetry based project. (#1038)
- Renamed `go.opentelemetry.io/otel/api/standard` package to `go.opentelemetry.io/otel/semconv` to avoid the ambiguous and generic name `standard` and better describe the package as containing OpenTelemetry semantic conventions. (#1016)
- The environment variable used for resource detection has been changed from `OTEL_RESOURCE_LABELS` to `OTEL_RESOURCE_ATTRIBUTES` (#1042)
- Replace `WithSyncer` with `WithBatcher` in examples. (#1044)
- Replace the `google.golang.org/grpc/codes` dependency in the API with an equivalent `go.opentelemetry.io/otel/codes` package. (#1046)
- Merge the `go.opentelemetry.io/otel/api/label` and `go.opentelemetry.io/otel/api/kv` into the new `go.opentelemetry.io/otel/label` package. (#1060)
- Unify Callback Function Naming.
   Rename `*Callback` with `*Func`. (#1061)
- CI builds validate against last two versions of Go, dropping 1.13 and adding 1.15. (#1064)
- The `go.opentelemetry.io/otel/sdk/export/trace` interfaces `SpanSyncer` and `SpanBatcher` have been replaced with a specification compliant `Exporter` interface.
   This interface still supports the export of `SpanData`, but only as a slice.
   Implementation are also required now to return any error from `ExportSpans` if one occurs as well as implement a `Shutdown` method for exporter clean-up. (#1078)
- The `go.opentelemetry.io/otel/sdk/trace` `NewBatchSpanProcessor` function no longer returns an error.
   If a `nil` exporter is passed as an argument to this function, instead of it returning an error, it now returns a `BatchSpanProcessor` that handles the export of `SpanData` by not taking any action. (#1078)
- The `go.opentelemetry.io/otel/sdk/trace` `NewProvider` function to create a `Provider` no longer returns an error, instead only a `*Provider`.
   This change is related to `NewBatchSpanProcessor` not returning an error which was the only error this function would return. (#1078)

### Removed

- Duplicate, unused API sampler interface. (#999)
   Use the [`Sampler` interface](https://github.com/open-telemetry/opentelemetry-go/blob/v0.11.0/sdk/trace/sampling.go) provided by the SDK instead.
- The `grpctrace` instrumentation was moved to the `go.opentelemetry.io/contrib` repository and out of this repository.
   This move includes moving the `grpc` example to the `go.opentelemetry.io/contrib` as well. (#1027)
- The `WithSpan` method of the `Tracer` interface.
   The functionality this method provided was limited compared to what a user can provide themselves.
   It was removed with the understanding that if there is sufficient user need it can be added back based on actual user usage. (#1043)
- The `RegisterSpanProcessor` and `UnregisterSpanProcessor` functions.
   These were holdovers from an approach prior to the TracerProvider design. They were not used anymore. (#1077)
- The `oterror` package. (#1026)
- The `othttp` and `httptrace` instrumentations were moved to `go.opentelemetry.io/contrib`. (#1032)

### Fixed

- The `semconv.HTTPServerMetricAttributesFromHTTPRequest()` function no longer generates the high-cardinality `http.request.content.length` label. (#1031)
- Correct instrumentation version tag in Jaeger exporter. (#1037)
- The SDK span will now set an error event if the `End` method is called during a panic (i.e. it was deferred). (#1043)
- Move internally generated protobuf code from the `go.opentelemetry.io/otel` to the OTLP exporter to reduce dependency overhead. (#1050)
- The `otel-collector` example referenced outdated collector processors. (#1006)

## [0.10.0] - 2020-07-29

This release migrates the default OpenTelemetry SDK into its own Go module, decoupling the SDK from the API and reducing dependencies for instrumentation packages.

### Added

- The Zipkin exporter now has `NewExportPipeline` and `InstallNewPipeline` constructor functions to match the common pattern.
    These function build a new exporter with default SDK options and register the exporter with the `global` package respectively. (#944)
- Add propagator option for gRPC instrumentation. (#986)
- The `testtrace` package now tracks the `trace.SpanKind` for each span. (#987)

### Changed

- Replace the `RegisterGlobal` `Option` in the Jaeger exporter with an `InstallNewPipeline` constructor function.
   This matches the other exporter constructor patterns and will register a new exporter after building it with default configuration. (#944)
- The trace (`go.opentelemetry.io/otel/exporters/trace/stdout`) and metric (`go.opentelemetry.io/otel/exporters/metric/stdout`) `stdout` exporters are now merged into a single exporter at `go.opentelemetry.io/otel/exporters/stdout`.
   This new exporter was made into its own Go module to follow the pattern of all exporters and decouple it from the `go.opentelemetry.io/otel` module. (#956, #963)
- Move the `go.opentelemetry.io/otel/exporters/test` test package to `go.opentelemetry.io/otel/sdk/export/metric/metrictest`. (#962)
- The `go.opentelemetry.io/otel/api/kv/value` package was merged into the parent `go.opentelemetry.io/otel/api/kv` package. (#968)
  - `value.Bool` was replaced with `kv.BoolValue`.
  - `value.Int64` was replaced with `kv.Int64Value`.
  - `value.Uint64` was replaced with `kv.Uint64Value`.
  - `value.Float64` was replaced with `kv.Float64Value`.
  - `value.Int32` was replaced with `kv.Int32Value`.
  - `value.Uint32` was replaced with `kv.Uint32Value`.
  - `value.Float32` was replaced with `kv.Float32Value`.
  - `value.String` was replaced with `kv.StringValue`.
  - `value.Int` was replaced with `kv.IntValue`.
  - `value.Uint` was replaced with `kv.UintValue`.
  - `value.Array` was replaced with `kv.ArrayValue`.
- Rename `Infer` to `Any` in the `go.opentelemetry.io/otel/api/kv` package. (#972)
- Change `othttp` to use the `httpsnoop` package to wrap the `ResponseWriter` so that optional interfaces (`http.Hijacker`, `http.Flusher`, etc.) that are implemented by the original `ResponseWriter`are also implemented by the wrapped `ResponseWriter`. (#979)
- Rename `go.opentelemetry.io/otel/sdk/metric/aggregator/test` package to `go.opentelemetry.io/otel/sdk/metric/aggregator/aggregatortest`. (#980)
- Make the SDK into its own Go module called `go.opentelemetry.io/otel/sdk`. (#985)
- Changed the default trace `Sampler` from `AlwaysOn` to `ParentOrElse(AlwaysOn)`. (#989)

### Removed

- The `IndexedAttribute` function from the `go.opentelemetry.io/otel/api/label` package was removed in favor of `IndexedLabel` which it was synonymous with. (#970)

### Fixed

- Bump github.com/golangci/golangci-lint from 1.28.3 to 1.29.0 in /tools. (#953)
- Bump github.com/google/go-cmp from 0.5.0 to 0.5.1. (#957)
- Use `global.Handle` for span export errors in the OTLP exporter. (#946)
- Correct Go language formatting in the README documentation. (#961)
- Remove default SDK dependencies from the `go.opentelemetry.io/otel/api` package. (#977)
- Remove default SDK dependencies from the `go.opentelemetry.io/otel/instrumentation` package. (#983)
- Move documented examples for `go.opentelemetry.io/otel/instrumentation/grpctrace` interceptors into Go example tests. (#984)

## [0.9.0] - 2020-07-20

### Added

- A new Resource Detector interface is included to allow resources to be automatically detected and included. (#939)
- A Detector to automatically detect resources from an environment variable. (#939)
- Github action to generate protobuf Go bindings locally in `internal/opentelemetry-proto-gen`. (#938)
- OTLP .proto files from `open-telemetry/opentelemetry-proto` imported as a git submodule under `internal/opentelemetry-proto`.
   References to `github.com/open-telemetry/opentelemetry-proto` changed to `go.opentelemetry.io/otel/internal/opentelemetry-proto-gen`. (#942)

### Changed

- Non-nil value `struct`s for key-value pairs will be marshalled using JSON rather than `Sprintf`. (#948)

### Removed

- Removed dependency on `github.com/open-telemetry/opentelemetry-collector`. (#943)

## [0.8.0] - 2020-07-09

### Added

- The `B3Encoding` type to represent the B3 encoding(s) the B3 propagator can inject.
   A value for HTTP supported encodings (Multiple Header: `MultipleHeader`, Single Header: `SingleHeader`) are included. (#882)
- The `FlagsDeferred` trace flag to indicate if the trace sampling decision has been deferred. (#882)
- The `FlagsDebug` trace flag to indicate if the trace is a debug trace. (#882)
- Add `peer.service` semantic attribute. (#898)
- Add database-specific semantic attributes. (#899)
- Add semantic convention for `faas.coldstart` and `container.id`. (#909)
- Add http content size semantic conventions. (#905)
- Include `http.request_content_length` in HTTP request basic attributes. (#905)
- Add semantic conventions for operating system process resource attribute keys. (#919)
- The Jaeger exporter now has a `WithBatchMaxCount` option to specify the maximum number of spans sent in a batch. (#931)

### Changed

- Update `CONTRIBUTING.md` to ask for updates to `CHANGELOG.md` with each pull request. (#879)
- Use lowercase header names for B3 Multiple Headers. (#881)
- The B3 propagator `SingleHeader` field has been replaced with `InjectEncoding`.
   This new field can be set to combinations of the `B3Encoding` bitmasks and will inject trace information in these encodings.
   If no encoding is set, the propagator will default to `MultipleHeader` encoding. (#882)
- The B3 propagator now extracts from either HTTP encoding of B3 (Single Header or Multiple Header) based on what is contained in the header.
   Preference is given to Single Header encoding with Multiple Header being the fallback if Single Header is not found or is invalid.
   This behavior change is made to dynamically support all correctly encoded traces received instead of having to guess the expected encoding prior to receiving. (#882)
- Extend semantic conventions for RPC. (#900)
- To match constant naming conventions in the `api/standard` package, the `FaaS*` key names are appended with a suffix of `Key`. (#920)
  - `"api/standard".FaaSName` -> `FaaSNameKey`
  - `"api/standard".FaaSID` -> `FaaSIDKey`
  - `"api/standard".FaaSVersion` -> `FaaSVersionKey`
  - `"api/standard".FaaSInstance` -> `FaaSInstanceKey`

### Removed

- The `FlagsUnused` trace flag is removed.
   The purpose of this flag was to act as the inverse of `FlagsSampled`, the inverse of `FlagsSampled` is used instead. (#882)
- The B3 header constants (`B3SingleHeader`, `B3DebugFlagHeader`, `B3TraceIDHeader`, `B3SpanIDHeader`, `B3SampledHeader`, `B3ParentSpanIDHeader`) are removed.
   If B3 header keys are needed [the authoritative OpenZipkin package constants](https://pkg.go.dev/github.com/openzipkin/zipkin-go@v0.2.2/propagation/b3?tab=doc#pkg-constants) should be used instead. (#882)

### Fixed

- The B3 Single Header name is now correctly `b3` instead of the previous `X-B3`. (#881)
- The B3 propagator now correctly supports sampling only values (`b3: 0`, `b3: 1`, or `b3: d`) for a Single B3 Header. (#882)
- The B3 propagator now propagates the debug flag.
   This removes the behavior of changing the debug flag into a set sampling bit.
   Instead, this now follow the B3 specification and omits the `X-B3-Sampling` header. (#882)
- The B3 propagator now tracks "unset" sampling state (meaning "defer the decision") and does not set the `X-B3-Sampling` header when injecting. (#882)
- Bump github.com/itchyny/gojq from 0.10.3 to 0.10.4 in /tools. (#883)
- Bump github.com/opentracing/opentracing-go from v1.1.1-0.20190913142402-a7454ce5950e to v1.2.0. (#885)
- The tracing time conversion for OTLP spans is now correctly set to `UnixNano`. (#896)
- Ensure span status is not set to `Unknown` when no HTTP status code is provided as it is assumed to be `200 OK`. (#908)
- Ensure `httptrace.clientTracer` closes `http.headers` span. (#912)
- Prometheus exporter will not apply stale updates or forget inactive metrics. (#903)
- Add test for api.standard `HTTPClientAttributesFromHTTPRequest`. (#905)
- Bump github.com/golangci/golangci-lint from 1.27.0 to 1.28.1 in /tools. (#901, #913)
- Update otel-colector example to use the v0.5.0 collector. (#915)
- The `grpctrace` instrumentation uses a span name conforming to the OpenTelemetry semantic conventions (does not contain a leading slash (`/`)). (#922)
- The `grpctrace` instrumentation includes an `rpc.method` attribute now set to the gRPC method name. (#900, #922)
- The `grpctrace` instrumentation `rpc.service` attribute now contains the package name if one exists.
   This is in accordance with OpenTelemetry semantic conventions. (#922)
- Correlation Context extractor will no longer insert an empty map into the returned context when no valid values are extracted. (#923)
- Bump google.golang.org/api from 0.28.0 to 0.29.0 in /exporters/trace/jaeger. (#925)
- Bump github.com/itchyny/gojq from 0.10.4 to 0.11.0 in /tools. (#926)
- Bump github.com/golangci/golangci-lint from 1.28.1 to 1.28.2 in /tools. (#930)

## [0.7.0] - 2020-06-26

This release implements the v0.5.0 version of the OpenTelemetry specification.

### Added

- The othttp instrumentation now includes default metrics. (#861)
- This CHANGELOG file to track all changes in the project going forward.
- Support for array type attributes. (#798)
- Apply transitive dependabot go.mod dependency updates as part of a new automatic Github workflow. (#844)
- Timestamps are now passed to exporters for each export. (#835)
- Add new `Accumulation` type to metric SDK to transport telemetry from `Accumulator`s to `Processor`s.
   This replaces the prior `Record` `struct` use for this purpose. (#835)
- New dependabot integration to automate package upgrades. (#814)
- `Meter` and `Tracer` implementations accept instrumentation version version as an optional argument.
   This instrumentation version is passed on to exporters. (#811) (#805) (#802)
- The OTLP exporter includes the instrumentation version in telemetry it exports. (#811)
- Environment variables for Jaeger exporter are supported. (#796)
- New `aggregation.Kind` in the export metric API. (#808)
- New example that uses OTLP and the collector. (#790)
- Handle errors in the span `SetName` during span initialization. (#791)
- Default service config to enable retries for retry-able failed requests in the OTLP exporter and an option to override this default. (#777)
- New `go.opentelemetry.io/otel/api/oterror` package to uniformly support error handling and definitions for the project. (#778)
- New `global` default implementation of the `go.opentelemetry.io/otel/api/oterror.Handler` interface to be used to handle errors prior to an user defined `Handler`.
   There is also functionality for the user to register their `Handler` as well as a convenience function `Handle` to handle an error with this global `Handler`(#778)
- Options to specify propagators for httptrace and grpctrace instrumentation. (#784)
- The required `application/json` header for the Zipkin exporter is included in all exports. (#774)
- Integrate HTTP semantics helpers from the contrib repository into the `api/standard` package. #769

### Changed

- Rename `Integrator` to `Processor` in the metric SDK. (#863)
- Rename `AggregationSelector` to `AggregatorSelector`. (#859)
- Rename `SynchronizedCopy` to `SynchronizedMove`. (#858)
- Rename `simple` integrator to `basic` integrator. (#857)
- Merge otlp collector examples. (#841)
- Change the metric SDK to support cumulative, delta, and pass-through exporters directly.
   With these changes, cumulative and delta specific exporters are able to request the correct kind of aggregation from the SDK. (#840)
- The `Aggregator.Checkpoint` API is renamed to `SynchronizedCopy` and adds an argument, a different `Aggregator` into which the copy is stored. (#812)
- The `export.Aggregator` contract is that `Update()` and `SynchronizedCopy()` are synchronized with each other.
   All the aggregation interfaces (`Sum`, `LastValue`, ...) are not meant to be synchronized, as the caller is expected to synchronize aggregators at a higher level after the `Accumulator`.
   Some of the `Aggregators` used unnecessary locking and that has been cleaned up. (#812)
- Use of `metric.Number` was replaced by `int64` now that we use `sync.Mutex` in the `MinMaxSumCount` and `Histogram` `Aggregators`. (#812)
- Replace `AlwaysParentSample` with `ParentSample(fallback)` to match the OpenTelemetry v0.5.0 specification. (#810)
- Rename `sdk/export/metric/aggregator` to `sdk/export/metric/aggregation`. #808
- Send configured headers with every request in the OTLP exporter, instead of just on connection creation. (#806)
- Update error handling for any one off error handlers, replacing, instead, with the `global.Handle` function. (#791)
- Rename `plugin` directory to `instrumentation` to match the OpenTelemetry specification. (#779)
- Makes the argument order to Histogram and DDSketch `New()` consistent. (#781)

### Removed

- `Uint64NumberKind` and related functions from the API. (#864)
- Context arguments from `Aggregator.Checkpoint` and `Integrator.Process` as they were unused. (#803)
- `SpanID` is no longer included in parameters for sampling decision to match the OpenTelemetry specification. (#775)

### Fixed

- Upgrade OTLP exporter to opentelemetry-proto matching the opentelemetry-collector v0.4.0 release. (#866)
- Allow changes to `go.sum` and `go.mod` when running dependabot tidy-up. (#871)
- Bump github.com/stretchr/testify from 1.4.0 to 1.6.1. (#824)
- Bump github.com/prometheus/client_golang from 1.7.0 to 1.7.1 in /exporters/metric/prometheus. (#867)
- Bump google.golang.org/grpc from 1.29.1 to 1.30.0 in /exporters/trace/jaeger. (#853)
- Bump google.golang.org/grpc from 1.29.1 to 1.30.0 in /exporters/trace/zipkin. (#854)
- Bumps github.com/golang/protobuf from 1.3.2 to 1.4.2 (#848)
- Bump github.com/stretchr/testify from 1.4.0 to 1.6.1 in /exporters/otlp (#817)
- Bump github.com/golangci/golangci-lint from 1.25.1 to 1.27.0 in /tools (#828)
- Bump github.com/prometheus/client_golang from 1.5.0 to 1.7.0 in /exporters/metric/prometheus (#838)
- Bump github.com/stretchr/testify from 1.4.0 to 1.6.1 in /exporters/trace/jaeger (#829)
- Bump github.com/benbjohnson/clock from 1.0.0 to 1.0.3 (#815)
- Bump github.com/stretchr/testify from 1.4.0 to 1.6.1 in /exporters/trace/zipkin (#823)
- Bump github.com/itchyny/gojq from 0.10.1 to 0.10.3 in /tools (#830)
- Bump github.com/stretchr/testify from 1.4.0 to 1.6.1 in /exporters/metric/prometheus (#822)
- Bump google.golang.org/grpc from 1.27.1 to 1.29.1 in /exporters/trace/zipkin (#820)
- Bump google.golang.org/grpc from 1.27.1 to 1.29.1 in /exporters/trace/jaeger (#831)
- Bump github.com/google/go-cmp from 0.4.0 to 0.5.0 (#836)
- Bump github.com/google/go-cmp from 0.4.0 to 0.5.0 in /exporters/trace/jaeger (#837)
- Bump github.com/google/go-cmp from 0.4.0 to 0.5.0 in /exporters/otlp (#839)
- Bump google.golang.org/api from 0.20.0 to 0.28.0 in /exporters/trace/jaeger (#843)
- Set span status from HTTP status code in the othttp instrumentation. (#832)
- Fixed typo in push controller comment. (#834)
- The `Aggregator` testing has been updated and cleaned. (#812)
- `metric.Number(0)` expressions are replaced by `0` where possible. (#812)
- Fixed `global` `handler_test.go` test failure. #804
- Fixed `BatchSpanProcessor.Shutdown` to wait until all spans are processed. (#766)
- Fixed OTLP example's accidental early close of exporter. (#807)
- Ensure zipkin exporter reads and closes response body. (#788)
- Update instrumentation to use `api/standard` keys instead of custom keys. (#782)
- Clean up tools and RELEASING documentation. (#762)

## [0.6.0] - 2020-05-21

### Added

- Support for `Resource`s in the prometheus exporter. (#757)
- New pull controller. (#751)
- New `UpDownSumObserver` instrument. (#750)
- OpenTelemetry collector demo. (#711)
- New `SumObserver` instrument. (#747)
- New `UpDownCounter` instrument. (#745)
- New timeout `Option` and configuration function `WithTimeout` to the push controller. (#742)
- New `api/standards` package to implement semantic conventions and standard key-value generation. (#731)

### Changed

- Rename `Register*` functions in the metric API to `New*` for all `Observer` instruments. (#761)
- Use `[]float64` for histogram boundaries, not `[]metric.Number`. (#758)
- Change OTLP example to use exporter as a trace `Syncer` instead of as an unneeded `Batcher`. (#756)
- Replace `WithResourceAttributes()` with `WithResource()` in the trace SDK. (#754)
- The prometheus exporter now uses the new pull controller. (#751)
- Rename `ScheduleDelayMillis` to `BatchTimeout` in the trace `BatchSpanProcessor`.(#752)
- Support use of synchronous instruments in asynchronous callbacks (#725)
- Move `Resource` from the `Export` method parameter into the metric export `Record`. (#739)
- Rename `Observer` instrument to `ValueObserver`. (#734)
- The push controller now has a method (`Provider()`) to return a `metric.Provider` instead of the old `Meter` method that acted as a `metric.Provider`. (#738)
- Replace `Measure` instrument by `ValueRecorder` instrument. (#732)
- Rename correlation context header from `"Correlation-Context"` to `"otcorrelations"` to match the OpenTelemetry specification. 727)

### Fixed

- Ensure gRPC `ClientStream` override methods do not panic in grpctrace package. (#755)
- Disable parts of `BatchSpanProcessor` test until a fix is found. (#743)
- Fix `string` case in `kv` `Infer` function. (#746)
- Fix panic in grpctrace client interceptors. (#740)
- Refactor the `api/metrics` push controller and add `CheckpointSet` synchronization. (#737)
- Rewrite span batch process queue batching logic. (#719)
- Remove the push controller named Meter map. (#738)
- Fix Histogram aggregator initial state (fix #735). (#736)
- Ensure golang alpine image is running `golang-1.14` for examples. (#733)
- Added test for grpctrace `UnaryInterceptorClient`. (#695)
- Rearrange `api/metric` code layout. (#724)

## [0.5.0] - 2020-05-13

### Added

- Batch `Observer` callback support. (#717)
- Alias `api` types to root package of project. (#696)
- Create basic `othttp.Transport` for simple client instrumentation. (#678)
- `SetAttribute(string, interface{})` to the trace API. (#674)
- Jaeger exporter option that allows user to specify custom http client. (#671)
- `Stringer` and `Infer` methods to `key`s. (#662)

### Changed

- Rename `NewKey` in the `kv` package to just `Key`. (#721)
- Move `core` and `key` to `kv` package. (#720)
- Make the metric API `Meter` a `struct` so the abstract `MeterImpl` can be passed and simplify implementation. (#709)
- Rename SDK `Batcher` to `Integrator` to match draft OpenTelemetry SDK specification. (#710)
- Rename SDK `Ungrouped` integrator to `simple.Integrator` to match draft OpenTelemetry SDK specification. (#710)
- Rename SDK `SDK` `struct` to `Accumulator` to match draft OpenTelemetry SDK specification. (#710)
- Move `Number` from `core` to `api/metric` package. (#706)
- Move `SpanContext` from `core` to `trace` package. (#692)
- Change traceparent header from `Traceparent` to `traceparent` to implement the W3C specification. (#681)

### Fixed

- Update tooling to run generators in all submodules. (#705)
- gRPC interceptor regexp to match methods without a service name. (#683)
- Use a `const` for padding 64-bit B3 trace IDs. (#701)
- Update `mockZipkin` listen address from `:0` to `127.0.0.1:0`. (#700)
- Left-pad 64-bit B3 trace IDs with zero. (#698)
- Propagate at least the first W3C tracestate header. (#694)
- Remove internal `StateLocker` implementation. (#688)
- Increase instance size CI system uses. (#690)
- Add a `key` benchmark and use reflection in `key.Infer()`. (#679)
- Fix internal `global` test by using `global.Meter` with `RecordBatch()`. (#680)
- Reimplement histogram using mutex instead of `StateLocker`. (#669)
- Switch `MinMaxSumCount` to a mutex lock implementation instead of `StateLocker`. (#667)
- Update documentation to not include any references to `WithKeys`. (#672)
- Correct misspelling. (#668)
- Fix clobbering of the span context if extraction fails. (#656)
- Bump `golangci-lint` and work around the corrupting bug. (#666) (#670)

## [0.4.3] - 2020-04-24

### Added

- `Dockerfile` and `docker-compose.yml` to run example code. (#635)
- New `grpctrace` package that provides gRPC client and server interceptors for both unary and stream connections. (#621)
- New `api/label` package, providing common label set implementation. (#651)
- Support for JSON marshaling of `Resources`. (#654)
- `TraceID` and `SpanID` implementations for `Stringer` interface. (#642)
- `RemoteAddrKey` in the othttp plugin to include the HTTP client address in top-level spans. (#627)
- `WithSpanFormatter` option to the othttp plugin. (#617)
- Updated README to include section for compatible libraries and include reference to the contrib repository. (#612)
- The prometheus exporter now supports exporting histograms. (#601)
- A `String` method to the `Resource` to return a hashable identifier for a now unique resource. (#613)
- An `Iter` method to the `Resource` to return an array `AttributeIterator`. (#613)
- An `Equal` method to the `Resource` test the equivalence of resources. (#613)
- An iterable structure (`AttributeIterator`) for `Resource` attributes.

### Changed

- zipkin export's `NewExporter` now requires a `serviceName` argument to ensure this needed values is provided. (#644)
- Pass `Resources` through the metrics export pipeline. (#659)

### Removed

- `WithKeys` option from the metric API. (#639)

### Fixed

- Use the `label.Set.Equivalent` value instead of an encoding in the batcher. (#658)
- Correct typo `trace.Exporter` to `trace.SpanSyncer` in comments. (#653)
- Use type names for return values in jaeger exporter. (#648)
- Increase the visibility of the `api/key` package by updating comments and fixing usages locally. (#650)
- `Checkpoint` only after `Update`; Keep records in the `sync.Map` longer. (#647)
- Do not cache `reflect.ValueOf()` in metric Labels. (#649)
- Batch metrics exported from the OTLP exporter based on `Resource` and labels. (#626)
- Add error wrapping to the prometheus exporter. (#631)
- Update the OTLP exporter batching of traces to use a unique `string` representation of an associated `Resource` as the batching key. (#623)
- Update OTLP `SpanData` transform to only include the `ParentSpanID` if one exists. (#614)
- Update `Resource` internal representation to uniquely and reliably identify resources. (#613)
- Check return value from `CheckpointSet.ForEach` in prometheus exporter. (#622)
- Ensure spans created by httptrace client tracer reflect operation structure. (#618)
- Create a new recorder rather than reuse when multiple observations in same epoch for asynchronous instruments. #610
- The default port the OTLP exporter uses to connect to the OpenTelemetry collector is updated to match the one the collector listens on by default. (#611)


## [0.4.2] - 2020-03-31

### Fixed

- Fix `pre_release.sh` to update version in `sdk/opentelemetry.go`. (#607)
- Fix time conversion from internal to OTLP in OTLP exporter. (#606)

## [0.4.1] - 2020-03-31

### Fixed

- Update `tag.sh` to create signed tags. (#604)

## [0.4.0] - 2020-03-30

### Added

- New API package `api/metric/registry` that exposes a `MeterImpl` wrapper for use by SDKs to generate unique instruments. (#580)
- Script to verify examples after a new release. (#579)

### Removed

- The dogstatsd exporter due to lack of support.
   This additionally removes support for statsd. (#591)
- `LabelSet` from the metric API.
   This is replaced by a `[]core.KeyValue` slice. (#595)
- `Labels` from the metric API's `Meter` interface. (#595)

### Changed

- The metric `export.Labels` became an interface which the SDK implements and the `export` package provides a simple, immutable implementation of this interface intended for testing purposes. (#574)
- Renamed `internal/metric.Meter` to `MeterImpl`. (#580)
- Renamed `api/global/internal.obsImpl` to `asyncImpl`. (#580)

### Fixed

- Corrected missing return in mock span. (#582)
- Update License header for all source files to match CNCF guidelines and include a test to ensure it is present. (#586) (#596)
- Update to v0.3.0 of the OTLP in the OTLP exporter. (#588)
- Update pre-release script to be compatible between GNU and BSD based systems. (#592)
- Add a `RecordBatch` benchmark. (#594)
- Moved span transforms of the OTLP exporter to the internal package. (#593)
- Build both go-1.13 and go-1.14 in circleci to test for all supported versions of Go. (#569)
- Removed unneeded allocation on empty labels in OLTP exporter. (#597)
- Update `BatchedSpanProcessor` to process the queue until no data but respect max batch size. (#599)
- Update project documentation godoc.org links to pkg.go.dev. (#602)

## [0.3.0] - 2020-03-21

This is a first official beta release, which provides almost fully complete metrics, tracing, and context propagation functionality.
There is still a possibility of breaking changes.

### Added

- Add `Observer` metric instrument. (#474)
- Add global `Propagators` functionality to enable deferred initialization for propagators registered before the first Meter SDK is installed. (#494)
- Simplified export setup pipeline for the jaeger exporter to match other exporters. (#459)
- The zipkin trace exporter. (#495)
- The OTLP exporter to export metric and trace telemetry to the OpenTelemetry collector. (#497) (#544) (#545)
- The `StatusMessage` field was add to the trace `Span`. (#524)
- Context propagation in OpenTracing bridge in terms of OpenTelemetry context propagation. (#525)
- The `Resource` type was added to the SDK. (#528)
- The global API now supports a `Tracer` and `Meter` function as shortcuts to getting a global `*Provider` and calling these methods directly. (#538)
- The metric API now defines a generic `MeterImpl` interface to support general purpose `Meter` construction.
   Additionally, `SyncImpl` and `AsyncImpl` are added to support general purpose instrument construction. (#560)
- A metric `Kind` is added to represent the `MeasureKind`, `ObserverKind`, and `CounterKind`. (#560)
- Scripts to better automate the release process. (#576)

### Changed

- Default to to use `AlwaysSampler` instead of `ProbabilitySampler` to match OpenTelemetry specification. (#506)
- Renamed `AlwaysSampleSampler` to `AlwaysOnSampler` in the trace API. (#511)
- Renamed `NeverSampleSampler` to `AlwaysOffSampler` in the trace API. (#511)
- The `Status` field of the `Span` was changed to `StatusCode` to disambiguate with the added `StatusMessage`. (#524)
- Updated the trace `Sampler` interface conform to the OpenTelemetry specification. (#531)
- Rename metric API `Options` to `Config`. (#541)
- Rename metric `Counter` aggregator to be `Sum`. (#541)
- Unify metric options into `Option` from instrument specific options. (#541)
- The trace API's `TraceProvider` now support `Resource`s. (#545)
- Correct error in zipkin module name. (#548)
- The jaeger trace exporter now supports `Resource`s. (#551)
- Metric SDK now supports `Resource`s.
   The `WithResource` option was added to configure a `Resource` on creation and the `Resource` method was added to the metric `Descriptor` to return the associated `Resource`. (#552)
- Replace `ErrNoLastValue` and `ErrEmptyDataSet` by `ErrNoData` in the metric SDK. (#557)
- The stdout trace exporter now supports `Resource`s. (#558)
- The metric `Descriptor` is now included at the API instead of the SDK. (#560)
- Replace `Ordered` with an iterator in `export.Labels`. (#567)

### Removed

- The vendor specific Stackdriver. It is now hosted on 3rd party vendor infrastructure. (#452)
- The `Unregister` method for metric observers as it is not in the OpenTelemetry specification. (#560)
- `GetDescriptor` from the metric SDK. (#575)
- The `Gauge` instrument from the metric API. (#537)

### Fixed

- Make histogram aggregator checkpoint consistent. (#438)
- Update README with import instructions and how to build and test. (#505)
- The default label encoding was updated to be unique. (#508)
- Use `NewRoot` in the othttp plugin for public endpoints. (#513)
- Fix data race in `BatchedSpanProcessor`. (#518)
- Skip test-386 for Mac OS 10.15.x (Catalina and upwards). #521
- Use a variable-size array to represent ordered labels in maps. (#523)
- Update the OTLP protobuf and update changed import path. (#532)
- Use `StateLocker` implementation in `MinMaxSumCount`. (#546)
- Eliminate goroutine leak in histogram stress test. (#547)
- Update OTLP exporter with latest protobuf. (#550)
- Add filters to the othttp plugin. (#556)
- Provide an implementation of the `Header*` filters that do not depend on Go 1.14. (#565)
- Encode labels once during checkpoint.
   The checkpoint function is executed in a single thread so we can do the encoding lazily before passing the encoded version of labels to the exporter.
   This is a cheap and quick way to avoid encoding the labels on every collection interval. (#572)
- Run coverage over all packages in `COVERAGE_MOD_DIR`. (#573)

## [0.2.3] - 2020-03-04

### Added

- `RecordError` method on `Span`s in the trace API to Simplify adding error events to spans. (#473)
- Configurable push frequency for exporters setup pipeline. (#504)

### Changed

- Rename the `exporter` directory to `exporters`.
   The `go.opentelemetry.io/otel/exporter/trace/jaeger` package was mistakenly released with a `v1.0.0` tag instead of `v0.1.0`.
   This resulted in all subsequent releases not becoming the default latest.
   A consequence of this was that all `go get`s pulled in the incompatible `v0.1.0` release of that package when pulling in more recent packages from other otel packages.
   Renaming the `exporter` directory to `exporters` fixes this issue by renaming the package and therefore clearing any existing dependency tags.
   Consequentially, this action also renames *all* exporter packages. (#502)

### Removed

- The `CorrelationContextHeader` constant in the `correlation` package is no longer exported. (#503)

## [0.2.2] - 2020-02-27

### Added

- `HTTPSupplier` interface in the propagation API to specify methods to retrieve and store a single value for a key to be associated with a carrier. (#467)
- `HTTPExtractor` interface in the propagation API to extract information from an `HTTPSupplier` into a context. (#467)
- `HTTPInjector` interface in the propagation API to inject information into an `HTTPSupplier.` (#467)
- `Config` and configuring `Option` to the propagator API. (#467)
- `Propagators` interface in the propagation API to contain the set of injectors and extractors for all supported carrier formats. (#467)
- `HTTPPropagator` interface in the propagation API to inject and extract from an `HTTPSupplier.` (#467)
- `WithInjectors` and `WithExtractors` functions to the propagator API to configure injectors and extractors to use. (#467)
- `ExtractHTTP` and `InjectHTTP` functions to apply configured HTTP extractors and injectors to a passed context. (#467)
- Histogram aggregator. (#433)
- `DefaultPropagator` function and have it return `trace.TraceContext` as the default context propagator. (#456)
- `AlwaysParentSample` sampler to the trace API. (#455)
- `WithNewRoot` option function to the trace API to specify the created span should be considered a root span. (#451)


### Changed

- Renamed `WithMap` to `ContextWithMap` in the correlation package. (#481)
- Renamed `FromContext` to `MapFromContext` in the correlation package. (#481)
- Move correlation context propagation to correlation package. (#479)
- Do not default to putting remote span context into links. (#480)
- Propagators extrac
- `Tracer.WithSpan` updated to accept `StartOptions`. (#472)
- Renamed `MetricKind` to `Kind` to not stutter in the type usage. (#432)
- Renamed the `export` package to `metric` to match directory structure. (#432)
- Rename the `api/distributedcontext` package to `api/correlation`. (#444)
- Rename the `api/propagators` package to `api/propagation`. (#444)
- Move the propagators from the `propagators` package into the `trace` API package. (#444)
- Update `Float64Gauge`, `Int64Gauge`, `Float64Counter`, `Int64Counter`, `Float64Measure`, and `Int64Measure` metric methods to use value receivers instead of pointers. (#462)
- Moved all dependencies of tools package to a tools directory. (#466)

### Removed

- Binary propagators. (#467)
- NOOP propagator. (#467)

### Fixed

- Upgraded `github.com/golangci/golangci-lint` from `v1.21.0` to `v1.23.6` in `tools/`. (#492)
- Fix a possible nil-dereference crash (#478)
- Correct comments for `InstallNewPipeline` in the stdout exporter. (#483)
- Correct comments for `InstallNewPipeline` in the dogstatsd exporter. (#484)
- Correct comments for `InstallNewPipeline` in the prometheus exporter. (#482)
- Initialize `onError` based on `Config` in prometheus exporter. (#486)
- Correct module name in prometheus exporter README. (#475)
- Removed tracer name prefix from span names. (#430)
- Fix `aggregator_test.go` import package comment. (#431)
- Improved detail in stdout exporter. (#436)
- Fix a dependency issue (generate target should depend on stringer, not lint target) in Makefile. (#442)
- Reorders the Makefile targets within `precommit` target so we generate files and build the code before doing linting, so we can get much nicer errors about syntax errors from the compiler. (#442)
- Reword function documentation in gRPC plugin. (#446)
- Send the `span.kind` tag to Jaeger from the jaeger exporter. (#441)
- Fix `metadataSupplier` in the jaeger exporter to overwrite the header if existing instead of appending to it. (#441)
- Upgraded to Go 1.13 in CI. (#465)
- Correct opentelemetry.io URL in trace SDK documentation. (#464)
- Refactored reference counting logic in SDK determination of stale records. (#468)
- Add call to `runtime.Gosched` in instrument `acquireHandle` logic to not block the collector. (#469)

## [0.2.1.1] - 2020-01-13

### Fixed

- Use stateful batcher on Prometheus exporter fixing regresion introduced in #395. (#428)

## [0.2.1] - 2020-01-08

### Added

- Global meter forwarding implementation.
   This enables deferred initialization for metric instruments registered before the first Meter SDK is installed. (#392)
- Global trace forwarding implementation.
   This enables deferred initialization for tracers registered before the first Trace SDK is installed. (#406)
- Standardize export pipeline creation in all exporters. (#395)
- A testing, organization, and comments for 64-bit field alignment. (#418)
- Script to tag all modules in the project. (#414)

### Changed

- Renamed `propagation` package to `propagators`. (#362)
- Renamed `B3Propagator` propagator to `B3`. (#362)
- Renamed `TextFormatPropagator` propagator to `TextFormat`. (#362)
- Renamed `BinaryPropagator` propagator to `Binary`. (#362)
- Renamed `BinaryFormatPropagator` propagator to `BinaryFormat`. (#362)
- Renamed `NoopTextFormatPropagator` propagator to `NoopTextFormat`. (#362)
- Renamed `TraceContextPropagator` propagator to `TraceContext`. (#362)
- Renamed `SpanOption` to `StartOption` in the trace API. (#369)
- Renamed `StartOptions` to `StartConfig` in the trace API. (#369)
- Renamed `EndOptions` to `EndConfig` in the trace API. (#369)
- `Number` now has a pointer receiver for its methods. (#375)
- Renamed `CurrentSpan` to `SpanFromContext` in the trace API. (#379)
- Renamed `SetCurrentSpan` to `ContextWithSpan` in the trace API. (#379)
- Renamed `Message` in Event to `Name` in the trace API. (#389)
- Prometheus exporter no longer aggregates metrics, instead it only exports them. (#385)
- Renamed `HandleImpl` to `BoundInstrumentImpl` in the metric API. (#400)
- Renamed `Float64CounterHandle` to `Float64CounterBoundInstrument` in the metric API. (#400)
- Renamed `Int64CounterHandle` to `Int64CounterBoundInstrument` in the metric API. (#400)
- Renamed `Float64GaugeHandle` to `Float64GaugeBoundInstrument` in the metric API. (#400)
- Renamed `Int64GaugeHandle` to `Int64GaugeBoundInstrument` in the metric API. (#400)
- Renamed `Float64MeasureHandle` to `Float64MeasureBoundInstrument` in the metric API. (#400)
- Renamed `Int64MeasureHandle` to `Int64MeasureBoundInstrument` in the metric API. (#400)
- Renamed `Release` method for bound instruments in the metric API to `Unbind`. (#400)
- Renamed `AcquireHandle` method for bound instruments in the metric API to `Bind`. (#400)
- Renamed the `File` option in the stdout exporter to `Writer`. (#404)
- Renamed all `Options` to `Config` for all metric exports where this wasn't already the case.

### Fixed

- Aggregator import path corrected. (#421)
- Correct links in README. (#368)
- The README was updated to match latest code changes in its examples. (#374)
- Don't capitalize error statements. (#375)
- Fix ignored errors. (#375)
- Fix ambiguous variable naming. (#375)
- Removed unnecessary type casting. (#375)
- Use named parameters. (#375)
- Updated release schedule. (#378)
- Correct http-stackdriver example module name. (#394)
- Removed the `http.request` span in `httptrace` package. (#397)
- Add comments in the metrics SDK (#399)
- Initialize checkpoint when creating ddsketch aggregator to prevent panic when merging into a empty one. (#402) (#403)
- Add documentation of compatible exporters in the README. (#405)
- Typo fix. (#408)
- Simplify span check logic in SDK tracer implementation. (#419)

## [0.2.0] - 2019-12-03

### Added

- Unary gRPC tracing example. (#351)
- Prometheus exporter. (#334)
- Dogstatsd metrics exporter. (#326)

### Changed

- Rename `MaxSumCount` aggregation to `MinMaxSumCount` and add the `Min` interface for this aggregation. (#352)
- Rename `GetMeter` to `Meter`. (#357)
- Rename `HTTPTraceContextPropagator` to `TraceContextPropagator`. (#355)
- Rename `HTTPB3Propagator` to `B3Propagator`. (#355)
- Rename `HTTPTraceContextPropagator` to `TraceContextPropagator`. (#355)
- Move `/global` package to `/api/global`. (#356)
- Rename `GetTracer` to `Tracer`. (#347)

### Removed

- `SetAttribute` from the `Span` interface in the trace API. (#361)
- `AddLink` from the `Span` interface in the trace API. (#349)
- `Link` from the `Span` interface in the trace API. (#349)

### Fixed

- Exclude example directories from coverage report. (#365)
- Lint make target now implements automatic fixes with `golangci-lint` before a second run to report the remaining issues. (#360)
- Drop `GO111MODULE` environment variable in Makefile as Go 1.13 is the project specified minimum version and this is environment variable is not needed for that version of Go. (#359)
- Run the race checker for all test. (#354)
- Redundant commands in the Makefile are removed. (#354)
- Split the `generate` and `lint` targets of the Makefile. (#354)
- Renames `circle-ci` target to more generic `ci` in Makefile. (#354)
- Add example Prometheus binary to gitignore. (#358)
- Support negative numbers with the `MaxSumCount`. (#335)
- Resolve race conditions in `push_test.go` identified in #339. (#340)
- Use `/usr/bin/env bash` as a shebang in scripts rather than `/bin/bash`. (#336)
- Trace benchmark now tests both `AlwaysSample` and `NeverSample`.
   Previously it was testing `AlwaysSample` twice. (#325)
- Trace benchmark now uses a `[]byte` for `TraceID` to fix failing test. (#325)
- Added a trace benchmark to test variadic functions in `setAttribute` vs `setAttributes` (#325)
- The `defaultkeys` batcher was only using the encoded label set as its map key while building a checkpoint.
   This allowed distinct label sets through, but any metrics sharing a label set could be overwritten or merged incorrectly.
   This was corrected. (#333)


## [0.1.2] - 2019-11-18

### Fixed

- Optimized the `simplelru` map for attributes to reduce the number of allocations. (#328)
- Removed unnecessary unslicing of parameters that are already a slice. (#324)

## [0.1.1] - 2019-11-18

This release contains a Metrics SDK with stdout exporter and supports basic aggregations such as counter, gauges, array, maxsumcount, and ddsketch.

### Added

- Metrics stdout export pipeline. (#265)
- Array aggregation for raw measure metrics. (#282)
- The core.Value now have a `MarshalJSON` method. (#281)

### Removed

- `WithService`, `WithResources`, and `WithComponent` methods of tracers. (#314)
- Prefix slash in `Tracer.Start()` for the Jaeger example. (#292)

### Changed

- Allocation in LabelSet construction to reduce GC overhead. (#318)
- `trace.WithAttributes` to append values instead of replacing (#315)
- Use a formula for tolerance in sampling tests. (#298)
- Move export types into trace and metric-specific sub-directories. (#289)
- `SpanKind` back to being based on an `int` type. (#288)

### Fixed

- URL to OpenTelemetry website in README. (#323)
- Name of othttp default tracer. (#321)
- `ExportSpans` for the stackdriver exporter now handles `nil` context. (#294)
- CI modules cache to correctly restore/save from/to the cache. (#316)
- Fix metric SDK race condition between `LoadOrStore` and the assignment `rec.recorder = i.meter.exporter.AggregatorFor(rec)`. (#293)
- README now reflects the new code structure introduced with these changes. (#291)
- Make the basic example work. (#279)

## [0.1.0] - 2019-11-04

This is the first release of open-telemetry go library.
It contains api and sdk for trace and meter.

### Added

- Initial OpenTelemetry trace and metric API prototypes.
- Initial OpenTelemetry trace, metric, and export SDK packages.
- A wireframe bridge to support compatibility with OpenTracing.
- Example code for a basic, http-stackdriver, http, jaeger, and named tracer setup.
- Exporters for Jaeger, Stackdriver, and stdout.
- Propagators for binary, B3, and trace-context protocols.
- Project information and guidelines in the form of a README and CONTRIBUTING.
- Tools to build the project and a Makefile to automate the process.
- Apache-2.0 license.
- CircleCI build CI manifest files.
- CODEOWNERS file to track owners of this project.


[Unreleased]: https://github.com/open-telemetry/opentelemetry-go/compare/v0.19.0...HEAD
[0.19.0]: https://github.com/open-telemetry/opentelemetry-go/releases/tag/v0.19.0
[0.18.0]: https://github.com/open-telemetry/opentelemetry-go/releases/tag/v0.18.0
[0.17.0]: https://github.com/open-telemetry/opentelemetry-go/releases/tag/v0.17.0
[0.16.0]: https://github.com/open-telemetry/opentelemetry-go/releases/tag/v0.16.0
[0.15.0]: https://github.com/open-telemetry/opentelemetry-go/releases/tag/v0.15.0
[0.14.0]: https://github.com/open-telemetry/opentelemetry-go/releases/tag/v0.14.0
[0.13.0]: https://github.com/open-telemetry/opentelemetry-go/releases/tag/v0.13.0
[0.12.0]: https://github.com/open-telemetry/opentelemetry-go/releases/tag/v0.12.0
[0.11.0]: https://github.com/open-telemetry/opentelemetry-go/releases/tag/v0.11.0
[0.10.0]: https://github.com/open-telemetry/opentelemetry-go/releases/tag/v0.10.0
[0.9.0]: https://github.com/open-telemetry/opentelemetry-go/releases/tag/v0.9.0
[0.8.0]: https://github.com/open-telemetry/opentelemetry-go/releases/tag/v0.8.0
[0.7.0]: https://github.com/open-telemetry/opentelemetry-go/releases/tag/v0.7.0
[0.6.0]: https://github.com/open-telemetry/opentelemetry-go/releases/tag/v0.6.0
[0.5.0]: https://github.com/open-telemetry/opentelemetry-go/releases/tag/v0.5.0
[0.4.3]: https://github.com/open-telemetry/opentelemetry-go/releases/tag/v0.4.3
[0.4.2]: https://github.com/open-telemetry/opentelemetry-go/releases/tag/v0.4.2
[0.4.1]: https://github.com/open-telemetry/opentelemetry-go/releases/tag/v0.4.1
[0.4.0]: https://github.com/open-telemetry/opentelemetry-go/releases/tag/v0.4.0
[0.3.0]: https://github.com/open-telemetry/opentelemetry-go/releases/tag/v0.3.0
[0.2.3]: https://github.com/open-telemetry/opentelemetry-go/releases/tag/v0.2.3
[0.2.2]: https://github.com/open-telemetry/opentelemetry-go/releases/tag/v0.2.2
[0.2.1.1]: https://github.com/open-telemetry/opentelemetry-go/releases/tag/v0.2.1.1
[0.2.1]: https://github.com/open-telemetry/opentelemetry-go/releases/tag/v0.2.1
[0.2.0]: https://github.com/open-telemetry/opentelemetry-go/releases/tag/v0.2.0
[0.1.2]: https://github.com/open-telemetry/opentelemetry-go/releases/tag/v0.1.2
[0.1.1]: https://github.com/open-telemetry/opentelemetry-go/releases/tag/v0.1.1
[0.1.0]: https://github.com/open-telemetry/opentelemetry-go/releases/tag/v0.1.0<|MERGE_RESOLUTION|>--- conflicted
+++ resolved
@@ -24,11 +24,8 @@
   The existing `ParentSpanID` and `HasRemoteParent` fields are removed in favor of this. (#1748)
 - The `ParentContext` field of the `"go.opentelemetry.io/otel/sdk/trace".SamplingParameters` is updated to hold a `context.Context` containing the parent span.
   This changes it to make `SamplingParameters` conform with the OpenTelemetry specification. (#1749)
-<<<<<<< HEAD
 - Modify `BatchSpanProcessor.ForceFlush` to abort after timeout/cancellation. (#1757)
-=======
 - Improve OTLP/gRPC exporter connection errors. (#1737)
->>>>>>> bf180d0f
 
 ### Removed
 
