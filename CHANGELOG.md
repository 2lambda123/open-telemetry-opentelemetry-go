--- conflicted
+++ resolved
@@ -8,19 +8,17 @@
 
 ## [Unreleased]
 
-<<<<<<< HEAD
 ### Deprecated
 
 - The `NewMetricExporter` in `go.opentelemetry.io/otel/bridge/opencensus` was deprecated in `v0.35.0` (#3541).
   The deprecation notice format for the function has been corrected to trigger Go documentation and build tooling. (#4470)
-=======
+
 ### Removed
 
 - Removed the deprecated `go.opentelemetry.io/otel/exporters/jaeger` package. (#4467)
 - Removed the deprecated `go.opentelemetry.io/otel/example/jaeger` package. (#4467)
 - Removed the deprecated `go.opentelemetry.io/otel/sdk/metric/aggregation` package. (#4468)
 - Removed the deprecated internal packages in `go.opentelemetry.io/otel/exporters/otlp` and its sub-packages. (#4469)
->>>>>>> e5287318
 
 ## [1.17.0/0.40.0/0.0.5] 2023-08-28
 
