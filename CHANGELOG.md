--- conflicted
+++ resolved
@@ -31,12 +31,9 @@
 ### Removed
 
 - Removed dependency on `github.com/open-telemetry/opentelemetry-collector`. (#943)
-<<<<<<< HEAD
+- Removed `go.opentelemetry.io/otel/api/kv/value` by flattening all value functionality and structures into the `go.opentelemetry.io/otel/api/kv` package. (#968)
 - Remove `IndexedAttribute` from `go.opentelemetry.io/otel/api/label`.
     Use `IndexedLabel` which is synonymous instead. (#970)
-=======
-- Removed `go.opentelemetry.io/otel/api/kv/value` by flattening all value functionality and structures into the `go.opentelemetry.io/otel/api/kv` package. (#968)
->>>>>>> d99ac099
 
 ## [0.8.0] - 2020-07-09
 
