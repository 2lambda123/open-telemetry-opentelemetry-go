--- conflicted
+++ resolved
@@ -10,9 +10,7 @@
 
 ### Added
 
-<<<<<<< HEAD
 - The `BatchSpanProcessor` from `go.opentelemetry.io/otel/sdk/trace` logs the spans dropped in a batch every export with verbosity `1`. (#3289)
-=======
 - The `WithView` `Option` is added to the `go.opentelemetry.io/otel/sdk/metric` package.
    This option is used to configure the view(s) a `MeterProvider` will use for all `Reader`s that are registered with it. (#3387)
 - Add Instrumentation Scope and Version as info metric and label in Prometheus exporter.
@@ -27,7 +25,6 @@
 - The `Temporality(view.InstrumentKind) metricdata.Temporality` and `Aggregation(view.InstrumentKind) aggregation.Aggregation` methods are added to the `"go.opentelemetry.io/otel/exporters/otlp/otlpmetric".Client` interface. (#3260)
 - The `WithTemporalitySelector` and `WithAggregationSelector` `ReaderOption`s have been changed to `ManualReaderOption`s in the `go.opentelemetry.io/otel/sdk/metric` package. (#3260)
 - The periodic reader in the `go.opentelemetry.io/otel/sdk/metric` package now uses the temporality and aggregation selectors from its configured exporter instead of accepting them as options. (#3260)
->>>>>>> e8023fab
 
 ### Fixed
 
