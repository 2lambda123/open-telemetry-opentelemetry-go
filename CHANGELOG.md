--- conflicted
+++ resolved
@@ -7,6 +7,10 @@
 This project adheres to [Semantic Versioning](https://semver.org/spec/v2.0.0.html).
 
 ## [Unreleased]
+
+### Changed
+
+- Arrays and slices passed to kv.Array() and kv.Infer() will be cloned for safety. (#950)
 
 ## [0.9.0] - 2020-07-20
 
@@ -20,12 +24,7 @@
 
 ### Changed
 
-<<<<<<< HEAD
-- Non-nil value structs for key-value pairs will be marshalled using JSON rather than Sprintf. (#948)
-- Arrays and slices passed to kv.Array() and kv.Infer() will be cloned for safety. (#950)
-=======
 - Non-nil value `struct`s for key-value pairs will be marshalled using JSON rather than `Sprintf`. (#948)
->>>>>>> f6b51df5
 
 ### Removed
 
