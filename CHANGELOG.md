# Changelog

All notable changes to this project will be documented in this file.

The format is based on [Keep a Changelog](https://keepachangelog.com/en/1.0.0/).

This project adheres to [Semantic Versioning](https://semver.org/spec/v2.0.0.html).

## [Unreleased]

### Added

- Semantic conventions of the `event` type are now generated. (#3697)
- The `event` type semantic conventions are added to `go.opentelemetry.io/otel/semconv/v1.17.0`. (#3697)
- Support [Go 1.20]. (#3693)
- The `go.opentelemetry.io/otel/semconv/v1.18.0` package.
  The package contains semantic conventions from the `v1.18.0` version of the OpenTelemetry specification. (#3719)
  - The following `const` renames from `go.opentelemetry.io/otel/semconv/v1.17.0` are included:
    - `OtelScopeNameKey` -> `OTelScopeNameKey`
    - `OtelScopeVersionKey` -> `OTelScopeVersionKey`
    - `OtelLibraryNameKey` -> `OTelLibraryNameKey`
    - `OtelLibraryVersionKey` -> `OTelLibraryVersionKey`
    - `OtelStatusCodeKey` -> `OTelStatusCodeKey`
    - `OtelStatusDescriptionKey` -> `OTelStatusDescriptionKey`
    - `OtelStatusCodeOk` -> `OTelStatusCodeOk`
    - `OtelStatusCodeError` -> `OTelStatusCodeError`
  - The following `func` renames from `go.opentelemetry.io/otel/semconv/v1.17.0` are included:
    - `OtelScopeName` -> `OTelScopeName`
    - `OtelScopeVersion` -> `OTelScopeVersion`
    - `OtelLibraryName` -> `OTelLibraryName`
    - `OtelLibraryVersion` -> `OTelLibraryVersion`
    - `OtelStatusDescription` -> `OTelStatusDescription`

### Changed

- [bridge/ot] Fall-back to TextMap carrier when it's not ot.HttpHeaders. (#3679)

### Fixed

- Ensure `go.opentelemetry.io/otel` does not use generics. (#3723, #3725)
<<<<<<< HEAD
- Multi-reader `MeterProvider`s now export metrics for all readers, instead of just the first reader. (#3720, #3724)
=======
- Remove use of deprecated `"math/rand".Seed` in `go.opentelemetry.io/otel/example/prometheus`. (#3733)
>>>>>>> 80f187fd

## [1.13.0/0.36.0] 2023-02-07

### Added

- Attribute `KeyValue` creations functions to `go.opentelemetry.io/otel/semconv/v1.17.0` for all non-enum semantic conventions.
  These functions ensure semantic convention type correctness. (#3675)

### Fixed

- Removed the `http.target` attribute from being added by `ServerRequest` in the following packages. (#3687)
  - `go.opentelemetry.io/otel/semconv/v1.13.0/httpconv`
  - `go.opentelemetry.io/otel/semconv/v1.14.0/httpconv`
  - `go.opentelemetry.io/otel/semconv/v1.15.0/httpconv`
  - `go.opentelemetry.io/otel/semconv/v1.16.0/httpconv`
  - `go.opentelemetry.io/otel/semconv/v1.17.0/httpconv`

### Removed

- The deprecated `go.opentelemetry.io/otel/metric/instrument/asyncfloat64` package is removed. (#3631)
- The deprecated `go.opentelemetry.io/otel/metric/instrument/asyncint64` package is removed. (#3631)
- The deprecated `go.opentelemetry.io/otel/metric/instrument/syncfloat64` package is removed. (#3631)
- The deprecated `go.opentelemetry.io/otel/metric/instrument/syncint64` package is removed. (#3631)

## [1.12.0/0.35.0] 2023-01-28

### Added

- The `WithInt64Callback` option to `go.opentelemetry.io/otel/metric/instrument`.
  This options is used to configure `int64` Observer callbacks during their creation. (#3507)
- The `WithFloat64Callback` option to `go.opentelemetry.io/otel/metric/instrument`.
  This options is used to configure `float64` Observer callbacks during their creation. (#3507)
- The `Producer` interface and `Reader.RegisterProducer(Producer)` to `go.opentelemetry.io/otel/sdk/metric`.
  These additions are used to enable external metric Producers. (#3524)
- The `Callback` function type to `go.opentelemetry.io/otel/metric`.
  This new named function type is registered with a `Meter`. (#3564)
- The `go.opentelemetry.io/otel/semconv/v1.13.0` package.
  The package contains semantic conventions from the `v1.13.0` version of the OpenTelemetry specification. (#3499)
  - The `EndUserAttributesFromHTTPRequest` function in `go.opentelemetry.io/otel/semconv/v1.12.0` is merged into `ClientRequest` and `ServerRequest` in `go.opentelemetry.io/otel/semconv/v1.13.0/httpconv`.
  - The `HTTPAttributesFromHTTPStatusCode` function in `go.opentelemetry.io/otel/semconv/v1.12.0` is merged into `ClientResponse` in `go.opentelemetry.io/otel/semconv/v1.13.0/httpconv`.
  - The `HTTPClientAttributesFromHTTPRequest` function in `go.opentelemetry.io/otel/semconv/v1.12.0` is replaced by `ClientRequest` in `go.opentelemetry.io/otel/semconv/v1.13.0/httpconv`.
  - The `HTTPServerAttributesFromHTTPRequest` function in `go.opentelemetry.io/otel/semconv/v1.12.0` is replaced by `ServerRequest` in `go.opentelemetry.io/otel/semconv/v1.13.0/httpconv`.
  - The `HTTPServerMetricAttributesFromHTTPRequest` function in `go.opentelemetry.io/otel/semconv/v1.12.0` is replaced by `ServerRequest` in `go.opentelemetry.io/otel/semconv/v1.13.0/httpconv`.
  - The `NetAttributesFromHTTPRequest` function in `go.opentelemetry.io/otel/semconv/v1.12.0` is split into `Transport` in `go.opentelemetry.io/otel/semconv/v1.13.0/netconv` and `ClientRequest` or `ServerRequest` in `go.opentelemetry.io/otel/semconv/v1.13.0/httpconv`.
  - The `SpanStatusFromHTTPStatusCode` function in `go.opentelemetry.io/otel/semconv/v1.12.0` is replaced by `ClientStatus` in `go.opentelemetry.io/otel/semconv/v1.13.0/httpconv`.
  - The `SpanStatusFromHTTPStatusCodeAndSpanKind` function in `go.opentelemetry.io/otel/semconv/v1.12.0` is split into `ClientStatus` and `ServerStatus` in `go.opentelemetry.io/otel/semconv/v1.13.0/httpconv`.
  - The `Client` function is included in `go.opentelemetry.io/otel/semconv/v1.13.0/netconv` to generate attributes for a `net.Conn`.
  - The `Server` function is included in `go.opentelemetry.io/otel/semconv/v1.13.0/netconv` to generate attributes for a `net.Listener`.
- The `go.opentelemetry.io/otel/semconv/v1.14.0` package.
  The package contains semantic conventions from the `v1.14.0` version of the OpenTelemetry specification. (#3566)
- The `go.opentelemetry.io/otel/semconv/v1.15.0` package.
  The package contains semantic conventions from the `v1.15.0` version of the OpenTelemetry specification. (#3578)
- The `go.opentelemetry.io/otel/semconv/v1.16.0` package.
  The package contains semantic conventions from the `v1.16.0` version of the OpenTelemetry specification. (#3579)
- Metric instruments to `go.opentelemetry.io/otel/metric/instrument`.
  These instruments are use as replacements of the depreacted `go.opentelemetry.io/otel/metric/instrument/{asyncfloat64,asyncint64,syncfloat64,syncint64}` packages.(#3575, #3586)
  - `Float64ObservableCounter` replaces the `asyncfloat64.Counter`
  - `Float64ObservableUpDownCounter` replaces the `asyncfloat64.UpDownCounter`
  - `Float64ObservableGauge` replaces the `asyncfloat64.Gauge`
  - `Int64ObservableCounter` replaces the `asyncint64.Counter`
  - `Int64ObservableUpDownCounter` replaces the `asyncint64.UpDownCounter`
  - `Int64ObservableGauge` replaces the `asyncint64.Gauge`
  - `Float64Counter` replaces the `syncfloat64.Counter`
  - `Float64UpDownCounter` replaces the `syncfloat64.UpDownCounter`
  - `Float64Histogram` replaces the `syncfloat64.Histogram`
  - `Int64Counter` replaces the `syncint64.Counter`
  - `Int64UpDownCounter` replaces the `syncint64.UpDownCounter`
  - `Int64Histogram` replaces the `syncint64.Histogram`
- `NewTracerProvider` to `go.opentelemetry.io/otel/bridge/opentracing`.
  This is used to create `WrapperTracer` instances from a `TracerProvider`. (#3116)
- The `Extrema` type to `go.opentelemetry.io/otel/sdk/metric/metricdata`.
  This type is used to represent min/max values and still be able to distinguish unset and zero values. (#3487)
- The `go.opentelemetry.io/otel/semconv/v1.17.0` package.
  The package contains semantic conventions from the `v1.17.0` version of the OpenTelemetry specification. (#3599)

### Changed

- Jaeger and Zipkin exporter use `github.com/go-logr/logr` as the logging interface, and add the `WithLogr` option. (#3497, #3500)
- Instrument configuration in `go.opentelemetry.io/otel/metric/instrument` is split into specific options and confguration based on the instrument type. (#3507)
  - Use the added `Int64Option` type to configure instruments from `go.opentelemetry.io/otel/metric/instrument/syncint64`.
  - Use the added `Float64Option` type to configure instruments from `go.opentelemetry.io/otel/metric/instrument/syncfloat64`.
  - Use the added `Int64ObserverOption` type to configure instruments from `go.opentelemetry.io/otel/metric/instrument/asyncint64`.
  - Use the added `Float64ObserverOption` type to configure instruments from `go.opentelemetry.io/otel/metric/instrument/asyncfloat64`.
- Return a `Registration` from the `RegisterCallback` method of a `Meter` in the `go.opentelemetry.io/otel/metric` package.
  This `Registration` can be used to unregister callbacks. (#3522)
- Global error handler uses an atomic value instead of a mutex. (#3543)
- Add `NewMetricProducer` to `go.opentelemetry.io/otel/bridge/opencensus`, which can be used to pass OpenCensus metrics to an OpenTelemetry Reader. (#3541)
- Global logger uses an atomic value instead of a mutex. (#3545)
- The `Shutdown` method of the `"go.opentelemetry.io/otel/sdk/trace".TracerProvider` releases all computational resources when called the first time. (#3551)
- The `Sampler` returned from `TraceIDRatioBased` `go.opentelemetry.io/otel/sdk/trace` now uses the rightmost bits for sampling decisions.
  This fixes random sampling when using ID generators like `xray.IDGenerator` and increasing parity with other language implementations. (#3557)
- Errors from `go.opentelemetry.io/otel/exporters/otlp/otlptrace` exporters are wrapped in erros identifying their signal name.
  Existing users of the exporters attempting to identify specific errors will need to use `errors.Unwrap()` to get the underlying error. (#3516)
- Exporters from `go.opentelemetry.io/otel/exporters/otlp` will print the final retryable error message when attempts to retry time out. (#3514)
- The instrument kind names in `go.opentelemetry.io/otel/sdk/metric` are updated to match the API. (#3562)
  - `InstrumentKindSyncCounter` is renamed to `InstrumentKindCounter`
  - `InstrumentKindSyncUpDownCounter` is renamed to `InstrumentKindUpDownCounter`
  - `InstrumentKindSyncHistogram` is renamed to `InstrumentKindHistogram`
  - `InstrumentKindAsyncCounter` is renamed to `InstrumentKindObservableCounter`
  - `InstrumentKindAsyncUpDownCounter` is renamed to `InstrumentKindObservableUpDownCounter`
  - `InstrumentKindAsyncGauge` is renamed to `InstrumentKindObservableGauge`
- The `RegisterCallback` method of the `Meter` in `go.opentelemetry.io/otel/metric` changed.
  - The named `Callback` replaces the inline function parameter. (#3564)
  - `Callback` is required to return an error. (#3576)
  - `Callback` accepts the added `Observer` parameter added.
    This new parameter is used by `Callback` implementations to observe values for asynchronous instruments instead of calling the `Observe` method of the instrument directly. (#3584)
  - The slice of `instrument.Asynchronous` is now passed as a variadic argument. (#3587)
- The exporter from `go.opentelemetry.io/otel/exporters/zipkin` is updated to use the `v1.16.0` version of semantic conventions.
  This means it no longer uses the removed `net.peer.ip` or `http.host` attributes to determine the remote endpoint.
  Instead it uses the `net.sock.peer` attributes. (#3581)
- The `Min` and `Max` fields of the `HistogramDataPoint` in `go.opentelemetry.io/otel/sdk/metric/metricdata` are now defined with the added `Extrema` type instead of a `*float64`. (#3487)

### Fixed

- Asynchronous instruments that use sum aggregators and attribute filters correctly add values from equivalent attribute sets that have been filtered. (#3439, #3549)
- The `RegisterCallback` method of the `Meter` from `go.opentelemetry.io/otel/sdk/metric` only registers a callback for instruments created by that meter.
  Trying to register a callback with instruments from a different meter will result in an error being returned. (#3584)

### Deprecated

- The `NewMetricExporter` in `go.opentelemetry.io/otel/bridge/opencensus` is deprecated.
  Use `NewMetricProducer` instead. (#3541)
- The `go.opentelemetry.io/otel/metric/instrument/asyncfloat64` package is deprecated.
  Use the instruments from `go.opentelemetry.io/otel/metric/instrument` instead. (#3575)
- The `go.opentelemetry.io/otel/metric/instrument/asyncint64` package is deprecated.
  Use the instruments from `go.opentelemetry.io/otel/metric/instrument` instead. (#3575)
- The `go.opentelemetry.io/otel/metric/instrument/syncfloat64` package is deprecated.
  Use the instruments from `go.opentelemetry.io/otel/metric/instrument` instead. (#3575)
- The `go.opentelemetry.io/otel/metric/instrument/syncint64` package is deprecated.
  Use the instruments from `go.opentelemetry.io/otel/metric/instrument` instead. (#3575)
- The `NewWrappedTracerProvider` in `go.opentelemetry.io/otel/bridge/opentracing` is now deprecated.
  Use `NewTracerProvider` instead. (#3116)

### Removed

- The deprecated `go.opentelemetry.io/otel/sdk/metric/view` package is removed. (#3520)
- The `InstrumentProvider` from `go.opentelemetry.io/otel/sdk/metric/asyncint64` is removed.
  Use the new creation methods of the `Meter` in `go.opentelemetry.io/otel/sdk/metric` instead. (#3530)
  - The `Counter` method is replaced by `Meter.Int64ObservableCounter`
  - The `UpDownCounter` method is replaced by `Meter.Int64ObservableUpDownCounter`
  - The `Gauge` method is replaced by `Meter.Int64ObservableGauge`
- The `InstrumentProvider` from `go.opentelemetry.io/otel/sdk/metric/asyncfloat64` is removed.
  Use the new creation methods of the `Meter` in `go.opentelemetry.io/otel/sdk/metric` instead. (#3530)
  - The `Counter` method is replaced by `Meter.Float64ObservableCounter`
  - The `UpDownCounter` method is replaced by `Meter.Float64ObservableUpDownCounter`
  - The `Gauge` method is replaced by `Meter.Float64ObservableGauge`
- The `InstrumentProvider` from `go.opentelemetry.io/otel/sdk/metric/syncint64` is removed.
  Use the new creation methods of the `Meter` in `go.opentelemetry.io/otel/sdk/metric` instead. (#3530)
  - The `Counter` method is replaced by `Meter.Int64Counter`
  - The `UpDownCounter` method is replaced by `Meter.Int64UpDownCounter`
  - The `Histogram` method is replaced by `Meter.Int64Histogram`
- The `InstrumentProvider` from `go.opentelemetry.io/otel/sdk/metric/syncfloat64` is removed.
  Use the new creation methods of the `Meter` in `go.opentelemetry.io/otel/sdk/metric` instead. (#3530)
  - The `Counter` method is replaced by `Meter.Float64Counter`
  - The `UpDownCounter` method is replaced by `Meter.Float64UpDownCounter`
  - The `Histogram` method is replaced by `Meter.Float64Histogram`

## [1.11.2/0.34.0] 2022-12-05

### Added

- The `WithView` `Option` is added to the `go.opentelemetry.io/otel/sdk/metric` package.
   This option is used to configure the view(s) a `MeterProvider` will use for all `Reader`s that are registered with it. (#3387)
- Add Instrumentation Scope and Version as info metric and label in Prometheus exporter.
  This can be disabled using the `WithoutScopeInfo()` option added to that package.(#3273, #3357)
- OTLP exporters now recognize: (#3363)
  - `OTEL_EXPORTER_OTLP_INSECURE`
  - `OTEL_EXPORTER_OTLP_TRACES_INSECURE`
  - `OTEL_EXPORTER_OTLP_METRICS_INSECURE`
  - `OTEL_EXPORTER_OTLP_CLIENT_KEY`
  - `OTEL_EXPORTER_OTLP_TRACES_CLIENT_KEY`
  - `OTEL_EXPORTER_OTLP_METRICS_CLIENT_KEY`
  - `OTEL_EXPORTER_OTLP_CLIENT_CERTIFICATE`
  - `OTEL_EXPORTER_OTLP_TRACES_CLIENT_CERTIFICATE`
  - `OTEL_EXPORTER_OTLP_METRICS_CLIENT_CERTIFICATE`
- The `View` type and related `NewView` function to create a view according to the OpenTelemetry specification are added to `go.opentelemetry.io/otel/sdk/metric`.
  These additions are replacements for the `View` type and `New` function from `go.opentelemetry.io/otel/sdk/metric/view`. (#3459)
- The `Instrument` and `InstrumentKind` type are added to `go.opentelemetry.io/otel/sdk/metric`.
  These additions are replacements for the `Instrument` and `InstrumentKind` types from `go.opentelemetry.io/otel/sdk/metric/view`. (#3459)
- The `Stream` type is added to `go.opentelemetry.io/otel/sdk/metric` to define a metric data stream a view will produce. (#3459)
- The `AssertHasAttributes` allows instrument authors to test that datapoints returned have appropriate attributes. (#3487)

### Changed

- The `"go.opentelemetry.io/otel/sdk/metric".WithReader` option no longer accepts views to associate with the `Reader`.
   Instead, views are now registered directly with the `MeterProvider` via the new `WithView` option.
   The views registered with the `MeterProvider` apply to all `Reader`s. (#3387)
- The `Temporality(view.InstrumentKind) metricdata.Temporality` and `Aggregation(view.InstrumentKind) aggregation.Aggregation` methods are added to the `"go.opentelemetry.io/otel/sdk/metric".Exporter` interface. (#3260)
- The `Temporality(view.InstrumentKind) metricdata.Temporality` and `Aggregation(view.InstrumentKind) aggregation.Aggregation` methods are added to the `"go.opentelemetry.io/otel/exporters/otlp/otlpmetric".Client` interface. (#3260)
- The `WithTemporalitySelector` and `WithAggregationSelector` `ReaderOption`s have been changed to `ManualReaderOption`s in the `go.opentelemetry.io/otel/sdk/metric` package. (#3260)
- The periodic reader in the `go.opentelemetry.io/otel/sdk/metric` package now uses the temporality and aggregation selectors from its configured exporter instead of accepting them as options. (#3260)

### Fixed

- The `go.opentelemetry.io/otel/exporters/prometheus` exporter fixes duplicated `_total` suffixes. (#3369)
- Remove comparable requirement for `Reader`s. (#3387)
- Cumulative metrics from the OpenCensus bridge (`go.opentelemetry.io/otel/bridge/opencensus`) are defined as monotonic sums, instead of non-monotonic. (#3389)
- Asynchronous counters (`Counter` and `UpDownCounter`) from the metric SDK now produce delta sums when configured with delta temporality. (#3398)
- Exported `Status` codes in the `go.opentelemetry.io/otel/exporters/zipkin` exporter are now exported as all upper case values. (#3340)
- `Aggregation`s from `go.opentelemetry.io/otel/sdk/metric` with no data are not exported. (#3394, #3436)
- Reenabled Attribute Filters in the Metric SDK. (#3396)
- Asynchronous callbacks are only called if they are registered with at least one instrument that does not use drop aggragation. (#3408)
- Do not report empty partial-success responses in the `go.opentelemetry.io/otel/exporters/otlp` exporters. (#3438, #3432)
- Handle partial success responses in `go.opentelemetry.io/otel/exporters/otlp/otlpmetric` exporters. (#3162, #3440)
- Prevent duplicate Prometheus description, unit, and type. (#3469)
- Prevents panic when using incorrect `attribute.Value.As[Type]Slice()`. (#3489)

### Removed

- The `go.opentelemetry.io/otel/exporters/otlp/otlpmetric.Client` interface is removed. (#3486)
- The `go.opentelemetry.io/otel/exporters/otlp/otlpmetric.New` function is removed. Use the `otlpmetric[http|grpc].New` directly. (#3486)

### Deprecated

- The `go.opentelemetry.io/otel/sdk/metric/view` package is deprecated.
  Use `Instrument`, `InstrumentKind`, `View`, and `NewView` in `go.opentelemetry.io/otel/sdk/metric` instead. (#3476)

## [1.11.1/0.33.0] 2022-10-19

### Added

- The Prometheus exporter in `go.opentelemetry.io/otel/exporters/prometheus` registers with a Prometheus registerer on creation.
   By default, it will register with the default Prometheus registerer.
   A non-default registerer can be used by passing the `WithRegisterer` option. (#3239)
- Added the `WithAggregationSelector` option to the `go.opentelemetry.io/otel/exporters/prometheus` package to change the default `AggregationSelector` used. (#3341)
- The Prometheus exporter in `go.opentelemetry.io/otel/exporters/prometheus` converts the `Resource` associated with metric exports into a `target_info` metric. (#3285)

### Changed

- The `"go.opentelemetry.io/otel/exporters/prometheus".New` function is updated to return an error.
   It will return an error if the exporter fails to register with Prometheus. (#3239)

### Fixed

- The URL-encoded values from the `OTEL_RESOURCE_ATTRIBUTES` environment variable are decoded. (#2963)
- The `baggage.NewMember` function decodes the `value` parameter instead of directly using it.
   This fixes the implementation to be compliant with the W3C specification. (#3226)
- Slice attributes of the `attribute` package are now comparable based on their value, not instance. (#3108 #3252)
- The `Shutdown` and `ForceFlush` methods of the `"go.opentelemetry.io/otel/sdk/trace".TraceProvider` no longer return an error when no processor is registered. (#3268)
- The Prometheus exporter in `go.opentelemetry.io/otel/exporters/prometheus` cumulatively sums histogram buckets. (#3281)
- The sum of each histogram data point is now uniquely exported by the `go.opentelemetry.io/otel/exporters/otlpmetric` exporters. (#3284, #3293)
- Recorded values for asynchronous counters (`Counter` and `UpDownCounter`) are interpreted as exact, not incremental, sum values by the metric SDK. (#3350, #3278)
- `UpDownCounters` are now correctly output as Prometheus gauges in the `go.opentelemetry.io/otel/exporters/prometheus` exporter. (#3358)
- The Prometheus exporter in `go.opentelemetry.io/otel/exporters/prometheus` no longer describes the metrics it will send to Prometheus on startup.
   Instead the exporter is defined as an "unchecked" collector for Prometheus.
   This fixes the `reader is not registered` warning currently emitted on startup. (#3291 #3342)
- The `go.opentelemetry.io/otel/exporters/prometheus` exporter now correctly adds `_total` suffixes to counter metrics. (#3360)
- The `go.opentelemetry.io/otel/exporters/prometheus` exporter now adds a unit suffix to metric names.
   This can be disabled using the `WithoutUnits()` option added to that package. (#3352)

## [1.11.0/0.32.3] 2022-10-12

### Added

- Add default User-Agent header to OTLP exporter requests (`go.opentelemetry.io/otel/exporters/otlptrace/otlptracegrpc` and `go.opentelemetry.io/otel/exporters/otlptrace/otlptracehttp`). (#3261)

### Changed

- `span.SetStatus` has been updated such that calls that lower the status are now no-ops. (#3214)
- Upgrade `golang.org/x/sys/unix` from `v0.0.0-20210423185535-09eb48e85fd7` to `v0.0.0-20220919091848-fb04ddd9f9c8`.
  This addresses [GO-2022-0493](https://pkg.go.dev/vuln/GO-2022-0493). (#3235)

## [0.32.2] Metric SDK (Alpha) - 2022-10-11

### Added

- Added an example of using metric views to customize instruments. (#3177)
- Add default User-Agent header to OTLP exporter requests (`go.opentelemetry.io/otel/exporters/otlpmetric/otlpmetricgrpc` and `go.opentelemetry.io/otel/exporters/otlpmetric/otlpmetrichttp`). (#3261)

### Changed

- Flush pending measurements with the `PeriodicReader` in the `go.opentelemetry.io/otel/sdk/metric` when `ForceFlush` or `Shutdown` are called. (#3220)
- Update histogram default bounds to match the requirements of the latest specification. (#3222)
- Encode the HTTP status code in the OpenTracing bridge (`go.opentelemetry.io/otel/bridge/opentracing`) as an integer.  (#3265)

### Fixed

- Use default view if instrument does not match any registered view of a reader. (#3224, #3237)
- Return the same instrument every time a user makes the exact same instrument creation call. (#3229, #3251)
- Return the existing instrument when a view transforms a creation call to match an existing instrument. (#3240, #3251)
- Log a warning when a conflicting instrument (e.g. description, unit, data-type) is created instead of returning an error. (#3251)
- The OpenCensus bridge no longer sends empty batches of metrics. (#3263)

## [0.32.1] Metric SDK (Alpha) - 2022-09-22

### Changed

- The Prometheus exporter sanitizes OpenTelemetry instrument names when exporting.
   Invalid characters are replaced with `_`. (#3212)

### Added

- The metric portion of the OpenCensus bridge (`go.opentelemetry.io/otel/bridge/opencensus`) has been reintroduced. (#3192)
- The OpenCensus bridge example (`go.opentelemetry.io/otel/example/opencensus`) has been reintroduced. (#3206)

### Fixed

- Updated go.mods to point to valid versions of the sdk. (#3216)
- Set the `MeterProvider` resource on all exported metric data. (#3218)

## [0.32.0] Revised Metric SDK (Alpha) - 2022-09-18

### Changed

- The metric SDK in `go.opentelemetry.io/otel/sdk/metric` is completely refactored to comply with the OpenTelemetry specification.
  Please see the package documentation for how the new SDK is initialized and configured. (#3175)
- Update the minimum supported go version to go1.18. Removes support for go1.17 (#3179)

### Removed

- The metric portion of the OpenCensus bridge (`go.opentelemetry.io/otel/bridge/opencensus`) has been removed.
  A new bridge compliant with the revised metric SDK will be added back in a future release. (#3175)
- The `go.opentelemetry.io/otel/sdk/metric/aggregator/aggregatortest` package is removed, see the new metric SDK. (#3175)
- The `go.opentelemetry.io/otel/sdk/metric/aggregator/histogram` package is removed, see the new metric SDK. (#3175)
- The `go.opentelemetry.io/otel/sdk/metric/aggregator/lastvalue` package is removed, see the new metric SDK. (#3175)
- The `go.opentelemetry.io/otel/sdk/metric/aggregator/sum` package is removed, see the new metric SDK. (#3175)
- The `go.opentelemetry.io/otel/sdk/metric/aggregator` package is removed, see the new metric SDK. (#3175)
- The `go.opentelemetry.io/otel/sdk/metric/controller/basic` package is removed, see the new metric SDK. (#3175)
- The `go.opentelemetry.io/otel/sdk/metric/controller/controllertest` package is removed, see the new metric SDK. (#3175)
- The `go.opentelemetry.io/otel/sdk/metric/controller/time` package is removed, see the new metric SDK. (#3175)
- The `go.opentelemetry.io/otel/sdk/metric/export/aggregation` package is removed, see the new metric SDK. (#3175)
- The `go.opentelemetry.io/otel/sdk/metric/export` package is removed, see the new metric SDK. (#3175)
- The `go.opentelemetry.io/otel/sdk/metric/metrictest` package is removed.
  A replacement package that supports the new metric SDK will be added back in a future release. (#3175)
- The `go.opentelemetry.io/otel/sdk/metric/number` package is removed, see the new metric SDK. (#3175)
- The `go.opentelemetry.io/otel/sdk/metric/processor/basic` package is removed, see the new metric SDK. (#3175)
- The `go.opentelemetry.io/otel/sdk/metric/processor/processortest` package is removed, see the new metric SDK. (#3175)
- The `go.opentelemetry.io/otel/sdk/metric/processor/reducer` package is removed, see the new metric SDK. (#3175)
- The `go.opentelemetry.io/otel/sdk/metric/registry` package is removed, see the new metric SDK. (#3175)
- The `go.opentelemetry.io/otel/sdk/metric/sdkapi` package is removed, see the new metric SDK. (#3175)
- The `go.opentelemetry.io/otel/sdk/metric/selector/simple` package is removed, see the new metric SDK. (#3175)
- The `"go.opentelemetry.io/otel/sdk/metric".ErrUninitializedInstrument` variable was removed. (#3175)
- The `"go.opentelemetry.io/otel/sdk/metric".ErrBadInstrument` variable was removed. (#3175)
- The `"go.opentelemetry.io/otel/sdk/metric".Accumulator` type was removed, see the `MeterProvider`in the new metric SDK. (#3175)
- The `"go.opentelemetry.io/otel/sdk/metric".NewAccumulator` function was removed, see `NewMeterProvider`in the new metric SDK. (#3175)
- The deprecated `"go.opentelemetry.io/otel/sdk/metric".AtomicFieldOffsets` function was removed. (#3175)

## [1.10.0] - 2022-09-09

### Added

- Support Go 1.19. (#3077)
  Include compatibility testing and document support. (#3077)
- Support the OTLP ExportTracePartialSuccess response; these are passed to the registered error handler. (#3106)
- Upgrade go.opentelemetry.io/proto/otlp from v0.18.0 to v0.19.0 (#3107)

### Changed

- Fix misidentification of OpenTelemetry `SpanKind` in OpenTracing bridge (`go.opentelemetry.io/otel/bridge/opentracing`).  (#3096)
- Attempting to start a span with a nil `context` will no longer cause a panic. (#3110)
- All exporters will be shutdown even if one reports an error (#3091)
- Ensure valid UTF-8 when truncating over-length attribute values. (#3156)

## [1.9.0/0.0.3] - 2022-08-01

### Added

- Add support for Schema Files format 1.1.x (metric "split" transform) with the new `go.opentelemetry.io/otel/schema/v1.1` package. (#2999)
- Add the `go.opentelemetry.io/otel/semconv/v1.11.0` package.
  The package contains semantic conventions from the `v1.11.0` version of the OpenTelemetry specification. (#3009)
- Add the `go.opentelemetry.io/otel/semconv/v1.12.0` package.
  The package contains semantic conventions from the `v1.12.0` version of the OpenTelemetry specification. (#3010)
- Add the `http.method` attribute to HTTP server metric from all `go.opentelemetry.io/otel/semconv/*` packages. (#3018)

### Fixed

- Invalid warning for context setup being deferred in `go.opentelemetry.io/otel/bridge/opentracing` package. (#3029)

## [1.8.0/0.31.0] - 2022-07-08

### Added

- Add support for `opentracing.TextMap` format in the `Inject` and `Extract` methods
of the `"go.opentelemetry.io/otel/bridge/opentracing".BridgeTracer` type. (#2911)

### Changed

- The `crosslink` make target has been updated to use the `go.opentelemetry.io/build-tools/crosslink` package. (#2886)
- In the `go.opentelemetry.io/otel/sdk/instrumentation` package rename `Library` to `Scope` and alias `Library` as `Scope` (#2976)
- Move metric no-op implementation form `nonrecording` to `metric` package. (#2866)

### Removed

- Support for go1.16. Support is now only for go1.17 and go1.18 (#2917)

### Deprecated

- The `Library` struct in the `go.opentelemetry.io/otel/sdk/instrumentation` package is deprecated.
  Use the equivalent `Scope` struct instead. (#2977)
- The `ReadOnlySpan.InstrumentationLibrary` method from the `go.opentelemetry.io/otel/sdk/trace` package is deprecated.
  Use the equivalent `ReadOnlySpan.InstrumentationScope` method instead. (#2977)

## [1.7.0/0.30.0] - 2022-04-28

### Added

- Add the `go.opentelemetry.io/otel/semconv/v1.8.0` package.
  The package contains semantic conventions from the `v1.8.0` version of the OpenTelemetry specification. (#2763)
- Add the `go.opentelemetry.io/otel/semconv/v1.9.0` package.
  The package contains semantic conventions from the `v1.9.0` version of the OpenTelemetry specification. (#2792)
- Add the `go.opentelemetry.io/otel/semconv/v1.10.0` package.
  The package contains semantic conventions from the `v1.10.0` version of the OpenTelemetry specification. (#2842)
- Added an in-memory exporter to metrictest to aid testing with a full SDK. (#2776)

### Fixed

- Globally delegated instruments are unwrapped before delegating asynchronous callbacks. (#2784)
- Remove import of `testing` package in non-tests builds of the `go.opentelemetry.io/otel` package. (#2786)

### Changed

- The `WithLabelEncoder` option from the `go.opentelemetry.io/otel/exporters/stdout/stdoutmetric` package is renamed to `WithAttributeEncoder`. (#2790)
- The `LabelFilterSelector` interface from `go.opentelemetry.io/otel/sdk/metric/processor/reducer` is renamed to `AttributeFilterSelector`.
  The method included in the renamed interface also changed from `LabelFilterFor` to `AttributeFilterFor`. (#2790)
- The `Metadata.Labels` method from the `go.opentelemetry.io/otel/sdk/metric/export` package is renamed to `Metadata.Attributes`.
  Consequentially, the `Record` type from the same package also has had the embedded method renamed. (#2790)

### Deprecated

- The `Iterator.Label` method in the `go.opentelemetry.io/otel/attribute` package is deprecated.
  Use the equivalent `Iterator.Attribute` method instead. (#2790)
- The `Iterator.IndexedLabel` method in the `go.opentelemetry.io/otel/attribute` package is deprecated.
  Use the equivalent `Iterator.IndexedAttribute` method instead. (#2790)
- The `MergeIterator.Label` method in the `go.opentelemetry.io/otel/attribute` package is deprecated.
  Use the equivalent `MergeIterator.Attribute` method instead. (#2790)

### Removed

- Removed the `Batch` type from the `go.opentelemetry.io/otel/sdk/metric/metrictest` package. (#2864)
- Removed the `Measurement` type from the `go.opentelemetry.io/otel/sdk/metric/metrictest` package. (#2864)

## [0.29.0] - 2022-04-11

### Added

- The metrics global package was added back into several test files. (#2764)
- The `Meter` function is added back to the `go.opentelemetry.io/otel/metric/global` package.
  This function is a convenience function equivalent to calling `global.MeterProvider().Meter(...)`. (#2750)

### Removed

- Removed module the `go.opentelemetry.io/otel/sdk/export/metric`.
  Use the `go.opentelemetry.io/otel/sdk/metric` module instead. (#2720)

### Changed

- Don't panic anymore when setting a global MeterProvider to itself. (#2749)
- Upgrade `go.opentelemetry.io/proto/otlp` in `go.opentelemetry.io/otel/exporters/otlp/otlpmetric` from `v0.12.1` to `v0.15.0`.
  This replaces the use of the now deprecated `InstrumentationLibrary` and `InstrumentationLibraryMetrics` types and fields in the proto library with the equivalent `InstrumentationScope` and `ScopeMetrics`. (#2748)

## [1.6.3] - 2022-04-07

### Fixed

- Allow non-comparable global `MeterProvider`, `TracerProvider`, and `TextMapPropagator` types to be set. (#2772, #2773)

## [1.6.2] - 2022-04-06

### Changed

- Don't panic anymore when setting a global TracerProvider or TextMapPropagator to itself. (#2749)
- Upgrade `go.opentelemetry.io/proto/otlp` in `go.opentelemetry.io/otel/exporters/otlp/otlptrace` from `v0.12.1` to `v0.15.0`.
  This replaces the use of the now deprecated `InstrumentationLibrary` and `InstrumentationLibrarySpans` types and fields in the proto library with the equivalent `InstrumentationScope` and `ScopeSpans`. (#2748)

## [1.6.1] - 2022-03-28

### Fixed

- The `go.opentelemetry.io/otel/schema/*` packages now use the correct schema URL for their `SchemaURL` constant.
  Instead of using `"https://opentelemetry.io/schemas/v<version>"` they now use the correct URL without a `v` prefix, `"https://opentelemetry.io/schemas/<version>"`. (#2743, #2744)

### Security

- Upgrade `go.opentelemetry.io/proto/otlp` from `v0.12.0` to `v0.12.1`.
  This includes an indirect upgrade of `github.com/grpc-ecosystem/grpc-gateway` which resolves [a vulnerability](https://nvd.nist.gov/vuln/detail/CVE-2019-11254) from `gopkg.in/yaml.v2` in version `v2.2.3`. (#2724, #2728)

## [1.6.0/0.28.0] - 2022-03-23

### ⚠️ Notice ⚠️

This update is a breaking change of the unstable Metrics API.
Code instrumented with the `go.opentelemetry.io/otel/metric` will need to be modified.

### Added

- Add metrics exponential histogram support.
  New mapping functions have been made available in `sdk/metric/aggregator/exponential/mapping` for other OpenTelemetry projects to take dependencies on. (#2502)
- Add Go 1.18 to our compatibility tests. (#2679)
- Allow configuring the Sampler with the `OTEL_TRACES_SAMPLER` and `OTEL_TRACES_SAMPLER_ARG` environment variables. (#2305, #2517)
- Add the `metric/global` for obtaining and setting the global `MeterProvider`. (#2660)

### Changed

- The metrics API has been significantly changed to match the revised OpenTelemetry specification.
  High-level changes include:

  - Synchronous and asynchronous instruments are now handled by independent `InstrumentProvider`s.
    These `InstrumentProvider`s are managed with a `Meter`.
  - Synchronous and asynchronous instruments are grouped into their own packages based on value types.
  - Asynchronous callbacks can now be registered with a `Meter`.

  Be sure to check out the metric module documentation for more information on how to use the revised API. (#2587, #2660)

### Fixed

- Fallback to general attribute limits when span specific ones are not set in the environment. (#2675, #2677)

## [1.5.0] - 2022-03-16

### Added

- Log the Exporters configuration in the TracerProviders message. (#2578)
- Added support to configure the span limits with environment variables.
  The following environment variables are supported. (#2606, #2637)
  - `OTEL_SPAN_ATTRIBUTE_VALUE_LENGTH_LIMIT`
  - `OTEL_SPAN_ATTRIBUTE_COUNT_LIMIT`
  - `OTEL_SPAN_EVENT_COUNT_LIMIT`
  - `OTEL_EVENT_ATTRIBUTE_COUNT_LIMIT`
  - `OTEL_SPAN_LINK_COUNT_LIMIT`
  - `OTEL_LINK_ATTRIBUTE_COUNT_LIMIT`

  If the provided environment variables are invalid (negative), the default values would be used.
- Rename the `gc` runtime name to `go` (#2560)
- Add resource container ID detection. (#2418)
- Add span attribute value length limit.
  The new `AttributeValueLengthLimit` field is added to the `"go.opentelemetry.io/otel/sdk/trace".SpanLimits` type to configure this limit for a `TracerProvider`.
  The default limit for this resource is "unlimited". (#2637)
- Add the `WithRawSpanLimits` option to `go.opentelemetry.io/otel/sdk/trace`.
  This option replaces the `WithSpanLimits` option.
  Zero or negative values will not be changed to the default value like `WithSpanLimits` does.
  Setting a limit to zero will effectively disable the related resource it limits and setting to a negative value will mean that resource is unlimited.
  Consequentially, limits should be constructed using `NewSpanLimits` and updated accordingly. (#2637)

### Changed

- Drop oldest tracestate `Member` when capacity is reached. (#2592)
- Add event and link drop counts to the exported data from the `oltptrace` exporter. (#2601)
- Unify path cleaning functionally in the `otlpmetric` and `otlptrace` configuration. (#2639)
- Change the debug message from the `sdk/trace.BatchSpanProcessor` to reflect the count is cumulative. (#2640)
- Introduce new internal `envconfig` package for OTLP exporters. (#2608)
- If `http.Request.Host` is empty, fall back to use `URL.Host` when populating `http.host` in the `semconv` packages. (#2661)

### Fixed

- Remove the OTLP trace exporter limit of SpanEvents when exporting. (#2616)
- Default to port `4318` instead of `4317` for the `otlpmetrichttp` and `otlptracehttp` client. (#2614, #2625)
- Unlimited span limits are now supported (negative values). (#2636, #2637)

### Deprecated

- Deprecated `"go.opentelemetry.io/otel/sdk/trace".WithSpanLimits`.
  Use `WithRawSpanLimits` instead.
  That option allows setting unlimited and zero limits, this option does not.
  This option will be kept until the next major version incremented release. (#2637)

## [1.4.1] - 2022-02-16

### Fixed

- Fix race condition in reading the dropped spans number for the `BatchSpanProcessor`. (#2615)

## [1.4.0] - 2022-02-11

### Added

- Use `OTEL_EXPORTER_ZIPKIN_ENDPOINT` environment variable to specify zipkin collector endpoint. (#2490)
- Log the configuration of `TracerProvider`s, and `Tracer`s for debugging.
  To enable use a logger with Verbosity (V level) `>=1`. (#2500)
- Added support to configure the batch span-processor with environment variables.
  The following environment variables are used. (#2515)
  - `OTEL_BSP_SCHEDULE_DELAY`
  - `OTEL_BSP_EXPORT_TIMEOUT`
  - `OTEL_BSP_MAX_QUEUE_SIZE`.
  - `OTEL_BSP_MAX_EXPORT_BATCH_SIZE`

### Changed

- Zipkin exporter exports `Resource` attributes in the `Tags` field. (#2589)

### Deprecated

- Deprecate module the `go.opentelemetry.io/otel/sdk/export/metric`.
  Use the `go.opentelemetry.io/otel/sdk/metric` module instead. (#2382)
- Deprecate `"go.opentelemetry.io/otel/sdk/metric".AtomicFieldOffsets`. (#2445)

### Fixed

- Fixed the instrument kind for noop async instruments to correctly report an implementation. (#2461)
- Fix UDP packets overflowing with Jaeger payloads. (#2489, #2512)
- Change the `otlpmetric.Client` interface's `UploadMetrics` method to accept a single `ResourceMetrics` instead of a slice of them. (#2491)
- Specify explicit buckets in Prometheus example, fixing issue where example only has `+inf` bucket. (#2419, #2493)
- W3C baggage will now decode urlescaped values. (#2529)
- Baggage members are now only validated once, when calling `NewMember` and not also when adding it to the baggage itself. (#2522)
- The order attributes are dropped from spans in the `go.opentelemetry.io/otel/sdk/trace` package when capacity is reached is fixed to be in compliance with the OpenTelemetry specification.
  Instead of dropping the least-recently-used attribute, the last added attribute is dropped.
  This drop order still only applies to attributes with unique keys not already contained in the span.
  If an attribute is added with a key already contained in the span, that attribute is updated to the new value being added. (#2576)

### Removed

- Updated `go.opentelemetry.io/proto/otlp` from `v0.11.0` to `v0.12.0`. This version removes a number of deprecated methods. (#2546)
  - [`Metric.GetIntGauge()`](https://pkg.go.dev/go.opentelemetry.io/proto/otlp@v0.11.0/metrics/v1#Metric.GetIntGauge)
  - [`Metric.GetIntHistogram()`](https://pkg.go.dev/go.opentelemetry.io/proto/otlp@v0.11.0/metrics/v1#Metric.GetIntHistogram)
  - [`Metric.GetIntSum()`](https://pkg.go.dev/go.opentelemetry.io/proto/otlp@v0.11.0/metrics/v1#Metric.GetIntSum)

## [1.3.0] - 2021-12-10

### ⚠️ Notice ⚠️

We have updated the project minimum supported Go version to 1.16

### Added

- Added an internal Logger.
  This can be used by the SDK and API to provide users with feedback of the internal state.
  To enable verbose logs configure the logger which will print V(1) logs. For debugging information configure to print V(5) logs. (#2343)
- Add the `WithRetry` `Option` and the `RetryConfig` type to the `go.opentelemetry.io/otel/exporter/otel/otlpmetric/otlpmetrichttp` package to specify retry behavior consistently. (#2425)
- Add `SpanStatusFromHTTPStatusCodeAndSpanKind` to all `semconv` packages to return a span status code similar to `SpanStatusFromHTTPStatusCode`, but exclude `4XX` HTTP errors as span errors if the span is of server kind. (#2296)

### Changed

- The `"go.opentelemetry.io/otel/exporter/otel/otlptrace/otlptracegrpc".Client` now uses the underlying gRPC `ClientConn` to handle name resolution, TCP connection establishment (with retries and backoff) and TLS handshakes, and handling errors on established connections by re-resolving the name and reconnecting. (#2329)
- The `"go.opentelemetry.io/otel/exporter/otel/otlpmetric/otlpmetricgrpc".Client` now uses the underlying gRPC `ClientConn` to handle name resolution, TCP connection establishment (with retries and backoff) and TLS handshakes, and handling errors on established connections by re-resolving the name and reconnecting. (#2425)
- The `"go.opentelemetry.io/otel/exporter/otel/otlpmetric/otlpmetricgrpc".RetrySettings` type is renamed to `RetryConfig`. (#2425)
- The `go.opentelemetry.io/otel/exporter/otel/*` gRPC exporters now default to using the host's root CA set if none are provided by the user and `WithInsecure` is not specified. (#2432)
- Change `resource.Default` to be evaluated the first time it is called, rather than on import. This allows the caller the option to update `OTEL_RESOURCE_ATTRIBUTES` first, such as with `os.Setenv`. (#2371)

### Fixed

- The `go.opentelemetry.io/otel/exporter/otel/*` exporters are updated to handle per-signal and universal endpoints according to the OpenTelemetry specification.
  Any per-signal endpoint set via an `OTEL_EXPORTER_OTLP_<signal>_ENDPOINT` environment variable is now used without modification of the path.
  When `OTEL_EXPORTER_OTLP_ENDPOINT` is set, if it contains a path, that path is used as a base path which per-signal paths are appended to. (#2433)
- Basic metric controller updated to use sync.Map to avoid blocking calls (#2381)
- The `go.opentelemetry.io/otel/exporter/jaeger` correctly sets the `otel.status_code` value to be a string of `ERROR` or `OK` instead of an integer code. (#2439, #2440)

### Deprecated

- Deprecated the `"go.opentelemetry.io/otel/exporter/otel/otlpmetric/otlpmetrichttp".WithMaxAttempts` `Option`, use the new `WithRetry` `Option` instead. (#2425)
- Deprecated the `"go.opentelemetry.io/otel/exporter/otel/otlpmetric/otlpmetrichttp".WithBackoff` `Option`, use the new `WithRetry` `Option` instead. (#2425)

### Removed

- Remove the metric Processor's ability to convert cumulative to delta aggregation temporality. (#2350)
- Remove the metric Bound Instruments interface and implementations. (#2399)
- Remove the metric MinMaxSumCount kind aggregation and the corresponding OTLP export path. (#2423)
- Metric SDK removes the "exact" aggregator for histogram instruments, as it performed a non-standard aggregation for OTLP export (creating repeated Gauge points) and worked its way into a number of confusing examples. (#2348)

## [1.2.0] - 2021-11-12

### Changed

- Metric SDK `export.ExportKind`, `export.ExportKindSelector` types have been renamed to `aggregation.Temporality` and `aggregation.TemporalitySelector` respectively to keep in line with current specification and protocol along with built-in selectors (e.g., `aggregation.CumulativeTemporalitySelector`, ...). (#2274)
- The Metric `Exporter` interface now requires a `TemporalitySelector` method instead of an `ExportKindSelector`. (#2274)
- Metrics API cleanup. The `metric/sdkapi` package has been created to relocate the API-to-SDK interface:
  - The following interface types simply moved from `metric` to `metric/sdkapi`: `Descriptor`, `MeterImpl`, `InstrumentImpl`, `SyncImpl`, `BoundSyncImpl`, `AsyncImpl`, `AsyncRunner`, `AsyncSingleRunner`, and `AsyncBatchRunner`
  - The following struct types moved and are replaced with type aliases, since they are exposed to the user: `Observation`, `Measurement`.
  - The No-op implementations of sync and async instruments are no longer exported, new functions `sdkapi.NewNoopAsyncInstrument()` and `sdkapi.NewNoopSyncInstrument()` are provided instead. (#2271)
- Update the SDK `BatchSpanProcessor` to export all queued spans when `ForceFlush` is called. (#2080, #2335)

### Added

- Add the `"go.opentelemetry.io/otel/exporters/otlp/otlpmetric/otlpmetricgrpc".WithGRPCConn` option so the exporter can reuse an existing gRPC connection. (#2002)
- Added a new `schema` module to help parse Schema Files in OTEP 0152 format. (#2267)
- Added a new `MapCarrier` to the `go.opentelemetry.io/otel/propagation` package to hold propagated cross-cutting concerns as a `map[string]string` held in memory. (#2334)

## [1.1.0] - 2021-10-27

### Added

- Add the `"go.opentelemetry.io/otel/exporters/otlp/otlptrace/otlptracegrpc".WithGRPCConn` option so the exporter can reuse an existing gRPC connection. (#2002)
- Add the `go.opentelemetry.io/otel/semconv/v1.7.0` package.
  The package contains semantic conventions from the `v1.7.0` version of the OpenTelemetry specification. (#2320)
- Add the `go.opentelemetry.io/otel/semconv/v1.6.1` package.
  The package contains semantic conventions from the `v1.6.1` version of the OpenTelemetry specification. (#2321)
- Add the `go.opentelemetry.io/otel/semconv/v1.5.0` package.
  The package contains semantic conventions from the `v1.5.0` version of the OpenTelemetry specification. (#2322)
  - When upgrading from the `semconv/v1.4.0` package note the following name changes:
    - `K8SReplicasetUIDKey` -> `K8SReplicaSetUIDKey`
    - `K8SReplicasetNameKey` -> `K8SReplicaSetNameKey`
    - `K8SStatefulsetUIDKey` -> `K8SStatefulSetUIDKey`
    - `k8SStatefulsetNameKey` -> `K8SStatefulSetNameKey`
    - `K8SDaemonsetUIDKey` -> `K8SDaemonSetUIDKey`
    - `K8SDaemonsetNameKey` -> `K8SDaemonSetNameKey`

### Changed

- Links added to a span will be dropped by the SDK if they contain an invalid span context (#2275).

### Fixed

- The `"go.opentelemetry.io/otel/semconv/v1.4.0".HTTPServerAttributesFromHTTPRequest` now correctly only sets the HTTP client IP attribute even if the connection was routed with proxies and there are multiple addresses in the `X-Forwarded-For` header. (#2282, #2284)
- The `"go.opentelemetry.io/otel/semconv/v1.4.0".NetAttributesFromHTTPRequest` function correctly handles IPv6 addresses as IP addresses and sets the correct net peer IP instead of the net peer hostname attribute. (#2283, #2285)
- The simple span processor shutdown method deterministically returns the exporter error status if it simultaneously finishes when the deadline is reached. (#2290, #2289)

## [1.0.1] - 2021-10-01

### Fixed

- json stdout exporter no longer crashes due to concurrency bug. (#2265)

## [Metrics 0.24.0] - 2021-10-01

### Changed

- NoopMeterProvider is now private and NewNoopMeterProvider must be used to obtain a noopMeterProvider. (#2237)
- The Metric SDK `Export()` function takes a new two-level reader interface for iterating over results one instrumentation library at a time. (#2197)
  - The former `"go.opentelemetry.io/otel/sdk/export/metric".CheckpointSet` is renamed `Reader`.
  - The new interface is named `"go.opentelemetry.io/otel/sdk/export/metric".InstrumentationLibraryReader`.

## [1.0.0] - 2021-09-20

This is the first stable release for the project.
This release includes an API and SDK for the tracing signal that will comply with the stability guarantees defined by the projects [versioning policy](./VERSIONING.md).

### Added

- OTLP trace exporter now sets the `SchemaURL` field in the exported telemetry if the Tracer has `WithSchemaURL` option. (#2242)

### Fixed

- Slice-valued attributes can correctly be used as map keys. (#2223)

### Removed

- Removed the `"go.opentelemetry.io/otel/exporters/zipkin".WithSDKOptions` function. (#2248)
- Removed the deprecated package `go.opentelemetry.io/otel/oteltest`. (#2234)
- Removed the deprecated package `go.opentelemetry.io/otel/bridge/opencensus/utils`. (#2233)
- Removed deprecated functions, types, and methods from `go.opentelemetry.io/otel/attribute` package.
  Use the typed functions and methods added to the package instead. (#2235)
  - The `Key.Array` method is removed.
  - The `Array` function is removed.
  - The `Any` function is removed.
  - The `ArrayValue` function is removed.
  - The `AsArray` function is removed.

## [1.0.0-RC3] - 2021-09-02

### Added

- Added `ErrorHandlerFunc` to use a function as an `"go.opentelemetry.io/otel".ErrorHandler`. (#2149)
- Added `"go.opentelemetry.io/otel/trace".WithStackTrace` option to add a stack trace when using `span.RecordError` or when panic is handled in `span.End`. (#2163)
- Added typed slice attribute types and functionality to the `go.opentelemetry.io/otel/attribute` package to replace the existing array type and functions. (#2162)
  - `BoolSlice`, `IntSlice`, `Int64Slice`, `Float64Slice`, and `StringSlice` replace the use of the `Array` function in the package.
- Added the `go.opentelemetry.io/otel/example/fib` example package.
  Included is an example application that computes Fibonacci numbers. (#2203)

### Changed

- Metric instruments have been renamed to match the (feature-frozen) metric API specification:
  - ValueRecorder becomes Histogram
  - ValueObserver becomes Gauge
  - SumObserver becomes CounterObserver
  - UpDownSumObserver becomes UpDownCounterObserver
  The API exported from this project is still considered experimental. (#2202)
- Metric SDK/API implementation type `InstrumentKind` moves into `sdkapi` sub-package. (#2091)
- The Metrics SDK export record no longer contains a Resource pointer, the SDK `"go.opentelemetry.io/otel/sdk/trace/export/metric".Exporter.Export()` function for push-based exporters now takes a single Resource argument, pull-based exporters use `"go.opentelemetry.io/otel/sdk/metric/controller/basic".Controller.Resource()`. (#2120)
- The JSON output of the `go.opentelemetry.io/otel/exporters/stdout/stdouttrace` is harmonized now such that the output is "plain" JSON objects after each other of the form `{ ... } { ... } { ... }`. Earlier the JSON objects describing a span were wrapped in a slice for each `Exporter.ExportSpans` call, like `[ { ... } ][ { ... } { ... } ]`. Outputting JSON object directly after each other is consistent with JSON loggers, and a bit easier to parse and read. (#2196)
- Update the `NewTracerConfig`, `NewSpanStartConfig`, `NewSpanEndConfig`, and `NewEventConfig` function in the `go.opentelemetry.io/otel/trace` package to return their respective configurations as structs instead of pointers to the struct. (#2212)

### Deprecated

- The `go.opentelemetry.io/otel/bridge/opencensus/utils` package is deprecated.
  All functionality from this package now exists in the `go.opentelemetry.io/otel/bridge/opencensus` package.
  The functions from that package should be used instead. (#2166)
- The `"go.opentelemetry.io/otel/attribute".Array` function and the related `ARRAY` value type is deprecated.
  Use the typed `*Slice` functions and types added to the package instead. (#2162)
- The `"go.opentelemetry.io/otel/attribute".Any` function is deprecated.
  Use the typed functions instead. (#2181)
- The `go.opentelemetry.io/otel/oteltest` package is deprecated.
  The `"go.opentelemetry.io/otel/sdk/trace/tracetest".SpanRecorder` can be registered with the default SDK (`go.opentelemetry.io/otel/sdk/trace`) as a `SpanProcessor` and used as a replacement for this deprecated package. (#2188)

### Removed

- Removed metrics test package `go.opentelemetry.io/otel/sdk/export/metric/metrictest`. (#2105)

### Fixed

- The `fromEnv` detector no longer throws an error when `OTEL_RESOURCE_ATTRIBUTES` environment variable is not set or empty. (#2138)
- Setting the global `ErrorHandler` with `"go.opentelemetry.io/otel".SetErrorHandler` multiple times is now supported. (#2160, #2140)
- The `"go.opentelemetry.io/otel/attribute".Any` function now supports `int32` values. (#2169)
- Multiple calls to `"go.opentelemetry.io/otel/sdk/metric/controller/basic".WithResource()` are handled correctly, and when no resources are provided `"go.opentelemetry.io/otel/sdk/resource".Default()` is used. (#2120)
- The `WithoutTimestamps` option for the `go.opentelemetry.io/otel/exporters/stdout/stdouttrace` exporter causes the exporter to correctly ommit timestamps. (#2195)
- Fixed typos in resources.go. (#2201)

## [1.0.0-RC2] - 2021-07-26

### Added

- Added `WithOSDescription` resource configuration option to set OS (Operating System) description resource attribute (`os.description`). (#1840)
- Added `WithOS` resource configuration option to set all OS (Operating System) resource attributes at once. (#1840)
- Added the `WithRetry` option to the `go.opentelemetry.io/otel/exporters/otlp/otlptrace/otlptracehttp` package.
  This option is a replacement for the removed `WithMaxAttempts` and `WithBackoff` options. (#2095)
- Added API `LinkFromContext` to return Link which encapsulates SpanContext from provided context and also encapsulates attributes. (#2115)
- Added a new `Link` type under the SDK `otel/sdk/trace` package that counts the number of attributes that were dropped for surpassing the `AttributePerLinkCountLimit` configured in the Span's `SpanLimits`.
  This new type replaces the equal-named API `Link` type found in the `otel/trace` package for most usages within the SDK.
  For example, instances of this type are now returned by the `Links()` function of `ReadOnlySpan`s provided in places like the `OnEnd` function of `SpanProcessor` implementations. (#2118)
- Added the `SpanRecorder` type to the `go.opentelemetry.io/otel/skd/trace/tracetest` package.
  This type can be used with the default SDK as a `SpanProcessor` during testing. (#2132)

### Changed

- The `SpanModels` function is now exported from the `go.opentelemetry.io/otel/exporters/zipkin` package to convert OpenTelemetry spans into Zipkin model spans. (#2027)
- Rename the `"go.opentelemetry.io/otel/exporters/otlp/otlptrace/otlptracegrpc".RetrySettings` to `RetryConfig`. (#2095)

### Deprecated

- The `TextMapCarrier` and `TextMapPropagator` from the `go.opentelemetry.io/otel/oteltest` package and their associated creation functions (`TextMapCarrier`, `NewTextMapPropagator`) are deprecated. (#2114)
- The `Harness` type from the `go.opentelemetry.io/otel/oteltest` package and its associated creation function, `NewHarness` are deprecated and will be removed in the next release. (#2123)
- The `TraceStateFromKeyValues` function from the `go.opentelemetry.io/otel/oteltest` package is deprecated.
  Use the `trace.ParseTraceState` function instead. (#2122)

### Removed

- Removed the deprecated package `go.opentelemetry.io/otel/exporters/trace/jaeger`. (#2020)
- Removed the deprecated package `go.opentelemetry.io/otel/exporters/trace/zipkin`. (#2020)
- Removed the `"go.opentelemetry.io/otel/sdk/resource".WithBuiltinDetectors` function.
  The explicit `With*` options for every built-in detector should be used instead. (#2026 #2097)
- Removed the `WithMaxAttempts` and `WithBackoff` options from the `go.opentelemetry.io/otel/exporters/otlp/otlptrace/otlptracehttp` package.
  The retry logic of the package has been updated to match the `otlptracegrpc` package and accordingly a `WithRetry` option is added that should be used instead. (#2095)
- Removed `DroppedAttributeCount` field from `otel/trace.Link` struct. (#2118)

### Fixed

- When using WithNewRoot, don't use the parent context for making sampling decisions. (#2032)
- `oteltest.Tracer` now creates a valid `SpanContext` when using `WithNewRoot`. (#2073)
- OS type detector now sets the correct `dragonflybsd` value for DragonFly BSD. (#2092)
- The OTel span status is correctly transformed into the OTLP status in the `go.opentelemetry.io/otel/exporters/otlp/otlptrace` package.
  This fix will by default set the status to `Unset` if it is not explicitly set to `Ok` or `Error`. (#2099 #2102)
- The `Inject` method for the `"go.opentelemetry.io/otel/propagation".TraceContext` type no longer injects empty `tracestate` values. (#2108)
- Use `6831` as default Jaeger agent port instead of `6832`. (#2131)

## [Experimental Metrics v0.22.0] - 2021-07-19

### Added

- Adds HTTP support for OTLP metrics exporter. (#2022)

### Removed

- Removed the deprecated package `go.opentelemetry.io/otel/exporters/metric/prometheus`. (#2020)

## [1.0.0-RC1] / 0.21.0 - 2021-06-18

With this release we are introducing a split in module versions.  The tracing API and SDK are entering the `v1.0.0` Release Candidate phase with `v1.0.0-RC1`
while the experimental metrics API and SDK continue with `v0.x` releases at `v0.21.0`.  Modules at major version 1 or greater will not depend on modules
with major version 0.

### Added

- Adds `otlpgrpc.WithRetry`option for configuring the retry policy for transient errors on the otlp/gRPC exporter. (#1832)
  - The following status codes are defined as transient errors:
      | gRPC Status Code | Description |
      | ---------------- | ----------- |
      | 1  | Cancelled |
      | 4  | Deadline Exceeded |
      | 8  | Resource Exhausted |
      | 10 | Aborted |
      | 10 | Out of Range |
      | 14 | Unavailable |
      | 15 | Data Loss |
- Added `Status` type to the `go.opentelemetry.io/otel/sdk/trace` package to represent the status of a span. (#1874)
- Added `SpanStub` type and its associated functions to the `go.opentelemetry.io/otel/sdk/trace/tracetest` package.
  This type can be used as a testing replacement for the `SpanSnapshot` that was removed from the `go.opentelemetry.io/otel/sdk/trace` package. (#1873)
- Adds support for scheme in `OTEL_EXPORTER_OTLP_ENDPOINT` according to the spec. (#1886)
- Adds `trace.WithSchemaURL` option for configuring the tracer with a Schema URL. (#1889)
- Added an example of using OpenTelemetry Go as a trace context forwarder. (#1912)
- `ParseTraceState` is added to the `go.opentelemetry.io/otel/trace` package.
  It can be used to decode a `TraceState` from a `tracestate` header string value. (#1937)
- Added `Len` method to the `TraceState` type in the `go.opentelemetry.io/otel/trace` package.
  This method returns the number of list-members the `TraceState` holds. (#1937)
- Creates package `go.opentelemetry.io/otel/exporters/otlp/otlptrace` that defines a trace exporter that uses a `otlptrace.Client` to send data.
  Creates package `go.opentelemetry.io/otel/exporters/otlp/otlptrace/otlptracegrpc` implementing a gRPC `otlptrace.Client` and offers convenience functions, `NewExportPipeline` and `InstallNewPipeline`, to setup and install a `otlptrace.Exporter` in tracing .(#1922)
- Added `Baggage`, `Member`, and `Property` types to the `go.opentelemetry.io/otel/baggage` package along with their related functions. (#1967)
- Added `ContextWithBaggage`, `ContextWithoutBaggage`, and `FromContext` functions to the `go.opentelemetry.io/otel/baggage` package.
  These functions replace the `Set`, `Value`, `ContextWithValue`, `ContextWithoutValue`, and `ContextWithEmpty` functions from that package and directly work with the new `Baggage` type. (#1967)
- The `OTEL_SERVICE_NAME` environment variable is the preferred source for `service.name`, used by the environment resource detector if a service name is present both there and in `OTEL_RESOURCE_ATTRIBUTES`. (#1969)
- Creates package `go.opentelemetry.io/otel/exporters/otlp/otlptrace/otlptracehttp` implementing an HTTP `otlptrace.Client` and offers convenience functions, `NewExportPipeline` and `InstallNewPipeline`, to setup and install a `otlptrace.Exporter` in tracing. (#1963)
- Changes `go.opentelemetry.io/otel/sdk/resource.NewWithAttributes` to require a schema URL. The old function is still available as `resource.NewSchemaless`. This is a breaking change. (#1938)
- Several builtin resource detectors now correctly populate the schema URL. (#1938)
- Creates package `go.opentelemetry.io/otel/exporters/otlp/otlpmetric` that defines a metrics exporter that uses a `otlpmetric.Client` to send data.
- Creates package `go.opentelemetry.io/otel/exporters/otlp/otlpmetric/otlpmetricgrpc` implementing a gRPC `otlpmetric.Client` and offers convenience functions, `New` and `NewUnstarted`, to create an `otlpmetric.Exporter`.(#1991)
- Added `go.opentelemetry.io/otel/exporters/stdout/stdouttrace` exporter. (#2005)
- Added `go.opentelemetry.io/otel/exporters/stdout/stdoutmetric` exporter. (#2005)
- Added a `TracerProvider()` method to the `"go.opentelemetry.io/otel/trace".Span` interface. This can be used to obtain a `TracerProvider` from a given span that utilizes the same trace processing pipeline.  (#2009)

### Changed

- Make `NewSplitDriver` from `go.opentelemetry.io/otel/exporters/otlp` take variadic arguments instead of a `SplitConfig` item.
  `NewSplitDriver` now automatically implements an internal `noopDriver` for `SplitConfig` fields that are not initialized. (#1798)
- `resource.New()` now creates a Resource without builtin detectors. Previous behavior is now achieved by using `WithBuiltinDetectors` Option. (#1810)
- Move the `Event` type from the `go.opentelemetry.io/otel` package to the `go.opentelemetry.io/otel/sdk/trace` package. (#1846)
- CI builds validate against last two versions of Go, dropping 1.14 and adding 1.16. (#1865)
- BatchSpanProcessor now report export failures when calling `ForceFlush()` method. (#1860)
- `Set.Encoded(Encoder)` no longer caches the result of an encoding. (#1855)
- Renamed `CloudZoneKey` to `CloudAvailabilityZoneKey` in Resource semantic conventions according to spec. (#1871)
- The `StatusCode` and `StatusMessage` methods of the `ReadOnlySpan` interface and the `Span` produced by the `go.opentelemetry.io/otel/sdk/trace` package have been replaced with a single `Status` method.
  This method returns the status of a span using the new `Status` type. (#1874)
- Updated `ExportSpans` method of the`SpanExporter` interface type to accept `ReadOnlySpan`s instead of the removed `SpanSnapshot`.
  This brings the export interface into compliance with the specification in that it now accepts an explicitly immutable type instead of just an implied one. (#1873)
- Unembed `SpanContext` in `Link`. (#1877)
- Generate Semantic conventions from the specification YAML. (#1891)
- Spans created by the global `Tracer` obtained from `go.opentelemetry.io/otel`, prior to a functioning `TracerProvider` being set, now propagate the span context from their parent if one exists. (#1901)
- The `"go.opentelemetry.io/otel".Tracer` function now accepts tracer options. (#1902)
- Move the `go.opentelemetry.io/otel/unit` package to `go.opentelemetry.io/otel/metric/unit`. (#1903)
- Changed `go.opentelemetry.io/otel/trace.TracerConfig` to conform to the [Contributing guidelines](CONTRIBUTING.md#config.) (#1921)
- Changed `go.opentelemetry.io/otel/trace.SpanConfig` to conform to the [Contributing guidelines](CONTRIBUTING.md#config). (#1921)
- Changed `span.End()` now only accepts Options that are allowed at `End()`. (#1921)
- Changed `go.opentelemetry.io/otel/metric.InstrumentConfig` to conform to the [Contributing guidelines](CONTRIBUTING.md#config). (#1921)
- Changed `go.opentelemetry.io/otel/metric.MeterConfig` to conform to the [Contributing guidelines](CONTRIBUTING.md#config). (#1921)
- Refactored option types according to the contribution style guide. (#1882)
- Move the `go.opentelemetry.io/otel/trace.TraceStateFromKeyValues` function to the `go.opentelemetry.io/otel/oteltest` package.
  This function is preserved for testing purposes where it may be useful to create a `TraceState` from `attribute.KeyValue`s, but it is not intended for production use.
  The new `ParseTraceState` function should be used to create a `TraceState`. (#1931)
- Updated `MarshalJSON` method of the `go.opentelemetry.io/otel/trace.TraceState` type to marshal the type into the string representation of the `TraceState`. (#1931)
- The `TraceState.Delete` method from the `go.opentelemetry.io/otel/trace` package no longer returns an error in addition to a `TraceState`. (#1931)
- Updated `Get` method of the `TraceState` type from the `go.opentelemetry.io/otel/trace` package to accept a `string` instead of an `attribute.Key` type. (#1931)
- Updated `Insert` method of the `TraceState` type from the `go.opentelemetry.io/otel/trace` package to accept a pair of `string`s instead of an `attribute.KeyValue` type. (#1931)
- Updated `Delete` method of the `TraceState` type from the `go.opentelemetry.io/otel/trace` package to accept a `string` instead of an `attribute.Key` type. (#1931)
- Renamed `NewExporter` to `New` in the `go.opentelemetry.io/otel/exporters/stdout` package. (#1985)
- Renamed `NewExporter` to `New` in the `go.opentelemetry.io/otel/exporters/metric/prometheus` package. (#1985)
- Renamed `NewExporter` to `New` in the `go.opentelemetry.io/otel/exporters/trace/jaeger` package. (#1985)
- Renamed `NewExporter` to `New` in the `go.opentelemetry.io/otel/exporters/trace/zipkin` package. (#1985)
- Renamed `NewExporter` to `New` in the `go.opentelemetry.io/otel/exporters/otlp` package. (#1985)
- Renamed `NewUnstartedExporter` to `NewUnstarted` in the `go.opentelemetry.io/otel/exporters/otlp` package. (#1985)
- The `go.opentelemetry.io/otel/semconv` package has been moved to `go.opentelemetry.io/otel/semconv/v1.4.0` to allow for multiple [telemetry schema](https://github.com/open-telemetry/oteps/blob/main/text/0152-telemetry-schemas.md) versions to be used concurrently. (#1987)
- Metrics test helpers in `go.opentelemetry.io/otel/oteltest` have been moved to `go.opentelemetry.io/otel/metric/metrictest`. (#1988)

### Deprecated

- The `go.opentelemetry.io/otel/exporters/metric/prometheus` is deprecated, use `go.opentelemetry.io/otel/exporters/prometheus` instead. (#1993)
- The `go.opentelemetry.io/otel/exporters/trace/jaeger` is deprecated, use `go.opentelemetry.io/otel/exporters/jaeger` instead. (#1993)
- The `go.opentelemetry.io/otel/exporters/trace/zipkin` is deprecated, use `go.opentelemetry.io/otel/exporters/zipkin` instead. (#1993)

### Removed

- Removed `resource.WithoutBuiltin()`. Use `resource.New()`. (#1810)
- Unexported types `resource.FromEnv`, `resource.Host`, and `resource.TelemetrySDK`, Use the corresponding `With*()` to use individually. (#1810)
- Removed the `Tracer` and `IsRecording` method from the `ReadOnlySpan` in the `go.opentelemetry.io/otel/sdk/trace`.
  The `Tracer` method is not a required to be included in this interface and given the mutable nature of the tracer that is associated with a span, this method is not appropriate.
  The `IsRecording` method returns if the span is recording or not.
  A read-only span value does not need to know if updates to it will be recorded or not.
  By definition, it cannot be updated so there is no point in communicating if an update is recorded. (#1873)
- Removed the `SpanSnapshot` type from the `go.opentelemetry.io/otel/sdk/trace` package.
  The use of this type has been replaced with the use of the explicitly immutable `ReadOnlySpan` type.
  When a concrete representation of a read-only span is needed for testing, the newly added `SpanStub` in the `go.opentelemetry.io/otel/sdk/trace/tracetest` package should be used. (#1873)
- Removed the `Tracer` method from the `Span` interface in the `go.opentelemetry.io/otel/trace` package.
  Using the same tracer that created a span introduces the error where an instrumentation library's `Tracer` is used by other code instead of their own.
  The `"go.opentelemetry.io/otel".Tracer` function or a `TracerProvider` should be used to acquire a library specific `Tracer` instead. (#1900)
  - The `TracerProvider()` method on the `Span` interface may also be used to obtain a `TracerProvider` using the same trace processing pipeline. (#2009)
- The `http.url` attribute generated by `HTTPClientAttributesFromHTTPRequest` will no longer include username or password information. (#1919)
- Removed `IsEmpty` method of the `TraceState` type in the `go.opentelemetry.io/otel/trace` package in favor of using the added `TraceState.Len` method. (#1931)
- Removed `Set`, `Value`, `ContextWithValue`, `ContextWithoutValue`, and `ContextWithEmpty` functions in the `go.opentelemetry.io/otel/baggage` package.
  Handling of baggage is now done using the added `Baggage` type and related context functions (`ContextWithBaggage`, `ContextWithoutBaggage`, and `FromContext`) in that package. (#1967)
- The `InstallNewPipeline` and `NewExportPipeline` creation functions in all the exporters (prometheus, otlp, stdout, jaeger, and zipkin) have been removed.
  These functions were deemed premature attempts to provide convenience that did not achieve this aim. (#1985)
- The `go.opentelemetry.io/otel/exporters/otlp` exporter has been removed.  Use `go.opentelemetry.io/otel/exporters/otlp/otlptrace` instead. (#1990)
- The `go.opentelemetry.io/otel/exporters/stdout` exporter has been removed.  Use `go.opentelemetry.io/otel/exporters/stdout/stdouttrace` or `go.opentelemetry.io/otel/exporters/stdout/stdoutmetric` instead. (#2005)

### Fixed

- Only report errors from the `"go.opentelemetry.io/otel/sdk/resource".Environment` function when they are not `nil`. (#1850, #1851)
- The `Shutdown` method of the simple `SpanProcessor` in the `go.opentelemetry.io/otel/sdk/trace` package now honors the context deadline or cancellation. (#1616, #1856)
- BatchSpanProcessor now drops span batches that failed to be exported. (#1860)
- Use `http://localhost:14268/api/traces` as default Jaeger collector endpoint instead of `http://localhost:14250`. (#1898)
- Allow trailing and leading whitespace in the parsing of a `tracestate` header. (#1931)
- Add logic to determine if the channel is closed to fix Jaeger exporter test panic with close closed channel. (#1870, #1973)
- Avoid transport security when OTLP endpoint is a Unix socket. (#2001)

### Security

## [0.20.0] - 2021-04-23

### Added

- The OTLP exporter now has two new convenience functions, `NewExportPipeline` and `InstallNewPipeline`, setup and install the exporter in tracing and metrics pipelines. (#1373)
- Adds semantic conventions for exceptions. (#1492)
- Added Jaeger Environment variables: `OTEL_EXPORTER_JAEGER_AGENT_HOST`, `OTEL_EXPORTER_JAEGER_AGENT_PORT`
  These environment variables can be used to override Jaeger agent hostname and port (#1752)
- Option `ExportTimeout` was added to batch span processor. (#1755)
- `trace.TraceFlags` is now a defined type over `byte` and `WithSampled(bool) TraceFlags` and `IsSampled() bool` methods have been added to it. (#1770)
- The `Event` and `Link` struct types from the `go.opentelemetry.io/otel` package now include a `DroppedAttributeCount` field to record the number of attributes that were not recorded due to configured limits being reached. (#1771)
- The Jaeger exporter now reports dropped attributes for a Span event in the exported log. (#1771)
- Adds test to check BatchSpanProcessor ignores `OnEnd` and `ForceFlush` post `Shutdown`. (#1772)
- Extract resource attributes from the `OTEL_RESOURCE_ATTRIBUTES` environment variable and merge them with the `resource.Default` resource as well as resources provided to the `TracerProvider` and metric `Controller`. (#1785)
- Added `WithOSType` resource configuration option to set OS (Operating System) type resource attribute (`os.type`). (#1788)
- Added `WithProcess*` resource configuration options to set Process resource attributes. (#1788)
  - `process.pid`
  - `process.executable.name`
  - `process.executable.path`
  - `process.command_args`
  - `process.owner`
  - `process.runtime.name`
  - `process.runtime.version`
  - `process.runtime.description`
- Adds `k8s.node.name` and `k8s.node.uid` attribute keys to the `semconv` package. (#1789)
- Added support for configuring OTLP/HTTP and OTLP/gRPC Endpoints, TLS Certificates, Headers, Compression and Timeout via Environment Variables. (#1758, #1769 and #1811)
  - `OTEL_EXPORTER_OTLP_ENDPOINT`
  - `OTEL_EXPORTER_OTLP_TRACES_ENDPOINT`
  - `OTEL_EXPORTER_OTLP_METRICS_ENDPOINT`
  - `OTEL_EXPORTER_OTLP_HEADERS`
  - `OTEL_EXPORTER_OTLP_TRACES_HEADERS`
  - `OTEL_EXPORTER_OTLP_METRICS_HEADERS`
  - `OTEL_EXPORTER_OTLP_COMPRESSION`
  - `OTEL_EXPORTER_OTLP_TRACES_COMPRESSION`
  - `OTEL_EXPORTER_OTLP_METRICS_COMPRESSION`
  - `OTEL_EXPORTER_OTLP_TIMEOUT`
  - `OTEL_EXPORTER_OTLP_TRACES_TIMEOUT`
  - `OTEL_EXPORTER_OTLP_METRICS_TIMEOUT`
  - `OTEL_EXPORTER_OTLP_CERTIFICATE`
  - `OTEL_EXPORTER_OTLP_TRACES_CERTIFICATE`
  - `OTEL_EXPORTER_OTLP_METRICS_CERTIFICATE`
- Adds `otlpgrpc.WithTimeout` option for configuring timeout to the otlp/gRPC exporter. (#1821)
- Adds `jaeger.WithMaxPacketSize` option for configuring maximum UDP packet size used when connecting to the Jaeger agent. (#1853)

### Fixed

- The `Span.IsRecording` implementation from `go.opentelemetry.io/otel/sdk/trace` always returns false when not being sampled. (#1750)
- The Jaeger exporter now correctly sets tags for the Span status code and message.
  This means it uses the correct tag keys (`"otel.status_code"`, `"otel.status_description"`) and does not set the status message as a tag unless it is set on the span. (#1761)
- The Jaeger exporter now correctly records Span event's names using the `"event"` key for a tag.
  Additionally, this tag is overridden, as specified in the OTel specification, if the event contains an attribute with that key. (#1768)
- Zipkin Exporter: Ensure mapping between OTel and Zipkin span data complies with the specification. (#1688)
- Fixed typo for default service name in Jaeger Exporter. (#1797)
- Fix flaky OTLP for the reconnnection of the client connection. (#1527, #1814)
- Fix Jaeger exporter dropping of span batches that exceed the UDP packet size limit.
  Instead, the exporter now splits the batch into smaller sendable batches. (#1828)

### Changed

- Span `RecordError` now records an `exception` event to comply with the semantic convention specification. (#1492)
- Jaeger exporter was updated to use thrift v0.14.1. (#1712)
- Migrate from using internally built and maintained version of the OTLP to the one hosted at `go.opentelemetry.io/proto/otlp`. (#1713)
- Migrate from using `github.com/gogo/protobuf` to `google.golang.org/protobuf` to match `go.opentelemetry.io/proto/otlp`. (#1713)
- The storage of a local or remote Span in a `context.Context` using its SpanContext is unified to store just the current Span.
  The Span's SpanContext can now self-identify as being remote or not.
  This means that `"go.opentelemetry.io/otel/trace".ContextWithRemoteSpanContext` will now overwrite any existing current Span, not just existing remote Spans, and make it the current Span in a `context.Context`. (#1731)
- Improve OTLP/gRPC exporter connection errors. (#1737)
- Information about a parent span context in a `"go.opentelemetry.io/otel/export/trace".SpanSnapshot` is unified in a new `Parent` field.
  The existing `ParentSpanID` and `HasRemoteParent` fields are removed in favor of this. (#1748)
- The `ParentContext` field of the `"go.opentelemetry.io/otel/sdk/trace".SamplingParameters` is updated to hold a `context.Context` containing the parent span.
  This changes it to make `SamplingParameters` conform with the OpenTelemetry specification. (#1749)
- Updated Jaeger Environment Variables: `JAEGER_ENDPOINT`, `JAEGER_USER`, `JAEGER_PASSWORD`
  to `OTEL_EXPORTER_JAEGER_ENDPOINT`, `OTEL_EXPORTER_JAEGER_USER`, `OTEL_EXPORTER_JAEGER_PASSWORD` in compliance with OTel specification. (#1752)
- Modify `BatchSpanProcessor.ForceFlush` to abort after timeout/cancellation. (#1757)
- The `DroppedAttributeCount` field of the `Span` in the `go.opentelemetry.io/otel` package now only represents the number of attributes dropped for the span itself.
  It no longer is a conglomerate of itself, events, and link attributes that have been dropped. (#1771)
- Make `ExportSpans` in Jaeger Exporter honor context deadline. (#1773)
- Modify Zipkin Exporter default service name, use default resource's serviceName instead of empty. (#1777)
- The `go.opentelemetry.io/otel/sdk/export/trace` package is merged into the `go.opentelemetry.io/otel/sdk/trace` package. (#1778)
- The prometheus.InstallNewPipeline example is moved from comment to example test (#1796)
- The convenience functions for the stdout exporter have been updated to return the `TracerProvider` implementation and enable the shutdown of the exporter. (#1800)
- Replace the flush function returned from the Jaeger exporter's convenience creation functions (`InstallNewPipeline` and `NewExportPipeline`) with the `TracerProvider` implementation they create.
  This enables the caller to shutdown and flush using the related `TracerProvider` methods. (#1822)
- Updated the Jaeger exporter to have a default endpoint, `http://localhost:14250`, for the collector. (#1824)
- Changed the function `WithCollectorEndpoint` in the Jaeger exporter to no longer accept an endpoint as an argument.
  The endpoint can be passed with the `CollectorEndpointOption` using the `WithEndpoint` function or by setting the `OTEL_EXPORTER_JAEGER_ENDPOINT` environment variable value appropriately. (#1824)
- The Jaeger exporter no longer batches exported spans itself, instead it relies on the SDK's `BatchSpanProcessor` for this functionality. (#1830)
- The Jaeger exporter creation functions (`NewRawExporter`, `NewExportPipeline`, and `InstallNewPipeline`) no longer accept the removed `Option` type as a variadic argument. (#1830)

### Removed

- Removed Jaeger Environment variables: `JAEGER_SERVICE_NAME`, `JAEGER_DISABLED`, `JAEGER_TAGS`
  These environment variables will no longer be used to override values of the Jaeger exporter (#1752)
- No longer set the links for a `Span` in `go.opentelemetry.io/otel/sdk/trace` that is configured to be a new root.
  This is unspecified behavior that the OpenTelemetry community plans to standardize in the future.
  To prevent backwards incompatible changes when it is specified, these links are removed. (#1726)
- Setting error status while recording error with Span from oteltest package. (#1729)
- The concept of a remote and local Span stored in a context is unified to just the current Span.
  Because of this `"go.opentelemetry.io/otel/trace".RemoteSpanContextFromContext` is removed as it is no longer needed.
  Instead, `"go.opentelemetry.io/otel/trace".SpanContextFromContex` can be used to return the current Span.
  If needed, that Span's `SpanContext.IsRemote()` can then be used to determine if it is remote or not. (#1731)
- The `HasRemoteParent` field of the `"go.opentelemetry.io/otel/sdk/trace".SamplingParameters` is removed.
  This field is redundant to the information returned from the `Remote` method of the `SpanContext` held in the `ParentContext` field. (#1749)
- The `trace.FlagsDebug` and `trace.FlagsDeferred` constants have been removed and will be localized to the B3 propagator. (#1770)
- Remove `Process` configuration, `WithProcessFromEnv` and `ProcessFromEnv`, and type from the Jaeger exporter package.
  The information that could be configured in the `Process` struct should be configured in a `Resource` instead. (#1776, #1804)
- Remove the `WithDisabled` option from the Jaeger exporter.
  To disable the exporter unregister it from the `TracerProvider` or use a no-operation `TracerProvider`. (#1806)
- Removed the functions `CollectorEndpointFromEnv` and `WithCollectorEndpointOptionFromEnv` from the Jaeger exporter.
  These functions for retrieving specific environment variable values are redundant of other internal functions and
  are not intended for end user use. (#1824)
- Removed the Jaeger exporter `WithSDKOptions` `Option`.
  This option was used to set SDK options for the exporter creation convenience functions.
  These functions are provided as a way to easily setup or install the exporter with what are deemed reasonable SDK settings for common use cases.
  If the SDK needs to be configured differently, the `NewRawExporter` function and direct setup of the SDK with the desired settings should be used. (#1825)
- The `WithBufferMaxCount` and `WithBatchMaxCount` `Option`s from the Jaeger exporter are removed.
  The exporter no longer batches exports, instead relying on the SDK's `BatchSpanProcessor` for this functionality. (#1830)
- The Jaeger exporter `Option` type is removed.
  The type is no longer used by the exporter to configure anything.
  All the previous configurations these options provided were duplicates of SDK configuration.
  They have been removed in favor of using the SDK configuration and focuses the exporter configuration to be only about the endpoints it will send telemetry to. (#1830)

## [0.19.0] - 2021-03-18

### Added

- Added `Marshaler` config option to `otlphttp` to enable otlp over json or protobufs. (#1586)
- A `ForceFlush` method to the `"go.opentelemetry.io/otel/sdk/trace".TracerProvider` to flush all registered `SpanProcessor`s. (#1608)
- Added `WithSampler` and `WithSpanLimits` to tracer provider. (#1633, #1702)
- `"go.opentelemetry.io/otel/trace".SpanContext` now has a `remote` property, and `IsRemote()` predicate, that is true when the `SpanContext` has been extracted from remote context data. (#1701)
- A `Valid` method to the `"go.opentelemetry.io/otel/attribute".KeyValue` type. (#1703)

### Changed

- `trace.SpanContext` is now immutable and has no exported fields. (#1573)
  - `trace.NewSpanContext()` can be used in conjunction with the `trace.SpanContextConfig` struct to initialize a new `SpanContext` where all values are known.
- Update the `ForceFlush` method signature to the `"go.opentelemetry.io/otel/sdk/trace".SpanProcessor` to accept a `context.Context` and return an error. (#1608)
- Update the `Shutdown` method to the `"go.opentelemetry.io/otel/sdk/trace".TracerProvider` return an error on shutdown failure. (#1608)
- The SimpleSpanProcessor will now shut down the enclosed `SpanExporter` and gracefully ignore subsequent calls to `OnEnd` after `Shutdown` is called. (#1612)
- `"go.opentelemetry.io/sdk/metric/controller.basic".WithPusher` is replaced with `WithExporter` to provide consistent naming across project. (#1656)
- Added non-empty string check for trace `Attribute` keys. (#1659)
- Add `description` to SpanStatus only when `StatusCode` is set to error. (#1662)
- Jaeger exporter falls back to `resource.Default`'s `service.name` if the exported Span does not have one. (#1673)
- Jaeger exporter populates Jaeger's Span Process from Resource. (#1673)
- Renamed the `LabelSet` method of `"go.opentelemetry.io/otel/sdk/resource".Resource` to `Set`. (#1692)
- Changed `WithSDK` to `WithSDKOptions` to accept variadic arguments of `TracerProviderOption` type in `go.opentelemetry.io/otel/exporters/trace/jaeger` package. (#1693)
- Changed `WithSDK` to `WithSDKOptions` to accept variadic arguments of `TracerProviderOption` type in `go.opentelemetry.io/otel/exporters/trace/zipkin` package. (#1693)

### Removed

- Removed `serviceName` parameter from Zipkin exporter and uses resource instead. (#1549)
- Removed `WithConfig` from tracer provider to avoid overriding configuration. (#1633)
- Removed the exported `SimpleSpanProcessor` and `BatchSpanProcessor` structs.
   These are now returned as a SpanProcessor interface from their respective constructors. (#1638)
- Removed `WithRecord()` from `trace.SpanOption` when creating a span. (#1660)
- Removed setting status to `Error` while recording an error as a span event in `RecordError`. (#1663)
- Removed `jaeger.WithProcess` configuration option. (#1673)
- Removed `ApplyConfig` method from `"go.opentelemetry.io/otel/sdk/trace".TracerProvider` and the now unneeded `Config` struct. (#1693)

### Fixed

- Jaeger Exporter: Ensure mapping between OTEL and Jaeger span data complies with the specification. (#1626)
- `SamplingResult.TraceState` is correctly propagated to a newly created span's `SpanContext`. (#1655)
- The `otel-collector` example now correctly flushes metric events prior to shutting down the exporter. (#1678)
- Do not set span status message in `SpanStatusFromHTTPStatusCode` if it can be inferred from `http.status_code`. (#1681)
- Synchronization issues in global trace delegate implementation. (#1686)
- Reduced excess memory usage by global `TracerProvider`. (#1687)

## [0.18.0] - 2021-03-03

### Added

- Added `resource.Default()` for use with meter and tracer providers. (#1507)
- `AttributePerEventCountLimit` and `AttributePerLinkCountLimit` for `SpanLimits`. (#1535)
- Added `Keys()` method to `propagation.TextMapCarrier` and `propagation.HeaderCarrier` to adapt `http.Header` to this interface. (#1544)
- Added `code` attributes to `go.opentelemetry.io/otel/semconv` package. (#1558)
- Compatibility testing suite in the CI system for the following systems. (#1567)
   | OS      | Go Version | Architecture |
   | ------- | ---------- | ------------ |
   | Ubuntu  | 1.15       | amd64        |
   | Ubuntu  | 1.14       | amd64        |
   | Ubuntu  | 1.15       | 386          |
   | Ubuntu  | 1.14       | 386          |
   | MacOS   | 1.15       | amd64        |
   | MacOS   | 1.14       | amd64        |
   | Windows | 1.15       | amd64        |
   | Windows | 1.14       | amd64        |
   | Windows | 1.15       | 386          |
   | Windows | 1.14       | 386          |

### Changed

- Replaced interface `oteltest.SpanRecorder` with its existing implementation
  `StandardSpanRecorder`. (#1542)
- Default span limit values to 128. (#1535)
- Rename `MaxEventsPerSpan`, `MaxAttributesPerSpan` and `MaxLinksPerSpan` to `EventCountLimit`, `AttributeCountLimit` and `LinkCountLimit`, and move these fields into `SpanLimits`. (#1535)
- Renamed the `otel/label` package to `otel/attribute`. (#1541)
- Vendor the Jaeger exporter's dependency on Apache Thrift. (#1551)
- Parallelize the CI linting and testing. (#1567)
- Stagger timestamps in exact aggregator tests. (#1569)
- Changed all examples to use `WithBatchTimeout(5 * time.Second)` rather than `WithBatchTimeout(5)`. (#1621)
- Prevent end-users from implementing some interfaces (#1575)

  ```
      "otel/exporters/otlp/otlphttp".Option
      "otel/exporters/stdout".Option
      "otel/oteltest".Option
      "otel/trace".TracerOption
      "otel/trace".SpanOption
      "otel/trace".EventOption
      "otel/trace".LifeCycleOption
      "otel/trace".InstrumentationOption
      "otel/sdk/resource".Option
      "otel/sdk/trace".ParentBasedSamplerOption
      "otel/sdk/trace".ReadOnlySpan
      "otel/sdk/trace".ReadWriteSpan
  ```

### Removed

- Removed attempt to resample spans upon changing the span name with `span.SetName()`. (#1545)
- The `test-benchmark` is no longer a dependency of the `precommit` make target. (#1567)
- Removed the `test-386` make target.
   This was replaced with a full compatibility testing suite (i.e. multi OS/arch) in the CI system. (#1567)

### Fixed

- The sequential timing check of timestamps in the stdout exporter are now setup explicitly to be sequential (#1571). (#1572)
- Windows build of Jaeger tests now compiles with OS specific functions (#1576). (#1577)
- The sequential timing check of timestamps of go.opentelemetry.io/otel/sdk/metric/aggregator/lastvalue are now setup explicitly to be sequential (#1578). (#1579)
- Validate tracestate header keys with vendors according to the W3C TraceContext specification (#1475). (#1581)
- The OTLP exporter includes related labels for translations of a GaugeArray (#1563). (#1570)

## [0.17.0] - 2021-02-12

### Changed

- Rename project default branch from `master` to `main`. (#1505)
- Reverse order in which `Resource` attributes are merged, per change in spec. (#1501)
- Add tooling to maintain "replace" directives in go.mod files automatically. (#1528)
- Create new modules: otel/metric, otel/trace, otel/oteltest, otel/sdk/export/metric, otel/sdk/metric (#1528)
- Move metric-related public global APIs from otel to otel/metric/global. (#1528)

## Fixed

- Fixed otlpgrpc reconnection issue.
- The example code in the README.md of `go.opentelemetry.io/otel/exporters/otlp` is moved to a compiled example test and used the new `WithAddress` instead of `WithEndpoint`. (#1513)
- The otel-collector example now uses the default OTLP receiver port of the collector.

## [0.16.0] - 2021-01-13

### Added

- Add the `ReadOnlySpan` and `ReadWriteSpan` interfaces to provide better control for accessing span data. (#1360)
- `NewGRPCDriver` function returns a `ProtocolDriver` that maintains a single gRPC connection to the collector. (#1369)
- Added documentation about the project's versioning policy. (#1388)
- Added `NewSplitDriver` for OTLP exporter that allows sending traces and metrics to different endpoints. (#1418)
- Added codeql worfklow to GitHub Actions (#1428)
- Added Gosec workflow to GitHub Actions (#1429)
- Add new HTTP driver for OTLP exporter in `exporters/otlp/otlphttp`. Currently it only supports the binary protobuf payloads. (#1420)
- Add an OpenCensus exporter bridge. (#1444)

### Changed

- Rename `internal/testing` to `internal/internaltest`. (#1449)
- Rename `export.SpanData` to `export.SpanSnapshot` and use it only for exporting spans. (#1360)
- Store the parent's full `SpanContext` rather than just its span ID in the `span` struct. (#1360)
- Improve span duration accuracy. (#1360)
- Migrated CI/CD from CircleCI to GitHub Actions (#1382)
- Remove duplicate checkout from GitHub Actions workflow (#1407)
- Metric `array` aggregator renamed `exact` to match its `aggregation.Kind` (#1412)
- Metric `exact` aggregator includes per-point timestamps (#1412)
- Metric stdout exporter uses MinMaxSumCount aggregator for ValueRecorder instruments (#1412)
- `NewExporter` from `exporters/otlp` now takes a `ProtocolDriver` as a parameter. (#1369)
- Many OTLP Exporter options became gRPC ProtocolDriver options. (#1369)
- Unify endpoint API that related to OTel exporter. (#1401)
- Optimize metric histogram aggregator to re-use its slice of buckets. (#1435)
- Metric aggregator Count() and histogram Bucket.Counts are consistently `uint64`. (1430)
- Histogram aggregator accepts functional options, uses default boundaries if none given. (#1434)
- `SamplingResult` now passed a `Tracestate` from the parent `SpanContext` (#1432)
- Moved gRPC driver for OTLP exporter to `exporters/otlp/otlpgrpc`. (#1420)
- The `TraceContext` propagator now correctly propagates `TraceState` through the `SpanContext`. (#1447)
- Metric Push and Pull Controller components are combined into a single "basic" Controller:
  - `WithExporter()` and `Start()` to configure Push behavior
  - `Start()` is optional; use `Collect()` and `ForEach()` for Pull behavior
  - `Start()` and `Stop()` accept Context. (#1378)
- The `Event` type is moved from the `otel/sdk/export/trace` package to the `otel/trace` API package. (#1452)

### Removed

- Remove `errUninitializedSpan` as its only usage is now obsolete. (#1360)
- Remove Metric export functionality related to quantiles and summary data points: this is not specified (#1412)
- Remove DDSketch metric aggregator; our intention is to re-introduce this as an option of the histogram aggregator after [new OTLP histogram data types](https://github.com/open-telemetry/opentelemetry-proto/pull/226) are released (#1412)

### Fixed

- `BatchSpanProcessor.Shutdown()` will now shutdown underlying `export.SpanExporter`. (#1443)

## [0.15.0] - 2020-12-10

### Added

- The `WithIDGenerator` `TracerProviderOption` is added to the `go.opentelemetry.io/otel/trace` package to configure an `IDGenerator` for the `TracerProvider`. (#1363)

### Changed

- The Zipkin exporter now uses the Span status code to determine. (#1328)
- `NewExporter` and `Start` functions in `go.opentelemetry.io/otel/exporters/otlp` now receive `context.Context` as a first parameter. (#1357)
- Move the OpenCensus example into `example` directory. (#1359)
- Moved the SDK's `internal.IDGenerator` interface in to the `sdk/trace` package to enable support for externally-defined ID generators. (#1363)
- Bump `github.com/google/go-cmp` from 0.5.3 to 0.5.4 (#1374)
- Bump `github.com/golangci/golangci-lint` in `/internal/tools` (#1375)

### Fixed

- Metric SDK `SumObserver` and `UpDownSumObserver` instruments correctness fixes. (#1381)

## [0.14.0] - 2020-11-19

### Added

- An `EventOption` and the related `NewEventConfig` function are added to the `go.opentelemetry.io/otel` package to configure Span events. (#1254)
- A `TextMapPropagator` and associated `TextMapCarrier` are added to the `go.opentelemetry.io/otel/oteltest` package to test `TextMap` type propagators and their use. (#1259)
- `SpanContextFromContext` returns `SpanContext` from context. (#1255)
- `TraceState` has been added to `SpanContext`. (#1340)
- `DeploymentEnvironmentKey` added to `go.opentelemetry.io/otel/semconv` package. (#1323)
- Add an OpenCensus to OpenTelemetry tracing bridge. (#1305)
- Add a parent context argument to `SpanProcessor.OnStart` to follow the specification. (#1333)
- Add missing tests for `sdk/trace/attributes_map.go`. (#1337)

### Changed

- Move the `go.opentelemetry.io/otel/api/trace` package into `go.opentelemetry.io/otel/trace` with the following changes. (#1229) (#1307)
  - `ID` has been renamed to `TraceID`.
  - `IDFromHex` has been renamed to `TraceIDFromHex`.
  - `EmptySpanContext` is removed.
- Move the `go.opentelemetry.io/otel/api/trace/tracetest` package into `go.opentelemetry.io/otel/oteltest`. (#1229)
- OTLP Exporter updates:
  - supports OTLP v0.6.0 (#1230, #1354)
  - supports configurable aggregation temporality (default: Cumulative, optional: Stateless). (#1296)
- The Sampler is now called on local child spans. (#1233)
- The `Kind` type from the `go.opentelemetry.io/otel/api/metric` package was renamed to `InstrumentKind` to more specifically describe what it is and avoid semantic ambiguity. (#1240)
- The `MetricKind` method of the `Descriptor` type in the `go.opentelemetry.io/otel/api/metric` package was renamed to `Descriptor.InstrumentKind`.
   This matches the returned type and fixes misuse of the term metric. (#1240)
- Move test harness from the `go.opentelemetry.io/otel/api/apitest` package into `go.opentelemetry.io/otel/oteltest`. (#1241)
- Move the `go.opentelemetry.io/otel/api/metric/metrictest` package into `go.opentelemetry.io/oteltest` as part of #964. (#1252)
- Move the `go.opentelemetry.io/otel/api/metric` package into `go.opentelemetry.io/otel/metric` as part of #1303. (#1321)
- Move the `go.opentelemetry.io/otel/api/metric/registry` package into `go.opentelemetry.io/otel/metric/registry` as a part of #1303. (#1316)
- Move the `Number` type (together with related functions) from `go.opentelemetry.io/otel/api/metric` package into `go.opentelemetry.io/otel/metric/number` as a part of #1303. (#1316)
- The function signature of the Span `AddEvent` method in `go.opentelemetry.io/otel` is updated to no longer take an unused context and instead take a required name and a variable number of `EventOption`s. (#1254)
- The function signature of the Span `RecordError` method in `go.opentelemetry.io/otel` is updated to no longer take an unused context and instead take a required error value and a variable number of `EventOption`s. (#1254)
- Move the `go.opentelemetry.io/otel/api/global` package to `go.opentelemetry.io/otel`. (#1262) (#1330)
- Move the `Version` function from `go.opentelemetry.io/otel/sdk` to `go.opentelemetry.io/otel`. (#1330)
- Rename correlation context header from `"otcorrelations"` to `"baggage"` to match the OpenTelemetry specification. (#1267)
- Fix `Code.UnmarshalJSON` to work with valid JSON only. (#1276)
- The `resource.New()` method changes signature to support builtin attributes and functional options, including `telemetry.sdk.*` and
  `host.name` semantic conventions; the former method is renamed `resource.NewWithAttributes`. (#1235)
- The Prometheus exporter now exports non-monotonic counters (i.e. `UpDownCounter`s) as gauges. (#1210)
- Correct the `Span.End` method documentation in the `otel` API to state updates are not allowed on a span after it has ended. (#1310)
- Updated span collection limits for attribute, event and link counts to 1000 (#1318)
- Renamed `semconv.HTTPUrlKey` to `semconv.HTTPURLKey`. (#1338)

### Removed

- The `ErrInvalidHexID`, `ErrInvalidTraceIDLength`, `ErrInvalidSpanIDLength`, `ErrInvalidSpanIDLength`, or `ErrNilSpanID` from the `go.opentelemetry.io/otel` package are unexported now. (#1243)
- The `AddEventWithTimestamp` method on the `Span` interface in `go.opentelemetry.io/otel` is removed due to its redundancy.
   It is replaced by using the `AddEvent` method with a `WithTimestamp` option. (#1254)
- The `MockSpan` and `MockTracer` types are removed from `go.opentelemetry.io/otel/oteltest`.
   `Tracer` and `Span` from the same module should be used in their place instead. (#1306)
- `WorkerCount` option is removed from `go.opentelemetry.io/otel/exporters/otlp`. (#1350)
- Remove the following labels types: INT32, UINT32, UINT64 and FLOAT32. (#1314)

### Fixed

- Rename `MergeItererator` to `MergeIterator` in the `go.opentelemetry.io/otel/label` package. (#1244)
- The `go.opentelemetry.io/otel/api/global` packages global TextMapPropagator now delegates functionality to a globally set delegate for all previously returned propagators. (#1258)
- Fix condition in `label.Any`. (#1299)
- Fix global `TracerProvider` to pass options to its configured provider. (#1329)
- Fix missing handler for `ExactKind` aggregator in OTLP metrics transformer (#1309)

## [0.13.0] - 2020-10-08

### Added

- OTLP Metric exporter supports Histogram aggregation. (#1209)
- The `Code` struct from the `go.opentelemetry.io/otel/codes` package now supports JSON marshaling and unmarshaling as well as implements the `Stringer` interface. (#1214)
- A Baggage API to implement the OpenTelemetry specification. (#1217)
- Add Shutdown method to sdk/trace/provider, shutdown processors in the order they were registered. (#1227)

### Changed

- Set default propagator to no-op propagator. (#1184)
- The `HTTPSupplier`, `HTTPExtractor`, `HTTPInjector`, and `HTTPPropagator` from the `go.opentelemetry.io/otel/api/propagation` package were replaced with unified `TextMapCarrier` and `TextMapPropagator` in the `go.opentelemetry.io/otel/propagation` package. (#1212) (#1325)
- The `New` function from the `go.opentelemetry.io/otel/api/propagation` package was replaced with `NewCompositeTextMapPropagator` in the `go.opentelemetry.io/otel` package. (#1212)
- The status codes of the `go.opentelemetry.io/otel/codes` package have been updated to match the latest OpenTelemetry specification.
   They now are `Unset`, `Error`, and `Ok`.
   They no longer track the gRPC codes. (#1214)
- The `StatusCode` field of the `SpanData` struct in the `go.opentelemetry.io/otel/sdk/export/trace` package now uses the codes package from this package instead of the gRPC project. (#1214)
- Move the `go.opentelemetry.io/otel/api/baggage` package into `go.opentelemetry.io/otel/baggage`. (#1217) (#1325)
- A `Shutdown` method of `SpanProcessor` and all its implementations receives a context and returns an error. (#1264)

### Fixed

- Copies of data from arrays and slices passed to `go.opentelemetry.io/otel/label.ArrayValue()` are now used in the returned `Value` instead of using the mutable data itself. (#1226)

### Removed

- The `ExtractHTTP` and `InjectHTTP` functions from the `go.opentelemetry.io/otel/api/propagation` package were removed. (#1212)
- The `Propagators` interface from the `go.opentelemetry.io/otel/api/propagation` package was removed to conform to the OpenTelemetry specification.
   The explicit `TextMapPropagator` type can be used in its place as this is the `Propagator` type the specification defines. (#1212)
- The `SetAttribute` method of the `Span` from the `go.opentelemetry.io/otel/api/trace` package was removed given its redundancy with the `SetAttributes` method. (#1216)
- The internal implementation of Baggage storage is removed in favor of using the new Baggage API functionality. (#1217)
- Remove duplicate hostname key `HostHostNameKey` in Resource semantic conventions. (#1219)
- Nested array/slice support has been removed. (#1226)

## [0.12.0] - 2020-09-24

### Added

- A `SpanConfigure` function in `go.opentelemetry.io/otel/api/trace` to create a new `SpanConfig` from `SpanOption`s. (#1108)
- In the `go.opentelemetry.io/otel/api/trace` package, `NewTracerConfig` was added to construct new `TracerConfig`s.
   This addition was made to conform with our project option conventions. (#1155)
- Instrumentation library information was added to the Zipkin exporter. (#1119)
- The `SpanProcessor` interface now has a `ForceFlush()` method. (#1166)
- More semantic conventions for k8s as resource attributes. (#1167)

### Changed

- Add reconnecting udp connection type to Jaeger exporter.
   This change adds a new optional implementation of the udp conn interface used to detect changes to an agent's host dns record.
   It then adopts the new destination address to ensure the exporter doesn't get stuck. This change was ported from jaegertracing/jaeger-client-go#520. (#1063)
- Replace `StartOption` and `EndOption` in `go.opentelemetry.io/otel/api/trace` with `SpanOption`.
   This change is matched by replacing the `StartConfig` and `EndConfig` with a unified `SpanConfig`. (#1108)
- Replace the `LinkedTo` span option in `go.opentelemetry.io/otel/api/trace` with `WithLinks`.
   This is be more consistent with our other option patterns, i.e. passing the item to be configured directly instead of its component parts, and provides a cleaner function signature. (#1108)
- The `go.opentelemetry.io/otel/api/trace` `TracerOption` was changed to an interface to conform to project option conventions. (#1109)
- Move the `B3` and `TraceContext` from within the `go.opentelemetry.io/otel/api/trace` package to their own `go.opentelemetry.io/otel/propagators` package.
    This removal of the propagators is reflective of the OpenTelemetry specification for these propagators as well as cleans up the `go.opentelemetry.io/otel/api/trace` API. (#1118)
- Rename Jaeger tags used for instrumentation library information to reflect changes in OpenTelemetry specification. (#1119)
- Rename `ProbabilitySampler` to `TraceIDRatioBased` and change semantics to ignore parent span sampling status. (#1115)
- Move `tools` package under `internal`. (#1141)
- Move `go.opentelemetry.io/otel/api/correlation` package to `go.opentelemetry.io/otel/api/baggage`. (#1142)
   The `correlation.CorrelationContext` propagator has been renamed `baggage.Baggage`.  Other exported functions and types are unchanged.
- Rename `ParentOrElse` sampler to `ParentBased` and allow setting samplers depending on parent span. (#1153)
- In the `go.opentelemetry.io/otel/api/trace` package, `SpanConfigure` was renamed to `NewSpanConfig`. (#1155)
- Change `dependabot.yml` to add a `Skip Changelog` label to dependabot-sourced PRs. (#1161)
- The [configuration style guide](https://github.com/open-telemetry/opentelemetry-go/blob/master/CONTRIBUTING.md#config) has been updated to
   recommend the use of `newConfig()` instead of `configure()`. (#1163)
- The `otlp.Config` type has been unexported and changed to `otlp.config`, along with its initializer. (#1163)
- Ensure exported interface types include parameter names and update the
   Style Guide to reflect this styling rule. (#1172)
- Don't consider unset environment variable for resource detection to be an error. (#1170)
- Rename `go.opentelemetry.io/otel/api/metric.ConfigureInstrument` to `NewInstrumentConfig` and
  `go.opentelemetry.io/otel/api/metric.ConfigureMeter` to `NewMeterConfig`.
- ValueObserver instruments use LastValue aggregator by default. (#1165)
- OTLP Metric exporter supports LastValue aggregation. (#1165)
- Move the `go.opentelemetry.io/otel/api/unit` package to `go.opentelemetry.io/otel/unit`. (#1185)
- Rename `Provider` to `MeterProvider` in the `go.opentelemetry.io/otel/api/metric` package. (#1190)
- Rename `NoopProvider` to `NoopMeterProvider` in the `go.opentelemetry.io/otel/api/metric` package. (#1190)
- Rename `NewProvider` to `NewMeterProvider` in the `go.opentelemetry.io/otel/api/metric/metrictest` package. (#1190)
- Rename `Provider` to `MeterProvider` in the `go.opentelemetry.io/otel/api/metric/registry` package. (#1190)
- Rename `NewProvider` to `NewMeterProvider` in the `go.opentelemetry.io/otel/api/metri/registryc` package. (#1190)
- Rename `Provider` to `TracerProvider` in the `go.opentelemetry.io/otel/api/trace` package. (#1190)
- Rename `NoopProvider` to `NoopTracerProvider` in the `go.opentelemetry.io/otel/api/trace` package. (#1190)
- Rename `Provider` to `TracerProvider` in the `go.opentelemetry.io/otel/api/trace/tracetest` package. (#1190)
- Rename `NewProvider` to `NewTracerProvider` in the `go.opentelemetry.io/otel/api/trace/tracetest` package. (#1190)
- Rename `WrapperProvider` to `WrapperTracerProvider` in the `go.opentelemetry.io/otel/bridge/opentracing` package. (#1190)
- Rename `NewWrapperProvider` to `NewWrapperTracerProvider` in the `go.opentelemetry.io/otel/bridge/opentracing` package. (#1190)
- Rename `Provider` method of the pull controller to `MeterProvider` in the `go.opentelemetry.io/otel/sdk/metric/controller/pull` package. (#1190)
- Rename `Provider` method of the push controller to `MeterProvider` in the `go.opentelemetry.io/otel/sdk/metric/controller/push` package. (#1190)
- Rename `ProviderOptions` to `TracerProviderConfig` in the `go.opentelemetry.io/otel/sdk/trace` package. (#1190)
- Rename `ProviderOption` to `TracerProviderOption` in the `go.opentelemetry.io/otel/sdk/trace` package. (#1190)
- Rename `Provider` to `TracerProvider` in the `go.opentelemetry.io/otel/sdk/trace` package. (#1190)
- Rename `NewProvider` to `NewTracerProvider` in the `go.opentelemetry.io/otel/sdk/trace` package. (#1190)
- Renamed `SamplingDecision` values to comply with OpenTelemetry specification change. (#1192)
- Renamed Zipkin attribute names from `ot.status_code & ot.status_description` to `otel.status_code & otel.status_description`. (#1201)
- The default SDK now invokes registered `SpanProcessor`s in the order they were registered with the `TracerProvider`. (#1195)
- Add test of spans being processed by the `SpanProcessor`s in the order they were registered. (#1203)

### Removed

- Remove the B3 propagator from `go.opentelemetry.io/otel/propagators`. It is now located in the
   `go.opentelemetry.io/contrib/propagators/` module. (#1191)
- Remove the semantic convention for HTTP status text, `HTTPStatusTextKey` from package `go.opentelemetry.io/otel/semconv`. (#1194)

### Fixed

- Zipkin example no longer mentions `ParentSampler`, corrected to `ParentBased`. (#1171)
- Fix missing shutdown processor in otel-collector example. (#1186)
- Fix missing shutdown processor in basic and namedtracer examples. (#1197)

## [0.11.0] - 2020-08-24

### Added

- Support for exporting array-valued attributes via OTLP. (#992)
- `Noop` and `InMemory` `SpanBatcher` implementations to help with testing integrations. (#994)
- Support for filtering metric label sets. (#1047)
- A dimensionality-reducing metric Processor. (#1057)
- Integration tests for more OTel Collector Attribute types. (#1062)
- A new `WithSpanProcessor` `ProviderOption` is added to the `go.opentelemetry.io/otel/sdk/trace` package to create a `Provider` and automatically register the `SpanProcessor`. (#1078)

### Changed

- Rename `sdk/metric/processor/test` to `sdk/metric/processor/processortest`. (#1049)
- Rename `sdk/metric/controller/test` to `sdk/metric/controller/controllertest`. (#1049)
- Rename `api/testharness` to `api/apitest`. (#1049)
- Rename `api/trace/testtrace` to `api/trace/tracetest`. (#1049)
- Change Metric Processor to merge multiple observations. (#1024)
- The `go.opentelemetry.io/otel/bridge/opentracing` bridge package has been made into its own module.
   This removes the package dependencies of this bridge from the rest of the OpenTelemetry based project. (#1038)
- Renamed `go.opentelemetry.io/otel/api/standard` package to `go.opentelemetry.io/otel/semconv` to avoid the ambiguous and generic name `standard` and better describe the package as containing OpenTelemetry semantic conventions. (#1016)
- The environment variable used for resource detection has been changed from `OTEL_RESOURCE_LABELS` to `OTEL_RESOURCE_ATTRIBUTES` (#1042)
- Replace `WithSyncer` with `WithBatcher` in examples. (#1044)
- Replace the `google.golang.org/grpc/codes` dependency in the API with an equivalent `go.opentelemetry.io/otel/codes` package. (#1046)
- Merge the `go.opentelemetry.io/otel/api/label` and `go.opentelemetry.io/otel/api/kv` into the new `go.opentelemetry.io/otel/label` package. (#1060)
- Unify Callback Function Naming.
   Rename `*Callback` with `*Func`. (#1061)
- CI builds validate against last two versions of Go, dropping 1.13 and adding 1.15. (#1064)
- The `go.opentelemetry.io/otel/sdk/export/trace` interfaces `SpanSyncer` and `SpanBatcher` have been replaced with a specification compliant `Exporter` interface.
   This interface still supports the export of `SpanData`, but only as a slice.
   Implementation are also required now to return any error from `ExportSpans` if one occurs as well as implement a `Shutdown` method for exporter clean-up. (#1078)
- The `go.opentelemetry.io/otel/sdk/trace` `NewBatchSpanProcessor` function no longer returns an error.
   If a `nil` exporter is passed as an argument to this function, instead of it returning an error, it now returns a `BatchSpanProcessor` that handles the export of `SpanData` by not taking any action. (#1078)
- The `go.opentelemetry.io/otel/sdk/trace` `NewProvider` function to create a `Provider` no longer returns an error, instead only a `*Provider`.
   This change is related to `NewBatchSpanProcessor` not returning an error which was the only error this function would return. (#1078)

### Removed

- Duplicate, unused API sampler interface. (#999)
   Use the [`Sampler` interface](https://github.com/open-telemetry/opentelemetry-go/blob/v0.11.0/sdk/trace/sampling.go) provided by the SDK instead.
- The `grpctrace` instrumentation was moved to the `go.opentelemetry.io/contrib` repository and out of this repository.
   This move includes moving the `grpc` example to the `go.opentelemetry.io/contrib` as well. (#1027)
- The `WithSpan` method of the `Tracer` interface.
   The functionality this method provided was limited compared to what a user can provide themselves.
   It was removed with the understanding that if there is sufficient user need it can be added back based on actual user usage. (#1043)
- The `RegisterSpanProcessor` and `UnregisterSpanProcessor` functions.
   These were holdovers from an approach prior to the TracerProvider design. They were not used anymore. (#1077)
- The `oterror` package. (#1026)
- The `othttp` and `httptrace` instrumentations were moved to `go.opentelemetry.io/contrib`. (#1032)

### Fixed

- The `semconv.HTTPServerMetricAttributesFromHTTPRequest()` function no longer generates the high-cardinality `http.request.content.length` label. (#1031)
- Correct instrumentation version tag in Jaeger exporter. (#1037)
- The SDK span will now set an error event if the `End` method is called during a panic (i.e. it was deferred). (#1043)
- Move internally generated protobuf code from the `go.opentelemetry.io/otel` to the OTLP exporter to reduce dependency overhead. (#1050)
- The `otel-collector` example referenced outdated collector processors. (#1006)

## [0.10.0] - 2020-07-29

This release migrates the default OpenTelemetry SDK into its own Go module, decoupling the SDK from the API and reducing dependencies for instrumentation packages.

### Added

- The Zipkin exporter now has `NewExportPipeline` and `InstallNewPipeline` constructor functions to match the common pattern.
    These function build a new exporter with default SDK options and register the exporter with the `global` package respectively. (#944)
- Add propagator option for gRPC instrumentation. (#986)
- The `testtrace` package now tracks the `trace.SpanKind` for each span. (#987)

### Changed

- Replace the `RegisterGlobal` `Option` in the Jaeger exporter with an `InstallNewPipeline` constructor function.
   This matches the other exporter constructor patterns and will register a new exporter after building it with default configuration. (#944)
- The trace (`go.opentelemetry.io/otel/exporters/trace/stdout`) and metric (`go.opentelemetry.io/otel/exporters/metric/stdout`) `stdout` exporters are now merged into a single exporter at `go.opentelemetry.io/otel/exporters/stdout`.
   This new exporter was made into its own Go module to follow the pattern of all exporters and decouple it from the `go.opentelemetry.io/otel` module. (#956, #963)
- Move the `go.opentelemetry.io/otel/exporters/test` test package to `go.opentelemetry.io/otel/sdk/export/metric/metrictest`. (#962)
- The `go.opentelemetry.io/otel/api/kv/value` package was merged into the parent `go.opentelemetry.io/otel/api/kv` package. (#968)
  - `value.Bool` was replaced with `kv.BoolValue`.
  - `value.Int64` was replaced with `kv.Int64Value`.
  - `value.Uint64` was replaced with `kv.Uint64Value`.
  - `value.Float64` was replaced with `kv.Float64Value`.
  - `value.Int32` was replaced with `kv.Int32Value`.
  - `value.Uint32` was replaced with `kv.Uint32Value`.
  - `value.Float32` was replaced with `kv.Float32Value`.
  - `value.String` was replaced with `kv.StringValue`.
  - `value.Int` was replaced with `kv.IntValue`.
  - `value.Uint` was replaced with `kv.UintValue`.
  - `value.Array` was replaced with `kv.ArrayValue`.
- Rename `Infer` to `Any` in the `go.opentelemetry.io/otel/api/kv` package. (#972)
- Change `othttp` to use the `httpsnoop` package to wrap the `ResponseWriter` so that optional interfaces (`http.Hijacker`, `http.Flusher`, etc.) that are implemented by the original `ResponseWriter`are also implemented by the wrapped `ResponseWriter`. (#979)
- Rename `go.opentelemetry.io/otel/sdk/metric/aggregator/test` package to `go.opentelemetry.io/otel/sdk/metric/aggregator/aggregatortest`. (#980)
- Make the SDK into its own Go module called `go.opentelemetry.io/otel/sdk`. (#985)
- Changed the default trace `Sampler` from `AlwaysOn` to `ParentOrElse(AlwaysOn)`. (#989)

### Removed

- The `IndexedAttribute` function from the `go.opentelemetry.io/otel/api/label` package was removed in favor of `IndexedLabel` which it was synonymous with. (#970)

### Fixed

- Bump github.com/golangci/golangci-lint from 1.28.3 to 1.29.0 in /tools. (#953)
- Bump github.com/google/go-cmp from 0.5.0 to 0.5.1. (#957)
- Use `global.Handle` for span export errors in the OTLP exporter. (#946)
- Correct Go language formatting in the README documentation. (#961)
- Remove default SDK dependencies from the `go.opentelemetry.io/otel/api` package. (#977)
- Remove default SDK dependencies from the `go.opentelemetry.io/otel/instrumentation` package. (#983)
- Move documented examples for `go.opentelemetry.io/otel/instrumentation/grpctrace` interceptors into Go example tests. (#984)

## [0.9.0] - 2020-07-20

### Added

- A new Resource Detector interface is included to allow resources to be automatically detected and included. (#939)
- A Detector to automatically detect resources from an environment variable. (#939)
- Github action to generate protobuf Go bindings locally in `internal/opentelemetry-proto-gen`. (#938)
- OTLP .proto files from `open-telemetry/opentelemetry-proto` imported as a git submodule under `internal/opentelemetry-proto`.
   References to `github.com/open-telemetry/opentelemetry-proto` changed to `go.opentelemetry.io/otel/internal/opentelemetry-proto-gen`. (#942)

### Changed

- Non-nil value `struct`s for key-value pairs will be marshalled using JSON rather than `Sprintf`. (#948)

### Removed

- Removed dependency on `github.com/open-telemetry/opentelemetry-collector`. (#943)

## [0.8.0] - 2020-07-09

### Added

- The `B3Encoding` type to represent the B3 encoding(s) the B3 propagator can inject.
   A value for HTTP supported encodings (Multiple Header: `MultipleHeader`, Single Header: `SingleHeader`) are included. (#882)
- The `FlagsDeferred` trace flag to indicate if the trace sampling decision has been deferred. (#882)
- The `FlagsDebug` trace flag to indicate if the trace is a debug trace. (#882)
- Add `peer.service` semantic attribute. (#898)
- Add database-specific semantic attributes. (#899)
- Add semantic convention for `faas.coldstart` and `container.id`. (#909)
- Add http content size semantic conventions. (#905)
- Include `http.request_content_length` in HTTP request basic attributes. (#905)
- Add semantic conventions for operating system process resource attribute keys. (#919)
- The Jaeger exporter now has a `WithBatchMaxCount` option to specify the maximum number of spans sent in a batch. (#931)

### Changed

- Update `CONTRIBUTING.md` to ask for updates to `CHANGELOG.md` with each pull request. (#879)
- Use lowercase header names for B3 Multiple Headers. (#881)
- The B3 propagator `SingleHeader` field has been replaced with `InjectEncoding`.
   This new field can be set to combinations of the `B3Encoding` bitmasks and will inject trace information in these encodings.
   If no encoding is set, the propagator will default to `MultipleHeader` encoding. (#882)
- The B3 propagator now extracts from either HTTP encoding of B3 (Single Header or Multiple Header) based on what is contained in the header.
   Preference is given to Single Header encoding with Multiple Header being the fallback if Single Header is not found or is invalid.
   This behavior change is made to dynamically support all correctly encoded traces received instead of having to guess the expected encoding prior to receiving. (#882)
- Extend semantic conventions for RPC. (#900)
- To match constant naming conventions in the `api/standard` package, the `FaaS*` key names are appended with a suffix of `Key`. (#920)
  - `"api/standard".FaaSName` -> `FaaSNameKey`
  - `"api/standard".FaaSID` -> `FaaSIDKey`
  - `"api/standard".FaaSVersion` -> `FaaSVersionKey`
  - `"api/standard".FaaSInstance` -> `FaaSInstanceKey`

### Removed

- The `FlagsUnused` trace flag is removed.
   The purpose of this flag was to act as the inverse of `FlagsSampled`, the inverse of `FlagsSampled` is used instead. (#882)
- The B3 header constants (`B3SingleHeader`, `B3DebugFlagHeader`, `B3TraceIDHeader`, `B3SpanIDHeader`, `B3SampledHeader`, `B3ParentSpanIDHeader`) are removed.
   If B3 header keys are needed [the authoritative OpenZipkin package constants](https://pkg.go.dev/github.com/openzipkin/zipkin-go@v0.2.2/propagation/b3?tab=doc#pkg-constants) should be used instead. (#882)

### Fixed

- The B3 Single Header name is now correctly `b3` instead of the previous `X-B3`. (#881)
- The B3 propagator now correctly supports sampling only values (`b3: 0`, `b3: 1`, or `b3: d`) for a Single B3 Header. (#882)
- The B3 propagator now propagates the debug flag.
   This removes the behavior of changing the debug flag into a set sampling bit.
   Instead, this now follow the B3 specification and omits the `X-B3-Sampling` header. (#882)
- The B3 propagator now tracks "unset" sampling state (meaning "defer the decision") and does not set the `X-B3-Sampling` header when injecting. (#882)
- Bump github.com/itchyny/gojq from 0.10.3 to 0.10.4 in /tools. (#883)
- Bump github.com/opentracing/opentracing-go from v1.1.1-0.20190913142402-a7454ce5950e to v1.2.0. (#885)
- The tracing time conversion for OTLP spans is now correctly set to `UnixNano`. (#896)
- Ensure span status is not set to `Unknown` when no HTTP status code is provided as it is assumed to be `200 OK`. (#908)
- Ensure `httptrace.clientTracer` closes `http.headers` span. (#912)
- Prometheus exporter will not apply stale updates or forget inactive metrics. (#903)
- Add test for api.standard `HTTPClientAttributesFromHTTPRequest`. (#905)
- Bump github.com/golangci/golangci-lint from 1.27.0 to 1.28.1 in /tools. (#901, #913)
- Update otel-colector example to use the v0.5.0 collector. (#915)
- The `grpctrace` instrumentation uses a span name conforming to the OpenTelemetry semantic conventions (does not contain a leading slash (`/`)). (#922)
- The `grpctrace` instrumentation includes an `rpc.method` attribute now set to the gRPC method name. (#900, #922)
- The `grpctrace` instrumentation `rpc.service` attribute now contains the package name if one exists.
   This is in accordance with OpenTelemetry semantic conventions. (#922)
- Correlation Context extractor will no longer insert an empty map into the returned context when no valid values are extracted. (#923)
- Bump google.golang.org/api from 0.28.0 to 0.29.0 in /exporters/trace/jaeger. (#925)
- Bump github.com/itchyny/gojq from 0.10.4 to 0.11.0 in /tools. (#926)
- Bump github.com/golangci/golangci-lint from 1.28.1 to 1.28.2 in /tools. (#930)

## [0.7.0] - 2020-06-26

This release implements the v0.5.0 version of the OpenTelemetry specification.

### Added

- The othttp instrumentation now includes default metrics. (#861)
- This CHANGELOG file to track all changes in the project going forward.
- Support for array type attributes. (#798)
- Apply transitive dependabot go.mod dependency updates as part of a new automatic Github workflow. (#844)
- Timestamps are now passed to exporters for each export. (#835)
- Add new `Accumulation` type to metric SDK to transport telemetry from `Accumulator`s to `Processor`s.
   This replaces the prior `Record` `struct` use for this purpose. (#835)
- New dependabot integration to automate package upgrades. (#814)
- `Meter` and `Tracer` implementations accept instrumentation version version as an optional argument.
   This instrumentation version is passed on to exporters. (#811) (#805) (#802)
- The OTLP exporter includes the instrumentation version in telemetry it exports. (#811)
- Environment variables for Jaeger exporter are supported. (#796)
- New `aggregation.Kind` in the export metric API. (#808)
- New example that uses OTLP and the collector. (#790)
- Handle errors in the span `SetName` during span initialization. (#791)
- Default service config to enable retries for retry-able failed requests in the OTLP exporter and an option to override this default. (#777)
- New `go.opentelemetry.io/otel/api/oterror` package to uniformly support error handling and definitions for the project. (#778)
- New `global` default implementation of the `go.opentelemetry.io/otel/api/oterror.Handler` interface to be used to handle errors prior to an user defined `Handler`.
   There is also functionality for the user to register their `Handler` as well as a convenience function `Handle` to handle an error with this global `Handler`(#778)
- Options to specify propagators for httptrace and grpctrace instrumentation. (#784)
- The required `application/json` header for the Zipkin exporter is included in all exports. (#774)
- Integrate HTTP semantics helpers from the contrib repository into the `api/standard` package. #769

### Changed

- Rename `Integrator` to `Processor` in the metric SDK. (#863)
- Rename `AggregationSelector` to `AggregatorSelector`. (#859)
- Rename `SynchronizedCopy` to `SynchronizedMove`. (#858)
- Rename `simple` integrator to `basic` integrator. (#857)
- Merge otlp collector examples. (#841)
- Change the metric SDK to support cumulative, delta, and pass-through exporters directly.
   With these changes, cumulative and delta specific exporters are able to request the correct kind of aggregation from the SDK. (#840)
- The `Aggregator.Checkpoint` API is renamed to `SynchronizedCopy` and adds an argument, a different `Aggregator` into which the copy is stored. (#812)
- The `export.Aggregator` contract is that `Update()` and `SynchronizedCopy()` are synchronized with each other.
   All the aggregation interfaces (`Sum`, `LastValue`, ...) are not meant to be synchronized, as the caller is expected to synchronize aggregators at a higher level after the `Accumulator`.
   Some of the `Aggregators` used unnecessary locking and that has been cleaned up. (#812)
- Use of `metric.Number` was replaced by `int64` now that we use `sync.Mutex` in the `MinMaxSumCount` and `Histogram` `Aggregators`. (#812)
- Replace `AlwaysParentSample` with `ParentSample(fallback)` to match the OpenTelemetry v0.5.0 specification. (#810)
- Rename `sdk/export/metric/aggregator` to `sdk/export/metric/aggregation`. #808
- Send configured headers with every request in the OTLP exporter, instead of just on connection creation. (#806)
- Update error handling for any one off error handlers, replacing, instead, with the `global.Handle` function. (#791)
- Rename `plugin` directory to `instrumentation` to match the OpenTelemetry specification. (#779)
- Makes the argument order to Histogram and DDSketch `New()` consistent. (#781)

### Removed

- `Uint64NumberKind` and related functions from the API. (#864)
- Context arguments from `Aggregator.Checkpoint` and `Integrator.Process` as they were unused. (#803)
- `SpanID` is no longer included in parameters for sampling decision to match the OpenTelemetry specification. (#775)

### Fixed

- Upgrade OTLP exporter to opentelemetry-proto matching the opentelemetry-collector v0.4.0 release. (#866)
- Allow changes to `go.sum` and `go.mod` when running dependabot tidy-up. (#871)
- Bump github.com/stretchr/testify from 1.4.0 to 1.6.1. (#824)
- Bump github.com/prometheus/client_golang from 1.7.0 to 1.7.1 in /exporters/metric/prometheus. (#867)
- Bump google.golang.org/grpc from 1.29.1 to 1.30.0 in /exporters/trace/jaeger. (#853)
- Bump google.golang.org/grpc from 1.29.1 to 1.30.0 in /exporters/trace/zipkin. (#854)
- Bumps github.com/golang/protobuf from 1.3.2 to 1.4.2 (#848)
- Bump github.com/stretchr/testify from 1.4.0 to 1.6.1 in /exporters/otlp (#817)
- Bump github.com/golangci/golangci-lint from 1.25.1 to 1.27.0 in /tools (#828)
- Bump github.com/prometheus/client_golang from 1.5.0 to 1.7.0 in /exporters/metric/prometheus (#838)
- Bump github.com/stretchr/testify from 1.4.0 to 1.6.1 in /exporters/trace/jaeger (#829)
- Bump github.com/benbjohnson/clock from 1.0.0 to 1.0.3 (#815)
- Bump github.com/stretchr/testify from 1.4.0 to 1.6.1 in /exporters/trace/zipkin (#823)
- Bump github.com/itchyny/gojq from 0.10.1 to 0.10.3 in /tools (#830)
- Bump github.com/stretchr/testify from 1.4.0 to 1.6.1 in /exporters/metric/prometheus (#822)
- Bump google.golang.org/grpc from 1.27.1 to 1.29.1 in /exporters/trace/zipkin (#820)
- Bump google.golang.org/grpc from 1.27.1 to 1.29.1 in /exporters/trace/jaeger (#831)
- Bump github.com/google/go-cmp from 0.4.0 to 0.5.0 (#836)
- Bump github.com/google/go-cmp from 0.4.0 to 0.5.0 in /exporters/trace/jaeger (#837)
- Bump github.com/google/go-cmp from 0.4.0 to 0.5.0 in /exporters/otlp (#839)
- Bump google.golang.org/api from 0.20.0 to 0.28.0 in /exporters/trace/jaeger (#843)
- Set span status from HTTP status code in the othttp instrumentation. (#832)
- Fixed typo in push controller comment. (#834)
- The `Aggregator` testing has been updated and cleaned. (#812)
- `metric.Number(0)` expressions are replaced by `0` where possible. (#812)
- Fixed `global` `handler_test.go` test failure. #804
- Fixed `BatchSpanProcessor.Shutdown` to wait until all spans are processed. (#766)
- Fixed OTLP example's accidental early close of exporter. (#807)
- Ensure zipkin exporter reads and closes response body. (#788)
- Update instrumentation to use `api/standard` keys instead of custom keys. (#782)
- Clean up tools and RELEASING documentation. (#762)

## [0.6.0] - 2020-05-21

### Added

- Support for `Resource`s in the prometheus exporter. (#757)
- New pull controller. (#751)
- New `UpDownSumObserver` instrument. (#750)
- OpenTelemetry collector demo. (#711)
- New `SumObserver` instrument. (#747)
- New `UpDownCounter` instrument. (#745)
- New timeout `Option` and configuration function `WithTimeout` to the push controller. (#742)
- New `api/standards` package to implement semantic conventions and standard key-value generation. (#731)

### Changed

- Rename `Register*` functions in the metric API to `New*` for all `Observer` instruments. (#761)
- Use `[]float64` for histogram boundaries, not `[]metric.Number`. (#758)
- Change OTLP example to use exporter as a trace `Syncer` instead of as an unneeded `Batcher`. (#756)
- Replace `WithResourceAttributes()` with `WithResource()` in the trace SDK. (#754)
- The prometheus exporter now uses the new pull controller. (#751)
- Rename `ScheduleDelayMillis` to `BatchTimeout` in the trace `BatchSpanProcessor`.(#752)
- Support use of synchronous instruments in asynchronous callbacks (#725)
- Move `Resource` from the `Export` method parameter into the metric export `Record`. (#739)
- Rename `Observer` instrument to `ValueObserver`. (#734)
- The push controller now has a method (`Provider()`) to return a `metric.Provider` instead of the old `Meter` method that acted as a `metric.Provider`. (#738)
- Replace `Measure` instrument by `ValueRecorder` instrument. (#732)
- Rename correlation context header from `"Correlation-Context"` to `"otcorrelations"` to match the OpenTelemetry specification. (#727)

### Fixed

- Ensure gRPC `ClientStream` override methods do not panic in grpctrace package. (#755)
- Disable parts of `BatchSpanProcessor` test until a fix is found. (#743)
- Fix `string` case in `kv` `Infer` function. (#746)
- Fix panic in grpctrace client interceptors. (#740)
- Refactor the `api/metrics` push controller and add `CheckpointSet` synchronization. (#737)
- Rewrite span batch process queue batching logic. (#719)
- Remove the push controller named Meter map. (#738)
- Fix Histogram aggregator initial state (fix #735). (#736)
- Ensure golang alpine image is running `golang-1.14` for examples. (#733)
- Added test for grpctrace `UnaryInterceptorClient`. (#695)
- Rearrange `api/metric` code layout. (#724)

## [0.5.0] - 2020-05-13

### Added

- Batch `Observer` callback support. (#717)
- Alias `api` types to root package of project. (#696)
- Create basic `othttp.Transport` for simple client instrumentation. (#678)
- `SetAttribute(string, interface{})` to the trace API. (#674)
- Jaeger exporter option that allows user to specify custom http client. (#671)
- `Stringer` and `Infer` methods to `key`s. (#662)

### Changed

- Rename `NewKey` in the `kv` package to just `Key`. (#721)
- Move `core` and `key` to `kv` package. (#720)
- Make the metric API `Meter` a `struct` so the abstract `MeterImpl` can be passed and simplify implementation. (#709)
- Rename SDK `Batcher` to `Integrator` to match draft OpenTelemetry SDK specification. (#710)
- Rename SDK `Ungrouped` integrator to `simple.Integrator` to match draft OpenTelemetry SDK specification. (#710)
- Rename SDK `SDK` `struct` to `Accumulator` to match draft OpenTelemetry SDK specification. (#710)
- Move `Number` from `core` to `api/metric` package. (#706)
- Move `SpanContext` from `core` to `trace` package. (#692)
- Change traceparent header from `Traceparent` to `traceparent` to implement the W3C specification. (#681)

### Fixed

- Update tooling to run generators in all submodules. (#705)
- gRPC interceptor regexp to match methods without a service name. (#683)
- Use a `const` for padding 64-bit B3 trace IDs. (#701)
- Update `mockZipkin` listen address from `:0` to `127.0.0.1:0`. (#700)
- Left-pad 64-bit B3 trace IDs with zero. (#698)
- Propagate at least the first W3C tracestate header. (#694)
- Remove internal `StateLocker` implementation. (#688)
- Increase instance size CI system uses. (#690)
- Add a `key` benchmark and use reflection in `key.Infer()`. (#679)
- Fix internal `global` test by using `global.Meter` with `RecordBatch()`. (#680)
- Reimplement histogram using mutex instead of `StateLocker`. (#669)
- Switch `MinMaxSumCount` to a mutex lock implementation instead of `StateLocker`. (#667)
- Update documentation to not include any references to `WithKeys`. (#672)
- Correct misspelling. (#668)
- Fix clobbering of the span context if extraction fails. (#656)
- Bump `golangci-lint` and work around the corrupting bug. (#666) (#670)

## [0.4.3] - 2020-04-24

### Added

- `Dockerfile` and `docker-compose.yml` to run example code. (#635)
- New `grpctrace` package that provides gRPC client and server interceptors for both unary and stream connections. (#621)
- New `api/label` package, providing common label set implementation. (#651)
- Support for JSON marshaling of `Resources`. (#654)
- `TraceID` and `SpanID` implementations for `Stringer` interface. (#642)
- `RemoteAddrKey` in the othttp plugin to include the HTTP client address in top-level spans. (#627)
- `WithSpanFormatter` option to the othttp plugin. (#617)
- Updated README to include section for compatible libraries and include reference to the contrib repository. (#612)
- The prometheus exporter now supports exporting histograms. (#601)
- A `String` method to the `Resource` to return a hashable identifier for a now unique resource. (#613)
- An `Iter` method to the `Resource` to return an array `AttributeIterator`. (#613)
- An `Equal` method to the `Resource` test the equivalence of resources. (#613)
- An iterable structure (`AttributeIterator`) for `Resource` attributes.

### Changed

- zipkin export's `NewExporter` now requires a `serviceName` argument to ensure this needed values is provided. (#644)
- Pass `Resources` through the metrics export pipeline. (#659)

### Removed

- `WithKeys` option from the metric API. (#639)

### Fixed

- Use the `label.Set.Equivalent` value instead of an encoding in the batcher. (#658)
- Correct typo `trace.Exporter` to `trace.SpanSyncer` in comments. (#653)
- Use type names for return values in jaeger exporter. (#648)
- Increase the visibility of the `api/key` package by updating comments and fixing usages locally. (#650)
- `Checkpoint` only after `Update`; Keep records in the `sync.Map` longer. (#647)
- Do not cache `reflect.ValueOf()` in metric Labels. (#649)
- Batch metrics exported from the OTLP exporter based on `Resource` and labels. (#626)
- Add error wrapping to the prometheus exporter. (#631)
- Update the OTLP exporter batching of traces to use a unique `string` representation of an associated `Resource` as the batching key. (#623)
- Update OTLP `SpanData` transform to only include the `ParentSpanID` if one exists. (#614)
- Update `Resource` internal representation to uniquely and reliably identify resources. (#613)
- Check return value from `CheckpointSet.ForEach` in prometheus exporter. (#622)
- Ensure spans created by httptrace client tracer reflect operation structure. (#618)
- Create a new recorder rather than reuse when multiple observations in same epoch for asynchronous instruments. #610
- The default port the OTLP exporter uses to connect to the OpenTelemetry collector is updated to match the one the collector listens on by default. (#611)

## [0.4.2] - 2020-03-31

### Fixed

- Fix `pre_release.sh` to update version in `sdk/opentelemetry.go`. (#607)
- Fix time conversion from internal to OTLP in OTLP exporter. (#606)

## [0.4.1] - 2020-03-31

### Fixed

- Update `tag.sh` to create signed tags. (#604)

## [0.4.0] - 2020-03-30

### Added

- New API package `api/metric/registry` that exposes a `MeterImpl` wrapper for use by SDKs to generate unique instruments. (#580)
- Script to verify examples after a new release. (#579)

### Removed

- The dogstatsd exporter due to lack of support.
   This additionally removes support for statsd. (#591)
- `LabelSet` from the metric API.
   This is replaced by a `[]core.KeyValue` slice. (#595)
- `Labels` from the metric API's `Meter` interface. (#595)

### Changed

- The metric `export.Labels` became an interface which the SDK implements and the `export` package provides a simple, immutable implementation of this interface intended for testing purposes. (#574)
- Renamed `internal/metric.Meter` to `MeterImpl`. (#580)
- Renamed `api/global/internal.obsImpl` to `asyncImpl`. (#580)

### Fixed

- Corrected missing return in mock span. (#582)
- Update License header for all source files to match CNCF guidelines and include a test to ensure it is present. (#586) (#596)
- Update to v0.3.0 of the OTLP in the OTLP exporter. (#588)
- Update pre-release script to be compatible between GNU and BSD based systems. (#592)
- Add a `RecordBatch` benchmark. (#594)
- Moved span transforms of the OTLP exporter to the internal package. (#593)
- Build both go-1.13 and go-1.14 in circleci to test for all supported versions of Go. (#569)
- Removed unneeded allocation on empty labels in OLTP exporter. (#597)
- Update `BatchedSpanProcessor` to process the queue until no data but respect max batch size. (#599)
- Update project documentation godoc.org links to pkg.go.dev. (#602)

## [0.3.0] - 2020-03-21

This is a first official beta release, which provides almost fully complete metrics, tracing, and context propagation functionality.
There is still a possibility of breaking changes.

### Added

- Add `Observer` metric instrument. (#474)
- Add global `Propagators` functionality to enable deferred initialization for propagators registered before the first Meter SDK is installed. (#494)
- Simplified export setup pipeline for the jaeger exporter to match other exporters. (#459)
- The zipkin trace exporter. (#495)
- The OTLP exporter to export metric and trace telemetry to the OpenTelemetry collector. (#497) (#544) (#545)
- Add `StatusMessage` field to the trace `Span`. (#524)
- Context propagation in OpenTracing bridge in terms of OpenTelemetry context propagation. (#525)
- The `Resource` type was added to the SDK. (#528)
- The global API now supports a `Tracer` and `Meter` function as shortcuts to getting a global `*Provider` and calling these methods directly. (#538)
- The metric API now defines a generic `MeterImpl` interface to support general purpose `Meter` construction.
   Additionally, `SyncImpl` and `AsyncImpl` are added to support general purpose instrument construction. (#560)
- A metric `Kind` is added to represent the `MeasureKind`, `ObserverKind`, and `CounterKind`. (#560)
- Scripts to better automate the release process. (#576)

### Changed

- Default to to use `AlwaysSampler` instead of `ProbabilitySampler` to match OpenTelemetry specification. (#506)
- Renamed `AlwaysSampleSampler` to `AlwaysOnSampler` in the trace API. (#511)
- Renamed `NeverSampleSampler` to `AlwaysOffSampler` in the trace API. (#511)
- The `Status` field of the `Span` was changed to `StatusCode` to disambiguate with the added `StatusMessage`. (#524)
- Updated the trace `Sampler` interface conform to the OpenTelemetry specification. (#531)
- Rename metric API `Options` to `Config`. (#541)
- Rename metric `Counter` aggregator to be `Sum`. (#541)
- Unify metric options into `Option` from instrument specific options. (#541)
- The trace API's `TraceProvider` now support `Resource`s. (#545)
- Correct error in zipkin module name. (#548)
- The jaeger trace exporter now supports `Resource`s. (#551)
- Metric SDK now supports `Resource`s.
   The `WithResource` option was added to configure a `Resource` on creation and the `Resource` method was added to the metric `Descriptor` to return the associated `Resource`. (#552)
- Replace `ErrNoLastValue` and `ErrEmptyDataSet` by `ErrNoData` in the metric SDK. (#557)
- The stdout trace exporter now supports `Resource`s. (#558)
- The metric `Descriptor` is now included at the API instead of the SDK. (#560)
- Replace `Ordered` with an iterator in `export.Labels`. (#567)

### Removed

- The vendor specific Stackdriver. It is now hosted on 3rd party vendor infrastructure. (#452)
- The `Unregister` method for metric observers as it is not in the OpenTelemetry specification. (#560)
- `GetDescriptor` from the metric SDK. (#575)
- The `Gauge` instrument from the metric API. (#537)

### Fixed

- Make histogram aggregator checkpoint consistent. (#438)
- Update README with import instructions and how to build and test. (#505)
- The default label encoding was updated to be unique. (#508)
- Use `NewRoot` in the othttp plugin for public endpoints. (#513)
- Fix data race in `BatchedSpanProcessor`. (#518)
- Skip test-386 for Mac OS 10.15.x (Catalina and upwards). #521
- Use a variable-size array to represent ordered labels in maps. (#523)
- Update the OTLP protobuf and update changed import path. (#532)
- Use `StateLocker` implementation in `MinMaxSumCount`. (#546)
- Eliminate goroutine leak in histogram stress test. (#547)
- Update OTLP exporter with latest protobuf. (#550)
- Add filters to the othttp plugin. (#556)
- Provide an implementation of the `Header*` filters that do not depend on Go 1.14. (#565)
- Encode labels once during checkpoint.
   The checkpoint function is executed in a single thread so we can do the encoding lazily before passing the encoded version of labels to the exporter.
   This is a cheap and quick way to avoid encoding the labels on every collection interval. (#572)
- Run coverage over all packages in `COVERAGE_MOD_DIR`. (#573)

## [0.2.3] - 2020-03-04

### Added

- `RecordError` method on `Span`s in the trace API to Simplify adding error events to spans. (#473)
- Configurable push frequency for exporters setup pipeline. (#504)

### Changed

- Rename the `exporter` directory to `exporters`.
   The `go.opentelemetry.io/otel/exporter/trace/jaeger` package was mistakenly released with a `v1.0.0` tag instead of `v0.1.0`.
   This resulted in all subsequent releases not becoming the default latest.
   A consequence of this was that all `go get`s pulled in the incompatible `v0.1.0` release of that package when pulling in more recent packages from other otel packages.
   Renaming the `exporter` directory to `exporters` fixes this issue by renaming the package and therefore clearing any existing dependency tags.
   Consequentially, this action also renames *all* exporter packages. (#502)

### Removed

- The `CorrelationContextHeader` constant in the `correlation` package is no longer exported. (#503)

## [0.2.2] - 2020-02-27

### Added

- `HTTPSupplier` interface in the propagation API to specify methods to retrieve and store a single value for a key to be associated with a carrier. (#467)
- `HTTPExtractor` interface in the propagation API to extract information from an `HTTPSupplier` into a context. (#467)
- `HTTPInjector` interface in the propagation API to inject information into an `HTTPSupplier.` (#467)
- `Config` and configuring `Option` to the propagator API. (#467)
- `Propagators` interface in the propagation API to contain the set of injectors and extractors for all supported carrier formats. (#467)
- `HTTPPropagator` interface in the propagation API to inject and extract from an `HTTPSupplier.` (#467)
- `WithInjectors` and `WithExtractors` functions to the propagator API to configure injectors and extractors to use. (#467)
- `ExtractHTTP` and `InjectHTTP` functions to apply configured HTTP extractors and injectors to a passed context. (#467)
- Histogram aggregator. (#433)
- `DefaultPropagator` function and have it return `trace.TraceContext` as the default context propagator. (#456)
- `AlwaysParentSample` sampler to the trace API. (#455)
- `WithNewRoot` option function to the trace API to specify the created span should be considered a root span. (#451)

### Changed

- Renamed `WithMap` to `ContextWithMap` in the correlation package. (#481)
- Renamed `FromContext` to `MapFromContext` in the correlation package. (#481)
- Move correlation context propagation to correlation package. (#479)
- Do not default to putting remote span context into links. (#480)
- `Tracer.WithSpan` updated to accept `StartOptions`. (#472)
- Renamed `MetricKind` to `Kind` to not stutter in the type usage. (#432)
- Renamed the `export` package to `metric` to match directory structure. (#432)
- Rename the `api/distributedcontext` package to `api/correlation`. (#444)
- Rename the `api/propagators` package to `api/propagation`. (#444)
- Move the propagators from the `propagators` package into the `trace` API package. (#444)
- Update `Float64Gauge`, `Int64Gauge`, `Float64Counter`, `Int64Counter`, `Float64Measure`, and `Int64Measure` metric methods to use value receivers instead of pointers. (#462)
- Moved all dependencies of tools package to a tools directory. (#466)

### Removed

- Binary propagators. (#467)
- NOOP propagator. (#467)

### Fixed

- Upgraded `github.com/golangci/golangci-lint` from `v1.21.0` to `v1.23.6` in `tools/`. (#492)
- Fix a possible nil-dereference crash (#478)
- Correct comments for `InstallNewPipeline` in the stdout exporter. (#483)
- Correct comments for `InstallNewPipeline` in the dogstatsd exporter. (#484)
- Correct comments for `InstallNewPipeline` in the prometheus exporter. (#482)
- Initialize `onError` based on `Config` in prometheus exporter. (#486)
- Correct module name in prometheus exporter README. (#475)
- Removed tracer name prefix from span names. (#430)
- Fix `aggregator_test.go` import package comment. (#431)
- Improved detail in stdout exporter. (#436)
- Fix a dependency issue (generate target should depend on stringer, not lint target) in Makefile. (#442)
- Reorders the Makefile targets within `precommit` target so we generate files and build the code before doing linting, so we can get much nicer errors about syntax errors from the compiler. (#442)
- Reword function documentation in gRPC plugin. (#446)
- Send the `span.kind` tag to Jaeger from the jaeger exporter. (#441)
- Fix `metadataSupplier` in the jaeger exporter to overwrite the header if existing instead of appending to it. (#441)
- Upgraded to Go 1.13 in CI. (#465)
- Correct opentelemetry.io URL in trace SDK documentation. (#464)
- Refactored reference counting logic in SDK determination of stale records. (#468)
- Add call to `runtime.Gosched` in instrument `acquireHandle` logic to not block the collector. (#469)

## [0.2.1.1] - 2020-01-13

### Fixed

- Use stateful batcher on Prometheus exporter fixing regresion introduced in #395. (#428)

## [0.2.1] - 2020-01-08

### Added

- Global meter forwarding implementation.
   This enables deferred initialization for metric instruments registered before the first Meter SDK is installed. (#392)
- Global trace forwarding implementation.
   This enables deferred initialization for tracers registered before the first Trace SDK is installed. (#406)
- Standardize export pipeline creation in all exporters. (#395)
- A testing, organization, and comments for 64-bit field alignment. (#418)
- Script to tag all modules in the project. (#414)

### Changed

- Renamed `propagation` package to `propagators`. (#362)
- Renamed `B3Propagator` propagator to `B3`. (#362)
- Renamed `TextFormatPropagator` propagator to `TextFormat`. (#362)
- Renamed `BinaryPropagator` propagator to `Binary`. (#362)
- Renamed `BinaryFormatPropagator` propagator to `BinaryFormat`. (#362)
- Renamed `NoopTextFormatPropagator` propagator to `NoopTextFormat`. (#362)
- Renamed `TraceContextPropagator` propagator to `TraceContext`. (#362)
- Renamed `SpanOption` to `StartOption` in the trace API. (#369)
- Renamed `StartOptions` to `StartConfig` in the trace API. (#369)
- Renamed `EndOptions` to `EndConfig` in the trace API. (#369)
- `Number` now has a pointer receiver for its methods. (#375)
- Renamed `CurrentSpan` to `SpanFromContext` in the trace API. (#379)
- Renamed `SetCurrentSpan` to `ContextWithSpan` in the trace API. (#379)
- Renamed `Message` in Event to `Name` in the trace API. (#389)
- Prometheus exporter no longer aggregates metrics, instead it only exports them. (#385)
- Renamed `HandleImpl` to `BoundInstrumentImpl` in the metric API. (#400)
- Renamed `Float64CounterHandle` to `Float64CounterBoundInstrument` in the metric API. (#400)
- Renamed `Int64CounterHandle` to `Int64CounterBoundInstrument` in the metric API. (#400)
- Renamed `Float64GaugeHandle` to `Float64GaugeBoundInstrument` in the metric API. (#400)
- Renamed `Int64GaugeHandle` to `Int64GaugeBoundInstrument` in the metric API. (#400)
- Renamed `Float64MeasureHandle` to `Float64MeasureBoundInstrument` in the metric API. (#400)
- Renamed `Int64MeasureHandle` to `Int64MeasureBoundInstrument` in the metric API. (#400)
- Renamed `Release` method for bound instruments in the metric API to `Unbind`. (#400)
- Renamed `AcquireHandle` method for bound instruments in the metric API to `Bind`. (#400)
- Renamed the `File` option in the stdout exporter to `Writer`. (#404)
- Renamed all `Options` to `Config` for all metric exports where this wasn't already the case.

### Fixed

- Aggregator import path corrected. (#421)
- Correct links in README. (#368)
- The README was updated to match latest code changes in its examples. (#374)
- Don't capitalize error statements. (#375)
- Fix ignored errors. (#375)
- Fix ambiguous variable naming. (#375)
- Removed unnecessary type casting. (#375)
- Use named parameters. (#375)
- Updated release schedule. (#378)
- Correct http-stackdriver example module name. (#394)
- Removed the `http.request` span in `httptrace` package. (#397)
- Add comments in the metrics SDK (#399)
- Initialize checkpoint when creating ddsketch aggregator to prevent panic when merging into a empty one. (#402) (#403)
- Add documentation of compatible exporters in the README. (#405)
- Typo fix. (#408)
- Simplify span check logic in SDK tracer implementation. (#419)

## [0.2.0] - 2019-12-03

### Added

- Unary gRPC tracing example. (#351)
- Prometheus exporter. (#334)
- Dogstatsd metrics exporter. (#326)

### Changed

- Rename `MaxSumCount` aggregation to `MinMaxSumCount` and add the `Min` interface for this aggregation. (#352)
- Rename `GetMeter` to `Meter`. (#357)
- Rename `HTTPTraceContextPropagator` to `TraceContextPropagator`. (#355)
- Rename `HTTPB3Propagator` to `B3Propagator`. (#355)
- Rename `HTTPTraceContextPropagator` to `TraceContextPropagator`. (#355)
- Move `/global` package to `/api/global`. (#356)
- Rename `GetTracer` to `Tracer`. (#347)

### Removed

- `SetAttribute` from the `Span` interface in the trace API. (#361)
- `AddLink` from the `Span` interface in the trace API. (#349)
- `Link` from the `Span` interface in the trace API. (#349)

### Fixed

- Exclude example directories from coverage report. (#365)
- Lint make target now implements automatic fixes with `golangci-lint` before a second run to report the remaining issues. (#360)
- Drop `GO111MODULE` environment variable in Makefile as Go 1.13 is the project specified minimum version and this is environment variable is not needed for that version of Go. (#359)
- Run the race checker for all test. (#354)
- Redundant commands in the Makefile are removed. (#354)
- Split the `generate` and `lint` targets of the Makefile. (#354)
- Renames `circle-ci` target to more generic `ci` in Makefile. (#354)
- Add example Prometheus binary to gitignore. (#358)
- Support negative numbers with the `MaxSumCount`. (#335)
- Resolve race conditions in `push_test.go` identified in #339. (#340)
- Use `/usr/bin/env bash` as a shebang in scripts rather than `/bin/bash`. (#336)
- Trace benchmark now tests both `AlwaysSample` and `NeverSample`.
   Previously it was testing `AlwaysSample` twice. (#325)
- Trace benchmark now uses a `[]byte` for `TraceID` to fix failing test. (#325)
- Added a trace benchmark to test variadic functions in `setAttribute` vs `setAttributes` (#325)
- The `defaultkeys` batcher was only using the encoded label set as its map key while building a checkpoint.
   This allowed distinct label sets through, but any metrics sharing a label set could be overwritten or merged incorrectly.
   This was corrected. (#333)

## [0.1.2] - 2019-11-18

### Fixed

- Optimized the `simplelru` map for attributes to reduce the number of allocations. (#328)
- Removed unnecessary unslicing of parameters that are already a slice. (#324)

## [0.1.1] - 2019-11-18

This release contains a Metrics SDK with stdout exporter and supports basic aggregations such as counter, gauges, array, maxsumcount, and ddsketch.

### Added

- Metrics stdout export pipeline. (#265)
- Array aggregation for raw measure metrics. (#282)
- The core.Value now have a `MarshalJSON` method. (#281)

### Removed

- `WithService`, `WithResources`, and `WithComponent` methods of tracers. (#314)
- Prefix slash in `Tracer.Start()` for the Jaeger example. (#292)

### Changed

- Allocation in LabelSet construction to reduce GC overhead. (#318)
- `trace.WithAttributes` to append values instead of replacing (#315)
- Use a formula for tolerance in sampling tests. (#298)
- Move export types into trace and metric-specific sub-directories. (#289)
- `SpanKind` back to being based on an `int` type. (#288)

### Fixed

- URL to OpenTelemetry website in README. (#323)
- Name of othttp default tracer. (#321)
- `ExportSpans` for the stackdriver exporter now handles `nil` context. (#294)
- CI modules cache to correctly restore/save from/to the cache. (#316)
- Fix metric SDK race condition between `LoadOrStore` and the assignment `rec.recorder = i.meter.exporter.AggregatorFor(rec)`. (#293)
- README now reflects the new code structure introduced with these changes. (#291)
- Make the basic example work. (#279)

## [0.1.0] - 2019-11-04

This is the first release of open-telemetry go library.
It contains api and sdk for trace and meter.

### Added

- Initial OpenTelemetry trace and metric API prototypes.
- Initial OpenTelemetry trace, metric, and export SDK packages.
- A wireframe bridge to support compatibility with OpenTracing.
- Example code for a basic, http-stackdriver, http, jaeger, and named tracer setup.
- Exporters for Jaeger, Stackdriver, and stdout.
- Propagators for binary, B3, and trace-context protocols.
- Project information and guidelines in the form of a README and CONTRIBUTING.
- Tools to build the project and a Makefile to automate the process.
- Apache-2.0 license.
- CircleCI build CI manifest files.
- CODEOWNERS file to track owners of this project.

[Unreleased]: https://github.com/open-telemetry/opentelemetry-go/compare/v1.13.0...HEAD
[1.13.0/0.36.0]: https://github.com/open-telemetry/opentelemetry-go/releases/tag/v1.13.0
[1.12.0/0.35.0]: https://github.com/open-telemetry/opentelemetry-go/releases/tag/v1.12.0
[1.11.2/0.34.0]: https://github.com/open-telemetry/opentelemetry-go/releases/tag/v1.11.2
[1.11.1/0.33.0]: https://github.com/open-telemetry/opentelemetry-go/releases/tag/v1.11.1
[1.11.0/0.32.3]: https://github.com/open-telemetry/opentelemetry-go/releases/tag/v1.11.0
[0.32.2]: https://github.com/open-telemetry/opentelemetry-go/releases/tag/sdk/metric/v0.32.2
[0.32.1]: https://github.com/open-telemetry/opentelemetry-go/releases/tag/sdk/metric/v0.32.1
[0.32.0]: https://github.com/open-telemetry/opentelemetry-go/releases/tag/sdk/metric/v0.32.0
[1.10.0]: https://github.com/open-telemetry/opentelemetry-go/releases/tag/v1.10.0
[1.9.0/0.0.3]: https://github.com/open-telemetry/opentelemetry-go/releases/tag/v1.9.0
[1.8.0/0.31.0]: https://github.com/open-telemetry/opentelemetry-go/releases/tag/v1.8.0
[1.7.0/0.30.0]: https://github.com/open-telemetry/opentelemetry-go/releases/tag/v1.7.0
[0.29.0]: https://github.com/open-telemetry/opentelemetry-go/releases/tag/metric/v0.29.0
[1.6.3]: https://github.com/open-telemetry/opentelemetry-go/releases/tag/v1.6.3
[1.6.2]: https://github.com/open-telemetry/opentelemetry-go/releases/tag/v1.6.2
[1.6.1]: https://github.com/open-telemetry/opentelemetry-go/releases/tag/v1.6.1
[1.6.0/0.28.0]: https://github.com/open-telemetry/opentelemetry-go/releases/tag/v1.6.0
[1.5.0]: https://github.com/open-telemetry/opentelemetry-go/releases/tag/v1.5.0
[1.4.1]: https://github.com/open-telemetry/opentelemetry-go/releases/tag/v1.4.1
[1.4.0]: https://github.com/open-telemetry/opentelemetry-go/releases/tag/v1.4.0
[1.3.0]: https://github.com/open-telemetry/opentelemetry-go/releases/tag/v1.3.0
[1.2.0]: https://github.com/open-telemetry/opentelemetry-go/releases/tag/v1.2.0
[1.1.0]: https://github.com/open-telemetry/opentelemetry-go/releases/tag/v1.1.0
[1.0.1]: https://github.com/open-telemetry/opentelemetry-go/releases/tag/v1.0.1
[Metrics 0.24.0]: https://github.com/open-telemetry/opentelemetry-go/releases/tag/metric/v0.24.0
[1.0.0]: https://github.com/open-telemetry/opentelemetry-go/releases/tag/v1.0.0
[1.0.0-RC3]: https://github.com/open-telemetry/opentelemetry-go/releases/tag/v1.0.0-RC3
[1.0.0-RC2]: https://github.com/open-telemetry/opentelemetry-go/releases/tag/v1.0.0-RC2
[Experimental Metrics v0.22.0]: https://github.com/open-telemetry/opentelemetry-go/releases/tag/metric/v0.22.0
[1.0.0-RC1]: https://github.com/open-telemetry/opentelemetry-go/releases/tag/v1.0.0-RC1
[0.20.0]: https://github.com/open-telemetry/opentelemetry-go/releases/tag/v0.20.0
[0.19.0]: https://github.com/open-telemetry/opentelemetry-go/releases/tag/v0.19.0
[0.18.0]: https://github.com/open-telemetry/opentelemetry-go/releases/tag/v0.18.0
[0.17.0]: https://github.com/open-telemetry/opentelemetry-go/releases/tag/v0.17.0
[0.16.0]: https://github.com/open-telemetry/opentelemetry-go/releases/tag/v0.16.0
[0.15.0]: https://github.com/open-telemetry/opentelemetry-go/releases/tag/v0.15.0
[0.14.0]: https://github.com/open-telemetry/opentelemetry-go/releases/tag/v0.14.0
[0.13.0]: https://github.com/open-telemetry/opentelemetry-go/releases/tag/v0.13.0
[0.12.0]: https://github.com/open-telemetry/opentelemetry-go/releases/tag/v0.12.0
[0.11.0]: https://github.com/open-telemetry/opentelemetry-go/releases/tag/v0.11.0
[0.10.0]: https://github.com/open-telemetry/opentelemetry-go/releases/tag/v0.10.0
[0.9.0]: https://github.com/open-telemetry/opentelemetry-go/releases/tag/v0.9.0
[0.8.0]: https://github.com/open-telemetry/opentelemetry-go/releases/tag/v0.8.0
[0.7.0]: https://github.com/open-telemetry/opentelemetry-go/releases/tag/v0.7.0
[0.6.0]: https://github.com/open-telemetry/opentelemetry-go/releases/tag/v0.6.0
[0.5.0]: https://github.com/open-telemetry/opentelemetry-go/releases/tag/v0.5.0
[0.4.3]: https://github.com/open-telemetry/opentelemetry-go/releases/tag/v0.4.3
[0.4.2]: https://github.com/open-telemetry/opentelemetry-go/releases/tag/v0.4.2
[0.4.1]: https://github.com/open-telemetry/opentelemetry-go/releases/tag/v0.4.1
[0.4.0]: https://github.com/open-telemetry/opentelemetry-go/releases/tag/v0.4.0
[0.3.0]: https://github.com/open-telemetry/opentelemetry-go/releases/tag/v0.3.0
[0.2.3]: https://github.com/open-telemetry/opentelemetry-go/releases/tag/v0.2.3
[0.2.2]: https://github.com/open-telemetry/opentelemetry-go/releases/tag/v0.2.2
[0.2.1.1]: https://github.com/open-telemetry/opentelemetry-go/releases/tag/v0.2.1.1
[0.2.1]: https://github.com/open-telemetry/opentelemetry-go/releases/tag/v0.2.1
[0.2.0]: https://github.com/open-telemetry/opentelemetry-go/releases/tag/v0.2.0
[0.1.2]: https://github.com/open-telemetry/opentelemetry-go/releases/tag/v0.1.2
[0.1.1]: https://github.com/open-telemetry/opentelemetry-go/releases/tag/v0.1.1
[0.1.0]: https://github.com/open-telemetry/opentelemetry-go/releases/tag/v0.1.0

[Go 1.20]: https://go.dev/doc/go1.20<|MERGE_RESOLUTION|>--- conflicted
+++ resolved
@@ -38,11 +38,8 @@
 ### Fixed
 
 - Ensure `go.opentelemetry.io/otel` does not use generics. (#3723, #3725)
-<<<<<<< HEAD
 - Multi-reader `MeterProvider`s now export metrics for all readers, instead of just the first reader. (#3720, #3724)
-=======
 - Remove use of deprecated `"math/rand".Seed` in `go.opentelemetry.io/otel/example/prometheus`. (#3733)
->>>>>>> 80f187fd
 
 ## [1.13.0/0.36.0] 2023-02-07
 
