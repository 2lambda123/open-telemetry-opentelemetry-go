--- conflicted
+++ resolved
@@ -46,11 +46,8 @@
 - Fix panic in baggage creation when a member contains 0x80 char in key or value. (#5494)
 - Correct comments for the priority of the `WithEndpoint` and `WithEndpointURL` options and their corresponding environment variables in `go.opentelemetry.io/otel/exporters/otlp/otlptrace/otlptracegrpc`. (#5508)
 - Fix stale timestamps reported by the lastvalue aggregation. (#5517)
-<<<<<<< HEAD
+- Indicate the `Exporter` in `go.opentelemetry.io/otel/exporters/otlp/otlplog/otlploghttp` must be created by the `New` method. (#5521)
 - Replace invalid percent-encoded octet sequences with replacement char in `go.opentelemetry.io/otel/baggage`. (#5528)
-=======
-- Indicate the `Exporter` in `go.opentelemetry.io/otel/exporters/otlp/otlplog/otlploghttp` must be created by the `New` method. (#5521)
->>>>>>> 8279a1a1
 
 ## [1.27.0/0.49.0/0.3.0] 2024-05-21
 
