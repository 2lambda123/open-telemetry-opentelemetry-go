# Changelog

All notable changes to this project will be documented in this file.

The format is based on [Keep a Changelog](https://keepachangelog.com/en/1.0.0/).

This project adheres to [Semantic Versioning](https://semver.org/spec/v2.0.0.html).

## [Unreleased]

### Added

### Changed

- Make `NewSplitDriver` from `go.opentelemetry.io/otel/exporters/otlp` take variadic arguments instead of a `SplitConfig` item.
<<<<<<< HEAD
  `NewSplitDriver` now automically implements an internal `noopDriver` for `SplitConfig` fields that are not initialized. (#1798)
- `Set.Encoded(Encoder)` no longer caches the result of an encoding. (#1855)
=======
  `NewSplitDriver` now automatically implements an internal `noopDriver` for `SplitConfig` fields that are not initialized. (#1798)
>>>>>>> f6a9279a

### Deprecated

### Removed

### Fixed

- Only report errors from the `"go.opentelemetry.io/otel/sdk/resource".Environment` function when they are not `nil`. (#1850, #1851)
- The `Shutdown` method of the simple `SpanProcessor` in the `go.opentelemetry.io/otel/sdk/trace` package now honors the context deadline or cancellation. (#1616, #1856)

### Security

## [0.20.0] - 2021-04-23

### Added

- The OTLP exporter now has two new convenience functions, `NewExportPipeline` and `InstallNewPipeline`, setup and install the exporter in tracing and metrics pipelines. (#1373)
- Adds semantic conventions for exceptions. (#1492)
- Added Jaeger Environment variables: `OTEL_EXPORTER_JAEGER_AGENT_HOST`, `OTEL_EXPORTER_JAEGER_AGENT_PORT`
  These environment variables can be used to override Jaeger agent hostname and port (#1752)
- Option `ExportTimeout` was added to batch span processor. (#1755)
- `trace.TraceFlags` is now a defined type over `byte` and `WithSampled(bool) TraceFlags` and `IsSampled() bool` methods have been added to it. (#1770)
- The `Event` and `Link` struct types from the `go.opentelemetry.io/otel` package now include a `DroppedAttributeCount` field to record the number of attributes that were not recorded due to configured limits being reached. (#1771)
- The Jaeger exporter now reports dropped attributes for a Span event in the exported log. (#1771)
- Adds test to check BatchSpanProcessor ignores `OnEnd` and `ForceFlush` post `Shutdown`. (#1772)
- Extract resource attributes from the `OTEL_RESOURCE_ATTRIBUTES` environment variable and merge them with the `resource.Default` resource as well as resources provided to the `TracerProvider` and metric `Controller`. (#1785)
- Added `WithOSType` resource configuration option to set OS (Operating System) type resource attribute (`os.type`). (#1788)
- Added `WithProcess*` resource configuration options to set Process resource attributes. (#1788)
  - `process.pid`
  - `process.executable.name`
  - `process.executable.path`
  - `process.command_args`
  - `process.owner`
  - `process.runtime.name`
  - `process.runtime.version`
  - `process.runtime.description`
- Adds `k8s.node.name` and `k8s.node.uid` attribute keys to the `semconv` package. (#1789)
- Added support for configuring OTLP/HTTP and OTLP/gRPC Endpoints, TLS Certificates, Headers, Compression and Timeout via Environment Variables. (#1758, #1769 and #1811)
  - `OTEL_EXPORTER_OTLP_ENDPOINT`
  - `OTEL_EXPORTER_OTLP_TRACES_ENDPOINT`
  - `OTEL_EXPORTER_OTLP_METRICS_ENDPOINT`
  - `OTEL_EXPORTER_OTLP_HEADERS`
  - `OTEL_EXPORTER_OTLP_TRACES_HEADERS`
  - `OTEL_EXPORTER_OTLP_METRICS_HEADERS`
  - `OTEL_EXPORTER_OTLP_COMPRESSION`
  - `OTEL_EXPORTER_OTLP_TRACES_COMPRESSION`
  - `OTEL_EXPORTER_OTLP_METRICS_COMPRESSION`
  - `OTEL_EXPORTER_OTLP_TIMEOUT`
  - `OTEL_EXPORTER_OTLP_TRACES_TIMEOUT`
  - `OTEL_EXPORTER_OTLP_METRICS_TIMEOUT`
  - `OTEL_EXPORTER_OTLP_CERTIFICATE`
  - `OTEL_EXPORTER_OTLP_TRACES_CERTIFICATE`
  - `OTEL_EXPORTER_OTLP_METRICS_CERTIFICATE`
- Adds `otlpgrpc.WithTimeout` option for configuring timeout to the otlp/gRPC exporter. (#1821)

### Fixed

- The `Span.IsRecording` implementation from `go.opentelemetry.io/otel/sdk/trace` always returns false when not being sampled. (#1750)
- The Jaeger exporter now correctly sets tags for the Span status code and message.
  This means it uses the correct tag keys (`"otel.status_code"`, `"otel.status_description"`) and does not set the status message as a tag unless it is set on the span. (#1761)
- The Jaeger exporter now correctly records Span event's names using the `"event"` key for a tag.
  Additionally, this tag is overridden, as specified in the OTel specification, if the event contains an attribute with that key. (#1768)
- Zipkin Exporter: Ensure mapping between OTel and Zipkin span data complies with the specification. (#1688)
- Fixed typo for default service name in Jaeger Exporter. (#1797)
- Fix flaky OTLP for the reconnnection of the client connection. (#1527, #1814)

### Changed

- Span `RecordError` now records an `exception` event to comply with the semantic convention specification. (#1492)
- Jaeger exporter was updated to use thrift v0.14.1. (#1712)
- Migrate from using internally built and maintained version of the OTLP to the one hosted at `go.opentelemetry.io/proto/otlp`. (#1713)
- Migrate from using `github.com/gogo/protobuf` to `google.golang.org/protobuf` to match `go.opentelemetry.io/proto/otlp`. (#1713)
- The storage of a local or remote Span in a `context.Context` using its SpanContext is unified to store just the current Span.
  The Span's SpanContext can now self-identify as being remote or not.
  This means that `"go.opentelemetry.io/otel/trace".ContextWithRemoteSpanContext` will now overwrite any existing current Span, not just existing remote Spans, and make it the current Span in a `context.Context`. (#1731)
- Improve OTLP/gRPC exporter connection errors. (#1737)
- Information about a parent span context in a `"go.opentelemetry.io/otel/export/trace".SpanSnapshot` is unified in a new `Parent` field.
  The existing `ParentSpanID` and `HasRemoteParent` fields are removed in favor of this. (#1748)
- The `ParentContext` field of the `"go.opentelemetry.io/otel/sdk/trace".SamplingParameters` is updated to hold a `context.Context` containing the parent span.
  This changes it to make `SamplingParameters` conform with the OpenTelemetry specification. (#1749)
- Updated Jaeger Environment Variables: `JAEGER_ENDPOINT`, `JAEGER_USER`, `JAEGER_PASSWORD`
  to `OTEL_EXPORTER_JAEGER_ENDPOINT`, `OTEL_EXPORTER_JAEGER_USER`, `OTEL_EXPORTER_JAEGER_PASSWORD` in compliance with OTel specification. (#1752)
- Modify `BatchSpanProcessor.ForceFlush` to abort after timeout/cancellation. (#1757)
- The `DroppedAttributeCount` field of the `Span` in the `go.opentelemetry.io/otel` package now only represents the number of attributes dropped for the span itself.
  It no longer is a conglomerate of itself, events, and link attributes that have been dropped. (#1771)
- Make `ExportSpans` in Jaeger Exporter honor context deadline. (#1773)
- Modify Zipkin Exporter default service name, use default resource's serviceName instead of empty. (#1777)
- The `go.opentelemetry.io/otel/sdk/export/trace` package is merged into the `go.opentelemetry.io/otel/sdk/trace` package. (#1778)
- The prometheus.InstallNewPipeline example is moved from comment to example test (#1796)
- The convenience functions for the stdout exporter have been updated to return the `TracerProvider` implementation and enable the shutdown of the exporter. (#1800)
- Replace the flush function returned from the Jaeger exporter's convenience creation functions (`InstallNewPipeline` and `NewExportPipeline`) with the `TracerProvider` implementation they create.
  This enables the caller to shutdown and flush using the related `TracerProvider` methods. (#1822)
- Updated the Jaeger exporter to have a default endpoint, `http://localhost:14250`, for the collector. (#1824)
- Changed the function `WithCollectorEndpoint` in the Jaeger exporter to no longer accept an endpoint as an argument.
  The endpoint can be passed with the `CollectorEndpointOption` using the `WithEndpoint` function or by setting the `OTEL_EXPORTER_JAEGER_ENDPOINT` environment variable value appropriately. (#1824)
- The Jaeger exporter no longer batches exported spans itself, instead it relies on the SDK's `BatchSpanProcessor` for this functionality. (#1830)
- The Jaeger exporter creation functions (`NewRawExporter`, `NewExportPipeline`, and `InstallNewPipeline`) no longer accept the removed `Option` type as a variadic argument. (#1830)

### Removed

- Removed Jaeger Environment variables: `JAEGER_SERVICE_NAME`, `JAEGER_DISABLED`, `JAEGER_TAGS`
  These environment variables will no longer be used to override values of the Jaeger exporter (#1752)
- No longer set the links for a `Span` in `go.opentelemetry.io/otel/sdk/trace` that is configured to be a new root.
  This is unspecified behavior that the OpenTelemetry community plans to standardize in the future.
  To prevent backwards incompatible changes when it is specified, these links are removed. (#1726)
- Setting error status while recording error with Span from oteltest package. (#1729)
- The concept of a remote and local Span stored in a context is unified to just the current Span.
  Because of this `"go.opentelemetry.io/otel/trace".RemoteSpanContextFromContext` is removed as it is no longer needed.
  Instead, `"go.opentelemetry.io/otel/trace".SpanContextFromContex` can be used to return the current Span.
  If needed, that Span's `SpanContext.IsRemote()` can then be used to determine if it is remote or not. (#1731)
- The `HasRemoteParent` field of the `"go.opentelemetry.io/otel/sdk/trace".SamplingParameters` is removed.
  This field is redundant to the information returned from the `Remote` method of the `SpanContext` held in the `ParentContext` field. (#1749)
- The `trace.FlagsDebug` and `trace.FlagsDeferred` constants have been removed and will be localized to the B3 propagator. (#1770)
- Remove `Process` configuration, `WithProcessFromEnv` and `ProcessFromEnv`, and type from the Jaeger exporter package.
  The information that could be configured in the `Process` struct should be configured in a `Resource` instead. (#1776, #1804)
- Remove the `WithDisabled` option from the Jaeger exporter.
  To disable the exporter unregister it from the `TracerProvider` or use a no-operation `TracerProvider`. (#1806)
- Removed the functions `CollectorEndpointFromEnv` and `WithCollectorEndpointOptionFromEnv` from the Jaeger exporter.
  These functions for retrieving specific environment variable values are redundant of other internal functions and
  are not intended for end user use. (#1824)
- Removed the Jaeger exporter `WithSDKOptions` `Option`.
  This option was used to set SDK options for the exporter creation convenience functions.
  These functions are provided as a way to easily setup or install the exporter with what are deemed reasonable SDK settings for common use cases.
  If the SDK needs to be configured differently, the `NewRawExporter` function and direct setup of the SDK with the desired settings should be used. (#1825)
- The `WithBufferMaxCount` and `WithBatchMaxCount` `Option`s from the Jaeger exporter are removed.
  The exporter no longer batches exports, instead relying on the SDK's `BatchSpanProcessor` for this functionality. (#1830)
- The Jaeger exporter `Option` type is removed.
  The type is no longer used by the exporter to configure anything.
  All the previous configurations these options provided were duplicates of SDK configuration.
  They have been removed in favor of using the SDK configuration and focuses the exporter configuration to be only about the endpoints it will send telemetry to. (#1830)

## [0.19.0] - 2021-03-18

### Added

- Added `Marshaler` config option to `otlphttp` to enable otlp over json or protobufs. (#1586)
- A `ForceFlush` method to the `"go.opentelemetry.io/otel/sdk/trace".TracerProvider` to flush all registered `SpanProcessor`s. (#1608)
- Added `WithSampler` and `WithSpanLimits` to tracer provider. (#1633, #1702)
- `"go.opentelemetry.io/otel/trace".SpanContext` now has a `remote` property, and `IsRemote()` predicate, that is true when the `SpanContext` has been extracted from remote context data. (#1701)
- A `Valid` method to the `"go.opentelemetry.io/otel/attribute".KeyValue` type. (#1703)

### Changed

- `trace.SpanContext` is now immutable and has no exported fields. (#1573)
  - `trace.NewSpanContext()` can be used in conjunction with the `trace.SpanContextConfig` struct to initialize a new `SpanContext` where all values are known.
- Update the `ForceFlush` method signature to the `"go.opentelemetry.io/otel/sdk/trace".SpanProcessor` to accept a `context.Context` and return an error. (#1608)
- Update the `Shutdown` method to the `"go.opentelemetry.io/otel/sdk/trace".TracerProvider` return an error on shutdown failure. (#1608)
- The SimpleSpanProcessor will now shut down the enclosed `SpanExporter` and gracefully ignore subsequent calls to `OnEnd` after `Shutdown` is called. (#1612)
- `"go.opentelemetry.io/sdk/metric/controller.basic".WithPusher` is replaced with `WithExporter` to provide consistent naming across project. (#1656)
- Added non-empty string check for trace `Attribute` keys. (#1659)
- Add `description` to SpanStatus only when `StatusCode` is set to error. (#1662)
- Jaeger exporter falls back to `resource.Default`'s `service.name` if the exported Span does not have one. (#1673)
- Jaeger exporter populates Jaeger's Span Process from Resource. (#1673)
- Renamed the `LabelSet` method of `"go.opentelemetry.io/otel/sdk/resource".Resource` to `Set`. (#1692)
- Changed `WithSDK` to `WithSDKOptions` to accept variadic arguments of `TracerProviderOption` type in `go.opentelemetry.io/otel/exporters/trace/jaeger` package. (#1693)
- Changed `WithSDK` to `WithSDKOptions` to accept variadic arguments of `TracerProviderOption` type in `go.opentelemetry.io/otel/exporters/trace/zipkin` package. (#1693)

### Removed

- Removed `serviceName` parameter from Zipkin exporter and uses resource instead. (#1549)
- Removed `WithConfig` from tracer provider to avoid overriding configuration. (#1633)
- Removed the exported `SimpleSpanProcessor` and `BatchSpanProcessor` structs.
   These are now returned as a SpanProcessor interface from their respective constructors. (#1638)
- Removed `WithRecord()` from `trace.SpanOption` when creating a span. (#1660)
- Removed setting status to `Error` while recording an error as a span event in `RecordError`. (#1663)
- Removed `jaeger.WithProcess` configuration option. (#1673)
- Removed `ApplyConfig` method from `"go.opentelemetry.io/otel/sdk/trace".TracerProvider` and the now unneeded `Config` struct. (#1693)

### Fixed

- Jaeger Exporter: Ensure mapping between OTEL and Jaeger span data complies with the specification. (#1626)
- `SamplingResult.TraceState` is correctly propagated to a newly created span's `SpanContext`. (#1655)
- The `otel-collector` example now correctly flushes metric events prior to shutting down the exporter. (#1678)
- Do not set span status message in `SpanStatusFromHTTPStatusCode` if it can be inferred from `http.status_code`. (#1681)
- Synchronization issues in global trace delegate implementation. (#1686)
- Reduced excess memory usage by global `TracerProvider`. (#1687)

## [0.18.0] - 2021-03-03

### Added

- Added `resource.Default()` for use with meter and tracer providers. (#1507)
- `AttributePerEventCountLimit` and `AttributePerLinkCountLimit` for `SpanLimits`. (#1535)
- Added `Keys()` method to `propagation.TextMapCarrier` and `propagation.HeaderCarrier` to adapt `http.Header` to this interface. (#1544)
- Added `code` attributes to `go.opentelemetry.io/otel/semconv` package. (#1558)
- Compatibility testing suite in the CI system for the following systems. (#1567)
   | OS      | Go Version | Architecture |
   | ------- | ---------- | ------------ |
   | Ubuntu  | 1.15       | amd64        |
   | Ubuntu  | 1.14       | amd64        |
   | Ubuntu  | 1.15       | 386          |
   | Ubuntu  | 1.14       | 386          |
   | MacOS   | 1.15       | amd64        |
   | MacOS   | 1.14       | amd64        |
   | Windows | 1.15       | amd64        |
   | Windows | 1.14       | amd64        |
   | Windows | 1.15       | 386          |
   | Windows | 1.14       | 386          |

### Changed

- Replaced interface `oteltest.SpanRecorder` with its existing implementation
  `StandardSpanRecorder`. (#1542)
- Default span limit values to 128. (#1535)
- Rename `MaxEventsPerSpan`, `MaxAttributesPerSpan` and `MaxLinksPerSpan` to `EventCountLimit`, `AttributeCountLimit` and `LinkCountLimit`, and move these fields into `SpanLimits`. (#1535)
- Renamed the `otel/label` package to `otel/attribute`. (#1541)
- Vendor the Jaeger exporter's dependency on Apache Thrift. (#1551)
- Parallelize the CI linting and testing. (#1567)
- Stagger timestamps in exact aggregator tests. (#1569)
- Changed all examples to use `WithBatchTimeout(5 * time.Second)` rather than `WithBatchTimeout(5)`. (#1621)
- Prevent end-users from implementing some interfaces (#1575)

  ```
      "otel/exporters/otlp/otlphttp".Option
      "otel/exporters/stdout".Option
      "otel/oteltest".Option
      "otel/trace".TracerOption
      "otel/trace".SpanOption
      "otel/trace".EventOption
      "otel/trace".LifeCycleOption
      "otel/trace".InstrumentationOption
      "otel/sdk/resource".Option
      "otel/sdk/trace".ParentBasedSamplerOption
      "otel/sdk/trace".ReadOnlySpan
      "otel/sdk/trace".ReadWriteSpan
  ```

### Removed

- Removed attempt to resample spans upon changing the span name with `span.SetName()`. (#1545)
- The `test-benchmark` is no longer a dependency of the `precommit` make target. (#1567)
- Removed the `test-386` make target.
   This was replaced with a full compatibility testing suite (i.e. multi OS/arch) in the CI system. (#1567)

### Fixed

- The sequential timing check of timestamps in the stdout exporter are now setup explicitly to be sequential (#1571). (#1572)
- Windows build of Jaeger tests now compiles with OS specific functions (#1576). (#1577)
- The sequential timing check of timestamps of go.opentelemetry.io/otel/sdk/metric/aggregator/lastvalue are now setup explicitly to be sequential (#1578). (#1579)
- Validate tracestate header keys with vendors according to the W3C TraceContext specification (#1475). (#1581)
- The OTLP exporter includes related labels for translations of a GaugeArray (#1563). (#1570)

## [0.17.0] - 2021-02-12

### Changed

- Rename project default branch from `master` to `main`. (#1505)
- Reverse order in which `Resource` attributes are merged, per change in spec. (#1501)
- Add tooling to maintain "replace" directives in go.mod files automatically. (#1528)
- Create new modules: otel/metric, otel/trace, otel/oteltest, otel/sdk/export/metric, otel/sdk/metric (#1528)
- Move metric-related public global APIs from otel to otel/metric/global. (#1528)

## Fixed

- Fixed otlpgrpc reconnection issue.
- The example code in the README.md of `go.opentelemetry.io/otel/exporters/otlp` is moved to a compiled example test and used the new `WithAddress` instead of `WithEndpoint`. (#1513)
- The otel-collector example now uses the default OTLP receiver port of the collector.

## [0.16.0] - 2021-01-13

### Added

- Add the `ReadOnlySpan` and `ReadWriteSpan` interfaces to provide better control for accessing span data. (#1360)
- `NewGRPCDriver` function returns a `ProtocolDriver` that maintains a single gRPC connection to the collector. (#1369)
- Added documentation about the project's versioning policy. (#1388)
- Added `NewSplitDriver` for OTLP exporter that allows sending traces and metrics to different endpoints. (#1418)
- Added codeql worfklow to GitHub Actions (#1428)
- Added Gosec workflow to GitHub Actions (#1429)
- Add new HTTP driver for OTLP exporter in `exporters/otlp/otlphttp`. Currently it only supports the binary protobuf payloads. (#1420)
- Add an OpenCensus exporter bridge. (#1444)

### Changed

- Rename `internal/testing` to `internal/internaltest`. (#1449)
- Rename `export.SpanData` to `export.SpanSnapshot` and use it only for exporting spans. (#1360)
- Store the parent's full `SpanContext` rather than just its span ID in the `span` struct. (#1360)
- Improve span duration accuracy. (#1360)
- Migrated CI/CD from CircleCI to GitHub Actions (#1382)
- Remove duplicate checkout from GitHub Actions workflow (#1407)
- Metric `array` aggregator renamed `exact` to match its `aggregation.Kind` (#1412)
- Metric `exact` aggregator includes per-point timestamps (#1412)
- Metric stdout exporter uses MinMaxSumCount aggregator for ValueRecorder instruments (#1412)
- `NewExporter` from `exporters/otlp` now takes a `ProtocolDriver` as a parameter. (#1369)
- Many OTLP Exporter options became gRPC ProtocolDriver options. (#1369)
- Unify endpoint API that related to OTel exporter. (#1401)
- Optimize metric histogram aggregator to re-use its slice of buckets. (#1435)
- Metric aggregator Count() and histogram Bucket.Counts are consistently `uint64`. (1430)
- Histogram aggregator accepts functional options, uses default boundaries if none given. (#1434)
- `SamplingResult` now passed a `Tracestate` from the parent `SpanContext` (#1432)
- Moved gRPC driver for OTLP exporter to `exporters/otlp/otlpgrpc`. (#1420)
- The `TraceContext` propagator now correctly propagates `TraceState` through the `SpanContext`. (#1447)
- Metric Push and Pull Controller components are combined into a single "basic" Controller:
  - `WithExporter()` and `Start()` to configure Push behavior
  - `Start()` is optional; use `Collect()` and `ForEach()` for Pull behavior
  - `Start()` and `Stop()` accept Context. (#1378)
- The `Event` type is moved from the `otel/sdk/export/trace` package to the `otel/trace` API package. (#1452)

### Removed

- Remove `errUninitializedSpan` as its only usage is now obsolete. (#1360)
- Remove Metric export functionality related to quantiles and summary data points: this is not specified (#1412)
- Remove DDSketch metric aggregator; our intention is to re-introduce this as an option of the histogram aggregator after [new OTLP histogram data types](https://github.com/open-telemetry/opentelemetry-proto/pull/226) are released (#1412)

### Fixed

- `BatchSpanProcessor.Shutdown()` will now shutdown underlying `export.SpanExporter`. (#1443)

## [0.15.0] - 2020-12-10

### Added

- The `WithIDGenerator` `TracerProviderOption` is added to the `go.opentelemetry.io/otel/trace` package to configure an `IDGenerator` for the `TracerProvider`. (#1363)

### Changed

- The Zipkin exporter now uses the Span status code to determine. (#1328)
- `NewExporter` and `Start` functions in `go.opentelemetry.io/otel/exporters/otlp` now receive `context.Context` as a first parameter. (#1357)
- Move the OpenCensus example into `example` directory. (#1359)
- Moved the SDK's `internal.IDGenerator` interface in to the `sdk/trace` package to enable support for externally-defined ID generators. (#1363)
- Bump `github.com/google/go-cmp` from 0.5.3 to 0.5.4 (#1374)
- Bump `github.com/golangci/golangci-lint` in `/internal/tools` (#1375)

### Fixed

- Metric SDK `SumObserver` and `UpDownSumObserver` instruments correctness fixes. (#1381)

## [0.14.0] - 2020-11-19

### Added

- An `EventOption` and the related `NewEventConfig` function are added to the `go.opentelemetry.io/otel` package to configure Span events. (#1254)
- A `TextMapPropagator` and associated `TextMapCarrier` are added to the `go.opentelemetry.io/otel/oteltest` package to test `TextMap` type propagators and their use. (#1259)
- `SpanContextFromContext` returns `SpanContext` from context. (#1255)
- `TraceState` has been added to `SpanContext`. (#1340)
- `DeploymentEnvironmentKey` added to `go.opentelemetry.io/otel/semconv` package. (#1323)
- Add an OpenCensus to OpenTelemetry tracing bridge. (#1305)
- Add a parent context argument to `SpanProcessor.OnStart` to follow the specification. (#1333)
- Add missing tests for `sdk/trace/attributes_map.go`. (#1337)

### Changed

- Move the `go.opentelemetry.io/otel/api/trace` package into `go.opentelemetry.io/otel/trace` with the following changes. (#1229) (#1307)
  - `ID` has been renamed to `TraceID`.
  - `IDFromHex` has been renamed to `TraceIDFromHex`.
  - `EmptySpanContext` is removed.
- Move the `go.opentelemetry.io/otel/api/trace/tracetest` package into `go.opentelemetry.io/otel/oteltest`. (#1229)
- OTLP Exporter updates:
  - supports OTLP v0.6.0 (#1230, #1354)
  - supports configurable aggregation temporality (default: Cumulative, optional: Stateless). (#1296)
- The Sampler is now called on local child spans. (#1233)
- The `Kind` type from the `go.opentelemetry.io/otel/api/metric` package was renamed to `InstrumentKind` to more specifically describe what it is and avoid semantic ambiguity. (#1240)
- The `MetricKind` method of the `Descriptor` type in the `go.opentelemetry.io/otel/api/metric` package was renamed to `Descriptor.InstrumentKind`.
   This matches the returned type and fixes misuse of the term metric. (#1240)
- Move test harness from the `go.opentelemetry.io/otel/api/apitest` package into `go.opentelemetry.io/otel/oteltest`. (#1241)
- Move the `go.opentelemetry.io/otel/api/metric/metrictest` package into `go.opentelemetry.io/oteltest` as part of #964. (#1252)
- Move the `go.opentelemetry.io/otel/api/metric` package into `go.opentelemetry.io/otel/metric` as part of #1303. (#1321)
- Move the `go.opentelemetry.io/otel/api/metric/registry` package into `go.opentelemetry.io/otel/metric/registry` as a part of #1303. (#1316)
- Move the `Number` type (together with related functions) from `go.opentelemetry.io/otel/api/metric` package into `go.opentelemetry.io/otel/metric/number` as a part of #1303. (#1316)
- The function signature of the Span `AddEvent` method in `go.opentelemetry.io/otel` is updated to no longer take an unused context and instead take a required name and a variable number of `EventOption`s. (#1254)
- The function signature of the Span `RecordError` method in `go.opentelemetry.io/otel` is updated to no longer take an unused context and instead take a required error value and a variable number of `EventOption`s. (#1254)
- Move the `go.opentelemetry.io/otel/api/global` package to `go.opentelemetry.io/otel`. (#1262) (#1330)
- Move the `Version` function from `go.opentelemetry.io/otel/sdk` to `go.opentelemetry.io/otel`. (#1330)
- Rename correlation context header from `"otcorrelations"` to `"baggage"` to match the OpenTelemetry specification. (#1267)
- Fix `Code.UnmarshalJSON` to work with valid JSON only. (#1276)
- The `resource.New()` method changes signature to support builtin attributes and functional options, including `telemetry.sdk.*` and
  `host.name` semantic conventions; the former method is renamed `resource.NewWithAttributes`. (#1235)
- The Prometheus exporter now exports non-monotonic counters (i.e. `UpDownCounter`s) as gauges. (#1210)
- Correct the `Span.End` method documentation in the `otel` API to state updates are not allowed on a span after it has ended. (#1310)
- Updated span collection limits for attribute, event and link counts to 1000 (#1318)
- Renamed `semconv.HTTPUrlKey` to `semconv.HTTPURLKey`. (#1338)

### Removed

- The `ErrInvalidHexID`, `ErrInvalidTraceIDLength`, `ErrInvalidSpanIDLength`, `ErrInvalidSpanIDLength`, or `ErrNilSpanID` from the `go.opentelemetry.io/otel` package are unexported now. (#1243)
- The `AddEventWithTimestamp` method on the `Span` interface in `go.opentelemetry.io/otel` is removed due to its redundancy.
   It is replaced by using the `AddEvent` method with a `WithTimestamp` option. (#1254)
- The `MockSpan` and `MockTracer` types are removed from `go.opentelemetry.io/otel/oteltest`.
   `Tracer` and `Span` from the same module should be used in their place instead. (#1306)
- `WorkerCount` option is removed from `go.opentelemetry.io/otel/exporters/otlp`. (#1350)
- Remove the following labels types: INT32, UINT32, UINT64 and FLOAT32. (#1314)

### Fixed

- Rename `MergeItererator` to `MergeIterator` in the `go.opentelemetry.io/otel/label` package. (#1244)
- The `go.opentelemetry.io/otel/api/global` packages global TextMapPropagator now delegates functionality to a globally set delegate for all previously returned propagators. (#1258)
- Fix condition in `label.Any`. (#1299)
- Fix global `TracerProvider` to pass options to its configured provider. (#1329)
- Fix missing handler for `ExactKind` aggregator in OTLP metrics transformer (#1309)

## [0.13.0] - 2020-10-08

### Added

- OTLP Metric exporter supports Histogram aggregation. (#1209)
- The `Code` struct from the `go.opentelemetry.io/otel/codes` package now supports JSON marshaling and unmarshaling as well as implements the `Stringer` interface. (#1214)
- A Baggage API to implement the OpenTelemetry specification. (#1217)
- Add Shutdown method to sdk/trace/provider, shutdown processors in the order they were registered. (#1227)

### Changed

- Set default propagator to no-op propagator. (#1184)
- The `HTTPSupplier`, `HTTPExtractor`, `HTTPInjector`, and `HTTPPropagator` from the `go.opentelemetry.io/otel/api/propagation` package were replaced with unified `TextMapCarrier` and `TextMapPropagator` in the `go.opentelemetry.io/otel/propagation` package. (#1212) (#1325)
- The `New` function from the `go.opentelemetry.io/otel/api/propagation` package was replaced with `NewCompositeTextMapPropagator` in the `go.opentelemetry.io/otel` package. (#1212)
- The status codes of the `go.opentelemetry.io/otel/codes` package have been updated to match the latest OpenTelemetry specification.
   They now are `Unset`, `Error`, and `Ok`.
   They no longer track the gRPC codes. (#1214)
- The `StatusCode` field of the `SpanData` struct in the `go.opentelemetry.io/otel/sdk/export/trace` package now uses the codes package from this package instead of the gRPC project. (#1214)
- Move the `go.opentelemetry.io/otel/api/baggage` package into `go.opentelemetry.io/otel/baggage`. (#1217) (#1325)
- A `Shutdown` method of `SpanProcessor` and all its implementations receives a context and returns an error. (#1264)

### Fixed

- Copies of data from arrays and slices passed to `go.opentelemetry.io/otel/label.ArrayValue()` are now used in the returned `Value` instead of using the mutable data itself. (#1226)

### Removed

- The `ExtractHTTP` and `InjectHTTP` functions from the `go.opentelemetry.io/otel/api/propagation` package were removed. (#1212)
- The `Propagators` interface from the `go.opentelemetry.io/otel/api/propagation` package was removed to conform to the OpenTelemetry specification.
   The explicit `TextMapPropagator` type can be used in its place as this is the `Propagator` type the specification defines. (#1212)
- The `SetAttribute` method of the `Span` from the `go.opentelemetry.io/otel/api/trace` package was removed given its redundancy with the `SetAttributes` method. (#1216)
- The internal implementation of Baggage storage is removed in favor of using the new Baggage API functionality. (#1217)
- Remove duplicate hostname key `HostHostNameKey` in Resource semantic conventions. (#1219)
- Nested array/slice support has been removed. (#1226)

## [0.12.0] - 2020-09-24

### Added

- A `SpanConfigure` function in `go.opentelemetry.io/otel/api/trace` to create a new `SpanConfig` from `SpanOption`s. (#1108)
- In the `go.opentelemetry.io/otel/api/trace` package, `NewTracerConfig` was added to construct new `TracerConfig`s.
   This addition was made to conform with our project option conventions. (#1155)
- Instrumentation library information was added to the Zipkin exporter. (#1119)
- The `SpanProcessor` interface now has a `ForceFlush()` method. (#1166)
- More semantic conventions for k8s as resource attributes. (#1167)

### Changed

- Add reconnecting udp connection type to Jaeger exporter.
   This change adds a new optional implementation of the udp conn interface used to detect changes to an agent's host dns record.
   It then adopts the new destination address to ensure the exporter doesn't get stuck. This change was ported from jaegertracing/jaeger-client-go#520. (#1063)
- Replace `StartOption` and `EndOption` in `go.opentelemetry.io/otel/api/trace` with `SpanOption`.
   This change is matched by replacing the `StartConfig` and `EndConfig` with a unified `SpanConfig`. (#1108)
- Replace the `LinkedTo` span option in `go.opentelemetry.io/otel/api/trace` with `WithLinks`.
   This is be more consistent with our other option patterns, i.e. passing the item to be configured directly instead of its component parts, and provides a cleaner function signature. (#1108)
- The `go.opentelemetry.io/otel/api/trace` `TracerOption` was changed to an interface to conform to project option conventions. (#1109)
- Move the `B3` and `TraceContext` from within the `go.opentelemetry.io/otel/api/trace` package to their own `go.opentelemetry.io/otel/propagators` package.
    This removal of the propagators is reflective of the OpenTelemetry specification for these propagators as well as cleans up the `go.opentelemetry.io/otel/api/trace` API. (#1118)
- Rename Jaeger tags used for instrumentation library information to reflect changes in OpenTelemetry specification. (#1119)
- Rename `ProbabilitySampler` to `TraceIDRatioBased` and change semantics to ignore parent span sampling status. (#1115)
- Move `tools` package under `internal`. (#1141)
- Move `go.opentelemetry.io/otel/api/correlation` package to `go.opentelemetry.io/otel/api/baggage`. (#1142)
   The `correlation.CorrelationContext` propagator has been renamed `baggage.Baggage`.  Other exported functions and types are unchanged.
- Rename `ParentOrElse` sampler to `ParentBased` and allow setting samplers depending on parent span. (#1153)
- In the `go.opentelemetry.io/otel/api/trace` package, `SpanConfigure` was renamed to `NewSpanConfig`. (#1155)
- Change `dependabot.yml` to add a `Skip Changelog` label to dependabot-sourced PRs. (#1161)
- The [configuration style guide](https://github.com/open-telemetry/opentelemetry-go/blob/master/CONTRIBUTING.md#config) has been updated to
   recommend the use of `newConfig()` instead of `configure()`. (#1163)
- The `otlp.Config` type has been unexported and changed to `otlp.config`, along with its initializer. (#1163)
- Ensure exported interface types include parameter names and update the
   Style Guide to reflect this styling rule. (#1172)
- Don't consider unset environment variable for resource detection to be an error. (#1170)
- Rename `go.opentelemetry.io/otel/api/metric.ConfigureInstrument` to `NewInstrumentConfig` and
  `go.opentelemetry.io/otel/api/metric.ConfigureMeter` to `NewMeterConfig`.
- ValueObserver instruments use LastValue aggregator by default. (#1165)
- OTLP Metric exporter supports LastValue aggregation. (#1165)
- Move the `go.opentelemetry.io/otel/api/unit` package to `go.opentelemetry.io/otel/unit`. (#1185)
- Rename `Provider` to `MeterProvider` in the `go.opentelemetry.io/otel/api/metric` package. (#1190)
- Rename `NoopProvider` to `NoopMeterProvider` in the `go.opentelemetry.io/otel/api/metric` package. (#1190)
- Rename `NewProvider` to `NewMeterProvider` in the `go.opentelemetry.io/otel/api/metric/metrictest` package. (#1190)
- Rename `Provider` to `MeterProvider` in the `go.opentelemetry.io/otel/api/metric/registry` package. (#1190)
- Rename `NewProvider` to `NewMeterProvider` in the `go.opentelemetry.io/otel/api/metri/registryc` package. (#1190)
- Rename `Provider` to `TracerProvider` in the `go.opentelemetry.io/otel/api/trace` package. (#1190)
- Rename `NoopProvider` to `NoopTracerProvider` in the `go.opentelemetry.io/otel/api/trace` package. (#1190)
- Rename `Provider` to `TracerProvider` in the `go.opentelemetry.io/otel/api/trace/tracetest` package. (#1190)
- Rename `NewProvider` to `NewTracerProvider` in the `go.opentelemetry.io/otel/api/trace/tracetest` package. (#1190)
- Rename `WrapperProvider` to `WrapperTracerProvider` in the `go.opentelemetry.io/otel/bridge/opentracing` package. (#1190)
- Rename `NewWrapperProvider` to `NewWrapperTracerProvider` in the `go.opentelemetry.io/otel/bridge/opentracing` package. (#1190)
- Rename `Provider` method of the pull controller to `MeterProvider` in the `go.opentelemetry.io/otel/sdk/metric/controller/pull` package. (#1190)
- Rename `Provider` method of the push controller to `MeterProvider` in the `go.opentelemetry.io/otel/sdk/metric/controller/push` package. (#1190)
- Rename `ProviderOptions` to `TracerProviderConfig` in the `go.opentelemetry.io/otel/sdk/trace` package. (#1190)
- Rename `ProviderOption` to `TracerProviderOption` in the `go.opentelemetry.io/otel/sdk/trace` package. (#1190)
- Rename `Provider` to `TracerProvider` in the `go.opentelemetry.io/otel/sdk/trace` package. (#1190)
- Rename `NewProvider` to `NewTracerProvider` in the `go.opentelemetry.io/otel/sdk/trace` package. (#1190)
- Renamed `SamplingDecision` values to comply with OpenTelemetry specification change. (#1192)
- Renamed Zipkin attribute names from `ot.status_code & ot.status_description` to `otel.status_code & otel.status_description`. (#1201)
- The default SDK now invokes registered `SpanProcessor`s in the order they were registered with the `TracerProvider`. (#1195)
- Add test of spans being processed by the `SpanProcessor`s in the order they were registered. (#1203)

### Removed

- Remove the B3 propagator from `go.opentelemetry.io/otel/propagators`. It is now located in the
   `go.opentelemetry.io/contrib/propagators/` module. (#1191)
- Remove the semantic convention for HTTP status text, `HTTPStatusTextKey` from package `go.opentelemetry.io/otel/semconv`. (#1194)

### Fixed

- Zipkin example no longer mentions `ParentSampler`, corrected to `ParentBased`. (#1171)
- Fix missing shutdown processor in otel-collector example. (#1186)
- Fix missing shutdown processor in basic and namedtracer examples. (#1197)

## [0.11.0] - 2020-08-24

### Added

- Support for exporting array-valued attributes via OTLP. (#992)
- `Noop` and `InMemory` `SpanBatcher` implementations to help with testing integrations. (#994)
- Support for filtering metric label sets. (#1047)
- A dimensionality-reducing metric Processor. (#1057)
- Integration tests for more OTel Collector Attribute types. (#1062)
- A new `WithSpanProcessor` `ProviderOption` is added to the `go.opentelemetry.io/otel/sdk/trace` package to create a `Provider` and automatically register the `SpanProcessor`. (#1078)

### Changed

- Rename `sdk/metric/processor/test` to `sdk/metric/processor/processortest`. (#1049)
- Rename `sdk/metric/controller/test` to `sdk/metric/controller/controllertest`. (#1049)
- Rename `api/testharness` to `api/apitest`. (#1049)
- Rename `api/trace/testtrace` to `api/trace/tracetest`. (#1049)
- Change Metric Processor to merge multiple observations. (#1024)
- The `go.opentelemetry.io/otel/bridge/opentracing` bridge package has been made into its own module.
   This removes the package dependencies of this bridge from the rest of the OpenTelemetry based project. (#1038)
- Renamed `go.opentelemetry.io/otel/api/standard` package to `go.opentelemetry.io/otel/semconv` to avoid the ambiguous and generic name `standard` and better describe the package as containing OpenTelemetry semantic conventions. (#1016)
- The environment variable used for resource detection has been changed from `OTEL_RESOURCE_LABELS` to `OTEL_RESOURCE_ATTRIBUTES` (#1042)
- Replace `WithSyncer` with `WithBatcher` in examples. (#1044)
- Replace the `google.golang.org/grpc/codes` dependency in the API with an equivalent `go.opentelemetry.io/otel/codes` package. (#1046)
- Merge the `go.opentelemetry.io/otel/api/label` and `go.opentelemetry.io/otel/api/kv` into the new `go.opentelemetry.io/otel/label` package. (#1060)
- Unify Callback Function Naming.
   Rename `*Callback` with `*Func`. (#1061)
- CI builds validate against last two versions of Go, dropping 1.13 and adding 1.15. (#1064)
- The `go.opentelemetry.io/otel/sdk/export/trace` interfaces `SpanSyncer` and `SpanBatcher` have been replaced with a specification compliant `Exporter` interface.
   This interface still supports the export of `SpanData`, but only as a slice.
   Implementation are also required now to return any error from `ExportSpans` if one occurs as well as implement a `Shutdown` method for exporter clean-up. (#1078)
- The `go.opentelemetry.io/otel/sdk/trace` `NewBatchSpanProcessor` function no longer returns an error.
   If a `nil` exporter is passed as an argument to this function, instead of it returning an error, it now returns a `BatchSpanProcessor` that handles the export of `SpanData` by not taking any action. (#1078)
- The `go.opentelemetry.io/otel/sdk/trace` `NewProvider` function to create a `Provider` no longer returns an error, instead only a `*Provider`.
   This change is related to `NewBatchSpanProcessor` not returning an error which was the only error this function would return. (#1078)

### Removed

- Duplicate, unused API sampler interface. (#999)
   Use the [`Sampler` interface](https://github.com/open-telemetry/opentelemetry-go/blob/v0.11.0/sdk/trace/sampling.go) provided by the SDK instead.
- The `grpctrace` instrumentation was moved to the `go.opentelemetry.io/contrib` repository and out of this repository.
   This move includes moving the `grpc` example to the `go.opentelemetry.io/contrib` as well. (#1027)
- The `WithSpan` method of the `Tracer` interface.
   The functionality this method provided was limited compared to what a user can provide themselves.
   It was removed with the understanding that if there is sufficient user need it can be added back based on actual user usage. (#1043)
- The `RegisterSpanProcessor` and `UnregisterSpanProcessor` functions.
   These were holdovers from an approach prior to the TracerProvider design. They were not used anymore. (#1077)
- The `oterror` package. (#1026)
- The `othttp` and `httptrace` instrumentations were moved to `go.opentelemetry.io/contrib`. (#1032)

### Fixed

- The `semconv.HTTPServerMetricAttributesFromHTTPRequest()` function no longer generates the high-cardinality `http.request.content.length` label. (#1031)
- Correct instrumentation version tag in Jaeger exporter. (#1037)
- The SDK span will now set an error event if the `End` method is called during a panic (i.e. it was deferred). (#1043)
- Move internally generated protobuf code from the `go.opentelemetry.io/otel` to the OTLP exporter to reduce dependency overhead. (#1050)
- The `otel-collector` example referenced outdated collector processors. (#1006)

## [0.10.0] - 2020-07-29

This release migrates the default OpenTelemetry SDK into its own Go module, decoupling the SDK from the API and reducing dependencies for instrumentation packages.

### Added

- The Zipkin exporter now has `NewExportPipeline` and `InstallNewPipeline` constructor functions to match the common pattern.
    These function build a new exporter with default SDK options and register the exporter with the `global` package respectively. (#944)
- Add propagator option for gRPC instrumentation. (#986)
- The `testtrace` package now tracks the `trace.SpanKind` for each span. (#987)

### Changed

- Replace the `RegisterGlobal` `Option` in the Jaeger exporter with an `InstallNewPipeline` constructor function.
   This matches the other exporter constructor patterns and will register a new exporter after building it with default configuration. (#944)
- The trace (`go.opentelemetry.io/otel/exporters/trace/stdout`) and metric (`go.opentelemetry.io/otel/exporters/metric/stdout`) `stdout` exporters are now merged into a single exporter at `go.opentelemetry.io/otel/exporters/stdout`.
   This new exporter was made into its own Go module to follow the pattern of all exporters and decouple it from the `go.opentelemetry.io/otel` module. (#956, #963)
- Move the `go.opentelemetry.io/otel/exporters/test` test package to `go.opentelemetry.io/otel/sdk/export/metric/metrictest`. (#962)
- The `go.opentelemetry.io/otel/api/kv/value` package was merged into the parent `go.opentelemetry.io/otel/api/kv` package. (#968)
  - `value.Bool` was replaced with `kv.BoolValue`.
  - `value.Int64` was replaced with `kv.Int64Value`.
  - `value.Uint64` was replaced with `kv.Uint64Value`.
  - `value.Float64` was replaced with `kv.Float64Value`.
  - `value.Int32` was replaced with `kv.Int32Value`.
  - `value.Uint32` was replaced with `kv.Uint32Value`.
  - `value.Float32` was replaced with `kv.Float32Value`.
  - `value.String` was replaced with `kv.StringValue`.
  - `value.Int` was replaced with `kv.IntValue`.
  - `value.Uint` was replaced with `kv.UintValue`.
  - `value.Array` was replaced with `kv.ArrayValue`.
- Rename `Infer` to `Any` in the `go.opentelemetry.io/otel/api/kv` package. (#972)
- Change `othttp` to use the `httpsnoop` package to wrap the `ResponseWriter` so that optional interfaces (`http.Hijacker`, `http.Flusher`, etc.) that are implemented by the original `ResponseWriter`are also implemented by the wrapped `ResponseWriter`. (#979)
- Rename `go.opentelemetry.io/otel/sdk/metric/aggregator/test` package to `go.opentelemetry.io/otel/sdk/metric/aggregator/aggregatortest`. (#980)
- Make the SDK into its own Go module called `go.opentelemetry.io/otel/sdk`. (#985)
- Changed the default trace `Sampler` from `AlwaysOn` to `ParentOrElse(AlwaysOn)`. (#989)

### Removed

- The `IndexedAttribute` function from the `go.opentelemetry.io/otel/api/label` package was removed in favor of `IndexedLabel` which it was synonymous with. (#970)

### Fixed

- Bump github.com/golangci/golangci-lint from 1.28.3 to 1.29.0 in /tools. (#953)
- Bump github.com/google/go-cmp from 0.5.0 to 0.5.1. (#957)
- Use `global.Handle` for span export errors in the OTLP exporter. (#946)
- Correct Go language formatting in the README documentation. (#961)
- Remove default SDK dependencies from the `go.opentelemetry.io/otel/api` package. (#977)
- Remove default SDK dependencies from the `go.opentelemetry.io/otel/instrumentation` package. (#983)
- Move documented examples for `go.opentelemetry.io/otel/instrumentation/grpctrace` interceptors into Go example tests. (#984)

## [0.9.0] - 2020-07-20

### Added

- A new Resource Detector interface is included to allow resources to be automatically detected and included. (#939)
- A Detector to automatically detect resources from an environment variable. (#939)
- Github action to generate protobuf Go bindings locally in `internal/opentelemetry-proto-gen`. (#938)
- OTLP .proto files from `open-telemetry/opentelemetry-proto` imported as a git submodule under `internal/opentelemetry-proto`.
   References to `github.com/open-telemetry/opentelemetry-proto` changed to `go.opentelemetry.io/otel/internal/opentelemetry-proto-gen`. (#942)

### Changed

- Non-nil value `struct`s for key-value pairs will be marshalled using JSON rather than `Sprintf`. (#948)

### Removed

- Removed dependency on `github.com/open-telemetry/opentelemetry-collector`. (#943)

## [0.8.0] - 2020-07-09

### Added

- The `B3Encoding` type to represent the B3 encoding(s) the B3 propagator can inject.
   A value for HTTP supported encodings (Multiple Header: `MultipleHeader`, Single Header: `SingleHeader`) are included. (#882)
- The `FlagsDeferred` trace flag to indicate if the trace sampling decision has been deferred. (#882)
- The `FlagsDebug` trace flag to indicate if the trace is a debug trace. (#882)
- Add `peer.service` semantic attribute. (#898)
- Add database-specific semantic attributes. (#899)
- Add semantic convention for `faas.coldstart` and `container.id`. (#909)
- Add http content size semantic conventions. (#905)
- Include `http.request_content_length` in HTTP request basic attributes. (#905)
- Add semantic conventions for operating system process resource attribute keys. (#919)
- The Jaeger exporter now has a `WithBatchMaxCount` option to specify the maximum number of spans sent in a batch. (#931)

### Changed

- Update `CONTRIBUTING.md` to ask for updates to `CHANGELOG.md` with each pull request. (#879)
- Use lowercase header names for B3 Multiple Headers. (#881)
- The B3 propagator `SingleHeader` field has been replaced with `InjectEncoding`.
   This new field can be set to combinations of the `B3Encoding` bitmasks and will inject trace information in these encodings.
   If no encoding is set, the propagator will default to `MultipleHeader` encoding. (#882)
- The B3 propagator now extracts from either HTTP encoding of B3 (Single Header or Multiple Header) based on what is contained in the header.
   Preference is given to Single Header encoding with Multiple Header being the fallback if Single Header is not found or is invalid.
   This behavior change is made to dynamically support all correctly encoded traces received instead of having to guess the expected encoding prior to receiving. (#882)
- Extend semantic conventions for RPC. (#900)
- To match constant naming conventions in the `api/standard` package, the `FaaS*` key names are appended with a suffix of `Key`. (#920)
  - `"api/standard".FaaSName` -> `FaaSNameKey`
  - `"api/standard".FaaSID` -> `FaaSIDKey`
  - `"api/standard".FaaSVersion` -> `FaaSVersionKey`
  - `"api/standard".FaaSInstance` -> `FaaSInstanceKey`

### Removed

- The `FlagsUnused` trace flag is removed.
   The purpose of this flag was to act as the inverse of `FlagsSampled`, the inverse of `FlagsSampled` is used instead. (#882)
- The B3 header constants (`B3SingleHeader`, `B3DebugFlagHeader`, `B3TraceIDHeader`, `B3SpanIDHeader`, `B3SampledHeader`, `B3ParentSpanIDHeader`) are removed.
   If B3 header keys are needed [the authoritative OpenZipkin package constants](https://pkg.go.dev/github.com/openzipkin/zipkin-go@v0.2.2/propagation/b3?tab=doc#pkg-constants) should be used instead. (#882)

### Fixed

- The B3 Single Header name is now correctly `b3` instead of the previous `X-B3`. (#881)
- The B3 propagator now correctly supports sampling only values (`b3: 0`, `b3: 1`, or `b3: d`) for a Single B3 Header. (#882)
- The B3 propagator now propagates the debug flag.
   This removes the behavior of changing the debug flag into a set sampling bit.
   Instead, this now follow the B3 specification and omits the `X-B3-Sampling` header. (#882)
- The B3 propagator now tracks "unset" sampling state (meaning "defer the decision") and does not set the `X-B3-Sampling` header when injecting. (#882)
- Bump github.com/itchyny/gojq from 0.10.3 to 0.10.4 in /tools. (#883)
- Bump github.com/opentracing/opentracing-go from v1.1.1-0.20190913142402-a7454ce5950e to v1.2.0. (#885)
- The tracing time conversion for OTLP spans is now correctly set to `UnixNano`. (#896)
- Ensure span status is not set to `Unknown` when no HTTP status code is provided as it is assumed to be `200 OK`. (#908)
- Ensure `httptrace.clientTracer` closes `http.headers` span. (#912)
- Prometheus exporter will not apply stale updates or forget inactive metrics. (#903)
- Add test for api.standard `HTTPClientAttributesFromHTTPRequest`. (#905)
- Bump github.com/golangci/golangci-lint from 1.27.0 to 1.28.1 in /tools. (#901, #913)
- Update otel-colector example to use the v0.5.0 collector. (#915)
- The `grpctrace` instrumentation uses a span name conforming to the OpenTelemetry semantic conventions (does not contain a leading slash (`/`)). (#922)
- The `grpctrace` instrumentation includes an `rpc.method` attribute now set to the gRPC method name. (#900, #922)
- The `grpctrace` instrumentation `rpc.service` attribute now contains the package name if one exists.
   This is in accordance with OpenTelemetry semantic conventions. (#922)
- Correlation Context extractor will no longer insert an empty map into the returned context when no valid values are extracted. (#923)
- Bump google.golang.org/api from 0.28.0 to 0.29.0 in /exporters/trace/jaeger. (#925)
- Bump github.com/itchyny/gojq from 0.10.4 to 0.11.0 in /tools. (#926)
- Bump github.com/golangci/golangci-lint from 1.28.1 to 1.28.2 in /tools. (#930)

## [0.7.0] - 2020-06-26

This release implements the v0.5.0 version of the OpenTelemetry specification.

### Added

- The othttp instrumentation now includes default metrics. (#861)
- This CHANGELOG file to track all changes in the project going forward.
- Support for array type attributes. (#798)
- Apply transitive dependabot go.mod dependency updates as part of a new automatic Github workflow. (#844)
- Timestamps are now passed to exporters for each export. (#835)
- Add new `Accumulation` type to metric SDK to transport telemetry from `Accumulator`s to `Processor`s.
   This replaces the prior `Record` `struct` use for this purpose. (#835)
- New dependabot integration to automate package upgrades. (#814)
- `Meter` and `Tracer` implementations accept instrumentation version version as an optional argument.
   This instrumentation version is passed on to exporters. (#811) (#805) (#802)
- The OTLP exporter includes the instrumentation version in telemetry it exports. (#811)
- Environment variables for Jaeger exporter are supported. (#796)
- New `aggregation.Kind` in the export metric API. (#808)
- New example that uses OTLP and the collector. (#790)
- Handle errors in the span `SetName` during span initialization. (#791)
- Default service config to enable retries for retry-able failed requests in the OTLP exporter and an option to override this default. (#777)
- New `go.opentelemetry.io/otel/api/oterror` package to uniformly support error handling and definitions for the project. (#778)
- New `global` default implementation of the `go.opentelemetry.io/otel/api/oterror.Handler` interface to be used to handle errors prior to an user defined `Handler`.
   There is also functionality for the user to register their `Handler` as well as a convenience function `Handle` to handle an error with this global `Handler`(#778)
- Options to specify propagators for httptrace and grpctrace instrumentation. (#784)
- The required `application/json` header for the Zipkin exporter is included in all exports. (#774)
- Integrate HTTP semantics helpers from the contrib repository into the `api/standard` package. #769

### Changed

- Rename `Integrator` to `Processor` in the metric SDK. (#863)
- Rename `AggregationSelector` to `AggregatorSelector`. (#859)
- Rename `SynchronizedCopy` to `SynchronizedMove`. (#858)
- Rename `simple` integrator to `basic` integrator. (#857)
- Merge otlp collector examples. (#841)
- Change the metric SDK to support cumulative, delta, and pass-through exporters directly.
   With these changes, cumulative and delta specific exporters are able to request the correct kind of aggregation from the SDK. (#840)
- The `Aggregator.Checkpoint` API is renamed to `SynchronizedCopy` and adds an argument, a different `Aggregator` into which the copy is stored. (#812)
- The `export.Aggregator` contract is that `Update()` and `SynchronizedCopy()` are synchronized with each other.
   All the aggregation interfaces (`Sum`, `LastValue`, ...) are not meant to be synchronized, as the caller is expected to synchronize aggregators at a higher level after the `Accumulator`.
   Some of the `Aggregators` used unnecessary locking and that has been cleaned up. (#812)
- Use of `metric.Number` was replaced by `int64` now that we use `sync.Mutex` in the `MinMaxSumCount` and `Histogram` `Aggregators`. (#812)
- Replace `AlwaysParentSample` with `ParentSample(fallback)` to match the OpenTelemetry v0.5.0 specification. (#810)
- Rename `sdk/export/metric/aggregator` to `sdk/export/metric/aggregation`. #808
- Send configured headers with every request in the OTLP exporter, instead of just on connection creation. (#806)
- Update error handling for any one off error handlers, replacing, instead, with the `global.Handle` function. (#791)
- Rename `plugin` directory to `instrumentation` to match the OpenTelemetry specification. (#779)
- Makes the argument order to Histogram and DDSketch `New()` consistent. (#781)

### Removed

- `Uint64NumberKind` and related functions from the API. (#864)
- Context arguments from `Aggregator.Checkpoint` and `Integrator.Process` as they were unused. (#803)
- `SpanID` is no longer included in parameters for sampling decision to match the OpenTelemetry specification. (#775)

### Fixed

- Upgrade OTLP exporter to opentelemetry-proto matching the opentelemetry-collector v0.4.0 release. (#866)
- Allow changes to `go.sum` and `go.mod` when running dependabot tidy-up. (#871)
- Bump github.com/stretchr/testify from 1.4.0 to 1.6.1. (#824)
- Bump github.com/prometheus/client_golang from 1.7.0 to 1.7.1 in /exporters/metric/prometheus. (#867)
- Bump google.golang.org/grpc from 1.29.1 to 1.30.0 in /exporters/trace/jaeger. (#853)
- Bump google.golang.org/grpc from 1.29.1 to 1.30.0 in /exporters/trace/zipkin. (#854)
- Bumps github.com/golang/protobuf from 1.3.2 to 1.4.2 (#848)
- Bump github.com/stretchr/testify from 1.4.0 to 1.6.1 in /exporters/otlp (#817)
- Bump github.com/golangci/golangci-lint from 1.25.1 to 1.27.0 in /tools (#828)
- Bump github.com/prometheus/client_golang from 1.5.0 to 1.7.0 in /exporters/metric/prometheus (#838)
- Bump github.com/stretchr/testify from 1.4.0 to 1.6.1 in /exporters/trace/jaeger (#829)
- Bump github.com/benbjohnson/clock from 1.0.0 to 1.0.3 (#815)
- Bump github.com/stretchr/testify from 1.4.0 to 1.6.1 in /exporters/trace/zipkin (#823)
- Bump github.com/itchyny/gojq from 0.10.1 to 0.10.3 in /tools (#830)
- Bump github.com/stretchr/testify from 1.4.0 to 1.6.1 in /exporters/metric/prometheus (#822)
- Bump google.golang.org/grpc from 1.27.1 to 1.29.1 in /exporters/trace/zipkin (#820)
- Bump google.golang.org/grpc from 1.27.1 to 1.29.1 in /exporters/trace/jaeger (#831)
- Bump github.com/google/go-cmp from 0.4.0 to 0.5.0 (#836)
- Bump github.com/google/go-cmp from 0.4.0 to 0.5.0 in /exporters/trace/jaeger (#837)
- Bump github.com/google/go-cmp from 0.4.0 to 0.5.0 in /exporters/otlp (#839)
- Bump google.golang.org/api from 0.20.0 to 0.28.0 in /exporters/trace/jaeger (#843)
- Set span status from HTTP status code in the othttp instrumentation. (#832)
- Fixed typo in push controller comment. (#834)
- The `Aggregator` testing has been updated and cleaned. (#812)
- `metric.Number(0)` expressions are replaced by `0` where possible. (#812)
- Fixed `global` `handler_test.go` test failure. #804
- Fixed `BatchSpanProcessor.Shutdown` to wait until all spans are processed. (#766)
- Fixed OTLP example's accidental early close of exporter. (#807)
- Ensure zipkin exporter reads and closes response body. (#788)
- Update instrumentation to use `api/standard` keys instead of custom keys. (#782)
- Clean up tools and RELEASING documentation. (#762)

## [0.6.0] - 2020-05-21

### Added

- Support for `Resource`s in the prometheus exporter. (#757)
- New pull controller. (#751)
- New `UpDownSumObserver` instrument. (#750)
- OpenTelemetry collector demo. (#711)
- New `SumObserver` instrument. (#747)
- New `UpDownCounter` instrument. (#745)
- New timeout `Option` and configuration function `WithTimeout` to the push controller. (#742)
- New `api/standards` package to implement semantic conventions and standard key-value generation. (#731)

### Changed

- Rename `Register*` functions in the metric API to `New*` for all `Observer` instruments. (#761)
- Use `[]float64` for histogram boundaries, not `[]metric.Number`. (#758)
- Change OTLP example to use exporter as a trace `Syncer` instead of as an unneeded `Batcher`. (#756)
- Replace `WithResourceAttributes()` with `WithResource()` in the trace SDK. (#754)
- The prometheus exporter now uses the new pull controller. (#751)
- Rename `ScheduleDelayMillis` to `BatchTimeout` in the trace `BatchSpanProcessor`.(#752)
- Support use of synchronous instruments in asynchronous callbacks (#725)
- Move `Resource` from the `Export` method parameter into the metric export `Record`. (#739)
- Rename `Observer` instrument to `ValueObserver`. (#734)
- The push controller now has a method (`Provider()`) to return a `metric.Provider` instead of the old `Meter` method that acted as a `metric.Provider`. (#738)
- Replace `Measure` instrument by `ValueRecorder` instrument. (#732)
- Rename correlation context header from `"Correlation-Context"` to `"otcorrelations"` to match the OpenTelemetry specification. (#727)

### Fixed

- Ensure gRPC `ClientStream` override methods do not panic in grpctrace package. (#755)
- Disable parts of `BatchSpanProcessor` test until a fix is found. (#743)
- Fix `string` case in `kv` `Infer` function. (#746)
- Fix panic in grpctrace client interceptors. (#740)
- Refactor the `api/metrics` push controller and add `CheckpointSet` synchronization. (#737)
- Rewrite span batch process queue batching logic. (#719)
- Remove the push controller named Meter map. (#738)
- Fix Histogram aggregator initial state (fix #735). (#736)
- Ensure golang alpine image is running `golang-1.14` for examples. (#733)
- Added test for grpctrace `UnaryInterceptorClient`. (#695)
- Rearrange `api/metric` code layout. (#724)

## [0.5.0] - 2020-05-13

### Added

- Batch `Observer` callback support. (#717)
- Alias `api` types to root package of project. (#696)
- Create basic `othttp.Transport` for simple client instrumentation. (#678)
- `SetAttribute(string, interface{})` to the trace API. (#674)
- Jaeger exporter option that allows user to specify custom http client. (#671)
- `Stringer` and `Infer` methods to `key`s. (#662)

### Changed

- Rename `NewKey` in the `kv` package to just `Key`. (#721)
- Move `core` and `key` to `kv` package. (#720)
- Make the metric API `Meter` a `struct` so the abstract `MeterImpl` can be passed and simplify implementation. (#709)
- Rename SDK `Batcher` to `Integrator` to match draft OpenTelemetry SDK specification. (#710)
- Rename SDK `Ungrouped` integrator to `simple.Integrator` to match draft OpenTelemetry SDK specification. (#710)
- Rename SDK `SDK` `struct` to `Accumulator` to match draft OpenTelemetry SDK specification. (#710)
- Move `Number` from `core` to `api/metric` package. (#706)
- Move `SpanContext` from `core` to `trace` package. (#692)
- Change traceparent header from `Traceparent` to `traceparent` to implement the W3C specification. (#681)

### Fixed

- Update tooling to run generators in all submodules. (#705)
- gRPC interceptor regexp to match methods without a service name. (#683)
- Use a `const` for padding 64-bit B3 trace IDs. (#701)
- Update `mockZipkin` listen address from `:0` to `127.0.0.1:0`. (#700)
- Left-pad 64-bit B3 trace IDs with zero. (#698)
- Propagate at least the first W3C tracestate header. (#694)
- Remove internal `StateLocker` implementation. (#688)
- Increase instance size CI system uses. (#690)
- Add a `key` benchmark and use reflection in `key.Infer()`. (#679)
- Fix internal `global` test by using `global.Meter` with `RecordBatch()`. (#680)
- Reimplement histogram using mutex instead of `StateLocker`. (#669)
- Switch `MinMaxSumCount` to a mutex lock implementation instead of `StateLocker`. (#667)
- Update documentation to not include any references to `WithKeys`. (#672)
- Correct misspelling. (#668)
- Fix clobbering of the span context if extraction fails. (#656)
- Bump `golangci-lint` and work around the corrupting bug. (#666) (#670)

## [0.4.3] - 2020-04-24

### Added

- `Dockerfile` and `docker-compose.yml` to run example code. (#635)
- New `grpctrace` package that provides gRPC client and server interceptors for both unary and stream connections. (#621)
- New `api/label` package, providing common label set implementation. (#651)
- Support for JSON marshaling of `Resources`. (#654)
- `TraceID` and `SpanID` implementations for `Stringer` interface. (#642)
- `RemoteAddrKey` in the othttp plugin to include the HTTP client address in top-level spans. (#627)
- `WithSpanFormatter` option to the othttp plugin. (#617)
- Updated README to include section for compatible libraries and include reference to the contrib repository. (#612)
- The prometheus exporter now supports exporting histograms. (#601)
- A `String` method to the `Resource` to return a hashable identifier for a now unique resource. (#613)
- An `Iter` method to the `Resource` to return an array `AttributeIterator`. (#613)
- An `Equal` method to the `Resource` test the equivalence of resources. (#613)
- An iterable structure (`AttributeIterator`) for `Resource` attributes.

### Changed

- zipkin export's `NewExporter` now requires a `serviceName` argument to ensure this needed values is provided. (#644)
- Pass `Resources` through the metrics export pipeline. (#659)

### Removed

- `WithKeys` option from the metric API. (#639)

### Fixed

- Use the `label.Set.Equivalent` value instead of an encoding in the batcher. (#658)
- Correct typo `trace.Exporter` to `trace.SpanSyncer` in comments. (#653)
- Use type names for return values in jaeger exporter. (#648)
- Increase the visibility of the `api/key` package by updating comments and fixing usages locally. (#650)
- `Checkpoint` only after `Update`; Keep records in the `sync.Map` longer. (#647)
- Do not cache `reflect.ValueOf()` in metric Labels. (#649)
- Batch metrics exported from the OTLP exporter based on `Resource` and labels. (#626)
- Add error wrapping to the prometheus exporter. (#631)
- Update the OTLP exporter batching of traces to use a unique `string` representation of an associated `Resource` as the batching key. (#623)
- Update OTLP `SpanData` transform to only include the `ParentSpanID` if one exists. (#614)
- Update `Resource` internal representation to uniquely and reliably identify resources. (#613)
- Check return value from `CheckpointSet.ForEach` in prometheus exporter. (#622)
- Ensure spans created by httptrace client tracer reflect operation structure. (#618)
- Create a new recorder rather than reuse when multiple observations in same epoch for asynchronous instruments. #610
- The default port the OTLP exporter uses to connect to the OpenTelemetry collector is updated to match the one the collector listens on by default. (#611)

## [0.4.2] - 2020-03-31

### Fixed

- Fix `pre_release.sh` to update version in `sdk/opentelemetry.go`. (#607)
- Fix time conversion from internal to OTLP in OTLP exporter. (#606)

## [0.4.1] - 2020-03-31

### Fixed

- Update `tag.sh` to create signed tags. (#604)

## [0.4.0] - 2020-03-30

### Added

- New API package `api/metric/registry` that exposes a `MeterImpl` wrapper for use by SDKs to generate unique instruments. (#580)
- Script to verify examples after a new release. (#579)

### Removed

- The dogstatsd exporter due to lack of support.
   This additionally removes support for statsd. (#591)
- `LabelSet` from the metric API.
   This is replaced by a `[]core.KeyValue` slice. (#595)
- `Labels` from the metric API's `Meter` interface. (#595)

### Changed

- The metric `export.Labels` became an interface which the SDK implements and the `export` package provides a simple, immutable implementation of this interface intended for testing purposes. (#574)
- Renamed `internal/metric.Meter` to `MeterImpl`. (#580)
- Renamed `api/global/internal.obsImpl` to `asyncImpl`. (#580)

### Fixed

- Corrected missing return in mock span. (#582)
- Update License header for all source files to match CNCF guidelines and include a test to ensure it is present. (#586) (#596)
- Update to v0.3.0 of the OTLP in the OTLP exporter. (#588)
- Update pre-release script to be compatible between GNU and BSD based systems. (#592)
- Add a `RecordBatch` benchmark. (#594)
- Moved span transforms of the OTLP exporter to the internal package. (#593)
- Build both go-1.13 and go-1.14 in circleci to test for all supported versions of Go. (#569)
- Removed unneeded allocation on empty labels in OLTP exporter. (#597)
- Update `BatchedSpanProcessor` to process the queue until no data but respect max batch size. (#599)
- Update project documentation godoc.org links to pkg.go.dev. (#602)

## [0.3.0] - 2020-03-21

This is a first official beta release, which provides almost fully complete metrics, tracing, and context propagation functionality.
There is still a possibility of breaking changes.

### Added

- Add `Observer` metric instrument. (#474)
- Add global `Propagators` functionality to enable deferred initialization for propagators registered before the first Meter SDK is installed. (#494)
- Simplified export setup pipeline for the jaeger exporter to match other exporters. (#459)
- The zipkin trace exporter. (#495)
- The OTLP exporter to export metric and trace telemetry to the OpenTelemetry collector. (#497) (#544) (#545)
- Add `StatusMessage` field to the trace `Span`. (#524)
- Context propagation in OpenTracing bridge in terms of OpenTelemetry context propagation. (#525)
- The `Resource` type was added to the SDK. (#528)
- The global API now supports a `Tracer` and `Meter` function as shortcuts to getting a global `*Provider` and calling these methods directly. (#538)
- The metric API now defines a generic `MeterImpl` interface to support general purpose `Meter` construction.
   Additionally, `SyncImpl` and `AsyncImpl` are added to support general purpose instrument construction. (#560)
- A metric `Kind` is added to represent the `MeasureKind`, `ObserverKind`, and `CounterKind`. (#560)
- Scripts to better automate the release process. (#576)

### Changed

- Default to to use `AlwaysSampler` instead of `ProbabilitySampler` to match OpenTelemetry specification. (#506)
- Renamed `AlwaysSampleSampler` to `AlwaysOnSampler` in the trace API. (#511)
- Renamed `NeverSampleSampler` to `AlwaysOffSampler` in the trace API. (#511)
- The `Status` field of the `Span` was changed to `StatusCode` to disambiguate with the added `StatusMessage`. (#524)
- Updated the trace `Sampler` interface conform to the OpenTelemetry specification. (#531)
- Rename metric API `Options` to `Config`. (#541)
- Rename metric `Counter` aggregator to be `Sum`. (#541)
- Unify metric options into `Option` from instrument specific options. (#541)
- The trace API's `TraceProvider` now support `Resource`s. (#545)
- Correct error in zipkin module name. (#548)
- The jaeger trace exporter now supports `Resource`s. (#551)
- Metric SDK now supports `Resource`s.
   The `WithResource` option was added to configure a `Resource` on creation and the `Resource` method was added to the metric `Descriptor` to return the associated `Resource`. (#552)
- Replace `ErrNoLastValue` and `ErrEmptyDataSet` by `ErrNoData` in the metric SDK. (#557)
- The stdout trace exporter now supports `Resource`s. (#558)
- The metric `Descriptor` is now included at the API instead of the SDK. (#560)
- Replace `Ordered` with an iterator in `export.Labels`. (#567)

### Removed

- The vendor specific Stackdriver. It is now hosted on 3rd party vendor infrastructure. (#452)
- The `Unregister` method for metric observers as it is not in the OpenTelemetry specification. (#560)
- `GetDescriptor` from the metric SDK. (#575)
- The `Gauge` instrument from the metric API. (#537)

### Fixed

- Make histogram aggregator checkpoint consistent. (#438)
- Update README with import instructions and how to build and test. (#505)
- The default label encoding was updated to be unique. (#508)
- Use `NewRoot` in the othttp plugin for public endpoints. (#513)
- Fix data race in `BatchedSpanProcessor`. (#518)
- Skip test-386 for Mac OS 10.15.x (Catalina and upwards). #521
- Use a variable-size array to represent ordered labels in maps. (#523)
- Update the OTLP protobuf and update changed import path. (#532)
- Use `StateLocker` implementation in `MinMaxSumCount`. (#546)
- Eliminate goroutine leak in histogram stress test. (#547)
- Update OTLP exporter with latest protobuf. (#550)
- Add filters to the othttp plugin. (#556)
- Provide an implementation of the `Header*` filters that do not depend on Go 1.14. (#565)
- Encode labels once during checkpoint.
   The checkpoint function is executed in a single thread so we can do the encoding lazily before passing the encoded version of labels to the exporter.
   This is a cheap and quick way to avoid encoding the labels on every collection interval. (#572)
- Run coverage over all packages in `COVERAGE_MOD_DIR`. (#573)

## [0.2.3] - 2020-03-04

### Added

- `RecordError` method on `Span`s in the trace API to Simplify adding error events to spans. (#473)
- Configurable push frequency for exporters setup pipeline. (#504)

### Changed

- Rename the `exporter` directory to `exporters`.
   The `go.opentelemetry.io/otel/exporter/trace/jaeger` package was mistakenly released with a `v1.0.0` tag instead of `v0.1.0`.
   This resulted in all subsequent releases not becoming the default latest.
   A consequence of this was that all `go get`s pulled in the incompatible `v0.1.0` release of that package when pulling in more recent packages from other otel packages.
   Renaming the `exporter` directory to `exporters` fixes this issue by renaming the package and therefore clearing any existing dependency tags.
   Consequentially, this action also renames *all* exporter packages. (#502)

### Removed

- The `CorrelationContextHeader` constant in the `correlation` package is no longer exported. (#503)

## [0.2.2] - 2020-02-27

### Added

- `HTTPSupplier` interface in the propagation API to specify methods to retrieve and store a single value for a key to be associated with a carrier. (#467)
- `HTTPExtractor` interface in the propagation API to extract information from an `HTTPSupplier` into a context. (#467)
- `HTTPInjector` interface in the propagation API to inject information into an `HTTPSupplier.` (#467)
- `Config` and configuring `Option` to the propagator API. (#467)
- `Propagators` interface in the propagation API to contain the set of injectors and extractors for all supported carrier formats. (#467)
- `HTTPPropagator` interface in the propagation API to inject and extract from an `HTTPSupplier.` (#467)
- `WithInjectors` and `WithExtractors` functions to the propagator API to configure injectors and extractors to use. (#467)
- `ExtractHTTP` and `InjectHTTP` functions to apply configured HTTP extractors and injectors to a passed context. (#467)
- Histogram aggregator. (#433)
- `DefaultPropagator` function and have it return `trace.TraceContext` as the default context propagator. (#456)
- `AlwaysParentSample` sampler to the trace API. (#455)
- `WithNewRoot` option function to the trace API to specify the created span should be considered a root span. (#451)

### Changed

- Renamed `WithMap` to `ContextWithMap` in the correlation package. (#481)
- Renamed `FromContext` to `MapFromContext` in the correlation package. (#481)
- Move correlation context propagation to correlation package. (#479)
- Do not default to putting remote span context into links. (#480)
- `Tracer.WithSpan` updated to accept `StartOptions`. (#472)
- Renamed `MetricKind` to `Kind` to not stutter in the type usage. (#432)
- Renamed the `export` package to `metric` to match directory structure. (#432)
- Rename the `api/distributedcontext` package to `api/correlation`. (#444)
- Rename the `api/propagators` package to `api/propagation`. (#444)
- Move the propagators from the `propagators` package into the `trace` API package. (#444)
- Update `Float64Gauge`, `Int64Gauge`, `Float64Counter`, `Int64Counter`, `Float64Measure`, and `Int64Measure` metric methods to use value receivers instead of pointers. (#462)
- Moved all dependencies of tools package to a tools directory. (#466)

### Removed

- Binary propagators. (#467)
- NOOP propagator. (#467)

### Fixed

- Upgraded `github.com/golangci/golangci-lint` from `v1.21.0` to `v1.23.6` in `tools/`. (#492)
- Fix a possible nil-dereference crash (#478)
- Correct comments for `InstallNewPipeline` in the stdout exporter. (#483)
- Correct comments for `InstallNewPipeline` in the dogstatsd exporter. (#484)
- Correct comments for `InstallNewPipeline` in the prometheus exporter. (#482)
- Initialize `onError` based on `Config` in prometheus exporter. (#486)
- Correct module name in prometheus exporter README. (#475)
- Removed tracer name prefix from span names. (#430)
- Fix `aggregator_test.go` import package comment. (#431)
- Improved detail in stdout exporter. (#436)
- Fix a dependency issue (generate target should depend on stringer, not lint target) in Makefile. (#442)
- Reorders the Makefile targets within `precommit` target so we generate files and build the code before doing linting, so we can get much nicer errors about syntax errors from the compiler. (#442)
- Reword function documentation in gRPC plugin. (#446)
- Send the `span.kind` tag to Jaeger from the jaeger exporter. (#441)
- Fix `metadataSupplier` in the jaeger exporter to overwrite the header if existing instead of appending to it. (#441)
- Upgraded to Go 1.13 in CI. (#465)
- Correct opentelemetry.io URL in trace SDK documentation. (#464)
- Refactored reference counting logic in SDK determination of stale records. (#468)
- Add call to `runtime.Gosched` in instrument `acquireHandle` logic to not block the collector. (#469)

## [0.2.1.1] - 2020-01-13

### Fixed

- Use stateful batcher on Prometheus exporter fixing regresion introduced in #395. (#428)

## [0.2.1] - 2020-01-08

### Added

- Global meter forwarding implementation.
   This enables deferred initialization for metric instruments registered before the first Meter SDK is installed. (#392)
- Global trace forwarding implementation.
   This enables deferred initialization for tracers registered before the first Trace SDK is installed. (#406)
- Standardize export pipeline creation in all exporters. (#395)
- A testing, organization, and comments for 64-bit field alignment. (#418)
- Script to tag all modules in the project. (#414)

### Changed

- Renamed `propagation` package to `propagators`. (#362)
- Renamed `B3Propagator` propagator to `B3`. (#362)
- Renamed `TextFormatPropagator` propagator to `TextFormat`. (#362)
- Renamed `BinaryPropagator` propagator to `Binary`. (#362)
- Renamed `BinaryFormatPropagator` propagator to `BinaryFormat`. (#362)
- Renamed `NoopTextFormatPropagator` propagator to `NoopTextFormat`. (#362)
- Renamed `TraceContextPropagator` propagator to `TraceContext`. (#362)
- Renamed `SpanOption` to `StartOption` in the trace API. (#369)
- Renamed `StartOptions` to `StartConfig` in the trace API. (#369)
- Renamed `EndOptions` to `EndConfig` in the trace API. (#369)
- `Number` now has a pointer receiver for its methods. (#375)
- Renamed `CurrentSpan` to `SpanFromContext` in the trace API. (#379)
- Renamed `SetCurrentSpan` to `ContextWithSpan` in the trace API. (#379)
- Renamed `Message` in Event to `Name` in the trace API. (#389)
- Prometheus exporter no longer aggregates metrics, instead it only exports them. (#385)
- Renamed `HandleImpl` to `BoundInstrumentImpl` in the metric API. (#400)
- Renamed `Float64CounterHandle` to `Float64CounterBoundInstrument` in the metric API. (#400)
- Renamed `Int64CounterHandle` to `Int64CounterBoundInstrument` in the metric API. (#400)
- Renamed `Float64GaugeHandle` to `Float64GaugeBoundInstrument` in the metric API. (#400)
- Renamed `Int64GaugeHandle` to `Int64GaugeBoundInstrument` in the metric API. (#400)
- Renamed `Float64MeasureHandle` to `Float64MeasureBoundInstrument` in the metric API. (#400)
- Renamed `Int64MeasureHandle` to `Int64MeasureBoundInstrument` in the metric API. (#400)
- Renamed `Release` method for bound instruments in the metric API to `Unbind`. (#400)
- Renamed `AcquireHandle` method for bound instruments in the metric API to `Bind`. (#400)
- Renamed the `File` option in the stdout exporter to `Writer`. (#404)
- Renamed all `Options` to `Config` for all metric exports where this wasn't already the case.

### Fixed

- Aggregator import path corrected. (#421)
- Correct links in README. (#368)
- The README was updated to match latest code changes in its examples. (#374)
- Don't capitalize error statements. (#375)
- Fix ignored errors. (#375)
- Fix ambiguous variable naming. (#375)
- Removed unnecessary type casting. (#375)
- Use named parameters. (#375)
- Updated release schedule. (#378)
- Correct http-stackdriver example module name. (#394)
- Removed the `http.request` span in `httptrace` package. (#397)
- Add comments in the metrics SDK (#399)
- Initialize checkpoint when creating ddsketch aggregator to prevent panic when merging into a empty one. (#402) (#403)
- Add documentation of compatible exporters in the README. (#405)
- Typo fix. (#408)
- Simplify span check logic in SDK tracer implementation. (#419)

## [0.2.0] - 2019-12-03

### Added

- Unary gRPC tracing example. (#351)
- Prometheus exporter. (#334)
- Dogstatsd metrics exporter. (#326)

### Changed

- Rename `MaxSumCount` aggregation to `MinMaxSumCount` and add the `Min` interface for this aggregation. (#352)
- Rename `GetMeter` to `Meter`. (#357)
- Rename `HTTPTraceContextPropagator` to `TraceContextPropagator`. (#355)
- Rename `HTTPB3Propagator` to `B3Propagator`. (#355)
- Rename `HTTPTraceContextPropagator` to `TraceContextPropagator`. (#355)
- Move `/global` package to `/api/global`. (#356)
- Rename `GetTracer` to `Tracer`. (#347)

### Removed

- `SetAttribute` from the `Span` interface in the trace API. (#361)
- `AddLink` from the `Span` interface in the trace API. (#349)
- `Link` from the `Span` interface in the trace API. (#349)

### Fixed

- Exclude example directories from coverage report. (#365)
- Lint make target now implements automatic fixes with `golangci-lint` before a second run to report the remaining issues. (#360)
- Drop `GO111MODULE` environment variable in Makefile as Go 1.13 is the project specified minimum version and this is environment variable is not needed for that version of Go. (#359)
- Run the race checker for all test. (#354)
- Redundant commands in the Makefile are removed. (#354)
- Split the `generate` and `lint` targets of the Makefile. (#354)
- Renames `circle-ci` target to more generic `ci` in Makefile. (#354)
- Add example Prometheus binary to gitignore. (#358)
- Support negative numbers with the `MaxSumCount`. (#335)
- Resolve race conditions in `push_test.go` identified in #339. (#340)
- Use `/usr/bin/env bash` as a shebang in scripts rather than `/bin/bash`. (#336)
- Trace benchmark now tests both `AlwaysSample` and `NeverSample`.
   Previously it was testing `AlwaysSample` twice. (#325)
- Trace benchmark now uses a `[]byte` for `TraceID` to fix failing test. (#325)
- Added a trace benchmark to test variadic functions in `setAttribute` vs `setAttributes` (#325)
- The `defaultkeys` batcher was only using the encoded label set as its map key while building a checkpoint.
   This allowed distinct label sets through, but any metrics sharing a label set could be overwritten or merged incorrectly.
   This was corrected. (#333)

## [0.1.2] - 2019-11-18

### Fixed

- Optimized the `simplelru` map for attributes to reduce the number of allocations. (#328)
- Removed unnecessary unslicing of parameters that are already a slice. (#324)

## [0.1.1] - 2019-11-18

This release contains a Metrics SDK with stdout exporter and supports basic aggregations such as counter, gauges, array, maxsumcount, and ddsketch.

### Added

- Metrics stdout export pipeline. (#265)
- Array aggregation for raw measure metrics. (#282)
- The core.Value now have a `MarshalJSON` method. (#281)

### Removed

- `WithService`, `WithResources`, and `WithComponent` methods of tracers. (#314)
- Prefix slash in `Tracer.Start()` for the Jaeger example. (#292)

### Changed

- Allocation in LabelSet construction to reduce GC overhead. (#318)
- `trace.WithAttributes` to append values instead of replacing (#315)
- Use a formula for tolerance in sampling tests. (#298)
- Move export types into trace and metric-specific sub-directories. (#289)
- `SpanKind` back to being based on an `int` type. (#288)

### Fixed

- URL to OpenTelemetry website in README. (#323)
- Name of othttp default tracer. (#321)
- `ExportSpans` for the stackdriver exporter now handles `nil` context. (#294)
- CI modules cache to correctly restore/save from/to the cache. (#316)
- Fix metric SDK race condition between `LoadOrStore` and the assignment `rec.recorder = i.meter.exporter.AggregatorFor(rec)`. (#293)
- README now reflects the new code structure introduced with these changes. (#291)
- Make the basic example work. (#279)

## [0.1.0] - 2019-11-04

This is the first release of open-telemetry go library.
It contains api and sdk for trace and meter.

### Added

- Initial OpenTelemetry trace and metric API prototypes.
- Initial OpenTelemetry trace, metric, and export SDK packages.
- A wireframe bridge to support compatibility with OpenTracing.
- Example code for a basic, http-stackdriver, http, jaeger, and named tracer setup.
- Exporters for Jaeger, Stackdriver, and stdout.
- Propagators for binary, B3, and trace-context protocols.
- Project information and guidelines in the form of a README and CONTRIBUTING.
- Tools to build the project and a Makefile to automate the process.
- Apache-2.0 license.
- CircleCI build CI manifest files.
- CODEOWNERS file to track owners of this project.

[Unreleased]: https://github.com/open-telemetry/opentelemetry-go/compare/v0.20.0...HEAD
[0.20.0]: https://github.com/open-telemetry/opentelemetry-go/releases/tag/v0.20.0
[0.19.0]: https://github.com/open-telemetry/opentelemetry-go/releases/tag/v0.19.0
[0.18.0]: https://github.com/open-telemetry/opentelemetry-go/releases/tag/v0.18.0
[0.17.0]: https://github.com/open-telemetry/opentelemetry-go/releases/tag/v0.17.0
[0.16.0]: https://github.com/open-telemetry/opentelemetry-go/releases/tag/v0.16.0
[0.15.0]: https://github.com/open-telemetry/opentelemetry-go/releases/tag/v0.15.0
[0.14.0]: https://github.com/open-telemetry/opentelemetry-go/releases/tag/v0.14.0
[0.13.0]: https://github.com/open-telemetry/opentelemetry-go/releases/tag/v0.13.0
[0.12.0]: https://github.com/open-telemetry/opentelemetry-go/releases/tag/v0.12.0
[0.11.0]: https://github.com/open-telemetry/opentelemetry-go/releases/tag/v0.11.0
[0.10.0]: https://github.com/open-telemetry/opentelemetry-go/releases/tag/v0.10.0
[0.9.0]: https://github.com/open-telemetry/opentelemetry-go/releases/tag/v0.9.0
[0.8.0]: https://github.com/open-telemetry/opentelemetry-go/releases/tag/v0.8.0
[0.7.0]: https://github.com/open-telemetry/opentelemetry-go/releases/tag/v0.7.0
[0.6.0]: https://github.com/open-telemetry/opentelemetry-go/releases/tag/v0.6.0
[0.5.0]: https://github.com/open-telemetry/opentelemetry-go/releases/tag/v0.5.0
[0.4.3]: https://github.com/open-telemetry/opentelemetry-go/releases/tag/v0.4.3
[0.4.2]: https://github.com/open-telemetry/opentelemetry-go/releases/tag/v0.4.2
[0.4.1]: https://github.com/open-telemetry/opentelemetry-go/releases/tag/v0.4.1
[0.4.0]: https://github.com/open-telemetry/opentelemetry-go/releases/tag/v0.4.0
[0.3.0]: https://github.com/open-telemetry/opentelemetry-go/releases/tag/v0.3.0
[0.2.3]: https://github.com/open-telemetry/opentelemetry-go/releases/tag/v0.2.3
[0.2.2]: https://github.com/open-telemetry/opentelemetry-go/releases/tag/v0.2.2
[0.2.1.1]: https://github.com/open-telemetry/opentelemetry-go/releases/tag/v0.2.1.1
[0.2.1]: https://github.com/open-telemetry/opentelemetry-go/releases/tag/v0.2.1
[0.2.0]: https://github.com/open-telemetry/opentelemetry-go/releases/tag/v0.2.0
[0.1.2]: https://github.com/open-telemetry/opentelemetry-go/releases/tag/v0.1.2
[0.1.1]: https://github.com/open-telemetry/opentelemetry-go/releases/tag/v0.1.1
[0.1.0]: https://github.com/open-telemetry/opentelemetry-go/releases/tag/v0.1.0<|MERGE_RESOLUTION|>--- conflicted
+++ resolved
@@ -13,12 +13,8 @@
 ### Changed
 
 - Make `NewSplitDriver` from `go.opentelemetry.io/otel/exporters/otlp` take variadic arguments instead of a `SplitConfig` item.
-<<<<<<< HEAD
-  `NewSplitDriver` now automically implements an internal `noopDriver` for `SplitConfig` fields that are not initialized. (#1798)
+  `NewSplitDriver` now automatically implements an internal `noopDriver` for `SplitConfig` fields that are not initialized. (#1798)
 - `Set.Encoded(Encoder)` no longer caches the result of an encoding. (#1855)
-=======
-  `NewSplitDriver` now automatically implements an internal `noopDriver` for `SplitConfig` fields that are not initialized. (#1798)
->>>>>>> f6a9279a
 
 ### Deprecated
 
