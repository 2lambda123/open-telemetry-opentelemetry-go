--- conflicted
+++ resolved
@@ -12,21 +12,16 @@
 
 - Replaced interface `oteltest.SpanRecorder` with its existing implementation
   `StandardSpanRecorder` (#1542).
+- Renamed the `otel/label` package to `otel/attribute`. (#1541)
 
 ### Added
 
 - Added `resource.Default()` for use with meter and tracer providers. (#1507)
 - Added `Keys()` method to `propagation.TextMapCarrier` and `propagation.HeaderCarrier` to adapt `http.Header` to this interface. (#1544)
 
-<<<<<<< HEAD
-### Changed
-
-- Renamed the `otel/label` package to `otel/attribute`. (#1541)
-=======
 ### Removed
 
 - Removed attempt to resample spans upon changing the span name with `span.SetName()`. (#1545)
->>>>>>> 1b5b6621
 
 ## [0.17.0] - 2020-02-12
 
