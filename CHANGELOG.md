--- conflicted
+++ resolved
@@ -69,13 +69,10 @@
 - Rename `Provider` to `TracerProvider` in the `go.opentelemetry.io/otel/sdk/trace` package. (#1190)
 - Rename `NewProvider` to `NewTracerProvider` in the `go.opentelemetry.io/otel/sdk/trace` package. (#1190)
 - Renamed `SamplingDecision` values to comply with OpenTelemetry specification change. (#1192)
-<<<<<<< HEAD
+- Renamed Zipkin attribute names from `ot.status_code & ot.status_description` to `otel.status_code & otel.status_description`. (#1201)
+- The default SDK now invokes registered `SpanProcessor`s in the order they were registered with the `TracerProvider`. (#1195)
 - Change `go.opentelemetry.io/exporters/otlp/` `Exporter` interface to take as parameter a `ConnConfigurations` structure containing different configurations for metrics and traces endpoints. (#1202)
 - `go.opentelemetry.io/exporters/otlp/` `Exporter` connection logic (including indefinite background connection) is now handled by an internal `go.opentelemetry.io/exporters/otlp/` `otlpConnection` object. (#1202)
-=======
-- Renamed Zipkin attribute names from `ot.status_code & ot.status_description` to `otel.status_code & otel.status_description`. (#1201)
-- The default SDK now invokes registered `SpanProcessor`s in the order they were registered with the `TracerProvider`. (#1195)
->>>>>>> 0b348c34
 
 ### Removed
 
