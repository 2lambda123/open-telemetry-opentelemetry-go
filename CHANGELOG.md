# Changelog

All notable changes to this project will be documented in this file.

The format is based on [Keep a Changelog](https://keepachangelog.com/en/1.0.0/).

This project adheres to [Semantic Versioning](https://semver.org/spec/v2.0.0.html).

## [Unreleased]

<<<<<<< HEAD
### Fixed

- Correctly format log messages from the `go.opentelemetry.io/otel/exporters/zipkin` exporter. (#4143)
=======
### Changed

- Starting from `v1.21.0` of semantic conventions, `go.opentelemetry.io/otel/semconv/{version}/httpconv` and `go.opentelemetry.io/otel/semconv/{version}/netconv` packages will no longer be published. (#4145)
- Log duplicate instrument conflict at a warning level instead of info in `go.opentelemetry.io/otel/sdk/metric`. (#4202)
- Return an error on the creation of new instruments if their name doesn't pass regexp validation. (#4210)
>>>>>>> 12138c94

## [1.16.0/0.39.0] 2023-05-18

This release contains the first stable release of the OpenTelemetry Go [metric API].
Our project stability guarantees now apply to the `go.opentelemetry.io/otel/metric` package.
See our [versioning policy](VERSIONING.md) for more information about these stability guarantees.

### Added

- The `go.opentelemetry.io/otel/semconv/v1.19.0` package.
  The package contains semantic conventions from the `v1.19.0` version of the OpenTelemetry specification. (#3848)
- The `go.opentelemetry.io/otel/semconv/v1.20.0` package.
  The package contains semantic conventions from the `v1.20.0` version of the OpenTelemetry specification. (#4078)
- The Exponential Histogram data types in `go.opentelemetry.io/otel/sdk/metric/metricdata`. (#4165)
- OTLP metrics exporter now supports the Exponential Histogram Data Type. (#4222)

### Changed

- Use `strings.Cut()` instead of `string.SplitN()` for better readability and memory use. (#4049)
- `MeterProvider` returns noop meters once it has been shutdown. (#4154)

### Removed

- The deprecated `go.opentelemetry.io/otel/metric/instrument` package is removed.
  Use `go.opentelemetry.io/otel/metric` instead. (#4055)

### Fixed

- Fix build for BSD based systems in `go.opentelemetry.io/otel/sdk/resource`. (#4077)

## [1.16.0-rc.1/0.39.0-rc.1] 2023-05-03

This is a release candidate for the v1.16.0/v0.39.0 release.
That release is expected to include the `v1` release of the OpenTelemetry Go metric API and will provide stability guarantees of that API.
See our [versioning policy](VERSIONING.md) for more information about these stability guarantees.

### Added

- Support global `MeterProvider` in `go.opentelemetry.io/otel`. (#4039)
  - Use `Meter` for a `metric.Meter` from the global `metric.MeterProvider`.
  - Use `GetMeterProivder` for a global `metric.MeterProvider`.
  - Use `SetMeterProivder` to set the global `metric.MeterProvider`.

### Changed

- Move the `go.opentelemetry.io/otel/metric` module to the `stable-v1` module set.
  This stages the metric API to be released as a stable module. (#4038)

### Removed

- The `go.opentelemetry.io/otel/metric/global` package is removed.
  Use `go.opentelemetry.io/otel` instead. (#4039)

## [1.15.1/0.38.1] 2023-05-02

### Fixed

- Remove unused imports from `sdk/resource/host_id_bsd.go` which caused build failures. (#4040, #4041)

## [1.15.0/0.38.0] 2023-04-27

### Added

- The `go.opentelemetry.io/otel/metric/embedded` package. (#3916)
- The `Version` function to `go.opentelemetry.io/otel/sdk` to return the SDK version. (#3949)
- Add a `WithNamespace` option to `go.opentelemetry.io/otel/exporters/prometheus` to allow users to prefix metrics with a namespace. (#3970)
- The following configuration types were added to `go.opentelemetry.io/otel/metric/instrument` to be used in the configuration of measurement methods. (#3971)
  - The `AddConfig` used to hold configuration for addition measurements
    - `NewAddConfig` used to create a new `AddConfig`
    - `AddOption` used to configure an `AddConfig`
  - The `RecordConfig` used to hold configuration for recorded measurements
    - `NewRecordConfig` used to create a new `RecordConfig`
    - `RecordOption` used to configure a `RecordConfig`
  - The `ObserveConfig` used to hold configuration for observed measurements
    - `NewObserveConfig` used to create a new `ObserveConfig`
    - `ObserveOption` used to configure an `ObserveConfig`
- `WithAttributeSet` and `WithAttributes` are added to `go.opentelemetry.io/otel/metric/instrument`.
  They return an option used during a measurement that defines the attribute Set associated with the measurement. (#3971)
- The `Version` function to `go.opentelemetry.io/otel/exporters/otlp/otlpmetric` to return the OTLP metrics client version. (#3956)
- The `Version` function to `go.opentelemetry.io/otel/exporters/otlp/otlptrace` to return the OTLP trace client version. (#3956)

### Changed

- The `Extrema` in `go.opentelemetry.io/otel/sdk/metric/metricdata` is redefined with a generic argument of `[N int64 | float64]`. (#3870)
- Update all exported interfaces from `go.opentelemetry.io/otel/metric` to embed their corresponding interface from `go.opentelemetry.io/otel/metric/embedded`.
  This adds an implementation requirement to set the interface default behavior for unimplemented methods. (#3916)
- Move No-Op implementation from `go.opentelemetry.io/otel/metric` into its own package `go.opentelemetry.io/otel/metric/noop`. (#3941)
  - `metric.NewNoopMeterProvider` is replaced with `noop.NewMeterProvider`
- Add all the methods from `"go.opentelemetry.io/otel/trace".SpanContext` to `bridgeSpanContext` by embedding `otel.SpanContext` in `bridgeSpanContext`. (#3966)
- Wrap `UploadMetrics` error in `go.opentelemetry.io/otel/exporters/otlp/otlpmetric/` to improve error message when encountering generic grpc errors. (#3974)
- The measurement methods for all instruments in `go.opentelemetry.io/otel/metric/instrument` accept an option instead of the variadic `"go.opentelemetry.io/otel/attribute".KeyValue`. (#3971)
  - The `Int64Counter.Add` method now accepts `...AddOption`
  - The `Float64Counter.Add` method now accepts `...AddOption`
  - The `Int64UpDownCounter.Add` method now accepts `...AddOption`
  - The `Float64UpDownCounter.Add` method now accepts `...AddOption`
  - The `Int64Histogram.Record` method now accepts `...RecordOption`
  - The `Float64Histogram.Record` method now accepts `...RecordOption`
  - The `Int64Observer.Observe` method now accepts `...ObserveOption`
  - The `Float64Observer.Observe` method now accepts `...ObserveOption`
- The `Observer` methods in `go.opentelemetry.io/otel/metric` accept an option instead of the variadic `"go.opentelemetry.io/otel/attribute".KeyValue`. (#3971)
  - The `Observer.ObserveInt64` method now accepts `...ObserveOption`
  - The `Observer.ObserveFloat64` method now accepts `...ObserveOption`
- Move global metric back to `go.opentelemetry.io/otel/metric/global` from `go.opentelemetry.io/otel`. (#3986)

### Fixed

- `TracerProvider` allows calling `Tracer()` while it's shutting down.
  It used to deadlock. (#3924)
- Use the SDK version for the Telemetry SDK resource detector in `go.opentelemetry.io/otel/sdk/resource`. (#3949)
- Fix a data race in `SpanProcessor` returned by `NewSimpleSpanProcessor` in `go.opentelemetry.io/otel/sdk/trace`. (#3951)
- Automatically figure out the default aggregation with `aggregation.Default`. (#3967)

### Deprecated

- The `go.opentelemetry.io/otel/metric/instrument` package is deprecated.
  Use the equivalent types added to `go.opentelemetry.io/otel/metric` instead. (#4018)

## [1.15.0-rc.2/0.38.0-rc.2] 2023-03-23

This is a release candidate for the v1.15.0/v0.38.0 release.
That release will include the `v1` release of the OpenTelemetry Go metric API and will provide stability guarantees of that API.
See our [versioning policy](VERSIONING.md) for more information about these stability guarantees.

### Added

- The `WithHostID` option to `go.opentelemetry.io/otel/sdk/resource`. (#3812)
- The `WithoutTimestamps` option to `go.opentelemetry.io/otel/exporters/stdout/stdoutmetric` to sets all timestamps to zero. (#3828)
- The new `Exemplar` type is added to `go.opentelemetry.io/otel/sdk/metric/metricdata`.
  Both the `DataPoint` and `HistogramDataPoint` types from that package have a new field of `Exemplars` containing the sampled exemplars for their timeseries. (#3849)
- Configuration for each metric instrument in `go.opentelemetry.io/otel/sdk/metric/instrument`. (#3895)
- The internal logging introduces a warning level verbosity equal to `V(1)`. (#3900)
- Added a log message warning about usage of `SimpleSpanProcessor` in production environments. (#3854)

### Changed

- Optimize memory allocation when creation a new `Set` using `NewSet` or `NewSetWithFiltered` in `go.opentelemetry.io/otel/attribute`. (#3832)
- Optimize memory allocation when creation new metric instruments in `go.opentelemetry.io/otel/sdk/metric`. (#3832)
- Avoid creating new objects on all calls to `WithDeferredSetup` and `SkipContextSetup` in OpenTracing bridge. (#3833)
- The `New` and `Detect` functions from `go.opentelemetry.io/otel/sdk/resource` return errors that wrap underlying errors instead of just containing the underlying error strings. (#3844)
- Both the `Histogram` and `HistogramDataPoint` are redefined with a generic argument of `[N int64 | float64]` in `go.opentelemetry.io/otel/sdk/metric/metricdata`. (#3849)
- The metric `Export` interface from `go.opentelemetry.io/otel/sdk/metric` accepts a `*ResourceMetrics` instead of `ResourceMetrics`. (#3853)
- Rename `Asynchronous` to `Observable` in `go.opentelemetry.io/otel/metric/instrument`. (#3892)
- Rename `Int64ObserverOption` to `Int64ObservableOption` in `go.opentelemetry.io/otel/metric/instrument`. (#3895)
- Rename `Float64ObserverOption` to `Float64ObservableOption` in `go.opentelemetry.io/otel/metric/instrument`. (#3895)
- The internal logging changes the verbosity level of info to `V(4)`, the verbosity level of debug to `V(8)`. (#3900)

### Fixed

- `TracerProvider` consistently doesn't allow to register a `SpanProcessor` after shutdown. (#3845)

### Removed

- The deprecated `go.opentelemetry.io/otel/metric/global` package is removed. (#3829)
- The unneeded `Synchronous` interface in `go.opentelemetry.io/otel/metric/instrument` was removed. (#3892)
- The `Float64ObserverConfig` and `NewFloat64ObserverConfig` in `go.opentelemetry.io/otel/sdk/metric/instrument`.
  Use the added `float64` instrument configuration instead. (#3895)
- The `Int64ObserverConfig` and `NewInt64ObserverConfig` in `go.opentelemetry.io/otel/sdk/metric/instrument`.
  Use the added `int64` instrument configuration instead. (#3895)
- The `NewNoopMeter` function in `go.opentelemetry.io/otel/metric`, use `NewMeterProvider().Meter("")` instead. (#3893)

## [1.15.0-rc.1/0.38.0-rc.1] 2023-03-01

This is a release candidate for the v1.15.0/v0.38.0 release.
That release will include the `v1` release of the OpenTelemetry Go metric API and will provide stability guarantees of that API.
See our [versioning policy](VERSIONING.md) for more information about these stability guarantees.

This release drops the compatibility guarantee of [Go 1.18].

### Added

- Support global `MeterProvider` in `go.opentelemetry.io/otel`. (#3818)
  - Use `Meter` for a `metric.Meter` from the global `metric.MeterProvider`.
  - Use `GetMeterProivder` for a global `metric.MeterProvider`.
  - Use `SetMeterProivder` to set the global `metric.MeterProvider`.

### Changed

- Dropped compatibility testing for [Go 1.18].
  The project no longer guarantees support for this version of Go. (#3813)

### Fixed

- Handle empty environment variable as it they were not set. (#3764)
- Clarify the `httpconv` and `netconv` packages in `go.opentelemetry.io/otel/semconv/*` provide tracing semantic conventions. (#3823)

### Deprecated

- The `go.opentelemetry.io/otel/metric/global` package is deprecated.
  Use `go.opentelemetry.io/otel` instead. (#3818)

### Removed

- The deprecated `go.opentelemetry.io/otel/metric/unit` package is removed. (#3814)

## [1.14.0/0.37.0/0.0.4] 2023-02-27

This release is the last to support [Go 1.18].
The next release will require at least [Go 1.19].

### Added

- The `event` type semantic conventions are added to `go.opentelemetry.io/otel/semconv/v1.17.0`. (#3697)
- Support [Go 1.20]. (#3693)
- The `go.opentelemetry.io/otel/semconv/v1.18.0` package.
  The package contains semantic conventions from the `v1.18.0` version of the OpenTelemetry specification. (#3719)
  - The following `const` renames from `go.opentelemetry.io/otel/semconv/v1.17.0` are included:
    - `OtelScopeNameKey` -> `OTelScopeNameKey`
    - `OtelScopeVersionKey` -> `OTelScopeVersionKey`
    - `OtelLibraryNameKey` -> `OTelLibraryNameKey`
    - `OtelLibraryVersionKey` -> `OTelLibraryVersionKey`
    - `OtelStatusCodeKey` -> `OTelStatusCodeKey`
    - `OtelStatusDescriptionKey` -> `OTelStatusDescriptionKey`
    - `OtelStatusCodeOk` -> `OTelStatusCodeOk`
    - `OtelStatusCodeError` -> `OTelStatusCodeError`
  - The following `func` renames from `go.opentelemetry.io/otel/semconv/v1.17.0` are included:
    - `OtelScopeName` -> `OTelScopeName`
    - `OtelScopeVersion` -> `OTelScopeVersion`
    - `OtelLibraryName` -> `OTelLibraryName`
    - `OtelLibraryVersion` -> `OTelLibraryVersion`
    - `OtelStatusDescription` -> `OTelStatusDescription`
- A `IsSampled` method is added to the `SpanContext` implementation in `go.opentelemetry.io/otel/bridge/opentracing` to expose the span sampled state.
  See the [README](./bridge/opentracing/README.md) for more information. (#3570)
- The `WithInstrumentationAttributes` option to `go.opentelemetry.io/otel/metric`. (#3738)
- The `WithInstrumentationAttributes` option to `go.opentelemetry.io/otel/trace`. (#3739)
- The following environment variables are supported by the periodic `Reader` in `go.opentelemetry.io/otel/sdk/metric`. (#3763)
  - `OTEL_METRIC_EXPORT_INTERVAL` sets the time between collections and exports.
  - `OTEL_METRIC_EXPORT_TIMEOUT` sets the timeout an export is attempted.

### Changed

- Fall-back to `TextMapCarrier` when it's not `HttpHeader`s in `go.opentelemetry.io/otel/bridge/opentracing`. (#3679)
- The `Collect` method of the `"go.opentelemetry.io/otel/sdk/metric".Reader` interface is updated to accept the `metricdata.ResourceMetrics` value the collection will be made into.
  This change is made to enable memory reuse by SDK users. (#3732)
- The `WithUnit` option in `go.opentelemetry.io/otel/sdk/metric/instrument` is updated to accept a `string` for the unit value. (#3776)

### Fixed

- Ensure `go.opentelemetry.io/otel` does not use generics. (#3723, #3725)
- Multi-reader `MeterProvider`s now export metrics for all readers, instead of just the first reader. (#3720, #3724)
- Remove use of deprecated `"math/rand".Seed` in `go.opentelemetry.io/otel/example/prometheus`. (#3733)
- Do not silently drop unknown schema data with `Parse` in  `go.opentelemetry.io/otel/schema/v1.1`. (#3743)
- Data race issue in OTLP exporter retry mechanism. (#3755, #3756)
- Wrapping empty errors when exporting in `go.opentelemetry.io/otel/sdk/metric`. (#3698, #3772)
- Incorrect "all" and "resource" definition for schema files in `go.opentelemetry.io/otel/schema/v1.1`. (#3777)

### Deprecated

- The `go.opentelemetry.io/otel/metric/unit` package is deprecated.
  Use the equivalent unit string instead. (#3776)
  - Use `"1"` instead of `unit.Dimensionless`
  - Use `"By"` instead of `unit.Bytes`
  - Use `"ms"` instead of `unit.Milliseconds`

## [1.13.0/0.36.0] 2023-02-07

### Added

- Attribute `KeyValue` creations functions to `go.opentelemetry.io/otel/semconv/v1.17.0` for all non-enum semantic conventions.
  These functions ensure semantic convention type correctness. (#3675)

### Fixed

- Removed the `http.target` attribute from being added by `ServerRequest` in the following packages. (#3687)
  - `go.opentelemetry.io/otel/semconv/v1.13.0/httpconv`
  - `go.opentelemetry.io/otel/semconv/v1.14.0/httpconv`
  - `go.opentelemetry.io/otel/semconv/v1.15.0/httpconv`
  - `go.opentelemetry.io/otel/semconv/v1.16.0/httpconv`
  - `go.opentelemetry.io/otel/semconv/v1.17.0/httpconv`

### Removed

- The deprecated `go.opentelemetry.io/otel/metric/instrument/asyncfloat64` package is removed. (#3631)
- The deprecated `go.opentelemetry.io/otel/metric/instrument/asyncint64` package is removed. (#3631)
- The deprecated `go.opentelemetry.io/otel/metric/instrument/syncfloat64` package is removed. (#3631)
- The deprecated `go.opentelemetry.io/otel/metric/instrument/syncint64` package is removed. (#3631)

## [1.12.0/0.35.0] 2023-01-28

### Added

- The `WithInt64Callback` option to `go.opentelemetry.io/otel/metric/instrument`.
  This options is used to configure `int64` Observer callbacks during their creation. (#3507)
- The `WithFloat64Callback` option to `go.opentelemetry.io/otel/metric/instrument`.
  This options is used to configure `float64` Observer callbacks during their creation. (#3507)
- The `Producer` interface and `Reader.RegisterProducer(Producer)` to `go.opentelemetry.io/otel/sdk/metric`.
  These additions are used to enable external metric Producers. (#3524)
- The `Callback` function type to `go.opentelemetry.io/otel/metric`.
  This new named function type is registered with a `Meter`. (#3564)
- The `go.opentelemetry.io/otel/semconv/v1.13.0` package.
  The package contains semantic conventions from the `v1.13.0` version of the OpenTelemetry specification. (#3499)
  - The `EndUserAttributesFromHTTPRequest` function in `go.opentelemetry.io/otel/semconv/v1.12.0` is merged into `ClientRequest` and `ServerRequest` in `go.opentelemetry.io/otel/semconv/v1.13.0/httpconv`.
  - The `HTTPAttributesFromHTTPStatusCode` function in `go.opentelemetry.io/otel/semconv/v1.12.0` is merged into `ClientResponse` in `go.opentelemetry.io/otel/semconv/v1.13.0/httpconv`.
  - The `HTTPClientAttributesFromHTTPRequest` function in `go.opentelemetry.io/otel/semconv/v1.12.0` is replaced by `ClientRequest` in `go.opentelemetry.io/otel/semconv/v1.13.0/httpconv`.
  - The `HTTPServerAttributesFromHTTPRequest` function in `go.opentelemetry.io/otel/semconv/v1.12.0` is replaced by `ServerRequest` in `go.opentelemetry.io/otel/semconv/v1.13.0/httpconv`.
  - The `HTTPServerMetricAttributesFromHTTPRequest` function in `go.opentelemetry.io/otel/semconv/v1.12.0` is replaced by `ServerRequest` in `go.opentelemetry.io/otel/semconv/v1.13.0/httpconv`.
  - The `NetAttributesFromHTTPRequest` function in `go.opentelemetry.io/otel/semconv/v1.12.0` is split into `Transport` in `go.opentelemetry.io/otel/semconv/v1.13.0/netconv` and `ClientRequest` or `ServerRequest` in `go.opentelemetry.io/otel/semconv/v1.13.0/httpconv`.
  - The `SpanStatusFromHTTPStatusCode` function in `go.opentelemetry.io/otel/semconv/v1.12.0` is replaced by `ClientStatus` in `go.opentelemetry.io/otel/semconv/v1.13.0/httpconv`.
  - The `SpanStatusFromHTTPStatusCodeAndSpanKind` function in `go.opentelemetry.io/otel/semconv/v1.12.0` is split into `ClientStatus` and `ServerStatus` in `go.opentelemetry.io/otel/semconv/v1.13.0/httpconv`.
  - The `Client` function is included in `go.opentelemetry.io/otel/semconv/v1.13.0/netconv` to generate attributes for a `net.Conn`.
  - The `Server` function is included in `go.opentelemetry.io/otel/semconv/v1.13.0/netconv` to generate attributes for a `net.Listener`.
- The `go.opentelemetry.io/otel/semconv/v1.14.0` package.
  The package contains semantic conventions from the `v1.14.0` version of the OpenTelemetry specification. (#3566)
- The `go.opentelemetry.io/otel/semconv/v1.15.0` package.
  The package contains semantic conventions from the `v1.15.0` version of the OpenTelemetry specification. (#3578)
- The `go.opentelemetry.io/otel/semconv/v1.16.0` package.
  The package contains semantic conventions from the `v1.16.0` version of the OpenTelemetry specification. (#3579)
- Metric instruments to `go.opentelemetry.io/otel/metric/instrument`.
  These instruments are use as replacements of the deprecated `go.opentelemetry.io/otel/metric/instrument/{asyncfloat64,asyncint64,syncfloat64,syncint64}` packages.(#3575, #3586)
  - `Float64ObservableCounter` replaces the `asyncfloat64.Counter`
  - `Float64ObservableUpDownCounter` replaces the `asyncfloat64.UpDownCounter`
  - `Float64ObservableGauge` replaces the `asyncfloat64.Gauge`
  - `Int64ObservableCounter` replaces the `asyncint64.Counter`
  - `Int64ObservableUpDownCounter` replaces the `asyncint64.UpDownCounter`
  - `Int64ObservableGauge` replaces the `asyncint64.Gauge`
  - `Float64Counter` replaces the `syncfloat64.Counter`
  - `Float64UpDownCounter` replaces the `syncfloat64.UpDownCounter`
  - `Float64Histogram` replaces the `syncfloat64.Histogram`
  - `Int64Counter` replaces the `syncint64.Counter`
  - `Int64UpDownCounter` replaces the `syncint64.UpDownCounter`
  - `Int64Histogram` replaces the `syncint64.Histogram`
- `NewTracerProvider` to `go.opentelemetry.io/otel/bridge/opentracing`.
  This is used to create `WrapperTracer` instances from a `TracerProvider`. (#3116)
- The `Extrema` type to `go.opentelemetry.io/otel/sdk/metric/metricdata`.
  This type is used to represent min/max values and still be able to distinguish unset and zero values. (#3487)
- The `go.opentelemetry.io/otel/semconv/v1.17.0` package.
  The package contains semantic conventions from the `v1.17.0` version of the OpenTelemetry specification. (#3599)

### Changed

- Jaeger and Zipkin exporter use `github.com/go-logr/logr` as the logging interface, and add the `WithLogr` option. (#3497, #3500)
- Instrument configuration in `go.opentelemetry.io/otel/metric/instrument` is split into specific options and configuration based on the instrument type. (#3507)
  - Use the added `Int64Option` type to configure instruments from `go.opentelemetry.io/otel/metric/instrument/syncint64`.
  - Use the added `Float64Option` type to configure instruments from `go.opentelemetry.io/otel/metric/instrument/syncfloat64`.
  - Use the added `Int64ObserverOption` type to configure instruments from `go.opentelemetry.io/otel/metric/instrument/asyncint64`.
  - Use the added `Float64ObserverOption` type to configure instruments from `go.opentelemetry.io/otel/metric/instrument/asyncfloat64`.
- Return a `Registration` from the `RegisterCallback` method of a `Meter` in the `go.opentelemetry.io/otel/metric` package.
  This `Registration` can be used to unregister callbacks. (#3522)
- Global error handler uses an atomic value instead of a mutex. (#3543)
- Add `NewMetricProducer` to `go.opentelemetry.io/otel/bridge/opencensus`, which can be used to pass OpenCensus metrics to an OpenTelemetry Reader. (#3541)
- Global logger uses an atomic value instead of a mutex. (#3545)
- The `Shutdown` method of the `"go.opentelemetry.io/otel/sdk/trace".TracerProvider` releases all computational resources when called the first time. (#3551)
- The `Sampler` returned from `TraceIDRatioBased` `go.opentelemetry.io/otel/sdk/trace` now uses the rightmost bits for sampling decisions.
  This fixes random sampling when using ID generators like `xray.IDGenerator` and increasing parity with other language implementations. (#3557)
- Errors from `go.opentelemetry.io/otel/exporters/otlp/otlptrace` exporters are wrapped in errors identifying their signal name.
  Existing users of the exporters attempting to identify specific errors will need to use `errors.Unwrap()` to get the underlying error. (#3516)
- Exporters from `go.opentelemetry.io/otel/exporters/otlp` will print the final retryable error message when attempts to retry time out. (#3514)
- The instrument kind names in `go.opentelemetry.io/otel/sdk/metric` are updated to match the API. (#3562)
  - `InstrumentKindSyncCounter` is renamed to `InstrumentKindCounter`
  - `InstrumentKindSyncUpDownCounter` is renamed to `InstrumentKindUpDownCounter`
  - `InstrumentKindSyncHistogram` is renamed to `InstrumentKindHistogram`
  - `InstrumentKindAsyncCounter` is renamed to `InstrumentKindObservableCounter`
  - `InstrumentKindAsyncUpDownCounter` is renamed to `InstrumentKindObservableUpDownCounter`
  - `InstrumentKindAsyncGauge` is renamed to `InstrumentKindObservableGauge`
- The `RegisterCallback` method of the `Meter` in `go.opentelemetry.io/otel/metric` changed.
  - The named `Callback` replaces the inline function parameter. (#3564)
  - `Callback` is required to return an error. (#3576)
  - `Callback` accepts the added `Observer` parameter added.
    This new parameter is used by `Callback` implementations to observe values for asynchronous instruments instead of calling the `Observe` method of the instrument directly. (#3584)
  - The slice of `instrument.Asynchronous` is now passed as a variadic argument. (#3587)
- The exporter from `go.opentelemetry.io/otel/exporters/zipkin` is updated to use the `v1.16.0` version of semantic conventions.
  This means it no longer uses the removed `net.peer.ip` or `http.host` attributes to determine the remote endpoint.
  Instead it uses the `net.sock.peer` attributes. (#3581)
- The `Min` and `Max` fields of the `HistogramDataPoint` in `go.opentelemetry.io/otel/sdk/metric/metricdata` are now defined with the added `Extrema` type instead of a `*float64`. (#3487)

### Fixed

- Asynchronous instruments that use sum aggregators and attribute filters correctly add values from equivalent attribute sets that have been filtered. (#3439, #3549)
- The `RegisterCallback` method of the `Meter` from `go.opentelemetry.io/otel/sdk/metric` only registers a callback for instruments created by that meter.
  Trying to register a callback with instruments from a different meter will result in an error being returned. (#3584)

### Deprecated

- The `NewMetricExporter` in `go.opentelemetry.io/otel/bridge/opencensus` is deprecated.
  Use `NewMetricProducer` instead. (#3541)
- The `go.opentelemetry.io/otel/metric/instrument/asyncfloat64` package is deprecated.
  Use the instruments from `go.opentelemetry.io/otel/metric/instrument` instead. (#3575)
- The `go.opentelemetry.io/otel/metric/instrument/asyncint64` package is deprecated.
  Use the instruments from `go.opentelemetry.io/otel/metric/instrument` instead. (#3575)
- The `go.opentelemetry.io/otel/metric/instrument/syncfloat64` package is deprecated.
  Use the instruments from `go.opentelemetry.io/otel/metric/instrument` instead. (#3575)
- The `go.opentelemetry.io/otel/metric/instrument/syncint64` package is deprecated.
  Use the instruments from `go.opentelemetry.io/otel/metric/instrument` instead. (#3575)
- The `NewWrappedTracerProvider` in `go.opentelemetry.io/otel/bridge/opentracing` is now deprecated.
  Use `NewTracerProvider` instead. (#3116)

### Removed

- The deprecated `go.opentelemetry.io/otel/sdk/metric/view` package is removed. (#3520)
- The `InstrumentProvider` from `go.opentelemetry.io/otel/sdk/metric/asyncint64` is removed.
  Use the new creation methods of the `Meter` in `go.opentelemetry.io/otel/sdk/metric` instead. (#3530)
  - The `Counter` method is replaced by `Meter.Int64ObservableCounter`
  - The `UpDownCounter` method is replaced by `Meter.Int64ObservableUpDownCounter`
  - The `Gauge` method is replaced by `Meter.Int64ObservableGauge`
- The `InstrumentProvider` from `go.opentelemetry.io/otel/sdk/metric/asyncfloat64` is removed.
  Use the new creation methods of the `Meter` in `go.opentelemetry.io/otel/sdk/metric` instead. (#3530)
  - The `Counter` method is replaced by `Meter.Float64ObservableCounter`
  - The `UpDownCounter` method is replaced by `Meter.Float64ObservableUpDownCounter`
  - The `Gauge` method is replaced by `Meter.Float64ObservableGauge`
- The `InstrumentProvider` from `go.opentelemetry.io/otel/sdk/metric/syncint64` is removed.
  Use the new creation methods of the `Meter` in `go.opentelemetry.io/otel/sdk/metric` instead. (#3530)
  - The `Counter` method is replaced by `Meter.Int64Counter`
  - The `UpDownCounter` method is replaced by `Meter.Int64UpDownCounter`
  - The `Histogram` method is replaced by `Meter.Int64Histogram`
- The `InstrumentProvider` from `go.opentelemetry.io/otel/sdk/metric/syncfloat64` is removed.
  Use the new creation methods of the `Meter` in `go.opentelemetry.io/otel/sdk/metric` instead. (#3530)
  - The `Counter` method is replaced by `Meter.Float64Counter`
  - The `UpDownCounter` method is replaced by `Meter.Float64UpDownCounter`
  - The `Histogram` method is replaced by `Meter.Float64Histogram`

## [1.11.2/0.34.0] 2022-12-05

### Added

- The `WithView` `Option` is added to the `go.opentelemetry.io/otel/sdk/metric` package.
   This option is used to configure the view(s) a `MeterProvider` will use for all `Reader`s that are registered with it. (#3387)
- Add Instrumentation Scope and Version as info metric and label in Prometheus exporter.
  This can be disabled using the `WithoutScopeInfo()` option added to that package.(#3273, #3357)
- OTLP exporters now recognize: (#3363)
  - `OTEL_EXPORTER_OTLP_INSECURE`
  - `OTEL_EXPORTER_OTLP_TRACES_INSECURE`
  - `OTEL_EXPORTER_OTLP_METRICS_INSECURE`
  - `OTEL_EXPORTER_OTLP_CLIENT_KEY`
  - `OTEL_EXPORTER_OTLP_TRACES_CLIENT_KEY`
  - `OTEL_EXPORTER_OTLP_METRICS_CLIENT_KEY`
  - `OTEL_EXPORTER_OTLP_CLIENT_CERTIFICATE`
  - `OTEL_EXPORTER_OTLP_TRACES_CLIENT_CERTIFICATE`
  - `OTEL_EXPORTER_OTLP_METRICS_CLIENT_CERTIFICATE`
- The `View` type and related `NewView` function to create a view according to the OpenTelemetry specification are added to `go.opentelemetry.io/otel/sdk/metric`.
  These additions are replacements for the `View` type and `New` function from `go.opentelemetry.io/otel/sdk/metric/view`. (#3459)
- The `Instrument` and `InstrumentKind` type are added to `go.opentelemetry.io/otel/sdk/metric`.
  These additions are replacements for the `Instrument` and `InstrumentKind` types from `go.opentelemetry.io/otel/sdk/metric/view`. (#3459)
- The `Stream` type is added to `go.opentelemetry.io/otel/sdk/metric` to define a metric data stream a view will produce. (#3459)
- The `AssertHasAttributes` allows instrument authors to test that datapoints returned have appropriate attributes. (#3487)

### Changed

- The `"go.opentelemetry.io/otel/sdk/metric".WithReader` option no longer accepts views to associate with the `Reader`.
   Instead, views are now registered directly with the `MeterProvider` via the new `WithView` option.
   The views registered with the `MeterProvider` apply to all `Reader`s. (#3387)
- The `Temporality(view.InstrumentKind) metricdata.Temporality` and `Aggregation(view.InstrumentKind) aggregation.Aggregation` methods are added to the `"go.opentelemetry.io/otel/sdk/metric".Exporter` interface. (#3260)
- The `Temporality(view.InstrumentKind) metricdata.Temporality` and `Aggregation(view.InstrumentKind) aggregation.Aggregation` methods are added to the `"go.opentelemetry.io/otel/exporters/otlp/otlpmetric".Client` interface. (#3260)
- The `WithTemporalitySelector` and `WithAggregationSelector` `ReaderOption`s have been changed to `ManualReaderOption`s in the `go.opentelemetry.io/otel/sdk/metric` package. (#3260)
- The periodic reader in the `go.opentelemetry.io/otel/sdk/metric` package now uses the temporality and aggregation selectors from its configured exporter instead of accepting them as options. (#3260)

### Fixed

- The `go.opentelemetry.io/otel/exporters/prometheus` exporter fixes duplicated `_total` suffixes. (#3369)
- Remove comparable requirement for `Reader`s. (#3387)
- Cumulative metrics from the OpenCensus bridge (`go.opentelemetry.io/otel/bridge/opencensus`) are defined as monotonic sums, instead of non-monotonic. (#3389)
- Asynchronous counters (`Counter` and `UpDownCounter`) from the metric SDK now produce delta sums when configured with delta temporality. (#3398)
- Exported `Status` codes in the `go.opentelemetry.io/otel/exporters/zipkin` exporter are now exported as all upper case values. (#3340)
- `Aggregation`s from `go.opentelemetry.io/otel/sdk/metric` with no data are not exported. (#3394, #3436)
- Re-enabled Attribute Filters in the Metric SDK. (#3396)
- Asynchronous callbacks are only called if they are registered with at least one instrument that does not use drop aggragation. (#3408)
- Do not report empty partial-success responses in the `go.opentelemetry.io/otel/exporters/otlp` exporters. (#3438, #3432)
- Handle partial success responses in `go.opentelemetry.io/otel/exporters/otlp/otlpmetric` exporters. (#3162, #3440)
- Prevent duplicate Prometheus description, unit, and type. (#3469)
- Prevents panic when using incorrect `attribute.Value.As[Type]Slice()`. (#3489)

### Removed

- The `go.opentelemetry.io/otel/exporters/otlp/otlpmetric.Client` interface is removed. (#3486)
- The `go.opentelemetry.io/otel/exporters/otlp/otlpmetric.New` function is removed. Use the `otlpmetric[http|grpc].New` directly. (#3486)

### Deprecated

- The `go.opentelemetry.io/otel/sdk/metric/view` package is deprecated.
  Use `Instrument`, `InstrumentKind`, `View`, and `NewView` in `go.opentelemetry.io/otel/sdk/metric` instead. (#3476)

## [1.11.1/0.33.0] 2022-10-19

### Added

- The Prometheus exporter in `go.opentelemetry.io/otel/exporters/prometheus` registers with a Prometheus registerer on creation.
   By default, it will register with the default Prometheus registerer.
   A non-default registerer can be used by passing the `WithRegisterer` option. (#3239)
- Added the `WithAggregationSelector` option to the `go.opentelemetry.io/otel/exporters/prometheus` package to change the default `AggregationSelector` used. (#3341)
- The Prometheus exporter in `go.opentelemetry.io/otel/exporters/prometheus` converts the `Resource` associated with metric exports into a `target_info` metric. (#3285)

### Changed

- The `"go.opentelemetry.io/otel/exporters/prometheus".New` function is updated to return an error.
   It will return an error if the exporter fails to register with Prometheus. (#3239)

### Fixed

- The URL-encoded values from the `OTEL_RESOURCE_ATTRIBUTES` environment variable are decoded. (#2963)
- The `baggage.NewMember` function decodes the `value` parameter instead of directly using it.
   This fixes the implementation to be compliant with the W3C specification. (#3226)
- Slice attributes of the `attribute` package are now comparable based on their value, not instance. (#3108 #3252)
- The `Shutdown` and `ForceFlush` methods of the `"go.opentelemetry.io/otel/sdk/trace".TraceProvider` no longer return an error when no processor is registered. (#3268)
- The Prometheus exporter in `go.opentelemetry.io/otel/exporters/prometheus` cumulatively sums histogram buckets. (#3281)
- The sum of each histogram data point is now uniquely exported by the `go.opentelemetry.io/otel/exporters/otlpmetric` exporters. (#3284, #3293)
- Recorded values for asynchronous counters (`Counter` and `UpDownCounter`) are interpreted as exact, not incremental, sum values by the metric SDK. (#3350, #3278)
- `UpDownCounters` are now correctly output as Prometheus gauges in the `go.opentelemetry.io/otel/exporters/prometheus` exporter. (#3358)
- The Prometheus exporter in `go.opentelemetry.io/otel/exporters/prometheus` no longer describes the metrics it will send to Prometheus on startup.
   Instead the exporter is defined as an "unchecked" collector for Prometheus.
   This fixes the `reader is not registered` warning currently emitted on startup. (#3291 #3342)
- The `go.opentelemetry.io/otel/exporters/prometheus` exporter now correctly adds `_total` suffixes to counter metrics. (#3360)
- The `go.opentelemetry.io/otel/exporters/prometheus` exporter now adds a unit suffix to metric names.
   This can be disabled using the `WithoutUnits()` option added to that package. (#3352)

## [1.11.0/0.32.3] 2022-10-12

### Added

- Add default User-Agent header to OTLP exporter requests (`go.opentelemetry.io/otel/exporters/otlptrace/otlptracegrpc` and `go.opentelemetry.io/otel/exporters/otlptrace/otlptracehttp`). (#3261)

### Changed

- `span.SetStatus` has been updated such that calls that lower the status are now no-ops. (#3214)
- Upgrade `golang.org/x/sys/unix` from `v0.0.0-20210423185535-09eb48e85fd7` to `v0.0.0-20220919091848-fb04ddd9f9c8`.
  This addresses [GO-2022-0493](https://pkg.go.dev/vuln/GO-2022-0493). (#3235)

## [0.32.2] Metric SDK (Alpha) - 2022-10-11

### Added

- Added an example of using metric views to customize instruments. (#3177)
- Add default User-Agent header to OTLP exporter requests (`go.opentelemetry.io/otel/exporters/otlpmetric/otlpmetricgrpc` and `go.opentelemetry.io/otel/exporters/otlpmetric/otlpmetrichttp`). (#3261)

### Changed

- Flush pending measurements with the `PeriodicReader` in the `go.opentelemetry.io/otel/sdk/metric` when `ForceFlush` or `Shutdown` are called. (#3220)
- Update histogram default bounds to match the requirements of the latest specification. (#3222)
- Encode the HTTP status code in the OpenTracing bridge (`go.opentelemetry.io/otel/bridge/opentracing`) as an integer.  (#3265)

### Fixed

- Use default view if instrument does not match any registered view of a reader. (#3224, #3237)
- Return the same instrument every time a user makes the exact same instrument creation call. (#3229, #3251)
- Return the existing instrument when a view transforms a creation call to match an existing instrument. (#3240, #3251)
- Log a warning when a conflicting instrument (e.g. description, unit, data-type) is created instead of returning an error. (#3251)
- The OpenCensus bridge no longer sends empty batches of metrics. (#3263)

## [0.32.1] Metric SDK (Alpha) - 2022-09-22

### Changed

- The Prometheus exporter sanitizes OpenTelemetry instrument names when exporting.
   Invalid characters are replaced with `_`. (#3212)

### Added

- The metric portion of the OpenCensus bridge (`go.opentelemetry.io/otel/bridge/opencensus`) has been reintroduced. (#3192)
- The OpenCensus bridge example (`go.opentelemetry.io/otel/example/opencensus`) has been reintroduced. (#3206)

### Fixed

- Updated go.mods to point to valid versions of the sdk. (#3216)
- Set the `MeterProvider` resource on all exported metric data. (#3218)

## [0.32.0] Revised Metric SDK (Alpha) - 2022-09-18

### Changed

- The metric SDK in `go.opentelemetry.io/otel/sdk/metric` is completely refactored to comply with the OpenTelemetry specification.
  Please see the package documentation for how the new SDK is initialized and configured. (#3175)
- Update the minimum supported go version to go1.18. Removes support for go1.17 (#3179)

### Removed

- The metric portion of the OpenCensus bridge (`go.opentelemetry.io/otel/bridge/opencensus`) has been removed.
  A new bridge compliant with the revised metric SDK will be added back in a future release. (#3175)
- The `go.opentelemetry.io/otel/sdk/metric/aggregator/aggregatortest` package is removed, see the new metric SDK. (#3175)
- The `go.opentelemetry.io/otel/sdk/metric/aggregator/histogram` package is removed, see the new metric SDK. (#3175)
- The `go.opentelemetry.io/otel/sdk/metric/aggregator/lastvalue` package is removed, see the new metric SDK. (#3175)
- The `go.opentelemetry.io/otel/sdk/metric/aggregator/sum` package is removed, see the new metric SDK. (#3175)
- The `go.opentelemetry.io/otel/sdk/metric/aggregator` package is removed, see the new metric SDK. (#3175)
- The `go.opentelemetry.io/otel/sdk/metric/controller/basic` package is removed, see the new metric SDK. (#3175)
- The `go.opentelemetry.io/otel/sdk/metric/controller/controllertest` package is removed, see the new metric SDK. (#3175)
- The `go.opentelemetry.io/otel/sdk/metric/controller/time` package is removed, see the new metric SDK. (#3175)
- The `go.opentelemetry.io/otel/sdk/metric/export/aggregation` package is removed, see the new metric SDK. (#3175)
- The `go.opentelemetry.io/otel/sdk/metric/export` package is removed, see the new metric SDK. (#3175)
- The `go.opentelemetry.io/otel/sdk/metric/metrictest` package is removed.
  A replacement package that supports the new metric SDK will be added back in a future release. (#3175)
- The `go.opentelemetry.io/otel/sdk/metric/number` package is removed, see the new metric SDK. (#3175)
- The `go.opentelemetry.io/otel/sdk/metric/processor/basic` package is removed, see the new metric SDK. (#3175)
- The `go.opentelemetry.io/otel/sdk/metric/processor/processortest` package is removed, see the new metric SDK. (#3175)
- The `go.opentelemetry.io/otel/sdk/metric/processor/reducer` package is removed, see the new metric SDK. (#3175)
- The `go.opentelemetry.io/otel/sdk/metric/registry` package is removed, see the new metric SDK. (#3175)
- The `go.opentelemetry.io/otel/sdk/metric/sdkapi` package is removed, see the new metric SDK. (#3175)
- The `go.opentelemetry.io/otel/sdk/metric/selector/simple` package is removed, see the new metric SDK. (#3175)
- The `"go.opentelemetry.io/otel/sdk/metric".ErrUninitializedInstrument` variable was removed. (#3175)
- The `"go.opentelemetry.io/otel/sdk/metric".ErrBadInstrument` variable was removed. (#3175)
- The `"go.opentelemetry.io/otel/sdk/metric".Accumulator` type was removed, see the `MeterProvider`in the new metric SDK. (#3175)
- The `"go.opentelemetry.io/otel/sdk/metric".NewAccumulator` function was removed, see `NewMeterProvider`in the new metric SDK. (#3175)
- The deprecated `"go.opentelemetry.io/otel/sdk/metric".AtomicFieldOffsets` function was removed. (#3175)

## [1.10.0] - 2022-09-09

### Added

- Support Go 1.19. (#3077)
  Include compatibility testing and document support. (#3077)
- Support the OTLP ExportTracePartialSuccess response; these are passed to the registered error handler. (#3106)
- Upgrade go.opentelemetry.io/proto/otlp from v0.18.0 to v0.19.0 (#3107)

### Changed

- Fix misidentification of OpenTelemetry `SpanKind` in OpenTracing bridge (`go.opentelemetry.io/otel/bridge/opentracing`).  (#3096)
- Attempting to start a span with a nil `context` will no longer cause a panic. (#3110)
- All exporters will be shutdown even if one reports an error (#3091)
- Ensure valid UTF-8 when truncating over-length attribute values. (#3156)

## [1.9.0/0.0.3] - 2022-08-01

### Added

- Add support for Schema Files format 1.1.x (metric "split" transform) with the new `go.opentelemetry.io/otel/schema/v1.1` package. (#2999)
- Add the `go.opentelemetry.io/otel/semconv/v1.11.0` package.
  The package contains semantic conventions from the `v1.11.0` version of the OpenTelemetry specification. (#3009)
- Add the `go.opentelemetry.io/otel/semconv/v1.12.0` package.
  The package contains semantic conventions from the `v1.12.0` version of the OpenTelemetry specification. (#3010)
- Add the `http.method` attribute to HTTP server metric from all `go.opentelemetry.io/otel/semconv/*` packages. (#3018)

### Fixed

- Invalid warning for context setup being deferred in `go.opentelemetry.io/otel/bridge/opentracing` package. (#3029)

## [1.8.0/0.31.0] - 2022-07-08

### Added

- Add support for `opentracing.TextMap` format in the `Inject` and `Extract` methods
of the `"go.opentelemetry.io/otel/bridge/opentracing".BridgeTracer` type. (#2911)

### Changed

- The `crosslink` make target has been updated to use the `go.opentelemetry.io/build-tools/crosslink` package. (#2886)
- In the `go.opentelemetry.io/otel/sdk/instrumentation` package rename `Library` to `Scope` and alias `Library` as `Scope` (#2976)
- Move metric no-op implementation form `nonrecording` to `metric` package. (#2866)

### Removed

- Support for go1.16. Support is now only for go1.17 and go1.18 (#2917)

### Deprecated

- The `Library` struct in the `go.opentelemetry.io/otel/sdk/instrumentation` package is deprecated.
  Use the equivalent `Scope` struct instead. (#2977)
- The `ReadOnlySpan.InstrumentationLibrary` method from the `go.opentelemetry.io/otel/sdk/trace` package is deprecated.
  Use the equivalent `ReadOnlySpan.InstrumentationScope` method instead. (#2977)

## [1.7.0/0.30.0] - 2022-04-28

### Added

- Add the `go.opentelemetry.io/otel/semconv/v1.8.0` package.
  The package contains semantic conventions from the `v1.8.0` version of the OpenTelemetry specification. (#2763)
- Add the `go.opentelemetry.io/otel/semconv/v1.9.0` package.
  The package contains semantic conventions from the `v1.9.0` version of the OpenTelemetry specification. (#2792)
- Add the `go.opentelemetry.io/otel/semconv/v1.10.0` package.
  The package contains semantic conventions from the `v1.10.0` version of the OpenTelemetry specification. (#2842)
- Added an in-memory exporter to metrictest to aid testing with a full SDK. (#2776)

### Fixed

- Globally delegated instruments are unwrapped before delegating asynchronous callbacks. (#2784)
- Remove import of `testing` package in non-tests builds of the `go.opentelemetry.io/otel` package. (#2786)

### Changed

- The `WithLabelEncoder` option from the `go.opentelemetry.io/otel/exporters/stdout/stdoutmetric` package is renamed to `WithAttributeEncoder`. (#2790)
- The `LabelFilterSelector` interface from `go.opentelemetry.io/otel/sdk/metric/processor/reducer` is renamed to `AttributeFilterSelector`.
  The method included in the renamed interface also changed from `LabelFilterFor` to `AttributeFilterFor`. (#2790)
- The `Metadata.Labels` method from the `go.opentelemetry.io/otel/sdk/metric/export` package is renamed to `Metadata.Attributes`.
  Consequentially, the `Record` type from the same package also has had the embedded method renamed. (#2790)

### Deprecated

- The `Iterator.Label` method in the `go.opentelemetry.io/otel/attribute` package is deprecated.
  Use the equivalent `Iterator.Attribute` method instead. (#2790)
- The `Iterator.IndexedLabel` method in the `go.opentelemetry.io/otel/attribute` package is deprecated.
  Use the equivalent `Iterator.IndexedAttribute` method instead. (#2790)
- The `MergeIterator.Label` method in the `go.opentelemetry.io/otel/attribute` package is deprecated.
  Use the equivalent `MergeIterator.Attribute` method instead. (#2790)

### Removed

- Removed the `Batch` type from the `go.opentelemetry.io/otel/sdk/metric/metrictest` package. (#2864)
- Removed the `Measurement` type from the `go.opentelemetry.io/otel/sdk/metric/metrictest` package. (#2864)

## [0.29.0] - 2022-04-11

### Added

- The metrics global package was added back into several test files. (#2764)
- The `Meter` function is added back to the `go.opentelemetry.io/otel/metric/global` package.
  This function is a convenience function equivalent to calling `global.MeterProvider().Meter(...)`. (#2750)

### Removed

- Removed module the `go.opentelemetry.io/otel/sdk/export/metric`.
  Use the `go.opentelemetry.io/otel/sdk/metric` module instead. (#2720)

### Changed

- Don't panic anymore when setting a global MeterProvider to itself. (#2749)
- Upgrade `go.opentelemetry.io/proto/otlp` in `go.opentelemetry.io/otel/exporters/otlp/otlpmetric` from `v0.12.1` to `v0.15.0`.
  This replaces the use of the now deprecated `InstrumentationLibrary` and `InstrumentationLibraryMetrics` types and fields in the proto library with the equivalent `InstrumentationScope` and `ScopeMetrics`. (#2748)

## [1.6.3] - 2022-04-07

### Fixed

- Allow non-comparable global `MeterProvider`, `TracerProvider`, and `TextMapPropagator` types to be set. (#2772, #2773)

## [1.6.2] - 2022-04-06

### Changed

- Don't panic anymore when setting a global TracerProvider or TextMapPropagator to itself. (#2749)
- Upgrade `go.opentelemetry.io/proto/otlp` in `go.opentelemetry.io/otel/exporters/otlp/otlptrace` from `v0.12.1` to `v0.15.0`.
  This replaces the use of the now deprecated `InstrumentationLibrary` and `InstrumentationLibrarySpans` types and fields in the proto library with the equivalent `InstrumentationScope` and `ScopeSpans`. (#2748)

## [1.6.1] - 2022-03-28

### Fixed

- The `go.opentelemetry.io/otel/schema/*` packages now use the correct schema URL for their `SchemaURL` constant.
  Instead of using `"https://opentelemetry.io/schemas/v<version>"` they now use the correct URL without a `v` prefix, `"https://opentelemetry.io/schemas/<version>"`. (#2743, #2744)

### Security

- Upgrade `go.opentelemetry.io/proto/otlp` from `v0.12.0` to `v0.12.1`.
  This includes an indirect upgrade of `github.com/grpc-ecosystem/grpc-gateway` which resolves [a vulnerability](https://nvd.nist.gov/vuln/detail/CVE-2019-11254) from `gopkg.in/yaml.v2` in version `v2.2.3`. (#2724, #2728)

## [1.6.0/0.28.0] - 2022-03-23

### ⚠️ Notice ⚠️

This update is a breaking change of the unstable Metrics API.
Code instrumented with the `go.opentelemetry.io/otel/metric` will need to be modified.

### Added

- Add metrics exponential histogram support.
  New mapping functions have been made available in `sdk/metric/aggregator/exponential/mapping` for other OpenTelemetry projects to take dependencies on. (#2502)
- Add Go 1.18 to our compatibility tests. (#2679)
- Allow configuring the Sampler with the `OTEL_TRACES_SAMPLER` and `OTEL_TRACES_SAMPLER_ARG` environment variables. (#2305, #2517)
- Add the `metric/global` for obtaining and setting the global `MeterProvider`. (#2660)

### Changed

- The metrics API has been significantly changed to match the revised OpenTelemetry specification.
  High-level changes include:

  - Synchronous and asynchronous instruments are now handled by independent `InstrumentProvider`s.
    These `InstrumentProvider`s are managed with a `Meter`.
  - Synchronous and asynchronous instruments are grouped into their own packages based on value types.
  - Asynchronous callbacks can now be registered with a `Meter`.

  Be sure to check out the metric module documentation for more information on how to use the revised API. (#2587, #2660)

### Fixed

- Fallback to general attribute limits when span specific ones are not set in the environment. (#2675, #2677)

## [1.5.0] - 2022-03-16

### Added

- Log the Exporters configuration in the TracerProviders message. (#2578)
- Added support to configure the span limits with environment variables.
  The following environment variables are supported. (#2606, #2637)
  - `OTEL_SPAN_ATTRIBUTE_VALUE_LENGTH_LIMIT`
  - `OTEL_SPAN_ATTRIBUTE_COUNT_LIMIT`
  - `OTEL_SPAN_EVENT_COUNT_LIMIT`
  - `OTEL_EVENT_ATTRIBUTE_COUNT_LIMIT`
  - `OTEL_SPAN_LINK_COUNT_LIMIT`
  - `OTEL_LINK_ATTRIBUTE_COUNT_LIMIT`

  If the provided environment variables are invalid (negative), the default values would be used.
- Rename the `gc` runtime name to `go` (#2560)
- Add resource container ID detection. (#2418)
- Add span attribute value length limit.
  The new `AttributeValueLengthLimit` field is added to the `"go.opentelemetry.io/otel/sdk/trace".SpanLimits` type to configure this limit for a `TracerProvider`.
  The default limit for this resource is "unlimited". (#2637)
- Add the `WithRawSpanLimits` option to `go.opentelemetry.io/otel/sdk/trace`.
  This option replaces the `WithSpanLimits` option.
  Zero or negative values will not be changed to the default value like `WithSpanLimits` does.
  Setting a limit to zero will effectively disable the related resource it limits and setting to a negative value will mean that resource is unlimited.
  Consequentially, limits should be constructed using `NewSpanLimits` and updated accordingly. (#2637)

### Changed

- Drop oldest tracestate `Member` when capacity is reached. (#2592)
- Add event and link drop counts to the exported data from the `oltptrace` exporter. (#2601)
- Unify path cleaning functionally in the `otlpmetric` and `otlptrace` configuration. (#2639)
- Change the debug message from the `sdk/trace.BatchSpanProcessor` to reflect the count is cumulative. (#2640)
- Introduce new internal `envconfig` package for OTLP exporters. (#2608)
- If `http.Request.Host` is empty, fall back to use `URL.Host` when populating `http.host` in the `semconv` packages. (#2661)

### Fixed

- Remove the OTLP trace exporter limit of SpanEvents when exporting. (#2616)
- Default to port `4318` instead of `4317` for the `otlpmetrichttp` and `otlptracehttp` client. (#2614, #2625)
- Unlimited span limits are now supported (negative values). (#2636, #2637)

### Deprecated

- Deprecated `"go.opentelemetry.io/otel/sdk/trace".WithSpanLimits`.
  Use `WithRawSpanLimits` instead.
  That option allows setting unlimited and zero limits, this option does not.
  This option will be kept until the next major version incremented release. (#2637)

## [1.4.1] - 2022-02-16

### Fixed

- Fix race condition in reading the dropped spans number for the `BatchSpanProcessor`. (#2615)

## [1.4.0] - 2022-02-11

### Added

- Use `OTEL_EXPORTER_ZIPKIN_ENDPOINT` environment variable to specify zipkin collector endpoint. (#2490)
- Log the configuration of `TracerProvider`s, and `Tracer`s for debugging.
  To enable use a logger with Verbosity (V level) `>=1`. (#2500)
- Added support to configure the batch span-processor with environment variables.
  The following environment variables are used. (#2515)
  - `OTEL_BSP_SCHEDULE_DELAY`
  - `OTEL_BSP_EXPORT_TIMEOUT`
  - `OTEL_BSP_MAX_QUEUE_SIZE`.
  - `OTEL_BSP_MAX_EXPORT_BATCH_SIZE`

### Changed

- Zipkin exporter exports `Resource` attributes in the `Tags` field. (#2589)

### Deprecated

- Deprecate module the `go.opentelemetry.io/otel/sdk/export/metric`.
  Use the `go.opentelemetry.io/otel/sdk/metric` module instead. (#2382)
- Deprecate `"go.opentelemetry.io/otel/sdk/metric".AtomicFieldOffsets`. (#2445)

### Fixed

- Fixed the instrument kind for noop async instruments to correctly report an implementation. (#2461)
- Fix UDP packets overflowing with Jaeger payloads. (#2489, #2512)
- Change the `otlpmetric.Client` interface's `UploadMetrics` method to accept a single `ResourceMetrics` instead of a slice of them. (#2491)
- Specify explicit buckets in Prometheus example, fixing issue where example only has `+inf` bucket. (#2419, #2493)
- W3C baggage will now decode urlescaped values. (#2529)
- Baggage members are now only validated once, when calling `NewMember` and not also when adding it to the baggage itself. (#2522)
- The order attributes are dropped from spans in the `go.opentelemetry.io/otel/sdk/trace` package when capacity is reached is fixed to be in compliance with the OpenTelemetry specification.
  Instead of dropping the least-recently-used attribute, the last added attribute is dropped.
  This drop order still only applies to attributes with unique keys not already contained in the span.
  If an attribute is added with a key already contained in the span, that attribute is updated to the new value being added. (#2576)

### Removed

- Updated `go.opentelemetry.io/proto/otlp` from `v0.11.0` to `v0.12.0`. This version removes a number of deprecated methods. (#2546)
  - [`Metric.GetIntGauge()`](https://pkg.go.dev/go.opentelemetry.io/proto/otlp@v0.11.0/metrics/v1#Metric.GetIntGauge)
  - [`Metric.GetIntHistogram()`](https://pkg.go.dev/go.opentelemetry.io/proto/otlp@v0.11.0/metrics/v1#Metric.GetIntHistogram)
  - [`Metric.GetIntSum()`](https://pkg.go.dev/go.opentelemetry.io/proto/otlp@v0.11.0/metrics/v1#Metric.GetIntSum)

## [1.3.0] - 2021-12-10

### ⚠️ Notice ⚠️

We have updated the project minimum supported Go version to 1.16

### Added

- Added an internal Logger.
  This can be used by the SDK and API to provide users with feedback of the internal state.
  To enable verbose logs configure the logger which will print V(1) logs. For debugging information configure to print V(5) logs. (#2343)
- Add the `WithRetry` `Option` and the `RetryConfig` type to the `go.opentelemetry.io/otel/exporter/otel/otlpmetric/otlpmetrichttp` package to specify retry behavior consistently. (#2425)
- Add `SpanStatusFromHTTPStatusCodeAndSpanKind` to all `semconv` packages to return a span status code similar to `SpanStatusFromHTTPStatusCode`, but exclude `4XX` HTTP errors as span errors if the span is of server kind. (#2296)

### Changed

- The `"go.opentelemetry.io/otel/exporter/otel/otlptrace/otlptracegrpc".Client` now uses the underlying gRPC `ClientConn` to handle name resolution, TCP connection establishment (with retries and backoff) and TLS handshakes, and handling errors on established connections by re-resolving the name and reconnecting. (#2329)
- The `"go.opentelemetry.io/otel/exporter/otel/otlpmetric/otlpmetricgrpc".Client` now uses the underlying gRPC `ClientConn` to handle name resolution, TCP connection establishment (with retries and backoff) and TLS handshakes, and handling errors on established connections by re-resolving the name and reconnecting. (#2425)
- The `"go.opentelemetry.io/otel/exporter/otel/otlpmetric/otlpmetricgrpc".RetrySettings` type is renamed to `RetryConfig`. (#2425)
- The `go.opentelemetry.io/otel/exporter/otel/*` gRPC exporters now default to using the host's root CA set if none are provided by the user and `WithInsecure` is not specified. (#2432)
- Change `resource.Default` to be evaluated the first time it is called, rather than on import. This allows the caller the option to update `OTEL_RESOURCE_ATTRIBUTES` first, such as with `os.Setenv`. (#2371)

### Fixed

- The `go.opentelemetry.io/otel/exporter/otel/*` exporters are updated to handle per-signal and universal endpoints according to the OpenTelemetry specification.
  Any per-signal endpoint set via an `OTEL_EXPORTER_OTLP_<signal>_ENDPOINT` environment variable is now used without modification of the path.
  When `OTEL_EXPORTER_OTLP_ENDPOINT` is set, if it contains a path, that path is used as a base path which per-signal paths are appended to. (#2433)
- Basic metric controller updated to use sync.Map to avoid blocking calls (#2381)
- The `go.opentelemetry.io/otel/exporter/jaeger` correctly sets the `otel.status_code` value to be a string of `ERROR` or `OK` instead of an integer code. (#2439, #2440)

### Deprecated

- Deprecated the `"go.opentelemetry.io/otel/exporter/otel/otlpmetric/otlpmetrichttp".WithMaxAttempts` `Option`, use the new `WithRetry` `Option` instead. (#2425)
- Deprecated the `"go.opentelemetry.io/otel/exporter/otel/otlpmetric/otlpmetrichttp".WithBackoff` `Option`, use the new `WithRetry` `Option` instead. (#2425)

### Removed

- Remove the metric Processor's ability to convert cumulative to delta aggregation temporality. (#2350)
- Remove the metric Bound Instruments interface and implementations. (#2399)
- Remove the metric MinMaxSumCount kind aggregation and the corresponding OTLP export path. (#2423)
- Metric SDK removes the "exact" aggregator for histogram instruments, as it performed a non-standard aggregation for OTLP export (creating repeated Gauge points) and worked its way into a number of confusing examples. (#2348)

## [1.2.0] - 2021-11-12

### Changed

- Metric SDK `export.ExportKind`, `export.ExportKindSelector` types have been renamed to `aggregation.Temporality` and `aggregation.TemporalitySelector` respectively to keep in line with current specification and protocol along with built-in selectors (e.g., `aggregation.CumulativeTemporalitySelector`, ...). (#2274)
- The Metric `Exporter` interface now requires a `TemporalitySelector` method instead of an `ExportKindSelector`. (#2274)
- Metrics API cleanup. The `metric/sdkapi` package has been created to relocate the API-to-SDK interface:
  - The following interface types simply moved from `metric` to `metric/sdkapi`: `Descriptor`, `MeterImpl`, `InstrumentImpl`, `SyncImpl`, `BoundSyncImpl`, `AsyncImpl`, `AsyncRunner`, `AsyncSingleRunner`, and `AsyncBatchRunner`
  - The following struct types moved and are replaced with type aliases, since they are exposed to the user: `Observation`, `Measurement`.
  - The No-op implementations of sync and async instruments are no longer exported, new functions `sdkapi.NewNoopAsyncInstrument()` and `sdkapi.NewNoopSyncInstrument()` are provided instead. (#2271)
- Update the SDK `BatchSpanProcessor` to export all queued spans when `ForceFlush` is called. (#2080, #2335)

### Added

- Add the `"go.opentelemetry.io/otel/exporters/otlp/otlpmetric/otlpmetricgrpc".WithGRPCConn` option so the exporter can reuse an existing gRPC connection. (#2002)
- Added a new `schema` module to help parse Schema Files in OTEP 0152 format. (#2267)
- Added a new `MapCarrier` to the `go.opentelemetry.io/otel/propagation` package to hold propagated cross-cutting concerns as a `map[string]string` held in memory. (#2334)

## [1.1.0] - 2021-10-27

### Added

- Add the `"go.opentelemetry.io/otel/exporters/otlp/otlptrace/otlptracegrpc".WithGRPCConn` option so the exporter can reuse an existing gRPC connection. (#2002)
- Add the `go.opentelemetry.io/otel/semconv/v1.7.0` package.
  The package contains semantic conventions from the `v1.7.0` version of the OpenTelemetry specification. (#2320)
- Add the `go.opentelemetry.io/otel/semconv/v1.6.1` package.
  The package contains semantic conventions from the `v1.6.1` version of the OpenTelemetry specification. (#2321)
- Add the `go.opentelemetry.io/otel/semconv/v1.5.0` package.
  The package contains semantic conventions from the `v1.5.0` version of the OpenTelemetry specification. (#2322)
  - When upgrading from the `semconv/v1.4.0` package note the following name changes:
    - `K8SReplicasetUIDKey` -> `K8SReplicaSetUIDKey`
    - `K8SReplicasetNameKey` -> `K8SReplicaSetNameKey`
    - `K8SStatefulsetUIDKey` -> `K8SStatefulSetUIDKey`
    - `k8SStatefulsetNameKey` -> `K8SStatefulSetNameKey`
    - `K8SDaemonsetUIDKey` -> `K8SDaemonSetUIDKey`
    - `K8SDaemonsetNameKey` -> `K8SDaemonSetNameKey`

### Changed

- Links added to a span will be dropped by the SDK if they contain an invalid span context (#2275).

### Fixed

- The `"go.opentelemetry.io/otel/semconv/v1.4.0".HTTPServerAttributesFromHTTPRequest` now correctly only sets the HTTP client IP attribute even if the connection was routed with proxies and there are multiple addresses in the `X-Forwarded-For` header. (#2282, #2284)
- The `"go.opentelemetry.io/otel/semconv/v1.4.0".NetAttributesFromHTTPRequest` function correctly handles IPv6 addresses as IP addresses and sets the correct net peer IP instead of the net peer hostname attribute. (#2283, #2285)
- The simple span processor shutdown method deterministically returns the exporter error status if it simultaneously finishes when the deadline is reached. (#2290, #2289)

## [1.0.1] - 2021-10-01

### Fixed

- json stdout exporter no longer crashes due to concurrency bug. (#2265)

## [Metrics 0.24.0] - 2021-10-01

### Changed

- NoopMeterProvider is now private and NewNoopMeterProvider must be used to obtain a noopMeterProvider. (#2237)
- The Metric SDK `Export()` function takes a new two-level reader interface for iterating over results one instrumentation library at a time. (#2197)
  - The former `"go.opentelemetry.io/otel/sdk/export/metric".CheckpointSet` is renamed `Reader`.
  - The new interface is named `"go.opentelemetry.io/otel/sdk/export/metric".InstrumentationLibraryReader`.

## [1.0.0] - 2021-09-20

This is the first stable release for the project.
This release includes an API and SDK for the tracing signal that will comply with the stability guarantees defined by the projects [versioning policy](./VERSIONING.md).

### Added

- OTLP trace exporter now sets the `SchemaURL` field in the exported telemetry if the Tracer has `WithSchemaURL` option. (#2242)

### Fixed

- Slice-valued attributes can correctly be used as map keys. (#2223)

### Removed

- Removed the `"go.opentelemetry.io/otel/exporters/zipkin".WithSDKOptions` function. (#2248)
- Removed the deprecated package `go.opentelemetry.io/otel/oteltest`. (#2234)
- Removed the deprecated package `go.opentelemetry.io/otel/bridge/opencensus/utils`. (#2233)
- Removed deprecated functions, types, and methods from `go.opentelemetry.io/otel/attribute` package.
  Use the typed functions and methods added to the package instead. (#2235)
  - The `Key.Array` method is removed.
  - The `Array` function is removed.
  - The `Any` function is removed.
  - The `ArrayValue` function is removed.
  - The `AsArray` function is removed.

## [1.0.0-RC3] - 2021-09-02

### Added

- Added `ErrorHandlerFunc` to use a function as an `"go.opentelemetry.io/otel".ErrorHandler`. (#2149)
- Added `"go.opentelemetry.io/otel/trace".WithStackTrace` option to add a stack trace when using `span.RecordError` or when panic is handled in `span.End`. (#2163)
- Added typed slice attribute types and functionality to the `go.opentelemetry.io/otel/attribute` package to replace the existing array type and functions. (#2162)
  - `BoolSlice`, `IntSlice`, `Int64Slice`, `Float64Slice`, and `StringSlice` replace the use of the `Array` function in the package.
- Added the `go.opentelemetry.io/otel/example/fib` example package.
  Included is an example application that computes Fibonacci numbers. (#2203)

### Changed

- Metric instruments have been renamed to match the (feature-frozen) metric API specification:
  - ValueRecorder becomes Histogram
  - ValueObserver becomes Gauge
  - SumObserver becomes CounterObserver
  - UpDownSumObserver becomes UpDownCounterObserver
  The API exported from this project is still considered experimental. (#2202)
- Metric SDK/API implementation type `InstrumentKind` moves into `sdkapi` sub-package. (#2091)
- The Metrics SDK export record no longer contains a Resource pointer, the SDK `"go.opentelemetry.io/otel/sdk/trace/export/metric".Exporter.Export()` function for push-based exporters now takes a single Resource argument, pull-based exporters use `"go.opentelemetry.io/otel/sdk/metric/controller/basic".Controller.Resource()`. (#2120)
- The JSON output of the `go.opentelemetry.io/otel/exporters/stdout/stdouttrace` is harmonized now such that the output is "plain" JSON objects after each other of the form `{ ... } { ... } { ... }`. Earlier the JSON objects describing a span were wrapped in a slice for each `Exporter.ExportSpans` call, like `[ { ... } ][ { ... } { ... } ]`. Outputting JSON object directly after each other is consistent with JSON loggers, and a bit easier to parse and read. (#2196)
- Update the `NewTracerConfig`, `NewSpanStartConfig`, `NewSpanEndConfig`, and `NewEventConfig` function in the `go.opentelemetry.io/otel/trace` package to return their respective configurations as structs instead of pointers to the struct. (#2212)

### Deprecated

- The `go.opentelemetry.io/otel/bridge/opencensus/utils` package is deprecated.
  All functionality from this package now exists in the `go.opentelemetry.io/otel/bridge/opencensus` package.
  The functions from that package should be used instead. (#2166)
- The `"go.opentelemetry.io/otel/attribute".Array` function and the related `ARRAY` value type is deprecated.
  Use the typed `*Slice` functions and types added to the package instead. (#2162)
- The `"go.opentelemetry.io/otel/attribute".Any` function is deprecated.
  Use the typed functions instead. (#2181)
- The `go.opentelemetry.io/otel/oteltest` package is deprecated.
  The `"go.opentelemetry.io/otel/sdk/trace/tracetest".SpanRecorder` can be registered with the default SDK (`go.opentelemetry.io/otel/sdk/trace`) as a `SpanProcessor` and used as a replacement for this deprecated package. (#2188)

### Removed

- Removed metrics test package `go.opentelemetry.io/otel/sdk/export/metric/metrictest`. (#2105)

### Fixed

- The `fromEnv` detector no longer throws an error when `OTEL_RESOURCE_ATTRIBUTES` environment variable is not set or empty. (#2138)
- Setting the global `ErrorHandler` with `"go.opentelemetry.io/otel".SetErrorHandler` multiple times is now supported. (#2160, #2140)
- The `"go.opentelemetry.io/otel/attribute".Any` function now supports `int32` values. (#2169)
- Multiple calls to `"go.opentelemetry.io/otel/sdk/metric/controller/basic".WithResource()` are handled correctly, and when no resources are provided `"go.opentelemetry.io/otel/sdk/resource".Default()` is used. (#2120)
- The `WithoutTimestamps` option for the `go.opentelemetry.io/otel/exporters/stdout/stdouttrace` exporter causes the exporter to correctly omit timestamps. (#2195)
- Fixed typos in resources.go. (#2201)

## [1.0.0-RC2] - 2021-07-26

### Added

- Added `WithOSDescription` resource configuration option to set OS (Operating System) description resource attribute (`os.description`). (#1840)
- Added `WithOS` resource configuration option to set all OS (Operating System) resource attributes at once. (#1840)
- Added the `WithRetry` option to the `go.opentelemetry.io/otel/exporters/otlp/otlptrace/otlptracehttp` package.
  This option is a replacement for the removed `WithMaxAttempts` and `WithBackoff` options. (#2095)
- Added API `LinkFromContext` to return Link which encapsulates SpanContext from provided context and also encapsulates attributes. (#2115)
- Added a new `Link` type under the SDK `otel/sdk/trace` package that counts the number of attributes that were dropped for surpassing the `AttributePerLinkCountLimit` configured in the Span's `SpanLimits`.
  This new type replaces the equal-named API `Link` type found in the `otel/trace` package for most usages within the SDK.
  For example, instances of this type are now returned by the `Links()` function of `ReadOnlySpan`s provided in places like the `OnEnd` function of `SpanProcessor` implementations. (#2118)
- Added the `SpanRecorder` type to the `go.opentelemetry.io/otel/skd/trace/tracetest` package.
  This type can be used with the default SDK as a `SpanProcessor` during testing. (#2132)

### Changed

- The `SpanModels` function is now exported from the `go.opentelemetry.io/otel/exporters/zipkin` package to convert OpenTelemetry spans into Zipkin model spans. (#2027)
- Rename the `"go.opentelemetry.io/otel/exporters/otlp/otlptrace/otlptracegrpc".RetrySettings` to `RetryConfig`. (#2095)

### Deprecated

- The `TextMapCarrier` and `TextMapPropagator` from the `go.opentelemetry.io/otel/oteltest` package and their associated creation functions (`TextMapCarrier`, `NewTextMapPropagator`) are deprecated. (#2114)
- The `Harness` type from the `go.opentelemetry.io/otel/oteltest` package and its associated creation function, `NewHarness` are deprecated and will be removed in the next release. (#2123)
- The `TraceStateFromKeyValues` function from the `go.opentelemetry.io/otel/oteltest` package is deprecated.
  Use the `trace.ParseTraceState` function instead. (#2122)

### Removed

- Removed the deprecated package `go.opentelemetry.io/otel/exporters/trace/jaeger`. (#2020)
- Removed the deprecated package `go.opentelemetry.io/otel/exporters/trace/zipkin`. (#2020)
- Removed the `"go.opentelemetry.io/otel/sdk/resource".WithBuiltinDetectors` function.
  The explicit `With*` options for every built-in detector should be used instead. (#2026 #2097)
- Removed the `WithMaxAttempts` and `WithBackoff` options from the `go.opentelemetry.io/otel/exporters/otlp/otlptrace/otlptracehttp` package.
  The retry logic of the package has been updated to match the `otlptracegrpc` package and accordingly a `WithRetry` option is added that should be used instead. (#2095)
- Removed `DroppedAttributeCount` field from `otel/trace.Link` struct. (#2118)

### Fixed

- When using WithNewRoot, don't use the parent context for making sampling decisions. (#2032)
- `oteltest.Tracer` now creates a valid `SpanContext` when using `WithNewRoot`. (#2073)
- OS type detector now sets the correct `dragonflybsd` value for DragonFly BSD. (#2092)
- The OTel span status is correctly transformed into the OTLP status in the `go.opentelemetry.io/otel/exporters/otlp/otlptrace` package.
  This fix will by default set the status to `Unset` if it is not explicitly set to `Ok` or `Error`. (#2099 #2102)
- The `Inject` method for the `"go.opentelemetry.io/otel/propagation".TraceContext` type no longer injects empty `tracestate` values. (#2108)
- Use `6831` as default Jaeger agent port instead of `6832`. (#2131)

## [Experimental Metrics v0.22.0] - 2021-07-19

### Added

- Adds HTTP support for OTLP metrics exporter. (#2022)

### Removed

- Removed the deprecated package `go.opentelemetry.io/otel/exporters/metric/prometheus`. (#2020)

## [1.0.0-RC1] / 0.21.0 - 2021-06-18

With this release we are introducing a split in module versions.  The tracing API and SDK are entering the `v1.0.0` Release Candidate phase with `v1.0.0-RC1`
while the experimental metrics API and SDK continue with `v0.x` releases at `v0.21.0`.  Modules at major version 1 or greater will not depend on modules
with major version 0.

### Added

- Adds `otlpgrpc.WithRetry`option for configuring the retry policy for transient errors on the otlp/gRPC exporter. (#1832)
  - The following status codes are defined as transient errors:
      | gRPC Status Code | Description |
      | ---------------- | ----------- |
      | 1  | Cancelled |
      | 4  | Deadline Exceeded |
      | 8  | Resource Exhausted |
      | 10 | Aborted |
      | 10 | Out of Range |
      | 14 | Unavailable |
      | 15 | Data Loss |
- Added `Status` type to the `go.opentelemetry.io/otel/sdk/trace` package to represent the status of a span. (#1874)
- Added `SpanStub` type and its associated functions to the `go.opentelemetry.io/otel/sdk/trace/tracetest` package.
  This type can be used as a testing replacement for the `SpanSnapshot` that was removed from the `go.opentelemetry.io/otel/sdk/trace` package. (#1873)
- Adds support for scheme in `OTEL_EXPORTER_OTLP_ENDPOINT` according to the spec. (#1886)
- Adds `trace.WithSchemaURL` option for configuring the tracer with a Schema URL. (#1889)
- Added an example of using OpenTelemetry Go as a trace context forwarder. (#1912)
- `ParseTraceState` is added to the `go.opentelemetry.io/otel/trace` package.
  It can be used to decode a `TraceState` from a `tracestate` header string value. (#1937)
- Added `Len` method to the `TraceState` type in the `go.opentelemetry.io/otel/trace` package.
  This method returns the number of list-members the `TraceState` holds. (#1937)
- Creates package `go.opentelemetry.io/otel/exporters/otlp/otlptrace` that defines a trace exporter that uses a `otlptrace.Client` to send data.
  Creates package `go.opentelemetry.io/otel/exporters/otlp/otlptrace/otlptracegrpc` implementing a gRPC `otlptrace.Client` and offers convenience functions, `NewExportPipeline` and `InstallNewPipeline`, to setup and install a `otlptrace.Exporter` in tracing .(#1922)
- Added `Baggage`, `Member`, and `Property` types to the `go.opentelemetry.io/otel/baggage` package along with their related functions. (#1967)
- Added `ContextWithBaggage`, `ContextWithoutBaggage`, and `FromContext` functions to the `go.opentelemetry.io/otel/baggage` package.
  These functions replace the `Set`, `Value`, `ContextWithValue`, `ContextWithoutValue`, and `ContextWithEmpty` functions from that package and directly work with the new `Baggage` type. (#1967)
- The `OTEL_SERVICE_NAME` environment variable is the preferred source for `service.name`, used by the environment resource detector if a service name is present both there and in `OTEL_RESOURCE_ATTRIBUTES`. (#1969)
- Creates package `go.opentelemetry.io/otel/exporters/otlp/otlptrace/otlptracehttp` implementing an HTTP `otlptrace.Client` and offers convenience functions, `NewExportPipeline` and `InstallNewPipeline`, to setup and install a `otlptrace.Exporter` in tracing. (#1963)
- Changes `go.opentelemetry.io/otel/sdk/resource.NewWithAttributes` to require a schema URL. The old function is still available as `resource.NewSchemaless`. This is a breaking change. (#1938)
- Several builtin resource detectors now correctly populate the schema URL. (#1938)
- Creates package `go.opentelemetry.io/otel/exporters/otlp/otlpmetric` that defines a metrics exporter that uses a `otlpmetric.Client` to send data.
- Creates package `go.opentelemetry.io/otel/exporters/otlp/otlpmetric/otlpmetricgrpc` implementing a gRPC `otlpmetric.Client` and offers convenience functions, `New` and `NewUnstarted`, to create an `otlpmetric.Exporter`.(#1991)
- Added `go.opentelemetry.io/otel/exporters/stdout/stdouttrace` exporter. (#2005)
- Added `go.opentelemetry.io/otel/exporters/stdout/stdoutmetric` exporter. (#2005)
- Added a `TracerProvider()` method to the `"go.opentelemetry.io/otel/trace".Span` interface. This can be used to obtain a `TracerProvider` from a given span that utilizes the same trace processing pipeline.  (#2009)

### Changed

- Make `NewSplitDriver` from `go.opentelemetry.io/otel/exporters/otlp` take variadic arguments instead of a `SplitConfig` item.
  `NewSplitDriver` now automatically implements an internal `noopDriver` for `SplitConfig` fields that are not initialized. (#1798)
- `resource.New()` now creates a Resource without builtin detectors. Previous behavior is now achieved by using `WithBuiltinDetectors` Option. (#1810)
- Move the `Event` type from the `go.opentelemetry.io/otel` package to the `go.opentelemetry.io/otel/sdk/trace` package. (#1846)
- CI builds validate against last two versions of Go, dropping 1.14 and adding 1.16. (#1865)
- BatchSpanProcessor now report export failures when calling `ForceFlush()` method. (#1860)
- `Set.Encoded(Encoder)` no longer caches the result of an encoding. (#1855)
- Renamed `CloudZoneKey` to `CloudAvailabilityZoneKey` in Resource semantic conventions according to spec. (#1871)
- The `StatusCode` and `StatusMessage` methods of the `ReadOnlySpan` interface and the `Span` produced by the `go.opentelemetry.io/otel/sdk/trace` package have been replaced with a single `Status` method.
  This method returns the status of a span using the new `Status` type. (#1874)
- Updated `ExportSpans` method of the`SpanExporter` interface type to accept `ReadOnlySpan`s instead of the removed `SpanSnapshot`.
  This brings the export interface into compliance with the specification in that it now accepts an explicitly immutable type instead of just an implied one. (#1873)
- Unembed `SpanContext` in `Link`. (#1877)
- Generate Semantic conventions from the specification YAML. (#1891)
- Spans created by the global `Tracer` obtained from `go.opentelemetry.io/otel`, prior to a functioning `TracerProvider` being set, now propagate the span context from their parent if one exists. (#1901)
- The `"go.opentelemetry.io/otel".Tracer` function now accepts tracer options. (#1902)
- Move the `go.opentelemetry.io/otel/unit` package to `go.opentelemetry.io/otel/metric/unit`. (#1903)
- Changed `go.opentelemetry.io/otel/trace.TracerConfig` to conform to the [Contributing guidelines](CONTRIBUTING.md#config.) (#1921)
- Changed `go.opentelemetry.io/otel/trace.SpanConfig` to conform to the [Contributing guidelines](CONTRIBUTING.md#config). (#1921)
- Changed `span.End()` now only accepts Options that are allowed at `End()`. (#1921)
- Changed `go.opentelemetry.io/otel/metric.InstrumentConfig` to conform to the [Contributing guidelines](CONTRIBUTING.md#config). (#1921)
- Changed `go.opentelemetry.io/otel/metric.MeterConfig` to conform to the [Contributing guidelines](CONTRIBUTING.md#config). (#1921)
- Refactored option types according to the contribution style guide. (#1882)
- Move the `go.opentelemetry.io/otel/trace.TraceStateFromKeyValues` function to the `go.opentelemetry.io/otel/oteltest` package.
  This function is preserved for testing purposes where it may be useful to create a `TraceState` from `attribute.KeyValue`s, but it is not intended for production use.
  The new `ParseTraceState` function should be used to create a `TraceState`. (#1931)
- Updated `MarshalJSON` method of the `go.opentelemetry.io/otel/trace.TraceState` type to marshal the type into the string representation of the `TraceState`. (#1931)
- The `TraceState.Delete` method from the `go.opentelemetry.io/otel/trace` package no longer returns an error in addition to a `TraceState`. (#1931)
- Updated `Get` method of the `TraceState` type from the `go.opentelemetry.io/otel/trace` package to accept a `string` instead of an `attribute.Key` type. (#1931)
- Updated `Insert` method of the `TraceState` type from the `go.opentelemetry.io/otel/trace` package to accept a pair of `string`s instead of an `attribute.KeyValue` type. (#1931)
- Updated `Delete` method of the `TraceState` type from the `go.opentelemetry.io/otel/trace` package to accept a `string` instead of an `attribute.Key` type. (#1931)
- Renamed `NewExporter` to `New` in the `go.opentelemetry.io/otel/exporters/stdout` package. (#1985)
- Renamed `NewExporter` to `New` in the `go.opentelemetry.io/otel/exporters/metric/prometheus` package. (#1985)
- Renamed `NewExporter` to `New` in the `go.opentelemetry.io/otel/exporters/trace/jaeger` package. (#1985)
- Renamed `NewExporter` to `New` in the `go.opentelemetry.io/otel/exporters/trace/zipkin` package. (#1985)
- Renamed `NewExporter` to `New` in the `go.opentelemetry.io/otel/exporters/otlp` package. (#1985)
- Renamed `NewUnstartedExporter` to `NewUnstarted` in the `go.opentelemetry.io/otel/exporters/otlp` package. (#1985)
- The `go.opentelemetry.io/otel/semconv` package has been moved to `go.opentelemetry.io/otel/semconv/v1.4.0` to allow for multiple [telemetry schema](https://github.com/open-telemetry/oteps/blob/main/text/0152-telemetry-schemas.md) versions to be used concurrently. (#1987)
- Metrics test helpers in `go.opentelemetry.io/otel/oteltest` have been moved to `go.opentelemetry.io/otel/metric/metrictest`. (#1988)

### Deprecated

- The `go.opentelemetry.io/otel/exporters/metric/prometheus` is deprecated, use `go.opentelemetry.io/otel/exporters/prometheus` instead. (#1993)
- The `go.opentelemetry.io/otel/exporters/trace/jaeger` is deprecated, use `go.opentelemetry.io/otel/exporters/jaeger` instead. (#1993)
- The `go.opentelemetry.io/otel/exporters/trace/zipkin` is deprecated, use `go.opentelemetry.io/otel/exporters/zipkin` instead. (#1993)

### Removed

- Removed `resource.WithoutBuiltin()`. Use `resource.New()`. (#1810)
- Unexported types `resource.FromEnv`, `resource.Host`, and `resource.TelemetrySDK`, Use the corresponding `With*()` to use individually. (#1810)
- Removed the `Tracer` and `IsRecording` method from the `ReadOnlySpan` in the `go.opentelemetry.io/otel/sdk/trace`.
  The `Tracer` method is not a required to be included in this interface and given the mutable nature of the tracer that is associated with a span, this method is not appropriate.
  The `IsRecording` method returns if the span is recording or not.
  A read-only span value does not need to know if updates to it will be recorded or not.
  By definition, it cannot be updated so there is no point in communicating if an update is recorded. (#1873)
- Removed the `SpanSnapshot` type from the `go.opentelemetry.io/otel/sdk/trace` package.
  The use of this type has been replaced with the use of the explicitly immutable `ReadOnlySpan` type.
  When a concrete representation of a read-only span is needed for testing, the newly added `SpanStub` in the `go.opentelemetry.io/otel/sdk/trace/tracetest` package should be used. (#1873)
- Removed the `Tracer` method from the `Span` interface in the `go.opentelemetry.io/otel/trace` package.
  Using the same tracer that created a span introduces the error where an instrumentation library's `Tracer` is used by other code instead of their own.
  The `"go.opentelemetry.io/otel".Tracer` function or a `TracerProvider` should be used to acquire a library specific `Tracer` instead. (#1900)
  - The `TracerProvider()` method on the `Span` interface may also be used to obtain a `TracerProvider` using the same trace processing pipeline. (#2009)
- The `http.url` attribute generated by `HTTPClientAttributesFromHTTPRequest` will no longer include username or password information. (#1919)
- Removed `IsEmpty` method of the `TraceState` type in the `go.opentelemetry.io/otel/trace` package in favor of using the added `TraceState.Len` method. (#1931)
- Removed `Set`, `Value`, `ContextWithValue`, `ContextWithoutValue`, and `ContextWithEmpty` functions in the `go.opentelemetry.io/otel/baggage` package.
  Handling of baggage is now done using the added `Baggage` type and related context functions (`ContextWithBaggage`, `ContextWithoutBaggage`, and `FromContext`) in that package. (#1967)
- The `InstallNewPipeline` and `NewExportPipeline` creation functions in all the exporters (prometheus, otlp, stdout, jaeger, and zipkin) have been removed.
  These functions were deemed premature attempts to provide convenience that did not achieve this aim. (#1985)
- The `go.opentelemetry.io/otel/exporters/otlp` exporter has been removed.  Use `go.opentelemetry.io/otel/exporters/otlp/otlptrace` instead. (#1990)
- The `go.opentelemetry.io/otel/exporters/stdout` exporter has been removed.  Use `go.opentelemetry.io/otel/exporters/stdout/stdouttrace` or `go.opentelemetry.io/otel/exporters/stdout/stdoutmetric` instead. (#2005)

### Fixed

- Only report errors from the `"go.opentelemetry.io/otel/sdk/resource".Environment` function when they are not `nil`. (#1850, #1851)
- The `Shutdown` method of the simple `SpanProcessor` in the `go.opentelemetry.io/otel/sdk/trace` package now honors the context deadline or cancellation. (#1616, #1856)
- BatchSpanProcessor now drops span batches that failed to be exported. (#1860)
- Use `http://localhost:14268/api/traces` as default Jaeger collector endpoint instead of `http://localhost:14250`. (#1898)
- Allow trailing and leading whitespace in the parsing of a `tracestate` header. (#1931)
- Add logic to determine if the channel is closed to fix Jaeger exporter test panic with close closed channel. (#1870, #1973)
- Avoid transport security when OTLP endpoint is a Unix socket. (#2001)

### Security

## [0.20.0] - 2021-04-23

### Added

- The OTLP exporter now has two new convenience functions, `NewExportPipeline` and `InstallNewPipeline`, setup and install the exporter in tracing and metrics pipelines. (#1373)
- Adds semantic conventions for exceptions. (#1492)
- Added Jaeger Environment variables: `OTEL_EXPORTER_JAEGER_AGENT_HOST`, `OTEL_EXPORTER_JAEGER_AGENT_PORT`
  These environment variables can be used to override Jaeger agent hostname and port (#1752)
- Option `ExportTimeout` was added to batch span processor. (#1755)
- `trace.TraceFlags` is now a defined type over `byte` and `WithSampled(bool) TraceFlags` and `IsSampled() bool` methods have been added to it. (#1770)
- The `Event` and `Link` struct types from the `go.opentelemetry.io/otel` package now include a `DroppedAttributeCount` field to record the number of attributes that were not recorded due to configured limits being reached. (#1771)
- The Jaeger exporter now reports dropped attributes for a Span event in the exported log. (#1771)
- Adds test to check BatchSpanProcessor ignores `OnEnd` and `ForceFlush` post `Shutdown`. (#1772)
- Extract resource attributes from the `OTEL_RESOURCE_ATTRIBUTES` environment variable and merge them with the `resource.Default` resource as well as resources provided to the `TracerProvider` and metric `Controller`. (#1785)
- Added `WithOSType` resource configuration option to set OS (Operating System) type resource attribute (`os.type`). (#1788)
- Added `WithProcess*` resource configuration options to set Process resource attributes. (#1788)
  - `process.pid`
  - `process.executable.name`
  - `process.executable.path`
  - `process.command_args`
  - `process.owner`
  - `process.runtime.name`
  - `process.runtime.version`
  - `process.runtime.description`
- Adds `k8s.node.name` and `k8s.node.uid` attribute keys to the `semconv` package. (#1789)
- Added support for configuring OTLP/HTTP and OTLP/gRPC Endpoints, TLS Certificates, Headers, Compression and Timeout via Environment Variables. (#1758, #1769 and #1811)
  - `OTEL_EXPORTER_OTLP_ENDPOINT`
  - `OTEL_EXPORTER_OTLP_TRACES_ENDPOINT`
  - `OTEL_EXPORTER_OTLP_METRICS_ENDPOINT`
  - `OTEL_EXPORTER_OTLP_HEADERS`
  - `OTEL_EXPORTER_OTLP_TRACES_HEADERS`
  - `OTEL_EXPORTER_OTLP_METRICS_HEADERS`
  - `OTEL_EXPORTER_OTLP_COMPRESSION`
  - `OTEL_EXPORTER_OTLP_TRACES_COMPRESSION`
  - `OTEL_EXPORTER_OTLP_METRICS_COMPRESSION`
  - `OTEL_EXPORTER_OTLP_TIMEOUT`
  - `OTEL_EXPORTER_OTLP_TRACES_TIMEOUT`
  - `OTEL_EXPORTER_OTLP_METRICS_TIMEOUT`
  - `OTEL_EXPORTER_OTLP_CERTIFICATE`
  - `OTEL_EXPORTER_OTLP_TRACES_CERTIFICATE`
  - `OTEL_EXPORTER_OTLP_METRICS_CERTIFICATE`
- Adds `otlpgrpc.WithTimeout` option for configuring timeout to the otlp/gRPC exporter. (#1821)
- Adds `jaeger.WithMaxPacketSize` option for configuring maximum UDP packet size used when connecting to the Jaeger agent. (#1853)

### Fixed

- The `Span.IsRecording` implementation from `go.opentelemetry.io/otel/sdk/trace` always returns false when not being sampled. (#1750)
- The Jaeger exporter now correctly sets tags for the Span status code and message.
  This means it uses the correct tag keys (`"otel.status_code"`, `"otel.status_description"`) and does not set the status message as a tag unless it is set on the span. (#1761)
- The Jaeger exporter now correctly records Span event's names using the `"event"` key for a tag.
  Additionally, this tag is overridden, as specified in the OTel specification, if the event contains an attribute with that key. (#1768)
- Zipkin Exporter: Ensure mapping between OTel and Zipkin span data complies with the specification. (#1688)
- Fixed typo for default service name in Jaeger Exporter. (#1797)
- Fix flaky OTLP for the reconnnection of the client connection. (#1527, #1814)
- Fix Jaeger exporter dropping of span batches that exceed the UDP packet size limit.
  Instead, the exporter now splits the batch into smaller sendable batches. (#1828)

### Changed

- Span `RecordError` now records an `exception` event to comply with the semantic convention specification. (#1492)
- Jaeger exporter was updated to use thrift v0.14.1. (#1712)
- Migrate from using internally built and maintained version of the OTLP to the one hosted at `go.opentelemetry.io/proto/otlp`. (#1713)
- Migrate from using `github.com/gogo/protobuf` to `google.golang.org/protobuf` to match `go.opentelemetry.io/proto/otlp`. (#1713)
- The storage of a local or remote Span in a `context.Context` using its SpanContext is unified to store just the current Span.
  The Span's SpanContext can now self-identify as being remote or not.
  This means that `"go.opentelemetry.io/otel/trace".ContextWithRemoteSpanContext` will now overwrite any existing current Span, not just existing remote Spans, and make it the current Span in a `context.Context`. (#1731)
- Improve OTLP/gRPC exporter connection errors. (#1737)
- Information about a parent span context in a `"go.opentelemetry.io/otel/export/trace".SpanSnapshot` is unified in a new `Parent` field.
  The existing `ParentSpanID` and `HasRemoteParent` fields are removed in favor of this. (#1748)
- The `ParentContext` field of the `"go.opentelemetry.io/otel/sdk/trace".SamplingParameters` is updated to hold a `context.Context` containing the parent span.
  This changes it to make `SamplingParameters` conform with the OpenTelemetry specification. (#1749)
- Updated Jaeger Environment Variables: `JAEGER_ENDPOINT`, `JAEGER_USER`, `JAEGER_PASSWORD`
  to `OTEL_EXPORTER_JAEGER_ENDPOINT`, `OTEL_EXPORTER_JAEGER_USER`, `OTEL_EXPORTER_JAEGER_PASSWORD` in compliance with OTel specification. (#1752)
- Modify `BatchSpanProcessor.ForceFlush` to abort after timeout/cancellation. (#1757)
- The `DroppedAttributeCount` field of the `Span` in the `go.opentelemetry.io/otel` package now only represents the number of attributes dropped for the span itself.
  It no longer is a conglomerate of itself, events, and link attributes that have been dropped. (#1771)
- Make `ExportSpans` in Jaeger Exporter honor context deadline. (#1773)
- Modify Zipkin Exporter default service name, use default resource's serviceName instead of empty. (#1777)
- The `go.opentelemetry.io/otel/sdk/export/trace` package is merged into the `go.opentelemetry.io/otel/sdk/trace` package. (#1778)
- The prometheus.InstallNewPipeline example is moved from comment to example test (#1796)
- The convenience functions for the stdout exporter have been updated to return the `TracerProvider` implementation and enable the shutdown of the exporter. (#1800)
- Replace the flush function returned from the Jaeger exporter's convenience creation functions (`InstallNewPipeline` and `NewExportPipeline`) with the `TracerProvider` implementation they create.
  This enables the caller to shutdown and flush using the related `TracerProvider` methods. (#1822)
- Updated the Jaeger exporter to have a default endpoint, `http://localhost:14250`, for the collector. (#1824)
- Changed the function `WithCollectorEndpoint` in the Jaeger exporter to no longer accept an endpoint as an argument.
  The endpoint can be passed with the `CollectorEndpointOption` using the `WithEndpoint` function or by setting the `OTEL_EXPORTER_JAEGER_ENDPOINT` environment variable value appropriately. (#1824)
- The Jaeger exporter no longer batches exported spans itself, instead it relies on the SDK's `BatchSpanProcessor` for this functionality. (#1830)
- The Jaeger exporter creation functions (`NewRawExporter`, `NewExportPipeline`, and `InstallNewPipeline`) no longer accept the removed `Option` type as a variadic argument. (#1830)

### Removed

- Removed Jaeger Environment variables: `JAEGER_SERVICE_NAME`, `JAEGER_DISABLED`, `JAEGER_TAGS`
  These environment variables will no longer be used to override values of the Jaeger exporter (#1752)
- No longer set the links for a `Span` in `go.opentelemetry.io/otel/sdk/trace` that is configured to be a new root.
  This is unspecified behavior that the OpenTelemetry community plans to standardize in the future.
  To prevent backwards incompatible changes when it is specified, these links are removed. (#1726)
- Setting error status while recording error with Span from oteltest package. (#1729)
- The concept of a remote and local Span stored in a context is unified to just the current Span.
  Because of this `"go.opentelemetry.io/otel/trace".RemoteSpanContextFromContext` is removed as it is no longer needed.
  Instead, `"go.opentelemetry.io/otel/trace".SpanContextFromContex` can be used to return the current Span.
  If needed, that Span's `SpanContext.IsRemote()` can then be used to determine if it is remote or not. (#1731)
- The `HasRemoteParent` field of the `"go.opentelemetry.io/otel/sdk/trace".SamplingParameters` is removed.
  This field is redundant to the information returned from the `Remote` method of the `SpanContext` held in the `ParentContext` field. (#1749)
- The `trace.FlagsDebug` and `trace.FlagsDeferred` constants have been removed and will be localized to the B3 propagator. (#1770)
- Remove `Process` configuration, `WithProcessFromEnv` and `ProcessFromEnv`, and type from the Jaeger exporter package.
  The information that could be configured in the `Process` struct should be configured in a `Resource` instead. (#1776, #1804)
- Remove the `WithDisabled` option from the Jaeger exporter.
  To disable the exporter unregister it from the `TracerProvider` or use a no-operation `TracerProvider`. (#1806)
- Removed the functions `CollectorEndpointFromEnv` and `WithCollectorEndpointOptionFromEnv` from the Jaeger exporter.
  These functions for retrieving specific environment variable values are redundant of other internal functions and
  are not intended for end user use. (#1824)
- Removed the Jaeger exporter `WithSDKOptions` `Option`.
  This option was used to set SDK options for the exporter creation convenience functions.
  These functions are provided as a way to easily setup or install the exporter with what are deemed reasonable SDK settings for common use cases.
  If the SDK needs to be configured differently, the `NewRawExporter` function and direct setup of the SDK with the desired settings should be used. (#1825)
- The `WithBufferMaxCount` and `WithBatchMaxCount` `Option`s from the Jaeger exporter are removed.
  The exporter no longer batches exports, instead relying on the SDK's `BatchSpanProcessor` for this functionality. (#1830)
- The Jaeger exporter `Option` type is removed.
  The type is no longer used by the exporter to configure anything.
  All the previous configurations these options provided were duplicates of SDK configuration.
  They have been removed in favor of using the SDK configuration and focuses the exporter configuration to be only about the endpoints it will send telemetry to. (#1830)

## [0.19.0] - 2021-03-18

### Added

- Added `Marshaler` config option to `otlphttp` to enable otlp over json or protobufs. (#1586)
- A `ForceFlush` method to the `"go.opentelemetry.io/otel/sdk/trace".TracerProvider` to flush all registered `SpanProcessor`s. (#1608)
- Added `WithSampler` and `WithSpanLimits` to tracer provider. (#1633, #1702)
- `"go.opentelemetry.io/otel/trace".SpanContext` now has a `remote` property, and `IsRemote()` predicate, that is true when the `SpanContext` has been extracted from remote context data. (#1701)
- A `Valid` method to the `"go.opentelemetry.io/otel/attribute".KeyValue` type. (#1703)

### Changed

- `trace.SpanContext` is now immutable and has no exported fields. (#1573)
  - `trace.NewSpanContext()` can be used in conjunction with the `trace.SpanContextConfig` struct to initialize a new `SpanContext` where all values are known.
- Update the `ForceFlush` method signature to the `"go.opentelemetry.io/otel/sdk/trace".SpanProcessor` to accept a `context.Context` and return an error. (#1608)
- Update the `Shutdown` method to the `"go.opentelemetry.io/otel/sdk/trace".TracerProvider` return an error on shutdown failure. (#1608)
- The SimpleSpanProcessor will now shut down the enclosed `SpanExporter` and gracefully ignore subsequent calls to `OnEnd` after `Shutdown` is called. (#1612)
- `"go.opentelemetry.io/sdk/metric/controller.basic".WithPusher` is replaced with `WithExporter` to provide consistent naming across project. (#1656)
- Added non-empty string check for trace `Attribute` keys. (#1659)
- Add `description` to SpanStatus only when `StatusCode` is set to error. (#1662)
- Jaeger exporter falls back to `resource.Default`'s `service.name` if the exported Span does not have one. (#1673)
- Jaeger exporter populates Jaeger's Span Process from Resource. (#1673)
- Renamed the `LabelSet` method of `"go.opentelemetry.io/otel/sdk/resource".Resource` to `Set`. (#1692)
- Changed `WithSDK` to `WithSDKOptions` to accept variadic arguments of `TracerProviderOption` type in `go.opentelemetry.io/otel/exporters/trace/jaeger` package. (#1693)
- Changed `WithSDK` to `WithSDKOptions` to accept variadic arguments of `TracerProviderOption` type in `go.opentelemetry.io/otel/exporters/trace/zipkin` package. (#1693)

### Removed

- Removed `serviceName` parameter from Zipkin exporter and uses resource instead. (#1549)
- Removed `WithConfig` from tracer provider to avoid overriding configuration. (#1633)
- Removed the exported `SimpleSpanProcessor` and `BatchSpanProcessor` structs.
   These are now returned as a SpanProcessor interface from their respective constructors. (#1638)
- Removed `WithRecord()` from `trace.SpanOption` when creating a span. (#1660)
- Removed setting status to `Error` while recording an error as a span event in `RecordError`. (#1663)
- Removed `jaeger.WithProcess` configuration option. (#1673)
- Removed `ApplyConfig` method from `"go.opentelemetry.io/otel/sdk/trace".TracerProvider` and the now unneeded `Config` struct. (#1693)

### Fixed

- Jaeger Exporter: Ensure mapping between OTEL and Jaeger span data complies with the specification. (#1626)
- `SamplingResult.TraceState` is correctly propagated to a newly created span's `SpanContext`. (#1655)
- The `otel-collector` example now correctly flushes metric events prior to shutting down the exporter. (#1678)
- Do not set span status message in `SpanStatusFromHTTPStatusCode` if it can be inferred from `http.status_code`. (#1681)
- Synchronization issues in global trace delegate implementation. (#1686)
- Reduced excess memory usage by global `TracerProvider`. (#1687)

## [0.18.0] - 2021-03-03

### Added

- Added `resource.Default()` for use with meter and tracer providers. (#1507)
- `AttributePerEventCountLimit` and `AttributePerLinkCountLimit` for `SpanLimits`. (#1535)
- Added `Keys()` method to `propagation.TextMapCarrier` and `propagation.HeaderCarrier` to adapt `http.Header` to this interface. (#1544)
- Added `code` attributes to `go.opentelemetry.io/otel/semconv` package. (#1558)
- Compatibility testing suite in the CI system for the following systems. (#1567)
   | OS      | Go Version | Architecture |
   | ------- | ---------- | ------------ |
   | Ubuntu  | 1.15       | amd64        |
   | Ubuntu  | 1.14       | amd64        |
   | Ubuntu  | 1.15       | 386          |
   | Ubuntu  | 1.14       | 386          |
   | MacOS   | 1.15       | amd64        |
   | MacOS   | 1.14       | amd64        |
   | Windows | 1.15       | amd64        |
   | Windows | 1.14       | amd64        |
   | Windows | 1.15       | 386          |
   | Windows | 1.14       | 386          |

### Changed

- Replaced interface `oteltest.SpanRecorder` with its existing implementation
  `StandardSpanRecorder`. (#1542)
- Default span limit values to 128. (#1535)
- Rename `MaxEventsPerSpan`, `MaxAttributesPerSpan` and `MaxLinksPerSpan` to `EventCountLimit`, `AttributeCountLimit` and `LinkCountLimit`, and move these fields into `SpanLimits`. (#1535)
- Renamed the `otel/label` package to `otel/attribute`. (#1541)
- Vendor the Jaeger exporter's dependency on Apache Thrift. (#1551)
- Parallelize the CI linting and testing. (#1567)
- Stagger timestamps in exact aggregator tests. (#1569)
- Changed all examples to use `WithBatchTimeout(5 * time.Second)` rather than `WithBatchTimeout(5)`. (#1621)
- Prevent end-users from implementing some interfaces (#1575)

  ```
      "otel/exporters/otlp/otlphttp".Option
      "otel/exporters/stdout".Option
      "otel/oteltest".Option
      "otel/trace".TracerOption
      "otel/trace".SpanOption
      "otel/trace".EventOption
      "otel/trace".LifeCycleOption
      "otel/trace".InstrumentationOption
      "otel/sdk/resource".Option
      "otel/sdk/trace".ParentBasedSamplerOption
      "otel/sdk/trace".ReadOnlySpan
      "otel/sdk/trace".ReadWriteSpan
  ```

### Removed

- Removed attempt to resample spans upon changing the span name with `span.SetName()`. (#1545)
- The `test-benchmark` is no longer a dependency of the `precommit` make target. (#1567)
- Removed the `test-386` make target.
   This was replaced with a full compatibility testing suite (i.e. multi OS/arch) in the CI system. (#1567)

### Fixed

- The sequential timing check of timestamps in the stdout exporter are now setup explicitly to be sequential (#1571). (#1572)
- Windows build of Jaeger tests now compiles with OS specific functions (#1576). (#1577)
- The sequential timing check of timestamps of go.opentelemetry.io/otel/sdk/metric/aggregator/lastvalue are now setup explicitly to be sequential (#1578). (#1579)
- Validate tracestate header keys with vendors according to the W3C TraceContext specification (#1475). (#1581)
- The OTLP exporter includes related labels for translations of a GaugeArray (#1563). (#1570)

## [0.17.0] - 2021-02-12

### Changed

- Rename project default branch from `master` to `main`. (#1505)
- Reverse order in which `Resource` attributes are merged, per change in spec. (#1501)
- Add tooling to maintain "replace" directives in go.mod files automatically. (#1528)
- Create new modules: otel/metric, otel/trace, otel/oteltest, otel/sdk/export/metric, otel/sdk/metric (#1528)
- Move metric-related public global APIs from otel to otel/metric/global. (#1528)

## Fixed

- Fixed otlpgrpc reconnection issue.
- The example code in the README.md of `go.opentelemetry.io/otel/exporters/otlp` is moved to a compiled example test and used the new `WithAddress` instead of `WithEndpoint`. (#1513)
- The otel-collector example now uses the default OTLP receiver port of the collector.

## [0.16.0] - 2021-01-13

### Added

- Add the `ReadOnlySpan` and `ReadWriteSpan` interfaces to provide better control for accessing span data. (#1360)
- `NewGRPCDriver` function returns a `ProtocolDriver` that maintains a single gRPC connection to the collector. (#1369)
- Added documentation about the project's versioning policy. (#1388)
- Added `NewSplitDriver` for OTLP exporter that allows sending traces and metrics to different endpoints. (#1418)
- Added codeql workflow to GitHub Actions (#1428)
- Added Gosec workflow to GitHub Actions (#1429)
- Add new HTTP driver for OTLP exporter in `exporters/otlp/otlphttp`. Currently it only supports the binary protobuf payloads. (#1420)
- Add an OpenCensus exporter bridge. (#1444)

### Changed

- Rename `internal/testing` to `internal/internaltest`. (#1449)
- Rename `export.SpanData` to `export.SpanSnapshot` and use it only for exporting spans. (#1360)
- Store the parent's full `SpanContext` rather than just its span ID in the `span` struct. (#1360)
- Improve span duration accuracy. (#1360)
- Migrated CI/CD from CircleCI to GitHub Actions (#1382)
- Remove duplicate checkout from GitHub Actions workflow (#1407)
- Metric `array` aggregator renamed `exact` to match its `aggregation.Kind` (#1412)
- Metric `exact` aggregator includes per-point timestamps (#1412)
- Metric stdout exporter uses MinMaxSumCount aggregator for ValueRecorder instruments (#1412)
- `NewExporter` from `exporters/otlp` now takes a `ProtocolDriver` as a parameter. (#1369)
- Many OTLP Exporter options became gRPC ProtocolDriver options. (#1369)
- Unify endpoint API that related to OTel exporter. (#1401)
- Optimize metric histogram aggregator to re-use its slice of buckets. (#1435)
- Metric aggregator Count() and histogram Bucket.Counts are consistently `uint64`. (1430)
- Histogram aggregator accepts functional options, uses default boundaries if none given. (#1434)
- `SamplingResult` now passed a `Tracestate` from the parent `SpanContext` (#1432)
- Moved gRPC driver for OTLP exporter to `exporters/otlp/otlpgrpc`. (#1420)
- The `TraceContext` propagator now correctly propagates `TraceState` through the `SpanContext`. (#1447)
- Metric Push and Pull Controller components are combined into a single "basic" Controller:
  - `WithExporter()` and `Start()` to configure Push behavior
  - `Start()` is optional; use `Collect()` and `ForEach()` for Pull behavior
  - `Start()` and `Stop()` accept Context. (#1378)
- The `Event` type is moved from the `otel/sdk/export/trace` package to the `otel/trace` API package. (#1452)

### Removed

- Remove `errUninitializedSpan` as its only usage is now obsolete. (#1360)
- Remove Metric export functionality related to quantiles and summary data points: this is not specified (#1412)
- Remove DDSketch metric aggregator; our intention is to re-introduce this as an option of the histogram aggregator after [new OTLP histogram data types](https://github.com/open-telemetry/opentelemetry-proto/pull/226) are released (#1412)

### Fixed

- `BatchSpanProcessor.Shutdown()` will now shutdown underlying `export.SpanExporter`. (#1443)

## [0.15.0] - 2020-12-10

### Added

- The `WithIDGenerator` `TracerProviderOption` is added to the `go.opentelemetry.io/otel/trace` package to configure an `IDGenerator` for the `TracerProvider`. (#1363)

### Changed

- The Zipkin exporter now uses the Span status code to determine. (#1328)
- `NewExporter` and `Start` functions in `go.opentelemetry.io/otel/exporters/otlp` now receive `context.Context` as a first parameter. (#1357)
- Move the OpenCensus example into `example` directory. (#1359)
- Moved the SDK's `internal.IDGenerator` interface in to the `sdk/trace` package to enable support for externally-defined ID generators. (#1363)
- Bump `github.com/google/go-cmp` from 0.5.3 to 0.5.4 (#1374)
- Bump `github.com/golangci/golangci-lint` in `/internal/tools` (#1375)

### Fixed

- Metric SDK `SumObserver` and `UpDownSumObserver` instruments correctness fixes. (#1381)

## [0.14.0] - 2020-11-19

### Added

- An `EventOption` and the related `NewEventConfig` function are added to the `go.opentelemetry.io/otel` package to configure Span events. (#1254)
- A `TextMapPropagator` and associated `TextMapCarrier` are added to the `go.opentelemetry.io/otel/oteltest` package to test `TextMap` type propagators and their use. (#1259)
- `SpanContextFromContext` returns `SpanContext` from context. (#1255)
- `TraceState` has been added to `SpanContext`. (#1340)
- `DeploymentEnvironmentKey` added to `go.opentelemetry.io/otel/semconv` package. (#1323)
- Add an OpenCensus to OpenTelemetry tracing bridge. (#1305)
- Add a parent context argument to `SpanProcessor.OnStart` to follow the specification. (#1333)
- Add missing tests for `sdk/trace/attributes_map.go`. (#1337)

### Changed

- Move the `go.opentelemetry.io/otel/api/trace` package into `go.opentelemetry.io/otel/trace` with the following changes. (#1229) (#1307)
  - `ID` has been renamed to `TraceID`.
  - `IDFromHex` has been renamed to `TraceIDFromHex`.
  - `EmptySpanContext` is removed.
- Move the `go.opentelemetry.io/otel/api/trace/tracetest` package into `go.opentelemetry.io/otel/oteltest`. (#1229)
- OTLP Exporter updates:
  - supports OTLP v0.6.0 (#1230, #1354)
  - supports configurable aggregation temporality (default: Cumulative, optional: Stateless). (#1296)
- The Sampler is now called on local child spans. (#1233)
- The `Kind` type from the `go.opentelemetry.io/otel/api/metric` package was renamed to `InstrumentKind` to more specifically describe what it is and avoid semantic ambiguity. (#1240)
- The `MetricKind` method of the `Descriptor` type in the `go.opentelemetry.io/otel/api/metric` package was renamed to `Descriptor.InstrumentKind`.
   This matches the returned type and fixes misuse of the term metric. (#1240)
- Move test harness from the `go.opentelemetry.io/otel/api/apitest` package into `go.opentelemetry.io/otel/oteltest`. (#1241)
- Move the `go.opentelemetry.io/otel/api/metric/metrictest` package into `go.opentelemetry.io/oteltest` as part of #964. (#1252)
- Move the `go.opentelemetry.io/otel/api/metric` package into `go.opentelemetry.io/otel/metric` as part of #1303. (#1321)
- Move the `go.opentelemetry.io/otel/api/metric/registry` package into `go.opentelemetry.io/otel/metric/registry` as a part of #1303. (#1316)
- Move the `Number` type (together with related functions) from `go.opentelemetry.io/otel/api/metric` package into `go.opentelemetry.io/otel/metric/number` as a part of #1303. (#1316)
- The function signature of the Span `AddEvent` method in `go.opentelemetry.io/otel` is updated to no longer take an unused context and instead take a required name and a variable number of `EventOption`s. (#1254)
- The function signature of the Span `RecordError` method in `go.opentelemetry.io/otel` is updated to no longer take an unused context and instead take a required error value and a variable number of `EventOption`s. (#1254)
- Move the `go.opentelemetry.io/otel/api/global` package to `go.opentelemetry.io/otel`. (#1262) (#1330)
- Move the `Version` function from `go.opentelemetry.io/otel/sdk` to `go.opentelemetry.io/otel`. (#1330)
- Rename correlation context header from `"otcorrelations"` to `"baggage"` to match the OpenTelemetry specification. (#1267)
- Fix `Code.UnmarshalJSON` to work with valid JSON only. (#1276)
- The `resource.New()` method changes signature to support builtin attributes and functional options, including `telemetry.sdk.*` and
  `host.name` semantic conventions; the former method is renamed `resource.NewWithAttributes`. (#1235)
- The Prometheus exporter now exports non-monotonic counters (i.e. `UpDownCounter`s) as gauges. (#1210)
- Correct the `Span.End` method documentation in the `otel` API to state updates are not allowed on a span after it has ended. (#1310)
- Updated span collection limits for attribute, event and link counts to 1000 (#1318)
- Renamed `semconv.HTTPUrlKey` to `semconv.HTTPURLKey`. (#1338)

### Removed

- The `ErrInvalidHexID`, `ErrInvalidTraceIDLength`, `ErrInvalidSpanIDLength`, `ErrInvalidSpanIDLength`, or `ErrNilSpanID` from the `go.opentelemetry.io/otel` package are unexported now. (#1243)
- The `AddEventWithTimestamp` method on the `Span` interface in `go.opentelemetry.io/otel` is removed due to its redundancy.
   It is replaced by using the `AddEvent` method with a `WithTimestamp` option. (#1254)
- The `MockSpan` and `MockTracer` types are removed from `go.opentelemetry.io/otel/oteltest`.
   `Tracer` and `Span` from the same module should be used in their place instead. (#1306)
- `WorkerCount` option is removed from `go.opentelemetry.io/otel/exporters/otlp`. (#1350)
- Remove the following labels types: INT32, UINT32, UINT64 and FLOAT32. (#1314)

### Fixed

- Rename `MergeItererator` to `MergeIterator` in the `go.opentelemetry.io/otel/label` package. (#1244)
- The `go.opentelemetry.io/otel/api/global` packages global TextMapPropagator now delegates functionality to a globally set delegate for all previously returned propagators. (#1258)
- Fix condition in `label.Any`. (#1299)
- Fix global `TracerProvider` to pass options to its configured provider. (#1329)
- Fix missing handler for `ExactKind` aggregator in OTLP metrics transformer (#1309)

## [0.13.0] - 2020-10-08

### Added

- OTLP Metric exporter supports Histogram aggregation. (#1209)
- The `Code` struct from the `go.opentelemetry.io/otel/codes` package now supports JSON marshaling and unmarshaling as well as implements the `Stringer` interface. (#1214)
- A Baggage API to implement the OpenTelemetry specification. (#1217)
- Add Shutdown method to sdk/trace/provider, shutdown processors in the order they were registered. (#1227)

### Changed

- Set default propagator to no-op propagator. (#1184)
- The `HTTPSupplier`, `HTTPExtractor`, `HTTPInjector`, and `HTTPPropagator` from the `go.opentelemetry.io/otel/api/propagation` package were replaced with unified `TextMapCarrier` and `TextMapPropagator` in the `go.opentelemetry.io/otel/propagation` package. (#1212) (#1325)
- The `New` function from the `go.opentelemetry.io/otel/api/propagation` package was replaced with `NewCompositeTextMapPropagator` in the `go.opentelemetry.io/otel` package. (#1212)
- The status codes of the `go.opentelemetry.io/otel/codes` package have been updated to match the latest OpenTelemetry specification.
   They now are `Unset`, `Error`, and `Ok`.
   They no longer track the gRPC codes. (#1214)
- The `StatusCode` field of the `SpanData` struct in the `go.opentelemetry.io/otel/sdk/export/trace` package now uses the codes package from this package instead of the gRPC project. (#1214)
- Move the `go.opentelemetry.io/otel/api/baggage` package into `go.opentelemetry.io/otel/baggage`. (#1217) (#1325)
- A `Shutdown` method of `SpanProcessor` and all its implementations receives a context and returns an error. (#1264)

### Fixed

- Copies of data from arrays and slices passed to `go.opentelemetry.io/otel/label.ArrayValue()` are now used in the returned `Value` instead of using the mutable data itself. (#1226)

### Removed

- The `ExtractHTTP` and `InjectHTTP` functions from the `go.opentelemetry.io/otel/api/propagation` package were removed. (#1212)
- The `Propagators` interface from the `go.opentelemetry.io/otel/api/propagation` package was removed to conform to the OpenTelemetry specification.
   The explicit `TextMapPropagator` type can be used in its place as this is the `Propagator` type the specification defines. (#1212)
- The `SetAttribute` method of the `Span` from the `go.opentelemetry.io/otel/api/trace` package was removed given its redundancy with the `SetAttributes` method. (#1216)
- The internal implementation of Baggage storage is removed in favor of using the new Baggage API functionality. (#1217)
- Remove duplicate hostname key `HostHostNameKey` in Resource semantic conventions. (#1219)
- Nested array/slice support has been removed. (#1226)

## [0.12.0] - 2020-09-24

### Added

- A `SpanConfigure` function in `go.opentelemetry.io/otel/api/trace` to create a new `SpanConfig` from `SpanOption`s. (#1108)
- In the `go.opentelemetry.io/otel/api/trace` package, `NewTracerConfig` was added to construct new `TracerConfig`s.
   This addition was made to conform with our project option conventions. (#1155)
- Instrumentation library information was added to the Zipkin exporter. (#1119)
- The `SpanProcessor` interface now has a `ForceFlush()` method. (#1166)
- More semantic conventions for k8s as resource attributes. (#1167)

### Changed

- Add reconnecting udp connection type to Jaeger exporter.
   This change adds a new optional implementation of the udp conn interface used to detect changes to an agent's host dns record.
   It then adopts the new destination address to ensure the exporter doesn't get stuck. This change was ported from jaegertracing/jaeger-client-go#520. (#1063)
- Replace `StartOption` and `EndOption` in `go.opentelemetry.io/otel/api/trace` with `SpanOption`.
   This change is matched by replacing the `StartConfig` and `EndConfig` with a unified `SpanConfig`. (#1108)
- Replace the `LinkedTo` span option in `go.opentelemetry.io/otel/api/trace` with `WithLinks`.
   This is be more consistent with our other option patterns, i.e. passing the item to be configured directly instead of its component parts, and provides a cleaner function signature. (#1108)
- The `go.opentelemetry.io/otel/api/trace` `TracerOption` was changed to an interface to conform to project option conventions. (#1109)
- Move the `B3` and `TraceContext` from within the `go.opentelemetry.io/otel/api/trace` package to their own `go.opentelemetry.io/otel/propagators` package.
    This removal of the propagators is reflective of the OpenTelemetry specification for these propagators as well as cleans up the `go.opentelemetry.io/otel/api/trace` API. (#1118)
- Rename Jaeger tags used for instrumentation library information to reflect changes in OpenTelemetry specification. (#1119)
- Rename `ProbabilitySampler` to `TraceIDRatioBased` and change semantics to ignore parent span sampling status. (#1115)
- Move `tools` package under `internal`. (#1141)
- Move `go.opentelemetry.io/otel/api/correlation` package to `go.opentelemetry.io/otel/api/baggage`. (#1142)
   The `correlation.CorrelationContext` propagator has been renamed `baggage.Baggage`.  Other exported functions and types are unchanged.
- Rename `ParentOrElse` sampler to `ParentBased` and allow setting samplers depending on parent span. (#1153)
- In the `go.opentelemetry.io/otel/api/trace` package, `SpanConfigure` was renamed to `NewSpanConfig`. (#1155)
- Change `dependabot.yml` to add a `Skip Changelog` label to dependabot-sourced PRs. (#1161)
- The [configuration style guide](https://github.com/open-telemetry/opentelemetry-go/blob/master/CONTRIBUTING.md#config) has been updated to
   recommend the use of `newConfig()` instead of `configure()`. (#1163)
- The `otlp.Config` type has been unexported and changed to `otlp.config`, along with its initializer. (#1163)
- Ensure exported interface types include parameter names and update the
   Style Guide to reflect this styling rule. (#1172)
- Don't consider unset environment variable for resource detection to be an error. (#1170)
- Rename `go.opentelemetry.io/otel/api/metric.ConfigureInstrument` to `NewInstrumentConfig` and
  `go.opentelemetry.io/otel/api/metric.ConfigureMeter` to `NewMeterConfig`.
- ValueObserver instruments use LastValue aggregator by default. (#1165)
- OTLP Metric exporter supports LastValue aggregation. (#1165)
- Move the `go.opentelemetry.io/otel/api/unit` package to `go.opentelemetry.io/otel/unit`. (#1185)
- Rename `Provider` to `MeterProvider` in the `go.opentelemetry.io/otel/api/metric` package. (#1190)
- Rename `NoopProvider` to `NoopMeterProvider` in the `go.opentelemetry.io/otel/api/metric` package. (#1190)
- Rename `NewProvider` to `NewMeterProvider` in the `go.opentelemetry.io/otel/api/metric/metrictest` package. (#1190)
- Rename `Provider` to `MeterProvider` in the `go.opentelemetry.io/otel/api/metric/registry` package. (#1190)
- Rename `NewProvider` to `NewMeterProvider` in the `go.opentelemetry.io/otel/api/metri/registryc` package. (#1190)
- Rename `Provider` to `TracerProvider` in the `go.opentelemetry.io/otel/api/trace` package. (#1190)
- Rename `NoopProvider` to `NoopTracerProvider` in the `go.opentelemetry.io/otel/api/trace` package. (#1190)
- Rename `Provider` to `TracerProvider` in the `go.opentelemetry.io/otel/api/trace/tracetest` package. (#1190)
- Rename `NewProvider` to `NewTracerProvider` in the `go.opentelemetry.io/otel/api/trace/tracetest` package. (#1190)
- Rename `WrapperProvider` to `WrapperTracerProvider` in the `go.opentelemetry.io/otel/bridge/opentracing` package. (#1190)
- Rename `NewWrapperProvider` to `NewWrapperTracerProvider` in the `go.opentelemetry.io/otel/bridge/opentracing` package. (#1190)
- Rename `Provider` method of the pull controller to `MeterProvider` in the `go.opentelemetry.io/otel/sdk/metric/controller/pull` package. (#1190)
- Rename `Provider` method of the push controller to `MeterProvider` in the `go.opentelemetry.io/otel/sdk/metric/controller/push` package. (#1190)
- Rename `ProviderOptions` to `TracerProviderConfig` in the `go.opentelemetry.io/otel/sdk/trace` package. (#1190)
- Rename `ProviderOption` to `TracerProviderOption` in the `go.opentelemetry.io/otel/sdk/trace` package. (#1190)
- Rename `Provider` to `TracerProvider` in the `go.opentelemetry.io/otel/sdk/trace` package. (#1190)
- Rename `NewProvider` to `NewTracerProvider` in the `go.opentelemetry.io/otel/sdk/trace` package. (#1190)
- Renamed `SamplingDecision` values to comply with OpenTelemetry specification change. (#1192)
- Renamed Zipkin attribute names from `ot.status_code & ot.status_description` to `otel.status_code & otel.status_description`. (#1201)
- The default SDK now invokes registered `SpanProcessor`s in the order they were registered with the `TracerProvider`. (#1195)
- Add test of spans being processed by the `SpanProcessor`s in the order they were registered. (#1203)

### Removed

- Remove the B3 propagator from `go.opentelemetry.io/otel/propagators`. It is now located in the
   `go.opentelemetry.io/contrib/propagators/` module. (#1191)
- Remove the semantic convention for HTTP status text, `HTTPStatusTextKey` from package `go.opentelemetry.io/otel/semconv`. (#1194)

### Fixed

- Zipkin example no longer mentions `ParentSampler`, corrected to `ParentBased`. (#1171)
- Fix missing shutdown processor in otel-collector example. (#1186)
- Fix missing shutdown processor in basic and namedtracer examples. (#1197)

## [0.11.0] - 2020-08-24

### Added

- Support for exporting array-valued attributes via OTLP. (#992)
- `Noop` and `InMemory` `SpanBatcher` implementations to help with testing integrations. (#994)
- Support for filtering metric label sets. (#1047)
- A dimensionality-reducing metric Processor. (#1057)
- Integration tests for more OTel Collector Attribute types. (#1062)
- A new `WithSpanProcessor` `ProviderOption` is added to the `go.opentelemetry.io/otel/sdk/trace` package to create a `Provider` and automatically register the `SpanProcessor`. (#1078)

### Changed

- Rename `sdk/metric/processor/test` to `sdk/metric/processor/processortest`. (#1049)
- Rename `sdk/metric/controller/test` to `sdk/metric/controller/controllertest`. (#1049)
- Rename `api/testharness` to `api/apitest`. (#1049)
- Rename `api/trace/testtrace` to `api/trace/tracetest`. (#1049)
- Change Metric Processor to merge multiple observations. (#1024)
- The `go.opentelemetry.io/otel/bridge/opentracing` bridge package has been made into its own module.
   This removes the package dependencies of this bridge from the rest of the OpenTelemetry based project. (#1038)
- Renamed `go.opentelemetry.io/otel/api/standard` package to `go.opentelemetry.io/otel/semconv` to avoid the ambiguous and generic name `standard` and better describe the package as containing OpenTelemetry semantic conventions. (#1016)
- The environment variable used for resource detection has been changed from `OTEL_RESOURCE_LABELS` to `OTEL_RESOURCE_ATTRIBUTES` (#1042)
- Replace `WithSyncer` with `WithBatcher` in examples. (#1044)
- Replace the `google.golang.org/grpc/codes` dependency in the API with an equivalent `go.opentelemetry.io/otel/codes` package. (#1046)
- Merge the `go.opentelemetry.io/otel/api/label` and `go.opentelemetry.io/otel/api/kv` into the new `go.opentelemetry.io/otel/label` package. (#1060)
- Unify Callback Function Naming.
   Rename `*Callback` with `*Func`. (#1061)
- CI builds validate against last two versions of Go, dropping 1.13 and adding 1.15. (#1064)
- The `go.opentelemetry.io/otel/sdk/export/trace` interfaces `SpanSyncer` and `SpanBatcher` have been replaced with a specification compliant `Exporter` interface.
   This interface still supports the export of `SpanData`, but only as a slice.
   Implementation are also required now to return any error from `ExportSpans` if one occurs as well as implement a `Shutdown` method for exporter clean-up. (#1078)
- The `go.opentelemetry.io/otel/sdk/trace` `NewBatchSpanProcessor` function no longer returns an error.
   If a `nil` exporter is passed as an argument to this function, instead of it returning an error, it now returns a `BatchSpanProcessor` that handles the export of `SpanData` by not taking any action. (#1078)
- The `go.opentelemetry.io/otel/sdk/trace` `NewProvider` function to create a `Provider` no longer returns an error, instead only a `*Provider`.
   This change is related to `NewBatchSpanProcessor` not returning an error which was the only error this function would return. (#1078)

### Removed

- Duplicate, unused API sampler interface. (#999)
   Use the [`Sampler` interface](https://github.com/open-telemetry/opentelemetry-go/blob/v0.11.0/sdk/trace/sampling.go) provided by the SDK instead.
- The `grpctrace` instrumentation was moved to the `go.opentelemetry.io/contrib` repository and out of this repository.
   This move includes moving the `grpc` example to the `go.opentelemetry.io/contrib` as well. (#1027)
- The `WithSpan` method of the `Tracer` interface.
   The functionality this method provided was limited compared to what a user can provide themselves.
   It was removed with the understanding that if there is sufficient user need it can be added back based on actual user usage. (#1043)
- The `RegisterSpanProcessor` and `UnregisterSpanProcessor` functions.
   These were holdovers from an approach prior to the TracerProvider design. They were not used anymore. (#1077)
- The `oterror` package. (#1026)
- The `othttp` and `httptrace` instrumentations were moved to `go.opentelemetry.io/contrib`. (#1032)

### Fixed

- The `semconv.HTTPServerMetricAttributesFromHTTPRequest()` function no longer generates the high-cardinality `http.request.content.length` label. (#1031)
- Correct instrumentation version tag in Jaeger exporter. (#1037)
- The SDK span will now set an error event if the `End` method is called during a panic (i.e. it was deferred). (#1043)
- Move internally generated protobuf code from the `go.opentelemetry.io/otel` to the OTLP exporter to reduce dependency overhead. (#1050)
- The `otel-collector` example referenced outdated collector processors. (#1006)

## [0.10.0] - 2020-07-29

This release migrates the default OpenTelemetry SDK into its own Go module, decoupling the SDK from the API and reducing dependencies for instrumentation packages.

### Added

- The Zipkin exporter now has `NewExportPipeline` and `InstallNewPipeline` constructor functions to match the common pattern.
    These function build a new exporter with default SDK options and register the exporter with the `global` package respectively. (#944)
- Add propagator option for gRPC instrumentation. (#986)
- The `testtrace` package now tracks the `trace.SpanKind` for each span. (#987)

### Changed

- Replace the `RegisterGlobal` `Option` in the Jaeger exporter with an `InstallNewPipeline` constructor function.
   This matches the other exporter constructor patterns and will register a new exporter after building it with default configuration. (#944)
- The trace (`go.opentelemetry.io/otel/exporters/trace/stdout`) and metric (`go.opentelemetry.io/otel/exporters/metric/stdout`) `stdout` exporters are now merged into a single exporter at `go.opentelemetry.io/otel/exporters/stdout`.
   This new exporter was made into its own Go module to follow the pattern of all exporters and decouple it from the `go.opentelemetry.io/otel` module. (#956, #963)
- Move the `go.opentelemetry.io/otel/exporters/test` test package to `go.opentelemetry.io/otel/sdk/export/metric/metrictest`. (#962)
- The `go.opentelemetry.io/otel/api/kv/value` package was merged into the parent `go.opentelemetry.io/otel/api/kv` package. (#968)
  - `value.Bool` was replaced with `kv.BoolValue`.
  - `value.Int64` was replaced with `kv.Int64Value`.
  - `value.Uint64` was replaced with `kv.Uint64Value`.
  - `value.Float64` was replaced with `kv.Float64Value`.
  - `value.Int32` was replaced with `kv.Int32Value`.
  - `value.Uint32` was replaced with `kv.Uint32Value`.
  - `value.Float32` was replaced with `kv.Float32Value`.
  - `value.String` was replaced with `kv.StringValue`.
  - `value.Int` was replaced with `kv.IntValue`.
  - `value.Uint` was replaced with `kv.UintValue`.
  - `value.Array` was replaced with `kv.ArrayValue`.
- Rename `Infer` to `Any` in the `go.opentelemetry.io/otel/api/kv` package. (#972)
- Change `othttp` to use the `httpsnoop` package to wrap the `ResponseWriter` so that optional interfaces (`http.Hijacker`, `http.Flusher`, etc.) that are implemented by the original `ResponseWriter`are also implemented by the wrapped `ResponseWriter`. (#979)
- Rename `go.opentelemetry.io/otel/sdk/metric/aggregator/test` package to `go.opentelemetry.io/otel/sdk/metric/aggregator/aggregatortest`. (#980)
- Make the SDK into its own Go module called `go.opentelemetry.io/otel/sdk`. (#985)
- Changed the default trace `Sampler` from `AlwaysOn` to `ParentOrElse(AlwaysOn)`. (#989)

### Removed

- The `IndexedAttribute` function from the `go.opentelemetry.io/otel/api/label` package was removed in favor of `IndexedLabel` which it was synonymous with. (#970)

### Fixed

- Bump github.com/golangci/golangci-lint from 1.28.3 to 1.29.0 in /tools. (#953)
- Bump github.com/google/go-cmp from 0.5.0 to 0.5.1. (#957)
- Use `global.Handle` for span export errors in the OTLP exporter. (#946)
- Correct Go language formatting in the README documentation. (#961)
- Remove default SDK dependencies from the `go.opentelemetry.io/otel/api` package. (#977)
- Remove default SDK dependencies from the `go.opentelemetry.io/otel/instrumentation` package. (#983)
- Move documented examples for `go.opentelemetry.io/otel/instrumentation/grpctrace` interceptors into Go example tests. (#984)

## [0.9.0] - 2020-07-20

### Added

- A new Resource Detector interface is included to allow resources to be automatically detected and included. (#939)
- A Detector to automatically detect resources from an environment variable. (#939)
- Github action to generate protobuf Go bindings locally in `internal/opentelemetry-proto-gen`. (#938)
- OTLP .proto files from `open-telemetry/opentelemetry-proto` imported as a git submodule under `internal/opentelemetry-proto`.
   References to `github.com/open-telemetry/opentelemetry-proto` changed to `go.opentelemetry.io/otel/internal/opentelemetry-proto-gen`. (#942)

### Changed

- Non-nil value `struct`s for key-value pairs will be marshalled using JSON rather than `Sprintf`. (#948)

### Removed

- Removed dependency on `github.com/open-telemetry/opentelemetry-collector`. (#943)

## [0.8.0] - 2020-07-09

### Added

- The `B3Encoding` type to represent the B3 encoding(s) the B3 propagator can inject.
   A value for HTTP supported encodings (Multiple Header: `MultipleHeader`, Single Header: `SingleHeader`) are included. (#882)
- The `FlagsDeferred` trace flag to indicate if the trace sampling decision has been deferred. (#882)
- The `FlagsDebug` trace flag to indicate if the trace is a debug trace. (#882)
- Add `peer.service` semantic attribute. (#898)
- Add database-specific semantic attributes. (#899)
- Add semantic convention for `faas.coldstart` and `container.id`. (#909)
- Add http content size semantic conventions. (#905)
- Include `http.request_content_length` in HTTP request basic attributes. (#905)
- Add semantic conventions for operating system process resource attribute keys. (#919)
- The Jaeger exporter now has a `WithBatchMaxCount` option to specify the maximum number of spans sent in a batch. (#931)

### Changed

- Update `CONTRIBUTING.md` to ask for updates to `CHANGELOG.md` with each pull request. (#879)
- Use lowercase header names for B3 Multiple Headers. (#881)
- The B3 propagator `SingleHeader` field has been replaced with `InjectEncoding`.
   This new field can be set to combinations of the `B3Encoding` bitmasks and will inject trace information in these encodings.
   If no encoding is set, the propagator will default to `MultipleHeader` encoding. (#882)
- The B3 propagator now extracts from either HTTP encoding of B3 (Single Header or Multiple Header) based on what is contained in the header.
   Preference is given to Single Header encoding with Multiple Header being the fallback if Single Header is not found or is invalid.
   This behavior change is made to dynamically support all correctly encoded traces received instead of having to guess the expected encoding prior to receiving. (#882)
- Extend semantic conventions for RPC. (#900)
- To match constant naming conventions in the `api/standard` package, the `FaaS*` key names are appended with a suffix of `Key`. (#920)
  - `"api/standard".FaaSName` -> `FaaSNameKey`
  - `"api/standard".FaaSID` -> `FaaSIDKey`
  - `"api/standard".FaaSVersion` -> `FaaSVersionKey`
  - `"api/standard".FaaSInstance` -> `FaaSInstanceKey`

### Removed

- The `FlagsUnused` trace flag is removed.
   The purpose of this flag was to act as the inverse of `FlagsSampled`, the inverse of `FlagsSampled` is used instead. (#882)
- The B3 header constants (`B3SingleHeader`, `B3DebugFlagHeader`, `B3TraceIDHeader`, `B3SpanIDHeader`, `B3SampledHeader`, `B3ParentSpanIDHeader`) are removed.
   If B3 header keys are needed [the authoritative OpenZipkin package constants](https://pkg.go.dev/github.com/openzipkin/zipkin-go@v0.2.2/propagation/b3?tab=doc#pkg-constants) should be used instead. (#882)

### Fixed

- The B3 Single Header name is now correctly `b3` instead of the previous `X-B3`. (#881)
- The B3 propagator now correctly supports sampling only values (`b3: 0`, `b3: 1`, or `b3: d`) for a Single B3 Header. (#882)
- The B3 propagator now propagates the debug flag.
   This removes the behavior of changing the debug flag into a set sampling bit.
   Instead, this now follow the B3 specification and omits the `X-B3-Sampling` header. (#882)
- The B3 propagator now tracks "unset" sampling state (meaning "defer the decision") and does not set the `X-B3-Sampling` header when injecting. (#882)
- Bump github.com/itchyny/gojq from 0.10.3 to 0.10.4 in /tools. (#883)
- Bump github.com/opentracing/opentracing-go from v1.1.1-0.20190913142402-a7454ce5950e to v1.2.0. (#885)
- The tracing time conversion for OTLP spans is now correctly set to `UnixNano`. (#896)
- Ensure span status is not set to `Unknown` when no HTTP status code is provided as it is assumed to be `200 OK`. (#908)
- Ensure `httptrace.clientTracer` closes `http.headers` span. (#912)
- Prometheus exporter will not apply stale updates or forget inactive metrics. (#903)
- Add test for api.standard `HTTPClientAttributesFromHTTPRequest`. (#905)
- Bump github.com/golangci/golangci-lint from 1.27.0 to 1.28.1 in /tools. (#901, #913)
- Update otel-colector example to use the v0.5.0 collector. (#915)
- The `grpctrace` instrumentation uses a span name conforming to the OpenTelemetry semantic conventions (does not contain a leading slash (`/`)). (#922)
- The `grpctrace` instrumentation includes an `rpc.method` attribute now set to the gRPC method name. (#900, #922)
- The `grpctrace` instrumentation `rpc.service` attribute now contains the package name if one exists.
   This is in accordance with OpenTelemetry semantic conventions. (#922)
- Correlation Context extractor will no longer insert an empty map into the returned context when no valid values are extracted. (#923)
- Bump google.golang.org/api from 0.28.0 to 0.29.0 in /exporters/trace/jaeger. (#925)
- Bump github.com/itchyny/gojq from 0.10.4 to 0.11.0 in /tools. (#926)
- Bump github.com/golangci/golangci-lint from 1.28.1 to 1.28.2 in /tools. (#930)

## [0.7.0] - 2020-06-26

This release implements the v0.5.0 version of the OpenTelemetry specification.

### Added

- The othttp instrumentation now includes default metrics. (#861)
- This CHANGELOG file to track all changes in the project going forward.
- Support for array type attributes. (#798)
- Apply transitive dependabot go.mod dependency updates as part of a new automatic Github workflow. (#844)
- Timestamps are now passed to exporters for each export. (#835)
- Add new `Accumulation` type to metric SDK to transport telemetry from `Accumulator`s to `Processor`s.
   This replaces the prior `Record` `struct` use for this purpose. (#835)
- New dependabot integration to automate package upgrades. (#814)
- `Meter` and `Tracer` implementations accept instrumentation version version as an optional argument.
   This instrumentation version is passed on to exporters. (#811) (#805) (#802)
- The OTLP exporter includes the instrumentation version in telemetry it exports. (#811)
- Environment variables for Jaeger exporter are supported. (#796)
- New `aggregation.Kind` in the export metric API. (#808)
- New example that uses OTLP and the collector. (#790)
- Handle errors in the span `SetName` during span initialization. (#791)
- Default service config to enable retries for retry-able failed requests in the OTLP exporter and an option to override this default. (#777)
- New `go.opentelemetry.io/otel/api/oterror` package to uniformly support error handling and definitions for the project. (#778)
- New `global` default implementation of the `go.opentelemetry.io/otel/api/oterror.Handler` interface to be used to handle errors prior to an user defined `Handler`.
   There is also functionality for the user to register their `Handler` as well as a convenience function `Handle` to handle an error with this global `Handler`(#778)
- Options to specify propagators for httptrace and grpctrace instrumentation. (#784)
- The required `application/json` header for the Zipkin exporter is included in all exports. (#774)
- Integrate HTTP semantics helpers from the contrib repository into the `api/standard` package. #769

### Changed

- Rename `Integrator` to `Processor` in the metric SDK. (#863)
- Rename `AggregationSelector` to `AggregatorSelector`. (#859)
- Rename `SynchronizedCopy` to `SynchronizedMove`. (#858)
- Rename `simple` integrator to `basic` integrator. (#857)
- Merge otlp collector examples. (#841)
- Change the metric SDK to support cumulative, delta, and pass-through exporters directly.
   With these changes, cumulative and delta specific exporters are able to request the correct kind of aggregation from the SDK. (#840)
- The `Aggregator.Checkpoint` API is renamed to `SynchronizedCopy` and adds an argument, a different `Aggregator` into which the copy is stored. (#812)
- The `export.Aggregator` contract is that `Update()` and `SynchronizedCopy()` are synchronized with each other.
   All the aggregation interfaces (`Sum`, `LastValue`, ...) are not meant to be synchronized, as the caller is expected to synchronize aggregators at a higher level after the `Accumulator`.
   Some of the `Aggregators` used unnecessary locking and that has been cleaned up. (#812)
- Use of `metric.Number` was replaced by `int64` now that we use `sync.Mutex` in the `MinMaxSumCount` and `Histogram` `Aggregators`. (#812)
- Replace `AlwaysParentSample` with `ParentSample(fallback)` to match the OpenTelemetry v0.5.0 specification. (#810)
- Rename `sdk/export/metric/aggregator` to `sdk/export/metric/aggregation`. #808
- Send configured headers with every request in the OTLP exporter, instead of just on connection creation. (#806)
- Update error handling for any one off error handlers, replacing, instead, with the `global.Handle` function. (#791)
- Rename `plugin` directory to `instrumentation` to match the OpenTelemetry specification. (#779)
- Makes the argument order to Histogram and DDSketch `New()` consistent. (#781)

### Removed

- `Uint64NumberKind` and related functions from the API. (#864)
- Context arguments from `Aggregator.Checkpoint` and `Integrator.Process` as they were unused. (#803)
- `SpanID` is no longer included in parameters for sampling decision to match the OpenTelemetry specification. (#775)

### Fixed

- Upgrade OTLP exporter to opentelemetry-proto matching the opentelemetry-collector v0.4.0 release. (#866)
- Allow changes to `go.sum` and `go.mod` when running dependabot tidy-up. (#871)
- Bump github.com/stretchr/testify from 1.4.0 to 1.6.1. (#824)
- Bump github.com/prometheus/client_golang from 1.7.0 to 1.7.1 in /exporters/metric/prometheus. (#867)
- Bump google.golang.org/grpc from 1.29.1 to 1.30.0 in /exporters/trace/jaeger. (#853)
- Bump google.golang.org/grpc from 1.29.1 to 1.30.0 in /exporters/trace/zipkin. (#854)
- Bumps github.com/golang/protobuf from 1.3.2 to 1.4.2 (#848)
- Bump github.com/stretchr/testify from 1.4.0 to 1.6.1 in /exporters/otlp (#817)
- Bump github.com/golangci/golangci-lint from 1.25.1 to 1.27.0 in /tools (#828)
- Bump github.com/prometheus/client_golang from 1.5.0 to 1.7.0 in /exporters/metric/prometheus (#838)
- Bump github.com/stretchr/testify from 1.4.0 to 1.6.1 in /exporters/trace/jaeger (#829)
- Bump github.com/benbjohnson/clock from 1.0.0 to 1.0.3 (#815)
- Bump github.com/stretchr/testify from 1.4.0 to 1.6.1 in /exporters/trace/zipkin (#823)
- Bump github.com/itchyny/gojq from 0.10.1 to 0.10.3 in /tools (#830)
- Bump github.com/stretchr/testify from 1.4.0 to 1.6.1 in /exporters/metric/prometheus (#822)
- Bump google.golang.org/grpc from 1.27.1 to 1.29.1 in /exporters/trace/zipkin (#820)
- Bump google.golang.org/grpc from 1.27.1 to 1.29.1 in /exporters/trace/jaeger (#831)
- Bump github.com/google/go-cmp from 0.4.0 to 0.5.0 (#836)
- Bump github.com/google/go-cmp from 0.4.0 to 0.5.0 in /exporters/trace/jaeger (#837)
- Bump github.com/google/go-cmp from 0.4.0 to 0.5.0 in /exporters/otlp (#839)
- Bump google.golang.org/api from 0.20.0 to 0.28.0 in /exporters/trace/jaeger (#843)
- Set span status from HTTP status code in the othttp instrumentation. (#832)
- Fixed typo in push controller comment. (#834)
- The `Aggregator` testing has been updated and cleaned. (#812)
- `metric.Number(0)` expressions are replaced by `0` where possible. (#812)
- Fixed `global` `handler_test.go` test failure. #804
- Fixed `BatchSpanProcessor.Shutdown` to wait until all spans are processed. (#766)
- Fixed OTLP example's accidental early close of exporter. (#807)
- Ensure zipkin exporter reads and closes response body. (#788)
- Update instrumentation to use `api/standard` keys instead of custom keys. (#782)
- Clean up tools and RELEASING documentation. (#762)

## [0.6.0] - 2020-05-21

### Added

- Support for `Resource`s in the prometheus exporter. (#757)
- New pull controller. (#751)
- New `UpDownSumObserver` instrument. (#750)
- OpenTelemetry collector demo. (#711)
- New `SumObserver` instrument. (#747)
- New `UpDownCounter` instrument. (#745)
- New timeout `Option` and configuration function `WithTimeout` to the push controller. (#742)
- New `api/standards` package to implement semantic conventions and standard key-value generation. (#731)

### Changed

- Rename `Register*` functions in the metric API to `New*` for all `Observer` instruments. (#761)
- Use `[]float64` for histogram boundaries, not `[]metric.Number`. (#758)
- Change OTLP example to use exporter as a trace `Syncer` instead of as an unneeded `Batcher`. (#756)
- Replace `WithResourceAttributes()` with `WithResource()` in the trace SDK. (#754)
- The prometheus exporter now uses the new pull controller. (#751)
- Rename `ScheduleDelayMillis` to `BatchTimeout` in the trace `BatchSpanProcessor`.(#752)
- Support use of synchronous instruments in asynchronous callbacks (#725)
- Move `Resource` from the `Export` method parameter into the metric export `Record`. (#739)
- Rename `Observer` instrument to `ValueObserver`. (#734)
- The push controller now has a method (`Provider()`) to return a `metric.Provider` instead of the old `Meter` method that acted as a `metric.Provider`. (#738)
- Replace `Measure` instrument by `ValueRecorder` instrument. (#732)
- Rename correlation context header from `"Correlation-Context"` to `"otcorrelations"` to match the OpenTelemetry specification. (#727)

### Fixed

- Ensure gRPC `ClientStream` override methods do not panic in grpctrace package. (#755)
- Disable parts of `BatchSpanProcessor` test until a fix is found. (#743)
- Fix `string` case in `kv` `Infer` function. (#746)
- Fix panic in grpctrace client interceptors. (#740)
- Refactor the `api/metrics` push controller and add `CheckpointSet` synchronization. (#737)
- Rewrite span batch process queue batching logic. (#719)
- Remove the push controller named Meter map. (#738)
- Fix Histogram aggregator initial state (fix #735). (#736)
- Ensure golang alpine image is running `golang-1.14` for examples. (#733)
- Added test for grpctrace `UnaryInterceptorClient`. (#695)
- Rearrange `api/metric` code layout. (#724)

## [0.5.0] - 2020-05-13

### Added

- Batch `Observer` callback support. (#717)
- Alias `api` types to root package of project. (#696)
- Create basic `othttp.Transport` for simple client instrumentation. (#678)
- `SetAttribute(string, interface{})` to the trace API. (#674)
- Jaeger exporter option that allows user to specify custom http client. (#671)
- `Stringer` and `Infer` methods to `key`s. (#662)

### Changed

- Rename `NewKey` in the `kv` package to just `Key`. (#721)
- Move `core` and `key` to `kv` package. (#720)
- Make the metric API `Meter` a `struct` so the abstract `MeterImpl` can be passed and simplify implementation. (#709)
- Rename SDK `Batcher` to `Integrator` to match draft OpenTelemetry SDK specification. (#710)
- Rename SDK `Ungrouped` integrator to `simple.Integrator` to match draft OpenTelemetry SDK specification. (#710)
- Rename SDK `SDK` `struct` to `Accumulator` to match draft OpenTelemetry SDK specification. (#710)
- Move `Number` from `core` to `api/metric` package. (#706)
- Move `SpanContext` from `core` to `trace` package. (#692)
- Change traceparent header from `Traceparent` to `traceparent` to implement the W3C specification. (#681)

### Fixed

- Update tooling to run generators in all submodules. (#705)
- gRPC interceptor regexp to match methods without a service name. (#683)
- Use a `const` for padding 64-bit B3 trace IDs. (#701)
- Update `mockZipkin` listen address from `:0` to `127.0.0.1:0`. (#700)
- Left-pad 64-bit B3 trace IDs with zero. (#698)
- Propagate at least the first W3C tracestate header. (#694)
- Remove internal `StateLocker` implementation. (#688)
- Increase instance size CI system uses. (#690)
- Add a `key` benchmark and use reflection in `key.Infer()`. (#679)
- Fix internal `global` test by using `global.Meter` with `RecordBatch()`. (#680)
- Reimplement histogram using mutex instead of `StateLocker`. (#669)
- Switch `MinMaxSumCount` to a mutex lock implementation instead of `StateLocker`. (#667)
- Update documentation to not include any references to `WithKeys`. (#672)
- Correct misspelling. (#668)
- Fix clobbering of the span context if extraction fails. (#656)
- Bump `golangci-lint` and work around the corrupting bug. (#666) (#670)

## [0.4.3] - 2020-04-24

### Added

- `Dockerfile` and `docker-compose.yml` to run example code. (#635)
- New `grpctrace` package that provides gRPC client and server interceptors for both unary and stream connections. (#621)
- New `api/label` package, providing common label set implementation. (#651)
- Support for JSON marshaling of `Resources`. (#654)
- `TraceID` and `SpanID` implementations for `Stringer` interface. (#642)
- `RemoteAddrKey` in the othttp plugin to include the HTTP client address in top-level spans. (#627)
- `WithSpanFormatter` option to the othttp plugin. (#617)
- Updated README to include section for compatible libraries and include reference to the contrib repository. (#612)
- The prometheus exporter now supports exporting histograms. (#601)
- A `String` method to the `Resource` to return a hashable identifier for a now unique resource. (#613)
- An `Iter` method to the `Resource` to return an array `AttributeIterator`. (#613)
- An `Equal` method to the `Resource` test the equivalence of resources. (#613)
- An iterable structure (`AttributeIterator`) for `Resource` attributes.

### Changed

- zipkin export's `NewExporter` now requires a `serviceName` argument to ensure this needed values is provided. (#644)
- Pass `Resources` through the metrics export pipeline. (#659)

### Removed

- `WithKeys` option from the metric API. (#639)

### Fixed

- Use the `label.Set.Equivalent` value instead of an encoding in the batcher. (#658)
- Correct typo `trace.Exporter` to `trace.SpanSyncer` in comments. (#653)
- Use type names for return values in jaeger exporter. (#648)
- Increase the visibility of the `api/key` package by updating comments and fixing usages locally. (#650)
- `Checkpoint` only after `Update`; Keep records in the `sync.Map` longer. (#647)
- Do not cache `reflect.ValueOf()` in metric Labels. (#649)
- Batch metrics exported from the OTLP exporter based on `Resource` and labels. (#626)
- Add error wrapping to the prometheus exporter. (#631)
- Update the OTLP exporter batching of traces to use a unique `string` representation of an associated `Resource` as the batching key. (#623)
- Update OTLP `SpanData` transform to only include the `ParentSpanID` if one exists. (#614)
- Update `Resource` internal representation to uniquely and reliably identify resources. (#613)
- Check return value from `CheckpointSet.ForEach` in prometheus exporter. (#622)
- Ensure spans created by httptrace client tracer reflect operation structure. (#618)
- Create a new recorder rather than reuse when multiple observations in same epoch for asynchronous instruments. #610
- The default port the OTLP exporter uses to connect to the OpenTelemetry collector is updated to match the one the collector listens on by default. (#611)

## [0.4.2] - 2020-03-31

### Fixed

- Fix `pre_release.sh` to update version in `sdk/opentelemetry.go`. (#607)
- Fix time conversion from internal to OTLP in OTLP exporter. (#606)

## [0.4.1] - 2020-03-31

### Fixed

- Update `tag.sh` to create signed tags. (#604)

## [0.4.0] - 2020-03-30

### Added

- New API package `api/metric/registry` that exposes a `MeterImpl` wrapper for use by SDKs to generate unique instruments. (#580)
- Script to verify examples after a new release. (#579)

### Removed

- The dogstatsd exporter due to lack of support.
   This additionally removes support for statsd. (#591)
- `LabelSet` from the metric API.
   This is replaced by a `[]core.KeyValue` slice. (#595)
- `Labels` from the metric API's `Meter` interface. (#595)

### Changed

- The metric `export.Labels` became an interface which the SDK implements and the `export` package provides a simple, immutable implementation of this interface intended for testing purposes. (#574)
- Renamed `internal/metric.Meter` to `MeterImpl`. (#580)
- Renamed `api/global/internal.obsImpl` to `asyncImpl`. (#580)

### Fixed

- Corrected missing return in mock span. (#582)
- Update License header for all source files to match CNCF guidelines and include a test to ensure it is present. (#586) (#596)
- Update to v0.3.0 of the OTLP in the OTLP exporter. (#588)
- Update pre-release script to be compatible between GNU and BSD based systems. (#592)
- Add a `RecordBatch` benchmark. (#594)
- Moved span transforms of the OTLP exporter to the internal package. (#593)
- Build both go-1.13 and go-1.14 in circleci to test for all supported versions of Go. (#569)
- Removed unneeded allocation on empty labels in OLTP exporter. (#597)
- Update `BatchedSpanProcessor` to process the queue until no data but respect max batch size. (#599)
- Update project documentation godoc.org links to pkg.go.dev. (#602)

## [0.3.0] - 2020-03-21

This is a first official beta release, which provides almost fully complete metrics, tracing, and context propagation functionality.
There is still a possibility of breaking changes.

### Added

- Add `Observer` metric instrument. (#474)
- Add global `Propagators` functionality to enable deferred initialization for propagators registered before the first Meter SDK is installed. (#494)
- Simplified export setup pipeline for the jaeger exporter to match other exporters. (#459)
- The zipkin trace exporter. (#495)
- The OTLP exporter to export metric and trace telemetry to the OpenTelemetry collector. (#497) (#544) (#545)
- Add `StatusMessage` field to the trace `Span`. (#524)
- Context propagation in OpenTracing bridge in terms of OpenTelemetry context propagation. (#525)
- The `Resource` type was added to the SDK. (#528)
- The global API now supports a `Tracer` and `Meter` function as shortcuts to getting a global `*Provider` and calling these methods directly. (#538)
- The metric API now defines a generic `MeterImpl` interface to support general purpose `Meter` construction.
   Additionally, `SyncImpl` and `AsyncImpl` are added to support general purpose instrument construction. (#560)
- A metric `Kind` is added to represent the `MeasureKind`, `ObserverKind`, and `CounterKind`. (#560)
- Scripts to better automate the release process. (#576)

### Changed

- Default to to use `AlwaysSampler` instead of `ProbabilitySampler` to match OpenTelemetry specification. (#506)
- Renamed `AlwaysSampleSampler` to `AlwaysOnSampler` in the trace API. (#511)
- Renamed `NeverSampleSampler` to `AlwaysOffSampler` in the trace API. (#511)
- The `Status` field of the `Span` was changed to `StatusCode` to disambiguate with the added `StatusMessage`. (#524)
- Updated the trace `Sampler` interface conform to the OpenTelemetry specification. (#531)
- Rename metric API `Options` to `Config`. (#541)
- Rename metric `Counter` aggregator to be `Sum`. (#541)
- Unify metric options into `Option` from instrument specific options. (#541)
- The trace API's `TraceProvider` now support `Resource`s. (#545)
- Correct error in zipkin module name. (#548)
- The jaeger trace exporter now supports `Resource`s. (#551)
- Metric SDK now supports `Resource`s.
   The `WithResource` option was added to configure a `Resource` on creation and the `Resource` method was added to the metric `Descriptor` to return the associated `Resource`. (#552)
- Replace `ErrNoLastValue` and `ErrEmptyDataSet` by `ErrNoData` in the metric SDK. (#557)
- The stdout trace exporter now supports `Resource`s. (#558)
- The metric `Descriptor` is now included at the API instead of the SDK. (#560)
- Replace `Ordered` with an iterator in `export.Labels`. (#567)

### Removed

- The vendor specific Stackdriver. It is now hosted on 3rd party vendor infrastructure. (#452)
- The `Unregister` method for metric observers as it is not in the OpenTelemetry specification. (#560)
- `GetDescriptor` from the metric SDK. (#575)
- The `Gauge` instrument from the metric API. (#537)

### Fixed

- Make histogram aggregator checkpoint consistent. (#438)
- Update README with import instructions and how to build and test. (#505)
- The default label encoding was updated to be unique. (#508)
- Use `NewRoot` in the othttp plugin for public endpoints. (#513)
- Fix data race in `BatchedSpanProcessor`. (#518)
- Skip test-386 for Mac OS 10.15.x (Catalina and upwards). #521
- Use a variable-size array to represent ordered labels in maps. (#523)
- Update the OTLP protobuf and update changed import path. (#532)
- Use `StateLocker` implementation in `MinMaxSumCount`. (#546)
- Eliminate goroutine leak in histogram stress test. (#547)
- Update OTLP exporter with latest protobuf. (#550)
- Add filters to the othttp plugin. (#556)
- Provide an implementation of the `Header*` filters that do not depend on Go 1.14. (#565)
- Encode labels once during checkpoint.
   The checkpoint function is executed in a single thread so we can do the encoding lazily before passing the encoded version of labels to the exporter.
   This is a cheap and quick way to avoid encoding the labels on every collection interval. (#572)
- Run coverage over all packages in `COVERAGE_MOD_DIR`. (#573)

## [0.2.3] - 2020-03-04

### Added

- `RecordError` method on `Span`s in the trace API to Simplify adding error events to spans. (#473)
- Configurable push frequency for exporters setup pipeline. (#504)

### Changed

- Rename the `exporter` directory to `exporters`.
   The `go.opentelemetry.io/otel/exporter/trace/jaeger` package was mistakenly released with a `v1.0.0` tag instead of `v0.1.0`.
   This resulted in all subsequent releases not becoming the default latest.
   A consequence of this was that all `go get`s pulled in the incompatible `v0.1.0` release of that package when pulling in more recent packages from other otel packages.
   Renaming the `exporter` directory to `exporters` fixes this issue by renaming the package and therefore clearing any existing dependency tags.
   Consequentially, this action also renames *all* exporter packages. (#502)

### Removed

- The `CorrelationContextHeader` constant in the `correlation` package is no longer exported. (#503)

## [0.2.2] - 2020-02-27

### Added

- `HTTPSupplier` interface in the propagation API to specify methods to retrieve and store a single value for a key to be associated with a carrier. (#467)
- `HTTPExtractor` interface in the propagation API to extract information from an `HTTPSupplier` into a context. (#467)
- `HTTPInjector` interface in the propagation API to inject information into an `HTTPSupplier.` (#467)
- `Config` and configuring `Option` to the propagator API. (#467)
- `Propagators` interface in the propagation API to contain the set of injectors and extractors for all supported carrier formats. (#467)
- `HTTPPropagator` interface in the propagation API to inject and extract from an `HTTPSupplier.` (#467)
- `WithInjectors` and `WithExtractors` functions to the propagator API to configure injectors and extractors to use. (#467)
- `ExtractHTTP` and `InjectHTTP` functions to apply configured HTTP extractors and injectors to a passed context. (#467)
- Histogram aggregator. (#433)
- `DefaultPropagator` function and have it return `trace.TraceContext` as the default context propagator. (#456)
- `AlwaysParentSample` sampler to the trace API. (#455)
- `WithNewRoot` option function to the trace API to specify the created span should be considered a root span. (#451)

### Changed

- Renamed `WithMap` to `ContextWithMap` in the correlation package. (#481)
- Renamed `FromContext` to `MapFromContext` in the correlation package. (#481)
- Move correlation context propagation to correlation package. (#479)
- Do not default to putting remote span context into links. (#480)
- `Tracer.WithSpan` updated to accept `StartOptions`. (#472)
- Renamed `MetricKind` to `Kind` to not stutter in the type usage. (#432)
- Renamed the `export` package to `metric` to match directory structure. (#432)
- Rename the `api/distributedcontext` package to `api/correlation`. (#444)
- Rename the `api/propagators` package to `api/propagation`. (#444)
- Move the propagators from the `propagators` package into the `trace` API package. (#444)
- Update `Float64Gauge`, `Int64Gauge`, `Float64Counter`, `Int64Counter`, `Float64Measure`, and `Int64Measure` metric methods to use value receivers instead of pointers. (#462)
- Moved all dependencies of tools package to a tools directory. (#466)

### Removed

- Binary propagators. (#467)
- NOOP propagator. (#467)

### Fixed

- Upgraded `github.com/golangci/golangci-lint` from `v1.21.0` to `v1.23.6` in `tools/`. (#492)
- Fix a possible nil-dereference crash (#478)
- Correct comments for `InstallNewPipeline` in the stdout exporter. (#483)
- Correct comments for `InstallNewPipeline` in the dogstatsd exporter. (#484)
- Correct comments for `InstallNewPipeline` in the prometheus exporter. (#482)
- Initialize `onError` based on `Config` in prometheus exporter. (#486)
- Correct module name in prometheus exporter README. (#475)
- Removed tracer name prefix from span names. (#430)
- Fix `aggregator_test.go` import package comment. (#431)
- Improved detail in stdout exporter. (#436)
- Fix a dependency issue (generate target should depend on stringer, not lint target) in Makefile. (#442)
- Reorders the Makefile targets within `precommit` target so we generate files and build the code before doing linting, so we can get much nicer errors about syntax errors from the compiler. (#442)
- Reword function documentation in gRPC plugin. (#446)
- Send the `span.kind` tag to Jaeger from the jaeger exporter. (#441)
- Fix `metadataSupplier` in the jaeger exporter to overwrite the header if existing instead of appending to it. (#441)
- Upgraded to Go 1.13 in CI. (#465)
- Correct opentelemetry.io URL in trace SDK documentation. (#464)
- Refactored reference counting logic in SDK determination of stale records. (#468)
- Add call to `runtime.Gosched` in instrument `acquireHandle` logic to not block the collector. (#469)

## [0.2.1.1] - 2020-01-13

### Fixed

- Use stateful batcher on Prometheus exporter fixing regression introduced in #395. (#428)

## [0.2.1] - 2020-01-08

### Added

- Global meter forwarding implementation.
   This enables deferred initialization for metric instruments registered before the first Meter SDK is installed. (#392)
- Global trace forwarding implementation.
   This enables deferred initialization for tracers registered before the first Trace SDK is installed. (#406)
- Standardize export pipeline creation in all exporters. (#395)
- A testing, organization, and comments for 64-bit field alignment. (#418)
- Script to tag all modules in the project. (#414)

### Changed

- Renamed `propagation` package to `propagators`. (#362)
- Renamed `B3Propagator` propagator to `B3`. (#362)
- Renamed `TextFormatPropagator` propagator to `TextFormat`. (#362)
- Renamed `BinaryPropagator` propagator to `Binary`. (#362)
- Renamed `BinaryFormatPropagator` propagator to `BinaryFormat`. (#362)
- Renamed `NoopTextFormatPropagator` propagator to `NoopTextFormat`. (#362)
- Renamed `TraceContextPropagator` propagator to `TraceContext`. (#362)
- Renamed `SpanOption` to `StartOption` in the trace API. (#369)
- Renamed `StartOptions` to `StartConfig` in the trace API. (#369)
- Renamed `EndOptions` to `EndConfig` in the trace API. (#369)
- `Number` now has a pointer receiver for its methods. (#375)
- Renamed `CurrentSpan` to `SpanFromContext` in the trace API. (#379)
- Renamed `SetCurrentSpan` to `ContextWithSpan` in the trace API. (#379)
- Renamed `Message` in Event to `Name` in the trace API. (#389)
- Prometheus exporter no longer aggregates metrics, instead it only exports them. (#385)
- Renamed `HandleImpl` to `BoundInstrumentImpl` in the metric API. (#400)
- Renamed `Float64CounterHandle` to `Float64CounterBoundInstrument` in the metric API. (#400)
- Renamed `Int64CounterHandle` to `Int64CounterBoundInstrument` in the metric API. (#400)
- Renamed `Float64GaugeHandle` to `Float64GaugeBoundInstrument` in the metric API. (#400)
- Renamed `Int64GaugeHandle` to `Int64GaugeBoundInstrument` in the metric API. (#400)
- Renamed `Float64MeasureHandle` to `Float64MeasureBoundInstrument` in the metric API. (#400)
- Renamed `Int64MeasureHandle` to `Int64MeasureBoundInstrument` in the metric API. (#400)
- Renamed `Release` method for bound instruments in the metric API to `Unbind`. (#400)
- Renamed `AcquireHandle` method for bound instruments in the metric API to `Bind`. (#400)
- Renamed the `File` option in the stdout exporter to `Writer`. (#404)
- Renamed all `Options` to `Config` for all metric exports where this wasn't already the case.

### Fixed

- Aggregator import path corrected. (#421)
- Correct links in README. (#368)
- The README was updated to match latest code changes in its examples. (#374)
- Don't capitalize error statements. (#375)
- Fix ignored errors. (#375)
- Fix ambiguous variable naming. (#375)
- Removed unnecessary type casting. (#375)
- Use named parameters. (#375)
- Updated release schedule. (#378)
- Correct http-stackdriver example module name. (#394)
- Removed the `http.request` span in `httptrace` package. (#397)
- Add comments in the metrics SDK (#399)
- Initialize checkpoint when creating ddsketch aggregator to prevent panic when merging into a empty one. (#402) (#403)
- Add documentation of compatible exporters in the README. (#405)
- Typo fix. (#408)
- Simplify span check logic in SDK tracer implementation. (#419)

## [0.2.0] - 2019-12-03

### Added

- Unary gRPC tracing example. (#351)
- Prometheus exporter. (#334)
- Dogstatsd metrics exporter. (#326)

### Changed

- Rename `MaxSumCount` aggregation to `MinMaxSumCount` and add the `Min` interface for this aggregation. (#352)
- Rename `GetMeter` to `Meter`. (#357)
- Rename `HTTPTraceContextPropagator` to `TraceContextPropagator`. (#355)
- Rename `HTTPB3Propagator` to `B3Propagator`. (#355)
- Rename `HTTPTraceContextPropagator` to `TraceContextPropagator`. (#355)
- Move `/global` package to `/api/global`. (#356)
- Rename `GetTracer` to `Tracer`. (#347)

### Removed

- `SetAttribute` from the `Span` interface in the trace API. (#361)
- `AddLink` from the `Span` interface in the trace API. (#349)
- `Link` from the `Span` interface in the trace API. (#349)

### Fixed

- Exclude example directories from coverage report. (#365)
- Lint make target now implements automatic fixes with `golangci-lint` before a second run to report the remaining issues. (#360)
- Drop `GO111MODULE` environment variable in Makefile as Go 1.13 is the project specified minimum version and this is environment variable is not needed for that version of Go. (#359)
- Run the race checker for all test. (#354)
- Redundant commands in the Makefile are removed. (#354)
- Split the `generate` and `lint` targets of the Makefile. (#354)
- Renames `circle-ci` target to more generic `ci` in Makefile. (#354)
- Add example Prometheus binary to gitignore. (#358)
- Support negative numbers with the `MaxSumCount`. (#335)
- Resolve race conditions in `push_test.go` identified in #339. (#340)
- Use `/usr/bin/env bash` as a shebang in scripts rather than `/bin/bash`. (#336)
- Trace benchmark now tests both `AlwaysSample` and `NeverSample`.
   Previously it was testing `AlwaysSample` twice. (#325)
- Trace benchmark now uses a `[]byte` for `TraceID` to fix failing test. (#325)
- Added a trace benchmark to test variadic functions in `setAttribute` vs `setAttributes` (#325)
- The `defaultkeys` batcher was only using the encoded label set as its map key while building a checkpoint.
   This allowed distinct label sets through, but any metrics sharing a label set could be overwritten or merged incorrectly.
   This was corrected. (#333)

## [0.1.2] - 2019-11-18

### Fixed

- Optimized the `simplelru` map for attributes to reduce the number of allocations. (#328)
- Removed unnecessary unslicing of parameters that are already a slice. (#324)

## [0.1.1] - 2019-11-18

This release contains a Metrics SDK with stdout exporter and supports basic aggregations such as counter, gauges, array, maxsumcount, and ddsketch.

### Added

- Metrics stdout export pipeline. (#265)
- Array aggregation for raw measure metrics. (#282)
- The core.Value now have a `MarshalJSON` method. (#281)

### Removed

- `WithService`, `WithResources`, and `WithComponent` methods of tracers. (#314)
- Prefix slash in `Tracer.Start()` for the Jaeger example. (#292)

### Changed

- Allocation in LabelSet construction to reduce GC overhead. (#318)
- `trace.WithAttributes` to append values instead of replacing (#315)
- Use a formula for tolerance in sampling tests. (#298)
- Move export types into trace and metric-specific sub-directories. (#289)
- `SpanKind` back to being based on an `int` type. (#288)

### Fixed

- URL to OpenTelemetry website in README. (#323)
- Name of othttp default tracer. (#321)
- `ExportSpans` for the stackdriver exporter now handles `nil` context. (#294)
- CI modules cache to correctly restore/save from/to the cache. (#316)
- Fix metric SDK race condition between `LoadOrStore` and the assignment `rec.recorder = i.meter.exporter.AggregatorFor(rec)`. (#293)
- README now reflects the new code structure introduced with these changes. (#291)
- Make the basic example work. (#279)

## [0.1.0] - 2019-11-04

This is the first release of open-telemetry go library.
It contains api and sdk for trace and meter.

### Added

- Initial OpenTelemetry trace and metric API prototypes.
- Initial OpenTelemetry trace, metric, and export SDK packages.
- A wireframe bridge to support compatibility with OpenTracing.
- Example code for a basic, http-stackdriver, http, jaeger, and named tracer setup.
- Exporters for Jaeger, Stackdriver, and stdout.
- Propagators for binary, B3, and trace-context protocols.
- Project information and guidelines in the form of a README and CONTRIBUTING.
- Tools to build the project and a Makefile to automate the process.
- Apache-2.0 license.
- CircleCI build CI manifest files.
- CODEOWNERS file to track owners of this project.

[Unreleased]: https://github.com/open-telemetry/opentelemetry-go/compare/v1.16.0...HEAD
[1.16.0/0.39.0]: https://github.com/open-telemetry/opentelemetry-go/releases/tag/v1.16.0
[1.16.0-rc.1/0.39.0-rc.1]: https://github.com/open-telemetry/opentelemetry-go/releases/tag/v1.16.0-rc.1
[1.15.1/0.38.1]: https://github.com/open-telemetry/opentelemetry-go/releases/tag/v1.15.1
[1.15.0/0.38.0]: https://github.com/open-telemetry/opentelemetry-go/releases/tag/v1.15.0
[1.15.0-rc.2/0.38.0-rc.2]: https://github.com/open-telemetry/opentelemetry-go/releases/tag/v1.15.0-rc.2
[1.15.0-rc.1/0.38.0-rc.1]: https://github.com/open-telemetry/opentelemetry-go/releases/tag/v1.15.0-rc.1
[1.14.0/0.37.0/0.0.4]: https://github.com/open-telemetry/opentelemetry-go/releases/tag/v1.14.0
[1.13.0/0.36.0]: https://github.com/open-telemetry/opentelemetry-go/releases/tag/v1.13.0
[1.12.0/0.35.0]: https://github.com/open-telemetry/opentelemetry-go/releases/tag/v1.12.0
[1.11.2/0.34.0]: https://github.com/open-telemetry/opentelemetry-go/releases/tag/v1.11.2
[1.11.1/0.33.0]: https://github.com/open-telemetry/opentelemetry-go/releases/tag/v1.11.1
[1.11.0/0.32.3]: https://github.com/open-telemetry/opentelemetry-go/releases/tag/v1.11.0
[0.32.2]: https://github.com/open-telemetry/opentelemetry-go/releases/tag/sdk/metric/v0.32.2
[0.32.1]: https://github.com/open-telemetry/opentelemetry-go/releases/tag/sdk/metric/v0.32.1
[0.32.0]: https://github.com/open-telemetry/opentelemetry-go/releases/tag/sdk/metric/v0.32.0
[1.10.0]: https://github.com/open-telemetry/opentelemetry-go/releases/tag/v1.10.0
[1.9.0/0.0.3]: https://github.com/open-telemetry/opentelemetry-go/releases/tag/v1.9.0
[1.8.0/0.31.0]: https://github.com/open-telemetry/opentelemetry-go/releases/tag/v1.8.0
[1.7.0/0.30.0]: https://github.com/open-telemetry/opentelemetry-go/releases/tag/v1.7.0
[0.29.0]: https://github.com/open-telemetry/opentelemetry-go/releases/tag/metric/v0.29.0
[1.6.3]: https://github.com/open-telemetry/opentelemetry-go/releases/tag/v1.6.3
[1.6.2]: https://github.com/open-telemetry/opentelemetry-go/releases/tag/v1.6.2
[1.6.1]: https://github.com/open-telemetry/opentelemetry-go/releases/tag/v1.6.1
[1.6.0/0.28.0]: https://github.com/open-telemetry/opentelemetry-go/releases/tag/v1.6.0
[1.5.0]: https://github.com/open-telemetry/opentelemetry-go/releases/tag/v1.5.0
[1.4.1]: https://github.com/open-telemetry/opentelemetry-go/releases/tag/v1.4.1
[1.4.0]: https://github.com/open-telemetry/opentelemetry-go/releases/tag/v1.4.0
[1.3.0]: https://github.com/open-telemetry/opentelemetry-go/releases/tag/v1.3.0
[1.2.0]: https://github.com/open-telemetry/opentelemetry-go/releases/tag/v1.2.0
[1.1.0]: https://github.com/open-telemetry/opentelemetry-go/releases/tag/v1.1.0
[1.0.1]: https://github.com/open-telemetry/opentelemetry-go/releases/tag/v1.0.1
[Metrics 0.24.0]: https://github.com/open-telemetry/opentelemetry-go/releases/tag/metric/v0.24.0
[1.0.0]: https://github.com/open-telemetry/opentelemetry-go/releases/tag/v1.0.0
[1.0.0-RC3]: https://github.com/open-telemetry/opentelemetry-go/releases/tag/v1.0.0-RC3
[1.0.0-RC2]: https://github.com/open-telemetry/opentelemetry-go/releases/tag/v1.0.0-RC2
[Experimental Metrics v0.22.0]: https://github.com/open-telemetry/opentelemetry-go/releases/tag/metric/v0.22.0
[1.0.0-RC1]: https://github.com/open-telemetry/opentelemetry-go/releases/tag/v1.0.0-RC1
[0.20.0]: https://github.com/open-telemetry/opentelemetry-go/releases/tag/v0.20.0
[0.19.0]: https://github.com/open-telemetry/opentelemetry-go/releases/tag/v0.19.0
[0.18.0]: https://github.com/open-telemetry/opentelemetry-go/releases/tag/v0.18.0
[0.17.0]: https://github.com/open-telemetry/opentelemetry-go/releases/tag/v0.17.0
[0.16.0]: https://github.com/open-telemetry/opentelemetry-go/releases/tag/v0.16.0
[0.15.0]: https://github.com/open-telemetry/opentelemetry-go/releases/tag/v0.15.0
[0.14.0]: https://github.com/open-telemetry/opentelemetry-go/releases/tag/v0.14.0
[0.13.0]: https://github.com/open-telemetry/opentelemetry-go/releases/tag/v0.13.0
[0.12.0]: https://github.com/open-telemetry/opentelemetry-go/releases/tag/v0.12.0
[0.11.0]: https://github.com/open-telemetry/opentelemetry-go/releases/tag/v0.11.0
[0.10.0]: https://github.com/open-telemetry/opentelemetry-go/releases/tag/v0.10.0
[0.9.0]: https://github.com/open-telemetry/opentelemetry-go/releases/tag/v0.9.0
[0.8.0]: https://github.com/open-telemetry/opentelemetry-go/releases/tag/v0.8.0
[0.7.0]: https://github.com/open-telemetry/opentelemetry-go/releases/tag/v0.7.0
[0.6.0]: https://github.com/open-telemetry/opentelemetry-go/releases/tag/v0.6.0
[0.5.0]: https://github.com/open-telemetry/opentelemetry-go/releases/tag/v0.5.0
[0.4.3]: https://github.com/open-telemetry/opentelemetry-go/releases/tag/v0.4.3
[0.4.2]: https://github.com/open-telemetry/opentelemetry-go/releases/tag/v0.4.2
[0.4.1]: https://github.com/open-telemetry/opentelemetry-go/releases/tag/v0.4.1
[0.4.0]: https://github.com/open-telemetry/opentelemetry-go/releases/tag/v0.4.0
[0.3.0]: https://github.com/open-telemetry/opentelemetry-go/releases/tag/v0.3.0
[0.2.3]: https://github.com/open-telemetry/opentelemetry-go/releases/tag/v0.2.3
[0.2.2]: https://github.com/open-telemetry/opentelemetry-go/releases/tag/v0.2.2
[0.2.1.1]: https://github.com/open-telemetry/opentelemetry-go/releases/tag/v0.2.1.1
[0.2.1]: https://github.com/open-telemetry/opentelemetry-go/releases/tag/v0.2.1
[0.2.0]: https://github.com/open-telemetry/opentelemetry-go/releases/tag/v0.2.0
[0.1.2]: https://github.com/open-telemetry/opentelemetry-go/releases/tag/v0.1.2
[0.1.1]: https://github.com/open-telemetry/opentelemetry-go/releases/tag/v0.1.1
[0.1.0]: https://github.com/open-telemetry/opentelemetry-go/releases/tag/v0.1.0

[Go 1.20]: https://go.dev/doc/go1.20
[Go 1.19]: https://go.dev/doc/go1.19
[Go 1.18]: https://go.dev/doc/go1.18

[metric API]:https://pkg.go.dev/go.opentelemetry.io/otel/metric<|MERGE_RESOLUTION|>--- conflicted
+++ resolved
@@ -8,17 +8,15 @@
 
 ## [Unreleased]
 
-<<<<<<< HEAD
-### Fixed
-
-- Correctly format log messages from the `go.opentelemetry.io/otel/exporters/zipkin` exporter. (#4143)
-=======
 ### Changed
 
 - Starting from `v1.21.0` of semantic conventions, `go.opentelemetry.io/otel/semconv/{version}/httpconv` and `go.opentelemetry.io/otel/semconv/{version}/netconv` packages will no longer be published. (#4145)
 - Log duplicate instrument conflict at a warning level instead of info in `go.opentelemetry.io/otel/sdk/metric`. (#4202)
 - Return an error on the creation of new instruments if their name doesn't pass regexp validation. (#4210)
->>>>>>> 12138c94
+
+### Fixed
+
+- Correctly format log messages from the `go.opentelemetry.io/otel/exporters/zipkin` exporter. (#4143)
 
 ## [1.16.0/0.39.0] 2023-05-18
 
