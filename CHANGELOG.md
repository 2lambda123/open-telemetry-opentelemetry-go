--- conflicted
+++ resolved
@@ -38,11 +38,8 @@
 - `SamplingResult.TraceState` is correctly propagated to a newly created
   span's `SpanContext`. (#1655)
 - Jaeger Exporter: Ensure mapping between OTEL and Jaeger span data complies with the specification. (#1626)
-<<<<<<< HEAD
+- The `otel-collector` example now correctly flushes metric events prior to shutting down the exporter. (#1678)
 - Synchronization issues in global trace delegate implementation. (#1686)
-=======
-- The `otel-collector` example now correctly flushes metric events prior to shutting down the exporter. (#1678)
->>>>>>> 9c305bde
 
 ## [0.18.0] - 2020-03-03
 
