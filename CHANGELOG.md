--- conflicted
+++ resolved
@@ -24,13 +24,9 @@
   - `OTEL_EXPORTER_OTLP_TIMEOUT`
   - `OTEL_EXPORTER_OTLP_TRACES_TIMEOUT`
   - `OTEL_EXPORTER_OTLP_METRICS_TIMEOUT`
-<<<<<<< HEAD
 - The `Event` and `Link` struct types from the `go.opentelemetry.io/otel` package now include a `DroppedAttributeCount` field to record the number of attributes that were not recorded due to configured limits being reached. (#1771)
 - The Jaeger exporter now reports dropped attributes for a Span event in the exported log. (#1771)
- 
-=======
-
->>>>>>> 33699d24
+
 ### Fixed
 
 - The `Span.IsRecording` implementation from `go.opentelemetry.io/otel/sdk/trace` always returns false when not being sampled. (#1750)
