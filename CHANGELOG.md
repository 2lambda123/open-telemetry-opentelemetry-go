--- conflicted
+++ resolved
@@ -15,11 +15,8 @@
 - Add the `go.opentelemetry.io/otel/trace/embedded` package to be embedded in the exported trace API interfaces. (#4620)
 - Add the `go.opentelemetry.io/otel/trace/noop` package as a default no-op implementation of the trace API. (#4620)
 - Add context propagation in `go.opentelemetry.io/otel/example/dice`. (#4644)
-<<<<<<< HEAD
+- Add view configuration to `go.opentelemetry.io/otel/example/prometheus`. (#4649)
 - Add Summary, SummaryDataPoint, and ValueAtQuantile to `go.opentelemetry.io/sdk/metric/metricdata`. (#4622)
-=======
-- Add view configuration to `go.opentelemetry.io/otel/example/prometheus`. (#4649)
->>>>>>> cab95bcd
 
 ### Deprecated
 
