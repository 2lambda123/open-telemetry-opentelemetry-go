# Changelog

All notable changes to this project will be documented in this file.

The format is based on [Keep a Changelog](https://keepachangelog.com/en/1.0.0/).

This project adheres to [Semantic Versioning](https://semver.org/spec/v2.0.0.html).

## [Unreleased]

### Added

- Add `AddLink` method to the `Span` interface in `go.opentelemetry.io/otel/trace`. (#5032)
- Add `WithProxy` option in `go.opentelemetry.io/otel/exporters/otlp/otlpmetric/otlpmetrichttp`. (#4906)
- Add `WithProxy` option in `go.opentelemetry.io/otel/exporters/otlp/otlpmetric/otlptracehttp`. (#4906)
- The `Enabled` method is added to the `Logger` interface in `go.opentelemetry.io/otel/log`.
  This method is used to notify users if a log record will be emitted or not. (#5071)
- Add `SeverityUndefined` `const` to `go.opentelemetry.io/otel/log`.
  This value represents an unset severity level. (#5072)
- Add `Empty` function in `go.opentelemetry.io/otel/log` to return a `KeyValue` for an empty value. (#5076)
- Add `go.opentelemetry.io/otel/log/global` to manage the global `LoggerProvider`.
  This package is provided with the anticipation that all functionality will be migrate to `go.opentelemetry.io/otel` when `go.opentelemetry.io/otel/log` stabilizes.
  At which point, users will be required to migrage their code, and this package will be deprecated then removed. (#5085)
- Add support for `Summary` metrics in the `go.opentelemetry.io/otel/exporters/otlp/otlpmetric/otlpmetrichttp` and `go.opentelemetry.io/otel/exporters/otlp/otlpmetric/otlpmetricgrpc` exporters. (#5100)
- Add `otel.scope.name` and `otel.scope.version` tags to spans exported by `go.opentelemetry.io/otel/exporters/zipkin`. (#5108)
- Add support for `AddLink` to `go.opentelemetry.io/otel/bridge/opencensus`. (#5116)
- Add `String` method to `Value` and `KeyValue` in `go.opentelemetry.io/otel/log`. (#5117)

### Changed

- `SpanFromContext` and `SpanContextFromContext` in `go.opentelemetry.io/otel/trace` no longer make a heap allocation when the passed context has no span. (#5049)

### Fixed

- Clarify the documentation about equivalence guarantees for the `Set` and `Distinct` types in `go.opentelemetry.io/otel/attribute`. (#5027)
<<<<<<< HEAD
- Prevent default `ErrorHandler` self-delegation. (#5137)
=======
- Update all dependencies to address [GO-2024-2687]. (#5139)
>>>>>>> e6e4e4a3

### Removed

- Drop support for [Go 1.20]. (#4967)

### Deprecated

- Deprecate `go.opentelemetry.io/otel/attribute.Sortable` type. (#4734)
- Deprecate `go.opentelemetry.io/otel/attribute.NewSetWithSortable` function. (#4734)
- Deprecate `go.opentelemetry.io/otel/attribute.NewSetWithSortableFiltered` function. (#4734)

## [1.24.0/0.46.0/0.0.1-alpha] 2024-02-23

This release is the last to support [Go 1.20].
The next release will require at least [Go 1.21].

### Added

- Support [Go 1.22]. (#4890)
- Add exemplar support to `go.opentelemetry.io/otel/exporters/otlp/otlpmetric/otlpmetricgrpc`. (#4900)
- Add exemplar support to `go.opentelemetry.io/otel/exporters/otlp/otlpmetric/otlpmetrichttp`. (#4900)
- The `go.opentelemetry.io/otel/log` module is added.
  This module includes OpenTelemetry Go's implementation of the Logs Bridge API.
  This module is in an alpha state, it is subject to breaking changes.
  See our [versioning policy](./VERSIONING.md) for more info. (#4961)
- ARM64 platform to the compatibility testing suite. (#4994)

### Fixed

- Fix registration of multiple callbacks when using the global meter provider from `go.opentelemetry.io/otel`. (#4945)
- Fix negative buckets in output of exponential histograms. (#4956)

## [1.23.1] 2024-02-07

### Fixed

- Register all callbacks passed during observable instrument creation instead of just the last one multiple times in `go.opentelemetry.io/otel/sdk/metric`. (#4888)

## [1.23.0] 2024-02-06

This release contains the first stable, `v1`, release of the following modules:

- `go.opentelemetry.io/otel/bridge/opencensus`
- `go.opentelemetry.io/otel/bridge/opencensus/test`
- `go.opentelemetry.io/otel/example/opencensus`
- `go.opentelemetry.io/otel/exporters/otlp/otlpmetric/otlpmetricgrpc`
- `go.opentelemetry.io/otel/exporters/otlp/otlpmetric/otlpmetrichttp`
- `go.opentelemetry.io/otel/exporters/stdout/stdoutmetric`

See our [versioning policy](VERSIONING.md) for more information about these stability guarantees.

### Added

- Add `WithEndpointURL` option to the `exporters/otlp/otlpmetric/otlpmetricgrpc`, `exporters/otlp/otlpmetric/otlpmetrichttp`, `exporters/otlp/otlptrace/otlptracegrpc` and `exporters/otlp/otlptrace/otlptracehttp` packages. (#4808)
- Experimental exemplar exporting is added to the metric SDK.
  See [metric documentation](./sdk/metric/internal/x/README.md#exemplars) for more information about this feature and how to enable it. (#4871)
- `ErrSchemaURLConflict` is added to `go.opentelemetry.io/otel/sdk/resource`.
  This error is returned when a merge of two `Resource`s with different (non-empty) schema URL is attempted. (#4876)

### Changed

- The `Merge` and `New` functions in `go.opentelemetry.io/otel/sdk/resource` now returns a partial result if there is a schema URL merge conflict.
  Instead of returning `nil` when two `Resource`s with different (non-empty) schema URLs are merged the merged `Resource`, along with the new `ErrSchemaURLConflict` error, is returned.
  It is up to the user to decide if they want to use the returned `Resource` or not.
  It may have desired attributes overwritten or include stale semantic conventions. (#4876)

### Fixed

- Fix `ContainerID` resource detection on systemd when cgroup path has a colon. (#4449)
- Fix `go.opentelemetry.io/otel/sdk/metric` to cache instruments to avoid leaking memory when the same instrument is created multiple times. (#4820)
- Fix missing `Mix` and `Max` values for `go.opentelemetry.io/otel/exporters/stdout/stdoutmetric` by introducing `MarshalText` and `MarshalJSON` for the `Extrema` type in `go.opentelemetry.io/sdk/metric/metricdata`. (#4827)

## [1.23.0-rc.1] 2024-01-18

This is a release candidate for the v1.23.0 release.
That release is expected to include the `v1` release of the following modules:

- `go.opentelemetry.io/otel/bridge/opencensus`
- `go.opentelemetry.io/otel/bridge/opencensus/test`
- `go.opentelemetry.io/otel/example/opencensus`
- `go.opentelemetry.io/otel/exporters/otlp/otlpmetric/otlpmetricgrpc`
- `go.opentelemetry.io/otel/exporters/otlp/otlpmetric/otlpmetrichttp`
- `go.opentelemetry.io/otel/exporters/stdout/stdoutmetric`

See our [versioning policy](VERSIONING.md) for more information about these stability guarantees.

## [1.22.0/0.45.0] 2024-01-17

### Added

- The `go.opentelemetry.io/otel/semconv/v1.22.0` package.
  The package contains semantic conventions from the `v1.22.0` version of the OpenTelemetry Semantic Conventions. (#4735)
- The `go.opentelemetry.io/otel/semconv/v1.23.0` package.
  The package contains semantic conventions from the `v1.23.0` version of the OpenTelemetry Semantic Conventions. (#4746)
- The `go.opentelemetry.io/otel/semconv/v1.23.1` package.
  The package contains semantic conventions from the `v1.23.1` version of the OpenTelemetry Semantic Conventions. (#4749)
- The `go.opentelemetry.io/otel/semconv/v1.24.0` package.
  The package contains semantic conventions from the `v1.24.0` version of the OpenTelemetry Semantic Conventions. (#4770)
- Add `WithResourceAsConstantLabels` option to apply resource attributes for every metric emitted by the Prometheus exporter. (#4733)
- Experimental cardinality limiting is added to the metric SDK.
  See [metric documentation](./sdk/metric/internal/x/README.md#cardinality-limit) for more information about this feature and how to enable it. (#4457)
- Add `NewMemberRaw` and `NewKeyValuePropertyRaw` in `go.opentelemetry.io/otel/baggage`. (#4804)

### Changed

- Upgrade all use of `go.opentelemetry.io/otel/semconv` to use `v1.24.0`. (#4754)
- Update transformations in `go.opentelemetry.io/otel/exporters/zipkin` to follow `v1.24.0` version of the OpenTelemetry specification. (#4754)
- Record synchronous measurements when the passed context is canceled instead of dropping in `go.opentelemetry.io/otel/sdk/metric`.
  If you do not want to make a measurement when the context is cancelled, you need to handle it yourself (e.g  `if ctx.Err() != nil`). (#4671)
- Improve `go.opentelemetry.io/otel/trace.TraceState`'s performance. (#4722)
- Improve `go.opentelemetry.io/otel/propagation.TraceContext`'s performance. (#4721)
- Improve `go.opentelemetry.io/otel/baggage` performance. (#4743)
- Improve performance of the `(*Set).Filter` method in `go.opentelemetry.io/otel/attribute` when the passed filter does not filter out any attributes from the set. (#4774)
- `Member.String` in `go.opentelemetry.io/otel/baggage` percent-encodes only when necessary. (#4775)
- Improve `go.opentelemetry.io/otel/trace.Span`'s performance when adding multiple attributes. (#4818)
- `Property.Value` in `go.opentelemetry.io/otel/baggage` now returns a raw string instead of a percent-encoded value. (#4804)

### Fixed

- Fix `Parse` in `go.opentelemetry.io/otel/baggage` to validate member value before percent-decoding. (#4755)
- Fix whitespace encoding of `Member.String` in `go.opentelemetry.io/otel/baggage`. (#4756)
- Fix observable not registered error when the asynchronous instrument has a drop aggregation in `go.opentelemetry.io/otel/sdk/metric`. (#4772)
- Fix baggage item key so that it is not canonicalized in `go.opentelemetry.io/otel/bridge/opentracing`. (#4776)
- Fix `go.opentelemetry.io/otel/bridge/opentracing` to properly handle baggage values that requires escaping during propagation. (#4804)
- Fix a bug where using multiple readers resulted in incorrect asynchronous counter values in `go.opentelemetry.io/otel/sdk/metric`. (#4742)

## [1.21.0/0.44.0] 2023-11-16

### Removed

- Remove the deprecated `go.opentelemetry.io/otel/bridge/opencensus.NewTracer`. (#4706)
- Remove the deprecated `go.opentelemetry.io/otel/exporters/otlp/otlpmetric` module. (#4707)
- Remove the deprecated `go.opentelemetry.io/otel/example/view` module. (#4708)
- Remove the deprecated `go.opentelemetry.io/otel/example/fib` module. (#4723)

### Fixed

- Do not parse non-protobuf responses in `go.opentelemetry.io/otel/exporters/otlp/otlpmetric/otlpmetrichttp`. (#4719)
- Do not parse non-protobuf responses in `go.opentelemetry.io/otel/exporters/otlp/otlptrace/otlptracehttp`. (#4719)

## [1.20.0/0.43.0] 2023-11-10

This release brings a breaking change for custom trace API implementations. Some interfaces (`TracerProvider`, `Tracer`, `Span`) now embed the `go.opentelemetry.io/otel/trace/embedded` types. Implementors need to update their implementations based on what they want the default behavior to be. See the "API Implementations" section of the [trace API] package documentation for more information about how to accomplish this.

### Added

- Add `go.opentelemetry.io/otel/bridge/opencensus.InstallTraceBridge`, which installs the OpenCensus trace bridge, and replaces `opencensus.NewTracer`. (#4567)
- Add scope version to trace and metric bridges in `go.opentelemetry.io/otel/bridge/opencensus`. (#4584)
- Add the `go.opentelemetry.io/otel/trace/embedded` package to be embedded in the exported trace API interfaces. (#4620)
- Add the `go.opentelemetry.io/otel/trace/noop` package as a default no-op implementation of the trace API. (#4620)
- Add context propagation in `go.opentelemetry.io/otel/example/dice`. (#4644)
- Add view configuration to `go.opentelemetry.io/otel/example/prometheus`. (#4649)
- Add `go.opentelemetry.io/otel/metric.WithExplicitBucketBoundaries`, which allows defining default explicit bucket boundaries when creating histogram instruments. (#4603)
- Add `Version` function in `go.opentelemetry.io/otel/exporters/otlp/otlpmetric/otlpmetricgrpc`. (#4660)
- Add `Version` function in `go.opentelemetry.io/otel/exporters/otlp/otlpmetric/otlpmetrichttp`. (#4660)
- Add Summary, SummaryDataPoint, and QuantileValue to `go.opentelemetry.io/sdk/metric/metricdata`. (#4622)
- `go.opentelemetry.io/otel/bridge/opencensus.NewMetricProducer` now supports exemplars from OpenCensus. (#4585)
- Add support for `WithExplicitBucketBoundaries` in `go.opentelemetry.io/otel/sdk/metric`. (#4605)
- Add support for Summary metrics in `go.opentelemetry.io/otel/bridge/opencensus`. (#4668)

### Deprecated

- Deprecate `go.opentelemetry.io/otel/bridge/opencensus.NewTracer` in favor of `opencensus.InstallTraceBridge`. (#4567)
- Deprecate `go.opentelemetry.io/otel/example/fib` package is in favor of `go.opentelemetry.io/otel/example/dice`. (#4618)
- Deprecate `go.opentelemetry.io/otel/trace.NewNoopTracerProvider`.
  Use the added `NewTracerProvider` function in `go.opentelemetry.io/otel/trace/noop` instead. (#4620)
- Deprecate `go.opentelemetry.io/otel/example/view` package in favor of `go.opentelemetry.io/otel/example/prometheus`. (#4649)
- Deprecate `go.opentelemetry.io/otel/exporters/otlp/otlpmetric`. (#4693)

### Changed

- `go.opentelemetry.io/otel/bridge/opencensus.NewMetricProducer` returns a `*MetricProducer` struct instead of the metric.Producer interface. (#4583)
- The `TracerProvider` in `go.opentelemetry.io/otel/trace` now embeds the `go.opentelemetry.io/otel/trace/embedded.TracerProvider` type.
  This extends the `TracerProvider` interface and is is a breaking change for any existing implementation.
  Implementors need to update their implementations based on what they want the default behavior of the interface to be.
  See the "API Implementations" section of the `go.opentelemetry.io/otel/trace` package documentation for more information about how to accomplish this. (#4620)
- The `Tracer` in `go.opentelemetry.io/otel/trace` now embeds the `go.opentelemetry.io/otel/trace/embedded.Tracer` type.
  This extends the `Tracer` interface and is is a breaking change for any existing implementation.
  Implementors need to update their implementations based on what they want the default behavior of the interface to be.
  See the "API Implementations" section of the `go.opentelemetry.io/otel/trace` package documentation for more information about how to accomplish this. (#4620)
- The `Span` in `go.opentelemetry.io/otel/trace` now embeds the `go.opentelemetry.io/otel/trace/embedded.Span` type.
  This extends the `Span` interface and is is a breaking change for any existing implementation.
  Implementors need to update their implementations based on what they want the default behavior of the interface to be.
  See the "API Implementations" section of the `go.opentelemetry.io/otel/trace` package documentation for more information about how to accomplish this. (#4620)
- `go.opentelemetry.io/otel/exporters/otlp/otlpmetric/otlpmetricgrpc` does no longer depend on `go.opentelemetry.io/otel/exporters/otlp/otlpmetric`. (#4660)
- `go.opentelemetry.io/otel/exporters/otlp/otlpmetric/otlpmetrichttp` does no longer depend on `go.opentelemetry.io/otel/exporters/otlp/otlpmetric`. (#4660)
- Retry for `502 Bad Gateway` and `504 Gateway Timeout` HTTP statuses in `go.opentelemetry.io/otel/exporters/otlp/otlpmetric/otlpmetrichttp`. (#4670)
- Retry for `502 Bad Gateway` and `504 Gateway Timeout` HTTP statuses in `go.opentelemetry.io/otel/exporters/otlp/otlptrace/otlptracehttp`. (#4670)
- Retry for `RESOURCE_EXHAUSTED` only if RetryInfo is returned in `go.opentelemetry.io/otel/exporters/otlp/otlpmetric/otlpmetricgrpc`. (#4669)
- Retry for `RESOURCE_EXHAUSTED` only if RetryInfo is returned in `go.opentelemetry.io/otel/exporters/otlp/otlptrace/otlptracegrpc`. (#4669)
- Retry temporary HTTP request failures in `go.opentelemetry.io/otel/exporters/otlp/otlpmetric/otlpmetrichttp`. (#4679)
- Retry temporary HTTP request failures in `go.opentelemetry.io/otel/exporters/otlp/otlptrace/otlptracehttp`. (#4679)

### Fixed

- Fix improper parsing of characters such us `+`, `/` by `Parse` in `go.opentelemetry.io/otel/baggage` as they were rendered as a whitespace. (#4667)
- Fix improper parsing of characters such us `+`, `/` passed via `OTEL_RESOURCE_ATTRIBUTES` in `go.opentelemetry.io/otel/sdk/resource` as they were rendered as a whitespace. (#4699)
- Fix improper parsing of characters such us `+`, `/` passed via `OTEL_EXPORTER_OTLP_HEADERS` and `OTEL_EXPORTER_OTLP_METRICS_HEADERS` in `go.opentelemetry.io/otel/exporters/otlp/otlpmetric/otlpmetricgrpc` as they were rendered as a whitespace. (#4699)
- Fix improper parsing of characters such us `+`, `/` passed via `OTEL_EXPORTER_OTLP_HEADERS` and `OTEL_EXPORTER_OTLP_METRICS_HEADERS` in `go.opentelemetry.io/otel/exporters/otlp/otlpmetric/otlpmetrichttp` as they were rendered as a whitespace. (#4699)
- Fix improper parsing of characters such us `+`, `/` passed via `OTEL_EXPORTER_OTLP_HEADERS` and `OTEL_EXPORTER_OTLP_TRACES_HEADERS` in `go.opentelemetry.io/otel/exporters/otlp/otlpmetric/otlptracegrpc` as they were rendered as a whitespace. (#4699)
- Fix improper parsing of characters such us `+`, `/` passed via `OTEL_EXPORTER_OTLP_HEADERS` and `OTEL_EXPORTER_OTLP_TRACES_HEADERS` in `go.opentelemetry.io/otel/exporters/otlp/otlpmetric/otlptracehttp` as they were rendered as a whitespace. (#4699)
- In `go.opentelemetry.op/otel/exporters/prometheus`, the exporter no longer `Collect`s metrics after `Shutdown` is invoked. (#4648)
- Fix documentation for `WithCompressor` in `go.opentelemetry.io/otel/exporters/otlp/otlptrace/otlptracegrpc`. (#4695)
- Fix documentation for `WithCompressor` in `go.opentelemetry.io/otel/exporters/otlp/otlpmetric/otlpmetricgrpc`. (#4695)

## [1.19.0/0.42.0/0.0.7] 2023-09-28

This release contains the first stable release of the OpenTelemetry Go [metric SDK].
Our project stability guarantees now apply to the `go.opentelemetry.io/otel/sdk/metric` package.
See our [versioning policy](VERSIONING.md) for more information about these stability guarantees.

### Added

- Add the "Roll the dice" getting started application example in `go.opentelemetry.io/otel/example/dice`. (#4539)
- The `WithWriter` and `WithPrettyPrint` options to `go.opentelemetry.io/otel/exporters/stdout/stdoutmetric` to set a custom `io.Writer`, and allow displaying the output in human-readable JSON. (#4507)

### Changed

- Allow '/' characters in metric instrument names. (#4501)
- The exporter in `go.opentelemetry.io/otel/exporters/stdout/stdoutmetric` does not prettify its output by default anymore. (#4507)
- Upgrade `gopkg.io/yaml` from `v2` to `v3` in `go.opentelemetry.io/otel/schema`. (#4535)

### Fixed

- In `go.opentelemetry.op/otel/exporters/prometheus`, don't try to create the Prometheus metric on every `Collect` if we know the scope is invalid. (#4499)

### Removed

- Remove `"go.opentelemetry.io/otel/bridge/opencensus".NewMetricExporter`, which is replaced by `NewMetricProducer`. (#4566)

## [1.19.0-rc.1/0.42.0-rc.1] 2023-09-14

This is a release candidate for the v1.19.0/v0.42.0 release.
That release is expected to include the `v1` release of the OpenTelemetry Go metric SDK and will provide stability guarantees of that SDK.
See our [versioning policy](VERSIONING.md) for more information about these stability guarantees.

### Changed

- Allow '/' characters in metric instrument names. (#4501)

### Fixed

- In `go.opentelemetry.op/otel/exporters/prometheus`, don't try to create the prometheus metric on every `Collect` if we know the scope is invalid. (#4499)

## [1.18.0/0.41.0/0.0.6] 2023-09-12

This release drops the compatibility guarantee of [Go 1.19].

### Added

- Add `WithProducer` option in `go.opentelemetry.op/otel/exporters/prometheus` to restore the ability to register producers on the prometheus exporter's manual reader. (#4473)
- Add `IgnoreValue` option in `go.opentelemetry.io/otel/sdk/metric/metricdata/metricdatatest` to allow ignoring values when comparing metrics. (#4447)

### Changed

- Use a `TestingT` interface instead of `*testing.T` struct in `go.opentelemetry.io/otel/sdk/metric/metricdata/metricdatatest`. (#4483)

### Deprecated

- The `NewMetricExporter` in `go.opentelemetry.io/otel/bridge/opencensus` was deprecated in `v0.35.0` (#3541).
  The deprecation notice format for the function has been corrected to trigger Go documentation and build tooling. (#4470)

### Removed

- Removed the deprecated `go.opentelemetry.io/otel/exporters/jaeger` package. (#4467)
- Removed the deprecated `go.opentelemetry.io/otel/example/jaeger` package. (#4467)
- Removed the deprecated `go.opentelemetry.io/otel/sdk/metric/aggregation` package. (#4468)
- Removed the deprecated internal packages in `go.opentelemetry.io/otel/exporters/otlp` and its sub-packages. (#4469)
- Dropped guaranteed support for versions of Go less than 1.20. (#4481)

## [1.17.0/0.40.0/0.0.5] 2023-08-28

### Added

- Export the `ManualReader` struct in `go.opentelemetry.io/otel/sdk/metric`. (#4244)
- Export the `PeriodicReader` struct in `go.opentelemetry.io/otel/sdk/metric`. (#4244)
- Add support for exponential histogram aggregations.
  A histogram can be configured as an exponential histogram using a view with `"go.opentelemetry.io/otel/sdk/metric".ExponentialHistogram` as the aggregation. (#4245)
- Export the `Exporter` struct in `go.opentelemetry.io/otel/exporters/otlp/otlpmetric/otlpmetricgrpc`. (#4272)
- Export the `Exporter` struct in `go.opentelemetry.io/otel/exporters/otlp/otlpmetric/otlpmetrichttp`. (#4272)
- The exporters in `go.opentelemetry.io/otel/exporters/otlp/otlpmetric` now support the `OTEL_EXPORTER_OTLP_METRICS_TEMPORALITY_PREFERENCE` environment variable. (#4287)
- Add `WithoutCounterSuffixes` option in `go.opentelemetry.io/otel/exporters/prometheus` to disable addition of `_total` suffixes. (#4306)
- Add info and debug logging to the metric SDK in `go.opentelemetry.io/otel/sdk/metric`. (#4315)
- The `go.opentelemetry.io/otel/semconv/v1.21.0` package.
  The package contains semantic conventions from the `v1.21.0` version of the OpenTelemetry Semantic Conventions. (#4362)
- Accept 201 to 299 HTTP status as success in `go.opentelemetry.io/otel/exporters/otlp/otlpmetric/otlpmetrichttp` and `go.opentelemetry.io/otel/exporters/otlp/otlptrace/otlptracehttp`. (#4365)
- Document the `Temporality` and `Aggregation` methods of the `"go.opentelemetry.io/otel/sdk/metric".Exporter"` need to be concurrent safe. (#4381)
- Expand the set of units supported by the Prometheus exporter, and don't add unit suffixes if they are already present in `go.opentelemetry.op/otel/exporters/prometheus` (#4374)
- Move the `Aggregation` interface and its implementations from `go.opentelemetry.io/otel/sdk/metric/aggregation` to `go.opentelemetry.io/otel/sdk/metric`. (#4435)
- The exporters in `go.opentelemetry.io/otel/exporters/otlp/otlpmetric` now support the `OTEL_EXPORTER_OTLP_METRICS_DEFAULT_HISTOGRAM_AGGREGATION` environment variable. (#4437)
- Add the `NewAllowKeysFilter` and `NewDenyKeysFilter` functions to `go.opentelemetry.io/otel/attribute` to allow convenient creation of allow-keys and deny-keys filters. (#4444)
- Support Go 1.21. (#4463)

### Changed

- Starting from `v1.21.0` of semantic conventions, `go.opentelemetry.io/otel/semconv/{version}/httpconv` and `go.opentelemetry.io/otel/semconv/{version}/netconv` packages will no longer be published. (#4145)
- Log duplicate instrument conflict at a warning level instead of info in `go.opentelemetry.io/otel/sdk/metric`. (#4202)
- Return an error on the creation of new instruments in `go.opentelemetry.io/otel/sdk/metric` if their name doesn't pass regexp validation. (#4210)
- `NewManualReader` in `go.opentelemetry.io/otel/sdk/metric` returns `*ManualReader` instead of `Reader`. (#4244)
- `NewPeriodicReader` in `go.opentelemetry.io/otel/sdk/metric` returns `*PeriodicReader` instead of `Reader`. (#4244)
- Count the Collect time in the `PeriodicReader` timeout in `go.opentelemetry.io/otel/sdk/metric`. (#4221)
- The function `New` in `go.opentelemetry.io/otel/exporters/otlp/otlpmetric/otlpmetricgrpc` returns `*Exporter` instead of `"go.opentelemetry.io/otel/sdk/metric".Exporter`. (#4272)
- The function `New` in `go.opentelemetry.io/otel/exporters/otlp/otlpmetric/otlpmetrichttp` returns `*Exporter` instead of `"go.opentelemetry.io/otel/sdk/metric".Exporter`. (#4272)
- If an attribute set is omitted from an async callback, the previous value will no longer be exported in `go.opentelemetry.io/otel/sdk/metric`. (#4290)
- If an attribute set is observed multiple times in an async callback in `go.opentelemetry.io/otel/sdk/metric`, the values will be summed instead of the last observation winning. (#4289)
- Allow the explicit bucket histogram aggregation to be used for the up-down counter, observable counter, observable up-down counter, and observable gauge in the `go.opentelemetry.io/otel/sdk/metric` package. (#4332)
- Restrict `Meter`s in `go.opentelemetry.io/otel/sdk/metric` to only register and collect instruments it created. (#4333)
- `PeriodicReader.Shutdown` and `PeriodicReader.ForceFlush` in `go.opentelemetry.io/otel/sdk/metric` now apply the periodic reader's timeout to the operation if the user provided context does not contain a deadline. (#4356, #4377)
- Upgrade all use of `go.opentelemetry.io/otel/semconv` to use `v1.21.0`. (#4408)
- Increase instrument name maximum length from 63 to 255 characters in `go.opentelemetry.io/otel/sdk/metric`. (#4434)
- Add `go.opentelemetry.op/otel/sdk/metric.WithProducer` as an `Option` for `"go.opentelemetry.io/otel/sdk/metric".NewManualReader` and `"go.opentelemetry.io/otel/sdk/metric".NewPeriodicReader`. (#4346)

### Removed

- Remove `Reader.RegisterProducer` in `go.opentelemetry.io/otel/metric`.
  Use the added `WithProducer` option instead. (#4346)
- Remove `Reader.ForceFlush` in `go.opentelemetry.io/otel/metric`.
  Notice that `PeriodicReader.ForceFlush` is still available. (#4375)

### Fixed

- Correctly format log messages from the `go.opentelemetry.io/otel/exporters/zipkin` exporter. (#4143)
- Log an error for calls to `NewView` in `go.opentelemetry.io/otel/sdk/metric` that have empty criteria. (#4307)
- Fix `"go.opentelemetry.io/otel/sdk/resource".WithHostID()` to not set an empty `host.id`. (#4317)
- Use the instrument identifying fields to cache aggregators and determine duplicate instrument registrations in `go.opentelemetry.io/otel/sdk/metric`. (#4337)
- Detect duplicate instruments for case-insensitive names in `go.opentelemetry.io/otel/sdk/metric`. (#4338)
- The `ManualReader` will not panic if `AggregationSelector` returns `nil` in `go.opentelemetry.io/otel/sdk/metric`. (#4350)
- If a `Reader`'s `AggregationSelector` returns `nil` or `DefaultAggregation` the pipeline will use the default aggregation. (#4350)
- Log a suggested view that fixes instrument conflicts in `go.opentelemetry.io/otel/sdk/metric`. (#4349)
- Fix possible panic, deadlock and race condition in batch span processor in `go.opentelemetry.io/otel/sdk/trace`. (#4353)
- Improve context cancellation handling in batch span processor's `ForceFlush` in  `go.opentelemetry.io/otel/sdk/trace`. (#4369)
- Decouple `go.opentelemetry.io/otel/exporters/otlp/otlptrace/internal` from `go.opentelemetry.io/otel/exporters/otlp/internal` using gotmpl. (#4397, #3846)
- Decouple `go.opentelemetry.io/otel/exporters/otlp/otlpmetric/otlpmetricgrpc/internal` from `go.opentelemetry.io/otel/exporters/otlp/internal` and `go.opentelemetry.io/otel/exporters/otlp/otlpmetric/internal` using gotmpl. (#4404, #3846)
- Decouple `go.opentelemetry.io/otel/exporters/otlp/otlpmetric/otlpmetrichttp/internal` from `go.opentelemetry.io/otel/exporters/otlp/internal` and `go.opentelemetry.io/otel/exporters/otlp/otlpmetric/internal` using gotmpl. (#4407, #3846)
- Decouple `go.opentelemetry.io/otel/exporters/otlp/otlptrace/otlptracegrpc/internal` from `go.opentelemetry.io/otel/exporters/otlp/internal` and `go.opentelemetry.io/otel/exporters/otlp/otlptrace/internal` using gotmpl. (#4400, #3846)
- Decouple `go.opentelemetry.io/otel/exporters/otlp/otlptrace/otlptracehttp/internal` from `go.opentelemetry.io/otel/exporters/otlp/internal` and `go.opentelemetry.io/otel/exporters/otlp/otlptrace/internal` using gotmpl. (#4401, #3846)
- Do not block the metric SDK when OTLP metric exports are blocked in `go.opentelemetry.io/otel/exporters/otlp/otlpmetric/otlpmetricgrpc` and `go.opentelemetry.io/otel/exporters/otlp/otlpmetric/otlpmetrichttp`. (#3925, #4395)
- Do not append `_total` if the counter already has that suffix for the Prometheus exproter in `go.opentelemetry.io/otel/exporter/prometheus`. (#4373)
- Fix resource detection data race in `go.opentelemetry.io/otel/sdk/resource`. (#4409)
- Use the first-seen instrument name during instrument name conflicts in `go.opentelemetry.io/otel/sdk/metric`. (#4428)

### Deprecated

- The `go.opentelemetry.io/otel/exporters/jaeger` package is deprecated.
  OpenTelemetry dropped support for Jaeger exporter in July 2023.
  Use `go.opentelemetry.io/otel/exporters/otlp/otlptrace/otlptracehttp`
  or `go.opentelemetry.io/otel/exporters/otlp/otlptrace/otlptracegrpc` instead. (#4423)
- The `go.opentelemetry.io/otel/example/jaeger` package is deprecated. (#4423)
- The `go.opentelemetry.io/otel/exporters/otlp/otlpmetric/internal` package is deprecated. (#4420)
- The `go.opentelemetry.io/otel/exporters/otlp/otlpmetric/internal/oconf` package is deprecated. (#4420)
- The `go.opentelemetry.io/otel/exporters/otlp/otlpmetric/internal/otest` package is deprecated. (#4420)
- The `go.opentelemetry.io/otel/exporters/otlp/otlpmetric/internal/transform` package is deprecated. (#4420)
- The `go.opentelemetry.io/otel/exporters/otlp/internal` package is deprecated. (#4421)
- The `go.opentelemetry.io/otel/exporters/otlp/internal/envconfig` package is deprecated. (#4421)
- The `go.opentelemetry.io/otel/exporters/otlp/internal/retry` package is deprecated. (#4421)
- The `go.opentelemetry.io/otel/exporters/otlp/otlptrace/internal` package is deprecated. (#4425)
- The `go.opentelemetry.io/otel/exporters/otlp/otlptrace/internal/envconfig` package is deprecated. (#4425)
- The `go.opentelemetry.io/otel/exporters/otlp/otlptrace/internal/otlpconfig` package is deprecated. (#4425)
- The `go.opentelemetry.io/otel/exporters/otlp/otlptrace/internal/otlptracetest` package is deprecated. (#4425)
- The `go.opentelemetry.io/otel/exporters/otlp/otlptrace/internal/retry` package is deprecated. (#4425)
- The `go.opentelemetry.io/otel/sdk/metric/aggregation` package is deprecated.
  Use the aggregation types added to `go.opentelemetry.io/otel/sdk/metric` instead. (#4435)

## [1.16.0/0.39.0] 2023-05-18

This release contains the first stable release of the OpenTelemetry Go [metric API].
Our project stability guarantees now apply to the `go.opentelemetry.io/otel/metric` package.
See our [versioning policy](VERSIONING.md) for more information about these stability guarantees.

### Added

- The `go.opentelemetry.io/otel/semconv/v1.19.0` package.
  The package contains semantic conventions from the `v1.19.0` version of the OpenTelemetry specification. (#3848)
- The `go.opentelemetry.io/otel/semconv/v1.20.0` package.
  The package contains semantic conventions from the `v1.20.0` version of the OpenTelemetry specification. (#4078)
- The Exponential Histogram data types in `go.opentelemetry.io/otel/sdk/metric/metricdata`. (#4165)
- OTLP metrics exporter now supports the Exponential Histogram Data Type. (#4222)
- Fix serialization of `time.Time` zero values in `go.opentelemetry.io/otel/exporters/otlp/otlpmetric/otlpmetricgrpc` and `go.opentelemetry.io/otel/exporters/otlp/otlpmetric/otlpmetrichttp` packages. (#4271)

### Changed

- Use `strings.Cut()` instead of `string.SplitN()` for better readability and memory use. (#4049)
- `MeterProvider` returns noop meters once it has been shutdown. (#4154)

### Removed

- The deprecated `go.opentelemetry.io/otel/metric/instrument` package is removed.
  Use `go.opentelemetry.io/otel/metric` instead. (#4055)

### Fixed

- Fix build for BSD based systems in `go.opentelemetry.io/otel/sdk/resource`. (#4077)

## [1.16.0-rc.1/0.39.0-rc.1] 2023-05-03

This is a release candidate for the v1.16.0/v0.39.0 release.
That release is expected to include the `v1` release of the OpenTelemetry Go metric API and will provide stability guarantees of that API.
See our [versioning policy](VERSIONING.md) for more information about these stability guarantees.

### Added

- Support global `MeterProvider` in `go.opentelemetry.io/otel`. (#4039)
  - Use `Meter` for a `metric.Meter` from the global `metric.MeterProvider`.
  - Use `GetMeterProivder` for a global `metric.MeterProvider`.
  - Use `SetMeterProivder` to set the global `metric.MeterProvider`.

### Changed

- Move the `go.opentelemetry.io/otel/metric` module to the `stable-v1` module set.
  This stages the metric API to be released as a stable module. (#4038)

### Removed

- The `go.opentelemetry.io/otel/metric/global` package is removed.
  Use `go.opentelemetry.io/otel` instead. (#4039)

## [1.15.1/0.38.1] 2023-05-02

### Fixed

- Remove unused imports from `sdk/resource/host_id_bsd.go` which caused build failures. (#4040, #4041)

## [1.15.0/0.38.0] 2023-04-27

### Added

- The `go.opentelemetry.io/otel/metric/embedded` package. (#3916)
- The `Version` function to `go.opentelemetry.io/otel/sdk` to return the SDK version. (#3949)
- Add a `WithNamespace` option to `go.opentelemetry.io/otel/exporters/prometheus` to allow users to prefix metrics with a namespace. (#3970)
- The following configuration types were added to `go.opentelemetry.io/otel/metric/instrument` to be used in the configuration of measurement methods. (#3971)
  - The `AddConfig` used to hold configuration for addition measurements
    - `NewAddConfig` used to create a new `AddConfig`
    - `AddOption` used to configure an `AddConfig`
  - The `RecordConfig` used to hold configuration for recorded measurements
    - `NewRecordConfig` used to create a new `RecordConfig`
    - `RecordOption` used to configure a `RecordConfig`
  - The `ObserveConfig` used to hold configuration for observed measurements
    - `NewObserveConfig` used to create a new `ObserveConfig`
    - `ObserveOption` used to configure an `ObserveConfig`
- `WithAttributeSet` and `WithAttributes` are added to `go.opentelemetry.io/otel/metric/instrument`.
  They return an option used during a measurement that defines the attribute Set associated with the measurement. (#3971)
- The `Version` function to `go.opentelemetry.io/otel/exporters/otlp/otlpmetric` to return the OTLP metrics client version. (#3956)
- The `Version` function to `go.opentelemetry.io/otel/exporters/otlp/otlptrace` to return the OTLP trace client version. (#3956)

### Changed

- The `Extrema` in `go.opentelemetry.io/otel/sdk/metric/metricdata` is redefined with a generic argument of `[N int64 | float64]`. (#3870)
- Update all exported interfaces from `go.opentelemetry.io/otel/metric` to embed their corresponding interface from `go.opentelemetry.io/otel/metric/embedded`.
  This adds an implementation requirement to set the interface default behavior for unimplemented methods. (#3916)
- Move No-Op implementation from `go.opentelemetry.io/otel/metric` into its own package `go.opentelemetry.io/otel/metric/noop`. (#3941)
  - `metric.NewNoopMeterProvider` is replaced with `noop.NewMeterProvider`
- Add all the methods from `"go.opentelemetry.io/otel/trace".SpanContext` to `bridgeSpanContext` by embedding `otel.SpanContext` in `bridgeSpanContext`. (#3966)
- Wrap `UploadMetrics` error in `go.opentelemetry.io/otel/exporters/otlp/otlpmetric/` to improve error message when encountering generic grpc errors. (#3974)
- The measurement methods for all instruments in `go.opentelemetry.io/otel/metric/instrument` accept an option instead of the variadic `"go.opentelemetry.io/otel/attribute".KeyValue`. (#3971)
  - The `Int64Counter.Add` method now accepts `...AddOption`
  - The `Float64Counter.Add` method now accepts `...AddOption`
  - The `Int64UpDownCounter.Add` method now accepts `...AddOption`
  - The `Float64UpDownCounter.Add` method now accepts `...AddOption`
  - The `Int64Histogram.Record` method now accepts `...RecordOption`
  - The `Float64Histogram.Record` method now accepts `...RecordOption`
  - The `Int64Observer.Observe` method now accepts `...ObserveOption`
  - The `Float64Observer.Observe` method now accepts `...ObserveOption`
- The `Observer` methods in `go.opentelemetry.io/otel/metric` accept an option instead of the variadic `"go.opentelemetry.io/otel/attribute".KeyValue`. (#3971)
  - The `Observer.ObserveInt64` method now accepts `...ObserveOption`
  - The `Observer.ObserveFloat64` method now accepts `...ObserveOption`
- Move global metric back to `go.opentelemetry.io/otel/metric/global` from `go.opentelemetry.io/otel`. (#3986)

### Fixed

- `TracerProvider` allows calling `Tracer()` while it's shutting down.
  It used to deadlock. (#3924)
- Use the SDK version for the Telemetry SDK resource detector in `go.opentelemetry.io/otel/sdk/resource`. (#3949)
- Fix a data race in `SpanProcessor` returned by `NewSimpleSpanProcessor` in `go.opentelemetry.io/otel/sdk/trace`. (#3951)
- Automatically figure out the default aggregation with `aggregation.Default`. (#3967)

### Deprecated

- The `go.opentelemetry.io/otel/metric/instrument` package is deprecated.
  Use the equivalent types added to `go.opentelemetry.io/otel/metric` instead. (#4018)

## [1.15.0-rc.2/0.38.0-rc.2] 2023-03-23

This is a release candidate for the v1.15.0/v0.38.0 release.
That release will include the `v1` release of the OpenTelemetry Go metric API and will provide stability guarantees of that API.
See our [versioning policy](VERSIONING.md) for more information about these stability guarantees.

### Added

- The `WithHostID` option to `go.opentelemetry.io/otel/sdk/resource`. (#3812)
- The `WithoutTimestamps` option to `go.opentelemetry.io/otel/exporters/stdout/stdoutmetric` to sets all timestamps to zero. (#3828)
- The new `Exemplar` type is added to `go.opentelemetry.io/otel/sdk/metric/metricdata`.
  Both the `DataPoint` and `HistogramDataPoint` types from that package have a new field of `Exemplars` containing the sampled exemplars for their timeseries. (#3849)
- Configuration for each metric instrument in `go.opentelemetry.io/otel/sdk/metric/instrument`. (#3895)
- The internal logging introduces a warning level verbosity equal to `V(1)`. (#3900)
- Added a log message warning about usage of `SimpleSpanProcessor` in production environments. (#3854)

### Changed

- Optimize memory allocation when creation a new `Set` using `NewSet` or `NewSetWithFiltered` in `go.opentelemetry.io/otel/attribute`. (#3832)
- Optimize memory allocation when creation new metric instruments in `go.opentelemetry.io/otel/sdk/metric`. (#3832)
- Avoid creating new objects on all calls to `WithDeferredSetup` and `SkipContextSetup` in OpenTracing bridge. (#3833)
- The `New` and `Detect` functions from `go.opentelemetry.io/otel/sdk/resource` return errors that wrap underlying errors instead of just containing the underlying error strings. (#3844)
- Both the `Histogram` and `HistogramDataPoint` are redefined with a generic argument of `[N int64 | float64]` in `go.opentelemetry.io/otel/sdk/metric/metricdata`. (#3849)
- The metric `Export` interface from `go.opentelemetry.io/otel/sdk/metric` accepts a `*ResourceMetrics` instead of `ResourceMetrics`. (#3853)
- Rename `Asynchronous` to `Observable` in `go.opentelemetry.io/otel/metric/instrument`. (#3892)
- Rename `Int64ObserverOption` to `Int64ObservableOption` in `go.opentelemetry.io/otel/metric/instrument`. (#3895)
- Rename `Float64ObserverOption` to `Float64ObservableOption` in `go.opentelemetry.io/otel/metric/instrument`. (#3895)
- The internal logging changes the verbosity level of info to `V(4)`, the verbosity level of debug to `V(8)`. (#3900)

### Fixed

- `TracerProvider` consistently doesn't allow to register a `SpanProcessor` after shutdown. (#3845)

### Removed

- The deprecated `go.opentelemetry.io/otel/metric/global` package is removed. (#3829)
- The unneeded `Synchronous` interface in `go.opentelemetry.io/otel/metric/instrument` was removed. (#3892)
- The `Float64ObserverConfig` and `NewFloat64ObserverConfig` in `go.opentelemetry.io/otel/sdk/metric/instrument`.
  Use the added `float64` instrument configuration instead. (#3895)
- The `Int64ObserverConfig` and `NewInt64ObserverConfig` in `go.opentelemetry.io/otel/sdk/metric/instrument`.
  Use the added `int64` instrument configuration instead. (#3895)
- The `NewNoopMeter` function in `go.opentelemetry.io/otel/metric`, use `NewMeterProvider().Meter("")` instead. (#3893)

## [1.15.0-rc.1/0.38.0-rc.1] 2023-03-01

This is a release candidate for the v1.15.0/v0.38.0 release.
That release will include the `v1` release of the OpenTelemetry Go metric API and will provide stability guarantees of that API.
See our [versioning policy](VERSIONING.md) for more information about these stability guarantees.

This release drops the compatibility guarantee of [Go 1.18].

### Added

- Support global `MeterProvider` in `go.opentelemetry.io/otel`. (#3818)
  - Use `Meter` for a `metric.Meter` from the global `metric.MeterProvider`.
  - Use `GetMeterProivder` for a global `metric.MeterProvider`.
  - Use `SetMeterProivder` to set the global `metric.MeterProvider`.

### Changed

- Dropped compatibility testing for [Go 1.18].
  The project no longer guarantees support for this version of Go. (#3813)

### Fixed

- Handle empty environment variable as it they were not set. (#3764)
- Clarify the `httpconv` and `netconv` packages in `go.opentelemetry.io/otel/semconv/*` provide tracing semantic conventions. (#3823)
- Fix race conditions in `go.opentelemetry.io/otel/exporters/metric/prometheus` that could cause a panic. (#3899)
- Fix sending nil `scopeInfo` to metrics channel in `go.opentelemetry.io/otel/exporters/metric/prometheus` that could cause a panic in `github.com/prometheus/client_golang/prometheus`. (#3899)

### Deprecated

- The `go.opentelemetry.io/otel/metric/global` package is deprecated.
  Use `go.opentelemetry.io/otel` instead. (#3818)

### Removed

- The deprecated `go.opentelemetry.io/otel/metric/unit` package is removed. (#3814)

## [1.14.0/0.37.0/0.0.4] 2023-02-27

This release is the last to support [Go 1.18].
The next release will require at least [Go 1.19].

### Added

- The `event` type semantic conventions are added to `go.opentelemetry.io/otel/semconv/v1.17.0`. (#3697)
- Support [Go 1.20]. (#3693)
- The `go.opentelemetry.io/otel/semconv/v1.18.0` package.
  The package contains semantic conventions from the `v1.18.0` version of the OpenTelemetry specification. (#3719)
  - The following `const` renames from `go.opentelemetry.io/otel/semconv/v1.17.0` are included:
    - `OtelScopeNameKey` -> `OTelScopeNameKey`
    - `OtelScopeVersionKey` -> `OTelScopeVersionKey`
    - `OtelLibraryNameKey` -> `OTelLibraryNameKey`
    - `OtelLibraryVersionKey` -> `OTelLibraryVersionKey`
    - `OtelStatusCodeKey` -> `OTelStatusCodeKey`
    - `OtelStatusDescriptionKey` -> `OTelStatusDescriptionKey`
    - `OtelStatusCodeOk` -> `OTelStatusCodeOk`
    - `OtelStatusCodeError` -> `OTelStatusCodeError`
  - The following `func` renames from `go.opentelemetry.io/otel/semconv/v1.17.0` are included:
    - `OtelScopeName` -> `OTelScopeName`
    - `OtelScopeVersion` -> `OTelScopeVersion`
    - `OtelLibraryName` -> `OTelLibraryName`
    - `OtelLibraryVersion` -> `OTelLibraryVersion`
    - `OtelStatusDescription` -> `OTelStatusDescription`
- A `IsSampled` method is added to the `SpanContext` implementation in `go.opentelemetry.io/otel/bridge/opentracing` to expose the span sampled state.
  See the [README](./bridge/opentracing/README.md) for more information. (#3570)
- The `WithInstrumentationAttributes` option to `go.opentelemetry.io/otel/metric`. (#3738)
- The `WithInstrumentationAttributes` option to `go.opentelemetry.io/otel/trace`. (#3739)
- The following environment variables are supported by the periodic `Reader` in `go.opentelemetry.io/otel/sdk/metric`. (#3763)
  - `OTEL_METRIC_EXPORT_INTERVAL` sets the time between collections and exports.
  - `OTEL_METRIC_EXPORT_TIMEOUT` sets the timeout an export is attempted.

### Changed

- Fall-back to `TextMapCarrier` when it's not `HttpHeader`s in `go.opentelemetry.io/otel/bridge/opentracing`. (#3679)
- The `Collect` method of the `"go.opentelemetry.io/otel/sdk/metric".Reader` interface is updated to accept the `metricdata.ResourceMetrics` value the collection will be made into.
  This change is made to enable memory reuse by SDK users. (#3732)
- The `WithUnit` option in `go.opentelemetry.io/otel/sdk/metric/instrument` is updated to accept a `string` for the unit value. (#3776)

### Fixed

- Ensure `go.opentelemetry.io/otel` does not use generics. (#3723, #3725)
- Multi-reader `MeterProvider`s now export metrics for all readers, instead of just the first reader. (#3720, #3724)
- Remove use of deprecated `"math/rand".Seed` in `go.opentelemetry.io/otel/example/prometheus`. (#3733)
- Do not silently drop unknown schema data with `Parse` in  `go.opentelemetry.io/otel/schema/v1.1`. (#3743)
- Data race issue in OTLP exporter retry mechanism. (#3755, #3756)
- Wrapping empty errors when exporting in `go.opentelemetry.io/otel/sdk/metric`. (#3698, #3772)
- Incorrect "all" and "resource" definition for schema files in `go.opentelemetry.io/otel/schema/v1.1`. (#3777)

### Deprecated

- The `go.opentelemetry.io/otel/metric/unit` package is deprecated.
  Use the equivalent unit string instead. (#3776)
  - Use `"1"` instead of `unit.Dimensionless`
  - Use `"By"` instead of `unit.Bytes`
  - Use `"ms"` instead of `unit.Milliseconds`

## [1.13.0/0.36.0] 2023-02-07

### Added

- Attribute `KeyValue` creations functions to `go.opentelemetry.io/otel/semconv/v1.17.0` for all non-enum semantic conventions.
  These functions ensure semantic convention type correctness. (#3675)

### Fixed

- Removed the `http.target` attribute from being added by `ServerRequest` in the following packages. (#3687)
  - `go.opentelemetry.io/otel/semconv/v1.13.0/httpconv`
  - `go.opentelemetry.io/otel/semconv/v1.14.0/httpconv`
  - `go.opentelemetry.io/otel/semconv/v1.15.0/httpconv`
  - `go.opentelemetry.io/otel/semconv/v1.16.0/httpconv`
  - `go.opentelemetry.io/otel/semconv/v1.17.0/httpconv`

### Removed

- The deprecated `go.opentelemetry.io/otel/metric/instrument/asyncfloat64` package is removed. (#3631)
- The deprecated `go.opentelemetry.io/otel/metric/instrument/asyncint64` package is removed. (#3631)
- The deprecated `go.opentelemetry.io/otel/metric/instrument/syncfloat64` package is removed. (#3631)
- The deprecated `go.opentelemetry.io/otel/metric/instrument/syncint64` package is removed. (#3631)

## [1.12.0/0.35.0] 2023-01-28

### Added

- The `WithInt64Callback` option to `go.opentelemetry.io/otel/metric/instrument`.
  This options is used to configure `int64` Observer callbacks during their creation. (#3507)
- The `WithFloat64Callback` option to `go.opentelemetry.io/otel/metric/instrument`.
  This options is used to configure `float64` Observer callbacks during their creation. (#3507)
- The `Producer` interface and `Reader.RegisterProducer(Producer)` to `go.opentelemetry.io/otel/sdk/metric`.
  These additions are used to enable external metric Producers. (#3524)
- The `Callback` function type to `go.opentelemetry.io/otel/metric`.
  This new named function type is registered with a `Meter`. (#3564)
- The `go.opentelemetry.io/otel/semconv/v1.13.0` package.
  The package contains semantic conventions from the `v1.13.0` version of the OpenTelemetry specification. (#3499)
  - The `EndUserAttributesFromHTTPRequest` function in `go.opentelemetry.io/otel/semconv/v1.12.0` is merged into `ClientRequest` and `ServerRequest` in `go.opentelemetry.io/otel/semconv/v1.13.0/httpconv`.
  - The `HTTPAttributesFromHTTPStatusCode` function in `go.opentelemetry.io/otel/semconv/v1.12.0` is merged into `ClientResponse` in `go.opentelemetry.io/otel/semconv/v1.13.0/httpconv`.
  - The `HTTPClientAttributesFromHTTPRequest` function in `go.opentelemetry.io/otel/semconv/v1.12.0` is replaced by `ClientRequest` in `go.opentelemetry.io/otel/semconv/v1.13.0/httpconv`.
  - The `HTTPServerAttributesFromHTTPRequest` function in `go.opentelemetry.io/otel/semconv/v1.12.0` is replaced by `ServerRequest` in `go.opentelemetry.io/otel/semconv/v1.13.0/httpconv`.
  - The `HTTPServerMetricAttributesFromHTTPRequest` function in `go.opentelemetry.io/otel/semconv/v1.12.0` is replaced by `ServerRequest` in `go.opentelemetry.io/otel/semconv/v1.13.0/httpconv`.
  - The `NetAttributesFromHTTPRequest` function in `go.opentelemetry.io/otel/semconv/v1.12.0` is split into `Transport` in `go.opentelemetry.io/otel/semconv/v1.13.0/netconv` and `ClientRequest` or `ServerRequest` in `go.opentelemetry.io/otel/semconv/v1.13.0/httpconv`.
  - The `SpanStatusFromHTTPStatusCode` function in `go.opentelemetry.io/otel/semconv/v1.12.0` is replaced by `ClientStatus` in `go.opentelemetry.io/otel/semconv/v1.13.0/httpconv`.
  - The `SpanStatusFromHTTPStatusCodeAndSpanKind` function in `go.opentelemetry.io/otel/semconv/v1.12.0` is split into `ClientStatus` and `ServerStatus` in `go.opentelemetry.io/otel/semconv/v1.13.0/httpconv`.
  - The `Client` function is included in `go.opentelemetry.io/otel/semconv/v1.13.0/netconv` to generate attributes for a `net.Conn`.
  - The `Server` function is included in `go.opentelemetry.io/otel/semconv/v1.13.0/netconv` to generate attributes for a `net.Listener`.
- The `go.opentelemetry.io/otel/semconv/v1.14.0` package.
  The package contains semantic conventions from the `v1.14.0` version of the OpenTelemetry specification. (#3566)
- The `go.opentelemetry.io/otel/semconv/v1.15.0` package.
  The package contains semantic conventions from the `v1.15.0` version of the OpenTelemetry specification. (#3578)
- The `go.opentelemetry.io/otel/semconv/v1.16.0` package.
  The package contains semantic conventions from the `v1.16.0` version of the OpenTelemetry specification. (#3579)
- Metric instruments to `go.opentelemetry.io/otel/metric/instrument`.
  These instruments are use as replacements of the deprecated `go.opentelemetry.io/otel/metric/instrument/{asyncfloat64,asyncint64,syncfloat64,syncint64}` packages.(#3575, #3586)
  - `Float64ObservableCounter` replaces the `asyncfloat64.Counter`
  - `Float64ObservableUpDownCounter` replaces the `asyncfloat64.UpDownCounter`
  - `Float64ObservableGauge` replaces the `asyncfloat64.Gauge`
  - `Int64ObservableCounter` replaces the `asyncint64.Counter`
  - `Int64ObservableUpDownCounter` replaces the `asyncint64.UpDownCounter`
  - `Int64ObservableGauge` replaces the `asyncint64.Gauge`
  - `Float64Counter` replaces the `syncfloat64.Counter`
  - `Float64UpDownCounter` replaces the `syncfloat64.UpDownCounter`
  - `Float64Histogram` replaces the `syncfloat64.Histogram`
  - `Int64Counter` replaces the `syncint64.Counter`
  - `Int64UpDownCounter` replaces the `syncint64.UpDownCounter`
  - `Int64Histogram` replaces the `syncint64.Histogram`
- `NewTracerProvider` to `go.opentelemetry.io/otel/bridge/opentracing`.
  This is used to create `WrapperTracer` instances from a `TracerProvider`. (#3116)
- The `Extrema` type to `go.opentelemetry.io/otel/sdk/metric/metricdata`.
  This type is used to represent min/max values and still be able to distinguish unset and zero values. (#3487)
- The `go.opentelemetry.io/otel/semconv/v1.17.0` package.
  The package contains semantic conventions from the `v1.17.0` version of the OpenTelemetry specification. (#3599)

### Changed

- Jaeger and Zipkin exporter use `github.com/go-logr/logr` as the logging interface, and add the `WithLogr` option. (#3497, #3500)
- Instrument configuration in `go.opentelemetry.io/otel/metric/instrument` is split into specific options and configuration based on the instrument type. (#3507)
  - Use the added `Int64Option` type to configure instruments from `go.opentelemetry.io/otel/metric/instrument/syncint64`.
  - Use the added `Float64Option` type to configure instruments from `go.opentelemetry.io/otel/metric/instrument/syncfloat64`.
  - Use the added `Int64ObserverOption` type to configure instruments from `go.opentelemetry.io/otel/metric/instrument/asyncint64`.
  - Use the added `Float64ObserverOption` type to configure instruments from `go.opentelemetry.io/otel/metric/instrument/asyncfloat64`.
- Return a `Registration` from the `RegisterCallback` method of a `Meter` in the `go.opentelemetry.io/otel/metric` package.
  This `Registration` can be used to unregister callbacks. (#3522)
- Global error handler uses an atomic value instead of a mutex. (#3543)
- Add `NewMetricProducer` to `go.opentelemetry.io/otel/bridge/opencensus`, which can be used to pass OpenCensus metrics to an OpenTelemetry Reader. (#3541)
- Global logger uses an atomic value instead of a mutex. (#3545)
- The `Shutdown` method of the `"go.opentelemetry.io/otel/sdk/trace".TracerProvider` releases all computational resources when called the first time. (#3551)
- The `Sampler` returned from `TraceIDRatioBased` `go.opentelemetry.io/otel/sdk/trace` now uses the rightmost bits for sampling decisions.
  This fixes random sampling when using ID generators like `xray.IDGenerator` and increasing parity with other language implementations. (#3557)
- Errors from `go.opentelemetry.io/otel/exporters/otlp/otlptrace` exporters are wrapped in errors identifying their signal name.
  Existing users of the exporters attempting to identify specific errors will need to use `errors.Unwrap()` to get the underlying error. (#3516)
- Exporters from `go.opentelemetry.io/otel/exporters/otlp` will print the final retryable error message when attempts to retry time out. (#3514)
- The instrument kind names in `go.opentelemetry.io/otel/sdk/metric` are updated to match the API. (#3562)
  - `InstrumentKindSyncCounter` is renamed to `InstrumentKindCounter`
  - `InstrumentKindSyncUpDownCounter` is renamed to `InstrumentKindUpDownCounter`
  - `InstrumentKindSyncHistogram` is renamed to `InstrumentKindHistogram`
  - `InstrumentKindAsyncCounter` is renamed to `InstrumentKindObservableCounter`
  - `InstrumentKindAsyncUpDownCounter` is renamed to `InstrumentKindObservableUpDownCounter`
  - `InstrumentKindAsyncGauge` is renamed to `InstrumentKindObservableGauge`
- The `RegisterCallback` method of the `Meter` in `go.opentelemetry.io/otel/metric` changed.
  - The named `Callback` replaces the inline function parameter. (#3564)
  - `Callback` is required to return an error. (#3576)
  - `Callback` accepts the added `Observer` parameter added.
    This new parameter is used by `Callback` implementations to observe values for asynchronous instruments instead of calling the `Observe` method of the instrument directly. (#3584)
  - The slice of `instrument.Asynchronous` is now passed as a variadic argument. (#3587)
- The exporter from `go.opentelemetry.io/otel/exporters/zipkin` is updated to use the `v1.16.0` version of semantic conventions.
  This means it no longer uses the removed `net.peer.ip` or `http.host` attributes to determine the remote endpoint.
  Instead it uses the `net.sock.peer` attributes. (#3581)
- The `Min` and `Max` fields of the `HistogramDataPoint` in `go.opentelemetry.io/otel/sdk/metric/metricdata` are now defined with the added `Extrema` type instead of a `*float64`. (#3487)

### Fixed

- Asynchronous instruments that use sum aggregators and attribute filters correctly add values from equivalent attribute sets that have been filtered. (#3439, #3549)
- The `RegisterCallback` method of the `Meter` from `go.opentelemetry.io/otel/sdk/metric` only registers a callback for instruments created by that meter.
  Trying to register a callback with instruments from a different meter will result in an error being returned. (#3584)

### Deprecated

- The `NewMetricExporter` in `go.opentelemetry.io/otel/bridge/opencensus` is deprecated.
  Use `NewMetricProducer` instead. (#3541)
- The `go.opentelemetry.io/otel/metric/instrument/asyncfloat64` package is deprecated.
  Use the instruments from `go.opentelemetry.io/otel/metric/instrument` instead. (#3575)
- The `go.opentelemetry.io/otel/metric/instrument/asyncint64` package is deprecated.
  Use the instruments from `go.opentelemetry.io/otel/metric/instrument` instead. (#3575)
- The `go.opentelemetry.io/otel/metric/instrument/syncfloat64` package is deprecated.
  Use the instruments from `go.opentelemetry.io/otel/metric/instrument` instead. (#3575)
- The `go.opentelemetry.io/otel/metric/instrument/syncint64` package is deprecated.
  Use the instruments from `go.opentelemetry.io/otel/metric/instrument` instead. (#3575)
- The `NewWrappedTracerProvider` in `go.opentelemetry.io/otel/bridge/opentracing` is now deprecated.
  Use `NewTracerProvider` instead. (#3116)

### Removed

- The deprecated `go.opentelemetry.io/otel/sdk/metric/view` package is removed. (#3520)
- The `InstrumentProvider` from `go.opentelemetry.io/otel/sdk/metric/asyncint64` is removed.
  Use the new creation methods of the `Meter` in `go.opentelemetry.io/otel/sdk/metric` instead. (#3530)
  - The `Counter` method is replaced by `Meter.Int64ObservableCounter`
  - The `UpDownCounter` method is replaced by `Meter.Int64ObservableUpDownCounter`
  - The `Gauge` method is replaced by `Meter.Int64ObservableGauge`
- The `InstrumentProvider` from `go.opentelemetry.io/otel/sdk/metric/asyncfloat64` is removed.
  Use the new creation methods of the `Meter` in `go.opentelemetry.io/otel/sdk/metric` instead. (#3530)
  - The `Counter` method is replaced by `Meter.Float64ObservableCounter`
  - The `UpDownCounter` method is replaced by `Meter.Float64ObservableUpDownCounter`
  - The `Gauge` method is replaced by `Meter.Float64ObservableGauge`
- The `InstrumentProvider` from `go.opentelemetry.io/otel/sdk/metric/syncint64` is removed.
  Use the new creation methods of the `Meter` in `go.opentelemetry.io/otel/sdk/metric` instead. (#3530)
  - The `Counter` method is replaced by `Meter.Int64Counter`
  - The `UpDownCounter` method is replaced by `Meter.Int64UpDownCounter`
  - The `Histogram` method is replaced by `Meter.Int64Histogram`
- The `InstrumentProvider` from `go.opentelemetry.io/otel/sdk/metric/syncfloat64` is removed.
  Use the new creation methods of the `Meter` in `go.opentelemetry.io/otel/sdk/metric` instead. (#3530)
  - The `Counter` method is replaced by `Meter.Float64Counter`
  - The `UpDownCounter` method is replaced by `Meter.Float64UpDownCounter`
  - The `Histogram` method is replaced by `Meter.Float64Histogram`

## [1.11.2/0.34.0] 2022-12-05

### Added

- The `WithView` `Option` is added to the `go.opentelemetry.io/otel/sdk/metric` package.
   This option is used to configure the view(s) a `MeterProvider` will use for all `Reader`s that are registered with it. (#3387)
- Add Instrumentation Scope and Version as info metric and label in Prometheus exporter.
  This can be disabled using the `WithoutScopeInfo()` option added to that package.(#3273, #3357)
- OTLP exporters now recognize: (#3363)
  - `OTEL_EXPORTER_OTLP_INSECURE`
  - `OTEL_EXPORTER_OTLP_TRACES_INSECURE`
  - `OTEL_EXPORTER_OTLP_METRICS_INSECURE`
  - `OTEL_EXPORTER_OTLP_CLIENT_KEY`
  - `OTEL_EXPORTER_OTLP_TRACES_CLIENT_KEY`
  - `OTEL_EXPORTER_OTLP_METRICS_CLIENT_KEY`
  - `OTEL_EXPORTER_OTLP_CLIENT_CERTIFICATE`
  - `OTEL_EXPORTER_OTLP_TRACES_CLIENT_CERTIFICATE`
  - `OTEL_EXPORTER_OTLP_METRICS_CLIENT_CERTIFICATE`
- The `View` type and related `NewView` function to create a view according to the OpenTelemetry specification are added to `go.opentelemetry.io/otel/sdk/metric`.
  These additions are replacements for the `View` type and `New` function from `go.opentelemetry.io/otel/sdk/metric/view`. (#3459)
- The `Instrument` and `InstrumentKind` type are added to `go.opentelemetry.io/otel/sdk/metric`.
  These additions are replacements for the `Instrument` and `InstrumentKind` types from `go.opentelemetry.io/otel/sdk/metric/view`. (#3459)
- The `Stream` type is added to `go.opentelemetry.io/otel/sdk/metric` to define a metric data stream a view will produce. (#3459)
- The `AssertHasAttributes` allows instrument authors to test that datapoints returned have appropriate attributes. (#3487)

### Changed

- The `"go.opentelemetry.io/otel/sdk/metric".WithReader` option no longer accepts views to associate with the `Reader`.
   Instead, views are now registered directly with the `MeterProvider` via the new `WithView` option.
   The views registered with the `MeterProvider` apply to all `Reader`s. (#3387)
- The `Temporality(view.InstrumentKind) metricdata.Temporality` and `Aggregation(view.InstrumentKind) aggregation.Aggregation` methods are added to the `"go.opentelemetry.io/otel/sdk/metric".Exporter` interface. (#3260)
- The `Temporality(view.InstrumentKind) metricdata.Temporality` and `Aggregation(view.InstrumentKind) aggregation.Aggregation` methods are added to the `"go.opentelemetry.io/otel/exporters/otlp/otlpmetric".Client` interface. (#3260)
- The `WithTemporalitySelector` and `WithAggregationSelector` `ReaderOption`s have been changed to `ManualReaderOption`s in the `go.opentelemetry.io/otel/sdk/metric` package. (#3260)
- The periodic reader in the `go.opentelemetry.io/otel/sdk/metric` package now uses the temporality and aggregation selectors from its configured exporter instead of accepting them as options. (#3260)

### Fixed

- The `go.opentelemetry.io/otel/exporters/prometheus` exporter fixes duplicated `_total` suffixes. (#3369)
- Remove comparable requirement for `Reader`s. (#3387)
- Cumulative metrics from the OpenCensus bridge (`go.opentelemetry.io/otel/bridge/opencensus`) are defined as monotonic sums, instead of non-monotonic. (#3389)
- Asynchronous counters (`Counter` and `UpDownCounter`) from the metric SDK now produce delta sums when configured with delta temporality. (#3398)
- Exported `Status` codes in the `go.opentelemetry.io/otel/exporters/zipkin` exporter are now exported as all upper case values. (#3340)
- `Aggregation`s from `go.opentelemetry.io/otel/sdk/metric` with no data are not exported. (#3394, #3436)
- Re-enabled Attribute Filters in the Metric SDK. (#3396)
- Asynchronous callbacks are only called if they are registered with at least one instrument that does not use drop aggragation. (#3408)
- Do not report empty partial-success responses in the `go.opentelemetry.io/otel/exporters/otlp` exporters. (#3438, #3432)
- Handle partial success responses in `go.opentelemetry.io/otel/exporters/otlp/otlpmetric` exporters. (#3162, #3440)
- Prevent duplicate Prometheus description, unit, and type. (#3469)
- Prevents panic when using incorrect `attribute.Value.As[Type]Slice()`. (#3489)

### Removed

- The `go.opentelemetry.io/otel/exporters/otlp/otlpmetric.Client` interface is removed. (#3486)
- The `go.opentelemetry.io/otel/exporters/otlp/otlpmetric.New` function is removed. Use the `otlpmetric[http|grpc].New` directly. (#3486)

### Deprecated

- The `go.opentelemetry.io/otel/sdk/metric/view` package is deprecated.
  Use `Instrument`, `InstrumentKind`, `View`, and `NewView` in `go.opentelemetry.io/otel/sdk/metric` instead. (#3476)

## [1.11.1/0.33.0] 2022-10-19

### Added

- The Prometheus exporter in `go.opentelemetry.io/otel/exporters/prometheus` registers with a Prometheus registerer on creation.
   By default, it will register with the default Prometheus registerer.
   A non-default registerer can be used by passing the `WithRegisterer` option. (#3239)
- Added the `WithAggregationSelector` option to the `go.opentelemetry.io/otel/exporters/prometheus` package to change the default `AggregationSelector` used. (#3341)
- The Prometheus exporter in `go.opentelemetry.io/otel/exporters/prometheus` converts the `Resource` associated with metric exports into a `target_info` metric. (#3285)

### Changed

- The `"go.opentelemetry.io/otel/exporters/prometheus".New` function is updated to return an error.
   It will return an error if the exporter fails to register with Prometheus. (#3239)

### Fixed

- The URL-encoded values from the `OTEL_RESOURCE_ATTRIBUTES` environment variable are decoded. (#2963)
- The `baggage.NewMember` function decodes the `value` parameter instead of directly using it.
   This fixes the implementation to be compliant with the W3C specification. (#3226)
- Slice attributes of the `attribute` package are now comparable based on their value, not instance. (#3108 #3252)
- The `Shutdown` and `ForceFlush` methods of the `"go.opentelemetry.io/otel/sdk/trace".TraceProvider` no longer return an error when no processor is registered. (#3268)
- The Prometheus exporter in `go.opentelemetry.io/otel/exporters/prometheus` cumulatively sums histogram buckets. (#3281)
- The sum of each histogram data point is now uniquely exported by the `go.opentelemetry.io/otel/exporters/otlpmetric` exporters. (#3284, #3293)
- Recorded values for asynchronous counters (`Counter` and `UpDownCounter`) are interpreted as exact, not incremental, sum values by the metric SDK. (#3350, #3278)
- `UpDownCounters` are now correctly output as Prometheus gauges in the `go.opentelemetry.io/otel/exporters/prometheus` exporter. (#3358)
- The Prometheus exporter in `go.opentelemetry.io/otel/exporters/prometheus` no longer describes the metrics it will send to Prometheus on startup.
   Instead the exporter is defined as an "unchecked" collector for Prometheus.
   This fixes the `reader is not registered` warning currently emitted on startup. (#3291 #3342)
- The `go.opentelemetry.io/otel/exporters/prometheus` exporter now correctly adds `_total` suffixes to counter metrics. (#3360)
- The `go.opentelemetry.io/otel/exporters/prometheus` exporter now adds a unit suffix to metric names.
   This can be disabled using the `WithoutUnits()` option added to that package. (#3352)

## [1.11.0/0.32.3] 2022-10-12

### Added

- Add default User-Agent header to OTLP exporter requests (`go.opentelemetry.io/otel/exporters/otlptrace/otlptracegrpc` and `go.opentelemetry.io/otel/exporters/otlptrace/otlptracehttp`). (#3261)

### Changed

- `span.SetStatus` has been updated such that calls that lower the status are now no-ops. (#3214)
- Upgrade `golang.org/x/sys/unix` from `v0.0.0-20210423185535-09eb48e85fd7` to `v0.0.0-20220919091848-fb04ddd9f9c8`.
  This addresses [GO-2022-0493](https://pkg.go.dev/vuln/GO-2022-0493). (#3235)

## [0.32.2] Metric SDK (Alpha) - 2022-10-11

### Added

- Added an example of using metric views to customize instruments. (#3177)
- Add default User-Agent header to OTLP exporter requests (`go.opentelemetry.io/otel/exporters/otlpmetric/otlpmetricgrpc` and `go.opentelemetry.io/otel/exporters/otlpmetric/otlpmetrichttp`). (#3261)

### Changed

- Flush pending measurements with the `PeriodicReader` in the `go.opentelemetry.io/otel/sdk/metric` when `ForceFlush` or `Shutdown` are called. (#3220)
- Update histogram default bounds to match the requirements of the latest specification. (#3222)
- Encode the HTTP status code in the OpenTracing bridge (`go.opentelemetry.io/otel/bridge/opentracing`) as an integer.  (#3265)

### Fixed

- Use default view if instrument does not match any registered view of a reader. (#3224, #3237)
- Return the same instrument every time a user makes the exact same instrument creation call. (#3229, #3251)
- Return the existing instrument when a view transforms a creation call to match an existing instrument. (#3240, #3251)
- Log a warning when a conflicting instrument (e.g. description, unit, data-type) is created instead of returning an error. (#3251)
- The OpenCensus bridge no longer sends empty batches of metrics. (#3263)

## [0.32.1] Metric SDK (Alpha) - 2022-09-22

### Changed

- The Prometheus exporter sanitizes OpenTelemetry instrument names when exporting.
   Invalid characters are replaced with `_`. (#3212)

### Added

- The metric portion of the OpenCensus bridge (`go.opentelemetry.io/otel/bridge/opencensus`) has been reintroduced. (#3192)
- The OpenCensus bridge example (`go.opentelemetry.io/otel/example/opencensus`) has been reintroduced. (#3206)

### Fixed

- Updated go.mods to point to valid versions of the sdk. (#3216)
- Set the `MeterProvider` resource on all exported metric data. (#3218)

## [0.32.0] Revised Metric SDK (Alpha) - 2022-09-18

### Changed

- The metric SDK in `go.opentelemetry.io/otel/sdk/metric` is completely refactored to comply with the OpenTelemetry specification.
  Please see the package documentation for how the new SDK is initialized and configured. (#3175)
- Update the minimum supported go version to go1.18. Removes support for go1.17 (#3179)

### Removed

- The metric portion of the OpenCensus bridge (`go.opentelemetry.io/otel/bridge/opencensus`) has been removed.
  A new bridge compliant with the revised metric SDK will be added back in a future release. (#3175)
- The `go.opentelemetry.io/otel/sdk/metric/aggregator/aggregatortest` package is removed, see the new metric SDK. (#3175)
- The `go.opentelemetry.io/otel/sdk/metric/aggregator/histogram` package is removed, see the new metric SDK. (#3175)
- The `go.opentelemetry.io/otel/sdk/metric/aggregator/lastvalue` package is removed, see the new metric SDK. (#3175)
- The `go.opentelemetry.io/otel/sdk/metric/aggregator/sum` package is removed, see the new metric SDK. (#3175)
- The `go.opentelemetry.io/otel/sdk/metric/aggregator` package is removed, see the new metric SDK. (#3175)
- The `go.opentelemetry.io/otel/sdk/metric/controller/basic` package is removed, see the new metric SDK. (#3175)
- The `go.opentelemetry.io/otel/sdk/metric/controller/controllertest` package is removed, see the new metric SDK. (#3175)
- The `go.opentelemetry.io/otel/sdk/metric/controller/time` package is removed, see the new metric SDK. (#3175)
- The `go.opentelemetry.io/otel/sdk/metric/export/aggregation` package is removed, see the new metric SDK. (#3175)
- The `go.opentelemetry.io/otel/sdk/metric/export` package is removed, see the new metric SDK. (#3175)
- The `go.opentelemetry.io/otel/sdk/metric/metrictest` package is removed.
  A replacement package that supports the new metric SDK will be added back in a future release. (#3175)
- The `go.opentelemetry.io/otel/sdk/metric/number` package is removed, see the new metric SDK. (#3175)
- The `go.opentelemetry.io/otel/sdk/metric/processor/basic` package is removed, see the new metric SDK. (#3175)
- The `go.opentelemetry.io/otel/sdk/metric/processor/processortest` package is removed, see the new metric SDK. (#3175)
- The `go.opentelemetry.io/otel/sdk/metric/processor/reducer` package is removed, see the new metric SDK. (#3175)
- The `go.opentelemetry.io/otel/sdk/metric/registry` package is removed, see the new metric SDK. (#3175)
- The `go.opentelemetry.io/otel/sdk/metric/sdkapi` package is removed, see the new metric SDK. (#3175)
- The `go.opentelemetry.io/otel/sdk/metric/selector/simple` package is removed, see the new metric SDK. (#3175)
- The `"go.opentelemetry.io/otel/sdk/metric".ErrUninitializedInstrument` variable was removed. (#3175)
- The `"go.opentelemetry.io/otel/sdk/metric".ErrBadInstrument` variable was removed. (#3175)
- The `"go.opentelemetry.io/otel/sdk/metric".Accumulator` type was removed, see the `MeterProvider`in the new metric SDK. (#3175)
- The `"go.opentelemetry.io/otel/sdk/metric".NewAccumulator` function was removed, see `NewMeterProvider`in the new metric SDK. (#3175)
- The deprecated `"go.opentelemetry.io/otel/sdk/metric".AtomicFieldOffsets` function was removed. (#3175)

## [1.10.0] - 2022-09-09

### Added

- Support Go 1.19. (#3077)
  Include compatibility testing and document support. (#3077)
- Support the OTLP ExportTracePartialSuccess response; these are passed to the registered error handler. (#3106)
- Upgrade go.opentelemetry.io/proto/otlp from v0.18.0 to v0.19.0 (#3107)

### Changed

- Fix misidentification of OpenTelemetry `SpanKind` in OpenTracing bridge (`go.opentelemetry.io/otel/bridge/opentracing`).  (#3096)
- Attempting to start a span with a nil `context` will no longer cause a panic. (#3110)
- All exporters will be shutdown even if one reports an error (#3091)
- Ensure valid UTF-8 when truncating over-length attribute values. (#3156)

## [1.9.0/0.0.3] - 2022-08-01

### Added

- Add support for Schema Files format 1.1.x (metric "split" transform) with the new `go.opentelemetry.io/otel/schema/v1.1` package. (#2999)
- Add the `go.opentelemetry.io/otel/semconv/v1.11.0` package.
  The package contains semantic conventions from the `v1.11.0` version of the OpenTelemetry specification. (#3009)
- Add the `go.opentelemetry.io/otel/semconv/v1.12.0` package.
  The package contains semantic conventions from the `v1.12.0` version of the OpenTelemetry specification. (#3010)
- Add the `http.method` attribute to HTTP server metric from all `go.opentelemetry.io/otel/semconv/*` packages. (#3018)

### Fixed

- Invalid warning for context setup being deferred in `go.opentelemetry.io/otel/bridge/opentracing` package. (#3029)

## [1.8.0/0.31.0] - 2022-07-08

### Added

- Add support for `opentracing.TextMap` format in the `Inject` and `Extract` methods
of the `"go.opentelemetry.io/otel/bridge/opentracing".BridgeTracer` type. (#2911)

### Changed

- The `crosslink` make target has been updated to use the `go.opentelemetry.io/build-tools/crosslink` package. (#2886)
- In the `go.opentelemetry.io/otel/sdk/instrumentation` package rename `Library` to `Scope` and alias `Library` as `Scope` (#2976)
- Move metric no-op implementation form `nonrecording` to `metric` package. (#2866)

### Removed

- Support for go1.16. Support is now only for go1.17 and go1.18 (#2917)

### Deprecated

- The `Library` struct in the `go.opentelemetry.io/otel/sdk/instrumentation` package is deprecated.
  Use the equivalent `Scope` struct instead. (#2977)
- The `ReadOnlySpan.InstrumentationLibrary` method from the `go.opentelemetry.io/otel/sdk/trace` package is deprecated.
  Use the equivalent `ReadOnlySpan.InstrumentationScope` method instead. (#2977)

## [1.7.0/0.30.0] - 2022-04-28

### Added

- Add the `go.opentelemetry.io/otel/semconv/v1.8.0` package.
  The package contains semantic conventions from the `v1.8.0` version of the OpenTelemetry specification. (#2763)
- Add the `go.opentelemetry.io/otel/semconv/v1.9.0` package.
  The package contains semantic conventions from the `v1.9.0` version of the OpenTelemetry specification. (#2792)
- Add the `go.opentelemetry.io/otel/semconv/v1.10.0` package.
  The package contains semantic conventions from the `v1.10.0` version of the OpenTelemetry specification. (#2842)
- Added an in-memory exporter to metrictest to aid testing with a full SDK. (#2776)

### Fixed

- Globally delegated instruments are unwrapped before delegating asynchronous callbacks. (#2784)
- Remove import of `testing` package in non-tests builds of the `go.opentelemetry.io/otel` package. (#2786)

### Changed

- The `WithLabelEncoder` option from the `go.opentelemetry.io/otel/exporters/stdout/stdoutmetric` package is renamed to `WithAttributeEncoder`. (#2790)
- The `LabelFilterSelector` interface from `go.opentelemetry.io/otel/sdk/metric/processor/reducer` is renamed to `AttributeFilterSelector`.
  The method included in the renamed interface also changed from `LabelFilterFor` to `AttributeFilterFor`. (#2790)
- The `Metadata.Labels` method from the `go.opentelemetry.io/otel/sdk/metric/export` package is renamed to `Metadata.Attributes`.
  Consequentially, the `Record` type from the same package also has had the embedded method renamed. (#2790)

### Deprecated

- The `Iterator.Label` method in the `go.opentelemetry.io/otel/attribute` package is deprecated.
  Use the equivalent `Iterator.Attribute` method instead. (#2790)
- The `Iterator.IndexedLabel` method in the `go.opentelemetry.io/otel/attribute` package is deprecated.
  Use the equivalent `Iterator.IndexedAttribute` method instead. (#2790)
- The `MergeIterator.Label` method in the `go.opentelemetry.io/otel/attribute` package is deprecated.
  Use the equivalent `MergeIterator.Attribute` method instead. (#2790)

### Removed

- Removed the `Batch` type from the `go.opentelemetry.io/otel/sdk/metric/metrictest` package. (#2864)
- Removed the `Measurement` type from the `go.opentelemetry.io/otel/sdk/metric/metrictest` package. (#2864)

## [0.29.0] - 2022-04-11

### Added

- The metrics global package was added back into several test files. (#2764)
- The `Meter` function is added back to the `go.opentelemetry.io/otel/metric/global` package.
  This function is a convenience function equivalent to calling `global.MeterProvider().Meter(...)`. (#2750)

### Removed

- Removed module the `go.opentelemetry.io/otel/sdk/export/metric`.
  Use the `go.opentelemetry.io/otel/sdk/metric` module instead. (#2720)

### Changed

- Don't panic anymore when setting a global MeterProvider to itself. (#2749)
- Upgrade `go.opentelemetry.io/proto/otlp` in `go.opentelemetry.io/otel/exporters/otlp/otlpmetric` from `v0.12.1` to `v0.15.0`.
  This replaces the use of the now deprecated `InstrumentationLibrary` and `InstrumentationLibraryMetrics` types and fields in the proto library with the equivalent `InstrumentationScope` and `ScopeMetrics`. (#2748)

## [1.6.3] - 2022-04-07

### Fixed

- Allow non-comparable global `MeterProvider`, `TracerProvider`, and `TextMapPropagator` types to be set. (#2772, #2773)

## [1.6.2] - 2022-04-06

### Changed

- Don't panic anymore when setting a global TracerProvider or TextMapPropagator to itself. (#2749)
- Upgrade `go.opentelemetry.io/proto/otlp` in `go.opentelemetry.io/otel/exporters/otlp/otlptrace` from `v0.12.1` to `v0.15.0`.
  This replaces the use of the now deprecated `InstrumentationLibrary` and `InstrumentationLibrarySpans` types and fields in the proto library with the equivalent `InstrumentationScope` and `ScopeSpans`. (#2748)

## [1.6.1] - 2022-03-28

### Fixed

- The `go.opentelemetry.io/otel/schema/*` packages now use the correct schema URL for their `SchemaURL` constant.
  Instead of using `"https://opentelemetry.io/schemas/v<version>"` they now use the correct URL without a `v` prefix, `"https://opentelemetry.io/schemas/<version>"`. (#2743, #2744)

### Security

- Upgrade `go.opentelemetry.io/proto/otlp` from `v0.12.0` to `v0.12.1`.
  This includes an indirect upgrade of `github.com/grpc-ecosystem/grpc-gateway` which resolves [a vulnerability](https://nvd.nist.gov/vuln/detail/CVE-2019-11254) from `gopkg.in/yaml.v2` in version `v2.2.3`. (#2724, #2728)

## [1.6.0/0.28.0] - 2022-03-23

### ⚠️ Notice ⚠️

This update is a breaking change of the unstable Metrics API.
Code instrumented with the `go.opentelemetry.io/otel/metric` will need to be modified.

### Added

- Add metrics exponential histogram support.
  New mapping functions have been made available in `sdk/metric/aggregator/exponential/mapping` for other OpenTelemetry projects to take dependencies on. (#2502)
- Add Go 1.18 to our compatibility tests. (#2679)
- Allow configuring the Sampler with the `OTEL_TRACES_SAMPLER` and `OTEL_TRACES_SAMPLER_ARG` environment variables. (#2305, #2517)
- Add the `metric/global` for obtaining and setting the global `MeterProvider`. (#2660)

### Changed

- The metrics API has been significantly changed to match the revised OpenTelemetry specification.
  High-level changes include:

  - Synchronous and asynchronous instruments are now handled by independent `InstrumentProvider`s.
    These `InstrumentProvider`s are managed with a `Meter`.
  - Synchronous and asynchronous instruments are grouped into their own packages based on value types.
  - Asynchronous callbacks can now be registered with a `Meter`.

  Be sure to check out the metric module documentation for more information on how to use the revised API. (#2587, #2660)

### Fixed

- Fallback to general attribute limits when span specific ones are not set in the environment. (#2675, #2677)

## [1.5.0] - 2022-03-16

### Added

- Log the Exporters configuration in the TracerProviders message. (#2578)
- Added support to configure the span limits with environment variables.
  The following environment variables are supported. (#2606, #2637)
  - `OTEL_SPAN_ATTRIBUTE_VALUE_LENGTH_LIMIT`
  - `OTEL_SPAN_ATTRIBUTE_COUNT_LIMIT`
  - `OTEL_SPAN_EVENT_COUNT_LIMIT`
  - `OTEL_EVENT_ATTRIBUTE_COUNT_LIMIT`
  - `OTEL_SPAN_LINK_COUNT_LIMIT`
  - `OTEL_LINK_ATTRIBUTE_COUNT_LIMIT`

  If the provided environment variables are invalid (negative), the default values would be used.
- Rename the `gc` runtime name to `go` (#2560)
- Add resource container ID detection. (#2418)
- Add span attribute value length limit.
  The new `AttributeValueLengthLimit` field is added to the `"go.opentelemetry.io/otel/sdk/trace".SpanLimits` type to configure this limit for a `TracerProvider`.
  The default limit for this resource is "unlimited". (#2637)
- Add the `WithRawSpanLimits` option to `go.opentelemetry.io/otel/sdk/trace`.
  This option replaces the `WithSpanLimits` option.
  Zero or negative values will not be changed to the default value like `WithSpanLimits` does.
  Setting a limit to zero will effectively disable the related resource it limits and setting to a negative value will mean that resource is unlimited.
  Consequentially, limits should be constructed using `NewSpanLimits` and updated accordingly. (#2637)

### Changed

- Drop oldest tracestate `Member` when capacity is reached. (#2592)
- Add event and link drop counts to the exported data from the `oltptrace` exporter. (#2601)
- Unify path cleaning functionally in the `otlpmetric` and `otlptrace` configuration. (#2639)
- Change the debug message from the `sdk/trace.BatchSpanProcessor` to reflect the count is cumulative. (#2640)
- Introduce new internal `envconfig` package for OTLP exporters. (#2608)
- If `http.Request.Host` is empty, fall back to use `URL.Host` when populating `http.host` in the `semconv` packages. (#2661)

### Fixed

- Remove the OTLP trace exporter limit of SpanEvents when exporting. (#2616)
- Default to port `4318` instead of `4317` for the `otlpmetrichttp` and `otlptracehttp` client. (#2614, #2625)
- Unlimited span limits are now supported (negative values). (#2636, #2637)

### Deprecated

- Deprecated `"go.opentelemetry.io/otel/sdk/trace".WithSpanLimits`.
  Use `WithRawSpanLimits` instead.
  That option allows setting unlimited and zero limits, this option does not.
  This option will be kept until the next major version incremented release. (#2637)

## [1.4.1] - 2022-02-16

### Fixed

- Fix race condition in reading the dropped spans number for the `BatchSpanProcessor`. (#2615)

## [1.4.0] - 2022-02-11

### Added

- Use `OTEL_EXPORTER_ZIPKIN_ENDPOINT` environment variable to specify zipkin collector endpoint. (#2490)
- Log the configuration of `TracerProvider`s, and `Tracer`s for debugging.
  To enable use a logger with Verbosity (V level) `>=1`. (#2500)
- Added support to configure the batch span-processor with environment variables.
  The following environment variables are used. (#2515)
  - `OTEL_BSP_SCHEDULE_DELAY`
  - `OTEL_BSP_EXPORT_TIMEOUT`
  - `OTEL_BSP_MAX_QUEUE_SIZE`.
  - `OTEL_BSP_MAX_EXPORT_BATCH_SIZE`

### Changed

- Zipkin exporter exports `Resource` attributes in the `Tags` field. (#2589)

### Deprecated

- Deprecate module the `go.opentelemetry.io/otel/sdk/export/metric`.
  Use the `go.opentelemetry.io/otel/sdk/metric` module instead. (#2382)
- Deprecate `"go.opentelemetry.io/otel/sdk/metric".AtomicFieldOffsets`. (#2445)

### Fixed

- Fixed the instrument kind for noop async instruments to correctly report an implementation. (#2461)
- Fix UDP packets overflowing with Jaeger payloads. (#2489, #2512)
- Change the `otlpmetric.Client` interface's `UploadMetrics` method to accept a single `ResourceMetrics` instead of a slice of them. (#2491)
- Specify explicit buckets in Prometheus example, fixing issue where example only has `+inf` bucket. (#2419, #2493)
- W3C baggage will now decode urlescaped values. (#2529)
- Baggage members are now only validated once, when calling `NewMember` and not also when adding it to the baggage itself. (#2522)
- The order attributes are dropped from spans in the `go.opentelemetry.io/otel/sdk/trace` package when capacity is reached is fixed to be in compliance with the OpenTelemetry specification.
  Instead of dropping the least-recently-used attribute, the last added attribute is dropped.
  This drop order still only applies to attributes with unique keys not already contained in the span.
  If an attribute is added with a key already contained in the span, that attribute is updated to the new value being added. (#2576)

### Removed

- Updated `go.opentelemetry.io/proto/otlp` from `v0.11.0` to `v0.12.0`. This version removes a number of deprecated methods. (#2546)
  - [`Metric.GetIntGauge()`](https://pkg.go.dev/go.opentelemetry.io/proto/otlp@v0.11.0/metrics/v1#Metric.GetIntGauge)
  - [`Metric.GetIntHistogram()`](https://pkg.go.dev/go.opentelemetry.io/proto/otlp@v0.11.0/metrics/v1#Metric.GetIntHistogram)
  - [`Metric.GetIntSum()`](https://pkg.go.dev/go.opentelemetry.io/proto/otlp@v0.11.0/metrics/v1#Metric.GetIntSum)

## [1.3.0] - 2021-12-10

### ⚠️ Notice ⚠️

We have updated the project minimum supported Go version to 1.16

### Added

- Added an internal Logger.
  This can be used by the SDK and API to provide users with feedback of the internal state.
  To enable verbose logs configure the logger which will print V(1) logs. For debugging information configure to print V(5) logs. (#2343)
- Add the `WithRetry` `Option` and the `RetryConfig` type to the `go.opentelemetry.io/otel/exporter/otel/otlpmetric/otlpmetrichttp` package to specify retry behavior consistently. (#2425)
- Add `SpanStatusFromHTTPStatusCodeAndSpanKind` to all `semconv` packages to return a span status code similar to `SpanStatusFromHTTPStatusCode`, but exclude `4XX` HTTP errors as span errors if the span is of server kind. (#2296)

### Changed

- The `"go.opentelemetry.io/otel/exporter/otel/otlptrace/otlptracegrpc".Client` now uses the underlying gRPC `ClientConn` to handle name resolution, TCP connection establishment (with retries and backoff) and TLS handshakes, and handling errors on established connections by re-resolving the name and reconnecting. (#2329)
- The `"go.opentelemetry.io/otel/exporter/otel/otlpmetric/otlpmetricgrpc".Client` now uses the underlying gRPC `ClientConn` to handle name resolution, TCP connection establishment (with retries and backoff) and TLS handshakes, and handling errors on established connections by re-resolving the name and reconnecting. (#2425)
- The `"go.opentelemetry.io/otel/exporter/otel/otlpmetric/otlpmetricgrpc".RetrySettings` type is renamed to `RetryConfig`. (#2425)
- The `go.opentelemetry.io/otel/exporter/otel/*` gRPC exporters now default to using the host's root CA set if none are provided by the user and `WithInsecure` is not specified. (#2432)
- Change `resource.Default` to be evaluated the first time it is called, rather than on import. This allows the caller the option to update `OTEL_RESOURCE_ATTRIBUTES` first, such as with `os.Setenv`. (#2371)

### Fixed

- The `go.opentelemetry.io/otel/exporter/otel/*` exporters are updated to handle per-signal and universal endpoints according to the OpenTelemetry specification.
  Any per-signal endpoint set via an `OTEL_EXPORTER_OTLP_<signal>_ENDPOINT` environment variable is now used without modification of the path.
  When `OTEL_EXPORTER_OTLP_ENDPOINT` is set, if it contains a path, that path is used as a base path which per-signal paths are appended to. (#2433)
- Basic metric controller updated to use sync.Map to avoid blocking calls (#2381)
- The `go.opentelemetry.io/otel/exporter/jaeger` correctly sets the `otel.status_code` value to be a string of `ERROR` or `OK` instead of an integer code. (#2439, #2440)

### Deprecated

- Deprecated the `"go.opentelemetry.io/otel/exporter/otel/otlpmetric/otlpmetrichttp".WithMaxAttempts` `Option`, use the new `WithRetry` `Option` instead. (#2425)
- Deprecated the `"go.opentelemetry.io/otel/exporter/otel/otlpmetric/otlpmetrichttp".WithBackoff` `Option`, use the new `WithRetry` `Option` instead. (#2425)

### Removed

- Remove the metric Processor's ability to convert cumulative to delta aggregation temporality. (#2350)
- Remove the metric Bound Instruments interface and implementations. (#2399)
- Remove the metric MinMaxSumCount kind aggregation and the corresponding OTLP export path. (#2423)
- Metric SDK removes the "exact" aggregator for histogram instruments, as it performed a non-standard aggregation for OTLP export (creating repeated Gauge points) and worked its way into a number of confusing examples. (#2348)

## [1.2.0] - 2021-11-12

### Changed

- Metric SDK `export.ExportKind`, `export.ExportKindSelector` types have been renamed to `aggregation.Temporality` and `aggregation.TemporalitySelector` respectively to keep in line with current specification and protocol along with built-in selectors (e.g., `aggregation.CumulativeTemporalitySelector`, ...). (#2274)
- The Metric `Exporter` interface now requires a `TemporalitySelector` method instead of an `ExportKindSelector`. (#2274)
- Metrics API cleanup. The `metric/sdkapi` package has been created to relocate the API-to-SDK interface:
  - The following interface types simply moved from `metric` to `metric/sdkapi`: `Descriptor`, `MeterImpl`, `InstrumentImpl`, `SyncImpl`, `BoundSyncImpl`, `AsyncImpl`, `AsyncRunner`, `AsyncSingleRunner`, and `AsyncBatchRunner`
  - The following struct types moved and are replaced with type aliases, since they are exposed to the user: `Observation`, `Measurement`.
  - The No-op implementations of sync and async instruments are no longer exported, new functions `sdkapi.NewNoopAsyncInstrument()` and `sdkapi.NewNoopSyncInstrument()` are provided instead. (#2271)
- Update the SDK `BatchSpanProcessor` to export all queued spans when `ForceFlush` is called. (#2080, #2335)

### Added

- Add the `"go.opentelemetry.io/otel/exporters/otlp/otlpmetric/otlpmetricgrpc".WithGRPCConn` option so the exporter can reuse an existing gRPC connection. (#2002)
- Added a new `schema` module to help parse Schema Files in OTEP 0152 format. (#2267)
- Added a new `MapCarrier` to the `go.opentelemetry.io/otel/propagation` package to hold propagated cross-cutting concerns as a `map[string]string` held in memory. (#2334)

## [1.1.0] - 2021-10-27

### Added

- Add the `"go.opentelemetry.io/otel/exporters/otlp/otlptrace/otlptracegrpc".WithGRPCConn` option so the exporter can reuse an existing gRPC connection. (#2002)
- Add the `go.opentelemetry.io/otel/semconv/v1.7.0` package.
  The package contains semantic conventions from the `v1.7.0` version of the OpenTelemetry specification. (#2320)
- Add the `go.opentelemetry.io/otel/semconv/v1.6.1` package.
  The package contains semantic conventions from the `v1.6.1` version of the OpenTelemetry specification. (#2321)
- Add the `go.opentelemetry.io/otel/semconv/v1.5.0` package.
  The package contains semantic conventions from the `v1.5.0` version of the OpenTelemetry specification. (#2322)
  - When upgrading from the `semconv/v1.4.0` package note the following name changes:
    - `K8SReplicasetUIDKey` -> `K8SReplicaSetUIDKey`
    - `K8SReplicasetNameKey` -> `K8SReplicaSetNameKey`
    - `K8SStatefulsetUIDKey` -> `K8SStatefulSetUIDKey`
    - `k8SStatefulsetNameKey` -> `K8SStatefulSetNameKey`
    - `K8SDaemonsetUIDKey` -> `K8SDaemonSetUIDKey`
    - `K8SDaemonsetNameKey` -> `K8SDaemonSetNameKey`

### Changed

- Links added to a span will be dropped by the SDK if they contain an invalid span context (#2275).

### Fixed

- The `"go.opentelemetry.io/otel/semconv/v1.4.0".HTTPServerAttributesFromHTTPRequest` now correctly only sets the HTTP client IP attribute even if the connection was routed with proxies and there are multiple addresses in the `X-Forwarded-For` header. (#2282, #2284)
- The `"go.opentelemetry.io/otel/semconv/v1.4.0".NetAttributesFromHTTPRequest` function correctly handles IPv6 addresses as IP addresses and sets the correct net peer IP instead of the net peer hostname attribute. (#2283, #2285)
- The simple span processor shutdown method deterministically returns the exporter error status if it simultaneously finishes when the deadline is reached. (#2290, #2289)

## [1.0.1] - 2021-10-01

### Fixed

- json stdout exporter no longer crashes due to concurrency bug. (#2265)

## [Metrics 0.24.0] - 2021-10-01

### Changed

- NoopMeterProvider is now private and NewNoopMeterProvider must be used to obtain a noopMeterProvider. (#2237)
- The Metric SDK `Export()` function takes a new two-level reader interface for iterating over results one instrumentation library at a time. (#2197)
  - The former `"go.opentelemetry.io/otel/sdk/export/metric".CheckpointSet` is renamed `Reader`.
  - The new interface is named `"go.opentelemetry.io/otel/sdk/export/metric".InstrumentationLibraryReader`.

## [1.0.0] - 2021-09-20

This is the first stable release for the project.
This release includes an API and SDK for the tracing signal that will comply with the stability guarantees defined by the projects [versioning policy](./VERSIONING.md).

### Added

- OTLP trace exporter now sets the `SchemaURL` field in the exported telemetry if the Tracer has `WithSchemaURL` option. (#2242)

### Fixed

- Slice-valued attributes can correctly be used as map keys. (#2223)

### Removed

- Removed the `"go.opentelemetry.io/otel/exporters/zipkin".WithSDKOptions` function. (#2248)
- Removed the deprecated package `go.opentelemetry.io/otel/oteltest`. (#2234)
- Removed the deprecated package `go.opentelemetry.io/otel/bridge/opencensus/utils`. (#2233)
- Removed deprecated functions, types, and methods from `go.opentelemetry.io/otel/attribute` package.
  Use the typed functions and methods added to the package instead. (#2235)
  - The `Key.Array` method is removed.
  - The `Array` function is removed.
  - The `Any` function is removed.
  - The `ArrayValue` function is removed.
  - The `AsArray` function is removed.

## [1.0.0-RC3] - 2021-09-02

### Added

- Added `ErrorHandlerFunc` to use a function as an `"go.opentelemetry.io/otel".ErrorHandler`. (#2149)
- Added `"go.opentelemetry.io/otel/trace".WithStackTrace` option to add a stack trace when using `span.RecordError` or when panic is handled in `span.End`. (#2163)
- Added typed slice attribute types and functionality to the `go.opentelemetry.io/otel/attribute` package to replace the existing array type and functions. (#2162)
  - `BoolSlice`, `IntSlice`, `Int64Slice`, `Float64Slice`, and `StringSlice` replace the use of the `Array` function in the package.
- Added the `go.opentelemetry.io/otel/example/fib` example package.
  Included is an example application that computes Fibonacci numbers. (#2203)

### Changed

- Metric instruments have been renamed to match the (feature-frozen) metric API specification:
  - ValueRecorder becomes Histogram
  - ValueObserver becomes Gauge
  - SumObserver becomes CounterObserver
  - UpDownSumObserver becomes UpDownCounterObserver
  The API exported from this project is still considered experimental. (#2202)
- Metric SDK/API implementation type `InstrumentKind` moves into `sdkapi` sub-package. (#2091)
- The Metrics SDK export record no longer contains a Resource pointer, the SDK `"go.opentelemetry.io/otel/sdk/trace/export/metric".Exporter.Export()` function for push-based exporters now takes a single Resource argument, pull-based exporters use `"go.opentelemetry.io/otel/sdk/metric/controller/basic".Controller.Resource()`. (#2120)
- The JSON output of the `go.opentelemetry.io/otel/exporters/stdout/stdouttrace` is harmonized now such that the output is "plain" JSON objects after each other of the form `{ ... } { ... } { ... }`. Earlier the JSON objects describing a span were wrapped in a slice for each `Exporter.ExportSpans` call, like `[ { ... } ][ { ... } { ... } ]`. Outputting JSON object directly after each other is consistent with JSON loggers, and a bit easier to parse and read. (#2196)
- Update the `NewTracerConfig`, `NewSpanStartConfig`, `NewSpanEndConfig`, and `NewEventConfig` function in the `go.opentelemetry.io/otel/trace` package to return their respective configurations as structs instead of pointers to the struct. (#2212)

### Deprecated

- The `go.opentelemetry.io/otel/bridge/opencensus/utils` package is deprecated.
  All functionality from this package now exists in the `go.opentelemetry.io/otel/bridge/opencensus` package.
  The functions from that package should be used instead. (#2166)
- The `"go.opentelemetry.io/otel/attribute".Array` function and the related `ARRAY` value type is deprecated.
  Use the typed `*Slice` functions and types added to the package instead. (#2162)
- The `"go.opentelemetry.io/otel/attribute".Any` function is deprecated.
  Use the typed functions instead. (#2181)
- The `go.opentelemetry.io/otel/oteltest` package is deprecated.
  The `"go.opentelemetry.io/otel/sdk/trace/tracetest".SpanRecorder` can be registered with the default SDK (`go.opentelemetry.io/otel/sdk/trace`) as a `SpanProcessor` and used as a replacement for this deprecated package. (#2188)

### Removed

- Removed metrics test package `go.opentelemetry.io/otel/sdk/export/metric/metrictest`. (#2105)

### Fixed

- The `fromEnv` detector no longer throws an error when `OTEL_RESOURCE_ATTRIBUTES` environment variable is not set or empty. (#2138)
- Setting the global `ErrorHandler` with `"go.opentelemetry.io/otel".SetErrorHandler` multiple times is now supported. (#2160, #2140)
- The `"go.opentelemetry.io/otel/attribute".Any` function now supports `int32` values. (#2169)
- Multiple calls to `"go.opentelemetry.io/otel/sdk/metric/controller/basic".WithResource()` are handled correctly, and when no resources are provided `"go.opentelemetry.io/otel/sdk/resource".Default()` is used. (#2120)
- The `WithoutTimestamps` option for the `go.opentelemetry.io/otel/exporters/stdout/stdouttrace` exporter causes the exporter to correctly omit timestamps. (#2195)
- Fixed typos in resources.go. (#2201)

## [1.0.0-RC2] - 2021-07-26

### Added

- Added `WithOSDescription` resource configuration option to set OS (Operating System) description resource attribute (`os.description`). (#1840)
- Added `WithOS` resource configuration option to set all OS (Operating System) resource attributes at once. (#1840)
- Added the `WithRetry` option to the `go.opentelemetry.io/otel/exporters/otlp/otlptrace/otlptracehttp` package.
  This option is a replacement for the removed `WithMaxAttempts` and `WithBackoff` options. (#2095)
- Added API `LinkFromContext` to return Link which encapsulates SpanContext from provided context and also encapsulates attributes. (#2115)
- Added a new `Link` type under the SDK `otel/sdk/trace` package that counts the number of attributes that were dropped for surpassing the `AttributePerLinkCountLimit` configured in the Span's `SpanLimits`.
  This new type replaces the equal-named API `Link` type found in the `otel/trace` package for most usages within the SDK.
  For example, instances of this type are now returned by the `Links()` function of `ReadOnlySpan`s provided in places like the `OnEnd` function of `SpanProcessor` implementations. (#2118)
- Added the `SpanRecorder` type to the `go.opentelemetry.io/otel/skd/trace/tracetest` package.
  This type can be used with the default SDK as a `SpanProcessor` during testing. (#2132)

### Changed

- The `SpanModels` function is now exported from the `go.opentelemetry.io/otel/exporters/zipkin` package to convert OpenTelemetry spans into Zipkin model spans. (#2027)
- Rename the `"go.opentelemetry.io/otel/exporters/otlp/otlptrace/otlptracegrpc".RetrySettings` to `RetryConfig`. (#2095)

### Deprecated

- The `TextMapCarrier` and `TextMapPropagator` from the `go.opentelemetry.io/otel/oteltest` package and their associated creation functions (`TextMapCarrier`, `NewTextMapPropagator`) are deprecated. (#2114)
- The `Harness` type from the `go.opentelemetry.io/otel/oteltest` package and its associated creation function, `NewHarness` are deprecated and will be removed in the next release. (#2123)
- The `TraceStateFromKeyValues` function from the `go.opentelemetry.io/otel/oteltest` package is deprecated.
  Use the `trace.ParseTraceState` function instead. (#2122)

### Removed

- Removed the deprecated package `go.opentelemetry.io/otel/exporters/trace/jaeger`. (#2020)
- Removed the deprecated package `go.opentelemetry.io/otel/exporters/trace/zipkin`. (#2020)
- Removed the `"go.opentelemetry.io/otel/sdk/resource".WithBuiltinDetectors` function.
  The explicit `With*` options for every built-in detector should be used instead. (#2026 #2097)
- Removed the `WithMaxAttempts` and `WithBackoff` options from the `go.opentelemetry.io/otel/exporters/otlp/otlptrace/otlptracehttp` package.
  The retry logic of the package has been updated to match the `otlptracegrpc` package and accordingly a `WithRetry` option is added that should be used instead. (#2095)
- Removed `DroppedAttributeCount` field from `otel/trace.Link` struct. (#2118)

### Fixed

- When using WithNewRoot, don't use the parent context for making sampling decisions. (#2032)
- `oteltest.Tracer` now creates a valid `SpanContext` when using `WithNewRoot`. (#2073)
- OS type detector now sets the correct `dragonflybsd` value for DragonFly BSD. (#2092)
- The OTel span status is correctly transformed into the OTLP status in the `go.opentelemetry.io/otel/exporters/otlp/otlptrace` package.
  This fix will by default set the status to `Unset` if it is not explicitly set to `Ok` or `Error`. (#2099 #2102)
- The `Inject` method for the `"go.opentelemetry.io/otel/propagation".TraceContext` type no longer injects empty `tracestate` values. (#2108)
- Use `6831` as default Jaeger agent port instead of `6832`. (#2131)

## [Experimental Metrics v0.22.0] - 2021-07-19

### Added

- Adds HTTP support for OTLP metrics exporter. (#2022)

### Removed

- Removed the deprecated package `go.opentelemetry.io/otel/exporters/metric/prometheus`. (#2020)

## [1.0.0-RC1] / 0.21.0 - 2021-06-18

With this release we are introducing a split in module versions.  The tracing API and SDK are entering the `v1.0.0` Release Candidate phase with `v1.0.0-RC1`
while the experimental metrics API and SDK continue with `v0.x` releases at `v0.21.0`.  Modules at major version 1 or greater will not depend on modules
with major version 0.

### Added

- Adds `otlpgrpc.WithRetry`option for configuring the retry policy for transient errors on the otlp/gRPC exporter. (#1832)
  - The following status codes are defined as transient errors:
      | gRPC Status Code | Description |
      | ---------------- | ----------- |
      | 1  | Cancelled |
      | 4  | Deadline Exceeded |
      | 8  | Resource Exhausted |
      | 10 | Aborted |
      | 10 | Out of Range |
      | 14 | Unavailable |
      | 15 | Data Loss |
- Added `Status` type to the `go.opentelemetry.io/otel/sdk/trace` package to represent the status of a span. (#1874)
- Added `SpanStub` type and its associated functions to the `go.opentelemetry.io/otel/sdk/trace/tracetest` package.
  This type can be used as a testing replacement for the `SpanSnapshot` that was removed from the `go.opentelemetry.io/otel/sdk/trace` package. (#1873)
- Adds support for scheme in `OTEL_EXPORTER_OTLP_ENDPOINT` according to the spec. (#1886)
- Adds `trace.WithSchemaURL` option for configuring the tracer with a Schema URL. (#1889)
- Added an example of using OpenTelemetry Go as a trace context forwarder. (#1912)
- `ParseTraceState` is added to the `go.opentelemetry.io/otel/trace` package.
  It can be used to decode a `TraceState` from a `tracestate` header string value. (#1937)
- Added `Len` method to the `TraceState` type in the `go.opentelemetry.io/otel/trace` package.
  This method returns the number of list-members the `TraceState` holds. (#1937)
- Creates package `go.opentelemetry.io/otel/exporters/otlp/otlptrace` that defines a trace exporter that uses a `otlptrace.Client` to send data.
  Creates package `go.opentelemetry.io/otel/exporters/otlp/otlptrace/otlptracegrpc` implementing a gRPC `otlptrace.Client` and offers convenience functions, `NewExportPipeline` and `InstallNewPipeline`, to setup and install a `otlptrace.Exporter` in tracing .(#1922)
- Added `Baggage`, `Member`, and `Property` types to the `go.opentelemetry.io/otel/baggage` package along with their related functions. (#1967)
- Added `ContextWithBaggage`, `ContextWithoutBaggage`, and `FromContext` functions to the `go.opentelemetry.io/otel/baggage` package.
  These functions replace the `Set`, `Value`, `ContextWithValue`, `ContextWithoutValue`, and `ContextWithEmpty` functions from that package and directly work with the new `Baggage` type. (#1967)
- The `OTEL_SERVICE_NAME` environment variable is the preferred source for `service.name`, used by the environment resource detector if a service name is present both there and in `OTEL_RESOURCE_ATTRIBUTES`. (#1969)
- Creates package `go.opentelemetry.io/otel/exporters/otlp/otlptrace/otlptracehttp` implementing an HTTP `otlptrace.Client` and offers convenience functions, `NewExportPipeline` and `InstallNewPipeline`, to setup and install a `otlptrace.Exporter` in tracing. (#1963)
- Changes `go.opentelemetry.io/otel/sdk/resource.NewWithAttributes` to require a schema URL. The old function is still available as `resource.NewSchemaless`. This is a breaking change. (#1938)
- Several builtin resource detectors now correctly populate the schema URL. (#1938)
- Creates package `go.opentelemetry.io/otel/exporters/otlp/otlpmetric` that defines a metrics exporter that uses a `otlpmetric.Client` to send data.
- Creates package `go.opentelemetry.io/otel/exporters/otlp/otlpmetric/otlpmetricgrpc` implementing a gRPC `otlpmetric.Client` and offers convenience functions, `New` and `NewUnstarted`, to create an `otlpmetric.Exporter`.(#1991)
- Added `go.opentelemetry.io/otel/exporters/stdout/stdouttrace` exporter. (#2005)
- Added `go.opentelemetry.io/otel/exporters/stdout/stdoutmetric` exporter. (#2005)
- Added a `TracerProvider()` method to the `"go.opentelemetry.io/otel/trace".Span` interface. This can be used to obtain a `TracerProvider` from a given span that utilizes the same trace processing pipeline.  (#2009)

### Changed

- Make `NewSplitDriver` from `go.opentelemetry.io/otel/exporters/otlp` take variadic arguments instead of a `SplitConfig` item.
  `NewSplitDriver` now automatically implements an internal `noopDriver` for `SplitConfig` fields that are not initialized. (#1798)
- `resource.New()` now creates a Resource without builtin detectors. Previous behavior is now achieved by using `WithBuiltinDetectors` Option. (#1810)
- Move the `Event` type from the `go.opentelemetry.io/otel` package to the `go.opentelemetry.io/otel/sdk/trace` package. (#1846)
- CI builds validate against last two versions of Go, dropping 1.14 and adding 1.16. (#1865)
- BatchSpanProcessor now report export failures when calling `ForceFlush()` method. (#1860)
- `Set.Encoded(Encoder)` no longer caches the result of an encoding. (#1855)
- Renamed `CloudZoneKey` to `CloudAvailabilityZoneKey` in Resource semantic conventions according to spec. (#1871)
- The `StatusCode` and `StatusMessage` methods of the `ReadOnlySpan` interface and the `Span` produced by the `go.opentelemetry.io/otel/sdk/trace` package have been replaced with a single `Status` method.
  This method returns the status of a span using the new `Status` type. (#1874)
- Updated `ExportSpans` method of the`SpanExporter` interface type to accept `ReadOnlySpan`s instead of the removed `SpanSnapshot`.
  This brings the export interface into compliance with the specification in that it now accepts an explicitly immutable type instead of just an implied one. (#1873)
- Unembed `SpanContext` in `Link`. (#1877)
- Generate Semantic conventions from the specification YAML. (#1891)
- Spans created by the global `Tracer` obtained from `go.opentelemetry.io/otel`, prior to a functioning `TracerProvider` being set, now propagate the span context from their parent if one exists. (#1901)
- The `"go.opentelemetry.io/otel".Tracer` function now accepts tracer options. (#1902)
- Move the `go.opentelemetry.io/otel/unit` package to `go.opentelemetry.io/otel/metric/unit`. (#1903)
- Changed `go.opentelemetry.io/otel/trace.TracerConfig` to conform to the [Contributing guidelines](CONTRIBUTING.md#config.) (#1921)
- Changed `go.opentelemetry.io/otel/trace.SpanConfig` to conform to the [Contributing guidelines](CONTRIBUTING.md#config). (#1921)
- Changed `span.End()` now only accepts Options that are allowed at `End()`. (#1921)
- Changed `go.opentelemetry.io/otel/metric.InstrumentConfig` to conform to the [Contributing guidelines](CONTRIBUTING.md#config). (#1921)
- Changed `go.opentelemetry.io/otel/metric.MeterConfig` to conform to the [Contributing guidelines](CONTRIBUTING.md#config). (#1921)
- Refactored option types according to the contribution style guide. (#1882)
- Move the `go.opentelemetry.io/otel/trace.TraceStateFromKeyValues` function to the `go.opentelemetry.io/otel/oteltest` package.
  This function is preserved for testing purposes where it may be useful to create a `TraceState` from `attribute.KeyValue`s, but it is not intended for production use.
  The new `ParseTraceState` function should be used to create a `TraceState`. (#1931)
- Updated `MarshalJSON` method of the `go.opentelemetry.io/otel/trace.TraceState` type to marshal the type into the string representation of the `TraceState`. (#1931)
- The `TraceState.Delete` method from the `go.opentelemetry.io/otel/trace` package no longer returns an error in addition to a `TraceState`. (#1931)
- Updated `Get` method of the `TraceState` type from the `go.opentelemetry.io/otel/trace` package to accept a `string` instead of an `attribute.Key` type. (#1931)
- Updated `Insert` method of the `TraceState` type from the `go.opentelemetry.io/otel/trace` package to accept a pair of `string`s instead of an `attribute.KeyValue` type. (#1931)
- Updated `Delete` method of the `TraceState` type from the `go.opentelemetry.io/otel/trace` package to accept a `string` instead of an `attribute.Key` type. (#1931)
- Renamed `NewExporter` to `New` in the `go.opentelemetry.io/otel/exporters/stdout` package. (#1985)
- Renamed `NewExporter` to `New` in the `go.opentelemetry.io/otel/exporters/metric/prometheus` package. (#1985)
- Renamed `NewExporter` to `New` in the `go.opentelemetry.io/otel/exporters/trace/jaeger` package. (#1985)
- Renamed `NewExporter` to `New` in the `go.opentelemetry.io/otel/exporters/trace/zipkin` package. (#1985)
- Renamed `NewExporter` to `New` in the `go.opentelemetry.io/otel/exporters/otlp` package. (#1985)
- Renamed `NewUnstartedExporter` to `NewUnstarted` in the `go.opentelemetry.io/otel/exporters/otlp` package. (#1985)
- The `go.opentelemetry.io/otel/semconv` package has been moved to `go.opentelemetry.io/otel/semconv/v1.4.0` to allow for multiple [telemetry schema](https://github.com/open-telemetry/oteps/blob/main/text/0152-telemetry-schemas.md) versions to be used concurrently. (#1987)
- Metrics test helpers in `go.opentelemetry.io/otel/oteltest` have been moved to `go.opentelemetry.io/otel/metric/metrictest`. (#1988)

### Deprecated

- The `go.opentelemetry.io/otel/exporters/metric/prometheus` is deprecated, use `go.opentelemetry.io/otel/exporters/prometheus` instead. (#1993)
- The `go.opentelemetry.io/otel/exporters/trace/jaeger` is deprecated, use `go.opentelemetry.io/otel/exporters/jaeger` instead. (#1993)
- The `go.opentelemetry.io/otel/exporters/trace/zipkin` is deprecated, use `go.opentelemetry.io/otel/exporters/zipkin` instead. (#1993)

### Removed

- Removed `resource.WithoutBuiltin()`. Use `resource.New()`. (#1810)
- Unexported types `resource.FromEnv`, `resource.Host`, and `resource.TelemetrySDK`, Use the corresponding `With*()` to use individually. (#1810)
- Removed the `Tracer` and `IsRecording` method from the `ReadOnlySpan` in the `go.opentelemetry.io/otel/sdk/trace`.
  The `Tracer` method is not a required to be included in this interface and given the mutable nature of the tracer that is associated with a span, this method is not appropriate.
  The `IsRecording` method returns if the span is recording or not.
  A read-only span value does not need to know if updates to it will be recorded or not.
  By definition, it cannot be updated so there is no point in communicating if an update is recorded. (#1873)
- Removed the `SpanSnapshot` type from the `go.opentelemetry.io/otel/sdk/trace` package.
  The use of this type has been replaced with the use of the explicitly immutable `ReadOnlySpan` type.
  When a concrete representation of a read-only span is needed for testing, the newly added `SpanStub` in the `go.opentelemetry.io/otel/sdk/trace/tracetest` package should be used. (#1873)
- Removed the `Tracer` method from the `Span` interface in the `go.opentelemetry.io/otel/trace` package.
  Using the same tracer that created a span introduces the error where an instrumentation library's `Tracer` is used by other code instead of their own.
  The `"go.opentelemetry.io/otel".Tracer` function or a `TracerProvider` should be used to acquire a library specific `Tracer` instead. (#1900)
  - The `TracerProvider()` method on the `Span` interface may also be used to obtain a `TracerProvider` using the same trace processing pipeline. (#2009)
- The `http.url` attribute generated by `HTTPClientAttributesFromHTTPRequest` will no longer include username or password information. (#1919)
- Removed `IsEmpty` method of the `TraceState` type in the `go.opentelemetry.io/otel/trace` package in favor of using the added `TraceState.Len` method. (#1931)
- Removed `Set`, `Value`, `ContextWithValue`, `ContextWithoutValue`, and `ContextWithEmpty` functions in the `go.opentelemetry.io/otel/baggage` package.
  Handling of baggage is now done using the added `Baggage` type and related context functions (`ContextWithBaggage`, `ContextWithoutBaggage`, and `FromContext`) in that package. (#1967)
- The `InstallNewPipeline` and `NewExportPipeline` creation functions in all the exporters (prometheus, otlp, stdout, jaeger, and zipkin) have been removed.
  These functions were deemed premature attempts to provide convenience that did not achieve this aim. (#1985)
- The `go.opentelemetry.io/otel/exporters/otlp` exporter has been removed.  Use `go.opentelemetry.io/otel/exporters/otlp/otlptrace` instead. (#1990)
- The `go.opentelemetry.io/otel/exporters/stdout` exporter has been removed.  Use `go.opentelemetry.io/otel/exporters/stdout/stdouttrace` or `go.opentelemetry.io/otel/exporters/stdout/stdoutmetric` instead. (#2005)

### Fixed

- Only report errors from the `"go.opentelemetry.io/otel/sdk/resource".Environment` function when they are not `nil`. (#1850, #1851)
- The `Shutdown` method of the simple `SpanProcessor` in the `go.opentelemetry.io/otel/sdk/trace` package now honors the context deadline or cancellation. (#1616, #1856)
- BatchSpanProcessor now drops span batches that failed to be exported. (#1860)
- Use `http://localhost:14268/api/traces` as default Jaeger collector endpoint instead of `http://localhost:14250`. (#1898)
- Allow trailing and leading whitespace in the parsing of a `tracestate` header. (#1931)
- Add logic to determine if the channel is closed to fix Jaeger exporter test panic with close closed channel. (#1870, #1973)
- Avoid transport security when OTLP endpoint is a Unix socket. (#2001)

### Security

## [0.20.0] - 2021-04-23

### Added

- The OTLP exporter now has two new convenience functions, `NewExportPipeline` and `InstallNewPipeline`, setup and install the exporter in tracing and metrics pipelines. (#1373)
- Adds semantic conventions for exceptions. (#1492)
- Added Jaeger Environment variables: `OTEL_EXPORTER_JAEGER_AGENT_HOST`, `OTEL_EXPORTER_JAEGER_AGENT_PORT`
  These environment variables can be used to override Jaeger agent hostname and port (#1752)
- Option `ExportTimeout` was added to batch span processor. (#1755)
- `trace.TraceFlags` is now a defined type over `byte` and `WithSampled(bool) TraceFlags` and `IsSampled() bool` methods have been added to it. (#1770)
- The `Event` and `Link` struct types from the `go.opentelemetry.io/otel` package now include a `DroppedAttributeCount` field to record the number of attributes that were not recorded due to configured limits being reached. (#1771)
- The Jaeger exporter now reports dropped attributes for a Span event in the exported log. (#1771)
- Adds test to check BatchSpanProcessor ignores `OnEnd` and `ForceFlush` post `Shutdown`. (#1772)
- Extract resource attributes from the `OTEL_RESOURCE_ATTRIBUTES` environment variable and merge them with the `resource.Default` resource as well as resources provided to the `TracerProvider` and metric `Controller`. (#1785)
- Added `WithOSType` resource configuration option to set OS (Operating System) type resource attribute (`os.type`). (#1788)
- Added `WithProcess*` resource configuration options to set Process resource attributes. (#1788)
  - `process.pid`
  - `process.executable.name`
  - `process.executable.path`
  - `process.command_args`
  - `process.owner`
  - `process.runtime.name`
  - `process.runtime.version`
  - `process.runtime.description`
- Adds `k8s.node.name` and `k8s.node.uid` attribute keys to the `semconv` package. (#1789)
- Added support for configuring OTLP/HTTP and OTLP/gRPC Endpoints, TLS Certificates, Headers, Compression and Timeout via Environment Variables. (#1758, #1769 and #1811)
  - `OTEL_EXPORTER_OTLP_ENDPOINT`
  - `OTEL_EXPORTER_OTLP_TRACES_ENDPOINT`
  - `OTEL_EXPORTER_OTLP_METRICS_ENDPOINT`
  - `OTEL_EXPORTER_OTLP_HEADERS`
  - `OTEL_EXPORTER_OTLP_TRACES_HEADERS`
  - `OTEL_EXPORTER_OTLP_METRICS_HEADERS`
  - `OTEL_EXPORTER_OTLP_COMPRESSION`
  - `OTEL_EXPORTER_OTLP_TRACES_COMPRESSION`
  - `OTEL_EXPORTER_OTLP_METRICS_COMPRESSION`
  - `OTEL_EXPORTER_OTLP_TIMEOUT`
  - `OTEL_EXPORTER_OTLP_TRACES_TIMEOUT`
  - `OTEL_EXPORTER_OTLP_METRICS_TIMEOUT`
  - `OTEL_EXPORTER_OTLP_CERTIFICATE`
  - `OTEL_EXPORTER_OTLP_TRACES_CERTIFICATE`
  - `OTEL_EXPORTER_OTLP_METRICS_CERTIFICATE`
- Adds `otlpgrpc.WithTimeout` option for configuring timeout to the otlp/gRPC exporter. (#1821)
- Adds `jaeger.WithMaxPacketSize` option for configuring maximum UDP packet size used when connecting to the Jaeger agent. (#1853)

### Fixed

- The `Span.IsRecording` implementation from `go.opentelemetry.io/otel/sdk/trace` always returns false when not being sampled. (#1750)
- The Jaeger exporter now correctly sets tags for the Span status code and message.
  This means it uses the correct tag keys (`"otel.status_code"`, `"otel.status_description"`) and does not set the status message as a tag unless it is set on the span. (#1761)
- The Jaeger exporter now correctly records Span event's names using the `"event"` key for a tag.
  Additionally, this tag is overridden, as specified in the OTel specification, if the event contains an attribute with that key. (#1768)
- Zipkin Exporter: Ensure mapping between OTel and Zipkin span data complies with the specification. (#1688)
- Fixed typo for default service name in Jaeger Exporter. (#1797)
- Fix flaky OTLP for the reconnnection of the client connection. (#1527, #1814)
- Fix Jaeger exporter dropping of span batches that exceed the UDP packet size limit.
  Instead, the exporter now splits the batch into smaller sendable batches. (#1828)

### Changed

- Span `RecordError` now records an `exception` event to comply with the semantic convention specification. (#1492)
- Jaeger exporter was updated to use thrift v0.14.1. (#1712)
- Migrate from using internally built and maintained version of the OTLP to the one hosted at `go.opentelemetry.io/proto/otlp`. (#1713)
- Migrate from using `github.com/gogo/protobuf` to `google.golang.org/protobuf` to match `go.opentelemetry.io/proto/otlp`. (#1713)
- The storage of a local or remote Span in a `context.Context` using its SpanContext is unified to store just the current Span.
  The Span's SpanContext can now self-identify as being remote or not.
  This means that `"go.opentelemetry.io/otel/trace".ContextWithRemoteSpanContext` will now overwrite any existing current Span, not just existing remote Spans, and make it the current Span in a `context.Context`. (#1731)
- Improve OTLP/gRPC exporter connection errors. (#1737)
- Information about a parent span context in a `"go.opentelemetry.io/otel/export/trace".SpanSnapshot` is unified in a new `Parent` field.
  The existing `ParentSpanID` and `HasRemoteParent` fields are removed in favor of this. (#1748)
- The `ParentContext` field of the `"go.opentelemetry.io/otel/sdk/trace".SamplingParameters` is updated to hold a `context.Context` containing the parent span.
  This changes it to make `SamplingParameters` conform with the OpenTelemetry specification. (#1749)
- Updated Jaeger Environment Variables: `JAEGER_ENDPOINT`, `JAEGER_USER`, `JAEGER_PASSWORD`
  to `OTEL_EXPORTER_JAEGER_ENDPOINT`, `OTEL_EXPORTER_JAEGER_USER`, `OTEL_EXPORTER_JAEGER_PASSWORD` in compliance with OTel specification. (#1752)
- Modify `BatchSpanProcessor.ForceFlush` to abort after timeout/cancellation. (#1757)
- The `DroppedAttributeCount` field of the `Span` in the `go.opentelemetry.io/otel` package now only represents the number of attributes dropped for the span itself.
  It no longer is a conglomerate of itself, events, and link attributes that have been dropped. (#1771)
- Make `ExportSpans` in Jaeger Exporter honor context deadline. (#1773)
- Modify Zipkin Exporter default service name, use default resource's serviceName instead of empty. (#1777)
- The `go.opentelemetry.io/otel/sdk/export/trace` package is merged into the `go.opentelemetry.io/otel/sdk/trace` package. (#1778)
- The prometheus.InstallNewPipeline example is moved from comment to example test (#1796)
- The convenience functions for the stdout exporter have been updated to return the `TracerProvider` implementation and enable the shutdown of the exporter. (#1800)
- Replace the flush function returned from the Jaeger exporter's convenience creation functions (`InstallNewPipeline` and `NewExportPipeline`) with the `TracerProvider` implementation they create.
  This enables the caller to shutdown and flush using the related `TracerProvider` methods. (#1822)
- Updated the Jaeger exporter to have a default endpoint, `http://localhost:14250`, for the collector. (#1824)
- Changed the function `WithCollectorEndpoint` in the Jaeger exporter to no longer accept an endpoint as an argument.
  The endpoint can be passed with the `CollectorEndpointOption` using the `WithEndpoint` function or by setting the `OTEL_EXPORTER_JAEGER_ENDPOINT` environment variable value appropriately. (#1824)
- The Jaeger exporter no longer batches exported spans itself, instead it relies on the SDK's `BatchSpanProcessor` for this functionality. (#1830)
- The Jaeger exporter creation functions (`NewRawExporter`, `NewExportPipeline`, and `InstallNewPipeline`) no longer accept the removed `Option` type as a variadic argument. (#1830)

### Removed

- Removed Jaeger Environment variables: `JAEGER_SERVICE_NAME`, `JAEGER_DISABLED`, `JAEGER_TAGS`
  These environment variables will no longer be used to override values of the Jaeger exporter (#1752)
- No longer set the links for a `Span` in `go.opentelemetry.io/otel/sdk/trace` that is configured to be a new root.
  This is unspecified behavior that the OpenTelemetry community plans to standardize in the future.
  To prevent backwards incompatible changes when it is specified, these links are removed. (#1726)
- Setting error status while recording error with Span from oteltest package. (#1729)
- The concept of a remote and local Span stored in a context is unified to just the current Span.
  Because of this `"go.opentelemetry.io/otel/trace".RemoteSpanContextFromContext` is removed as it is no longer needed.
  Instead, `"go.opentelemetry.io/otel/trace".SpanContextFromContex` can be used to return the current Span.
  If needed, that Span's `SpanContext.IsRemote()` can then be used to determine if it is remote or not. (#1731)
- The `HasRemoteParent` field of the `"go.opentelemetry.io/otel/sdk/trace".SamplingParameters` is removed.
  This field is redundant to the information returned from the `Remote` method of the `SpanContext` held in the `ParentContext` field. (#1749)
- The `trace.FlagsDebug` and `trace.FlagsDeferred` constants have been removed and will be localized to the B3 propagator. (#1770)
- Remove `Process` configuration, `WithProcessFromEnv` and `ProcessFromEnv`, and type from the Jaeger exporter package.
  The information that could be configured in the `Process` struct should be configured in a `Resource` instead. (#1776, #1804)
- Remove the `WithDisabled` option from the Jaeger exporter.
  To disable the exporter unregister it from the `TracerProvider` or use a no-operation `TracerProvider`. (#1806)
- Removed the functions `CollectorEndpointFromEnv` and `WithCollectorEndpointOptionFromEnv` from the Jaeger exporter.
  These functions for retrieving specific environment variable values are redundant of other internal functions and
  are not intended for end user use. (#1824)
- Removed the Jaeger exporter `WithSDKOptions` `Option`.
  This option was used to set SDK options for the exporter creation convenience functions.
  These functions are provided as a way to easily setup or install the exporter with what are deemed reasonable SDK settings for common use cases.
  If the SDK needs to be configured differently, the `NewRawExporter` function and direct setup of the SDK with the desired settings should be used. (#1825)
- The `WithBufferMaxCount` and `WithBatchMaxCount` `Option`s from the Jaeger exporter are removed.
  The exporter no longer batches exports, instead relying on the SDK's `BatchSpanProcessor` for this functionality. (#1830)
- The Jaeger exporter `Option` type is removed.
  The type is no longer used by the exporter to configure anything.
  All the previous configurations these options provided were duplicates of SDK configuration.
  They have been removed in favor of using the SDK configuration and focuses the exporter configuration to be only about the endpoints it will send telemetry to. (#1830)

## [0.19.0] - 2021-03-18

### Added

- Added `Marshaler` config option to `otlphttp` to enable otlp over json or protobufs. (#1586)
- A `ForceFlush` method to the `"go.opentelemetry.io/otel/sdk/trace".TracerProvider` to flush all registered `SpanProcessor`s. (#1608)
- Added `WithSampler` and `WithSpanLimits` to tracer provider. (#1633, #1702)
- `"go.opentelemetry.io/otel/trace".SpanContext` now has a `remote` property, and `IsRemote()` predicate, that is true when the `SpanContext` has been extracted from remote context data. (#1701)
- A `Valid` method to the `"go.opentelemetry.io/otel/attribute".KeyValue` type. (#1703)

### Changed

- `trace.SpanContext` is now immutable and has no exported fields. (#1573)
  - `trace.NewSpanContext()` can be used in conjunction with the `trace.SpanContextConfig` struct to initialize a new `SpanContext` where all values are known.
- Update the `ForceFlush` method signature to the `"go.opentelemetry.io/otel/sdk/trace".SpanProcessor` to accept a `context.Context` and return an error. (#1608)
- Update the `Shutdown` method to the `"go.opentelemetry.io/otel/sdk/trace".TracerProvider` return an error on shutdown failure. (#1608)
- The SimpleSpanProcessor will now shut down the enclosed `SpanExporter` and gracefully ignore subsequent calls to `OnEnd` after `Shutdown` is called. (#1612)
- `"go.opentelemetry.io/sdk/metric/controller.basic".WithPusher` is replaced with `WithExporter` to provide consistent naming across project. (#1656)
- Added non-empty string check for trace `Attribute` keys. (#1659)
- Add `description` to SpanStatus only when `StatusCode` is set to error. (#1662)
- Jaeger exporter falls back to `resource.Default`'s `service.name` if the exported Span does not have one. (#1673)
- Jaeger exporter populates Jaeger's Span Process from Resource. (#1673)
- Renamed the `LabelSet` method of `"go.opentelemetry.io/otel/sdk/resource".Resource` to `Set`. (#1692)
- Changed `WithSDK` to `WithSDKOptions` to accept variadic arguments of `TracerProviderOption` type in `go.opentelemetry.io/otel/exporters/trace/jaeger` package. (#1693)
- Changed `WithSDK` to `WithSDKOptions` to accept variadic arguments of `TracerProviderOption` type in `go.opentelemetry.io/otel/exporters/trace/zipkin` package. (#1693)

### Removed

- Removed `serviceName` parameter from Zipkin exporter and uses resource instead. (#1549)
- Removed `WithConfig` from tracer provider to avoid overriding configuration. (#1633)
- Removed the exported `SimpleSpanProcessor` and `BatchSpanProcessor` structs.
   These are now returned as a SpanProcessor interface from their respective constructors. (#1638)
- Removed `WithRecord()` from `trace.SpanOption` when creating a span. (#1660)
- Removed setting status to `Error` while recording an error as a span event in `RecordError`. (#1663)
- Removed `jaeger.WithProcess` configuration option. (#1673)
- Removed `ApplyConfig` method from `"go.opentelemetry.io/otel/sdk/trace".TracerProvider` and the now unneeded `Config` struct. (#1693)

### Fixed

- Jaeger Exporter: Ensure mapping between OTEL and Jaeger span data complies with the specification. (#1626)
- `SamplingResult.TraceState` is correctly propagated to a newly created span's `SpanContext`. (#1655)
- The `otel-collector` example now correctly flushes metric events prior to shutting down the exporter. (#1678)
- Do not set span status message in `SpanStatusFromHTTPStatusCode` if it can be inferred from `http.status_code`. (#1681)
- Synchronization issues in global trace delegate implementation. (#1686)
- Reduced excess memory usage by global `TracerProvider`. (#1687)

## [0.18.0] - 2021-03-03

### Added

- Added `resource.Default()` for use with meter and tracer providers. (#1507)
- `AttributePerEventCountLimit` and `AttributePerLinkCountLimit` for `SpanLimits`. (#1535)
- Added `Keys()` method to `propagation.TextMapCarrier` and `propagation.HeaderCarrier` to adapt `http.Header` to this interface. (#1544)
- Added `code` attributes to `go.opentelemetry.io/otel/semconv` package. (#1558)
- Compatibility testing suite in the CI system for the following systems. (#1567)
   | OS      | Go Version | Architecture |
   | ------- | ---------- | ------------ |
   | Ubuntu  | 1.15       | amd64        |
   | Ubuntu  | 1.14       | amd64        |
   | Ubuntu  | 1.15       | 386          |
   | Ubuntu  | 1.14       | 386          |
   | MacOS   | 1.15       | amd64        |
   | MacOS   | 1.14       | amd64        |
   | Windows | 1.15       | amd64        |
   | Windows | 1.14       | amd64        |
   | Windows | 1.15       | 386          |
   | Windows | 1.14       | 386          |

### Changed

- Replaced interface `oteltest.SpanRecorder` with its existing implementation
  `StandardSpanRecorder`. (#1542)
- Default span limit values to 128. (#1535)
- Rename `MaxEventsPerSpan`, `MaxAttributesPerSpan` and `MaxLinksPerSpan` to `EventCountLimit`, `AttributeCountLimit` and `LinkCountLimit`, and move these fields into `SpanLimits`. (#1535)
- Renamed the `otel/label` package to `otel/attribute`. (#1541)
- Vendor the Jaeger exporter's dependency on Apache Thrift. (#1551)
- Parallelize the CI linting and testing. (#1567)
- Stagger timestamps in exact aggregator tests. (#1569)
- Changed all examples to use `WithBatchTimeout(5 * time.Second)` rather than `WithBatchTimeout(5)`. (#1621)
- Prevent end-users from implementing some interfaces (#1575)

  ```
      "otel/exporters/otlp/otlphttp".Option
      "otel/exporters/stdout".Option
      "otel/oteltest".Option
      "otel/trace".TracerOption
      "otel/trace".SpanOption
      "otel/trace".EventOption
      "otel/trace".LifeCycleOption
      "otel/trace".InstrumentationOption
      "otel/sdk/resource".Option
      "otel/sdk/trace".ParentBasedSamplerOption
      "otel/sdk/trace".ReadOnlySpan
      "otel/sdk/trace".ReadWriteSpan
  ```

### Removed

- Removed attempt to resample spans upon changing the span name with `span.SetName()`. (#1545)
- The `test-benchmark` is no longer a dependency of the `precommit` make target. (#1567)
- Removed the `test-386` make target.
   This was replaced with a full compatibility testing suite (i.e. multi OS/arch) in the CI system. (#1567)

### Fixed

- The sequential timing check of timestamps in the stdout exporter are now setup explicitly to be sequential (#1571). (#1572)
- Windows build of Jaeger tests now compiles with OS specific functions (#1576). (#1577)
- The sequential timing check of timestamps of go.opentelemetry.io/otel/sdk/metric/aggregator/lastvalue are now setup explicitly to be sequential (#1578). (#1579)
- Validate tracestate header keys with vendors according to the W3C TraceContext specification (#1475). (#1581)
- The OTLP exporter includes related labels for translations of a GaugeArray (#1563). (#1570)

## [0.17.0] - 2021-02-12

### Changed

- Rename project default branch from `master` to `main`. (#1505)
- Reverse order in which `Resource` attributes are merged, per change in spec. (#1501)
- Add tooling to maintain "replace" directives in go.mod files automatically. (#1528)
- Create new modules: otel/metric, otel/trace, otel/oteltest, otel/sdk/export/metric, otel/sdk/metric (#1528)
- Move metric-related public global APIs from otel to otel/metric/global. (#1528)

## Fixed

- Fixed otlpgrpc reconnection issue.
- The example code in the README.md of `go.opentelemetry.io/otel/exporters/otlp` is moved to a compiled example test and used the new `WithAddress` instead of `WithEndpoint`. (#1513)
- The otel-collector example now uses the default OTLP receiver port of the collector.

## [0.16.0] - 2021-01-13

### Added

- Add the `ReadOnlySpan` and `ReadWriteSpan` interfaces to provide better control for accessing span data. (#1360)
- `NewGRPCDriver` function returns a `ProtocolDriver` that maintains a single gRPC connection to the collector. (#1369)
- Added documentation about the project's versioning policy. (#1388)
- Added `NewSplitDriver` for OTLP exporter that allows sending traces and metrics to different endpoints. (#1418)
- Added codeql workflow to GitHub Actions (#1428)
- Added Gosec workflow to GitHub Actions (#1429)
- Add new HTTP driver for OTLP exporter in `exporters/otlp/otlphttp`. Currently it only supports the binary protobuf payloads. (#1420)
- Add an OpenCensus exporter bridge. (#1444)

### Changed

- Rename `internal/testing` to `internal/internaltest`. (#1449)
- Rename `export.SpanData` to `export.SpanSnapshot` and use it only for exporting spans. (#1360)
- Store the parent's full `SpanContext` rather than just its span ID in the `span` struct. (#1360)
- Improve span duration accuracy. (#1360)
- Migrated CI/CD from CircleCI to GitHub Actions (#1382)
- Remove duplicate checkout from GitHub Actions workflow (#1407)
- Metric `array` aggregator renamed `exact` to match its `aggregation.Kind` (#1412)
- Metric `exact` aggregator includes per-point timestamps (#1412)
- Metric stdout exporter uses MinMaxSumCount aggregator for ValueRecorder instruments (#1412)
- `NewExporter` from `exporters/otlp` now takes a `ProtocolDriver` as a parameter. (#1369)
- Many OTLP Exporter options became gRPC ProtocolDriver options. (#1369)
- Unify endpoint API that related to OTel exporter. (#1401)
- Optimize metric histogram aggregator to re-use its slice of buckets. (#1435)
- Metric aggregator Count() and histogram Bucket.Counts are consistently `uint64`. (1430)
- Histogram aggregator accepts functional options, uses default boundaries if none given. (#1434)
- `SamplingResult` now passed a `Tracestate` from the parent `SpanContext` (#1432)
- Moved gRPC driver for OTLP exporter to `exporters/otlp/otlpgrpc`. (#1420)
- The `TraceContext` propagator now correctly propagates `TraceState` through the `SpanContext`. (#1447)
- Metric Push and Pull Controller components are combined into a single "basic" Controller:
  - `WithExporter()` and `Start()` to configure Push behavior
  - `Start()` is optional; use `Collect()` and `ForEach()` for Pull behavior
  - `Start()` and `Stop()` accept Context. (#1378)
- The `Event` type is moved from the `otel/sdk/export/trace` package to the `otel/trace` API package. (#1452)

### Removed

- Remove `errUninitializedSpan` as its only usage is now obsolete. (#1360)
- Remove Metric export functionality related to quantiles and summary data points: this is not specified (#1412)
- Remove DDSketch metric aggregator; our intention is to re-introduce this as an option of the histogram aggregator after [new OTLP histogram data types](https://github.com/open-telemetry/opentelemetry-proto/pull/226) are released (#1412)

### Fixed

- `BatchSpanProcessor.Shutdown()` will now shutdown underlying `export.SpanExporter`. (#1443)

## [0.15.0] - 2020-12-10

### Added

- The `WithIDGenerator` `TracerProviderOption` is added to the `go.opentelemetry.io/otel/trace` package to configure an `IDGenerator` for the `TracerProvider`. (#1363)

### Changed

- The Zipkin exporter now uses the Span status code to determine. (#1328)
- `NewExporter` and `Start` functions in `go.opentelemetry.io/otel/exporters/otlp` now receive `context.Context` as a first parameter. (#1357)
- Move the OpenCensus example into `example` directory. (#1359)
- Moved the SDK's `internal.IDGenerator` interface in to the `sdk/trace` package to enable support for externally-defined ID generators. (#1363)
- Bump `github.com/google/go-cmp` from 0.5.3 to 0.5.4 (#1374)
- Bump `github.com/golangci/golangci-lint` in `/internal/tools` (#1375)

### Fixed

- Metric SDK `SumObserver` and `UpDownSumObserver` instruments correctness fixes. (#1381)

## [0.14.0] - 2020-11-19

### Added

- An `EventOption` and the related `NewEventConfig` function are added to the `go.opentelemetry.io/otel` package to configure Span events. (#1254)
- A `TextMapPropagator` and associated `TextMapCarrier` are added to the `go.opentelemetry.io/otel/oteltest` package to test `TextMap` type propagators and their use. (#1259)
- `SpanContextFromContext` returns `SpanContext` from context. (#1255)
- `TraceState` has been added to `SpanContext`. (#1340)
- `DeploymentEnvironmentKey` added to `go.opentelemetry.io/otel/semconv` package. (#1323)
- Add an OpenCensus to OpenTelemetry tracing bridge. (#1305)
- Add a parent context argument to `SpanProcessor.OnStart` to follow the specification. (#1333)
- Add missing tests for `sdk/trace/attributes_map.go`. (#1337)

### Changed

- Move the `go.opentelemetry.io/otel/api/trace` package into `go.opentelemetry.io/otel/trace` with the following changes. (#1229) (#1307)
  - `ID` has been renamed to `TraceID`.
  - `IDFromHex` has been renamed to `TraceIDFromHex`.
  - `EmptySpanContext` is removed.
- Move the `go.opentelemetry.io/otel/api/trace/tracetest` package into `go.opentelemetry.io/otel/oteltest`. (#1229)
- OTLP Exporter updates:
  - supports OTLP v0.6.0 (#1230, #1354)
  - supports configurable aggregation temporality (default: Cumulative, optional: Stateless). (#1296)
- The Sampler is now called on local child spans. (#1233)
- The `Kind` type from the `go.opentelemetry.io/otel/api/metric` package was renamed to `InstrumentKind` to more specifically describe what it is and avoid semantic ambiguity. (#1240)
- The `MetricKind` method of the `Descriptor` type in the `go.opentelemetry.io/otel/api/metric` package was renamed to `Descriptor.InstrumentKind`.
   This matches the returned type and fixes misuse of the term metric. (#1240)
- Move test harness from the `go.opentelemetry.io/otel/api/apitest` package into `go.opentelemetry.io/otel/oteltest`. (#1241)
- Move the `go.opentelemetry.io/otel/api/metric/metrictest` package into `go.opentelemetry.io/oteltest` as part of #964. (#1252)
- Move the `go.opentelemetry.io/otel/api/metric` package into `go.opentelemetry.io/otel/metric` as part of #1303. (#1321)
- Move the `go.opentelemetry.io/otel/api/metric/registry` package into `go.opentelemetry.io/otel/metric/registry` as a part of #1303. (#1316)
- Move the `Number` type (together with related functions) from `go.opentelemetry.io/otel/api/metric` package into `go.opentelemetry.io/otel/metric/number` as a part of #1303. (#1316)
- The function signature of the Span `AddEvent` method in `go.opentelemetry.io/otel` is updated to no longer take an unused context and instead take a required name and a variable number of `EventOption`s. (#1254)
- The function signature of the Span `RecordError` method in `go.opentelemetry.io/otel` is updated to no longer take an unused context and instead take a required error value and a variable number of `EventOption`s. (#1254)
- Move the `go.opentelemetry.io/otel/api/global` package to `go.opentelemetry.io/otel`. (#1262) (#1330)
- Move the `Version` function from `go.opentelemetry.io/otel/sdk` to `go.opentelemetry.io/otel`. (#1330)
- Rename correlation context header from `"otcorrelations"` to `"baggage"` to match the OpenTelemetry specification. (#1267)
- Fix `Code.UnmarshalJSON` to work with valid JSON only. (#1276)
- The `resource.New()` method changes signature to support builtin attributes and functional options, including `telemetry.sdk.*` and
  `host.name` semantic conventions; the former method is renamed `resource.NewWithAttributes`. (#1235)
- The Prometheus exporter now exports non-monotonic counters (i.e. `UpDownCounter`s) as gauges. (#1210)
- Correct the `Span.End` method documentation in the `otel` API to state updates are not allowed on a span after it has ended. (#1310)
- Updated span collection limits for attribute, event and link counts to 1000 (#1318)
- Renamed `semconv.HTTPUrlKey` to `semconv.HTTPURLKey`. (#1338)

### Removed

- The `ErrInvalidHexID`, `ErrInvalidTraceIDLength`, `ErrInvalidSpanIDLength`, `ErrInvalidSpanIDLength`, or `ErrNilSpanID` from the `go.opentelemetry.io/otel` package are unexported now. (#1243)
- The `AddEventWithTimestamp` method on the `Span` interface in `go.opentelemetry.io/otel` is removed due to its redundancy.
   It is replaced by using the `AddEvent` method with a `WithTimestamp` option. (#1254)
- The `MockSpan` and `MockTracer` types are removed from `go.opentelemetry.io/otel/oteltest`.
   `Tracer` and `Span` from the same module should be used in their place instead. (#1306)
- `WorkerCount` option is removed from `go.opentelemetry.io/otel/exporters/otlp`. (#1350)
- Remove the following labels types: INT32, UINT32, UINT64 and FLOAT32. (#1314)

### Fixed

- Rename `MergeItererator` to `MergeIterator` in the `go.opentelemetry.io/otel/label` package. (#1244)
- The `go.opentelemetry.io/otel/api/global` packages global TextMapPropagator now delegates functionality to a globally set delegate for all previously returned propagators. (#1258)
- Fix condition in `label.Any`. (#1299)
- Fix global `TracerProvider` to pass options to its configured provider. (#1329)
- Fix missing handler for `ExactKind` aggregator in OTLP metrics transformer (#1309)

## [0.13.0] - 2020-10-08

### Added

- OTLP Metric exporter supports Histogram aggregation. (#1209)
- The `Code` struct from the `go.opentelemetry.io/otel/codes` package now supports JSON marshaling and unmarshaling as well as implements the `Stringer` interface. (#1214)
- A Baggage API to implement the OpenTelemetry specification. (#1217)
- Add Shutdown method to sdk/trace/provider, shutdown processors in the order they were registered. (#1227)

### Changed

- Set default propagator to no-op propagator. (#1184)
- The `HTTPSupplier`, `HTTPExtractor`, `HTTPInjector`, and `HTTPPropagator` from the `go.opentelemetry.io/otel/api/propagation` package were replaced with unified `TextMapCarrier` and `TextMapPropagator` in the `go.opentelemetry.io/otel/propagation` package. (#1212) (#1325)
- The `New` function from the `go.opentelemetry.io/otel/api/propagation` package was replaced with `NewCompositeTextMapPropagator` in the `go.opentelemetry.io/otel` package. (#1212)
- The status codes of the `go.opentelemetry.io/otel/codes` package have been updated to match the latest OpenTelemetry specification.
   They now are `Unset`, `Error`, and `Ok`.
   They no longer track the gRPC codes. (#1214)
- The `StatusCode` field of the `SpanData` struct in the `go.opentelemetry.io/otel/sdk/export/trace` package now uses the codes package from this package instead of the gRPC project. (#1214)
- Move the `go.opentelemetry.io/otel/api/baggage` package into `go.opentelemetry.io/otel/baggage`. (#1217) (#1325)
- A `Shutdown` method of `SpanProcessor` and all its implementations receives a context and returns an error. (#1264)

### Fixed

- Copies of data from arrays and slices passed to `go.opentelemetry.io/otel/label.ArrayValue()` are now used in the returned `Value` instead of using the mutable data itself. (#1226)

### Removed

- The `ExtractHTTP` and `InjectHTTP` functions from the `go.opentelemetry.io/otel/api/propagation` package were removed. (#1212)
- The `Propagators` interface from the `go.opentelemetry.io/otel/api/propagation` package was removed to conform to the OpenTelemetry specification.
   The explicit `TextMapPropagator` type can be used in its place as this is the `Propagator` type the specification defines. (#1212)
- The `SetAttribute` method of the `Span` from the `go.opentelemetry.io/otel/api/trace` package was removed given its redundancy with the `SetAttributes` method. (#1216)
- The internal implementation of Baggage storage is removed in favor of using the new Baggage API functionality. (#1217)
- Remove duplicate hostname key `HostHostNameKey` in Resource semantic conventions. (#1219)
- Nested array/slice support has been removed. (#1226)

## [0.12.0] - 2020-09-24

### Added

- A `SpanConfigure` function in `go.opentelemetry.io/otel/api/trace` to create a new `SpanConfig` from `SpanOption`s. (#1108)
- In the `go.opentelemetry.io/otel/api/trace` package, `NewTracerConfig` was added to construct new `TracerConfig`s.
   This addition was made to conform with our project option conventions. (#1155)
- Instrumentation library information was added to the Zipkin exporter. (#1119)
- The `SpanProcessor` interface now has a `ForceFlush()` method. (#1166)
- More semantic conventions for k8s as resource attributes. (#1167)

### Changed

- Add reconnecting udp connection type to Jaeger exporter.
   This change adds a new optional implementation of the udp conn interface used to detect changes to an agent's host dns record.
   It then adopts the new destination address to ensure the exporter doesn't get stuck. This change was ported from jaegertracing/jaeger-client-go#520. (#1063)
- Replace `StartOption` and `EndOption` in `go.opentelemetry.io/otel/api/trace` with `SpanOption`.
   This change is matched by replacing the `StartConfig` and `EndConfig` with a unified `SpanConfig`. (#1108)
- Replace the `LinkedTo` span option in `go.opentelemetry.io/otel/api/trace` with `WithLinks`.
   This is be more consistent with our other option patterns, i.e. passing the item to be configured directly instead of its component parts, and provides a cleaner function signature. (#1108)
- The `go.opentelemetry.io/otel/api/trace` `TracerOption` was changed to an interface to conform to project option conventions. (#1109)
- Move the `B3` and `TraceContext` from within the `go.opentelemetry.io/otel/api/trace` package to their own `go.opentelemetry.io/otel/propagators` package.
    This removal of the propagators is reflective of the OpenTelemetry specification for these propagators as well as cleans up the `go.opentelemetry.io/otel/api/trace` API. (#1118)
- Rename Jaeger tags used for instrumentation library information to reflect changes in OpenTelemetry specification. (#1119)
- Rename `ProbabilitySampler` to `TraceIDRatioBased` and change semantics to ignore parent span sampling status. (#1115)
- Move `tools` package under `internal`. (#1141)
- Move `go.opentelemetry.io/otel/api/correlation` package to `go.opentelemetry.io/otel/api/baggage`. (#1142)
   The `correlation.CorrelationContext` propagator has been renamed `baggage.Baggage`.  Other exported functions and types are unchanged.
- Rename `ParentOrElse` sampler to `ParentBased` and allow setting samplers depending on parent span. (#1153)
- In the `go.opentelemetry.io/otel/api/trace` package, `SpanConfigure` was renamed to `NewSpanConfig`. (#1155)
- Change `dependabot.yml` to add a `Skip Changelog` label to dependabot-sourced PRs. (#1161)
- The [configuration style guide](https://github.com/open-telemetry/opentelemetry-go/blob/master/CONTRIBUTING.md#config) has been updated to
   recommend the use of `newConfig()` instead of `configure()`. (#1163)
- The `otlp.Config` type has been unexported and changed to `otlp.config`, along with its initializer. (#1163)
- Ensure exported interface types include parameter names and update the
   Style Guide to reflect this styling rule. (#1172)
- Don't consider unset environment variable for resource detection to be an error. (#1170)
- Rename `go.opentelemetry.io/otel/api/metric.ConfigureInstrument` to `NewInstrumentConfig` and
  `go.opentelemetry.io/otel/api/metric.ConfigureMeter` to `NewMeterConfig`.
- ValueObserver instruments use LastValue aggregator by default. (#1165)
- OTLP Metric exporter supports LastValue aggregation. (#1165)
- Move the `go.opentelemetry.io/otel/api/unit` package to `go.opentelemetry.io/otel/unit`. (#1185)
- Rename `Provider` to `MeterProvider` in the `go.opentelemetry.io/otel/api/metric` package. (#1190)
- Rename `NoopProvider` to `NoopMeterProvider` in the `go.opentelemetry.io/otel/api/metric` package. (#1190)
- Rename `NewProvider` to `NewMeterProvider` in the `go.opentelemetry.io/otel/api/metric/metrictest` package. (#1190)
- Rename `Provider` to `MeterProvider` in the `go.opentelemetry.io/otel/api/metric/registry` package. (#1190)
- Rename `NewProvider` to `NewMeterProvider` in the `go.opentelemetry.io/otel/api/metri/registryc` package. (#1190)
- Rename `Provider` to `TracerProvider` in the `go.opentelemetry.io/otel/api/trace` package. (#1190)
- Rename `NoopProvider` to `NoopTracerProvider` in the `go.opentelemetry.io/otel/api/trace` package. (#1190)
- Rename `Provider` to `TracerProvider` in the `go.opentelemetry.io/otel/api/trace/tracetest` package. (#1190)
- Rename `NewProvider` to `NewTracerProvider` in the `go.opentelemetry.io/otel/api/trace/tracetest` package. (#1190)
- Rename `WrapperProvider` to `WrapperTracerProvider` in the `go.opentelemetry.io/otel/bridge/opentracing` package. (#1190)
- Rename `NewWrapperProvider` to `NewWrapperTracerProvider` in the `go.opentelemetry.io/otel/bridge/opentracing` package. (#1190)
- Rename `Provider` method of the pull controller to `MeterProvider` in the `go.opentelemetry.io/otel/sdk/metric/controller/pull` package. (#1190)
- Rename `Provider` method of the push controller to `MeterProvider` in the `go.opentelemetry.io/otel/sdk/metric/controller/push` package. (#1190)
- Rename `ProviderOptions` to `TracerProviderConfig` in the `go.opentelemetry.io/otel/sdk/trace` package. (#1190)
- Rename `ProviderOption` to `TracerProviderOption` in the `go.opentelemetry.io/otel/sdk/trace` package. (#1190)
- Rename `Provider` to `TracerProvider` in the `go.opentelemetry.io/otel/sdk/trace` package. (#1190)
- Rename `NewProvider` to `NewTracerProvider` in the `go.opentelemetry.io/otel/sdk/trace` package. (#1190)
- Renamed `SamplingDecision` values to comply with OpenTelemetry specification change. (#1192)
- Renamed Zipkin attribute names from `ot.status_code & ot.status_description` to `otel.status_code & otel.status_description`. (#1201)
- The default SDK now invokes registered `SpanProcessor`s in the order they were registered with the `TracerProvider`. (#1195)
- Add test of spans being processed by the `SpanProcessor`s in the order they were registered. (#1203)

### Removed

- Remove the B3 propagator from `go.opentelemetry.io/otel/propagators`. It is now located in the
   `go.opentelemetry.io/contrib/propagators/` module. (#1191)
- Remove the semantic convention for HTTP status text, `HTTPStatusTextKey` from package `go.opentelemetry.io/otel/semconv`. (#1194)

### Fixed

- Zipkin example no longer mentions `ParentSampler`, corrected to `ParentBased`. (#1171)
- Fix missing shutdown processor in otel-collector example. (#1186)
- Fix missing shutdown processor in basic and namedtracer examples. (#1197)

## [0.11.0] - 2020-08-24

### Added

- Support for exporting array-valued attributes via OTLP. (#992)
- `Noop` and `InMemory` `SpanBatcher` implementations to help with testing integrations. (#994)
- Support for filtering metric label sets. (#1047)
- A dimensionality-reducing metric Processor. (#1057)
- Integration tests for more OTel Collector Attribute types. (#1062)
- A new `WithSpanProcessor` `ProviderOption` is added to the `go.opentelemetry.io/otel/sdk/trace` package to create a `Provider` and automatically register the `SpanProcessor`. (#1078)

### Changed

- Rename `sdk/metric/processor/test` to `sdk/metric/processor/processortest`. (#1049)
- Rename `sdk/metric/controller/test` to `sdk/metric/controller/controllertest`. (#1049)
- Rename `api/testharness` to `api/apitest`. (#1049)
- Rename `api/trace/testtrace` to `api/trace/tracetest`. (#1049)
- Change Metric Processor to merge multiple observations. (#1024)
- The `go.opentelemetry.io/otel/bridge/opentracing` bridge package has been made into its own module.
   This removes the package dependencies of this bridge from the rest of the OpenTelemetry based project. (#1038)
- Renamed `go.opentelemetry.io/otel/api/standard` package to `go.opentelemetry.io/otel/semconv` to avoid the ambiguous and generic name `standard` and better describe the package as containing OpenTelemetry semantic conventions. (#1016)
- The environment variable used for resource detection has been changed from `OTEL_RESOURCE_LABELS` to `OTEL_RESOURCE_ATTRIBUTES` (#1042)
- Replace `WithSyncer` with `WithBatcher` in examples. (#1044)
- Replace the `google.golang.org/grpc/codes` dependency in the API with an equivalent `go.opentelemetry.io/otel/codes` package. (#1046)
- Merge the `go.opentelemetry.io/otel/api/label` and `go.opentelemetry.io/otel/api/kv` into the new `go.opentelemetry.io/otel/label` package. (#1060)
- Unify Callback Function Naming.
   Rename `*Callback` with `*Func`. (#1061)
- CI builds validate against last two versions of Go, dropping 1.13 and adding 1.15. (#1064)
- The `go.opentelemetry.io/otel/sdk/export/trace` interfaces `SpanSyncer` and `SpanBatcher` have been replaced with a specification compliant `Exporter` interface.
   This interface still supports the export of `SpanData`, but only as a slice.
   Implementation are also required now to return any error from `ExportSpans` if one occurs as well as implement a `Shutdown` method for exporter clean-up. (#1078)
- The `go.opentelemetry.io/otel/sdk/trace` `NewBatchSpanProcessor` function no longer returns an error.
   If a `nil` exporter is passed as an argument to this function, instead of it returning an error, it now returns a `BatchSpanProcessor` that handles the export of `SpanData` by not taking any action. (#1078)
- The `go.opentelemetry.io/otel/sdk/trace` `NewProvider` function to create a `Provider` no longer returns an error, instead only a `*Provider`.
   This change is related to `NewBatchSpanProcessor` not returning an error which was the only error this function would return. (#1078)

### Removed

- Duplicate, unused API sampler interface. (#999)
   Use the [`Sampler` interface](https://github.com/open-telemetry/opentelemetry-go/blob/v0.11.0/sdk/trace/sampling.go) provided by the SDK instead.
- The `grpctrace` instrumentation was moved to the `go.opentelemetry.io/contrib` repository and out of this repository.
   This move includes moving the `grpc` example to the `go.opentelemetry.io/contrib` as well. (#1027)
- The `WithSpan` method of the `Tracer` interface.
   The functionality this method provided was limited compared to what a user can provide themselves.
   It was removed with the understanding that if there is sufficient user need it can be added back based on actual user usage. (#1043)
- The `RegisterSpanProcessor` and `UnregisterSpanProcessor` functions.
   These were holdovers from an approach prior to the TracerProvider design. They were not used anymore. (#1077)
- The `oterror` package. (#1026)
- The `othttp` and `httptrace` instrumentations were moved to `go.opentelemetry.io/contrib`. (#1032)

### Fixed

- The `semconv.HTTPServerMetricAttributesFromHTTPRequest()` function no longer generates the high-cardinality `http.request.content.length` label. (#1031)
- Correct instrumentation version tag in Jaeger exporter. (#1037)
- The SDK span will now set an error event if the `End` method is called during a panic (i.e. it was deferred). (#1043)
- Move internally generated protobuf code from the `go.opentelemetry.io/otel` to the OTLP exporter to reduce dependency overhead. (#1050)
- The `otel-collector` example referenced outdated collector processors. (#1006)

## [0.10.0] - 2020-07-29

This release migrates the default OpenTelemetry SDK into its own Go module, decoupling the SDK from the API and reducing dependencies for instrumentation packages.

### Added

- The Zipkin exporter now has `NewExportPipeline` and `InstallNewPipeline` constructor functions to match the common pattern.
    These function build a new exporter with default SDK options and register the exporter with the `global` package respectively. (#944)
- Add propagator option for gRPC instrumentation. (#986)
- The `testtrace` package now tracks the `trace.SpanKind` for each span. (#987)

### Changed

- Replace the `RegisterGlobal` `Option` in the Jaeger exporter with an `InstallNewPipeline` constructor function.
   This matches the other exporter constructor patterns and will register a new exporter after building it with default configuration. (#944)
- The trace (`go.opentelemetry.io/otel/exporters/trace/stdout`) and metric (`go.opentelemetry.io/otel/exporters/metric/stdout`) `stdout` exporters are now merged into a single exporter at `go.opentelemetry.io/otel/exporters/stdout`.
   This new exporter was made into its own Go module to follow the pattern of all exporters and decouple it from the `go.opentelemetry.io/otel` module. (#956, #963)
- Move the `go.opentelemetry.io/otel/exporters/test` test package to `go.opentelemetry.io/otel/sdk/export/metric/metrictest`. (#962)
- The `go.opentelemetry.io/otel/api/kv/value` package was merged into the parent `go.opentelemetry.io/otel/api/kv` package. (#968)
  - `value.Bool` was replaced with `kv.BoolValue`.
  - `value.Int64` was replaced with `kv.Int64Value`.
  - `value.Uint64` was replaced with `kv.Uint64Value`.
  - `value.Float64` was replaced with `kv.Float64Value`.
  - `value.Int32` was replaced with `kv.Int32Value`.
  - `value.Uint32` was replaced with `kv.Uint32Value`.
  - `value.Float32` was replaced with `kv.Float32Value`.
  - `value.String` was replaced with `kv.StringValue`.
  - `value.Int` was replaced with `kv.IntValue`.
  - `value.Uint` was replaced with `kv.UintValue`.
  - `value.Array` was replaced with `kv.ArrayValue`.
- Rename `Infer` to `Any` in the `go.opentelemetry.io/otel/api/kv` package. (#972)
- Change `othttp` to use the `httpsnoop` package to wrap the `ResponseWriter` so that optional interfaces (`http.Hijacker`, `http.Flusher`, etc.) that are implemented by the original `ResponseWriter`are also implemented by the wrapped `ResponseWriter`. (#979)
- Rename `go.opentelemetry.io/otel/sdk/metric/aggregator/test` package to `go.opentelemetry.io/otel/sdk/metric/aggregator/aggregatortest`. (#980)
- Make the SDK into its own Go module called `go.opentelemetry.io/otel/sdk`. (#985)
- Changed the default trace `Sampler` from `AlwaysOn` to `ParentOrElse(AlwaysOn)`. (#989)

### Removed

- The `IndexedAttribute` function from the `go.opentelemetry.io/otel/api/label` package was removed in favor of `IndexedLabel` which it was synonymous with. (#970)

### Fixed

- Bump github.com/golangci/golangci-lint from 1.28.3 to 1.29.0 in /tools. (#953)
- Bump github.com/google/go-cmp from 0.5.0 to 0.5.1. (#957)
- Use `global.Handle` for span export errors in the OTLP exporter. (#946)
- Correct Go language formatting in the README documentation. (#961)
- Remove default SDK dependencies from the `go.opentelemetry.io/otel/api` package. (#977)
- Remove default SDK dependencies from the `go.opentelemetry.io/otel/instrumentation` package. (#983)
- Move documented examples for `go.opentelemetry.io/otel/instrumentation/grpctrace` interceptors into Go example tests. (#984)

## [0.9.0] - 2020-07-20

### Added

- A new Resource Detector interface is included to allow resources to be automatically detected and included. (#939)
- A Detector to automatically detect resources from an environment variable. (#939)
- Github action to generate protobuf Go bindings locally in `internal/opentelemetry-proto-gen`. (#938)
- OTLP .proto files from `open-telemetry/opentelemetry-proto` imported as a git submodule under `internal/opentelemetry-proto`.
   References to `github.com/open-telemetry/opentelemetry-proto` changed to `go.opentelemetry.io/otel/internal/opentelemetry-proto-gen`. (#942)

### Changed

- Non-nil value `struct`s for key-value pairs will be marshalled using JSON rather than `Sprintf`. (#948)

### Removed

- Removed dependency on `github.com/open-telemetry/opentelemetry-collector`. (#943)

## [0.8.0] - 2020-07-09

### Added

- The `B3Encoding` type to represent the B3 encoding(s) the B3 propagator can inject.
   A value for HTTP supported encodings (Multiple Header: `MultipleHeader`, Single Header: `SingleHeader`) are included. (#882)
- The `FlagsDeferred` trace flag to indicate if the trace sampling decision has been deferred. (#882)
- The `FlagsDebug` trace flag to indicate if the trace is a debug trace. (#882)
- Add `peer.service` semantic attribute. (#898)
- Add database-specific semantic attributes. (#899)
- Add semantic convention for `faas.coldstart` and `container.id`. (#909)
- Add http content size semantic conventions. (#905)
- Include `http.request_content_length` in HTTP request basic attributes. (#905)
- Add semantic conventions for operating system process resource attribute keys. (#919)
- The Jaeger exporter now has a `WithBatchMaxCount` option to specify the maximum number of spans sent in a batch. (#931)

### Changed

- Update `CONTRIBUTING.md` to ask for updates to `CHANGELOG.md` with each pull request. (#879)
- Use lowercase header names for B3 Multiple Headers. (#881)
- The B3 propagator `SingleHeader` field has been replaced with `InjectEncoding`.
   This new field can be set to combinations of the `B3Encoding` bitmasks and will inject trace information in these encodings.
   If no encoding is set, the propagator will default to `MultipleHeader` encoding. (#882)
- The B3 propagator now extracts from either HTTP encoding of B3 (Single Header or Multiple Header) based on what is contained in the header.
   Preference is given to Single Header encoding with Multiple Header being the fallback if Single Header is not found or is invalid.
   This behavior change is made to dynamically support all correctly encoded traces received instead of having to guess the expected encoding prior to receiving. (#882)
- Extend semantic conventions for RPC. (#900)
- To match constant naming conventions in the `api/standard` package, the `FaaS*` key names are appended with a suffix of `Key`. (#920)
  - `"api/standard".FaaSName` -> `FaaSNameKey`
  - `"api/standard".FaaSID` -> `FaaSIDKey`
  - `"api/standard".FaaSVersion` -> `FaaSVersionKey`
  - `"api/standard".FaaSInstance` -> `FaaSInstanceKey`

### Removed

- The `FlagsUnused` trace flag is removed.
   The purpose of this flag was to act as the inverse of `FlagsSampled`, the inverse of `FlagsSampled` is used instead. (#882)
- The B3 header constants (`B3SingleHeader`, `B3DebugFlagHeader`, `B3TraceIDHeader`, `B3SpanIDHeader`, `B3SampledHeader`, `B3ParentSpanIDHeader`) are removed.
   If B3 header keys are needed [the authoritative OpenZipkin package constants](https://pkg.go.dev/github.com/openzipkin/zipkin-go@v0.2.2/propagation/b3?tab=doc#pkg-constants) should be used instead. (#882)

### Fixed

- The B3 Single Header name is now correctly `b3` instead of the previous `X-B3`. (#881)
- The B3 propagator now correctly supports sampling only values (`b3: 0`, `b3: 1`, or `b3: d`) for a Single B3 Header. (#882)
- The B3 propagator now propagates the debug flag.
   This removes the behavior of changing the debug flag into a set sampling bit.
   Instead, this now follow the B3 specification and omits the `X-B3-Sampling` header. (#882)
- The B3 propagator now tracks "unset" sampling state (meaning "defer the decision") and does not set the `X-B3-Sampling` header when injecting. (#882)
- Bump github.com/itchyny/gojq from 0.10.3 to 0.10.4 in /tools. (#883)
- Bump github.com/opentracing/opentracing-go from v1.1.1-0.20190913142402-a7454ce5950e to v1.2.0. (#885)
- The tracing time conversion for OTLP spans is now correctly set to `UnixNano`. (#896)
- Ensure span status is not set to `Unknown` when no HTTP status code is provided as it is assumed to be `200 OK`. (#908)
- Ensure `httptrace.clientTracer` closes `http.headers` span. (#912)
- Prometheus exporter will not apply stale updates or forget inactive metrics. (#903)
- Add test for api.standard `HTTPClientAttributesFromHTTPRequest`. (#905)
- Bump github.com/golangci/golangci-lint from 1.27.0 to 1.28.1 in /tools. (#901, #913)
- Update otel-colector example to use the v0.5.0 collector. (#915)
- The `grpctrace` instrumentation uses a span name conforming to the OpenTelemetry semantic conventions (does not contain a leading slash (`/`)). (#922)
- The `grpctrace` instrumentation includes an `rpc.method` attribute now set to the gRPC method name. (#900, #922)
- The `grpctrace` instrumentation `rpc.service` attribute now contains the package name if one exists.
   This is in accordance with OpenTelemetry semantic conventions. (#922)
- Correlation Context extractor will no longer insert an empty map into the returned context when no valid values are extracted. (#923)
- Bump google.golang.org/api from 0.28.0 to 0.29.0 in /exporters/trace/jaeger. (#925)
- Bump github.com/itchyny/gojq from 0.10.4 to 0.11.0 in /tools. (#926)
- Bump github.com/golangci/golangci-lint from 1.28.1 to 1.28.2 in /tools. (#930)

## [0.7.0] - 2020-06-26

This release implements the v0.5.0 version of the OpenTelemetry specification.

### Added

- The othttp instrumentation now includes default metrics. (#861)
- This CHANGELOG file to track all changes in the project going forward.
- Support for array type attributes. (#798)
- Apply transitive dependabot go.mod dependency updates as part of a new automatic Github workflow. (#844)
- Timestamps are now passed to exporters for each export. (#835)
- Add new `Accumulation` type to metric SDK to transport telemetry from `Accumulator`s to `Processor`s.
   This replaces the prior `Record` `struct` use for this purpose. (#835)
- New dependabot integration to automate package upgrades. (#814)
- `Meter` and `Tracer` implementations accept instrumentation version version as an optional argument.
   This instrumentation version is passed on to exporters. (#811) (#805) (#802)
- The OTLP exporter includes the instrumentation version in telemetry it exports. (#811)
- Environment variables for Jaeger exporter are supported. (#796)
- New `aggregation.Kind` in the export metric API. (#808)
- New example that uses OTLP and the collector. (#790)
- Handle errors in the span `SetName` during span initialization. (#791)
- Default service config to enable retries for retry-able failed requests in the OTLP exporter and an option to override this default. (#777)
- New `go.opentelemetry.io/otel/api/oterror` package to uniformly support error handling and definitions for the project. (#778)
- New `global` default implementation of the `go.opentelemetry.io/otel/api/oterror.Handler` interface to be used to handle errors prior to an user defined `Handler`.
   There is also functionality for the user to register their `Handler` as well as a convenience function `Handle` to handle an error with this global `Handler`(#778)
- Options to specify propagators for httptrace and grpctrace instrumentation. (#784)
- The required `application/json` header for the Zipkin exporter is included in all exports. (#774)
- Integrate HTTP semantics helpers from the contrib repository into the `api/standard` package. #769

### Changed

- Rename `Integrator` to `Processor` in the metric SDK. (#863)
- Rename `AggregationSelector` to `AggregatorSelector`. (#859)
- Rename `SynchronizedCopy` to `SynchronizedMove`. (#858)
- Rename `simple` integrator to `basic` integrator. (#857)
- Merge otlp collector examples. (#841)
- Change the metric SDK to support cumulative, delta, and pass-through exporters directly.
   With these changes, cumulative and delta specific exporters are able to request the correct kind of aggregation from the SDK. (#840)
- The `Aggregator.Checkpoint` API is renamed to `SynchronizedCopy` and adds an argument, a different `Aggregator` into which the copy is stored. (#812)
- The `export.Aggregator` contract is that `Update()` and `SynchronizedCopy()` are synchronized with each other.
   All the aggregation interfaces (`Sum`, `LastValue`, ...) are not meant to be synchronized, as the caller is expected to synchronize aggregators at a higher level after the `Accumulator`.
   Some of the `Aggregators` used unnecessary locking and that has been cleaned up. (#812)
- Use of `metric.Number` was replaced by `int64` now that we use `sync.Mutex` in the `MinMaxSumCount` and `Histogram` `Aggregators`. (#812)
- Replace `AlwaysParentSample` with `ParentSample(fallback)` to match the OpenTelemetry v0.5.0 specification. (#810)
- Rename `sdk/export/metric/aggregator` to `sdk/export/metric/aggregation`. #808
- Send configured headers with every request in the OTLP exporter, instead of just on connection creation. (#806)
- Update error handling for any one off error handlers, replacing, instead, with the `global.Handle` function. (#791)
- Rename `plugin` directory to `instrumentation` to match the OpenTelemetry specification. (#779)
- Makes the argument order to Histogram and DDSketch `New()` consistent. (#781)

### Removed

- `Uint64NumberKind` and related functions from the API. (#864)
- Context arguments from `Aggregator.Checkpoint` and `Integrator.Process` as they were unused. (#803)
- `SpanID` is no longer included in parameters for sampling decision to match the OpenTelemetry specification. (#775)

### Fixed

- Upgrade OTLP exporter to opentelemetry-proto matching the opentelemetry-collector v0.4.0 release. (#866)
- Allow changes to `go.sum` and `go.mod` when running dependabot tidy-up. (#871)
- Bump github.com/stretchr/testify from 1.4.0 to 1.6.1. (#824)
- Bump github.com/prometheus/client_golang from 1.7.0 to 1.7.1 in /exporters/metric/prometheus. (#867)
- Bump google.golang.org/grpc from 1.29.1 to 1.30.0 in /exporters/trace/jaeger. (#853)
- Bump google.golang.org/grpc from 1.29.1 to 1.30.0 in /exporters/trace/zipkin. (#854)
- Bumps github.com/golang/protobuf from 1.3.2 to 1.4.2 (#848)
- Bump github.com/stretchr/testify from 1.4.0 to 1.6.1 in /exporters/otlp (#817)
- Bump github.com/golangci/golangci-lint from 1.25.1 to 1.27.0 in /tools (#828)
- Bump github.com/prometheus/client_golang from 1.5.0 to 1.7.0 in /exporters/metric/prometheus (#838)
- Bump github.com/stretchr/testify from 1.4.0 to 1.6.1 in /exporters/trace/jaeger (#829)
- Bump github.com/benbjohnson/clock from 1.0.0 to 1.0.3 (#815)
- Bump github.com/stretchr/testify from 1.4.0 to 1.6.1 in /exporters/trace/zipkin (#823)
- Bump github.com/itchyny/gojq from 0.10.1 to 0.10.3 in /tools (#830)
- Bump github.com/stretchr/testify from 1.4.0 to 1.6.1 in /exporters/metric/prometheus (#822)
- Bump google.golang.org/grpc from 1.27.1 to 1.29.1 in /exporters/trace/zipkin (#820)
- Bump google.golang.org/grpc from 1.27.1 to 1.29.1 in /exporters/trace/jaeger (#831)
- Bump github.com/google/go-cmp from 0.4.0 to 0.5.0 (#836)
- Bump github.com/google/go-cmp from 0.4.0 to 0.5.0 in /exporters/trace/jaeger (#837)
- Bump github.com/google/go-cmp from 0.4.0 to 0.5.0 in /exporters/otlp (#839)
- Bump google.golang.org/api from 0.20.0 to 0.28.0 in /exporters/trace/jaeger (#843)
- Set span status from HTTP status code in the othttp instrumentation. (#832)
- Fixed typo in push controller comment. (#834)
- The `Aggregator` testing has been updated and cleaned. (#812)
- `metric.Number(0)` expressions are replaced by `0` where possible. (#812)
- Fixed `global` `handler_test.go` test failure. #804
- Fixed `BatchSpanProcessor.Shutdown` to wait until all spans are processed. (#766)
- Fixed OTLP example's accidental early close of exporter. (#807)
- Ensure zipkin exporter reads and closes response body. (#788)
- Update instrumentation to use `api/standard` keys instead of custom keys. (#782)
- Clean up tools and RELEASING documentation. (#762)

## [0.6.0] - 2020-05-21

### Added

- Support for `Resource`s in the prometheus exporter. (#757)
- New pull controller. (#751)
- New `UpDownSumObserver` instrument. (#750)
- OpenTelemetry collector demo. (#711)
- New `SumObserver` instrument. (#747)
- New `UpDownCounter` instrument. (#745)
- New timeout `Option` and configuration function `WithTimeout` to the push controller. (#742)
- New `api/standards` package to implement semantic conventions and standard key-value generation. (#731)

### Changed

- Rename `Register*` functions in the metric API to `New*` for all `Observer` instruments. (#761)
- Use `[]float64` for histogram boundaries, not `[]metric.Number`. (#758)
- Change OTLP example to use exporter as a trace `Syncer` instead of as an unneeded `Batcher`. (#756)
- Replace `WithResourceAttributes()` with `WithResource()` in the trace SDK. (#754)
- The prometheus exporter now uses the new pull controller. (#751)
- Rename `ScheduleDelayMillis` to `BatchTimeout` in the trace `BatchSpanProcessor`.(#752)
- Support use of synchronous instruments in asynchronous callbacks (#725)
- Move `Resource` from the `Export` method parameter into the metric export `Record`. (#739)
- Rename `Observer` instrument to `ValueObserver`. (#734)
- The push controller now has a method (`Provider()`) to return a `metric.Provider` instead of the old `Meter` method that acted as a `metric.Provider`. (#738)
- Replace `Measure` instrument by `ValueRecorder` instrument. (#732)
- Rename correlation context header from `"Correlation-Context"` to `"otcorrelations"` to match the OpenTelemetry specification. (#727)

### Fixed

- Ensure gRPC `ClientStream` override methods do not panic in grpctrace package. (#755)
- Disable parts of `BatchSpanProcessor` test until a fix is found. (#743)
- Fix `string` case in `kv` `Infer` function. (#746)
- Fix panic in grpctrace client interceptors. (#740)
- Refactor the `api/metrics` push controller and add `CheckpointSet` synchronization. (#737)
- Rewrite span batch process queue batching logic. (#719)
- Remove the push controller named Meter map. (#738)
- Fix Histogram aggregator initial state (fix #735). (#736)
- Ensure golang alpine image is running `golang-1.14` for examples. (#733)
- Added test for grpctrace `UnaryInterceptorClient`. (#695)
- Rearrange `api/metric` code layout. (#724)

## [0.5.0] - 2020-05-13

### Added

- Batch `Observer` callback support. (#717)
- Alias `api` types to root package of project. (#696)
- Create basic `othttp.Transport` for simple client instrumentation. (#678)
- `SetAttribute(string, interface{})` to the trace API. (#674)
- Jaeger exporter option that allows user to specify custom http client. (#671)
- `Stringer` and `Infer` methods to `key`s. (#662)

### Changed

- Rename `NewKey` in the `kv` package to just `Key`. (#721)
- Move `core` and `key` to `kv` package. (#720)
- Make the metric API `Meter` a `struct` so the abstract `MeterImpl` can be passed and simplify implementation. (#709)
- Rename SDK `Batcher` to `Integrator` to match draft OpenTelemetry SDK specification. (#710)
- Rename SDK `Ungrouped` integrator to `simple.Integrator` to match draft OpenTelemetry SDK specification. (#710)
- Rename SDK `SDK` `struct` to `Accumulator` to match draft OpenTelemetry SDK specification. (#710)
- Move `Number` from `core` to `api/metric` package. (#706)
- Move `SpanContext` from `core` to `trace` package. (#692)
- Change traceparent header from `Traceparent` to `traceparent` to implement the W3C specification. (#681)

### Fixed

- Update tooling to run generators in all submodules. (#705)
- gRPC interceptor regexp to match methods without a service name. (#683)
- Use a `const` for padding 64-bit B3 trace IDs. (#701)
- Update `mockZipkin` listen address from `:0` to `127.0.0.1:0`. (#700)
- Left-pad 64-bit B3 trace IDs with zero. (#698)
- Propagate at least the first W3C tracestate header. (#694)
- Remove internal `StateLocker` implementation. (#688)
- Increase instance size CI system uses. (#690)
- Add a `key` benchmark and use reflection in `key.Infer()`. (#679)
- Fix internal `global` test by using `global.Meter` with `RecordBatch()`. (#680)
- Reimplement histogram using mutex instead of `StateLocker`. (#669)
- Switch `MinMaxSumCount` to a mutex lock implementation instead of `StateLocker`. (#667)
- Update documentation to not include any references to `WithKeys`. (#672)
- Correct misspelling. (#668)
- Fix clobbering of the span context if extraction fails. (#656)
- Bump `golangci-lint` and work around the corrupting bug. (#666) (#670)

## [0.4.3] - 2020-04-24

### Added

- `Dockerfile` and `docker-compose.yml` to run example code. (#635)
- New `grpctrace` package that provides gRPC client and server interceptors for both unary and stream connections. (#621)
- New `api/label` package, providing common label set implementation. (#651)
- Support for JSON marshaling of `Resources`. (#654)
- `TraceID` and `SpanID` implementations for `Stringer` interface. (#642)
- `RemoteAddrKey` in the othttp plugin to include the HTTP client address in top-level spans. (#627)
- `WithSpanFormatter` option to the othttp plugin. (#617)
- Updated README to include section for compatible libraries and include reference to the contrib repository. (#612)
- The prometheus exporter now supports exporting histograms. (#601)
- A `String` method to the `Resource` to return a hashable identifier for a now unique resource. (#613)
- An `Iter` method to the `Resource` to return an array `AttributeIterator`. (#613)
- An `Equal` method to the `Resource` test the equivalence of resources. (#613)
- An iterable structure (`AttributeIterator`) for `Resource` attributes.

### Changed

- zipkin export's `NewExporter` now requires a `serviceName` argument to ensure this needed values is provided. (#644)
- Pass `Resources` through the metrics export pipeline. (#659)

### Removed

- `WithKeys` option from the metric API. (#639)

### Fixed

- Use the `label.Set.Equivalent` value instead of an encoding in the batcher. (#658)
- Correct typo `trace.Exporter` to `trace.SpanSyncer` in comments. (#653)
- Use type names for return values in jaeger exporter. (#648)
- Increase the visibility of the `api/key` package by updating comments and fixing usages locally. (#650)
- `Checkpoint` only after `Update`; Keep records in the `sync.Map` longer. (#647)
- Do not cache `reflect.ValueOf()` in metric Labels. (#649)
- Batch metrics exported from the OTLP exporter based on `Resource` and labels. (#626)
- Add error wrapping to the prometheus exporter. (#631)
- Update the OTLP exporter batching of traces to use a unique `string` representation of an associated `Resource` as the batching key. (#623)
- Update OTLP `SpanData` transform to only include the `ParentSpanID` if one exists. (#614)
- Update `Resource` internal representation to uniquely and reliably identify resources. (#613)
- Check return value from `CheckpointSet.ForEach` in prometheus exporter. (#622)
- Ensure spans created by httptrace client tracer reflect operation structure. (#618)
- Create a new recorder rather than reuse when multiple observations in same epoch for asynchronous instruments. #610
- The default port the OTLP exporter uses to connect to the OpenTelemetry collector is updated to match the one the collector listens on by default. (#611)

## [0.4.2] - 2020-03-31

### Fixed

- Fix `pre_release.sh` to update version in `sdk/opentelemetry.go`. (#607)
- Fix time conversion from internal to OTLP in OTLP exporter. (#606)

## [0.4.1] - 2020-03-31

### Fixed

- Update `tag.sh` to create signed tags. (#604)

## [0.4.0] - 2020-03-30

### Added

- New API package `api/metric/registry` that exposes a `MeterImpl` wrapper for use by SDKs to generate unique instruments. (#580)
- Script to verify examples after a new release. (#579)

### Removed

- The dogstatsd exporter due to lack of support.
   This additionally removes support for statsd. (#591)
- `LabelSet` from the metric API.
   This is replaced by a `[]core.KeyValue` slice. (#595)
- `Labels` from the metric API's `Meter` interface. (#595)

### Changed

- The metric `export.Labels` became an interface which the SDK implements and the `export` package provides a simple, immutable implementation of this interface intended for testing purposes. (#574)
- Renamed `internal/metric.Meter` to `MeterImpl`. (#580)
- Renamed `api/global/internal.obsImpl` to `asyncImpl`. (#580)

### Fixed

- Corrected missing return in mock span. (#582)
- Update License header for all source files to match CNCF guidelines and include a test to ensure it is present. (#586) (#596)
- Update to v0.3.0 of the OTLP in the OTLP exporter. (#588)
- Update pre-release script to be compatible between GNU and BSD based systems. (#592)
- Add a `RecordBatch` benchmark. (#594)
- Moved span transforms of the OTLP exporter to the internal package. (#593)
- Build both go-1.13 and go-1.14 in circleci to test for all supported versions of Go. (#569)
- Removed unneeded allocation on empty labels in OLTP exporter. (#597)
- Update `BatchedSpanProcessor` to process the queue until no data but respect max batch size. (#599)
- Update project documentation godoc.org links to pkg.go.dev. (#602)

## [0.3.0] - 2020-03-21

This is a first official beta release, which provides almost fully complete metrics, tracing, and context propagation functionality.
There is still a possibility of breaking changes.

### Added

- Add `Observer` metric instrument. (#474)
- Add global `Propagators` functionality to enable deferred initialization for propagators registered before the first Meter SDK is installed. (#494)
- Simplified export setup pipeline for the jaeger exporter to match other exporters. (#459)
- The zipkin trace exporter. (#495)
- The OTLP exporter to export metric and trace telemetry to the OpenTelemetry collector. (#497) (#544) (#545)
- Add `StatusMessage` field to the trace `Span`. (#524)
- Context propagation in OpenTracing bridge in terms of OpenTelemetry context propagation. (#525)
- The `Resource` type was added to the SDK. (#528)
- The global API now supports a `Tracer` and `Meter` function as shortcuts to getting a global `*Provider` and calling these methods directly. (#538)
- The metric API now defines a generic `MeterImpl` interface to support general purpose `Meter` construction.
   Additionally, `SyncImpl` and `AsyncImpl` are added to support general purpose instrument construction. (#560)
- A metric `Kind` is added to represent the `MeasureKind`, `ObserverKind`, and `CounterKind`. (#560)
- Scripts to better automate the release process. (#576)

### Changed

- Default to to use `AlwaysSampler` instead of `ProbabilitySampler` to match OpenTelemetry specification. (#506)
- Renamed `AlwaysSampleSampler` to `AlwaysOnSampler` in the trace API. (#511)
- Renamed `NeverSampleSampler` to `AlwaysOffSampler` in the trace API. (#511)
- The `Status` field of the `Span` was changed to `StatusCode` to disambiguate with the added `StatusMessage`. (#524)
- Updated the trace `Sampler` interface conform to the OpenTelemetry specification. (#531)
- Rename metric API `Options` to `Config`. (#541)
- Rename metric `Counter` aggregator to be `Sum`. (#541)
- Unify metric options into `Option` from instrument specific options. (#541)
- The trace API's `TraceProvider` now support `Resource`s. (#545)
- Correct error in zipkin module name. (#548)
- The jaeger trace exporter now supports `Resource`s. (#551)
- Metric SDK now supports `Resource`s.
   The `WithResource` option was added to configure a `Resource` on creation and the `Resource` method was added to the metric `Descriptor` to return the associated `Resource`. (#552)
- Replace `ErrNoLastValue` and `ErrEmptyDataSet` by `ErrNoData` in the metric SDK. (#557)
- The stdout trace exporter now supports `Resource`s. (#558)
- The metric `Descriptor` is now included at the API instead of the SDK. (#560)
- Replace `Ordered` with an iterator in `export.Labels`. (#567)

### Removed

- The vendor specific Stackdriver. It is now hosted on 3rd party vendor infrastructure. (#452)
- The `Unregister` method for metric observers as it is not in the OpenTelemetry specification. (#560)
- `GetDescriptor` from the metric SDK. (#575)
- The `Gauge` instrument from the metric API. (#537)

### Fixed

- Make histogram aggregator checkpoint consistent. (#438)
- Update README with import instructions and how to build and test. (#505)
- The default label encoding was updated to be unique. (#508)
- Use `NewRoot` in the othttp plugin for public endpoints. (#513)
- Fix data race in `BatchedSpanProcessor`. (#518)
- Skip test-386 for Mac OS 10.15.x (Catalina and upwards). #521
- Use a variable-size array to represent ordered labels in maps. (#523)
- Update the OTLP protobuf and update changed import path. (#532)
- Use `StateLocker` implementation in `MinMaxSumCount`. (#546)
- Eliminate goroutine leak in histogram stress test. (#547)
- Update OTLP exporter with latest protobuf. (#550)
- Add filters to the othttp plugin. (#556)
- Provide an implementation of the `Header*` filters that do not depend on Go 1.14. (#565)
- Encode labels once during checkpoint.
   The checkpoint function is executed in a single thread so we can do the encoding lazily before passing the encoded version of labels to the exporter.
   This is a cheap and quick way to avoid encoding the labels on every collection interval. (#572)
- Run coverage over all packages in `COVERAGE_MOD_DIR`. (#573)

## [0.2.3] - 2020-03-04

### Added

- `RecordError` method on `Span`s in the trace API to Simplify adding error events to spans. (#473)
- Configurable push frequency for exporters setup pipeline. (#504)

### Changed

- Rename the `exporter` directory to `exporters`.
   The `go.opentelemetry.io/otel/exporter/trace/jaeger` package was mistakenly released with a `v1.0.0` tag instead of `v0.1.0`.
   This resulted in all subsequent releases not becoming the default latest.
   A consequence of this was that all `go get`s pulled in the incompatible `v0.1.0` release of that package when pulling in more recent packages from other otel packages.
   Renaming the `exporter` directory to `exporters` fixes this issue by renaming the package and therefore clearing any existing dependency tags.
   Consequentially, this action also renames *all* exporter packages. (#502)

### Removed

- The `CorrelationContextHeader` constant in the `correlation` package is no longer exported. (#503)

## [0.2.2] - 2020-02-27

### Added

- `HTTPSupplier` interface in the propagation API to specify methods to retrieve and store a single value for a key to be associated with a carrier. (#467)
- `HTTPExtractor` interface in the propagation API to extract information from an `HTTPSupplier` into a context. (#467)
- `HTTPInjector` interface in the propagation API to inject information into an `HTTPSupplier.` (#467)
- `Config` and configuring `Option` to the propagator API. (#467)
- `Propagators` interface in the propagation API to contain the set of injectors and extractors for all supported carrier formats. (#467)
- `HTTPPropagator` interface in the propagation API to inject and extract from an `HTTPSupplier.` (#467)
- `WithInjectors` and `WithExtractors` functions to the propagator API to configure injectors and extractors to use. (#467)
- `ExtractHTTP` and `InjectHTTP` functions to apply configured HTTP extractors and injectors to a passed context. (#467)
- Histogram aggregator. (#433)
- `DefaultPropagator` function and have it return `trace.TraceContext` as the default context propagator. (#456)
- `AlwaysParentSample` sampler to the trace API. (#455)
- `WithNewRoot` option function to the trace API to specify the created span should be considered a root span. (#451)

### Changed

- Renamed `WithMap` to `ContextWithMap` in the correlation package. (#481)
- Renamed `FromContext` to `MapFromContext` in the correlation package. (#481)
- Move correlation context propagation to correlation package. (#479)
- Do not default to putting remote span context into links. (#480)
- `Tracer.WithSpan` updated to accept `StartOptions`. (#472)
- Renamed `MetricKind` to `Kind` to not stutter in the type usage. (#432)
- Renamed the `export` package to `metric` to match directory structure. (#432)
- Rename the `api/distributedcontext` package to `api/correlation`. (#444)
- Rename the `api/propagators` package to `api/propagation`. (#444)
- Move the propagators from the `propagators` package into the `trace` API package. (#444)
- Update `Float64Gauge`, `Int64Gauge`, `Float64Counter`, `Int64Counter`, `Float64Measure`, and `Int64Measure` metric methods to use value receivers instead of pointers. (#462)
- Moved all dependencies of tools package to a tools directory. (#466)

### Removed

- Binary propagators. (#467)
- NOOP propagator. (#467)

### Fixed

- Upgraded `github.com/golangci/golangci-lint` from `v1.21.0` to `v1.23.6` in `tools/`. (#492)
- Fix a possible nil-dereference crash (#478)
- Correct comments for `InstallNewPipeline` in the stdout exporter. (#483)
- Correct comments for `InstallNewPipeline` in the dogstatsd exporter. (#484)
- Correct comments for `InstallNewPipeline` in the prometheus exporter. (#482)
- Initialize `onError` based on `Config` in prometheus exporter. (#486)
- Correct module name in prometheus exporter README. (#475)
- Removed tracer name prefix from span names. (#430)
- Fix `aggregator_test.go` import package comment. (#431)
- Improved detail in stdout exporter. (#436)
- Fix a dependency issue (generate target should depend on stringer, not lint target) in Makefile. (#442)
- Reorders the Makefile targets within `precommit` target so we generate files and build the code before doing linting, so we can get much nicer errors about syntax errors from the compiler. (#442)
- Reword function documentation in gRPC plugin. (#446)
- Send the `span.kind` tag to Jaeger from the jaeger exporter. (#441)
- Fix `metadataSupplier` in the jaeger exporter to overwrite the header if existing instead of appending to it. (#441)
- Upgraded to Go 1.13 in CI. (#465)
- Correct opentelemetry.io URL in trace SDK documentation. (#464)
- Refactored reference counting logic in SDK determination of stale records. (#468)
- Add call to `runtime.Gosched` in instrument `acquireHandle` logic to not block the collector. (#469)

## [0.2.1.1] - 2020-01-13

### Fixed

- Use stateful batcher on Prometheus exporter fixing regression introduced in #395. (#428)

## [0.2.1] - 2020-01-08

### Added

- Global meter forwarding implementation.
   This enables deferred initialization for metric instruments registered before the first Meter SDK is installed. (#392)
- Global trace forwarding implementation.
   This enables deferred initialization for tracers registered before the first Trace SDK is installed. (#406)
- Standardize export pipeline creation in all exporters. (#395)
- A testing, organization, and comments for 64-bit field alignment. (#418)
- Script to tag all modules in the project. (#414)

### Changed

- Renamed `propagation` package to `propagators`. (#362)
- Renamed `B3Propagator` propagator to `B3`. (#362)
- Renamed `TextFormatPropagator` propagator to `TextFormat`. (#362)
- Renamed `BinaryPropagator` propagator to `Binary`. (#362)
- Renamed `BinaryFormatPropagator` propagator to `BinaryFormat`. (#362)
- Renamed `NoopTextFormatPropagator` propagator to `NoopTextFormat`. (#362)
- Renamed `TraceContextPropagator` propagator to `TraceContext`. (#362)
- Renamed `SpanOption` to `StartOption` in the trace API. (#369)
- Renamed `StartOptions` to `StartConfig` in the trace API. (#369)
- Renamed `EndOptions` to `EndConfig` in the trace API. (#369)
- `Number` now has a pointer receiver for its methods. (#375)
- Renamed `CurrentSpan` to `SpanFromContext` in the trace API. (#379)
- Renamed `SetCurrentSpan` to `ContextWithSpan` in the trace API. (#379)
- Renamed `Message` in Event to `Name` in the trace API. (#389)
- Prometheus exporter no longer aggregates metrics, instead it only exports them. (#385)
- Renamed `HandleImpl` to `BoundInstrumentImpl` in the metric API. (#400)
- Renamed `Float64CounterHandle` to `Float64CounterBoundInstrument` in the metric API. (#400)
- Renamed `Int64CounterHandle` to `Int64CounterBoundInstrument` in the metric API. (#400)
- Renamed `Float64GaugeHandle` to `Float64GaugeBoundInstrument` in the metric API. (#400)
- Renamed `Int64GaugeHandle` to `Int64GaugeBoundInstrument` in the metric API. (#400)
- Renamed `Float64MeasureHandle` to `Float64MeasureBoundInstrument` in the metric API. (#400)
- Renamed `Int64MeasureHandle` to `Int64MeasureBoundInstrument` in the metric API. (#400)
- Renamed `Release` method for bound instruments in the metric API to `Unbind`. (#400)
- Renamed `AcquireHandle` method for bound instruments in the metric API to `Bind`. (#400)
- Renamed the `File` option in the stdout exporter to `Writer`. (#404)
- Renamed all `Options` to `Config` for all metric exports where this wasn't already the case.

### Fixed

- Aggregator import path corrected. (#421)
- Correct links in README. (#368)
- The README was updated to match latest code changes in its examples. (#374)
- Don't capitalize error statements. (#375)
- Fix ignored errors. (#375)
- Fix ambiguous variable naming. (#375)
- Removed unnecessary type casting. (#375)
- Use named parameters. (#375)
- Updated release schedule. (#378)
- Correct http-stackdriver example module name. (#394)
- Removed the `http.request` span in `httptrace` package. (#397)
- Add comments in the metrics SDK (#399)
- Initialize checkpoint when creating ddsketch aggregator to prevent panic when merging into a empty one. (#402) (#403)
- Add documentation of compatible exporters in the README. (#405)
- Typo fix. (#408)
- Simplify span check logic in SDK tracer implementation. (#419)

## [0.2.0] - 2019-12-03

### Added

- Unary gRPC tracing example. (#351)
- Prometheus exporter. (#334)
- Dogstatsd metrics exporter. (#326)

### Changed

- Rename `MaxSumCount` aggregation to `MinMaxSumCount` and add the `Min` interface for this aggregation. (#352)
- Rename `GetMeter` to `Meter`. (#357)
- Rename `HTTPTraceContextPropagator` to `TraceContextPropagator`. (#355)
- Rename `HTTPB3Propagator` to `B3Propagator`. (#355)
- Rename `HTTPTraceContextPropagator` to `TraceContextPropagator`. (#355)
- Move `/global` package to `/api/global`. (#356)
- Rename `GetTracer` to `Tracer`. (#347)

### Removed

- `SetAttribute` from the `Span` interface in the trace API. (#361)
- `AddLink` from the `Span` interface in the trace API. (#349)
- `Link` from the `Span` interface in the trace API. (#349)

### Fixed

- Exclude example directories from coverage report. (#365)
- Lint make target now implements automatic fixes with `golangci-lint` before a second run to report the remaining issues. (#360)
- Drop `GO111MODULE` environment variable in Makefile as Go 1.13 is the project specified minimum version and this is environment variable is not needed for that version of Go. (#359)
- Run the race checker for all test. (#354)
- Redundant commands in the Makefile are removed. (#354)
- Split the `generate` and `lint` targets of the Makefile. (#354)
- Renames `circle-ci` target to more generic `ci` in Makefile. (#354)
- Add example Prometheus binary to gitignore. (#358)
- Support negative numbers with the `MaxSumCount`. (#335)
- Resolve race conditions in `push_test.go` identified in #339. (#340)
- Use `/usr/bin/env bash` as a shebang in scripts rather than `/bin/bash`. (#336)
- Trace benchmark now tests both `AlwaysSample` and `NeverSample`.
   Previously it was testing `AlwaysSample` twice. (#325)
- Trace benchmark now uses a `[]byte` for `TraceID` to fix failing test. (#325)
- Added a trace benchmark to test variadic functions in `setAttribute` vs `setAttributes` (#325)
- The `defaultkeys` batcher was only using the encoded label set as its map key while building a checkpoint.
   This allowed distinct label sets through, but any metrics sharing a label set could be overwritten or merged incorrectly.
   This was corrected. (#333)

## [0.1.2] - 2019-11-18

### Fixed

- Optimized the `simplelru` map for attributes to reduce the number of allocations. (#328)
- Removed unnecessary unslicing of parameters that are already a slice. (#324)

## [0.1.1] - 2019-11-18

This release contains a Metrics SDK with stdout exporter and supports basic aggregations such as counter, gauges, array, maxsumcount, and ddsketch.

### Added

- Metrics stdout export pipeline. (#265)
- Array aggregation for raw measure metrics. (#282)
- The core.Value now have a `MarshalJSON` method. (#281)

### Removed

- `WithService`, `WithResources`, and `WithComponent` methods of tracers. (#314)
- Prefix slash in `Tracer.Start()` for the Jaeger example. (#292)

### Changed

- Allocation in LabelSet construction to reduce GC overhead. (#318)
- `trace.WithAttributes` to append values instead of replacing (#315)
- Use a formula for tolerance in sampling tests. (#298)
- Move export types into trace and metric-specific sub-directories. (#289)
- `SpanKind` back to being based on an `int` type. (#288)

### Fixed

- URL to OpenTelemetry website in README. (#323)
- Name of othttp default tracer. (#321)
- `ExportSpans` for the stackdriver exporter now handles `nil` context. (#294)
- CI modules cache to correctly restore/save from/to the cache. (#316)
- Fix metric SDK race condition between `LoadOrStore` and the assignment `rec.recorder = i.meter.exporter.AggregatorFor(rec)`. (#293)
- README now reflects the new code structure introduced with these changes. (#291)
- Make the basic example work. (#279)

## [0.1.0] - 2019-11-04

This is the first release of open-telemetry go library.
It contains api and sdk for trace and meter.

### Added

- Initial OpenTelemetry trace and metric API prototypes.
- Initial OpenTelemetry trace, metric, and export SDK packages.
- A wireframe bridge to support compatibility with OpenTracing.
- Example code for a basic, http-stackdriver, http, jaeger, and named tracer setup.
- Exporters for Jaeger, Stackdriver, and stdout.
- Propagators for binary, B3, and trace-context protocols.
- Project information and guidelines in the form of a README and CONTRIBUTING.
- Tools to build the project and a Makefile to automate the process.
- Apache-2.0 license.
- CircleCI build CI manifest files.
- CODEOWNERS file to track owners of this project.

[Unreleased]: https://github.com/open-telemetry/opentelemetry-go/compare/v1.24.0...HEAD
[1.24.0/0.46.0/0.0.1-alpha]: https://github.com/open-telemetry/opentelemetry-go/releases/tag/v1.24.0
[1.23.1]: https://github.com/open-telemetry/opentelemetry-go/releases/tag/v1.23.1
[1.23.0]: https://github.com/open-telemetry/opentelemetry-go/releases/tag/v1.23.0
[1.23.0-rc.1]: https://github.com/open-telemetry/opentelemetry-go/releases/tag/v1.23.0-rc.1
[1.22.0/0.45.0]: https://github.com/open-telemetry/opentelemetry-go/releases/tag/v1.22.0
[1.21.0/0.44.0]: https://github.com/open-telemetry/opentelemetry-go/releases/tag/v1.21.0
[1.20.0/0.43.0]: https://github.com/open-telemetry/opentelemetry-go/releases/tag/v1.20.0
[1.19.0/0.42.0/0.0.7]: https://github.com/open-telemetry/opentelemetry-go/releases/tag/v1.19.0
[1.19.0-rc.1/0.42.0-rc.1]: https://github.com/open-telemetry/opentelemetry-go/releases/tag/v1.19.0-rc.1
[1.18.0/0.41.0/0.0.6]: https://github.com/open-telemetry/opentelemetry-go/releases/tag/v1.18.0
[1.17.0/0.40.0/0.0.5]: https://github.com/open-telemetry/opentelemetry-go/releases/tag/v1.17.0
[1.16.0/0.39.0]: https://github.com/open-telemetry/opentelemetry-go/releases/tag/v1.16.0
[1.16.0-rc.1/0.39.0-rc.1]: https://github.com/open-telemetry/opentelemetry-go/releases/tag/v1.16.0-rc.1
[1.15.1/0.38.1]: https://github.com/open-telemetry/opentelemetry-go/releases/tag/v1.15.1
[1.15.0/0.38.0]: https://github.com/open-telemetry/opentelemetry-go/releases/tag/v1.15.0
[1.15.0-rc.2/0.38.0-rc.2]: https://github.com/open-telemetry/opentelemetry-go/releases/tag/v1.15.0-rc.2
[1.15.0-rc.1/0.38.0-rc.1]: https://github.com/open-telemetry/opentelemetry-go/releases/tag/v1.15.0-rc.1
[1.14.0/0.37.0/0.0.4]: https://github.com/open-telemetry/opentelemetry-go/releases/tag/v1.14.0
[1.13.0/0.36.0]: https://github.com/open-telemetry/opentelemetry-go/releases/tag/v1.13.0
[1.12.0/0.35.0]: https://github.com/open-telemetry/opentelemetry-go/releases/tag/v1.12.0
[1.11.2/0.34.0]: https://github.com/open-telemetry/opentelemetry-go/releases/tag/v1.11.2
[1.11.1/0.33.0]: https://github.com/open-telemetry/opentelemetry-go/releases/tag/v1.11.1
[1.11.0/0.32.3]: https://github.com/open-telemetry/opentelemetry-go/releases/tag/v1.11.0
[0.32.2]: https://github.com/open-telemetry/opentelemetry-go/releases/tag/sdk/metric/v0.32.2
[0.32.1]: https://github.com/open-telemetry/opentelemetry-go/releases/tag/sdk/metric/v0.32.1
[0.32.0]: https://github.com/open-telemetry/opentelemetry-go/releases/tag/sdk/metric/v0.32.0
[1.10.0]: https://github.com/open-telemetry/opentelemetry-go/releases/tag/v1.10.0
[1.9.0/0.0.3]: https://github.com/open-telemetry/opentelemetry-go/releases/tag/v1.9.0
[1.8.0/0.31.0]: https://github.com/open-telemetry/opentelemetry-go/releases/tag/v1.8.0
[1.7.0/0.30.0]: https://github.com/open-telemetry/opentelemetry-go/releases/tag/v1.7.0
[0.29.0]: https://github.com/open-telemetry/opentelemetry-go/releases/tag/metric/v0.29.0
[1.6.3]: https://github.com/open-telemetry/opentelemetry-go/releases/tag/v1.6.3
[1.6.2]: https://github.com/open-telemetry/opentelemetry-go/releases/tag/v1.6.2
[1.6.1]: https://github.com/open-telemetry/opentelemetry-go/releases/tag/v1.6.1
[1.6.0/0.28.0]: https://github.com/open-telemetry/opentelemetry-go/releases/tag/v1.6.0
[1.5.0]: https://github.com/open-telemetry/opentelemetry-go/releases/tag/v1.5.0
[1.4.1]: https://github.com/open-telemetry/opentelemetry-go/releases/tag/v1.4.1
[1.4.0]: https://github.com/open-telemetry/opentelemetry-go/releases/tag/v1.4.0
[1.3.0]: https://github.com/open-telemetry/opentelemetry-go/releases/tag/v1.3.0
[1.2.0]: https://github.com/open-telemetry/opentelemetry-go/releases/tag/v1.2.0
[1.1.0]: https://github.com/open-telemetry/opentelemetry-go/releases/tag/v1.1.0
[1.0.1]: https://github.com/open-telemetry/opentelemetry-go/releases/tag/v1.0.1
[Metrics 0.24.0]: https://github.com/open-telemetry/opentelemetry-go/releases/tag/metric/v0.24.0
[1.0.0]: https://github.com/open-telemetry/opentelemetry-go/releases/tag/v1.0.0
[1.0.0-RC3]: https://github.com/open-telemetry/opentelemetry-go/releases/tag/v1.0.0-RC3
[1.0.0-RC2]: https://github.com/open-telemetry/opentelemetry-go/releases/tag/v1.0.0-RC2
[Experimental Metrics v0.22.0]: https://github.com/open-telemetry/opentelemetry-go/releases/tag/metric/v0.22.0
[1.0.0-RC1]: https://github.com/open-telemetry/opentelemetry-go/releases/tag/v1.0.0-RC1
[0.20.0]: https://github.com/open-telemetry/opentelemetry-go/releases/tag/v0.20.0
[0.19.0]: https://github.com/open-telemetry/opentelemetry-go/releases/tag/v0.19.0
[0.18.0]: https://github.com/open-telemetry/opentelemetry-go/releases/tag/v0.18.0
[0.17.0]: https://github.com/open-telemetry/opentelemetry-go/releases/tag/v0.17.0
[0.16.0]: https://github.com/open-telemetry/opentelemetry-go/releases/tag/v0.16.0
[0.15.0]: https://github.com/open-telemetry/opentelemetry-go/releases/tag/v0.15.0
[0.14.0]: https://github.com/open-telemetry/opentelemetry-go/releases/tag/v0.14.0
[0.13.0]: https://github.com/open-telemetry/opentelemetry-go/releases/tag/v0.13.0
[0.12.0]: https://github.com/open-telemetry/opentelemetry-go/releases/tag/v0.12.0
[0.11.0]: https://github.com/open-telemetry/opentelemetry-go/releases/tag/v0.11.0
[0.10.0]: https://github.com/open-telemetry/opentelemetry-go/releases/tag/v0.10.0
[0.9.0]: https://github.com/open-telemetry/opentelemetry-go/releases/tag/v0.9.0
[0.8.0]: https://github.com/open-telemetry/opentelemetry-go/releases/tag/v0.8.0
[0.7.0]: https://github.com/open-telemetry/opentelemetry-go/releases/tag/v0.7.0
[0.6.0]: https://github.com/open-telemetry/opentelemetry-go/releases/tag/v0.6.0
[0.5.0]: https://github.com/open-telemetry/opentelemetry-go/releases/tag/v0.5.0
[0.4.3]: https://github.com/open-telemetry/opentelemetry-go/releases/tag/v0.4.3
[0.4.2]: https://github.com/open-telemetry/opentelemetry-go/releases/tag/v0.4.2
[0.4.1]: https://github.com/open-telemetry/opentelemetry-go/releases/tag/v0.4.1
[0.4.0]: https://github.com/open-telemetry/opentelemetry-go/releases/tag/v0.4.0
[0.3.0]: https://github.com/open-telemetry/opentelemetry-go/releases/tag/v0.3.0
[0.2.3]: https://github.com/open-telemetry/opentelemetry-go/releases/tag/v0.2.3
[0.2.2]: https://github.com/open-telemetry/opentelemetry-go/releases/tag/v0.2.2
[0.2.1.1]: https://github.com/open-telemetry/opentelemetry-go/releases/tag/v0.2.1.1
[0.2.1]: https://github.com/open-telemetry/opentelemetry-go/releases/tag/v0.2.1
[0.2.0]: https://github.com/open-telemetry/opentelemetry-go/releases/tag/v0.2.0
[0.1.2]: https://github.com/open-telemetry/opentelemetry-go/releases/tag/v0.1.2
[0.1.1]: https://github.com/open-telemetry/opentelemetry-go/releases/tag/v0.1.1
[0.1.0]: https://github.com/open-telemetry/opentelemetry-go/releases/tag/v0.1.0

[Go 1.22]: https://go.dev/doc/go1.22
[Go 1.21]: https://go.dev/doc/go1.21
[Go 1.20]: https://go.dev/doc/go1.20
[Go 1.19]: https://go.dev/doc/go1.19
[Go 1.18]: https://go.dev/doc/go1.18

[metric API]:https://pkg.go.dev/go.opentelemetry.io/otel/metric
[metric SDK]:https://pkg.go.dev/go.opentelemetry.io/otel/sdk/metric
[trace API]:https://pkg.go.dev/go.opentelemetry.io/otel/trace

[GO-2024-2687]: https://pkg.go.dev/vuln/GO-2024-2687<|MERGE_RESOLUTION|>--- conflicted
+++ resolved
@@ -33,11 +33,8 @@
 ### Fixed
 
 - Clarify the documentation about equivalence guarantees for the `Set` and `Distinct` types in `go.opentelemetry.io/otel/attribute`. (#5027)
-<<<<<<< HEAD
 - Prevent default `ErrorHandler` self-delegation. (#5137)
-=======
 - Update all dependencies to address [GO-2024-2687]. (#5139)
->>>>>>> e6e4e4a3
 
 ### Removed
 
