--- conflicted
+++ resolved
@@ -15,13 +15,6 @@
 - Return a `Registration` from the `RegisterCallback` method of a `Meter` in the `go.opentelemetry.io/otel/metric` package.
   This `Registration` can be used to unregister callbacks. (#3522)
 - Add `Producer` interface and `Reader.RegisterProducer(Producer)` to `go.opentelemetry.io/otel/sdk/metric` to enable external metric Producers. (#3524)
-<<<<<<< HEAD
-- The `Extrema` type to `go.opentelemetry.io/otel/sdk/metric/metricdata` to represent min/max values and still be able to distinguish unset and zero values. (#3487)
-
-### Removed
-
-- The deprecated `go.opentelemetry.io/otel/sdk/metric/view` package is removed. (#3520)
-=======
 - Add the `Callback` function type to the `go.opentelemetry.io/otel/metric` package.
   This new named function type is registered with a `Meter`. (#3564)
 - Add the `go.opentelemetry.io/otel/semconv/v1.14.0` package.
@@ -57,7 +50,7 @@
   - `Int64UpDownCounter` replaces the `syncint64.UpDownCounter`
   - `Int64Histogram` replaces the `syncint64.Histogram`
 - Add `NewTracerProvider` to `go.opentelemetry.io/otel/bridge/opentracing` to create `WrapperTracer` instances from a `TracerProvider`. (#3316)
->>>>>>> 640a0cd8
+- The `Extrema` type to `go.opentelemetry.io/otel/sdk/metric/metricdata` to represent min/max values and still be able to distinguish unset and zero values. (#3487)
 
 ### Changed
 
@@ -90,9 +83,6 @@
 - Add `Producer` interface and `Reader.RegisterProducer(Producer)` to `go.opentelemetry.io/otel/sdk/metric` to enable external metric Producers. (#3524)
 - Add `NewMetricProducer` to `go.opentelemetry.io/otel/bridge/opencensus`, which can be used to pass OpenCensus metrics to an OpenTelemetry Reader. (#3541)
 - Global logger uses an atomic value instead of a mutex. (#3545)
-<<<<<<< HEAD
-- The `Min` and `Max` fields of the `HistogramDataPoint` in `go.opentelemetry.io/otel/sdk/metric/metricdata` are now defined with the added `Extrema` type instead of a `*float64`. (#3487)
-=======
 - The `Shutdown` method of the `"go.opentelemetry.io/otel/sdk/trace".TracerProvider` releases all computational resources when called the first time. (#3551)
 - `traceIDRatioSampler` (given by `TraceIDRatioBased(float64)`) now uses the rightmost bits for sampling decisions,
   fixing random sampling when using ID generators like `xray.IDGenerator`
@@ -111,7 +101,7 @@
 - The exporter from `go.opentelemetry.io/otel/exporters/zipkin` is updated to use the `v1.16.0` version of semantic conventions.
   This means it no longer uses the removed `net.peer.ip` or `http.host` attributes to determine the remote endpoint.
   Instead it uses the `net.sock.peer` attributes. (#3581)
->>>>>>> 640a0cd8
+- The `Min` and `Max` fields of the `HistogramDataPoint` in `go.opentelemetry.io/otel/sdk/metric/metricdata` are now defined with the added `Extrema` type instead of a `*float64`. (#3487)
 
 ### Deprecated
 
