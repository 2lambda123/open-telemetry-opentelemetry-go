# Changelog

All notable changes to this project will be documented in this file.

The format is based on [Keep a Changelog](https://keepachangelog.com/en/1.0.0/).

This project adheres to [Semantic Versioning](https://semver.org/spec/v2.0.0.html).

## [Unreleased]

### Changed

- Jaeger exporter was updated to use thrift v0.14.1. (#1712)
- Migrate from using internally built and maintained version of the OTLP to the one hosted at `go.opentelemetry.io/proto/otlp`. (#1713)
- Migrate from using `github.com/gogo/protobuf` to `google.golang.org/protobuf` to match `go.opentelemetry.io/proto/otlp`. (#1713)
- The storage of a local or remote Span in a `context.Context` using its SpanContext is unified to store just the current Span.
  The Span's SpanContext can now self-identify as being remote or not.
  This means that `"go.opentelemetry.io/otel/trace".ContextWithRemoteSpanContext` will now overwrite any existing current Span, not just existing remote Spans, and make it the current Span in a `context.Context`. (TBD)

### Removed

- No longer set the links for a `Span` in `go.opentelemetry.io/otel/sdk/trace` that is configured to be a new root.
  This is unspecified behavior that the OpenTelemetry community plans to standardize in the future.
  To prevent backwards incompatible changes when it is specified, these links are removed. (#1726)
- Setting error status while recording error with Span from oteltest package. (#1729)
<<<<<<< HEAD
- The concept of a remote and local Span stored in a context is unified to just the current Span.
  Because of this `"go.opentelemetry.io/otel/trace".RemoteSpanContextFromContext` is removed as it is no longer needed.
  Instead, `"go.opentelemetry.io/otel/trace".SpanContextFromContex` can be used to return the current Span.
  If needed, that Span's `SpanContext.IsRemote()` can then be used to determine if it is remote or not. (TBD)
=======
>>>>>>> 862a5a68

## [0.19.0] - 2021-03-18

### Added

- Added `Marshaler` config option to `otlphttp` to enable otlp over json or protobufs. (#1586)
- A `ForceFlush` method to the `"go.opentelemetry.io/otel/sdk/trace".TracerProvider` to flush all registered `SpanProcessor`s. (#1608)
- Added `WithSampler` and `WithSpanLimits` to tracer provider. (#1633, #1702)
- `"go.opentelemetry.io/otel/trace".SpanContext` now has a `remote` property, and `IsRemote()` predicate, that is true when the `SpanContext` has been extracted from remote context data. (#1701)
- A `Valid` method to the `"go.opentelemetry.io/otel/attribute".KeyValue` type. (#1703)

### Changed

- `trace.SpanContext` is now immutable and has no exported fields. (#1573)
  - `trace.NewSpanContext()` can be used in conjunction with the `trace.SpanContextConfig` struct to initialize a new `SpanContext` where all values are known.
- Update the `ForceFlush` method signature to the `"go.opentelemetry.io/otel/sdk/trace".SpanProcessor` to accept a `context.Context` and return an error. (#1608)
- Update the `Shutdown` method to the `"go.opentelemetry.io/otel/sdk/trace".TracerProvider` return an error on shutdown failure. (#1608)
- The SimpleSpanProcessor will now shut down the enclosed `SpanExporter` and gracefully ignore subsequent calls to `OnEnd` after `Shutdown` is called. (#1612)
- `"go.opentelemetry.io/sdk/metric/controller.basic".WithPusher` is replaced with `WithExporter` to provide consistent naming across project. (#1656)
- Added non-empty string check for trace `Attribute` keys. (#1659)
- Add `description` to SpanStatus only when `StatusCode` is set to error. (#1662)
- Jaeger exporter falls back to `resource.Default`'s `service.name` if the exported Span does not have one. (#1673)
- Jaeger exporter populates Jaeger's Span Process from Resource. (#1673)
- Renamed the `LabelSet` method of `"go.opentelemetry.io/otel/sdk/resource".Resource` to `Set`. (#1692)
- Changed `WithSDK` to `WithSDKOptions` to accept variadic arguments of `TracerProviderOption` type in `go.opentelemetry.io/otel/exporters/trace/jaeger` package. (#1693)
- Changed `WithSDK` to `WithSDKOptions` to accept variadic arguments of `TracerProviderOption` type in `go.opentelemetry.io/otel/exporters/trace/zipkin` package. (#1693)

### Removed

- Removed `serviceName` parameter from Zipkin exporter and uses resource instead. (#1549)
- Removed `WithConfig` from tracer provider to avoid overriding configuration. (#1633)
- Removed the exported `SimpleSpanProcessor` and `BatchSpanProcessor` structs.
   These are now returned as a SpanProcessor interface from their respective constructors. (#1638)
- Removed `WithRecord()` from `trace.SpanOption` when creating a span. (#1660)
- Removed setting status to `Error` while recording an error as a span event in `RecordError`. (#1663)
- Removed `jaeger.WithProcess` configuration option. (#1673)
- Removed `ApplyConfig` method from `"go.opentelemetry.io/otel/sdk/trace".TracerProvider` and the now unneeded `Config` struct. (#1693)

### Fixed

- Jaeger Exporter: Ensure mapping between OTEL and Jaeger span data complies with the specification. (#1626)
- `SamplingResult.TraceState` is correctly propagated to a newly created span's `SpanContext`. (#1655)
- The `otel-collector` example now correctly flushes metric events prior to shutting down the exporter. (#1678)
- Do not set span status message in `SpanStatusFromHTTPStatusCode` if it can be inferred from `http.status_code`. (#1681)
- Synchronization issues in global trace delegate implementation. (#1686)
- Reduced excess memory usage by global `TracerProvider`. (#1687)

## [0.18.0] - 2021-03-03

### Added

- Added `resource.Default()` for use with meter and tracer providers. (#1507)
- `AttributePerEventCountLimit` and `AttributePerLinkCountLimit` for `SpanLimits`. (#1535)
- Added `Keys()` method to `propagation.TextMapCarrier` and `propagation.HeaderCarrier` to adapt `http.Header` to this interface. (#1544)
- Added `code` attributes to `go.opentelemetry.io/otel/semconv` package. (#1558)
- Compatibility testing suite in the CI system for the following systems. (#1567)
   | OS      | Go Version | Architecture |
   | ------- | ---------- | ------------ |
   | Ubuntu  | 1.15       | amd64        |
   | Ubuntu  | 1.14       | amd64        |
   | Ubuntu  | 1.15       | 386          |
   | Ubuntu  | 1.14       | 386          |
   | MacOS   | 1.15       | amd64        |
   | MacOS   | 1.14       | amd64        |
   | Windows | 1.15       | amd64        |
   | Windows | 1.14       | amd64        |
   | Windows | 1.15       | 386          |
   | Windows | 1.14       | 386          |

### Changed

- Replaced interface `oteltest.SpanRecorder` with its existing implementation
  `StandardSpanRecorder`. (#1542)
- Default span limit values to 128. (#1535)
- Rename `MaxEventsPerSpan`, `MaxAttributesPerSpan` and `MaxLinksPerSpan` to `EventCountLimit`, `AttributeCountLimit` and `LinkCountLimit`, and move these fields into `SpanLimits`. (#1535)
- Renamed the `otel/label` package to `otel/attribute`. (#1541)
- Vendor the Jaeger exporter's dependency on Apache Thrift. (#1551)
- Parallelize the CI linting and testing. (#1567)
- Stagger timestamps in exact aggregator tests. (#1569)
- Changed all examples to use `WithBatchTimeout(5 * time.Second)` rather than `WithBatchTimeout(5)`. (#1621)
- Prevent end-users from implementing some interfaces (#1575)
```
      "otel/exporters/otlp/otlphttp".Option
      "otel/exporters/stdout".Option
      "otel/oteltest".Option
      "otel/trace".TracerOption
      "otel/trace".SpanOption
      "otel/trace".EventOption
      "otel/trace".LifeCycleOption
      "otel/trace".InstrumentationOption
      "otel/sdk/resource".Option
      "otel/sdk/trace".ParentBasedSamplerOption
      "otel/sdk/trace".ReadOnlySpan
      "otel/sdk/trace".ReadWriteSpan
```
### Removed

- Removed attempt to resample spans upon changing the span name with `span.SetName()`. (#1545)
- The `test-benchmark` is no longer a dependency of the `precommit` make target. (#1567)
- Removed the `test-386` make target.
   This was replaced with a full compatibility testing suite (i.e. multi OS/arch) in the CI system. (#1567)

### Fixed

- The sequential timing check of timestamps in the stdout exporter are now setup explicitly to be sequential (#1571). (#1572)
- Windows build of Jaeger tests now compiles with OS specific functions (#1576). (#1577)
- The sequential timing check of timestamps of go.opentelemetry.io/otel/sdk/metric/aggregator/lastvalue are now setup explicitly to be sequential (#1578). (#1579)
- Validate tracestate header keys with vendors according to the W3C TraceContext specification (#1475). (#1581)
- The OTLP exporter includes related labels for translations of a GaugeArray (#1563). (#1570)

## [0.17.0] - 2021-02-12

### Changed

- Rename project default branch from `master` to `main`. (#1505)
- Reverse order in which `Resource` attributes are merged, per change in spec. (#1501)
- Add tooling to maintain "replace" directives in go.mod files automatically. (#1528)
- Create new modules: otel/metric, otel/trace, otel/oteltest, otel/sdk/export/metric, otel/sdk/metric (#1528)
- Move metric-related public global APIs from otel to otel/metric/global. (#1528)

## Fixed

- Fixed otlpgrpc reconnection issue.
- The example code in the README.md of `go.opentelemetry.io/otel/exporters/otlp` is moved to a compiled example test and used the new `WithAddress` instead of `WithEndpoint`. (#1513)
- The otel-collector example now uses the default OTLP receiver port of the collector.

## [0.16.0] - 2021-01-13

### Added

- Add the `ReadOnlySpan` and `ReadWriteSpan` interfaces to provide better control for accessing span data. (#1360)
- `NewGRPCDriver` function returns a `ProtocolDriver` that maintains a single gRPC connection to the collector. (#1369)
- Added documentation about the project's versioning policy. (#1388)
- Added `NewSplitDriver` for OTLP exporter that allows sending traces and metrics to different endpoints. (#1418)
- Added codeql worfklow to GitHub Actions (#1428)
- Added Gosec workflow to GitHub Actions (#1429)
- Add new HTTP driver for OTLP exporter in `exporters/otlp/otlphttp`. Currently it only supports the binary protobuf payloads. (#1420)
- Add an OpenCensus exporter bridge. (#1444)

### Changed

- Rename `internal/testing` to `internal/internaltest`. (#1449)
- Rename `export.SpanData` to `export.SpanSnapshot` and use it only for exporting spans. (#1360)
- Store the parent's full `SpanContext` rather than just its span ID in the `span` struct. (#1360)
- Improve span duration accuracy. (#1360)
- Migrated CI/CD from CircleCI to GitHub Actions (#1382)
- Remove duplicate checkout from GitHub Actions workflow (#1407)
- Metric `array` aggregator renamed `exact` to match its `aggregation.Kind` (#1412)
- Metric `exact` aggregator includes per-point timestamps (#1412)
- Metric stdout exporter uses MinMaxSumCount aggregator for ValueRecorder instruments (#1412)
- `NewExporter` from `exporters/otlp` now takes a `ProtocolDriver` as a parameter. (#1369)
- Many OTLP Exporter options became gRPC ProtocolDriver options. (#1369)
- Unify endpoint API that related to OTel exporter. (#1401)
- Optimize metric histogram aggregator to re-use its slice of buckets. (#1435)
- Metric aggregator Count() and histogram Bucket.Counts are consistently `uint64`. (1430)
- Histogram aggregator accepts functional options, uses default boundaries if none given. (#1434)
- `SamplingResult` now passed a `Tracestate` from the parent `SpanContext` (#1432)
- Moved gRPC driver for OTLP exporter to `exporters/otlp/otlpgrpc`. (#1420)
- The `TraceContext` propagator now correctly propagates `TraceState` through the `SpanContext`. (#1447)
- Metric Push and Pull Controller components are combined into a single "basic" Controller:
  - `WithExporter()` and `Start()` to configure Push behavior
  - `Start()` is optional; use `Collect()` and `ForEach()` for Pull behavior
  - `Start()` and `Stop()` accept Context. (#1378)
- The `Event` type is moved from the `otel/sdk/export/trace` package to the `otel/trace` API package. (#1452)

### Removed

- Remove `errUninitializedSpan` as its only usage is now obsolete. (#1360)
- Remove Metric export functionality related to quantiles and summary data points: this is not specified (#1412)
- Remove DDSketch metric aggregator; our intention is to re-introduce this as an option of the histogram aggregator after [new OTLP histogram data types](https://github.com/open-telemetry/opentelemetry-proto/pull/226) are released (#1412)

### Fixed

- `BatchSpanProcessor.Shutdown()` will now shutdown underlying `export.SpanExporter`. (#1443)

## [0.15.0] - 2020-12-10

### Added

- The `WithIDGenerator` `TracerProviderOption` is added to the `go.opentelemetry.io/otel/trace` package to configure an `IDGenerator` for the `TracerProvider`. (#1363)

### Changed

- The Zipkin exporter now uses the Span status code to determine. (#1328)
- `NewExporter` and `Start` functions in `go.opentelemetry.io/otel/exporters/otlp` now receive `context.Context` as a first parameter. (#1357)
- Move the OpenCensus example into `example` directory. (#1359)
- Moved the SDK's `internal.IDGenerator` interface in to the `sdk/trace` package to enable support for externally-defined ID generators. (#1363)
- Bump `github.com/google/go-cmp` from 0.5.3 to 0.5.4 (#1374)
- Bump `github.com/golangci/golangci-lint` in `/internal/tools` (#1375)

### Fixed

- Metric SDK `SumObserver` and `UpDownSumObserver` instruments correctness fixes. (#1381)

## [0.14.0] - 2020-11-19

### Added

- An `EventOption` and the related `NewEventConfig` function are added to the `go.opentelemetry.io/otel` package to configure Span events. (#1254)
- A `TextMapPropagator` and associated `TextMapCarrier` are added to the `go.opentelemetry.io/otel/oteltest` package to test `TextMap` type propagators and their use. (#1259)
- `SpanContextFromContext` returns `SpanContext` from context. (#1255)
- `TraceState` has been added to `SpanContext`. (#1340)
- `DeploymentEnvironmentKey` added to `go.opentelemetry.io/otel/semconv` package. (#1323)
- Add an OpenCensus to OpenTelemetry tracing bridge. (#1305)
- Add a parent context argument to `SpanProcessor.OnStart` to follow the specification. (#1333)
- Add missing tests for `sdk/trace/attributes_map.go`. (#1337)

### Changed

- Move the `go.opentelemetry.io/otel/api/trace` package into `go.opentelemetry.io/otel/trace` with the following changes. (#1229) (#1307)
  - `ID` has been renamed to `TraceID`.
  - `IDFromHex` has been renamed to `TraceIDFromHex`.
  - `EmptySpanContext` is removed.
- Move the `go.opentelemetry.io/otel/api/trace/tracetest` package into `go.opentelemetry.io/otel/oteltest`. (#1229)
- OTLP Exporter updates:
  - supports OTLP v0.6.0 (#1230, #1354)
  - supports configurable aggregation temporality (default: Cumulative, optional: Stateless). (#1296)
- The Sampler is now called on local child spans. (#1233)
- The `Kind` type from the `go.opentelemetry.io/otel/api/metric` package was renamed to `InstrumentKind` to more specifically describe what it is and avoid semantic ambiguity. (#1240)
- The `MetricKind` method of the `Descriptor` type in the `go.opentelemetry.io/otel/api/metric` package was renamed to `Descriptor.InstrumentKind`.
   This matches the returned type and fixes misuse of the term metric. (#1240)
- Move test harness from the `go.opentelemetry.io/otel/api/apitest` package into `go.opentelemetry.io/otel/oteltest`. (#1241)
- Move the `go.opentelemetry.io/otel/api/metric/metrictest` package into `go.opentelemetry.io/oteltest` as part of #964. (#1252)
- Move the `go.opentelemetry.io/otel/api/metric` package into `go.opentelemetry.io/otel/metric` as part of #1303. (#1321)
- Move the `go.opentelemetry.io/otel/api/metric/registry` package into `go.opentelemetry.io/otel/metric/registry` as a part of #1303. (#1316)
- Move the `Number` type (together with related functions) from `go.opentelemetry.io/otel/api/metric` package into `go.opentelemetry.io/otel/metric/number` as a part of #1303. (#1316)
- The function signature of the Span `AddEvent` method in `go.opentelemetry.io/otel` is updated to no longer take an unused context and instead take a required name and a variable number of `EventOption`s. (#1254)
- The function signature of the Span `RecordError` method in `go.opentelemetry.io/otel` is updated to no longer take an unused context and instead take a required error value and a variable number of `EventOption`s. (#1254)
- Move the `go.opentelemetry.io/otel/api/global` package to `go.opentelemetry.io/otel`. (#1262) (#1330)
- Move the `Version` function from `go.opentelemetry.io/otel/sdk` to `go.opentelemetry.io/otel`. (#1330)
- Rename correlation context header from `"otcorrelations"` to `"baggage"` to match the OpenTelemetry specification. (#1267)
- Fix `Code.UnmarshalJSON` to work with valid JSON only. (#1276)
- The `resource.New()` method changes signature to support builtin attributes and functional options, including `telemetry.sdk.*` and
  `host.name` semantic conventions; the former method is renamed `resource.NewWithAttributes`. (#1235)
- The Prometheus exporter now exports non-monotonic counters (i.e. `UpDownCounter`s) as gauges. (#1210)
- Correct the `Span.End` method documentation in the `otel` API to state updates are not allowed on a span after it has ended. (#1310)
- Updated span collection limits for attribute, event and link counts to 1000 (#1318)
- Renamed `semconv.HTTPUrlKey` to `semconv.HTTPURLKey`. (#1338)

### Removed

- The `ErrInvalidHexID`, `ErrInvalidTraceIDLength`, `ErrInvalidSpanIDLength`, `ErrInvalidSpanIDLength`, or `ErrNilSpanID` from the `go.opentelemetry.io/otel` package are unexported now. (#1243)
- The `AddEventWithTimestamp` method on the `Span` interface in `go.opentelemetry.io/otel` is removed due to its redundancy.
   It is replaced by using the `AddEvent` method with a `WithTimestamp` option. (#1254)
- The `MockSpan` and `MockTracer` types are removed from `go.opentelemetry.io/otel/oteltest`.
   `Tracer` and `Span` from the same module should be used in their place instead. (#1306)
- `WorkerCount` option is removed from `go.opentelemetry.io/otel/exporters/otlp`. (#1350)
- Remove the following labels types: INT32, UINT32, UINT64 and FLOAT32. (#1314)

### Fixed

- Rename `MergeItererator` to `MergeIterator` in the `go.opentelemetry.io/otel/label` package. (#1244)
- The `go.opentelemetry.io/otel/api/global` packages global TextMapPropagator now delegates functionality to a globally set delegate for all previously returned propagators. (#1258)
- Fix condition in `label.Any`. (#1299)
- Fix global `TracerProvider` to pass options to its configured provider. (#1329)
- Fix missing handler for `ExactKind` aggregator in OTLP metrics transformer (#1309)

## [0.13.0] - 2020-10-08

### Added

- OTLP Metric exporter supports Histogram aggregation. (#1209)
- The `Code` struct from the `go.opentelemetry.io/otel/codes` package now supports JSON marshaling and unmarshaling as well as implements the `Stringer` interface. (#1214)
- A Baggage API to implement the OpenTelemetry specification. (#1217)
- Add Shutdown method to sdk/trace/provider, shutdown processors in the order they were registered. (#1227)

### Changed

- Set default propagator to no-op propagator. (#1184)
- The `HTTPSupplier`, `HTTPExtractor`, `HTTPInjector`, and `HTTPPropagator` from the `go.opentelemetry.io/otel/api/propagation` package were replaced with unified `TextMapCarrier` and `TextMapPropagator` in the `go.opentelemetry.io/otel/propagation` package. (#1212) (#1325)
- The `New` function from the `go.opentelemetry.io/otel/api/propagation` package was replaced with `NewCompositeTextMapPropagator` in the `go.opentelemetry.io/otel` package. (#1212)
- The status codes of the `go.opentelemetry.io/otel/codes` package have been updated to match the latest OpenTelemetry specification.
   They now are `Unset`, `Error`, and `Ok`.
   They no longer track the gRPC codes. (#1214)
- The `StatusCode` field of the `SpanData` struct in the `go.opentelemetry.io/otel/sdk/export/trace` package now uses the codes package from this package instead of the gRPC project. (#1214)
- Move the `go.opentelemetry.io/otel/api/baggage` package into `go.opentelemetry.io/otel/baggage`. (#1217) (#1325)
- A `Shutdown` method of `SpanProcessor` and all its implementations receives a context and returns an error. (#1264)

### Fixed

- Copies of data from arrays and slices passed to `go.opentelemetry.io/otel/label.ArrayValue()` are now used in the returned `Value` instead of using the mutable data itself. (#1226)

### Removed

- The `ExtractHTTP` and `InjectHTTP` functions from the `go.opentelemetry.io/otel/api/propagation` package were removed. (#1212)
- The `Propagators` interface from the `go.opentelemetry.io/otel/api/propagation` package was removed to conform to the OpenTelemetry specification.
   The explicit `TextMapPropagator` type can be used in its place as this is the `Propagator` type the specification defines. (#1212)
- The `SetAttribute` method of the `Span` from the `go.opentelemetry.io/otel/api/trace` package was removed given its redundancy with the `SetAttributes` method. (#1216)
- The internal implementation of Baggage storage is removed in favor of using the new Baggage API functionality. (#1217)
- Remove duplicate hostname key `HostHostNameKey` in Resource semantic conventions. (#1219)
- Nested array/slice support has been removed. (#1226)

## [0.12.0] - 2020-09-24

### Added

- A `SpanConfigure` function in `go.opentelemetry.io/otel/api/trace` to create a new `SpanConfig` from `SpanOption`s. (#1108)
- In the `go.opentelemetry.io/otel/api/trace` package, `NewTracerConfig` was added to construct new `TracerConfig`s.
   This addition was made to conform with our project option conventions. (#1155)
- Instrumentation library information was added to the Zipkin exporter. (#1119)
- The `SpanProcessor` interface now has a `ForceFlush()` method. (#1166)
- More semantic conventions for k8s as resource attributes. (#1167)

### Changed

- Add reconnecting udp connection type to Jaeger exporter.
   This change adds a new optional implementation of the udp conn interface used to detect changes to an agent's host dns record.
   It then adopts the new destination address to ensure the exporter doesn't get stuck. This change was ported from jaegertracing/jaeger-client-go#520. (#1063)
- Replace `StartOption` and `EndOption` in `go.opentelemetry.io/otel/api/trace` with `SpanOption`.
   This change is matched by replacing the `StartConfig` and `EndConfig` with a unified `SpanConfig`. (#1108)
- Replace the `LinkedTo` span option in `go.opentelemetry.io/otel/api/trace` with `WithLinks`.
   This is be more consistent with our other option patterns, i.e. passing the item to be configured directly instead of its component parts, and provides a cleaner function signature. (#1108)
- The `go.opentelemetry.io/otel/api/trace` `TracerOption` was changed to an interface to conform to project option conventions. (#1109)
- Move the `B3` and `TraceContext` from within the `go.opentelemetry.io/otel/api/trace` package to their own `go.opentelemetry.io/otel/propagators` package.
    This removal of the propagators is reflective of the OpenTelemetry specification for these propagators as well as cleans up the `go.opentelemetry.io/otel/api/trace` API. (#1118)
- Rename Jaeger tags used for instrumentation library information to reflect changes in OpenTelemetry specification. (#1119)
- Rename `ProbabilitySampler` to `TraceIDRatioBased` and change semantics to ignore parent span sampling status. (#1115)
- Move `tools` package under `internal`. (#1141)
- Move `go.opentelemetry.io/otel/api/correlation` package to `go.opentelemetry.io/otel/api/baggage`. (#1142)
   The `correlation.CorrelationContext` propagator has been renamed `baggage.Baggage`.  Other exported functions and types are unchanged.
- Rename `ParentOrElse` sampler to `ParentBased` and allow setting samplers depending on parent span. (#1153)
- In the `go.opentelemetry.io/otel/api/trace` package, `SpanConfigure` was renamed to `NewSpanConfig`. (#1155)
- Change `dependabot.yml` to add a `Skip Changelog` label to dependabot-sourced PRs. (#1161)
- The [configuration style guide](https://github.com/open-telemetry/opentelemetry-go/blob/master/CONTRIBUTING.md#config) has been updated to
   recommend the use of `newConfig()` instead of `configure()`. (#1163)
- The `otlp.Config` type has been unexported and changed to `otlp.config`, along with its initializer. (#1163)
- Ensure exported interface types include parameter names and update the
   Style Guide to reflect this styling rule. (#1172)
- Don't consider unset environment variable for resource detection to be an error. (#1170)
- Rename `go.opentelemetry.io/otel/api/metric.ConfigureInstrument` to `NewInstrumentConfig` and
  `go.opentelemetry.io/otel/api/metric.ConfigureMeter` to `NewMeterConfig`.
- ValueObserver instruments use LastValue aggregator by default. (#1165)
- OTLP Metric exporter supports LastValue aggregation. (#1165)
- Move the `go.opentelemetry.io/otel/api/unit` package to `go.opentelemetry.io/otel/unit`. (#1185)
- Rename `Provider` to `MeterProvider` in the `go.opentelemetry.io/otel/api/metric` package. (#1190)
- Rename `NoopProvider` to `NoopMeterProvider` in the `go.opentelemetry.io/otel/api/metric` package. (#1190)
- Rename `NewProvider` to `NewMeterProvider` in the `go.opentelemetry.io/otel/api/metric/metrictest` package. (#1190)
- Rename `Provider` to `MeterProvider` in the `go.opentelemetry.io/otel/api/metric/registry` package. (#1190)
- Rename `NewProvider` to `NewMeterProvider` in the `go.opentelemetry.io/otel/api/metri/registryc` package. (#1190)
- Rename `Provider` to `TracerProvider` in the `go.opentelemetry.io/otel/api/trace` package. (#1190)
- Rename `NoopProvider` to `NoopTracerProvider` in the `go.opentelemetry.io/otel/api/trace` package. (#1190)
- Rename `Provider` to `TracerProvider` in the `go.opentelemetry.io/otel/api/trace/tracetest` package. (#1190)
- Rename `NewProvider` to `NewTracerProvider` in the `go.opentelemetry.io/otel/api/trace/tracetest` package. (#1190)
- Rename `WrapperProvider` to `WrapperTracerProvider` in the `go.opentelemetry.io/otel/bridge/opentracing` package. (#1190)
- Rename `NewWrapperProvider` to `NewWrapperTracerProvider` in the `go.opentelemetry.io/otel/bridge/opentracing` package. (#1190)
- Rename `Provider` method of the pull controller to `MeterProvider` in the `go.opentelemetry.io/otel/sdk/metric/controller/pull` package. (#1190)
- Rename `Provider` method of the push controller to `MeterProvider` in the `go.opentelemetry.io/otel/sdk/metric/controller/push` package. (#1190)
- Rename `ProviderOptions` to `TracerProviderConfig` in the `go.opentelemetry.io/otel/sdk/trace` package. (#1190)
- Rename `ProviderOption` to `TracerProviderOption` in the `go.opentelemetry.io/otel/sdk/trace` package. (#1190)
- Rename `Provider` to `TracerProvider` in the `go.opentelemetry.io/otel/sdk/trace` package. (#1190)
- Rename `NewProvider` to `NewTracerProvider` in the `go.opentelemetry.io/otel/sdk/trace` package. (#1190)
- Renamed `SamplingDecision` values to comply with OpenTelemetry specification change. (#1192)
- Renamed Zipkin attribute names from `ot.status_code & ot.status_description` to `otel.status_code & otel.status_description`. (#1201)
- The default SDK now invokes registered `SpanProcessor`s in the order they were registered with the `TracerProvider`. (#1195)
- Add test of spans being processed by the `SpanProcessor`s in the order they were registered. (#1203)

### Removed

- Remove the B3 propagator from `go.opentelemetry.io/otel/propagators`. It is now located in the
   `go.opentelemetry.io/contrib/propagators/` module. (#1191)
- Remove the semantic convention for HTTP status text, `HTTPStatusTextKey` from package `go.opentelemetry.io/otel/semconv`. (#1194)

### Fixed

- Zipkin example no longer mentions `ParentSampler`, corrected to `ParentBased`. (#1171)
- Fix missing shutdown processor in otel-collector example. (#1186)
- Fix missing shutdown processor in basic and namedtracer examples. (#1197)

## [0.11.0] - 2020-08-24

### Added

- Support for exporting array-valued attributes via OTLP. (#992)
- `Noop` and `InMemory` `SpanBatcher` implementations to help with testing integrations. (#994)
- Support for filtering metric label sets. (#1047)
- A dimensionality-reducing metric Processor. (#1057)
- Integration tests for more OTel Collector Attribute types. (#1062)
- A new `WithSpanProcessor` `ProviderOption` is added to the `go.opentelemetry.io/otel/sdk/trace` package to create a `Provider` and automatically register the `SpanProcessor`. (#1078)

### Changed

- Rename `sdk/metric/processor/test` to `sdk/metric/processor/processortest`. (#1049)
- Rename `sdk/metric/controller/test` to `sdk/metric/controller/controllertest`. (#1049)
- Rename `api/testharness` to `api/apitest`. (#1049)
- Rename `api/trace/testtrace` to `api/trace/tracetest`. (#1049)
- Change Metric Processor to merge multiple observations. (#1024)
- The `go.opentelemetry.io/otel/bridge/opentracing` bridge package has been made into its own module.
   This removes the package dependencies of this bridge from the rest of the OpenTelemetry based project. (#1038)
- Renamed `go.opentelemetry.io/otel/api/standard` package to `go.opentelemetry.io/otel/semconv` to avoid the ambiguous and generic name `standard` and better describe the package as containing OpenTelemetry semantic conventions. (#1016)
- The environment variable used for resource detection has been changed from `OTEL_RESOURCE_LABELS` to `OTEL_RESOURCE_ATTRIBUTES` (#1042)
- Replace `WithSyncer` with `WithBatcher` in examples. (#1044)
- Replace the `google.golang.org/grpc/codes` dependency in the API with an equivalent `go.opentelemetry.io/otel/codes` package. (#1046)
- Merge the `go.opentelemetry.io/otel/api/label` and `go.opentelemetry.io/otel/api/kv` into the new `go.opentelemetry.io/otel/label` package. (#1060)
- Unify Callback Function Naming.
   Rename `*Callback` with `*Func`. (#1061)
- CI builds validate against last two versions of Go, dropping 1.13 and adding 1.15. (#1064)
- The `go.opentelemetry.io/otel/sdk/export/trace` interfaces `SpanSyncer` and `SpanBatcher` have been replaced with a specification compliant `Exporter` interface.
   This interface still supports the export of `SpanData`, but only as a slice.
   Implementation are also required now to return any error from `ExportSpans` if one occurs as well as implement a `Shutdown` method for exporter clean-up. (#1078)
- The `go.opentelemetry.io/otel/sdk/trace` `NewBatchSpanProcessor` function no longer returns an error.
   If a `nil` exporter is passed as an argument to this function, instead of it returning an error, it now returns a `BatchSpanProcessor` that handles the export of `SpanData` by not taking any action. (#1078)
- The `go.opentelemetry.io/otel/sdk/trace` `NewProvider` function to create a `Provider` no longer returns an error, instead only a `*Provider`.
   This change is related to `NewBatchSpanProcessor` not returning an error which was the only error this function would return. (#1078)

### Removed

- Duplicate, unused API sampler interface. (#999)
   Use the [`Sampler` interface](https://github.com/open-telemetry/opentelemetry-go/blob/v0.11.0/sdk/trace/sampling.go) provided by the SDK instead.
- The `grpctrace` instrumentation was moved to the `go.opentelemetry.io/contrib` repository and out of this repository.
   This move includes moving the `grpc` example to the `go.opentelemetry.io/contrib` as well. (#1027)
- The `WithSpan` method of the `Tracer` interface.
   The functionality this method provided was limited compared to what a user can provide themselves.
   It was removed with the understanding that if there is sufficient user need it can be added back based on actual user usage. (#1043)
- The `RegisterSpanProcessor` and `UnregisterSpanProcessor` functions.
   These were holdovers from an approach prior to the TracerProvider design. They were not used anymore. (#1077)
- The `oterror` package. (#1026)
- The `othttp` and `httptrace` instrumentations were moved to `go.opentelemetry.io/contrib`. (#1032)

### Fixed

- The `semconv.HTTPServerMetricAttributesFromHTTPRequest()` function no longer generates the high-cardinality `http.request.content.length` label. (#1031)
- Correct instrumentation version tag in Jaeger exporter. (#1037)
- The SDK span will now set an error event if the `End` method is called during a panic (i.e. it was deferred). (#1043)
- Move internally generated protobuf code from the `go.opentelemetry.io/otel` to the OTLP exporter to reduce dependency overhead. (#1050)
- The `otel-collector` example referenced outdated collector processors. (#1006)

## [0.10.0] - 2020-07-29

This release migrates the default OpenTelemetry SDK into its own Go module, decoupling the SDK from the API and reducing dependencies for instrumentation packages.

### Added

- The Zipkin exporter now has `NewExportPipeline` and `InstallNewPipeline` constructor functions to match the common pattern.
    These function build a new exporter with default SDK options and register the exporter with the `global` package respectively. (#944)
- Add propagator option for gRPC instrumentation. (#986)
- The `testtrace` package now tracks the `trace.SpanKind` for each span. (#987)

### Changed

- Replace the `RegisterGlobal` `Option` in the Jaeger exporter with an `InstallNewPipeline` constructor function.
   This matches the other exporter constructor patterns and will register a new exporter after building it with default configuration. (#944)
- The trace (`go.opentelemetry.io/otel/exporters/trace/stdout`) and metric (`go.opentelemetry.io/otel/exporters/metric/stdout`) `stdout` exporters are now merged into a single exporter at `go.opentelemetry.io/otel/exporters/stdout`.
   This new exporter was made into its own Go module to follow the pattern of all exporters and decouple it from the `go.opentelemetry.io/otel` module. (#956, #963)
- Move the `go.opentelemetry.io/otel/exporters/test` test package to `go.opentelemetry.io/otel/sdk/export/metric/metrictest`. (#962)
- The `go.opentelemetry.io/otel/api/kv/value` package was merged into the parent `go.opentelemetry.io/otel/api/kv` package. (#968)
  - `value.Bool` was replaced with `kv.BoolValue`.
  - `value.Int64` was replaced with `kv.Int64Value`.
  - `value.Uint64` was replaced with `kv.Uint64Value`.
  - `value.Float64` was replaced with `kv.Float64Value`.
  - `value.Int32` was replaced with `kv.Int32Value`.
  - `value.Uint32` was replaced with `kv.Uint32Value`.
  - `value.Float32` was replaced with `kv.Float32Value`.
  - `value.String` was replaced with `kv.StringValue`.
  - `value.Int` was replaced with `kv.IntValue`.
  - `value.Uint` was replaced with `kv.UintValue`.
  - `value.Array` was replaced with `kv.ArrayValue`.
- Rename `Infer` to `Any` in the `go.opentelemetry.io/otel/api/kv` package. (#972)
- Change `othttp` to use the `httpsnoop` package to wrap the `ResponseWriter` so that optional interfaces (`http.Hijacker`, `http.Flusher`, etc.) that are implemented by the original `ResponseWriter`are also implemented by the wrapped `ResponseWriter`. (#979)
- Rename `go.opentelemetry.io/otel/sdk/metric/aggregator/test` package to `go.opentelemetry.io/otel/sdk/metric/aggregator/aggregatortest`. (#980)
- Make the SDK into its own Go module called `go.opentelemetry.io/otel/sdk`. (#985)
- Changed the default trace `Sampler` from `AlwaysOn` to `ParentOrElse(AlwaysOn)`. (#989)

### Removed

- The `IndexedAttribute` function from the `go.opentelemetry.io/otel/api/label` package was removed in favor of `IndexedLabel` which it was synonymous with. (#970)

### Fixed

- Bump github.com/golangci/golangci-lint from 1.28.3 to 1.29.0 in /tools. (#953)
- Bump github.com/google/go-cmp from 0.5.0 to 0.5.1. (#957)
- Use `global.Handle` for span export errors in the OTLP exporter. (#946)
- Correct Go language formatting in the README documentation. (#961)
- Remove default SDK dependencies from the `go.opentelemetry.io/otel/api` package. (#977)
- Remove default SDK dependencies from the `go.opentelemetry.io/otel/instrumentation` package. (#983)
- Move documented examples for `go.opentelemetry.io/otel/instrumentation/grpctrace` interceptors into Go example tests. (#984)

## [0.9.0] - 2020-07-20

### Added

- A new Resource Detector interface is included to allow resources to be automatically detected and included. (#939)
- A Detector to automatically detect resources from an environment variable. (#939)
- Github action to generate protobuf Go bindings locally in `internal/opentelemetry-proto-gen`. (#938)
- OTLP .proto files from `open-telemetry/opentelemetry-proto` imported as a git submodule under `internal/opentelemetry-proto`.
   References to `github.com/open-telemetry/opentelemetry-proto` changed to `go.opentelemetry.io/otel/internal/opentelemetry-proto-gen`. (#942)

### Changed

- Non-nil value `struct`s for key-value pairs will be marshalled using JSON rather than `Sprintf`. (#948)

### Removed

- Removed dependency on `github.com/open-telemetry/opentelemetry-collector`. (#943)

## [0.8.0] - 2020-07-09

### Added

- The `B3Encoding` type to represent the B3 encoding(s) the B3 propagator can inject.
   A value for HTTP supported encodings (Multiple Header: `MultipleHeader`, Single Header: `SingleHeader`) are included. (#882)
- The `FlagsDeferred` trace flag to indicate if the trace sampling decision has been deferred. (#882)
- The `FlagsDebug` trace flag to indicate if the trace is a debug trace. (#882)
- Add `peer.service` semantic attribute. (#898)
- Add database-specific semantic attributes. (#899)
- Add semantic convention for `faas.coldstart` and `container.id`. (#909)
- Add http content size semantic conventions. (#905)
- Include `http.request_content_length` in HTTP request basic attributes. (#905)
- Add semantic conventions for operating system process resource attribute keys. (#919)
- The Jaeger exporter now has a `WithBatchMaxCount` option to specify the maximum number of spans sent in a batch. (#931)

### Changed

- Update `CONTRIBUTING.md` to ask for updates to `CHANGELOG.md` with each pull request. (#879)
- Use lowercase header names for B3 Multiple Headers. (#881)
- The B3 propagator `SingleHeader` field has been replaced with `InjectEncoding`.
   This new field can be set to combinations of the `B3Encoding` bitmasks and will inject trace information in these encodings.
   If no encoding is set, the propagator will default to `MultipleHeader` encoding. (#882)
- The B3 propagator now extracts from either HTTP encoding of B3 (Single Header or Multiple Header) based on what is contained in the header.
   Preference is given to Single Header encoding with Multiple Header being the fallback if Single Header is not found or is invalid.
   This behavior change is made to dynamically support all correctly encoded traces received instead of having to guess the expected encoding prior to receiving. (#882)
- Extend semantic conventions for RPC. (#900)
- To match constant naming conventions in the `api/standard` package, the `FaaS*` key names are appended with a suffix of `Key`. (#920)
  - `"api/standard".FaaSName` -> `FaaSNameKey`
  - `"api/standard".FaaSID` -> `FaaSIDKey`
  - `"api/standard".FaaSVersion` -> `FaaSVersionKey`
  - `"api/standard".FaaSInstance` -> `FaaSInstanceKey`

### Removed

- The `FlagsUnused` trace flag is removed.
   The purpose of this flag was to act as the inverse of `FlagsSampled`, the inverse of `FlagsSampled` is used instead. (#882)
- The B3 header constants (`B3SingleHeader`, `B3DebugFlagHeader`, `B3TraceIDHeader`, `B3SpanIDHeader`, `B3SampledHeader`, `B3ParentSpanIDHeader`) are removed.
   If B3 header keys are needed [the authoritative OpenZipkin package constants](https://pkg.go.dev/github.com/openzipkin/zipkin-go@v0.2.2/propagation/b3?tab=doc#pkg-constants) should be used instead. (#882)

### Fixed

- The B3 Single Header name is now correctly `b3` instead of the previous `X-B3`. (#881)
- The B3 propagator now correctly supports sampling only values (`b3: 0`, `b3: 1`, or `b3: d`) for a Single B3 Header. (#882)
- The B3 propagator now propagates the debug flag.
   This removes the behavior of changing the debug flag into a set sampling bit.
   Instead, this now follow the B3 specification and omits the `X-B3-Sampling` header. (#882)
- The B3 propagator now tracks "unset" sampling state (meaning "defer the decision") and does not set the `X-B3-Sampling` header when injecting. (#882)
- Bump github.com/itchyny/gojq from 0.10.3 to 0.10.4 in /tools. (#883)
- Bump github.com/opentracing/opentracing-go from v1.1.1-0.20190913142402-a7454ce5950e to v1.2.0. (#885)
- The tracing time conversion for OTLP spans is now correctly set to `UnixNano`. (#896)
- Ensure span status is not set to `Unknown` when no HTTP status code is provided as it is assumed to be `200 OK`. (#908)
- Ensure `httptrace.clientTracer` closes `http.headers` span. (#912)
- Prometheus exporter will not apply stale updates or forget inactive metrics. (#903)
- Add test for api.standard `HTTPClientAttributesFromHTTPRequest`. (#905)
- Bump github.com/golangci/golangci-lint from 1.27.0 to 1.28.1 in /tools. (#901, #913)
- Update otel-colector example to use the v0.5.0 collector. (#915)
- The `grpctrace` instrumentation uses a span name conforming to the OpenTelemetry semantic conventions (does not contain a leading slash (`/`)). (#922)
- The `grpctrace` instrumentation includes an `rpc.method` attribute now set to the gRPC method name. (#900, #922)
- The `grpctrace` instrumentation `rpc.service` attribute now contains the package name if one exists.
   This is in accordance with OpenTelemetry semantic conventions. (#922)
- Correlation Context extractor will no longer insert an empty map into the returned context when no valid values are extracted. (#923)
- Bump google.golang.org/api from 0.28.0 to 0.29.0 in /exporters/trace/jaeger. (#925)
- Bump github.com/itchyny/gojq from 0.10.4 to 0.11.0 in /tools. (#926)
- Bump github.com/golangci/golangci-lint from 1.28.1 to 1.28.2 in /tools. (#930)

## [0.7.0] - 2020-06-26

This release implements the v0.5.0 version of the OpenTelemetry specification.

### Added

- The othttp instrumentation now includes default metrics. (#861)
- This CHANGELOG file to track all changes in the project going forward.
- Support for array type attributes. (#798)
- Apply transitive dependabot go.mod dependency updates as part of a new automatic Github workflow. (#844)
- Timestamps are now passed to exporters for each export. (#835)
- Add new `Accumulation` type to metric SDK to transport telemetry from `Accumulator`s to `Processor`s.
   This replaces the prior `Record` `struct` use for this purpose. (#835)
- New dependabot integration to automate package upgrades. (#814)
- `Meter` and `Tracer` implementations accept instrumentation version version as an optional argument.
   This instrumentation version is passed on to exporters. (#811) (#805) (#802)
- The OTLP exporter includes the instrumentation version in telemetry it exports. (#811)
- Environment variables for Jaeger exporter are supported. (#796)
- New `aggregation.Kind` in the export metric API. (#808)
- New example that uses OTLP and the collector. (#790)
- Handle errors in the span `SetName` during span initialization. (#791)
- Default service config to enable retries for retry-able failed requests in the OTLP exporter and an option to override this default. (#777)
- New `go.opentelemetry.io/otel/api/oterror` package to uniformly support error handling and definitions for the project. (#778)
- New `global` default implementation of the `go.opentelemetry.io/otel/api/oterror.Handler` interface to be used to handle errors prior to an user defined `Handler`.
   There is also functionality for the user to register their `Handler` as well as a convenience function `Handle` to handle an error with this global `Handler`(#778)
- Options to specify propagators for httptrace and grpctrace instrumentation. (#784)
- The required `application/json` header for the Zipkin exporter is included in all exports. (#774)
- Integrate HTTP semantics helpers from the contrib repository into the `api/standard` package. #769

### Changed

- Rename `Integrator` to `Processor` in the metric SDK. (#863)
- Rename `AggregationSelector` to `AggregatorSelector`. (#859)
- Rename `SynchronizedCopy` to `SynchronizedMove`. (#858)
- Rename `simple` integrator to `basic` integrator. (#857)
- Merge otlp collector examples. (#841)
- Change the metric SDK to support cumulative, delta, and pass-through exporters directly.
   With these changes, cumulative and delta specific exporters are able to request the correct kind of aggregation from the SDK. (#840)
- The `Aggregator.Checkpoint` API is renamed to `SynchronizedCopy` and adds an argument, a different `Aggregator` into which the copy is stored. (#812)
- The `export.Aggregator` contract is that `Update()` and `SynchronizedCopy()` are synchronized with each other.
   All the aggregation interfaces (`Sum`, `LastValue`, ...) are not meant to be synchronized, as the caller is expected to synchronize aggregators at a higher level after the `Accumulator`.
   Some of the `Aggregators` used unnecessary locking and that has been cleaned up. (#812)
- Use of `metric.Number` was replaced by `int64` now that we use `sync.Mutex` in the `MinMaxSumCount` and `Histogram` `Aggregators`. (#812)
- Replace `AlwaysParentSample` with `ParentSample(fallback)` to match the OpenTelemetry v0.5.0 specification. (#810)
- Rename `sdk/export/metric/aggregator` to `sdk/export/metric/aggregation`. #808
- Send configured headers with every request in the OTLP exporter, instead of just on connection creation. (#806)
- Update error handling for any one off error handlers, replacing, instead, with the `global.Handle` function. (#791)
- Rename `plugin` directory to `instrumentation` to match the OpenTelemetry specification. (#779)
- Makes the argument order to Histogram and DDSketch `New()` consistent. (#781)

### Removed

- `Uint64NumberKind` and related functions from the API. (#864)
- Context arguments from `Aggregator.Checkpoint` and `Integrator.Process` as they were unused. (#803)
- `SpanID` is no longer included in parameters for sampling decision to match the OpenTelemetry specification. (#775)

### Fixed

- Upgrade OTLP exporter to opentelemetry-proto matching the opentelemetry-collector v0.4.0 release. (#866)
- Allow changes to `go.sum` and `go.mod` when running dependabot tidy-up. (#871)
- Bump github.com/stretchr/testify from 1.4.0 to 1.6.1. (#824)
- Bump github.com/prometheus/client_golang from 1.7.0 to 1.7.1 in /exporters/metric/prometheus. (#867)
- Bump google.golang.org/grpc from 1.29.1 to 1.30.0 in /exporters/trace/jaeger. (#853)
- Bump google.golang.org/grpc from 1.29.1 to 1.30.0 in /exporters/trace/zipkin. (#854)
- Bumps github.com/golang/protobuf from 1.3.2 to 1.4.2 (#848)
- Bump github.com/stretchr/testify from 1.4.0 to 1.6.1 in /exporters/otlp (#817)
- Bump github.com/golangci/golangci-lint from 1.25.1 to 1.27.0 in /tools (#828)
- Bump github.com/prometheus/client_golang from 1.5.0 to 1.7.0 in /exporters/metric/prometheus (#838)
- Bump github.com/stretchr/testify from 1.4.0 to 1.6.1 in /exporters/trace/jaeger (#829)
- Bump github.com/benbjohnson/clock from 1.0.0 to 1.0.3 (#815)
- Bump github.com/stretchr/testify from 1.4.0 to 1.6.1 in /exporters/trace/zipkin (#823)
- Bump github.com/itchyny/gojq from 0.10.1 to 0.10.3 in /tools (#830)
- Bump github.com/stretchr/testify from 1.4.0 to 1.6.1 in /exporters/metric/prometheus (#822)
- Bump google.golang.org/grpc from 1.27.1 to 1.29.1 in /exporters/trace/zipkin (#820)
- Bump google.golang.org/grpc from 1.27.1 to 1.29.1 in /exporters/trace/jaeger (#831)
- Bump github.com/google/go-cmp from 0.4.0 to 0.5.0 (#836)
- Bump github.com/google/go-cmp from 0.4.0 to 0.5.0 in /exporters/trace/jaeger (#837)
- Bump github.com/google/go-cmp from 0.4.0 to 0.5.0 in /exporters/otlp (#839)
- Bump google.golang.org/api from 0.20.0 to 0.28.0 in /exporters/trace/jaeger (#843)
- Set span status from HTTP status code in the othttp instrumentation. (#832)
- Fixed typo in push controller comment. (#834)
- The `Aggregator` testing has been updated and cleaned. (#812)
- `metric.Number(0)` expressions are replaced by `0` where possible. (#812)
- Fixed `global` `handler_test.go` test failure. #804
- Fixed `BatchSpanProcessor.Shutdown` to wait until all spans are processed. (#766)
- Fixed OTLP example's accidental early close of exporter. (#807)
- Ensure zipkin exporter reads and closes response body. (#788)
- Update instrumentation to use `api/standard` keys instead of custom keys. (#782)
- Clean up tools and RELEASING documentation. (#762)

## [0.6.0] - 2020-05-21

### Added

- Support for `Resource`s in the prometheus exporter. (#757)
- New pull controller. (#751)
- New `UpDownSumObserver` instrument. (#750)
- OpenTelemetry collector demo. (#711)
- New `SumObserver` instrument. (#747)
- New `UpDownCounter` instrument. (#745)
- New timeout `Option` and configuration function `WithTimeout` to the push controller. (#742)
- New `api/standards` package to implement semantic conventions and standard key-value generation. (#731)

### Changed

- Rename `Register*` functions in the metric API to `New*` for all `Observer` instruments. (#761)
- Use `[]float64` for histogram boundaries, not `[]metric.Number`. (#758)
- Change OTLP example to use exporter as a trace `Syncer` instead of as an unneeded `Batcher`. (#756)
- Replace `WithResourceAttributes()` with `WithResource()` in the trace SDK. (#754)
- The prometheus exporter now uses the new pull controller. (#751)
- Rename `ScheduleDelayMillis` to `BatchTimeout` in the trace `BatchSpanProcessor`.(#752)
- Support use of synchronous instruments in asynchronous callbacks (#725)
- Move `Resource` from the `Export` method parameter into the metric export `Record`. (#739)
- Rename `Observer` instrument to `ValueObserver`. (#734)
- The push controller now has a method (`Provider()`) to return a `metric.Provider` instead of the old `Meter` method that acted as a `metric.Provider`. (#738)
- Replace `Measure` instrument by `ValueRecorder` instrument. (#732)
- Rename correlation context header from `"Correlation-Context"` to `"otcorrelations"` to match the OpenTelemetry specification. 727)

### Fixed

- Ensure gRPC `ClientStream` override methods do not panic in grpctrace package. (#755)
- Disable parts of `BatchSpanProcessor` test until a fix is found. (#743)
- Fix `string` case in `kv` `Infer` function. (#746)
- Fix panic in grpctrace client interceptors. (#740)
- Refactor the `api/metrics` push controller and add `CheckpointSet` synchronization. (#737)
- Rewrite span batch process queue batching logic. (#719)
- Remove the push controller named Meter map. (#738)
- Fix Histogram aggregator initial state (fix #735). (#736)
- Ensure golang alpine image is running `golang-1.14` for examples. (#733)
- Added test for grpctrace `UnaryInterceptorClient`. (#695)
- Rearrange `api/metric` code layout. (#724)

## [0.5.0] - 2020-05-13

### Added

- Batch `Observer` callback support. (#717)
- Alias `api` types to root package of project. (#696)
- Create basic `othttp.Transport` for simple client instrumentation. (#678)
- `SetAttribute(string, interface{})` to the trace API. (#674)
- Jaeger exporter option that allows user to specify custom http client. (#671)
- `Stringer` and `Infer` methods to `key`s. (#662)

### Changed

- Rename `NewKey` in the `kv` package to just `Key`. (#721)
- Move `core` and `key` to `kv` package. (#720)
- Make the metric API `Meter` a `struct` so the abstract `MeterImpl` can be passed and simplify implementation. (#709)
- Rename SDK `Batcher` to `Integrator` to match draft OpenTelemetry SDK specification. (#710)
- Rename SDK `Ungrouped` integrator to `simple.Integrator` to match draft OpenTelemetry SDK specification. (#710)
- Rename SDK `SDK` `struct` to `Accumulator` to match draft OpenTelemetry SDK specification. (#710)
- Move `Number` from `core` to `api/metric` package. (#706)
- Move `SpanContext` from `core` to `trace` package. (#692)
- Change traceparent header from `Traceparent` to `traceparent` to implement the W3C specification. (#681)

### Fixed

- Update tooling to run generators in all submodules. (#705)
- gRPC interceptor regexp to match methods without a service name. (#683)
- Use a `const` for padding 64-bit B3 trace IDs. (#701)
- Update `mockZipkin` listen address from `:0` to `127.0.0.1:0`. (#700)
- Left-pad 64-bit B3 trace IDs with zero. (#698)
- Propagate at least the first W3C tracestate header. (#694)
- Remove internal `StateLocker` implementation. (#688)
- Increase instance size CI system uses. (#690)
- Add a `key` benchmark and use reflection in `key.Infer()`. (#679)
- Fix internal `global` test by using `global.Meter` with `RecordBatch()`. (#680)
- Reimplement histogram using mutex instead of `StateLocker`. (#669)
- Switch `MinMaxSumCount` to a mutex lock implementation instead of `StateLocker`. (#667)
- Update documentation to not include any references to `WithKeys`. (#672)
- Correct misspelling. (#668)
- Fix clobbering of the span context if extraction fails. (#656)
- Bump `golangci-lint` and work around the corrupting bug. (#666) (#670)

## [0.4.3] - 2020-04-24

### Added

- `Dockerfile` and `docker-compose.yml` to run example code. (#635)
- New `grpctrace` package that provides gRPC client and server interceptors for both unary and stream connections. (#621)
- New `api/label` package, providing common label set implementation. (#651)
- Support for JSON marshaling of `Resources`. (#654)
- `TraceID` and `SpanID` implementations for `Stringer` interface. (#642)
- `RemoteAddrKey` in the othttp plugin to include the HTTP client address in top-level spans. (#627)
- `WithSpanFormatter` option to the othttp plugin. (#617)
- Updated README to include section for compatible libraries and include reference to the contrib repository. (#612)
- The prometheus exporter now supports exporting histograms. (#601)
- A `String` method to the `Resource` to return a hashable identifier for a now unique resource. (#613)
- An `Iter` method to the `Resource` to return an array `AttributeIterator`. (#613)
- An `Equal` method to the `Resource` test the equivalence of resources. (#613)
- An iterable structure (`AttributeIterator`) for `Resource` attributes.

### Changed

- zipkin export's `NewExporter` now requires a `serviceName` argument to ensure this needed values is provided. (#644)
- Pass `Resources` through the metrics export pipeline. (#659)

### Removed

- `WithKeys` option from the metric API. (#639)

### Fixed

- Use the `label.Set.Equivalent` value instead of an encoding in the batcher. (#658)
- Correct typo `trace.Exporter` to `trace.SpanSyncer` in comments. (#653)
- Use type names for return values in jaeger exporter. (#648)
- Increase the visibility of the `api/key` package by updating comments and fixing usages locally. (#650)
- `Checkpoint` only after `Update`; Keep records in the `sync.Map` longer. (#647)
- Do not cache `reflect.ValueOf()` in metric Labels. (#649)
- Batch metrics exported from the OTLP exporter based on `Resource` and labels. (#626)
- Add error wrapping to the prometheus exporter. (#631)
- Update the OTLP exporter batching of traces to use a unique `string` representation of an associated `Resource` as the batching key. (#623)
- Update OTLP `SpanData` transform to only include the `ParentSpanID` if one exists. (#614)
- Update `Resource` internal representation to uniquely and reliably identify resources. (#613)
- Check return value from `CheckpointSet.ForEach` in prometheus exporter. (#622)
- Ensure spans created by httptrace client tracer reflect operation structure. (#618)
- Create a new recorder rather than reuse when multiple observations in same epoch for asynchronous instruments. #610
- The default port the OTLP exporter uses to connect to the OpenTelemetry collector is updated to match the one the collector listens on by default. (#611)


## [0.4.2] - 2020-03-31

### Fixed

- Fix `pre_release.sh` to update version in `sdk/opentelemetry.go`. (#607)
- Fix time conversion from internal to OTLP in OTLP exporter. (#606)

## [0.4.1] - 2020-03-31

### Fixed

- Update `tag.sh` to create signed tags. (#604)

## [0.4.0] - 2020-03-30

### Added

- New API package `api/metric/registry` that exposes a `MeterImpl` wrapper for use by SDKs to generate unique instruments. (#580)
- Script to verify examples after a new release. (#579)

### Removed

- The dogstatsd exporter due to lack of support.
   This additionally removes support for statsd. (#591)
- `LabelSet` from the metric API.
   This is replaced by a `[]core.KeyValue` slice. (#595)
- `Labels` from the metric API's `Meter` interface. (#595)

### Changed

- The metric `export.Labels` became an interface which the SDK implements and the `export` package provides a simple, immutable implementation of this interface intended for testing purposes. (#574)
- Renamed `internal/metric.Meter` to `MeterImpl`. (#580)
- Renamed `api/global/internal.obsImpl` to `asyncImpl`. (#580)

### Fixed

- Corrected missing return in mock span. (#582)
- Update License header for all source files to match CNCF guidelines and include a test to ensure it is present. (#586) (#596)
- Update to v0.3.0 of the OTLP in the OTLP exporter. (#588)
- Update pre-release script to be compatible between GNU and BSD based systems. (#592)
- Add a `RecordBatch` benchmark. (#594)
- Moved span transforms of the OTLP exporter to the internal package. (#593)
- Build both go-1.13 and go-1.14 in circleci to test for all supported versions of Go. (#569)
- Removed unneeded allocation on empty labels in OLTP exporter. (#597)
- Update `BatchedSpanProcessor` to process the queue until no data but respect max batch size. (#599)
- Update project documentation godoc.org links to pkg.go.dev. (#602)

## [0.3.0] - 2020-03-21

This is a first official beta release, which provides almost fully complete metrics, tracing, and context propagation functionality.
There is still a possibility of breaking changes.

### Added

- Add `Observer` metric instrument. (#474)
- Add global `Propagators` functionality to enable deferred initialization for propagators registered before the first Meter SDK is installed. (#494)
- Simplified export setup pipeline for the jaeger exporter to match other exporters. (#459)
- The zipkin trace exporter. (#495)
- The OTLP exporter to export metric and trace telemetry to the OpenTelemetry collector. (#497) (#544) (#545)
- The `StatusMessage` field was add to the trace `Span`. (#524)
- Context propagation in OpenTracing bridge in terms of OpenTelemetry context propagation. (#525)
- The `Resource` type was added to the SDK. (#528)
- The global API now supports a `Tracer` and `Meter` function as shortcuts to getting a global `*Provider` and calling these methods directly. (#538)
- The metric API now defines a generic `MeterImpl` interface to support general purpose `Meter` construction.
   Additionally, `SyncImpl` and `AsyncImpl` are added to support general purpose instrument construction. (#560)
- A metric `Kind` is added to represent the `MeasureKind`, `ObserverKind`, and `CounterKind`. (#560)
- Scripts to better automate the release process. (#576)

### Changed

- Default to to use `AlwaysSampler` instead of `ProbabilitySampler` to match OpenTelemetry specification. (#506)
- Renamed `AlwaysSampleSampler` to `AlwaysOnSampler` in the trace API. (#511)
- Renamed `NeverSampleSampler` to `AlwaysOffSampler` in the trace API. (#511)
- The `Status` field of the `Span` was changed to `StatusCode` to disambiguate with the added `StatusMessage`. (#524)
- Updated the trace `Sampler` interface conform to the OpenTelemetry specification. (#531)
- Rename metric API `Options` to `Config`. (#541)
- Rename metric `Counter` aggregator to be `Sum`. (#541)
- Unify metric options into `Option` from instrument specific options. (#541)
- The trace API's `TraceProvider` now support `Resource`s. (#545)
- Correct error in zipkin module name. (#548)
- The jaeger trace exporter now supports `Resource`s. (#551)
- Metric SDK now supports `Resource`s.
   The `WithResource` option was added to configure a `Resource` on creation and the `Resource` method was added to the metric `Descriptor` to return the associated `Resource`. (#552)
- Replace `ErrNoLastValue` and `ErrEmptyDataSet` by `ErrNoData` in the metric SDK. (#557)
- The stdout trace exporter now supports `Resource`s. (#558)
- The metric `Descriptor` is now included at the API instead of the SDK. (#560)
- Replace `Ordered` with an iterator in `export.Labels`. (#567)

### Removed

- The vendor specific Stackdriver. It is now hosted on 3rd party vendor infrastructure. (#452)
- The `Unregister` method for metric observers as it is not in the OpenTelemetry specification. (#560)
- `GetDescriptor` from the metric SDK. (#575)
- The `Gauge` instrument from the metric API. (#537)

### Fixed

- Make histogram aggregator checkpoint consistent. (#438)
- Update README with import instructions and how to build and test. (#505)
- The default label encoding was updated to be unique. (#508)
- Use `NewRoot` in the othttp plugin for public endpoints. (#513)
- Fix data race in `BatchedSpanProcessor`. (#518)
- Skip test-386 for Mac OS 10.15.x (Catalina and upwards). #521
- Use a variable-size array to represent ordered labels in maps. (#523)
- Update the OTLP protobuf and update changed import path. (#532)
- Use `StateLocker` implementation in `MinMaxSumCount`. (#546)
- Eliminate goroutine leak in histogram stress test. (#547)
- Update OTLP exporter with latest protobuf. (#550)
- Add filters to the othttp plugin. (#556)
- Provide an implementation of the `Header*` filters that do not depend on Go 1.14. (#565)
- Encode labels once during checkpoint.
   The checkpoint function is executed in a single thread so we can do the encoding lazily before passing the encoded version of labels to the exporter.
   This is a cheap and quick way to avoid encoding the labels on every collection interval. (#572)
- Run coverage over all packages in `COVERAGE_MOD_DIR`. (#573)

## [0.2.3] - 2020-03-04

### Added

- `RecordError` method on `Span`s in the trace API to Simplify adding error events to spans. (#473)
- Configurable push frequency for exporters setup pipeline. (#504)

### Changed

- Rename the `exporter` directory to `exporters`.
   The `go.opentelemetry.io/otel/exporter/trace/jaeger` package was mistakenly released with a `v1.0.0` tag instead of `v0.1.0`.
   This resulted in all subsequent releases not becoming the default latest.
   A consequence of this was that all `go get`s pulled in the incompatible `v0.1.0` release of that package when pulling in more recent packages from other otel packages.
   Renaming the `exporter` directory to `exporters` fixes this issue by renaming the package and therefore clearing any existing dependency tags.
   Consequentially, this action also renames *all* exporter packages. (#502)

### Removed

- The `CorrelationContextHeader` constant in the `correlation` package is no longer exported. (#503)

## [0.2.2] - 2020-02-27

### Added

- `HTTPSupplier` interface in the propagation API to specify methods to retrieve and store a single value for a key to be associated with a carrier. (#467)
- `HTTPExtractor` interface in the propagation API to extract information from an `HTTPSupplier` into a context. (#467)
- `HTTPInjector` interface in the propagation API to inject information into an `HTTPSupplier.` (#467)
- `Config` and configuring `Option` to the propagator API. (#467)
- `Propagators` interface in the propagation API to contain the set of injectors and extractors for all supported carrier formats. (#467)
- `HTTPPropagator` interface in the propagation API to inject and extract from an `HTTPSupplier.` (#467)
- `WithInjectors` and `WithExtractors` functions to the propagator API to configure injectors and extractors to use. (#467)
- `ExtractHTTP` and `InjectHTTP` functions to apply configured HTTP extractors and injectors to a passed context. (#467)
- Histogram aggregator. (#433)
- `DefaultPropagator` function and have it return `trace.TraceContext` as the default context propagator. (#456)
- `AlwaysParentSample` sampler to the trace API. (#455)
- `WithNewRoot` option function to the trace API to specify the created span should be considered a root span. (#451)


### Changed

- Renamed `WithMap` to `ContextWithMap` in the correlation package. (#481)
- Renamed `FromContext` to `MapFromContext` in the correlation package. (#481)
- Move correlation context propagation to correlation package. (#479)
- Do not default to putting remote span context into links. (#480)
- Propagators extrac
- `Tracer.WithSpan` updated to accept `StartOptions`. (#472)
- Renamed `MetricKind` to `Kind` to not stutter in the type usage. (#432)
- Renamed the `export` package to `metric` to match directory structure. (#432)
- Rename the `api/distributedcontext` package to `api/correlation`. (#444)
- Rename the `api/propagators` package to `api/propagation`. (#444)
- Move the propagators from the `propagators` package into the `trace` API package. (#444)
- Update `Float64Gauge`, `Int64Gauge`, `Float64Counter`, `Int64Counter`, `Float64Measure`, and `Int64Measure` metric methods to use value receivers instead of pointers. (#462)
- Moved all dependencies of tools package to a tools directory. (#466)

### Removed

- Binary propagators. (#467)
- NOOP propagator. (#467)

### Fixed

- Upgraded `github.com/golangci/golangci-lint` from `v1.21.0` to `v1.23.6` in `tools/`. (#492)
- Fix a possible nil-dereference crash (#478)
- Correct comments for `InstallNewPipeline` in the stdout exporter. (#483)
- Correct comments for `InstallNewPipeline` in the dogstatsd exporter. (#484)
- Correct comments for `InstallNewPipeline` in the prometheus exporter. (#482)
- Initialize `onError` based on `Config` in prometheus exporter. (#486)
- Correct module name in prometheus exporter README. (#475)
- Removed tracer name prefix from span names. (#430)
- Fix `aggregator_test.go` import package comment. (#431)
- Improved detail in stdout exporter. (#436)
- Fix a dependency issue (generate target should depend on stringer, not lint target) in Makefile. (#442)
- Reorders the Makefile targets within `precommit` target so we generate files and build the code before doing linting, so we can get much nicer errors about syntax errors from the compiler. (#442)
- Reword function documentation in gRPC plugin. (#446)
- Send the `span.kind` tag to Jaeger from the jaeger exporter. (#441)
- Fix `metadataSupplier` in the jaeger exporter to overwrite the header if existing instead of appending to it. (#441)
- Upgraded to Go 1.13 in CI. (#465)
- Correct opentelemetry.io URL in trace SDK documentation. (#464)
- Refactored reference counting logic in SDK determination of stale records. (#468)
- Add call to `runtime.Gosched` in instrument `acquireHandle` logic to not block the collector. (#469)

## [0.2.1.1] - 2020-01-13

### Fixed

- Use stateful batcher on Prometheus exporter fixing regresion introduced in #395. (#428)

## [0.2.1] - 2020-01-08

### Added

- Global meter forwarding implementation.
   This enables deferred initialization for metric instruments registered before the first Meter SDK is installed. (#392)
- Global trace forwarding implementation.
   This enables deferred initialization for tracers registered before the first Trace SDK is installed. (#406)
- Standardize export pipeline creation in all exporters. (#395)
- A testing, organization, and comments for 64-bit field alignment. (#418)
- Script to tag all modules in the project. (#414)

### Changed

- Renamed `propagation` package to `propagators`. (#362)
- Renamed `B3Propagator` propagator to `B3`. (#362)
- Renamed `TextFormatPropagator` propagator to `TextFormat`. (#362)
- Renamed `BinaryPropagator` propagator to `Binary`. (#362)
- Renamed `BinaryFormatPropagator` propagator to `BinaryFormat`. (#362)
- Renamed `NoopTextFormatPropagator` propagator to `NoopTextFormat`. (#362)
- Renamed `TraceContextPropagator` propagator to `TraceContext`. (#362)
- Renamed `SpanOption` to `StartOption` in the trace API. (#369)
- Renamed `StartOptions` to `StartConfig` in the trace API. (#369)
- Renamed `EndOptions` to `EndConfig` in the trace API. (#369)
- `Number` now has a pointer receiver for its methods. (#375)
- Renamed `CurrentSpan` to `SpanFromContext` in the trace API. (#379)
- Renamed `SetCurrentSpan` to `ContextWithSpan` in the trace API. (#379)
- Renamed `Message` in Event to `Name` in the trace API. (#389)
- Prometheus exporter no longer aggregates metrics, instead it only exports them. (#385)
- Renamed `HandleImpl` to `BoundInstrumentImpl` in the metric API. (#400)
- Renamed `Float64CounterHandle` to `Float64CounterBoundInstrument` in the metric API. (#400)
- Renamed `Int64CounterHandle` to `Int64CounterBoundInstrument` in the metric API. (#400)
- Renamed `Float64GaugeHandle` to `Float64GaugeBoundInstrument` in the metric API. (#400)
- Renamed `Int64GaugeHandle` to `Int64GaugeBoundInstrument` in the metric API. (#400)
- Renamed `Float64MeasureHandle` to `Float64MeasureBoundInstrument` in the metric API. (#400)
- Renamed `Int64MeasureHandle` to `Int64MeasureBoundInstrument` in the metric API. (#400)
- Renamed `Release` method for bound instruments in the metric API to `Unbind`. (#400)
- Renamed `AcquireHandle` method for bound instruments in the metric API to `Bind`. (#400)
- Renamed the `File` option in the stdout exporter to `Writer`. (#404)
- Renamed all `Options` to `Config` for all metric exports where this wasn't already the case.

### Fixed

- Aggregator import path corrected. (#421)
- Correct links in README. (#368)
- The README was updated to match latest code changes in its examples. (#374)
- Don't capitalize error statements. (#375)
- Fix ignored errors. (#375)
- Fix ambiguous variable naming. (#375)
- Removed unnecessary type casting. (#375)
- Use named parameters. (#375)
- Updated release schedule. (#378)
- Correct http-stackdriver example module name. (#394)
- Removed the `http.request` span in `httptrace` package. (#397)
- Add comments in the metrics SDK (#399)
- Initialize checkpoint when creating ddsketch aggregator to prevent panic when merging into a empty one. (#402) (#403)
- Add documentation of compatible exporters in the README. (#405)
- Typo fix. (#408)
- Simplify span check logic in SDK tracer implementation. (#419)

## [0.2.0] - 2019-12-03

### Added

- Unary gRPC tracing example. (#351)
- Prometheus exporter. (#334)
- Dogstatsd metrics exporter. (#326)

### Changed

- Rename `MaxSumCount` aggregation to `MinMaxSumCount` and add the `Min` interface for this aggregation. (#352)
- Rename `GetMeter` to `Meter`. (#357)
- Rename `HTTPTraceContextPropagator` to `TraceContextPropagator`. (#355)
- Rename `HTTPB3Propagator` to `B3Propagator`. (#355)
- Rename `HTTPTraceContextPropagator` to `TraceContextPropagator`. (#355)
- Move `/global` package to `/api/global`. (#356)
- Rename `GetTracer` to `Tracer`. (#347)

### Removed

- `SetAttribute` from the `Span` interface in the trace API. (#361)
- `AddLink` from the `Span` interface in the trace API. (#349)
- `Link` from the `Span` interface in the trace API. (#349)

### Fixed

- Exclude example directories from coverage report. (#365)
- Lint make target now implements automatic fixes with `golangci-lint` before a second run to report the remaining issues. (#360)
- Drop `GO111MODULE` environment variable in Makefile as Go 1.13 is the project specified minimum version and this is environment variable is not needed for that version of Go. (#359)
- Run the race checker for all test. (#354)
- Redundant commands in the Makefile are removed. (#354)
- Split the `generate` and `lint` targets of the Makefile. (#354)
- Renames `circle-ci` target to more generic `ci` in Makefile. (#354)
- Add example Prometheus binary to gitignore. (#358)
- Support negative numbers with the `MaxSumCount`. (#335)
- Resolve race conditions in `push_test.go` identified in #339. (#340)
- Use `/usr/bin/env bash` as a shebang in scripts rather than `/bin/bash`. (#336)
- Trace benchmark now tests both `AlwaysSample` and `NeverSample`.
   Previously it was testing `AlwaysSample` twice. (#325)
- Trace benchmark now uses a `[]byte` for `TraceID` to fix failing test. (#325)
- Added a trace benchmark to test variadic functions in `setAttribute` vs `setAttributes` (#325)
- The `defaultkeys` batcher was only using the encoded label set as its map key while building a checkpoint.
   This allowed distinct label sets through, but any metrics sharing a label set could be overwritten or merged incorrectly.
   This was corrected. (#333)


## [0.1.2] - 2019-11-18

### Fixed

- Optimized the `simplelru` map for attributes to reduce the number of allocations. (#328)
- Removed unnecessary unslicing of parameters that are already a slice. (#324)

## [0.1.1] - 2019-11-18

This release contains a Metrics SDK with stdout exporter and supports basic aggregations such as counter, gauges, array, maxsumcount, and ddsketch.

### Added

- Metrics stdout export pipeline. (#265)
- Array aggregation for raw measure metrics. (#282)
- The core.Value now have a `MarshalJSON` method. (#281)

### Removed

- `WithService`, `WithResources`, and `WithComponent` methods of tracers. (#314)
- Prefix slash in `Tracer.Start()` for the Jaeger example. (#292)

### Changed

- Allocation in LabelSet construction to reduce GC overhead. (#318)
- `trace.WithAttributes` to append values instead of replacing (#315)
- Use a formula for tolerance in sampling tests. (#298)
- Move export types into trace and metric-specific sub-directories. (#289)
- `SpanKind` back to being based on an `int` type. (#288)

### Fixed

- URL to OpenTelemetry website in README. (#323)
- Name of othttp default tracer. (#321)
- `ExportSpans` for the stackdriver exporter now handles `nil` context. (#294)
- CI modules cache to correctly restore/save from/to the cache. (#316)
- Fix metric SDK race condition between `LoadOrStore` and the assignment `rec.recorder = i.meter.exporter.AggregatorFor(rec)`. (#293)
- README now reflects the new code structure introduced with these changes. (#291)
- Make the basic example work. (#279)

## [0.1.0] - 2019-11-04

This is the first release of open-telemetry go library.
It contains api and sdk for trace and meter.

### Added

- Initial OpenTelemetry trace and metric API prototypes.
- Initial OpenTelemetry trace, metric, and export SDK packages.
- A wireframe bridge to support compatibility with OpenTracing.
- Example code for a basic, http-stackdriver, http, jaeger, and named tracer setup.
- Exporters for Jaeger, Stackdriver, and stdout.
- Propagators for binary, B3, and trace-context protocols.
- Project information and guidelines in the form of a README and CONTRIBUTING.
- Tools to build the project and a Makefile to automate the process.
- Apache-2.0 license.
- CircleCI build CI manifest files.
- CODEOWNERS file to track owners of this project.


[Unreleased]: https://github.com/open-telemetry/opentelemetry-go/compare/v0.19.0...HEAD
[0.19.0]: https://github.com/open-telemetry/opentelemetry-go/releases/tag/v0.19.0
[0.18.0]: https://github.com/open-telemetry/opentelemetry-go/releases/tag/v0.18.0
[0.17.0]: https://github.com/open-telemetry/opentelemetry-go/releases/tag/v0.17.0
[0.16.0]: https://github.com/open-telemetry/opentelemetry-go/releases/tag/v0.16.0
[0.15.0]: https://github.com/open-telemetry/opentelemetry-go/releases/tag/v0.15.0
[0.14.0]: https://github.com/open-telemetry/opentelemetry-go/releases/tag/v0.14.0
[0.13.0]: https://github.com/open-telemetry/opentelemetry-go/releases/tag/v0.13.0
[0.12.0]: https://github.com/open-telemetry/opentelemetry-go/releases/tag/v0.12.0
[0.11.0]: https://github.com/open-telemetry/opentelemetry-go/releases/tag/v0.11.0
[0.10.0]: https://github.com/open-telemetry/opentelemetry-go/releases/tag/v0.10.0
[0.9.0]: https://github.com/open-telemetry/opentelemetry-go/releases/tag/v0.9.0
[0.8.0]: https://github.com/open-telemetry/opentelemetry-go/releases/tag/v0.8.0
[0.7.0]: https://github.com/open-telemetry/opentelemetry-go/releases/tag/v0.7.0
[0.6.0]: https://github.com/open-telemetry/opentelemetry-go/releases/tag/v0.6.0
[0.5.0]: https://github.com/open-telemetry/opentelemetry-go/releases/tag/v0.5.0
[0.4.3]: https://github.com/open-telemetry/opentelemetry-go/releases/tag/v0.4.3
[0.4.2]: https://github.com/open-telemetry/opentelemetry-go/releases/tag/v0.4.2
[0.4.1]: https://github.com/open-telemetry/opentelemetry-go/releases/tag/v0.4.1
[0.4.0]: https://github.com/open-telemetry/opentelemetry-go/releases/tag/v0.4.0
[0.3.0]: https://github.com/open-telemetry/opentelemetry-go/releases/tag/v0.3.0
[0.2.3]: https://github.com/open-telemetry/opentelemetry-go/releases/tag/v0.2.3
[0.2.2]: https://github.com/open-telemetry/opentelemetry-go/releases/tag/v0.2.2
[0.2.1.1]: https://github.com/open-telemetry/opentelemetry-go/releases/tag/v0.2.1.1
[0.2.1]: https://github.com/open-telemetry/opentelemetry-go/releases/tag/v0.2.1
[0.2.0]: https://github.com/open-telemetry/opentelemetry-go/releases/tag/v0.2.0
[0.1.2]: https://github.com/open-telemetry/opentelemetry-go/releases/tag/v0.1.2
[0.1.1]: https://github.com/open-telemetry/opentelemetry-go/releases/tag/v0.1.1
[0.1.0]: https://github.com/open-telemetry/opentelemetry-go/releases/tag/v0.1.0<|MERGE_RESOLUTION|>--- conflicted
+++ resolved
@@ -15,7 +15,7 @@
 - Migrate from using `github.com/gogo/protobuf` to `google.golang.org/protobuf` to match `go.opentelemetry.io/proto/otlp`. (#1713)
 - The storage of a local or remote Span in a `context.Context` using its SpanContext is unified to store just the current Span.
   The Span's SpanContext can now self-identify as being remote or not.
-  This means that `"go.opentelemetry.io/otel/trace".ContextWithRemoteSpanContext` will now overwrite any existing current Span, not just existing remote Spans, and make it the current Span in a `context.Context`. (TBD)
+  This means that `"go.opentelemetry.io/otel/trace".ContextWithRemoteSpanContext` will now overwrite any existing current Span, not just existing remote Spans, and make it the current Span in a `context.Context`. (#1731)
 
 ### Removed
 
@@ -23,13 +23,10 @@
   This is unspecified behavior that the OpenTelemetry community plans to standardize in the future.
   To prevent backwards incompatible changes when it is specified, these links are removed. (#1726)
 - Setting error status while recording error with Span from oteltest package. (#1729)
-<<<<<<< HEAD
 - The concept of a remote and local Span stored in a context is unified to just the current Span.
   Because of this `"go.opentelemetry.io/otel/trace".RemoteSpanContextFromContext` is removed as it is no longer needed.
   Instead, `"go.opentelemetry.io/otel/trace".SpanContextFromContex` can be used to return the current Span.
-  If needed, that Span's `SpanContext.IsRemote()` can then be used to determine if it is remote or not. (TBD)
-=======
->>>>>>> 862a5a68
+  If needed, that Span's `SpanContext.IsRemote()` can then be used to determine if it is remote or not. (#1731)
 
 ## [0.19.0] - 2021-03-18
 
