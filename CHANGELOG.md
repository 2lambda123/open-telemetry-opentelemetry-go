--- conflicted
+++ resolved
@@ -24,12 +24,9 @@
   This new module contains an exporter prints log records to STDOUT.
   This module is unstable and breaking changes may be introduced.
   See our [versioning policy](VERSIONING.md) for more information about these stability guarantees. (#5240)
-<<<<<<< HEAD
-- Add `RecordBuilder` in `go.opentelemetry.io/otel/sdk/log/logtest` to facilitate testing the exporter and processor implementations. (#5234)
-=======
 - The `go.opentelemetry.io/otel/semconv/v1.25.0` package.
   The package contains semantic conventions from the `v1.25.0` version of the OpenTelemetry Semantic Conventions. (#5254)
->>>>>>> fe8e3a1b
+- Add `RecordBuilder` in `go.opentelemetry.io/otel/sdk/log/logtest` to facilitate testing the exporter and processor implementations. (#5234)
 
 ### Changed
 
