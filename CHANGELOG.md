# Changelog

All notable changes to this project will be documented in this file.

The format is based on [Keep a Changelog](https://keepachangelog.com/en/1.0.0/).

This project adheres to [Semantic Versioning](https://semver.org/spec/v2.0.0.html).

## [Unreleased]

### Added

- Add the `ReadOnlySpan` and `ReadWriteSpan` interfaces to provide better control for accessing span data. (#1360)
- `NewGRPCDriver` function returns a `ProtocolDriver` that maintains a single gRPC connection to the collector. (#1369)
- Documentation about the project's versioning policy. (#1388)
- `NewSplitDriver` for OTLP exporter that allows sending traces and metrics to different endpoints. (#1418)

### Changed

- Rename `export.SpanData` to `export.SpanSnapshot` and use it only for exporting spans. (#1360)
- Store the parent's full `SpanContext` rather than just its span ID in the `span` struct. (#1360)
- Improve span duration accuracy. (#1360)
- Migrated CI/CD from CircleCI to GitHub Actions (#1382)
- Remove duplicate checkout from GitHub Actions workflow (#1407)
- `NewExporter` from `exporters/otlp` now takes a `ProtocolDriver` as a parameter. (#1369)
- Many OTLP Exporter options became gRPC ProtocolDriver options. (#1369)
- Unify endpoint API that related to OTel exporter. (#1401)
<<<<<<< HEAD
- Histogram aggregator accepts functional options, uses default boundaries if none given. (#1434)
=======
- Metric aggregator Count() and histogram Bucket.Counts are consistently `uint64`. (1430)
>>>>>>> fe9d1f7e

### Removed

- Remove `errUninitializedSpan` as its only usage is now obsolete. (#1360)

## [0.15.0] - 2020-12-10

### Added

- The `WithIDGenerator` `TracerProviderOption` is added to the `go.opentelemetry.io/otel/trace` package to configure an `IDGenerator` for the `TracerProvider`. (#1363)

### Changed

- The Zipkin exporter now uses the Span status code to determine. (#1328)
- `NewExporter` and `Start` functions in `go.opentelemetry.io/otel/exporters/otlp` now receive `context.Context` as a first parameter. (#1357)
- Move the OpenCensus example into `example` directory. (#1359)
- Moved the SDK's `internal.IDGenerator` interface in to the `sdk/trace` package to enable support for externally-defined ID generators. (#1363)
- Bump `github.com/google/go-cmp` from 0.5.3 to 0.5.4 (#1374)
- Bump `github.com/golangci/golangci-lint` in `/internal/tools` (#1375)


### Fixed

- Metric SDK `SumObserver` and `UpDownSumObserver` instruments correctness fixes. (#1381)

## [0.14.0] - 2020-11-19

### Added

- An `EventOption` and the related `NewEventConfig` function are added to the `go.opentelemetry.io/otel` package to configure Span events. (#1254)
- A `TextMapPropagator` and associated `TextMapCarrier` are added to the `go.opentelemetry.io/otel/oteltest` package to test `TextMap` type propagators and their use. (#1259)
- `SpanContextFromContext` returns `SpanContext` from context. (#1255)
- `TraceState` has been added to `SpanContext`. (#1340)
- `DeploymentEnvironmentKey` added to `go.opentelemetry.io/otel/semconv` package. (#1323)
- Add an OpenCensus to OpenTelemetry tracing bridge. (#1305)
- Add a parent context argument to `SpanProcessor.OnStart` to follow the specification. (#1333)
- Add missing tests for `sdk/trace/attributes_map.go`. (#1337)

### Changed

- Move the `go.opentelemetry.io/otel/api/trace` package into `go.opentelemetry.io/otel/trace` with the following changes. (#1229) (#1307)
  - `ID` has been renamed to `TraceID`.
  - `IDFromHex` has been renamed to `TraceIDFromHex`.
  - `EmptySpanContext` is removed.
- Move the `go.opentelemetry.io/otel/api/trace/tracetest` package into `go.opentelemetry.io/otel/oteltest`. (#1229)
- OTLP Exporter updates:
  - supports OTLP v0.6.0 (#1230, #1354)
  - supports configurable aggregation temporality (default: Cumulative, optional: Stateless). (#1296)
- The Sampler is now called on local child spans. (#1233)
- The `Kind` type from the `go.opentelemetry.io/otel/api/metric` package was renamed to `InstrumentKind` to more specifically describe what it is and avoid semantic ambiguity. (#1240)
- The `MetricKind` method of the `Descriptor` type in the `go.opentelemetry.io/otel/api/metric` package was renamed to `Descriptor.InstrumentKind`.
   This matches the returned type and fixes misuse of the term metric. (#1240)
- Move test harness from the `go.opentelemetry.io/otel/api/apitest` package into `go.opentelemetry.io/otel/oteltest`. (#1241)
- Move the `go.opentelemetry.io/otel/api/metric/metrictest` package into `go.opentelemetry.io/oteltest` as part of #964. (#1252)
- Move the `go.opentelemetry.io/otel/api/metric` package into `go.opentelemetry.io/otel/metric` as part of #1303. (#1321)
- Move the `go.opentelemetry.io/otel/api/metric/registry` package into `go.opentelemetry.io/otel/metric/registry` as a part of #1303. (#1316)
- Move the `Number` type (together with related functions) from `go.opentelemetry.io/otel/api/metric` package into `go.opentelemetry.io/otel/metric/number` as a part of #1303. (#1316)
- The function signature of the Span `AddEvent` method in `go.opentelemetry.io/otel` is updated to no longer take an unused context and instead take a required name and a variable number of `EventOption`s. (#1254)
- The function signature of the Span `RecordError` method in `go.opentelemetry.io/otel` is updated to no longer take an unused context and instead take a required error value and a variable number of `EventOption`s. (#1254)
- Move the `go.opentelemetry.io/otel/api/global` package to `go.opentelemetry.io/otel`. (#1262) (#1330)
- Move the `Version` function from `go.opentelemetry.io/otel/sdk` to `go.opentelemetry.io/otel`. (#1330)
- Rename correlation context header from `"otcorrelations"` to `"baggage"` to match the OpenTelemetry specification. (#1267)
- Fix `Code.UnmarshalJSON` to work with valid JSON only. (#1276)
- The `resource.New()` method changes signature to support builtin attributes and functional options, including `telemetry.sdk.*` and
  `host.name` semantic conventions; the former method is renamed `resource.NewWithAttributes`. (#1235)
- The Prometheus exporter now exports non-monotonic counters (i.e. `UpDownCounter`s) as gauges. (#1210)
- Correct the `Span.End` method documentation in the `otel` API to state updates are not allowed on a span after it has ended. (#1310)
- Updated span collection limits for attribute, event and link counts to 1000 (#1318)
- Renamed `semconv.HTTPUrlKey` to `semconv.HTTPURLKey`. (#1338)

### Removed

- The `ErrInvalidHexID`, `ErrInvalidTraceIDLength`, `ErrInvalidSpanIDLength`, `ErrInvalidSpanIDLength`, or `ErrNilSpanID` from the `go.opentelemetry.io/otel` package are unexported now. (#1243)
- The `AddEventWithTimestamp` method on the `Span` interface in `go.opentelemetry.io/otel` is removed due to its redundancy.
   It is replaced by using the `AddEvent` method with a `WithTimestamp` option. (#1254)
- The `MockSpan` and `MockTracer` types are removed from `go.opentelemetry.io/otel/oteltest`.
   `Tracer` and `Span` from the same module should be used in their place instead. (#1306)
- `WorkerCount` option is removed from `go.opentelemetry.io/otel/exporters/otlp`. (#1350)

### Fixed

- Rename `MergeItererator` to `MergeIterator` in the `go.opentelemetry.io/otel/label` package. (#1244)
- The `go.opentelemetry.io/otel/api/global` packages global TextMapPropagator now delegates functionality to a globally set delegate for all previously returned propagators. (#1258)
- Fix condition in `label.Any`. (#1299)
- Fix global `TracerProvider` to pass options to its configured provider. (#1329)
- Fix missing handler for `ExactKind` aggregator in OTLP metrics transformer (#1309)

## [0.13.0] - 2020-10-08

### Added

- OTLP Metric exporter supports Histogram aggregation. (#1209)
- The `Code` struct from the `go.opentelemetry.io/otel/codes` package now supports JSON marshaling and unmarshaling as well as implements the `Stringer` interface. (#1214)
- A Baggage API to implement the OpenTelemetry specification. (#1217)
- Add Shutdown method to sdk/trace/provider, shutdown processors in the order they were registered. (#1227)

### Changed

- Set default propagator to no-op propagator. (#1184)
- The `HTTPSupplier`, `HTTPExtractor`, `HTTPInjector`, and `HTTPPropagator` from the `go.opentelemetry.io/otel/api/propagation` package were replaced with unified `TextMapCarrier` and `TextMapPropagator` in the `go.opentelemetry.io/otel/propagation` package. (#1212) (#1325)
- The `New` function from the `go.opentelemetry.io/otel/api/propagation` package was replaced with `NewCompositeTextMapPropagator` in the `go.opentelemetry.io/otel` package. (#1212)
- The status codes of the `go.opentelemetry.io/otel/codes` package have been updated to match the latest OpenTelemetry specification.
   They now are `Unset`, `Error`, and `Ok`.
   They no longer track the gRPC codes. (#1214)
- The `StatusCode` field of the `SpanData` struct in the `go.opentelemetry.io/otel/sdk/export/trace` package now uses the codes package from this package instead of the gRPC project. (#1214)
- Move the `go.opentelemetry.io/otel/api/baggage` package into `go.opentelemetry.io/otel/baggage`. (#1217) (#1325)
- A `Shutdown` method of `SpanProcessor` and all its implementations receives a context and returns an error. (#1264)

### Fixed

- Copies of data from arrays and slices passed to `go.opentelemetry.io/otel/label.ArrayValue()` are now used in the returned `Value` instead of using the mutable data itself. (#1226)

### Removed

- The `ExtractHTTP` and `InjectHTTP` functions from the `go.opentelemetry.io/otel/api/propagation` package were removed. (#1212)
- The `Propagators` interface from the `go.opentelemetry.io/otel/api/propagation` package was removed to conform to the OpenTelemetry specification.
   The explicit `TextMapPropagator` type can be used in its place as this is the `Propagator` type the specification defines. (#1212)
- The `SetAttribute` method of the `Span` from the `go.opentelemetry.io/otel/api/trace` package was removed given its redundancy with the `SetAttributes` method. (#1216)
- The internal implementation of Baggage storage is removed in favor of using the new Baggage API functionality. (#1217)
- Remove duplicate hostname key `HostHostNameKey` in Resource semantic conventions. (#1219)
- Nested array/slice support has been removed. (#1226)

## [0.12.0] - 2020-09-24

### Added

- A `SpanConfigure` function in `go.opentelemetry.io/otel/api/trace` to create a new `SpanConfig` from `SpanOption`s. (#1108)
- In the `go.opentelemetry.io/otel/api/trace` package, `NewTracerConfig` was added to construct new `TracerConfig`s.
   This addition was made to conform with our project option conventions. (#1155)
- Instrumentation library information was added to the Zipkin exporter. (#1119)
- The `SpanProcessor` interface now has a `ForceFlush()` method. (#1166)
- More semantic conventions for k8s as resource attributes. (#1167)

### Changed

- Add reconnecting udp connection type to Jaeger exporter.
   This change adds a new optional implementation of the udp conn interface used to detect changes to an agent's host dns record.
   It then adopts the new destination address to ensure the exporter doesn't get stuck. This change was ported from jaegertracing/jaeger-client-go#520. (#1063)
- Replace `StartOption` and `EndOption` in `go.opentelemetry.io/otel/api/trace` with `SpanOption`.
   This change is matched by replacing the `StartConfig` and `EndConfig` with a unified `SpanConfig`. (#1108)
- Replace the `LinkedTo` span option in `go.opentelemetry.io/otel/api/trace` with `WithLinks`.
   This is be more consistent with our other option patterns, i.e. passing the item to be configured directly instead of its component parts, and provides a cleaner function signature. (#1108)
- The `go.opentelemetry.io/otel/api/trace` `TracerOption` was changed to an interface to conform to project option conventions. (#1109)
- Move the `B3` and `TraceContext` from within the `go.opentelemetry.io/otel/api/trace` package to their own `go.opentelemetry.io/otel/propagators` package.
    This removal of the propagators is reflective of the OpenTelemetry specification for these propagators as well as cleans up the `go.opentelemetry.io/otel/api/trace` API. (#1118)
- Rename Jaeger tags used for instrumentation library information to reflect changes in OpenTelemetry specification. (#1119)
- Rename `ProbabilitySampler` to `TraceIDRatioBased` and change semantics to ignore parent span sampling status. (#1115)
- Move `tools` package under `internal`. (#1141)
- Move `go.opentelemetry.io/otel/api/correlation` package to `go.opentelemetry.io/otel/api/baggage`. (#1142)
   The `correlation.CorrelationContext` propagator has been renamed `baggage.Baggage`.  Other exported functions and types are unchanged.
- Rename `ParentOrElse` sampler to `ParentBased` and allow setting samplers depending on parent span. (#1153)
- In the `go.opentelemetry.io/otel/api/trace` package, `SpanConfigure` was renamed to `NewSpanConfig`. (#1155)
- Change `dependabot.yml` to add a `Skip Changelog` label to dependabot-sourced PRs. (#1161)
- The [configuration style guide](https://github.com/open-telemetry/opentelemetry-go/blob/master/CONTRIBUTING.md#config) has been updated to
   recommend the use of `newConfig()` instead of `configure()`. (#1163)
- The `otlp.Config` type has been unexported and changed to `otlp.config`, along with its initializer. (#1163)
- Ensure exported interface types include parameter names and update the
   Style Guide to reflect this styling rule. (#1172)
- Don't consider unset environment variable for resource detection to be an error. (#1170)
- Rename `go.opentelemetry.io/otel/api/metric.ConfigureInstrument` to `NewInstrumentConfig` and
  `go.opentelemetry.io/otel/api/metric.ConfigureMeter` to `NewMeterConfig`.
- ValueObserver instruments use LastValue aggregator by default. (#1165)
- OTLP Metric exporter supports LastValue aggregation. (#1165)
- Move the `go.opentelemetry.io/otel/api/unit` package to `go.opentelemetry.io/otel/unit`. (#1185)
- Rename `Provider` to `MeterProvider` in the `go.opentelemetry.io/otel/api/metric` package. (#1190)
- Rename `NoopProvider` to `NoopMeterProvider` in the `go.opentelemetry.io/otel/api/metric` package. (#1190)
- Rename `NewProvider` to `NewMeterProvider` in the `go.opentelemetry.io/otel/api/metric/metrictest` package. (#1190)
- Rename `Provider` to `MeterProvider` in the `go.opentelemetry.io/otel/api/metric/registry` package. (#1190)
- Rename `NewProvider` to `NewMeterProvider` in the `go.opentelemetry.io/otel/api/metri/registryc` package. (#1190)
- Rename `Provider` to `TracerProvider` in the `go.opentelemetry.io/otel/api/trace` package. (#1190)
- Rename `NoopProvider` to `NoopTracerProvider` in the `go.opentelemetry.io/otel/api/trace` package. (#1190)
- Rename `Provider` to `TracerProvider` in the `go.opentelemetry.io/otel/api/trace/tracetest` package. (#1190)
- Rename `NewProvider` to `NewTracerProvider` in the `go.opentelemetry.io/otel/api/trace/tracetest` package. (#1190)
- Rename `WrapperProvider` to `WrapperTracerProvider` in the `go.opentelemetry.io/otel/bridge/opentracing` package. (#1190)
- Rename `NewWrapperProvider` to `NewWrapperTracerProvider` in the `go.opentelemetry.io/otel/bridge/opentracing` package. (#1190)
- Rename `Provider` method of the pull controller to `MeterProvider` in the `go.opentelemetry.io/otel/sdk/metric/controller/pull` package. (#1190)
- Rename `Provider` method of the push controller to `MeterProvider` in the `go.opentelemetry.io/otel/sdk/metric/controller/push` package. (#1190)
- Rename `ProviderOptions` to `TracerProviderConfig` in the `go.opentelemetry.io/otel/sdk/trace` package. (#1190)
- Rename `ProviderOption` to `TracerProviderOption` in the `go.opentelemetry.io/otel/sdk/trace` package. (#1190)
- Rename `Provider` to `TracerProvider` in the `go.opentelemetry.io/otel/sdk/trace` package. (#1190)
- Rename `NewProvider` to `NewTracerProvider` in the `go.opentelemetry.io/otel/sdk/trace` package. (#1190)
- Renamed `SamplingDecision` values to comply with OpenTelemetry specification change. (#1192)
- Renamed Zipkin attribute names from `ot.status_code & ot.status_description` to `otel.status_code & otel.status_description`. (#1201)
- The default SDK now invokes registered `SpanProcessor`s in the order they were registered with the `TracerProvider`. (#1195)
- Add test of spans being processed by the `SpanProcessor`s in the order they were registered. (#1203)

### Removed

- Remove the B3 propagator from `go.opentelemetry.io/otel/propagators`. It is now located in the
   `go.opentelemetry.io/contrib/propagators/` module. (#1191)
- Remove the semantic convention for HTTP status text, `HTTPStatusTextKey` from package `go.opentelemetry.io/otel/semconv`. (#1194)

### Fixed

- Zipkin example no longer mentions `ParentSampler`, corrected to `ParentBased`. (#1171)
- Fix missing shutdown processor in otel-collector example. (#1186)
- Fix missing shutdown processor in basic and namedtracer examples. (#1197)

## [0.11.0] - 2020-08-24

### Added

- Support for exporting array-valued attributes via OTLP. (#992)
- `Noop` and `InMemory` `SpanBatcher` implementations to help with testing integrations. (#994)
- Support for filtering metric label sets. (#1047)
- A dimensionality-reducing metric Processor. (#1057)
- Integration tests for more OTel Collector Attribute types. (#1062)
- A new `WithSpanProcessor` `ProviderOption` is added to the `go.opentelemetry.io/otel/sdk/trace` package to create a `Provider` and automatically register the `SpanProcessor`. (#1078)

### Changed

- Rename `sdk/metric/processor/test` to `sdk/metric/processor/processortest`. (#1049)
- Rename `sdk/metric/controller/test` to `sdk/metric/controller/controllertest`. (#1049)
- Rename `api/testharness` to `api/apitest`. (#1049)
- Rename `api/trace/testtrace` to `api/trace/tracetest`. (#1049)
- Change Metric Processor to merge multiple observations. (#1024)
- The `go.opentelemetry.io/otel/bridge/opentracing` bridge package has been made into its own module.
   This removes the package dependencies of this bridge from the rest of the OpenTelemetry based project. (#1038)
- Renamed `go.opentelemetry.io/otel/api/standard` package to `go.opentelemetry.io/otel/semconv` to avoid the ambiguous and generic name `standard` and better describe the package as containing OpenTelemetry semantic conventions. (#1016)
- The environment variable used for resource detection has been changed from `OTEL_RESOURCE_LABELS` to `OTEL_RESOURCE_ATTRIBUTES` (#1042)
- Replace `WithSyncer` with `WithBatcher` in examples. (#1044)
- Replace the `google.golang.org/grpc/codes` dependency in the API with an equivalent `go.opentelemetry.io/otel/codes` package. (#1046)
- Merge the `go.opentelemetry.io/otel/api/label` and `go.opentelemetry.io/otel/api/kv` into the new `go.opentelemetry.io/otel/label` package. (#1060)
- Unify Callback Function Naming.
   Rename `*Callback` with `*Func`. (#1061)
- CI builds validate against last two versions of Go, dropping 1.13 and adding 1.15. (#1064)
- The `go.opentelemetry.io/otel/sdk/export/trace` interfaces `SpanSyncer` and `SpanBatcher` have been replaced with a specification compliant `Exporter` interface.
   This interface still supports the export of `SpanData`, but only as a slice.
   Implementation are also required now to return any error from `ExportSpans` if one occurs as well as implement a `Shutdown` method for exporter clean-up. (#1078)
- The `go.opentelemetry.io/otel/sdk/trace` `NewBatchSpanProcessor` function no longer returns an error.
   If a `nil` exporter is passed as an argument to this function, instead of it returning an error, it now returns a `BatchSpanProcessor` that handles the export of `SpanData` by not taking any action. (#1078)
- The `go.opentelemetry.io/otel/sdk/trace` `NewProvider` function to create a `Provider` no longer returns an error, instead only a `*Provider`.
   This change is related to `NewBatchSpanProcessor` not returning an error which was the only error this function would return. (#1078)

### Removed

- Duplicate, unused API sampler interface. (#999)
   Use the [`Sampler` interface](https://github.com/open-telemetry/opentelemetry-go/blob/v0.11.0/sdk/trace/sampling.go) provided by the SDK instead.
- The `grpctrace` instrumentation was moved to the `go.opentelemetry.io/contrib` repository and out of this repository.
   This move includes moving the `grpc` example to the `go.opentelemetry.io/contrib` as well. (#1027)
- The `WithSpan` method of the `Tracer` interface.
   The functionality this method provided was limited compared to what a user can provide themselves.
   It was removed with the understanding that if there is sufficient user need it can be added back based on actual user usage. (#1043)
- The `RegisterSpanProcessor` and `UnregisterSpanProcessor` functions.
   These were holdovers from an approach prior to the TracerProvider design. They were not used anymore. (#1077)
- The `oterror` package. (#1026)
- The `othttp` and `httptrace` instrumentations were moved to `go.opentelemetry.io/contrib`. (#1032)

### Fixed

- The `semconv.HTTPServerMetricAttributesFromHTTPRequest()` function no longer generates the high-cardinality `http.request.content.length` label. (#1031)
- Correct instrumentation version tag in Jaeger exporter. (#1037)
- The SDK span will now set an error event if the `End` method is called during a panic (i.e. it was deferred). (#1043)
- Move internally generated protobuf code from the `go.opentelemetry.io/otel` to the OTLP exporter to reduce dependency overhead. (#1050)
- The `otel-collector` example referenced outdated collector processors. (#1006)

## [0.10.0] - 2020-07-29

This release migrates the default OpenTelemetry SDK into its own Go module, decoupling the SDK from the API and reducing dependencies for instrumentation packages.

### Added

- The Zipkin exporter now has `NewExportPipeline` and `InstallNewPipeline` constructor functions to match the common pattern.
    These function build a new exporter with default SDK options and register the exporter with the `global` package respectively. (#944)
- Add propagator option for gRPC instrumentation. (#986)
- The `testtrace` package now tracks the `trace.SpanKind` for each span. (#987)

### Changed

- Replace the `RegisterGlobal` `Option` in the Jaeger exporter with an `InstallNewPipeline` constructor function.
   This matches the other exporter constructor patterns and will register a new exporter after building it with default configuration. (#944)
- The trace (`go.opentelemetry.io/otel/exporters/trace/stdout`) and metric (`go.opentelemetry.io/otel/exporters/metric/stdout`) `stdout` exporters are now merged into a single exporter at `go.opentelemetry.io/otel/exporters/stdout`.
   This new exporter was made into its own Go module to follow the pattern of all exporters and decouple it from the `go.opentelemetry.io/otel` module. (#956, #963)
- Move the `go.opentelemetry.io/otel/exporters/test` test package to `go.opentelemetry.io/otel/sdk/export/metric/metrictest`. (#962)
- The `go.opentelemetry.io/otel/api/kv/value` package was merged into the parent `go.opentelemetry.io/otel/api/kv` package. (#968)
  - `value.Bool` was replaced with `kv.BoolValue`.
  - `value.Int64` was replaced with `kv.Int64Value`.
  - `value.Uint64` was replaced with `kv.Uint64Value`.
  - `value.Float64` was replaced with `kv.Float64Value`.
  - `value.Int32` was replaced with `kv.Int32Value`.
  - `value.Uint32` was replaced with `kv.Uint32Value`.
  - `value.Float32` was replaced with `kv.Float32Value`.
  - `value.String` was replaced with `kv.StringValue`.
  - `value.Int` was replaced with `kv.IntValue`.
  - `value.Uint` was replaced with `kv.UintValue`.
  - `value.Array` was replaced with `kv.ArrayValue`.
- Rename `Infer` to `Any` in the `go.opentelemetry.io/otel/api/kv` package. (#972)
- Change `othttp` to use the `httpsnoop` package to wrap the `ResponseWriter` so that optional interfaces (`http.Hijacker`, `http.Flusher`, etc.) that are implemented by the original `ResponseWriter`are also implemented by the wrapped `ResponseWriter`. (#979)
- Rename `go.opentelemetry.io/otel/sdk/metric/aggregator/test` package to `go.opentelemetry.io/otel/sdk/metric/aggregator/aggregatortest`. (#980)
- Make the SDK into its own Go module called `go.opentelemetry.io/otel/sdk`. (#985)
- Changed the default trace `Sampler` from `AlwaysOn` to `ParentOrElse(AlwaysOn)`. (#989)

### Removed

- The `IndexedAttribute` function from the `go.opentelemetry.io/otel/api/label` package was removed in favor of `IndexedLabel` which it was synonymous with. (#970)

### Fixed

- Bump github.com/golangci/golangci-lint from 1.28.3 to 1.29.0 in /tools. (#953)
- Bump github.com/google/go-cmp from 0.5.0 to 0.5.1. (#957)
- Use `global.Handle` for span export errors in the OTLP exporter. (#946)
- Correct Go language formatting in the README documentation. (#961)
- Remove default SDK dependencies from the `go.opentelemetry.io/otel/api` package. (#977)
- Remove default SDK dependencies from the `go.opentelemetry.io/otel/instrumentation` package. (#983)
- Move documented examples for `go.opentelemetry.io/otel/instrumentation/grpctrace` interceptors into Go example tests. (#984)

## [0.9.0] - 2020-07-20

### Added

- A new Resource Detector interface is included to allow resources to be automatically detected and included. (#939)
- A Detector to automatically detect resources from an environment variable. (#939)
- Github action to generate protobuf Go bindings locally in `internal/opentelemetry-proto-gen`. (#938)
- OTLP .proto files from `open-telemetry/opentelemetry-proto` imported as a git submodule under `internal/opentelemetry-proto`.
   References to `github.com/open-telemetry/opentelemetry-proto` changed to `go.opentelemetry.io/otel/internal/opentelemetry-proto-gen`. (#942)

### Changed

- Non-nil value `struct`s for key-value pairs will be marshalled using JSON rather than `Sprintf`. (#948)

### Removed

- Removed dependency on `github.com/open-telemetry/opentelemetry-collector`. (#943)

## [0.8.0] - 2020-07-09

### Added

- The `B3Encoding` type to represent the B3 encoding(s) the B3 propagator can inject.
   A value for HTTP supported encodings (Multiple Header: `MultipleHeader`, Single Header: `SingleHeader`) are included. (#882)
- The `FlagsDeferred` trace flag to indicate if the trace sampling decision has been deferred. (#882)
- The `FlagsDebug` trace flag to indicate if the trace is a debug trace. (#882)
- Add `peer.service` semantic attribute. (#898)
- Add database-specific semantic attributes. (#899)
- Add semantic convention for `faas.coldstart` and `container.id`. (#909)
- Add http content size semantic conventions. (#905)
- Include `http.request_content_length` in HTTP request basic attributes. (#905)
- Add semantic conventions for operating system process resource attribute keys. (#919)
- The Jaeger exporter now has a `WithBatchMaxCount` option to specify the maximum number of spans sent in a batch. (#931)

### Changed

- Update `CONTRIBUTING.md` to ask for updates to `CHANGELOG.md` with each pull request. (#879)
- Use lowercase header names for B3 Multiple Headers. (#881)
- The B3 propagator `SingleHeader` field has been replaced with `InjectEncoding`.
   This new field can be set to combinations of the `B3Encoding` bitmasks and will inject trace information in these encodings.
   If no encoding is set, the propagator will default to `MultipleHeader` encoding. (#882)
- The B3 propagator now extracts from either HTTP encoding of B3 (Single Header or Multiple Header) based on what is contained in the header.
   Preference is given to Single Header encoding with Multiple Header being the fallback if Single Header is not found or is invalid.
   This behavior change is made to dynamically support all correctly encoded traces received instead of having to guess the expected encoding prior to receiving. (#882)
- Extend semantic conventions for RPC. (#900)
- To match constant naming conventions in the `api/standard` package, the `FaaS*` key names are appended with a suffix of `Key`. (#920)
  - `"api/standard".FaaSName` -> `FaaSNameKey`
  - `"api/standard".FaaSID` -> `FaaSIDKey`
  - `"api/standard".FaaSVersion` -> `FaaSVersionKey`
  - `"api/standard".FaaSInstance` -> `FaaSInstanceKey`

### Removed

- The `FlagsUnused` trace flag is removed.
   The purpose of this flag was to act as the inverse of `FlagsSampled`, the inverse of `FlagsSampled` is used instead. (#882)
- The B3 header constants (`B3SingleHeader`, `B3DebugFlagHeader`, `B3TraceIDHeader`, `B3SpanIDHeader`, `B3SampledHeader`, `B3ParentSpanIDHeader`) are removed.
   If B3 header keys are needed [the authoritative OpenZipkin package constants](https://pkg.go.dev/github.com/openzipkin/zipkin-go@v0.2.2/propagation/b3?tab=doc#pkg-constants) should be used instead. (#882)

### Fixed

- The B3 Single Header name is now correctly `b3` instead of the previous `X-B3`. (#881)
- The B3 propagator now correctly supports sampling only values (`b3: 0`, `b3: 1`, or `b3: d`) for a Single B3 Header. (#882)
- The B3 propagator now propagates the debug flag.
   This removes the behavior of changing the debug flag into a set sampling bit.
   Instead, this now follow the B3 specification and omits the `X-B3-Sampling` header. (#882)
- The B3 propagator now tracks "unset" sampling state (meaning "defer the decision") and does not set the `X-B3-Sampling` header when injecting. (#882)
- Bump github.com/itchyny/gojq from 0.10.3 to 0.10.4 in /tools. (#883)
- Bump github.com/opentracing/opentracing-go from v1.1.1-0.20190913142402-a7454ce5950e to v1.2.0. (#885)
- The tracing time conversion for OTLP spans is now correctly set to `UnixNano`. (#896)
- Ensure span status is not set to `Unknown` when no HTTP status code is provided as it is assumed to be `200 OK`. (#908)
- Ensure `httptrace.clientTracer` closes `http.headers` span. (#912)
- Prometheus exporter will not apply stale updates or forget inactive metrics. (#903)
- Add test for api.standard `HTTPClientAttributesFromHTTPRequest`. (#905)
- Bump github.com/golangci/golangci-lint from 1.27.0 to 1.28.1 in /tools. (#901, #913)
- Update otel-colector example to use the v0.5.0 collector. (#915)
- The `grpctrace` instrumentation uses a span name conforming to the OpenTelemetry semantic conventions (does not contain a leading slash (`/`)). (#922)
- The `grpctrace` instrumentation includes an `rpc.method` attribute now set to the gRPC method name. (#900, #922)
- The `grpctrace` instrumentation `rpc.service` attribute now contains the package name if one exists.
   This is in accordance with OpenTelemetry semantic conventions. (#922)
- Correlation Context extractor will no longer insert an empty map into the returned context when no valid values are extracted. (#923)
- Bump google.golang.org/api from 0.28.0 to 0.29.0 in /exporters/trace/jaeger. (#925)
- Bump github.com/itchyny/gojq from 0.10.4 to 0.11.0 in /tools. (#926)
- Bump github.com/golangci/golangci-lint from 1.28.1 to 1.28.2 in /tools. (#930)

## [0.7.0] - 2020-06-26

This release implements the v0.5.0 version of the OpenTelemetry specification.

### Added

- The othttp instrumentation now includes default metrics. (#861)
- This CHANGELOG file to track all changes in the project going forward.
- Support for array type attributes. (#798)
- Apply transitive dependabot go.mod dependency updates as part of a new automatic Github workflow. (#844)
- Timestamps are now passed to exporters for each export. (#835)
- Add new `Accumulation` type to metric SDK to transport telemetry from `Accumulator`s to `Processor`s.
   This replaces the prior `Record` `struct` use for this purpose. (#835)
- New dependabot integration to automate package upgrades. (#814)
- `Meter` and `Tracer` implementations accept instrumentation version version as an optional argument.
   This instrumentation version is passed on to exporters. (#811) (#805) (#802)
- The OTLP exporter includes the instrumentation version in telemetry it exports. (#811)
- Environment variables for Jaeger exporter are supported. (#796)
- New `aggregation.Kind` in the export metric API. (#808)
- New example that uses OTLP and the collector. (#790)
- Handle errors in the span `SetName` during span initialization. (#791)
- Default service config to enable retries for retry-able failed requests in the OTLP exporter and an option to override this default. (#777)
- New `go.opentelemetry.io/otel/api/oterror` package to uniformly support error handling and definitions for the project. (#778)
- New `global` default implementation of the `go.opentelemetry.io/otel/api/oterror.Handler` interface to be used to handle errors prior to an user defined `Handler`.
   There is also functionality for the user to register their `Handler` as well as a convenience function `Handle` to handle an error with this global `Handler`(#778)
- Options to specify propagators for httptrace and grpctrace instrumentation. (#784)
- The required `application/json` header for the Zipkin exporter is included in all exports. (#774)
- Integrate HTTP semantics helpers from the contrib repository into the `api/standard` package. #769

### Changed

- Rename `Integrator` to `Processor` in the metric SDK. (#863)
- Rename `AggregationSelector` to `AggregatorSelector`. (#859)
- Rename `SynchronizedCopy` to `SynchronizedMove`. (#858)
- Rename `simple` integrator to `basic` integrator. (#857)
- Merge otlp collector examples. (#841)
- Change the metric SDK to support cumulative, delta, and pass-through exporters directly.
   With these changes, cumulative and delta specific exporters are able to request the correct kind of aggregation from the SDK. (#840)
- The `Aggregator.Checkpoint` API is renamed to `SynchronizedCopy` and adds an argument, a different `Aggregator` into which the copy is stored. (#812)
- The `export.Aggregator` contract is that `Update()` and `SynchronizedCopy()` are synchronized with each other.
   All the aggregation interfaces (`Sum`, `LastValue`, ...) are not meant to be synchronized, as the caller is expected to synchronize aggregators at a higher level after the `Accumulator`.
   Some of the `Aggregators` used unnecessary locking and that has been cleaned up. (#812)
- Use of `metric.Number` was replaced by `int64` now that we use `sync.Mutex` in the `MinMaxSumCount` and `Histogram` `Aggregators`. (#812)
- Replace `AlwaysParentSample` with `ParentSample(fallback)` to match the OpenTelemetry v0.5.0 specification. (#810)
- Rename `sdk/export/metric/aggregator` to `sdk/export/metric/aggregation`. #808
- Send configured headers with every request in the OTLP exporter, instead of just on connection creation. (#806)
- Update error handling for any one off error handlers, replacing, instead, with the `global.Handle` function. (#791)
- Rename `plugin` directory to `instrumentation` to match the OpenTelemetry specification. (#779)
- Makes the argument order to Histogram and DDSketch `New()` consistent. (#781)

### Removed

- `Uint64NumberKind` and related functions from the API. (#864)
- Context arguments from `Aggregator.Checkpoint` and `Integrator.Process` as they were unused. (#803)
- `SpanID` is no longer included in parameters for sampling decision to match the OpenTelemetry specification. (#775)

### Fixed

- Upgrade OTLP exporter to opentelemetry-proto matching the opentelemetry-collector v0.4.0 release. (#866)
- Allow changes to `go.sum` and `go.mod` when running dependabot tidy-up. (#871)
- Bump github.com/stretchr/testify from 1.4.0 to 1.6.1. (#824)
- Bump github.com/prometheus/client_golang from 1.7.0 to 1.7.1 in /exporters/metric/prometheus. (#867)
- Bump google.golang.org/grpc from 1.29.1 to 1.30.0 in /exporters/trace/jaeger. (#853)
- Bump google.golang.org/grpc from 1.29.1 to 1.30.0 in /exporters/trace/zipkin. (#854)
- Bumps github.com/golang/protobuf from 1.3.2 to 1.4.2 (#848)
- Bump github.com/stretchr/testify from 1.4.0 to 1.6.1 in /exporters/otlp (#817)
- Bump github.com/golangci/golangci-lint from 1.25.1 to 1.27.0 in /tools (#828)
- Bump github.com/prometheus/client_golang from 1.5.0 to 1.7.0 in /exporters/metric/prometheus (#838)
- Bump github.com/stretchr/testify from 1.4.0 to 1.6.1 in /exporters/trace/jaeger (#829)
- Bump github.com/benbjohnson/clock from 1.0.0 to 1.0.3 (#815)
- Bump github.com/stretchr/testify from 1.4.0 to 1.6.1 in /exporters/trace/zipkin (#823)
- Bump github.com/itchyny/gojq from 0.10.1 to 0.10.3 in /tools (#830)
- Bump github.com/stretchr/testify from 1.4.0 to 1.6.1 in /exporters/metric/prometheus (#822)
- Bump google.golang.org/grpc from 1.27.1 to 1.29.1 in /exporters/trace/zipkin (#820)
- Bump google.golang.org/grpc from 1.27.1 to 1.29.1 in /exporters/trace/jaeger (#831)
- Bump github.com/google/go-cmp from 0.4.0 to 0.5.0 (#836)
- Bump github.com/google/go-cmp from 0.4.0 to 0.5.0 in /exporters/trace/jaeger (#837)
- Bump github.com/google/go-cmp from 0.4.0 to 0.5.0 in /exporters/otlp (#839)
- Bump google.golang.org/api from 0.20.0 to 0.28.0 in /exporters/trace/jaeger (#843)
- Set span status from HTTP status code in the othttp instrumentation. (#832)
- Fixed typo in push controller comment. (#834)
- The `Aggregator` testing has been updated and cleaned. (#812)
- `metric.Number(0)` expressions are replaced by `0` where possible. (#812)
- Fixed `global` `handler_test.go` test failure. #804
- Fixed `BatchSpanProcessor.Shutdown` to wait until all spans are processed. (#766)
- Fixed OTLP example's accidental early close of exporter. (#807)
- Ensure zipkin exporter reads and closes response body. (#788)
- Update instrumentation to use `api/standard` keys instead of custom keys. (#782)
- Clean up tools and RELEASING documentation. (#762)

## [0.6.0] - 2020-05-21

### Added

- Support for `Resource`s in the prometheus exporter. (#757)
- New pull controller. (#751)
- New `UpDownSumObserver` instrument. (#750)
- OpenTelemetry collector demo. (#711)
- New `SumObserver` instrument. (#747)
- New `UpDownCounter` instrument. (#745)
- New timeout `Option` and configuration function `WithTimeout` to the push controller. (#742)
- New `api/standards` package to implement semantic conventions and standard key-value generation. (#731)

### Changed

- Rename `Register*` functions in the metric API to `New*` for all `Observer` instruments. (#761)
- Use `[]float64` for histogram boundaries, not `[]metric.Number`. (#758)
- Change OTLP example to use exporter as a trace `Syncer` instead of as an unneeded `Batcher`. (#756)
- Replace `WithResourceAttributes()` with `WithResource()` in the trace SDK. (#754)
- The prometheus exporter now uses the new pull controller. (#751)
- Rename `ScheduleDelayMillis` to `BatchTimeout` in the trace `BatchSpanProcessor`.(#752)
- Support use of synchronous instruments in asynchronous callbacks (#725)
- Move `Resource` from the `Export` method parameter into the metric export `Record`. (#739)
- Rename `Observer` instrument to `ValueObserver`. (#734)
- The push controller now has a method (`Provider()`) to return a `metric.Provider` instead of the old `Meter` method that acted as a `metric.Provider`. (#738)
- Replace `Measure` instrument by `ValueRecorder` instrument. (#732)
- Rename correlation context header from `"Correlation-Context"` to `"otcorrelations"` to match the OpenTelemetry specification. 727)

### Fixed

- Ensure gRPC `ClientStream` override methods do not panic in grpctrace package. (#755)
- Disable parts of `BatchSpanProcessor` test until a fix is found. (#743)
- Fix `string` case in `kv` `Infer` function. (#746)
- Fix panic in grpctrace client interceptors. (#740)
- Refactor the `api/metrics` push controller and add `CheckpointSet` synchronization. (#737)
- Rewrite span batch process queue batching logic. (#719)
- Remove the push controller named Meter map. (#738)
- Fix Histogram aggregator initial state (fix #735). (#736)
- Ensure golang alpine image is running `golang-1.14` for examples. (#733)
- Added test for grpctrace `UnaryInterceptorClient`. (#695)
- Rearrange `api/metric` code layout. (#724)

## [0.5.0] - 2020-05-13

### Added

- Batch `Observer` callback support. (#717)
- Alias `api` types to root package of project. (#696)
- Create basic `othttp.Transport` for simple client instrumentation. (#678)
- `SetAttribute(string, interface{})` to the trace API. (#674)
- Jaeger exporter option that allows user to specify custom http client. (#671)
- `Stringer` and `Infer` methods to `key`s. (#662)

### Changed

- Rename `NewKey` in the `kv` package to just `Key`. (#721)
- Move `core` and `key` to `kv` package. (#720)
- Make the metric API `Meter` a `struct` so the abstract `MeterImpl` can be passed and simplify implementation. (#709)
- Rename SDK `Batcher` to `Integrator` to match draft OpenTelemetry SDK specification. (#710)
- Rename SDK `Ungrouped` integrator to `simple.Integrator` to match draft OpenTelemetry SDK specification. (#710)
- Rename SDK `SDK` `struct` to `Accumulator` to match draft OpenTelemetry SDK specification. (#710)
- Move `Number` from `core` to `api/metric` package. (#706)
- Move `SpanContext` from `core` to `trace` package. (#692)
- Change traceparent header from `Traceparent` to `traceparent` to implement the W3C specification. (#681)

### Fixed

- Update tooling to run generators in all submodules. (#705)
- gRPC interceptor regexp to match methods without a service name. (#683)
- Use a `const` for padding 64-bit B3 trace IDs. (#701)
- Update `mockZipkin` listen address from `:0` to `127.0.0.1:0`. (#700)
- Left-pad 64-bit B3 trace IDs with zero. (#698)
- Propagate at least the first W3C tracestate header. (#694)
- Remove internal `StateLocker` implementation. (#688)
- Increase instance size CI system uses. (#690)
- Add a `key` benchmark and use reflection in `key.Infer()`. (#679)
- Fix internal `global` test by using `global.Meter` with `RecordBatch()`. (#680)
- Reimplement histogram using mutex instead of `StateLocker`. (#669)
- Switch `MinMaxSumCount` to a mutex lock implementation instead of `StateLocker`. (#667)
- Update documentation to not include any references to `WithKeys`. (#672)
- Correct misspelling. (#668)
- Fix clobbering of the span context if extraction fails. (#656)
- Bump `golangci-lint` and work around the corrupting bug. (#666) (#670)

## [0.4.3] - 2020-04-24

### Added

- `Dockerfile` and `docker-compose.yml` to run example code. (#635)
- New `grpctrace` package that provides gRPC client and server interceptors for both unary and stream connections. (#621)
- New `api/label` package, providing common label set implementation. (#651)
- Support for JSON marshaling of `Resources`. (#654)
- `TraceID` and `SpanID` implementations for `Stringer` interface. (#642)
- `RemoteAddrKey` in the othttp plugin to include the HTTP client address in top-level spans. (#627)
- `WithSpanFormatter` option to the othttp plugin. (#617)
- Updated README to include section for compatible libraries and include reference to the contrib repository. (#612)
- The prometheus exporter now supports exporting histograms. (#601)
- A `String` method to the `Resource` to return a hashable identifier for a now unique resource. (#613)
- An `Iter` method to the `Resource` to return an array `AttributeIterator`. (#613)
- An `Equal` method to the `Resource` test the equivalence of resources. (#613)
- An iterable structure (`AttributeIterator`) for `Resource` attributes.

### Changed

- zipkin export's `NewExporter` now requires a `serviceName` argument to ensure this needed values is provided. (#644)
- Pass `Resources` through the metrics export pipeline. (#659)

### Removed

- `WithKeys` option from the metric API. (#639)

### Fixed

- Use the `label.Set.Equivalent` value instead of an encoding in the batcher. (#658)
- Correct typo `trace.Exporter` to `trace.SpanSyncer` in comments. (#653)
- Use type names for return values in jaeger exporter. (#648)
- Increase the visibility of the `api/key` package by updating comments and fixing usages locally. (#650)
- `Checkpoint` only after `Update`; Keep records in the `sync.Map` longer. (#647)
- Do not cache `reflect.ValueOf()` in metric Labels. (#649)
- Batch metrics exported from the OTLP exporter based on `Resource` and labels. (#626)
- Add error wrapping to the prometheus exporter. (#631)
- Update the OTLP exporter batching of traces to use a unique `string` representation of an associated `Resource` as the batching key. (#623)
- Update OTLP `SpanData` transform to only include the `ParentSpanID` if one exists. (#614)
- Update `Resource` internal representation to uniquely and reliably identify resources. (#613)
- Check return value from `CheckpointSet.ForEach` in prometheus exporter. (#622)
- Ensure spans created by httptrace client tracer reflect operation structure. (#618)
- Create a new recorder rather than reuse when multiple observations in same epoch for asynchronous instruments. #610
- The default port the OTLP exporter uses to connect to the OpenTelemetry collector is updated to match the one the collector listens on by default. (#611)


## [0.4.2] - 2020-03-31

### Fixed

- Fix `pre_release.sh` to update version in `sdk/opentelemetry.go`. (#607)
- Fix time conversion from internal to OTLP in OTLP exporter. (#606)

## [0.4.1] - 2020-03-31

### Fixed

- Update `tag.sh` to create signed tags. (#604)

## [0.4.0] - 2020-03-30

### Added

- New API package `api/metric/registry` that exposes a `MeterImpl` wrapper for use by SDKs to generate unique instruments. (#580)
- Script to verify examples after a new release. (#579)

### Removed

- The dogstatsd exporter due to lack of support.
   This additionally removes support for statsd. (#591)
- `LabelSet` from the metric API.
   This is replaced by a `[]core.KeyValue` slice. (#595)
- `Labels` from the metric API's `Meter` interface. (#595)

### Changed

- The metric `export.Labels` became an interface which the SDK implements and the `export` package provides a simple, immutable implementation of this interface intended for testing purposes. (#574)
- Renamed `internal/metric.Meter` to `MeterImpl`. (#580)
- Renamed `api/global/internal.obsImpl` to `asyncImpl`. (#580)

### Fixed

- Corrected missing return in mock span. (#582)
- Update License header for all source files to match CNCF guidelines and include a test to ensure it is present. (#586) (#596)
- Update to v0.3.0 of the OTLP in the OTLP exporter. (#588)
- Update pre-release script to be compatible between GNU and BSD based systems. (#592)
- Add a `RecordBatch` benchmark. (#594)
- Moved span transforms of the OTLP exporter to the internal package. (#593)
- Build both go-1.13 and go-1.14 in circleci to test for all supported versions of Go. (#569)
- Removed unneeded allocation on empty labels in OLTP exporter. (#597)
- Update `BatchedSpanProcessor` to process the queue until no data but respect max batch size. (#599)
- Update project documentation godoc.org links to pkg.go.dev. (#602)

## [0.3.0] - 2020-03-21

This is a first official beta release, which provides almost fully complete metrics, tracing, and context propagation functionality.
There is still a possibility of breaking changes.

### Added

- Add `Observer` metric instrument. (#474)
- Add global `Propagators` functionality to enable deferred initialization for propagators registered before the first Meter SDK is installed. (#494)
- Simplified export setup pipeline for the jaeger exporter to match other exporters. (#459)
- The zipkin trace exporter. (#495)
- The OTLP exporter to export metric and trace telemetry to the OpenTelemetry collector. (#497) (#544) (#545)
- The `StatusMessage` field was add to the trace `Span`. (#524)
- Context propagation in OpenTracing bridge in terms of OpenTelemetry context propagation. (#525)
- The `Resource` type was added to the SDK. (#528)
- The global API now supports a `Tracer` and `Meter` function as shortcuts to getting a global `*Provider` and calling these methods directly. (#538)
- The metric API now defines a generic `MeterImpl` interface to support general purpose `Meter` construction.
   Additionally, `SyncImpl` and `AsyncImpl` are added to support general purpose instrument construction. (#560)
- A metric `Kind` is added to represent the `MeasureKind`, `ObserverKind`, and `CounterKind`. (#560)
- Scripts to better automate the release process. (#576)

### Changed

- Default to to use `AlwaysSampler` instead of `ProbabilitySampler` to match OpenTelemetry specification. (#506)
- Renamed `AlwaysSampleSampler` to `AlwaysOnSampler` in the trace API. (#511)
- Renamed `NeverSampleSampler` to `AlwaysOffSampler` in the trace API. (#511)
- The `Status` field of the `Span` was changed to `StatusCode` to disambiguate with the added `StatusMessage`. (#524)
- Updated the trace `Sampler` interface conform to the OpenTelemetry specification. (#531)
- Rename metric API `Options` to `Config`. (#541)
- Rename metric `Counter` aggregator to be `Sum`. (#541)
- Unify metric options into `Option` from instrument specific options. (#541)
- The trace API's `TraceProvider` now support `Resource`s. (#545)
- Correct error in zipkin module name. (#548)
- The jaeger trace exporter now supports `Resource`s. (#551)
- Metric SDK now supports `Resource`s.
   The `WithResource` option was added to configure a `Resource` on creation and the `Resource` method was added to the metric `Descriptor` to return the associated `Resource`. (#552)
- Replace `ErrNoLastValue` and `ErrEmptyDataSet` by `ErrNoData` in the metric SDK. (#557)
- The stdout trace exporter now supports `Resource`s. (#558)
- The metric `Descriptor` is now included at the API instead of the SDK. (#560)
- Replace `Ordered` with an iterator in `export.Labels`. (#567)

### Removed

- The vendor specific Stackdriver. It is now hosted on 3rd party vendor infrastructure. (#452)
- The `Unregister` method for metric observers as it is not in the OpenTelemetry specification. (#560)
- `GetDescriptor` from the metric SDK. (#575)
- The `Gauge` instrument from the metric API. (#537)

### Fixed

- Make histogram aggregator checkpoint consistent. (#438)
- Update README with import instructions and how to build and test. (#505)
- The default label encoding was updated to be unique. (#508)
- Use `NewRoot` in the othttp plugin for public endpoints. (#513)
- Fix data race in `BatchedSpanProcessor`. (#518)
- Skip test-386 for Mac OS 10.15.x (Catalina and upwards). #521
- Use a variable-size array to represent ordered labels in maps. (#523)
- Update the OTLP protobuf and update changed import path. (#532)
- Use `StateLocker` implementation in `MinMaxSumCount`. (#546)
- Eliminate goroutine leak in histogram stress test. (#547)
- Update OTLP exporter with latest protobuf. (#550)
- Add filters to the othttp plugin. (#556)
- Provide an implementation of the `Header*` filters that do not depend on Go 1.14. (#565)
- Encode labels once during checkpoint.
   The checkpoint function is executed in a single thread so we can do the encoding lazily before passing the encoded version of labels to the exporter.
   This is a cheap and quick way to avoid encoding the labels on every collection interval. (#572)
- Run coverage over all packages in `COVERAGE_MOD_DIR`. (#573)

## [0.2.3] - 2020-03-04

### Added

- `RecordError` method on `Span`s in the trace API to Simplify adding error events to spans. (#473)
- Configurable push frequency for exporters setup pipeline. (#504)

### Changed

- Rename the `exporter` directory to `exporters`.
   The `go.opentelemetry.io/otel/exporter/trace/jaeger` package was mistakenly released with a `v1.0.0` tag instead of `v0.1.0`.
   This resulted in all subsequent releases not becoming the default latest.
   A consequence of this was that all `go get`s pulled in the incompatible `v0.1.0` release of that package when pulling in more recent packages from other otel packages.
   Renaming the `exporter` directory to `exporters` fixes this issue by renaming the package and therefore clearing any existing dependency tags.
   Consequentially, this action also renames *all* exporter packages. (#502)

### Removed

- The `CorrelationContextHeader` constant in the `correlation` package is no longer exported. (#503)

## [0.2.2] - 2020-02-27

### Added

- `HTTPSupplier` interface in the propagation API to specify methods to retrieve and store a single value for a key to be associated with a carrier. (#467)
- `HTTPExtractor` interface in the propagation API to extract information from an `HTTPSupplier` into a context. (#467)
- `HTTPInjector` interface in the propagation API to inject information into an `HTTPSupplier.` (#467)
- `Config` and configuring `Option` to the propagator API. (#467)
- `Propagators` interface in the propagation API to contain the set of injectors and extractors for all supported carrier formats. (#467)
- `HTTPPropagator` interface in the propagation API to inject and extract from an `HTTPSupplier.` (#467)
- `WithInjectors` and `WithExtractors` functions to the propagator API to configure injectors and extractors to use. (#467)
- `ExtractHTTP` and `InjectHTTP` functions to apply configured HTTP extractors and injectors to a passed context. (#467)
- Histogram aggregator. (#433)
- `DefaultPropagator` function and have it return `trace.TraceContext` as the default context propagator. (#456)
- `AlwaysParentSample` sampler to the trace API. (#455)
- `WithNewRoot` option function to the trace API to specify the created span should be considered a root span. (#451)


### Changed

- Renamed `WithMap` to `ContextWithMap` in the correlation package. (#481)
- Renamed `FromContext` to `MapFromContext` in the correlation package. (#481)
- Move correlation context propagation to correlation package. (#479)
- Do not default to putting remote span context into links. (#480)
- Propagators extrac
- `Tracer.WithSpan` updated to accept `StartOptions`. (#472)
- Renamed `MetricKind` to `Kind` to not stutter in the type usage. (#432)
- Renamed the `export` package to `metric` to match directory structure. (#432)
- Rename the `api/distributedcontext` package to `api/correlation`. (#444)
- Rename the `api/propagators` package to `api/propagation`. (#444)
- Move the propagators from the `propagators` package into the `trace` API package. (#444)
- Update `Float64Gauge`, `Int64Gauge`, `Float64Counter`, `Int64Counter`, `Float64Measure`, and `Int64Measure` metric methods to use value receivers instead of pointers. (#462)
- Moved all dependencies of tools package to a tools directory. (#466)

### Removed

- Binary propagators. (#467)
- NOOP propagator. (#467)

### Fixed

- Upgraded `github.com/golangci/golangci-lint` from `v1.21.0` to `v1.23.6` in `tools/`. (#492)
- Fix a possible nil-dereference crash (#478)
- Correct comments for `InstallNewPipeline` in the stdout exporter. (#483)
- Correct comments for `InstallNewPipeline` in the dogstatsd exporter. (#484)
- Correct comments for `InstallNewPipeline` in the prometheus exporter. (#482)
- Initialize `onError` based on `Config` in prometheus exporter. (#486)
- Correct module name in prometheus exporter README. (#475)
- Removed tracer name prefix from span names. (#430)
- Fix `aggregator_test.go` import package comment. (#431)
- Improved detail in stdout exporter. (#436)
- Fix a dependency issue (generate target should depend on stringer, not lint target) in Makefile. (#442)
- Reorders the Makefile targets within `precommit` target so we generate files and build the code before doing linting, so we can get much nicer errors about syntax errors from the compiler. (#442)
- Reword function documentation in gRPC plugin. (#446)
- Send the `span.kind` tag to Jaeger from the jaeger exporter. (#441)
- Fix `metadataSupplier` in the jaeger exporter to overwrite the header if existing instead of appending to it. (#441)
- Upgraded to Go 1.13 in CI. (#465)
- Correct opentelemetry.io URL in trace SDK documentation. (#464)
- Refactored reference counting logic in SDK determination of stale records. (#468)
- Add call to `runtime.Gosched` in instrument `acquireHandle` logic to not block the collector. (#469)

## [0.2.1.1] - 2020-01-13

### Fixed

- Use stateful batcher on Prometheus exporter fixing regresion introduced in #395. (#428)

## [0.2.1] - 2020-01-08

### Added

- Global meter forwarding implementation.
   This enables deferred initialization for metric instruments registered before the first Meter SDK is installed. (#392)
- Global trace forwarding implementation.
   This enables deferred initialization for tracers registered before the first Trace SDK is installed. (#406)
- Standardize export pipeline creation in all exporters. (#395)
- A testing, organization, and comments for 64-bit field alignment. (#418)
- Script to tag all modules in the project. (#414)

### Changed

- Renamed `propagation` package to `propagators`. (#362)
- Renamed `B3Propagator` propagator to `B3`. (#362)
- Renamed `TextFormatPropagator` propagator to `TextFormat`. (#362)
- Renamed `BinaryPropagator` propagator to `Binary`. (#362)
- Renamed `BinaryFormatPropagator` propagator to `BinaryFormat`. (#362)
- Renamed `NoopTextFormatPropagator` propagator to `NoopTextFormat`. (#362)
- Renamed `TraceContextPropagator` propagator to `TraceContext`. (#362)
- Renamed `SpanOption` to `StartOption` in the trace API. (#369)
- Renamed `StartOptions` to `StartConfig` in the trace API. (#369)
- Renamed `EndOptions` to `EndConfig` in the trace API. (#369)
- `Number` now has a pointer receiver for its methods. (#375)
- Renamed `CurrentSpan` to `SpanFromContext` in the trace API. (#379)
- Renamed `SetCurrentSpan` to `ContextWithSpan` in the trace API. (#379)
- Renamed `Message` in Event to `Name` in the trace API. (#389)
- Prometheus exporter no longer aggregates metrics, instead it only exports them. (#385)
- Renamed `HandleImpl` to `BoundInstrumentImpl` in the metric API. (#400)
- Renamed `Float64CounterHandle` to `Float64CounterBoundInstrument` in the metric API. (#400)
- Renamed `Int64CounterHandle` to `Int64CounterBoundInstrument` in the metric API. (#400)
- Renamed `Float64GaugeHandle` to `Float64GaugeBoundInstrument` in the metric API. (#400)
- Renamed `Int64GaugeHandle` to `Int64GaugeBoundInstrument` in the metric API. (#400)
- Renamed `Float64MeasureHandle` to `Float64MeasureBoundInstrument` in the metric API. (#400)
- Renamed `Int64MeasureHandle` to `Int64MeasureBoundInstrument` in the metric API. (#400)
- Renamed `Release` method for bound instruments in the metric API to `Unbind`. (#400)
- Renamed `AcquireHandle` method for bound instruments in the metric API to `Bind`. (#400)
- Renamed the `File` option in the stdout exporter to `Writer`. (#404)
- Renamed all `Options` to `Config` for all metric exports where this wasn't already the case.

### Fixed

- Aggregator import path corrected. (#421)
- Correct links in README. (#368)
- The README was updated to match latest code changes in its examples. (#374)
- Don't capitalize error statements. (#375)
- Fix ignored errors. (#375)
- Fix ambiguous variable naming. (#375)
- Removed unnecessary type casting. (#375)
- Use named parameters. (#375)
- Updated release schedule. (#378)
- Correct http-stackdriver example module name. (#394)
- Removed the `http.request` span in `httptrace` package. (#397)
- Add comments in the metrics SDK (#399)
- Initialize checkpoint when creating ddsketch aggregator to prevent panic when merging into a empty one. (#402) (#403)
- Add documentation of compatible exporters in the README. (#405)
- Typo fix. (#408)
- Simplify span check logic in SDK tracer implementation. (#419)

## [0.2.0] - 2019-12-03

### Added

- Unary gRPC tracing example. (#351)
- Prometheus exporter. (#334)
- Dogstatsd metrics exporter. (#326)

### Changed

- Rename `MaxSumCount` aggregation to `MinMaxSumCount` and add the `Min` interface for this aggregation. (#352)
- Rename `GetMeter` to `Meter`. (#357)
- Rename `HTTPTraceContextPropagator` to `TraceContextPropagator`. (#355)
- Rename `HTTPB3Propagator` to `B3Propagator`. (#355)
- Rename `HTTPTraceContextPropagator` to `TraceContextPropagator`. (#355)
- Move `/global` package to `/api/global`. (#356)
- Rename `GetTracer` to `Tracer`. (#347)

### Removed

- `SetAttribute` from the `Span` interface in the trace API. (#361)
- `AddLink` from the `Span` interface in the trace API. (#349)
- `Link` from the `Span` interface in the trace API. (#349)

### Fixed

- Exclude example directories from coverage report. (#365)
- Lint make target now implements automatic fixes with `golangci-lint` before a second run to report the remaining issues. (#360)
- Drop `GO111MODULE` environment variable in Makefile as Go 1.13 is the project specified minimum version and this is environment variable is not needed for that version of Go. (#359)
- Run the race checker for all test. (#354)
- Redundant commands in the Makefile are removed. (#354)
- Split the `generate` and `lint` targets of the Makefile. (#354)
- Renames `circle-ci` target to more generic `ci` in Makefile. (#354)
- Add example Prometheus binary to gitignore. (#358)
- Support negative numbers with the `MaxSumCount`. (#335)
- Resolve race conditions in `push_test.go` identified in #339. (#340)
- Use `/usr/bin/env bash` as a shebang in scripts rather than `/bin/bash`. (#336)
- Trace benchmark now tests both `AlwaysSample` and `NeverSample`.
   Previously it was testing `AlwaysSample` twice. (#325)
- Trace benchmark now uses a `[]byte` for `TraceID` to fix failing test. (#325)
- Added a trace benchmark to test variadic functions in `setAttribute` vs `setAttributes` (#325)
- The `defaultkeys` batcher was only using the encoded label set as its map key while building a checkpoint.
   This allowed distinct label sets through, but any metrics sharing a label set could be overwritten or merged incorrectly.
   This was corrected. (#333)


## [0.1.2] - 2019-11-18

### Fixed

- Optimized the `simplelru` map for attributes to reduce the number of allocations. (#328)
- Removed unnecessary unslicing of parameters that are already a slice. (#324)

## [0.1.1] - 2019-11-18

This release contains a Metrics SDK with stdout exporter and supports basic aggregations such as counter, gauges, array, maxsumcount, and ddsketch.

### Added

- Metrics stdout export pipeline. (#265)
- Array aggregation for raw measure metrics. (#282)
- The core.Value now have a `MarshalJSON` method. (#281)

### Removed

- `WithService`, `WithResources`, and `WithComponent` methods of tracers. (#314)
- Prefix slash in `Tracer.Start()` for the Jaeger example. (#292)

### Changed

- Allocation in LabelSet construction to reduce GC overhead. (#318)
- `trace.WithAttributes` to append values instead of replacing (#315)
- Use a formula for tolerance in sampling tests. (#298)
- Move export types into trace and metric-specific sub-directories. (#289)
- `SpanKind` back to being based on an `int` type. (#288)

### Fixed

- URL to OpenTelemetry website in README. (#323)
- Name of othttp default tracer. (#321)
- `ExportSpans` for the stackdriver exporter now handles `nil` context. (#294)
- CI modules cache to correctly restore/save from/to the cache. (#316)
- Fix metric SDK race condition between `LoadOrStore` and the assignment `rec.recorder = i.meter.exporter.AggregatorFor(rec)`. (#293)
- README now reflects the new code structure introduced with these changes. (#291)
- Make the basic example work. (#279)

## [0.1.0] - 2019-11-04

This is the first release of open-telemetry go library.
It contains api and sdk for trace and meter.

### Added

- Initial OpenTelemetry trace and metric API prototypes.
- Initial OpenTelemetry trace, metric, and export SDK packages.
- A wireframe bridge to support compatibility with OpenTracing.
- Example code for a basic, http-stackdriver, http, jaeger, and named tracer setup.
- Exporters for Jaeger, Stackdriver, and stdout.
- Propagators for binary, B3, and trace-context protocols.
- Project information and guidelines in the form of a README and CONTRIBUTING.
- Tools to build the project and a Makefile to automate the process.
- Apache-2.0 license.
- CircleCI build CI manifest files.
- CODEOWNERS file to track owners of this project.


[Unreleased]: https://github.com/open-telemetry/opentelemetry-go/compare/v0.15.0...HEAD
[0.15.0]: https://github.com/open-telemetry/opentelemetry-go/releases/tag/v0.15.0
[0.14.0]: https://github.com/open-telemetry/opentelemetry-go/releases/tag/v0.14.0
[0.13.0]: https://github.com/open-telemetry/opentelemetry-go/releases/tag/v0.13.0
[0.12.0]: https://github.com/open-telemetry/opentelemetry-go/releases/tag/v0.12.0
[0.11.0]: https://github.com/open-telemetry/opentelemetry-go/releases/tag/v0.11.0
[0.10.0]: https://github.com/open-telemetry/opentelemetry-go/releases/tag/v0.10.0
[0.9.0]: https://github.com/open-telemetry/opentelemetry-go/releases/tag/v0.9.0
[0.8.0]: https://github.com/open-telemetry/opentelemetry-go/releases/tag/v0.8.0
[0.7.0]: https://github.com/open-telemetry/opentelemetry-go/releases/tag/v0.7.0
[0.6.0]: https://github.com/open-telemetry/opentelemetry-go/releases/tag/v0.6.0
[0.5.0]: https://github.com/open-telemetry/opentelemetry-go/releases/tag/v0.5.0
[0.4.3]: https://github.com/open-telemetry/opentelemetry-go/releases/tag/v0.4.3
[0.4.2]: https://github.com/open-telemetry/opentelemetry-go/releases/tag/v0.4.2
[0.4.1]: https://github.com/open-telemetry/opentelemetry-go/releases/tag/v0.4.1
[0.4.0]: https://github.com/open-telemetry/opentelemetry-go/releases/tag/v0.4.0
[0.3.0]: https://github.com/open-telemetry/opentelemetry-go/releases/tag/v0.3.0
[0.2.3]: https://github.com/open-telemetry/opentelemetry-go/releases/tag/v0.2.3
[0.2.2]: https://github.com/open-telemetry/opentelemetry-go/releases/tag/v0.2.2
[0.2.1.1]: https://github.com/open-telemetry/opentelemetry-go/releases/tag/v0.2.1.1
[0.2.1]: https://github.com/open-telemetry/opentelemetry-go/releases/tag/v0.2.1
[0.2.0]: https://github.com/open-telemetry/opentelemetry-go/releases/tag/v0.2.0
[0.1.2]: https://github.com/open-telemetry/opentelemetry-go/releases/tag/v0.1.2
[0.1.1]: https://github.com/open-telemetry/opentelemetry-go/releases/tag/v0.1.1
[0.1.0]: https://github.com/open-telemetry/opentelemetry-go/releases/tag/v0.1.0<|MERGE_RESOLUTION|>--- conflicted
+++ resolved
@@ -25,11 +25,8 @@
 - `NewExporter` from `exporters/otlp` now takes a `ProtocolDriver` as a parameter. (#1369)
 - Many OTLP Exporter options became gRPC ProtocolDriver options. (#1369)
 - Unify endpoint API that related to OTel exporter. (#1401)
-<<<<<<< HEAD
+- Metric aggregator Count() and histogram Bucket.Counts are consistently `uint64`. (1430)
 - Histogram aggregator accepts functional options, uses default boundaries if none given. (#1434)
-=======
-- Metric aggregator Count() and histogram Bucket.Counts are consistently `uint64`. (1430)
->>>>>>> fe9d1f7e
 
 ### Removed
 
