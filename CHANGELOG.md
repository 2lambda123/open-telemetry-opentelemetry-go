--- conflicted
+++ resolved
@@ -31,13 +31,10 @@
   It can be used to decode a `TraceState` from a `tracestate` header string value. (#1937)
 - The `Len` method is added to the `TraceState` type in the `go.opentelemetry.io/otel/trace` package.
   This method returns the number of list-members the `TraceState` holds. (#1937)
-<<<<<<< HEAD
+- Creates package `go.opentelemetry.io/otel/exporters/otlp/otlptrace` that defines a trace exporter that uses a `otlptrace.Client` to send data.
+  Creates package `go.opentelemetry.io/otel/exporters/otlp/otlptrace/otlptracegrpc` implementing a gRPC `otlptrace.Client` and offers convenience functions, `NewExportPipeline` and `InstallNewPipeline`, to setup and install a `otlptrace.Exporter` in tracing .(#1922)
 - Added `WithOSDescription` resource configuration option to set OS (Operating System) description resource attribute (`os.description`). (#1840)
 - Added `WithOS` resource configuration option to set all OS (Operating System) resource attributes at once. (#1840)
-=======
-- Creates package `go.opentelemetry.io/otel/exporters/otlp/otlptrace` that defines a trace exporter that uses a `otlptrace.Client` to send data.
-  Creates package `go.opentelemetry.io/otel/exporters/otlp/otlptrace/otlptracegrpc` implementing a gRPC `otlptrace.Client` and offers convenience functions, `NewExportPipeline` and `InstallNewPipeline`, to setup and install a `otlptrace.Exporter` in tracing .(#1922)
->>>>>>> dfe2b6f1
 
 ### Changed
 
