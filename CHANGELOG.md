--- conflicted
+++ resolved
@@ -38,7 +38,16 @@
 - The Jaeger exporter now reports dropped attributes for a Span event in the exported log. (#1771)
 - Adds `k8s.node.name` and `k8s.node.uid` attribute keys to the `semconv` package. (#1789)
 - Adds `otlpgrpc.WithTimeout` option for configuring timeout to the otlp/gRPC exporter. (#1821)
-<<<<<<< HEAD
+- Added `WithOSType` resource configuration option to set OS (Operating System) type resource attribute (`os.type`). (#1788)
+- Added `WithProcess*` resource configuration options to set Process resource attributes. (#1788)
+  - `process.pid`
+  - `process.executable.name`
+  - `process.executable.path`
+  - `process.command_args`
+  - `process.owner`
+  - `process.runtime.name`
+  - `process.runtime.version`
+  - `process.runtime.description`
 - Adds `otlpgrpc.WithRetry`option for configuring the retry policy for transient errors on the otlp/gRPC exporter.(#1832)
   - The following status codes are defined as transient errors:
   | gRPC Status Code | Description |
@@ -53,18 +62,6 @@
   | 15 | Data Loss |
   | 16 | Unauthenticated |
 
-=======
-- Added `WithOSType` resource configuration option to set OS (Operating System) type resource attribute (`os.type`). (#1788)
-- Added `WithProcess*` resource configuration options to set Process resource attributes. (#1788)
-  - `process.pid`
-  - `process.executable.name`
-  - `process.executable.path`
-  - `process.command_args`
-  - `process.owner`
-  - `process.runtime.name`
-  - `process.runtime.version`
-  - `process.runtime.description`
->>>>>>> aa66fe75
 
 ### Fixed
 
