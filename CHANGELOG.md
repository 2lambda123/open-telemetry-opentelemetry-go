# Changelog

All notable changes to this project will be documented in this file.

The format is based on [Keep a Changelog](https://keepachangelog.com/en/1.0.0/).

This project adheres to [Semantic Versioning](https://semver.org/spec/v2.0.0.html).

## [Unreleased]

### Added

- The Zipkin exporter now has `NewExportPipeline` and `InstallNewPipeline` constructor functions to match the common pattern.
    These function build a new exporter with default SDK options and register the exporter with the `global` package respectively. (#944)

### Changed

- Replace the `RegisterGlobal` `Option` in the Jaeger exporter with an `InstallNewPipeline` constructor function.
   This matches the other exporter constructor patterns and will register a new exporter after building it with default configuration. (#944)
- The trace (`go.opentelemetry.io/otel/exporters/trace/stdout`) and metric (`go.opentelemetry.io/otel/exporters/metric/stdout`) `stdout` exporters are now merged into a single exporter at `go.opentelemetry.io/otel/exporters/stdout`.
   This new exporter was made into its own Go module to follow the pattern of all exporters and decouple it from the `go.opentelemetry.io/otel` module. (#956)
- The `go.opentelemetry.io/otel/api/kv/value` package was merged into the parent `go.opentelemetry.io/otel/api/kv` package. (#968)
  - `value.Bool` was replaced with `kv.BoolValue`.
  - `value.Int64` was replaced with `kv.Int64Value`.
  - `value.Uint64` was replaced with `kv.Uint64Value`.
  - `value.Float64` was replaced with `kv.Float64Value`.
  - `value.Int32` was replaced with `kv.Int32Value`.
  - `value.Uint32` was replaced with `kv.Uint32Value`.
  - `value.Float32` was replaced with `kv.Float32Value`.
  - `value.String` was replaced with `kv.StringValue`.
  - `value.Int` was replaced with `kv.IntValue`.
  - `value.Uint` was replaced with `kv.UintValue`.
  - `value.Array` was replaced with `kv.ArrayValue`.
- Rename `Infer` to `Any` in the `go.opentelemetry.io/otel/api/kv` package. (#972)
- Rename `go.opentelemetry.io/otel/sdk/metric/aggregator/test` package to `go.opentelemetry.io/otel/sdk/metric/aggregator/aggregatortest`. (#980)

### Removed

- The `IndexedAttribute` function from the `go.opentelemetry.io/otel/api/label` package was removed in favor of `IndexedLabel` which it was synonymous with. (#970)

### Fixed

- Bump github.com/golangci/golangci-lint from 1.28.3 to 1.29.0 in /tools. (#953)
- Bump github.com/google/go-cmp from 0.5.0 to 0.5.1. (#957)
- Use `global.Handle` for span export errors in the OTLP exporter. (#946)
- Correct Go language formatting in the README documentation. (#961)
- Remove default SDK dependencies from the `go.opentelemetry.io/otel/api` package. (#977)
- Remove default SDK dependencies from the `go.opentelemetry.io/otel/instrumentation` package. (#983)
<<<<<<< HEAD
=======
- Move documented examples for `go.opentelemetry.io/otel/instrumentation/grpctrace` interceptors into Go example tests. (#984)
>>>>>>> d6bf2fbf

## [0.9.0] - 2020-07-20

### Added

- A new Resource Detector interface is included to allow resources to be automatically detected and included. (#939)
- A Detector to automatically detect resources from an environment variable. (#939)
- Github action to generate protobuf Go bindings locally in `internal/opentelemetry-proto-gen`. (#938)
- OTLP .proto files from `open-telemetry/opentelemetry-proto` imported as a git submodule under `internal/opentelemetry-proto`.
   References to `github.com/open-telemetry/opentelemetry-proto` changed to `go.opentelemetry.io/otel/internal/opentelemetry-proto-gen`. (#942)

### Changed

- Non-nil value `struct`s for key-value pairs will be marshalled using JSON rather than `Sprintf`. (#948)

### Removed

- Removed dependency on `github.com/open-telemetry/opentelemetry-collector`. (#943)

## [0.8.0] - 2020-07-09

### Added

- The `B3Encoding` type to represent the B3 encoding(s) the B3 propagator can inject.
   A value for HTTP supported encodings (Multiple Header: `MultipleHeader`, Single Header: `SingleHeader`) are included. (#882)
- The `FlagsDeferred` trace flag to indicate if the trace sampling decision has been deferred. (#882)
- The `FlagsDebug` trace flag to indicate if the trace is a debug trace. (#882)
- Add `peer.service` semantic attribute. (#898)
- Add database-specific semantic attributes. (#899)
- Add semantic convention for `faas.coldstart` and `container.id`. (#909)
- Add http content size semantic conventions. (#905)
- Include `http.request_content_length` in HTTP request basic attributes. (#905)
- Add semantic conventions for operating system process resource attribute keys. (#919)
- The Jaeger exporter now has a `WithBatchMaxCount` option to specify the maximum number of spans sent in a batch. (#931)

### Changed

- Update `CONTRIBUTING.md` to ask for updates to `CHANGELOG.md` with each pull request. (#879)
- Use lowercase header names for B3 Multiple Headers. (#881)
- The B3 propagator `SingleHeader` field has been replaced with `InjectEncoding`.
   This new field can be set to combinations of the `B3Encoding` bitmasks and will inject trace information in these encodings.
   If no encoding is set, the propagator will default to `MultipleHeader` encoding. (#882)
- The B3 propagator now extracts from either HTTP encoding of B3 (Single Header or Multiple Header) based on what is contained in the header.
   Preference is given to Single Header encoding with Multiple Header being the fallback if Single Header is not found or is invalid.
   This behavior change is made to dynamically support all correctly encoded traces received instead of having to guess the expected encoding prior to receiving. (#882)
- Extend semantic conventions for RPC. (#900)
- To match constant naming conventions in the `api/standard` package, the `FaaS*` key names are appended with a suffix of `Key`. (#920)
  - `"api/standard".FaaSName` -> `FaaSNameKey`
  - `"api/standard".FaaSID` -> `FaaSIDKey`
  - `"api/standard".FaaSVersion` -> `FaaSVersionKey`
  - `"api/standard".FaaSInstance` -> `FaaSInstanceKey`

### Removed

- The `FlagsUnused` trace flag is removed.
   The purpose of this flag was to act as the inverse of `FlagsSampled`, the inverse of `FlagsSampled` is used instead. (#882)
- The B3 header constants (`B3SingleHeader`, `B3DebugFlagHeader`, `B3TraceIDHeader`, `B3SpanIDHeader`, `B3SampledHeader`, `B3ParentSpanIDHeader`) are removed.
   If B3 header keys are needed [the authoritative OpenZipkin package constants](https://pkg.go.dev/github.com/openzipkin/zipkin-go@v0.2.2/propagation/b3?tab=doc#pkg-constants) should be used instead. (#882)

### Fixed

- The B3 Single Header name is now correctly `b3` instead of the previous `X-B3`. (#881)
- The B3 propagator now correctly supports sampling only values (`b3: 0`, `b3: 1`, or `b3: d`) for a Single B3 Header. (#882)
- The B3 propagator now propagates the debug flag.
   This removes the behavior of changing the debug flag into a set sampling bit.
   Instead, this now follow the B3 specification and omits the `X-B3-Sampling` header. (#882)
- The B3 propagator now tracks "unset" sampling state (meaning "defer the decision") and does not set the `X-B3-Sampling` header when injecting. (#882)
- Bump github.com/itchyny/gojq from 0.10.3 to 0.10.4 in /tools. (#883)
- Bump github.com/opentracing/opentracing-go from v1.1.1-0.20190913142402-a7454ce5950e to v1.2.0. (#885)
- The tracing time conversion for OTLP spans is now correctly set to `UnixNano`. (#896)
- Ensure span status is not set to `Unknown` when no HTTP status code is provided as it is assumed to be `200 OK`. (#908)
- Ensure `httptrace.clientTracer` closes `http.headers` span. (#912)
- Prometheus exporter will not apply stale updates or forget inactive metrics. (#903)
- Add test for api.standard `HTTPClientAttributesFromHTTPRequest`. (#905)
- Bump github.com/golangci/golangci-lint from 1.27.0 to 1.28.1 in /tools. (#901, #913)
- Update otel-colector example to use the v0.5.0 collector. (#915)
- The `grpctrace` instrumentation uses a span name conforming to the OpenTelemetry semantic conventions (does not contain a leading slash (`/`)). (#922)
- The `grpctrace` instrumentation includes an `rpc.method` attribute now set to the gRPC method name. (#900, #922)
- The `grpctrace` instrumentation `rpc.service` attribute now contains the package name if one exists.
   This is in accordance with OpenTelemetry semantic conventions. (#922)
- Correlation Context extractor will no longer insert an empty map into the returned context when no valid values are extracted. (#923)
- Bump google.golang.org/api from 0.28.0 to 0.29.0 in /exporters/trace/jaeger. (#925)
- Bump github.com/itchyny/gojq from 0.10.4 to 0.11.0 in /tools. (#926)
- Bump github.com/golangci/golangci-lint from 1.28.1 to 1.28.2 in /tools. (#930)

## [0.7.0] - 2020-06-26

This release implements the v0.5.0 version of the OpenTelemetry specification.

### Added

- The othttp instrumentation now includes default metrics. (#861) 
- This CHANGELOG file to track all changes in the project going forward.
- Support for array type attributes. (#798)
- Apply transitive dependabot go.mod dependency updates as part of a new automatic Github workflow. (#844)
- Timestamps are now passed to exporters for each export. (#835)
- Add new `Accumulation` type to metric SDK to transport telemetry from `Accumulator`s to `Processor`s.
   This replaces the prior `Record` `struct` use for this purpose. (#835)
- New dependabot integration to automate package upgrades. (#814)
- `Meter` and `Tracer` implementations accept instrumentation version version as an optional argument.
   This instrumentation version is passed on to exporters. (#811) (#805) (#802)
- The OTLP exporter includes the instrumentation version in telemetry it exports. (#811)
- Environment variables for Jaeger exporter are supported. (#796)
- New `aggregation.Kind` in the export metric API. (#808)
- New example that uses OTLP and the collector. (#790)
- Handle errors in the span `SetName` during span initialization. (#791)
- Default service config to enable retries for retry-able failed requests in the OTLP exporter and an option to override this default. (#777)
- New `go.opentelemetry.io/otel/api/oterror` package to uniformly support error handling and definitions for the project. (#778)
- New `global` default implementation of the `go.opentelemetry.io/otel/api/oterror.Handler` interface to be used to handle errors prior to an user defined `Handler`.
   There is also functionality for the user to register their `Handler` as well as a convenience function `Handle` to handle an error with this global `Handler`(#778)
- Options to specify propagators for httptrace and grpctrace instrumentation. (#784)
- The required `application/json` header for the Zipkin exporter is included in all exports. (#774)
- Integrate HTTP semantics helpers from the contrib repository into the `api/standard` package. #769

### Changed

- Rename `Integrator` to `Processor` in the metric SDK. (#863)
- Rename `AggregationSelector` to `AggregatorSelector`. (#859)
- Rename `SynchronizedCopy` to `SynchronizedMove`. (#858)
- Rename `simple` integrator to `basic` integrator. (#857)
- Merge otlp collector examples. (#841)
- Change the metric SDK to support cumulative, delta, and pass-through exporters directly.
   With these changes, cumulative and delta specific exporters are able to request the correct kind of aggregation from the SDK. (#840)
- The `Aggregator.Checkpoint` API is renamed to `SynchronizedCopy` and adds an argument, a different `Aggregator` into which the copy is stored. (#812)
- The `export.Aggregator` contract is that `Update()` and `SynchronizedCopy()` are synchronized with each other.
   All the aggregation interfaces (`Sum`, `LastValue`, ...) are not meant to be synchronized, as the caller is expected to synchronize aggregators at a higher level after the `Accumulator`.
   Some of the `Aggregators` used unnecessary locking and that has been cleaned up. (#812)
- Use of `metric.Number` was replaced by `int64` now that we use `sync.Mutex` in the `MinMaxSumCount` and `Histogram` `Aggregators`. (#812)
- Replace `AlwaysParentSample` with `ParentSample(fallback)` to match the OpenTelemetry v0.5.0 specification. (#810)
- Rename `sdk/export/metric/aggregator` to `sdk/export/metric/aggregation`. #808
- Send configured headers with every request in the OTLP exporter, instead of just on connection creation. (#806)
- Update error handling for any one off error handlers, replacing, instead, with the `global.Handle` function. (#791)
- Rename `plugin` directory to `instrumentation` to match the OpenTelemetry specification. (#779)
- Makes the argument order to Histogram and DDSketch `New()` consistent. (#781)

### Removed

- `Uint64NumberKind` and related functions from the API. (#864)
- Context arguments from `Aggregator.Checkpoint` and `Integrator.Process` as they were unused. (#803)
- `SpanID` is no longer included in parameters for sampling decision to match the OpenTelemetry specification. (#775)

### Fixed

- Upgrade OTLP exporter to opentelemetry-proto matching the opentelemetry-collector v0.4.0 release. (#866)
- Allow changes to `go.sum` and `go.mod` when running dependabot tidy-up. (#871)
- Bump github.com/stretchr/testify from 1.4.0 to 1.6.1. (#824)
- Bump github.com/prometheus/client_golang from 1.7.0 to 1.7.1 in /exporters/metric/prometheus. (#867)
- Bump google.golang.org/grpc from 1.29.1 to 1.30.0 in /exporters/trace/jaeger. (#853)
- Bump google.golang.org/grpc from 1.29.1 to 1.30.0 in /exporters/trace/zipkin. (#854)
- Bumps github.com/golang/protobuf from 1.3.2 to 1.4.2 (#848)
- Bump github.com/stretchr/testify from 1.4.0 to 1.6.1 in /exporters/otlp (#817)
- Bump github.com/golangci/golangci-lint from 1.25.1 to 1.27.0 in /tools (#828)
- Bump github.com/prometheus/client_golang from 1.5.0 to 1.7.0 in /exporters/metric/prometheus (#838)
- Bump github.com/stretchr/testify from 1.4.0 to 1.6.1 in /exporters/trace/jaeger (#829)
- Bump github.com/benbjohnson/clock from 1.0.0 to 1.0.3 (#815)
- Bump github.com/stretchr/testify from 1.4.0 to 1.6.1 in /exporters/trace/zipkin (#823)
- Bump github.com/itchyny/gojq from 0.10.1 to 0.10.3 in /tools (#830)
- Bump github.com/stretchr/testify from 1.4.0 to 1.6.1 in /exporters/metric/prometheus (#822)
- Bump google.golang.org/grpc from 1.27.1 to 1.29.1 in /exporters/trace/zipkin (#820)
- Bump google.golang.org/grpc from 1.27.1 to 1.29.1 in /exporters/trace/jaeger (#831)
- Bump github.com/google/go-cmp from 0.4.0 to 0.5.0 (#836)
- Bump github.com/google/go-cmp from 0.4.0 to 0.5.0 in /exporters/trace/jaeger (#837)
- Bump github.com/google/go-cmp from 0.4.0 to 0.5.0 in /exporters/otlp (#839)
- Bump google.golang.org/api from 0.20.0 to 0.28.0 in /exporters/trace/jaeger (#843)
- Set span status from HTTP status code in the othttp instrumentation. (#832)
- Fixed typo in push controller comment. (#834)
- The `Aggregator` testing has been updated and cleaned. (#812)
- `metric.Number(0)` expressions are replaced by `0` where possible. (#812)
- Fixed `global` `handler_test.go` test failure. #804
- Fixed `BatchSpanProcessor.Shutdown` to wait until all spans are processed. (#766)
- Fixed OTLP example's accidental early close of exporter. (#807)
- Ensure zipkin exporter reads and closes response body. (#788)
- Update instrumentation to use `api/standard` keys instead of custom keys. (#782)
- Clean up tools and RELEASING documentation. (#762)

## [0.6.0] - 2020-05-21

### Added

- Support for `Resource`s in the prometheus exporter. (#757)
- New pull controller. (#751)
- New `UpDownSumObserver` instrument. (#750)
- OpenTelemetry collector demo. (#711)
- New `SumObserver` instrument. (#747)
- New `UpDownCounter` instrument. (#745)
- New timeout `Option` and configuration function `WithTimeout` to the push controller. (#742)
- New `api/standards` package to implement semantic conventions and standard key-value generation. (#731)

### Changed

- Rename `Register*` functions in the metric API to `New*` for all `Observer` instruments. (#761)
- Use `[]float64` for histogram boundaries, not `[]metric.Number`. (#758)
- Change OTLP example to use exporter as a trace `Syncer` instead of as an unneeded `Batcher`. (#756)
- Replace `WithResourceAttributes()` with `WithResource()` in the trace SDK. (#754)
- The prometheus exporter now uses the new pull controller. (#751)
- Rename `ScheduleDelayMillis` to `BatchTimeout` in the trace `BatchSpanProcessor`.(#752)
- Support use of synchronous instruments in asynchronous callbacks (#725)
- Move `Resource` from the `Export` method parameter into the metric export `Record`. (#739)
- Rename `Observer` instrument to `ValueObserver`. (#734)
- The push controller now has a method (`Provider()`) to return a `metric.Provider` instead of the old `Meter` method that acted as a `metric.Provider`. (#738)
- Replace `Measure` instrument by `ValueRecorder` instrument. (#732)
- Rename correlation context header from `"Correlation-Context"` to `"otcorrelations"` to match the OpenTelemetry specification. 727)

### Fixed

- Ensure gRPC `ClientStream` override methods do not panic in grpctrace package. (#755)
- Disable parts of `BatchSpanProcessor` test until a fix is found. (#743)
- Fix `string` case in `kv` `Infer` function. (#746)
- Fix panic in grpctrace client interceptors. (#740)
- Refactor the `api/metrics` push controller and add `CheckpointSet` synchronization. (#737)
- Rewrite span batch process queue batching logic. (#719)
- Remove the push controller named Meter map. (#738)
- Fix Histogram aggregator initial state (fix #735). (#736)
- Ensure golang alpine image is running `golang-1.14` for examples. (#733)
- Added test for grpctrace `UnaryInterceptorClient`. (#695)
- Rearrange `api/metric` code layout. (#724)

## [0.5.0] - 2020-05-13

### Added

- Batch `Observer` callback support. (#717)
- Alias `api` types to root package of project. (#696)
- Create basic `othttp.Transport` for simple client instrumentation. (#678)
- `SetAttribute(string, interface{})` to the trace API. (#674)
- Jaeger exporter option that allows user to specify custom http client. (#671)
- `Stringer` and `Infer` methods to `key`s. (#662)

### Changed

- Rename `NewKey` in the `kv` package to just `Key`. (#721)
- Move `core` and `key` to `kv` package. (#720)
- Make the metric API `Meter` a `struct` so the abstract `MeterImpl` can be passed and simplify implementation. (#709)
- Rename SDK `Batcher` to `Integrator` to match draft OpenTelemetry SDK specification. (#710)
- Rename SDK `Ungrouped` integrator to `simple.Integrator` to match draft OpenTelemetry SDK specification. (#710)
- Rename SDK `SDK` `struct` to `Accumulator` to match draft OpenTelemetry SDK specification. (#710)
- Move `Number` from `core` to `api/metric` package. (#706)
- Move `SpanContext` from `core` to `trace` package. (#692)
- Change traceparent header from `Traceparent` to `traceparent` to implement the W3C specification. (#681)

### Fixed

- Update tooling to run generators in all submodules. (#705)
- gRPC interceptor regexp to match methods without a service name. (#683)
- Use a `const` for padding 64-bit B3 trace IDs. (#701)
- Update `mockZipkin` listen address from `:0` to `127.0.0.1:0`. (#700)
- Left-pad 64-bit B3 trace IDs with zero. (#698)
- Propagate at least the first W3C tracestate header. (#694)
- Remove internal `StateLocker` implementation. (#688)
- Increase instance size CI system uses. (#690)
- Add a `key` benchmark and use reflection in `key.Infer()`. (#679)
- Fix internal `global` test by using `global.Meter` with `RecordBatch()`. (#680)
- Reimplement histogram using mutex instead of `StateLocker`. (#669)
- Switch `MinMaxSumCount` to a mutex lock implementation instead of `StateLocker`. (#667)
- Update documentation to not include any references to `WithKeys`. (#672)
- Correct misspelling. (#668)
- Fix clobbering of the span context if extraction fails. (#656)
- Bump `golangci-lint` and work around the corrupting bug. (#666) (#670)

## [0.4.3] - 2020-04-24

### Added

- `Dockerfile` and `docker-compose.yml` to run example code. (#635)
- New `grpctrace` package that provides gRPC client and server interceptors for both unary and stream connections. (#621)
- New `api/label` package, providing common label set implementation. (#651)
- Support for JSON marshaling of `Resources`. (#654)
- `TraceID` and `SpanID` implementations for `Stringer` interface. (#642)
- `RemoteAddrKey` in the othttp plugin to include the HTTP client address in top-level spans. (#627)
- `WithSpanFormatter` option to the othttp plugin. (#617)
- Updated README to include section for compatible libraries and include reference to the contrib repository. (#612)
- The prometheus exporter now supports exporting histograms. (#601)
- A `String` method to the `Resource` to return a hashable identifier for a now unique resource. (#613)
- An `Iter` method to the `Resource` to return an array `AttributeIterator`. (#613)
- An `Equal` method to the `Resource` test the equivalence of resources. (#613)
- An iterable structure (`AttributeIterator`) for `Resource` attributes.

### Changed

- zipkin export's `NewExporter` now requires a `serviceName` argument to ensure this needed values is provided. (#644)
- Pass `Resources` through the metrics export pipeline. (#659)

### Removed

- `WithKeys` option from the metric API. (#639)

### Fixed

- Use the `label.Set.Equivalent` value instead of an encoding in the batcher. (#658)
- Correct typo `trace.Exporter` to `trace.SpanSyncer` in comments. (#653)
- Use type names for return values in jaeger exporter. (#648)
- Increase the visibility of the `api/key` package by updating comments and fixing usages locally. (#650)
- `Checkpoint` only after `Update`; Keep records in the `sync.Map` longer. (#647)
- Do not cache `reflect.ValueOf()` in metric Labels. (#649)
- Batch metrics exported from the OTLP exporter based on `Resource` and labels. (#626)
- Add error wrapping to the prometheus exporter. (#631)
- Update the OTLP exporter batching of traces to use a unique `string` representation of an associated `Resource` as the batching key. (#623)
- Update OTLP `SpanData` transform to only include the `ParentSpanID` if one exists. (#614)
- Update `Resource` internal representation to uniquely and reliably identify resources. (#613)
- Check return value from `CheckpointSet.ForEach` in prometheus exporter. (#622)
- Ensure spans created by httptrace client tracer reflect operation structure. (#618)
- Create a new recorder rather than reuse when multiple observations in same epoch for asynchronous instruments. #610
- The default port the OTLP exporter uses to connect to the OpenTelemetry collector is updated to match the one the collector listens on by default. (#611)


## [0.4.2] - 2020-03-31

### Fixed

- Fix `pre_release.sh` to update version in `sdk/opentelemetry.go`. (#607)
- Fix time conversion from internal to OTLP in OTLP exporter. (#606)

## [0.4.1] - 2020-03-31

### Fixed

- Update `tag.sh` to create signed tags. (#604)

## [0.4.0] - 2020-03-30

### Added

- New API package `api/metric/registry` that exposes a `MeterImpl` wrapper for use by SDKs to generate unique instruments. (#580)
- Script to verify examples after a new release. (#579)

### Removed

- The dogstatsd exporter due to lack of support.
   This additionally removes support for statsd. (#591)
- `LabelSet` from the metric API.
   This is replaced by a `[]core.KeyValue` slice. (#595)
- `Labels` from the metric API's `Meter` interface. (#595)

### Changed

- The metric `export.Labels` became an interface which the SDK implements and the `export` package provides a simple, immutable implementation of this interface intended for testing purposes. (#574)
- Renamed `internal/metric.Meter` to `MeterImpl`. (#580)
- Renamed `api/global/internal.obsImpl` to `asyncImpl`. (#580)

### Fixed

- Corrected missing return in mock span. (#582)
- Update License header for all source files to match CNCF guidelines and include a test to ensure it is present. (#586) (#596)
- Update to v0.3.0 of the OTLP in the OTLP exporter. (#588)
- Update pre-release script to be compatible between GNU and BSD based systems. (#592)
- Add a `RecordBatch` benchmark. (#594)
- Moved span transforms of the OTLP exporter to the internal package. (#593)
- Build both go-1.13 and go-1.14 in circleci to test for all supported versions of Go. (#569)
- Removed unneeded allocation on empty labels in OLTP exporter. (#597)
- Update `BatchedSpanProcessor` to process the queue until no data but respect max batch size. (#599)
- Update project documentation godoc.org links to pkg.go.dev. (#602)

## [0.3.0] - 2020-03-21

This is a first official beta release, which provides almost fully complete metrics, tracing, and context propagation functionality.
There is still a possibility of breaking changes.

### Added

- Add `Observer` metric instrument. (#474)
- Add global `Propagators` functionality to enable deferred initialization for propagators registered before the first Meter SDK is installed. (#494)
- Simplified export setup pipeline for the jaeger exporter to match other exporters. (#459)
- The zipkin trace exporter. (#495)
- The OTLP exporter to export metric and trace telemetry to the OpenTelemetry collector. (#497) (#544) (#545)
- The `StatusMessage` field was add to the trace `Span`. (#524)
- Context propagation in OpenTracing bridge in terms of OpenTelemetry context propagation. (#525)
- The `Resource` type was added to the SDK. (#528)
- The global API now supports a `Tracer` and `Meter` function as shortcuts to getting a global `*Provider` and calling these methods directly. (#538)
- The metric API now defines a generic `MeterImpl` interface to support general purpose `Meter` construction.
   Additionally, `SyncImpl` and `AsyncImpl` are added to support general purpose instrument construction. (#560)
- A metric `Kind` is added to represent the `MeasureKind`, `ObserverKind`, and `CounterKind`. (#560)
- Scripts to better automate the release process. (#576)

### Changed

- Default to to use `AlwaysSampler` instead of `ProbabilitySampler` to match OpenTelemetry specification. (#506)
- Renamed `AlwaysSampleSampler` to `AlwaysOnSampler` in the trace API. (#511)
- Renamed `NeverSampleSampler` to `AlwaysOffSampler` in the trace API. (#511)
- The `Status` field of the `Span` was changed to `StatusCode` to disambiguate with the added `StatusMessage`. (#524)
- Updated the trace `Sampler` interface conform to the OpenTelemetry specification. (#531)
- Rename metric API `Options` to `Config`. (#541)
- Rename metric `Counter` aggregator to be `Sum`. (#541)
- Unify metric options into `Option` from instrument specific options. (#541)
- The trace API's `TraceProvider` now support `Resource`s. (#545)
- Correct error in zipkin module name. (#548)
- The jaeger trace exporter now supports `Resource`s. (#551)
- Metric SDK now supports `Resource`s.
   The `WithResource` option was added to configure a `Resource` on creation and the `Resource` method was added to the metric `Descriptor` to return the associated `Resource`. (#552)
- Replace `ErrNoLastValue` and `ErrEmptyDataSet` by `ErrNoData` in the metric SDK. (#557)
- The stdout trace exporter now supports `Resource`s. (#558)
- The metric `Descriptor` is now included at the API instead of the SDK. (#560)
- Replace `Ordered` with an iterator in `export.Labels`. (#567)

### Removed

- The vendor specific Stackdriver. It is now hosted on 3rd party vendor infrastructure. (#452)
- The `Unregister` method for metric observers as it is not in the OpenTelemetry specification. (#560)
- `GetDescriptor` from the metric SDK. (#575)
- The `Gauge` instrument from the metric API. (#537)

### Fixed

- Make histogram aggregator checkpoint consistent. (#438)
- Update README with import instructions and how to build and test. (#505)
- The default label encoding was updated to be unique. (#508)
- Use `NewRoot` in the othttp plugin for public endpoints. (#513)
- Fix data race in `BatchedSpanProcessor`. (#518)
- Skip test-386 for Mac OS 10.15.x (Catalina and upwards). #521
- Use a variable-size array to represent ordered labels in maps. (#523)
- Update the OTLP protobuf and update changed import path. (#532)
- Use `StateLocker` implementation in `MinMaxSumCount`. (#546)
- Eliminate goroutine leak in histogram stress test. (#547)
- Update OTLP exporter with latest protobuf. (#550)
- Add filters to the othttp plugin. (#556)
- Provide an implementation of the `Header*` filters that do not depend on Go 1.14. (#565)
- Encode labels once during checkpoint.
   The checkpoint function is executed in a single thread so we can do the encoding lazily before passing the encoded version of labels to the exporter.
   This is a cheap and quick way to avoid encoding the labels on every collection interval. (#572)
- Run coverage over all packages in `COVERAGE_MOD_DIR`. (#573)

## [0.2.3] - 2020-03-04

### Added

- `RecordError` method on `Span`s in the trace API to Simplify adding error events to spans. (#473)
- Configurable push frequency for exporters setup pipeline. (#504)

### Changed

- Rename the `exporter` directory to `exporters`.
   The `go.opentelemetry.io/otel/exporter/trace/jaeger` package was mistakenly released with a `v1.0.0` tag instead of `v0.1.0`.
   This resulted in all subsequent releases not becoming the default latest.
   A consequence of this was that all `go get`s pulled in the incompatible `v0.1.0` release of that package when pulling in more recent packages from other otel packages.
   Renaming the `exporter` directory to `exporters` fixes this issue by renaming the package and therefore clearing any existing dependency tags.
   Consequentially, this action also renames *all* exporter packages. (#502)

### Removed

- The `CorrelationContextHeader` constant in the `correlation` package is no longer exported. (#503)

## [0.2.2] - 2020-02-27

### Added

- `HTTPSupplier` interface in the propagation API to specify methods to retrieve and store a single value for a key to be associated with a carrier. (#467)
- `HTTPExtractor` interface in the propagation API to extract information from an `HTTPSupplier` into a context. (#467)
- `HTTPInjector` interface in the propagation API to inject information into an `HTTPSupplier.` (#467)
- `Config` and configuring `Option` to the propagator API. (#467)
- `Propagators` interface in the propagation API to contain the set of injectors and extractors for all supported carrier formats. (#467)
- `HTTPPropagator` interface in the propagation API to inject and extract from an `HTTPSupplier.` (#467)
- `WithInjectors` and `WithExtractors` functions to the propagator API to configure injectors and extractors to use. (#467)
- `ExtractHTTP` and `InjectHTTP` functions to apply configured HTTP extractors and injectors to a passed context. (#467)
- Histogram aggregator. (#433)
- `DefaultPropagator` function and have it return `trace.TraceContext` as the default context propagator. (#456)
- `AlwaysParentSample` sampler to the trace API. (#455)
- `WithNewRoot` option function to the trace API to specify the created span should be considered a root span. (#451)


### Changed

- Renamed `WithMap` to `ContextWithMap` in the correlation package. (#481)
- Renamed `FromContext` to `MapFromContext` in the correlation package. (#481)
- Move correlation context propagation to correlation package. (#479)
- Do not default to putting remote span context into links. (#480)
- Propagators extrac
- `Tracer.WithSpan` updated to accept `StartOptions`. (#472)
- Renamed `MetricKind` to `Kind` to not stutter in the type usage. (#432)
- Renamed the `export` package to `metric` to match directory structure. (#432)
- Rename the `api/distributedcontext` package to `api/correlation`. (#444)
- Rename the `api/propagators` package to `api/propagation`. (#444)
- Move the propagators from the `propagators` package into the `trace` API package. (#444)
- Update `Float64Gauge`, `Int64Gauge`, `Float64Counter`, `Int64Counter`, `Float64Measure`, and `Int64Measure` metric methods to use value receivers instead of pointers. (#462)
- Moved all dependencies of tools package to a tools directory. (#466)

### Removed

- Binary propagators. (#467)
- NOOP propagator. (#467)

### Fixed

- Upgraded `github.com/golangci/golangci-lint` from `v1.21.0` to `v1.23.6` in `tools/`. (#492)
- Fix a possible nil-dereference crash (#478)
- Correct comments for `InstallNewPipeline` in the stdout exporter. (#483)
- Correct comments for `InstallNewPipeline` in the dogstatsd exporter. (#484)
- Correct comments for `InstallNewPipeline` in the prometheus exporter. (#482)
- Initialize `onError` based on `Config` in prometheus exporter. (#486)
- Correct module name in prometheus exporter README. (#475)
- Removed tracer name prefix from span names. (#430)
- Fix `aggregator_test.go` import package comment. (#431)
- Improved detail in stdout exporter. (#436)
- Fix a dependency issue (generate target should depend on stringer, not lint target) in Makefile. (#442)
- Reorders the Makefile targets within `precommit` target so we generate files and build the code before doing linting, so we can get much nicer errors about syntax errors from the compiler. (#442)
- Reword function documentation in gRPC plugin. (#446)
- Send the `span.kind` tag to Jaeger from the jaeger exporter. (#441)
- Fix `metadataSupplier` in the jaeger exporter to overwrite the header if existing instead of appending to it. (#441)
- Upgraded to Go 1.13 in CI. (#465)
- Correct opentelemetry.io URL in trace SDK documentation. (#464)
- Refactored reference counting logic in SDK determination of stale records. (#468)
- Add call to `runtime.Gosched` in instrument `acquireHandle` logic to not block the collector. (#469)

## [0.2.1.1] - 2020-01-13

### Fixed

- Use stateful batcher on Prometheus exporter fixing regresion introduced in #395. (#428)

## [0.2.1] - 2020-01-08

### Added

- Global meter forwarding implementation.
   This enables deferred initialization for metric instruments registered before the first Meter SDK is installed. (#392)
- Global trace forwarding implementation.
   This enables deferred initialization for tracers registered before the first Trace SDK is installed. (#406)
- Standardize export pipeline creation in all exporters. (#395)
- A testing, organization, and comments for 64-bit field alignment. (#418)
- Script to tag all modules in the project. (#414)

### Changed

- Renamed `propagation` package to `propagators`. (#362)
- Renamed `B3Propagator` propagator to `B3`. (#362)
- Renamed `TextFormatPropagator` propagator to `TextFormat`. (#362)
- Renamed `BinaryPropagator` propagator to `Binary`. (#362)
- Renamed `BinaryFormatPropagator` propagator to `BinaryFormat`. (#362)
- Renamed `NoopTextFormatPropagator` propagator to `NoopTextFormat`. (#362)
- Renamed `TraceContextPropagator` propagator to `TraceContext`. (#362)
- Renamed `SpanOption` to `StartOption` in the trace API. (#369)
- Renamed `StartOptions` to `StartConfig` in the trace API. (#369)
- Renamed `EndOptions` to `EndConfig` in the trace API. (#369)
- `Number` now has a pointer receiver for its methods. (#375)
- Renamed `CurrentSpan` to `SpanFromContext` in the trace API. (#379)
- Renamed `SetCurrentSpan` to `ContextWithSpan` in the trace API. (#379)
- Renamed `Message` in Event to `Name` in the trace API. (#389)
- Prometheus exporter no longer aggregates metrics, instead it only exports them. (#385)
- Renamed `HandleImpl` to `BoundInstrumentImpl` in the metric API. (#400)
- Renamed `Float64CounterHandle` to `Float64CounterBoundInstrument` in the metric API. (#400)
- Renamed `Int64CounterHandle` to `Int64CounterBoundInstrument` in the metric API. (#400)
- Renamed `Float64GaugeHandle` to `Float64GaugeBoundInstrument` in the metric API. (#400)
- Renamed `Int64GaugeHandle` to `Int64GaugeBoundInstrument` in the metric API. (#400)
- Renamed `Float64MeasureHandle` to `Float64MeasureBoundInstrument` in the metric API. (#400)
- Renamed `Int64MeasureHandle` to `Int64MeasureBoundInstrument` in the metric API. (#400)
- Renamed `Release` method for bound instruments in the metric API to `Unbind`. (#400)
- Renamed `AcquireHandle` method for bound instruments in the metric API to `Bind`. (#400)
- Renamed the `File` option in the stdout exporter to `Writer`. (#404)
- Renamed all `Options` to `Config` for all metric exports where this wasn't already the case.

### Fixed

- Aggregator import path corrected. (#421)
- Correct links in README. (#368)
- The README was updated to match latest code changes in its examples. (#374)
- Don't capitalize error statements. (#375)
- Fix ignored errors. (#375)
- Fix ambiguous variable naming. (#375)
- Removed unnecessary type casting. (#375)
- Use named parameters. (#375)
- Updated release schedule. (#378)
- Correct http-stackdriver example module name. (#394)
- Removed the `http.request` span in `httptrace` package. (#397)
- Add comments in the metrics SDK (#399)
- Initialize checkpoint when creating ddsketch aggregator to prevent panic when merging into a empty one. (#402) (#403)
- Add documentation of compatible exporters in the README. (#405)
- Typo fix. (#408)
- Simplify span check logic in SDK tracer implementation. (#419)

## [0.2.0] - 2019-12-03

### Added

- Unary gRPC tracing example. (#351)
- Prometheus exporter. (#334)
- Dogstatsd metrics exporter. (#326)

### Changed

- Rename `MaxSumCount` aggregation to `MinMaxSumCount` and add the `Min` interface for this aggregation. (#352)
- Rename `GetMeter` to `Meter`. (#357)
- Rename `HTTPTraceContextPropagator` to `TraceContextPropagator`. (#355)
- Rename `HTTPB3Propagator` to `B3Propagator`. (#355)
- Rename `HTTPTraceContextPropagator` to `TraceContextPropagator`. (#355)
- Move `/global` package to `/api/global`. (#356)
- Rename `GetTracer` to `Tracer`. (#347)

### Removed

- `SetAttribute` from the `Span` interface in the trace API. (#361)
- `AddLink` from the `Span` interface in the trace API. (#349)
- `Link` from the `Span` interface in the trace API. (#349)

### Fixed

- Exclude example directories from coverage report. (#365)
- Lint make target now implements automatic fixes with `golangci-lint` before a second run to report the remaining issues. (#360)
- Drop `GO111MODULE` environment variable in Makefile as Go 1.13 is the project specified minimum version and this is environment variable is not needed for that version of Go. (#359)
- Run the race checker for all test. (#354)
- Redundant commands in the Makefile are removed. (#354)
- Split the `generate` and `lint` targets of the Makefile. (#354)
- Renames `circle-ci` target to more generic `ci` in Makefile. (#354)
- Add example Prometheus binary to gitignore. (#358)
- Support negative numbers with the `MaxSumCount`. (#335)
- Resolve race conditions in `push_test.go` identified in #339. (#340)
- Use `/usr/bin/env bash` as a shebang in scripts rather than `/bin/bash`. (#336)
- Trace benchmark now tests both `AlwaysSample` and `NeverSample`.
   Previously it was testing `AlwaysSample` twice. (#325)
- Trace benchmark now uses a `[]byte` for `TraceID` to fix failing test. (#325)
- Added a trace benchmark to test variadic functions in `setAttribute` vs `setAttributes` (#325)
- The `defaultkeys` batcher was only using the encoded label set as its map key while building a checkpoint.
   This allowed distinct label sets through, but any metrics sharing a label set could be overwritten or merged incorrectly.
   This was corrected. (#333)


## [0.1.2] - 2019-11-18

### Fixed

- Optimized the `simplelru` map for attributes to reduce the number of allocations. (#328)
- Removed unnecessary unslicing of parameters that are already a slice. (#324)

## [0.1.1] - 2019-11-18

This release contains a Metrics SDK with stdout exporter and supports basic aggregations such as counter, gauges, array, maxsumcount, and ddsketch.

### Added

- Metrics stdout export pipeline. (#265)
- Array aggregation for raw measure metrics. (#282)
- The core.Value now have a `MarshalJSON` method. (#281)

### Removed

- `WithService`, `WithResources`, and `WithComponent` methods of tracers. (#314)
- Prefix slash in `Tracer.Start()` for the Jaeger example. (#292)

### Changed

- Allocation in LabelSet construction to reduce GC overhead. (#318)
- `trace.WithAttributes` to append values instead of replacing (#315)
- Use a formula for tolerance in sampling tests. (#298)
- Move export types into trace and metric-specific sub-directories. (#289)
- `SpanKind` back to being based on an `int` type. (#288)

### Fixed

- URL to OpenTelemetry website in README. (#323)
- Name of othttp default tracer. (#321)
- `ExportSpans` for the stackdriver exporter now handles `nil` context. (#294)
- CI modules cache to correctly restore/save from/to the cache. (#316)
- Fix metric SDK race condition between `LoadOrStore` and the assignment `rec.recorder = i.meter.exporter.AggregatorFor(rec)`. (#293)
- README now reflects the new code structure introduced with these changes. (#291)
- Make the basic example work. (#279)

## [0.1.0] - 2019-11-04

This is the first release of open-telemetry go library.
It contains api and sdk for trace and meter.

### Added

- Initial OpenTelemetry trace and metric API prototypes.
- Initial OpenTelemetry trace, metric, and export SDK packages.
- A wireframe bridge to support compatibility with OpenTracing.
- Example code for a basic, http-stackdriver, http, jaeger, and named tracer setup.
- Exporters for Jaeger, Stackdriver, and stdout.
- Propagators for binary, B3, and trace-context protocols.
- Project information and guidelines in the form of a README and CONTRIBUTING.
- Tools to build the project and a Makefile to automate the process.
- Apache-2.0 license.
- CircleCI build CI manifest files.
- CODEOWNERS file to track owners of this project.


[Unreleased]: https://github.com/open-telemetry/opentelemetry-go/compare/v0.9.0...HEAD
[0.9.0]: https://github.com/open-telemetry/opentelemetry-go/releases/tag/v0.9.0
[0.8.0]: https://github.com/open-telemetry/opentelemetry-go/releases/tag/v0.8.0
[0.7.0]: https://github.com/open-telemetry/opentelemetry-go/releases/tag/v0.7.0
[0.6.0]: https://github.com/open-telemetry/opentelemetry-go/releases/tag/v0.6.0
[0.5.0]: https://github.com/open-telemetry/opentelemetry-go/releases/tag/v0.5.0
[0.4.3]: https://github.com/open-telemetry/opentelemetry-go/releases/tag/v0.4.3
[0.4.2]: https://github.com/open-telemetry/opentelemetry-go/releases/tag/v0.4.2
[0.4.1]: https://github.com/open-telemetry/opentelemetry-go/releases/tag/v0.4.1
[0.4.0]: https://github.com/open-telemetry/opentelemetry-go/releases/tag/v0.4.0
[0.3.0]: https://github.com/open-telemetry/opentelemetry-go/releases/tag/v0.3.0
[0.2.3]: https://github.com/open-telemetry/opentelemetry-go/releases/tag/v0.2.3
[0.2.2]: https://github.com/open-telemetry/opentelemetry-go/releases/tag/v0.2.2
[0.2.1.1]: https://github.com/open-telemetry/opentelemetry-go/releases/tag/v0.2.1.1
[0.2.1]: https://github.com/open-telemetry/opentelemetry-go/releases/tag/v0.2.1
[0.2.0]: https://github.com/open-telemetry/opentelemetry-go/releases/tag/v0.2.0
[0.1.2]: https://github.com/open-telemetry/opentelemetry-go/releases/tag/v0.1.2
[0.1.1]: https://github.com/open-telemetry/opentelemetry-go/releases/tag/v0.1.1
[0.1.0]: https://github.com/open-telemetry/opentelemetry-go/releases/tag/v0.1.0<|MERGE_RESOLUTION|>--- conflicted
+++ resolved
@@ -46,10 +46,7 @@
 - Correct Go language formatting in the README documentation. (#961)
 - Remove default SDK dependencies from the `go.opentelemetry.io/otel/api` package. (#977)
 - Remove default SDK dependencies from the `go.opentelemetry.io/otel/instrumentation` package. (#983)
-<<<<<<< HEAD
-=======
 - Move documented examples for `go.opentelemetry.io/otel/instrumentation/grpctrace` interceptors into Go example tests. (#984)
->>>>>>> d6bf2fbf
 
 ## [0.9.0] - 2020-07-20
 
