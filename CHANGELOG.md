# Changelog

All notable changes to this project will be documented in this file.

The format is based on [Keep a Changelog](https://keepachangelog.com/en/1.0.0/).

This project adheres to [Semantic Versioning](https://semver.org/spec/v2.0.0.html).

## [Unreleased]

### Changed

<<<<<<< HEAD
- Rename project default branch from `master` to `main`.
=======
- Reverse order in which `Resource` attributes are merged, per change in spec. (#1501)
>>>>>>> 1952d7b6

## [0.16.0] - 2020-01-13

### Added

- Add the `ReadOnlySpan` and `ReadWriteSpan` interfaces to provide better control for accessing span data. (#1360)
- `NewGRPCDriver` function returns a `ProtocolDriver` that maintains a single gRPC connection to the collector. (#1369)
- Added documentation about the project's versioning policy. (#1388)
- Added `NewSplitDriver` for OTLP exporter that allows sending traces and metrics to different endpoints. (#1418)
- Added codeql worfklow to GitHub Actions (#1428)
- Added Gosec workflow to GitHub Actions (#1429)
- Add new HTTP driver for OTLP exporter in `exporters/otlp/otlphttp`. Currently it only supports the binary protobuf payloads. (#1420)

### Changed

- Rename `internal/testing` to `internal/internaltest`. (#1449)
- Rename `export.SpanData` to `export.SpanSnapshot` and use it only for exporting spans. (#1360)
- Store the parent's full `SpanContext` rather than just its span ID in the `span` struct. (#1360)
- Improve span duration accuracy. (#1360)
- Migrated CI/CD from CircleCI to GitHub Actions (#1382)
- Remove duplicate checkout from GitHub Actions workflow (#1407)
- Metric `array` aggregator renamed `exact` to match its `aggregation.Kind` (#1412)
- Metric `exact` aggregator includes per-point timestamps (#1412)
- Metric stdout exporter uses MinMaxSumCount aggregator for ValueRecorder instruments (#1412)
- `NewExporter` from `exporters/otlp` now takes a `ProtocolDriver` as a parameter. (#1369)
- Many OTLP Exporter options became gRPC ProtocolDriver options. (#1369)
- Unify endpoint API that related to OTel exporter. (#1401)
- Optimize metric histogram aggregator to re-use its slice of buckets. (#1435)
- Metric aggregator Count() and histogram Bucket.Counts are consistently `uint64`. (1430)
- Histogram aggregator accepts functional options, uses default boundaries if none given. (#1434)
- `SamplingResult` now passed a `Tracestate` from the parent `SpanContext` (#1432)
- Moved gRPC driver for OTLP exporter to `exporters/otlp/otlpgrpc`. (#1420)
- The `TraceContext` propagator now correctly propagates `TraceState` through the `SpanContext`. (#1447)
- Metric Push and Pull Controller components are combined into a single "basic" Controller:
  - `WithExporter()` and `Start()` to configure Push behavior
  - `Start()` is optional; use `Collect()` and `ForEach()` for Pull behavior
  - `Start()` and `Stop()` accept Context. (#1378)
- The `Event` type is moved from the `otel/sdk/export/trace` package to the `otel/trace` API package. (#1452)

### Removed

- Remove `errUninitializedSpan` as its only usage is now obsolete. (#1360)
- Remove Metric export functionality related to quantiles and summary data points: this is not specified (#1412)
- Remove DDSketch metric aggregator; our intention is to re-introduce this as an option of the histogram aggregator after [new OTLP histogram data types](https://github.com/open-telemetry/opentelemetry-proto/pull/226) are released (#1412)

### Fixed

- `BatchSpanProcessor.Shutdown()` will now shutdown underlying `export.SpanExporter`. (#1443)

## [0.15.0] - 2020-12-10

### Added

- The `WithIDGenerator` `TracerProviderOption` is added to the `go.opentelemetry.io/otel/trace` package to configure an `IDGenerator` for the `TracerProvider`. (#1363)

### Changed

- The Zipkin exporter now uses the Span status code to determine. (#1328)
- `NewExporter` and `Start` functions in `go.opentelemetry.io/otel/exporters/otlp` now receive `context.Context` as a first parameter. (#1357)
- Move the OpenCensus example into `example` directory. (#1359)
- Moved the SDK's `internal.IDGenerator` interface in to the `sdk/trace` package to enable support for externally-defined ID generators. (#1363)
- Bump `github.com/google/go-cmp` from 0.5.3 to 0.5.4 (#1374)
- Bump `github.com/golangci/golangci-lint` in `/internal/tools` (#1375)

### Fixed

- Metric SDK `SumObserver` and `UpDownSumObserver` instruments correctness fixes. (#1381)

## [0.14.0] - 2020-11-19

### Added

- An `EventOption` and the related `NewEventConfig` function are added to the `go.opentelemetry.io/otel` package to configure Span events. (#1254)
- A `TextMapPropagator` and associated `TextMapCarrier` are added to the `go.opentelemetry.io/otel/oteltest` package to test `TextMap` type propagators and their use. (#1259)
- `SpanContextFromContext` returns `SpanContext` from context. (#1255)
- `TraceState` has been added to `SpanContext`. (#1340)
- `DeploymentEnvironmentKey` added to `go.opentelemetry.io/otel/semconv` package. (#1323)
- Add an OpenCensus to OpenTelemetry tracing bridge. (#1305)
- Add a parent context argument to `SpanProcessor.OnStart` to follow the specification. (#1333)
- Add missing tests for `sdk/trace/attributes_map.go`. (#1337)

### Changed

- Move the `go.opentelemetry.io/otel/api/trace` package into `go.opentelemetry.io/otel/trace` with the following changes. (#1229) (#1307)
  - `ID` has been renamed to `TraceID`.
  - `IDFromHex` has been renamed to `TraceIDFromHex`.
  - `EmptySpanContext` is removed.
- Move the `go.opentelemetry.io/otel/api/trace/tracetest` package into `go.opentelemetry.io/otel/oteltest`. (#1229)
- OTLP Exporter updates:
  - supports OTLP v0.6.0 (#1230, #1354)
  - supports configurable aggregation temporality (default: Cumulative, optional: Stateless). (#1296)
- The Sampler is now called on local child spans. (#1233)
- The `Kind` type from the `go.opentelemetry.io/otel/api/metric` package was renamed to `InstrumentKind` to more specifically describe what it is and avoid semantic ambiguity. (#1240)
- The `MetricKind` method of the `Descriptor` type in the `go.opentelemetry.io/otel/api/metric` package was renamed to `Descriptor.InstrumentKind`.
   This matches the returned type and fixes misuse of the term metric. (#1240)
- Move test harness from the `go.opentelemetry.io/otel/api/apitest` package into `go.opentelemetry.io/otel/oteltest`. (#1241)
- Move the `go.opentelemetry.io/otel/api/metric/metrictest` package into `go.opentelemetry.io/oteltest` as part of #964. (#1252)
- Move the `go.opentelemetry.io/otel/api/metric` package into `go.opentelemetry.io/otel/metric` as part of #1303. (#1321)
- Move the `go.opentelemetry.io/otel/api/metric/registry` package into `go.opentelemetry.io/otel/metric/registry` as a part of #1303. (#1316)
- Move the `Number` type (together with related functions) from `go.opentelemetry.io/otel/api/metric` package into `go.opentelemetry.io/otel/metric/number` as a part of #1303. (#1316)
- The function signature of the Span `AddEvent` method in `go.opentelemetry.io/otel` is updated to no longer take an unused context and instead take a required name and a variable number of `EventOption`s. (#1254)
- The function signature of the Span `RecordError` method in `go.opentelemetry.io/otel` is updated to no longer take an unused context and instead take a required error value and a variable number of `EventOption`s. (#1254)
- Move the `go.opentelemetry.io/otel/api/global` package to `go.opentelemetry.io/otel`. (#1262) (#1330)
- Move the `Version` function from `go.opentelemetry.io/otel/sdk` to `go.opentelemetry.io/otel`. (#1330)
- Rename correlation context header from `"otcorrelations"` to `"baggage"` to match the OpenTelemetry specification. (#1267)
- Fix `Code.UnmarshalJSON` to work with valid JSON only. (#1276)
- The `resource.New()` method changes signature to support builtin attributes and functional options, including `telemetry.sdk.*` and
  `host.name` semantic conventions; the former method is renamed `resource.NewWithAttributes`. (#1235)
- The Prometheus exporter now exports non-monotonic counters (i.e. `UpDownCounter`s) as gauges. (#1210)
- Correct the `Span.End` method documentation in the `otel` API to state updates are not allowed on a span after it has ended. (#1310)
- Updated span collection limits for attribute, event and link counts to 1000 (#1318)
- Renamed `semconv.HTTPUrlKey` to `semconv.HTTPURLKey`. (#1338)

### Removed

- The `ErrInvalidHexID`, `ErrInvalidTraceIDLength`, `ErrInvalidSpanIDLength`, `ErrInvalidSpanIDLength`, or `ErrNilSpanID` from the `go.opentelemetry.io/otel` package are unexported now. (#1243)
- The `AddEventWithTimestamp` method on the `Span` interface in `go.opentelemetry.io/otel` is removed due to its redundancy.
   It is replaced by using the `AddEvent` method with a `WithTimestamp` option. (#1254)
- The `MockSpan` and `MockTracer` types are removed from `go.opentelemetry.io/otel/oteltest`.
   `Tracer` and `Span` from the same module should be used in their place instead. (#1306)
- `WorkerCount` option is removed from `go.opentelemetry.io/otel/exporters/otlp`. (#1350)

### Fixed

- Rename `MergeItererator` to `MergeIterator` in the `go.opentelemetry.io/otel/label` package. (#1244)
- The `go.opentelemetry.io/otel/api/global` packages global TextMapPropagator now delegates functionality to a globally set delegate for all previously returned propagators. (#1258)
- Fix condition in `label.Any`. (#1299)
- Fix global `TracerProvider` to pass options to its configured provider. (#1329)
- Fix missing handler for `ExactKind` aggregator in OTLP metrics transformer (#1309)

## [0.13.0] - 2020-10-08

### Added

- OTLP Metric exporter supports Histogram aggregation. (#1209)
- The `Code` struct from the `go.opentelemetry.io/otel/codes` package now supports JSON marshaling and unmarshaling as well as implements the `Stringer` interface. (#1214)
- A Baggage API to implement the OpenTelemetry specification. (#1217)
- Add Shutdown method to sdk/trace/provider, shutdown processors in the order they were registered. (#1227)

### Changed

- Set default propagator to no-op propagator. (#1184)
- The `HTTPSupplier`, `HTTPExtractor`, `HTTPInjector`, and `HTTPPropagator` from the `go.opentelemetry.io/otel/api/propagation` package were replaced with unified `TextMapCarrier` and `TextMapPropagator` in the `go.opentelemetry.io/otel/propagation` package. (#1212) (#1325)
- The `New` function from the `go.opentelemetry.io/otel/api/propagation` package was replaced with `NewCompositeTextMapPropagator` in the `go.opentelemetry.io/otel` package. (#1212)
- The status codes of the `go.opentelemetry.io/otel/codes` package have been updated to match the latest OpenTelemetry specification.
   They now are `Unset`, `Error`, and `Ok`.
   They no longer track the gRPC codes. (#1214)
- The `StatusCode` field of the `SpanData` struct in the `go.opentelemetry.io/otel/sdk/export/trace` package now uses the codes package from this package instead of the gRPC project. (#1214)
- Move the `go.opentelemetry.io/otel/api/baggage` package into `go.opentelemetry.io/otel/baggage`. (#1217) (#1325)
- A `Shutdown` method of `SpanProcessor` and all its implementations receives a context and returns an error. (#1264)

### Fixed

- Copies of data from arrays and slices passed to `go.opentelemetry.io/otel/label.ArrayValue()` are now used in the returned `Value` instead of using the mutable data itself. (#1226)

### Removed

- The `ExtractHTTP` and `InjectHTTP` functions from the `go.opentelemetry.io/otel/api/propagation` package were removed. (#1212)
- The `Propagators` interface from the `go.opentelemetry.io/otel/api/propagation` package was removed to conform to the OpenTelemetry specification.
   The explicit `TextMapPropagator` type can be used in its place as this is the `Propagator` type the specification defines. (#1212)
- The `SetAttribute` method of the `Span` from the `go.opentelemetry.io/otel/api/trace` package was removed given its redundancy with the `SetAttributes` method. (#1216)
- The internal implementation of Baggage storage is removed in favor of using the new Baggage API functionality. (#1217)
- Remove duplicate hostname key `HostHostNameKey` in Resource semantic conventions. (#1219)
- Nested array/slice support has been removed. (#1226)

## [0.12.0] - 2020-09-24

### Added

- A `SpanConfigure` function in `go.opentelemetry.io/otel/api/trace` to create a new `SpanConfig` from `SpanOption`s. (#1108)
- In the `go.opentelemetry.io/otel/api/trace` package, `NewTracerConfig` was added to construct new `TracerConfig`s.
   This addition was made to conform with our project option conventions. (#1155)
- Instrumentation library information was added to the Zipkin exporter. (#1119)
- The `SpanProcessor` interface now has a `ForceFlush()` method. (#1166)
- More semantic conventions for k8s as resource attributes. (#1167)

### Changed

- Add reconnecting udp connection type to Jaeger exporter.
   This change adds a new optional implementation of the udp conn interface used to detect changes to an agent's host dns record.
   It then adopts the new destination address to ensure the exporter doesn't get stuck. This change was ported from jaegertracing/jaeger-client-go#520. (#1063)
- Replace `StartOption` and `EndOption` in `go.opentelemetry.io/otel/api/trace` with `SpanOption`.
   This change is matched by replacing the `StartConfig` and `EndConfig` with a unified `SpanConfig`. (#1108)
- Replace the `LinkedTo` span option in `go.opentelemetry.io/otel/api/trace` with `WithLinks`.
   This is be more consistent with our other option patterns, i.e. passing the item to be configured directly instead of its component parts, and provides a cleaner function signature. (#1108)
- The `go.opentelemetry.io/otel/api/trace` `TracerOption` was changed to an interface to conform to project option conventions. (#1109)
- Move the `B3` and `TraceContext` from within the `go.opentelemetry.io/otel/api/trace` package to their own `go.opentelemetry.io/otel/propagators` package.
    This removal of the propagators is reflective of the OpenTelemetry specification for these propagators as well as cleans up the `go.opentelemetry.io/otel/api/trace` API. (#1118)
- Rename Jaeger tags used for instrumentation library information to reflect changes in OpenTelemetry specification. (#1119)
- Rename `ProbabilitySampler` to `TraceIDRatioBased` and change semantics to ignore parent span sampling status. (#1115)
- Move `tools` package under `internal`. (#1141)
- Move `go.opentelemetry.io/otel/api/correlation` package to `go.opentelemetry.io/otel/api/baggage`. (#1142)
   The `correlation.CorrelationContext` propagator has been renamed `baggage.Baggage`.  Other exported functions and types are unchanged.
- Rename `ParentOrElse` sampler to `ParentBased` and allow setting samplers depending on parent span. (#1153)
- In the `go.opentelemetry.io/otel/api/trace` package, `SpanConfigure` was renamed to `NewSpanConfig`. (#1155)
- Change `dependabot.yml` to add a `Skip Changelog` label to dependabot-sourced PRs. (#1161)
- The [configuration style guide](https://github.com/open-telemetry/opentelemetry-go/blob/master/CONTRIBUTING.md#config) has been updated to
   recommend the use of `newConfig()` instead of `configure()`. (#1163)
- The `otlp.Config` type has been unexported and changed to `otlp.config`, along with its initializer. (#1163)
- Ensure exported interface types include parameter names and update the
   Style Guide to reflect this styling rule. (#1172)
- Don't consider unset environment variable for resource detection to be an error. (#1170)
- Rename `go.opentelemetry.io/otel/api/metric.ConfigureInstrument` to `NewInstrumentConfig` and
  `go.opentelemetry.io/otel/api/metric.ConfigureMeter` to `NewMeterConfig`.
- ValueObserver instruments use LastValue aggregator by default. (#1165)
- OTLP Metric exporter supports LastValue aggregation. (#1165)
- Move the `go.opentelemetry.io/otel/api/unit` package to `go.opentelemetry.io/otel/unit`. (#1185)
- Rename `Provider` to `MeterProvider` in the `go.opentelemetry.io/otel/api/metric` package. (#1190)
- Rename `NoopProvider` to `NoopMeterProvider` in the `go.opentelemetry.io/otel/api/metric` package. (#1190)
- Rename `NewProvider` to `NewMeterProvider` in the `go.opentelemetry.io/otel/api/metric/metrictest` package. (#1190)
- Rename `Provider` to `MeterProvider` in the `go.opentelemetry.io/otel/api/metric/registry` package. (#1190)
- Rename `NewProvider` to `NewMeterProvider` in the `go.opentelemetry.io/otel/api/metri/registryc` package. (#1190)
- Rename `Provider` to `TracerProvider` in the `go.opentelemetry.io/otel/api/trace` package. (#1190)
- Rename `NoopProvider` to `NoopTracerProvider` in the `go.opentelemetry.io/otel/api/trace` package. (#1190)
- Rename `Provider` to `TracerProvider` in the `go.opentelemetry.io/otel/api/trace/tracetest` package. (#1190)
- Rename `NewProvider` to `NewTracerProvider` in the `go.opentelemetry.io/otel/api/trace/tracetest` package. (#1190)
- Rename `WrapperProvider` to `WrapperTracerProvider` in the `go.opentelemetry.io/otel/bridge/opentracing` package. (#1190)
- Rename `NewWrapperProvider` to `NewWrapperTracerProvider` in the `go.opentelemetry.io/otel/bridge/opentracing` package. (#1190)
- Rename `Provider` method of the pull controller to `MeterProvider` in the `go.opentelemetry.io/otel/sdk/metric/controller/pull` package. (#1190)
- Rename `Provider` method of the push controller to `MeterProvider` in the `go.opentelemetry.io/otel/sdk/metric/controller/push` package. (#1190)
- Rename `ProviderOptions` to `TracerProviderConfig` in the `go.opentelemetry.io/otel/sdk/trace` package. (#1190)
- Rename `ProviderOption` to `TracerProviderOption` in the `go.opentelemetry.io/otel/sdk/trace` package. (#1190)
- Rename `Provider` to `TracerProvider` in the `go.opentelemetry.io/otel/sdk/trace` package. (#1190)
- Rename `NewProvider` to `NewTracerProvider` in the `go.opentelemetry.io/otel/sdk/trace` package. (#1190)
- Renamed `SamplingDecision` values to comply with OpenTelemetry specification change. (#1192)
- Renamed Zipkin attribute names from `ot.status_code & ot.status_description` to `otel.status_code & otel.status_description`. (#1201)
- The default SDK now invokes registered `SpanProcessor`s in the order they were registered with the `TracerProvider`. (#1195)
- Add test of spans being processed by the `SpanProcessor`s in the order they were registered. (#1203)

### Removed

- Remove the B3 propagator from `go.opentelemetry.io/otel/propagators`. It is now located in the
   `go.opentelemetry.io/contrib/propagators/` module. (#1191)
- Remove the semantic convention for HTTP status text, `HTTPStatusTextKey` from package `go.opentelemetry.io/otel/semconv`. (#1194)

### Fixed

- Zipkin example no longer mentions `ParentSampler`, corrected to `ParentBased`. (#1171)
- Fix missing shutdown processor in otel-collector example. (#1186)
- Fix missing shutdown processor in basic and namedtracer examples. (#1197)

## [0.11.0] - 2020-08-24

### Added

- Support for exporting array-valued attributes via OTLP. (#992)
- `Noop` and `InMemory` `SpanBatcher` implementations to help with testing integrations. (#994)
- Support for filtering metric label sets. (#1047)
- A dimensionality-reducing metric Processor. (#1057)
- Integration tests for more OTel Collector Attribute types. (#1062)
- A new `WithSpanProcessor` `ProviderOption` is added to the `go.opentelemetry.io/otel/sdk/trace` package to create a `Provider` and automatically register the `SpanProcessor`. (#1078)

### Changed

- Rename `sdk/metric/processor/test` to `sdk/metric/processor/processortest`. (#1049)
- Rename `sdk/metric/controller/test` to `sdk/metric/controller/controllertest`. (#1049)
- Rename `api/testharness` to `api/apitest`. (#1049)
- Rename `api/trace/testtrace` to `api/trace/tracetest`. (#1049)
- Change Metric Processor to merge multiple observations. (#1024)
- The `go.opentelemetry.io/otel/bridge/opentracing` bridge package has been made into its own module.
   This removes the package dependencies of this bridge from the rest of the OpenTelemetry based project. (#1038)
- Renamed `go.opentelemetry.io/otel/api/standard` package to `go.opentelemetry.io/otel/semconv` to avoid the ambiguous and generic name `standard` and better describe the package as containing OpenTelemetry semantic conventions. (#1016)
- The environment variable used for resource detection has been changed from `OTEL_RESOURCE_LABELS` to `OTEL_RESOURCE_ATTRIBUTES` (#1042)
- Replace `WithSyncer` with `WithBatcher` in examples. (#1044)
- Replace the `google.golang.org/grpc/codes` dependency in the API with an equivalent `go.opentelemetry.io/otel/codes` package. (#1046)
- Merge the `go.opentelemetry.io/otel/api/label` and `go.opentelemetry.io/otel/api/kv` into the new `go.opentelemetry.io/otel/label` package. (#1060)
- Unify Callback Function Naming.
   Rename `*Callback` with `*Func`. (#1061)
- CI builds validate against last two versions of Go, dropping 1.13 and adding 1.15. (#1064)
- The `go.opentelemetry.io/otel/sdk/export/trace` interfaces `SpanSyncer` and `SpanBatcher` have been replaced with a specification compliant `Exporter` interface.
   This interface still supports the export of `SpanData`, but only as a slice.
   Implementation are also required now to return any error from `ExportSpans` if one occurs as well as implement a `Shutdown` method for exporter clean-up. (#1078)
- The `go.opentelemetry.io/otel/sdk/trace` `NewBatchSpanProcessor` function no longer returns an error.
   If a `nil` exporter is passed as an argument to this function, instead of it returning an error, it now returns a `BatchSpanProcessor` that handles the export of `SpanData` by not taking any action. (#1078)
- The `go.opentelemetry.io/otel/sdk/trace` `NewProvider` function to create a `Provider` no longer returns an error, instead only a `*Provider`.
   This change is related to `NewBatchSpanProcessor` not returning an error which was the only error this function would return. (#1078)

### Removed

- Duplicate, unused API sampler interface. (#999)
   Use the [`Sampler` interface](https://github.com/open-telemetry/opentelemetry-go/blob/v0.11.0/sdk/trace/sampling.go) provided by the SDK instead.
- The `grpctrace` instrumentation was moved to the `go.opentelemetry.io/contrib` repository and out of this repository.
   This move includes moving the `grpc` example to the `go.opentelemetry.io/contrib` as well. (#1027)
- The `WithSpan` method of the `Tracer` interface.
   The functionality this method provided was limited compared to what a user can provide themselves.
   It was removed with the understanding that if there is sufficient user need it can be added back based on actual user usage. (#1043)
- The `RegisterSpanProcessor` and `UnregisterSpanProcessor` functions.
   These were holdovers from an approach prior to the TracerProvider design. They were not used anymore. (#1077)
- The `oterror` package. (#1026)
- The `othttp` and `httptrace` instrumentations were moved to `go.opentelemetry.io/contrib`. (#1032)

### Fixed

- The `semconv.HTTPServerMetricAttributesFromHTTPRequest()` function no longer generates the high-cardinality `http.request.content.length` label. (#1031)
- Correct instrumentation version tag in Jaeger exporter. (#1037)
- The SDK span will now set an error event if the `End` method is called during a panic (i.e. it was deferred). (#1043)
- Move internally generated protobuf code from the `go.opentelemetry.io/otel` to the OTLP exporter to reduce dependency overhead. (#1050)
- The `otel-collector` example referenced outdated collector processors. (#1006)

## [0.10.0] - 2020-07-29

This release migrates the default OpenTelemetry SDK into its own Go module, decoupling the SDK from the API and reducing dependencies for instrumentation packages.

### Added

- The Zipkin exporter now has `NewExportPipeline` and `InstallNewPipeline` constructor functions to match the common pattern.
    These function build a new exporter with default SDK options and register the exporter with the `global` package respectively. (#944)
- Add propagator option for gRPC instrumentation. (#986)
- The `testtrace` package now tracks the `trace.SpanKind` for each span. (#987)

### Changed

- Replace the `RegisterGlobal` `Option` in the Jaeger exporter with an `InstallNewPipeline` constructor function.
   This matches the other exporter constructor patterns and will register a new exporter after building it with default configuration. (#944)
- The trace (`go.opentelemetry.io/otel/exporters/trace/stdout`) and metric (`go.opentelemetry.io/otel/exporters/metric/stdout`) `stdout` exporters are now merged into a single exporter at `go.opentelemetry.io/otel/exporters/stdout`.
   This new exporter was made into its own Go module to follow the pattern of all exporters and decouple it from the `go.opentelemetry.io/otel` module. (#956, #963)
- Move the `go.opentelemetry.io/otel/exporters/test` test package to `go.opentelemetry.io/otel/sdk/export/metric/metrictest`. (#962)
- The `go.opentelemetry.io/otel/api/kv/value` package was merged into the parent `go.opentelemetry.io/otel/api/kv` package. (#968)
  - `value.Bool` was replaced with `kv.BoolValue`.
  - `value.Int64` was replaced with `kv.Int64Value`.
  - `value.Uint64` was replaced with `kv.Uint64Value`.
  - `value.Float64` was replaced with `kv.Float64Value`.
  - `value.Int32` was replaced with `kv.Int32Value`.
  - `value.Uint32` was replaced with `kv.Uint32Value`.
  - `value.Float32` was replaced with `kv.Float32Value`.
  - `value.String` was replaced with `kv.StringValue`.
  - `value.Int` was replaced with `kv.IntValue`.
  - `value.Uint` was replaced with `kv.UintValue`.
  - `value.Array` was replaced with `kv.ArrayValue`.
- Rename `Infer` to `Any` in the `go.opentelemetry.io/otel/api/kv` package. (#972)
- Change `othttp` to use the `httpsnoop` package to wrap the `ResponseWriter` so that optional interfaces (`http.Hijacker`, `http.Flusher`, etc.) that are implemented by the original `ResponseWriter`are also implemented by the wrapped `ResponseWriter`. (#979)
- Rename `go.opentelemetry.io/otel/sdk/metric/aggregator/test` package to `go.opentelemetry.io/otel/sdk/metric/aggregator/aggregatortest`. (#980)
- Make the SDK into its own Go module called `go.opentelemetry.io/otel/sdk`. (#985)
- Changed the default trace `Sampler` from `AlwaysOn` to `ParentOrElse(AlwaysOn)`. (#989)

### Removed

- The `IndexedAttribute` function from the `go.opentelemetry.io/otel/api/label` package was removed in favor of `IndexedLabel` which it was synonymous with. (#970)

### Fixed

- Bump github.com/golangci/golangci-lint from 1.28.3 to 1.29.0 in /tools. (#953)
- Bump github.com/google/go-cmp from 0.5.0 to 0.5.1. (#957)
- Use `global.Handle` for span export errors in the OTLP exporter. (#946)
- Correct Go language formatting in the README documentation. (#961)
- Remove default SDK dependencies from the `go.opentelemetry.io/otel/api` package. (#977)
- Remove default SDK dependencies from the `go.opentelemetry.io/otel/instrumentation` package. (#983)
- Move documented examples for `go.opentelemetry.io/otel/instrumentation/grpctrace` interceptors into Go example tests. (#984)

## [0.9.0] - 2020-07-20

### Added

- A new Resource Detector interface is included to allow resources to be automatically detected and included. (#939)
- A Detector to automatically detect resources from an environment variable. (#939)
- Github action to generate protobuf Go bindings locally in `internal/opentelemetry-proto-gen`. (#938)
- OTLP .proto files from `open-telemetry/opentelemetry-proto` imported as a git submodule under `internal/opentelemetry-proto`.
   References to `github.com/open-telemetry/opentelemetry-proto` changed to `go.opentelemetry.io/otel/internal/opentelemetry-proto-gen`. (#942)

### Changed

- Non-nil value `struct`s for key-value pairs will be marshalled using JSON rather than `Sprintf`. (#948)

### Removed

- Removed dependency on `github.com/open-telemetry/opentelemetry-collector`. (#943)

## [0.8.0] - 2020-07-09

### Added

- The `B3Encoding` type to represent the B3 encoding(s) the B3 propagator can inject.
   A value for HTTP supported encodings (Multiple Header: `MultipleHeader`, Single Header: `SingleHeader`) are included. (#882)
- The `FlagsDeferred` trace flag to indicate if the trace sampling decision has been deferred. (#882)
- The `FlagsDebug` trace flag to indicate if the trace is a debug trace. (#882)
- Add `peer.service` semantic attribute. (#898)
- Add database-specific semantic attributes. (#899)
- Add semantic convention for `faas.coldstart` and `container.id`. (#909)
- Add http content size semantic conventions. (#905)
- Include `http.request_content_length` in HTTP request basic attributes. (#905)
- Add semantic conventions for operating system process resource attribute keys. (#919)
- The Jaeger exporter now has a `WithBatchMaxCount` option to specify the maximum number of spans sent in a batch. (#931)

### Changed

- Update `CONTRIBUTING.md` to ask for updates to `CHANGELOG.md` with each pull request. (#879)
- Use lowercase header names for B3 Multiple Headers. (#881)
- The B3 propagator `SingleHeader` field has been replaced with `InjectEncoding`.
   This new field can be set to combinations of the `B3Encoding` bitmasks and will inject trace information in these encodings.
   If no encoding is set, the propagator will default to `MultipleHeader` encoding. (#882)
- The B3 propagator now extracts from either HTTP encoding of B3 (Single Header or Multiple Header) based on what is contained in the header.
   Preference is given to Single Header encoding with Multiple Header being the fallback if Single Header is not found or is invalid.
   This behavior change is made to dynamically support all correctly encoded traces received instead of having to guess the expected encoding prior to receiving. (#882)
- Extend semantic conventions for RPC. (#900)
- To match constant naming conventions in the `api/standard` package, the `FaaS*` key names are appended with a suffix of `Key`. (#920)
  - `"api/standard".FaaSName` -> `FaaSNameKey`
  - `"api/standard".FaaSID` -> `FaaSIDKey`
  - `"api/standard".FaaSVersion` -> `FaaSVersionKey`
  - `"api/standard".FaaSInstance` -> `FaaSInstanceKey`

### Removed

- The `FlagsUnused` trace flag is removed.
   The purpose of this flag was to act as the inverse of `FlagsSampled`, the inverse of `FlagsSampled` is used instead. (#882)
- The B3 header constants (`B3SingleHeader`, `B3DebugFlagHeader`, `B3TraceIDHeader`, `B3SpanIDHeader`, `B3SampledHeader`, `B3ParentSpanIDHeader`) are removed.
   If B3 header keys are needed [the authoritative OpenZipkin package constants](https://pkg.go.dev/github.com/openzipkin/zipkin-go@v0.2.2/propagation/b3?tab=doc#pkg-constants) should be used instead. (#882)

### Fixed

- The B3 Single Header name is now correctly `b3` instead of the previous `X-B3`. (#881)
- The B3 propagator now correctly supports sampling only values (`b3: 0`, `b3: 1`, or `b3: d`) for a Single B3 Header. (#882)
- The B3 propagator now propagates the debug flag.
   This removes the behavior of changing the debug flag into a set sampling bit.
   Instead, this now follow the B3 specification and omits the `X-B3-Sampling` header. (#882)
- The B3 propagator now tracks "unset" sampling state (meaning "defer the decision") and does not set the `X-B3-Sampling` header when injecting. (#882)
- Bump github.com/itchyny/gojq from 0.10.3 to 0.10.4 in /tools. (#883)
- Bump github.com/opentracing/opentracing-go from v1.1.1-0.20190913142402-a7454ce5950e to v1.2.0. (#885)
- The tracing time conversion for OTLP spans is now correctly set to `UnixNano`. (#896)
- Ensure span status is not set to `Unknown` when no HTTP status code is provided as it is assumed to be `200 OK`. (#908)
- Ensure `httptrace.clientTracer` closes `http.headers` span. (#912)
- Prometheus exporter will not apply stale updates or forget inactive metrics. (#903)
- Add test for api.standard `HTTPClientAttributesFromHTTPRequest`. (#905)
- Bump github.com/golangci/golangci-lint from 1.27.0 to 1.28.1 in /tools. (#901, #913)
- Update otel-colector example to use the v0.5.0 collector. (#915)
- The `grpctrace` instrumentation uses a span name conforming to the OpenTelemetry semantic conventions (does not contain a leading slash (`/`)). (#922)
- The `grpctrace` instrumentation includes an `rpc.method` attribute now set to the gRPC method name. (#900, #922)
- The `grpctrace` instrumentation `rpc.service` attribute now contains the package name if one exists.
   This is in accordance with OpenTelemetry semantic conventions. (#922)
- Correlation Context extractor will no longer insert an empty map into the returned context when no valid values are extracted. (#923)
- Bump google.golang.org/api from 0.28.0 to 0.29.0 in /exporters/trace/jaeger. (#925)
- Bump github.com/itchyny/gojq from 0.10.4 to 0.11.0 in /tools. (#926)
- Bump github.com/golangci/golangci-lint from 1.28.1 to 1.28.2 in /tools. (#930)

## [0.7.0] - 2020-06-26

This release implements the v0.5.0 version of the OpenTelemetry specification.

### Added

- The othttp instrumentation now includes default metrics. (#861)
- This CHANGELOG file to track all changes in the project going forward.
- Support for array type attributes. (#798)
- Apply transitive dependabot go.mod dependency updates as part of a new automatic Github workflow. (#844)
- Timestamps are now passed to exporters for each export. (#835)
- Add new `Accumulation` type to metric SDK to transport telemetry from `Accumulator`s to `Processor`s.
   This replaces the prior `Record` `struct` use for this purpose. (#835)
- New dependabot integration to automate package upgrades. (#814)
- `Meter` and `Tracer` implementations accept instrumentation version version as an optional argument.
   This instrumentation version is passed on to exporters. (#811) (#805) (#802)
- The OTLP exporter includes the instrumentation version in telemetry it exports. (#811)
- Environment variables for Jaeger exporter are supported. (#796)
- New `aggregation.Kind` in the export metric API. (#808)
- New example that uses OTLP and the collector. (#790)
- Handle errors in the span `SetName` during span initialization. (#791)
- Default service config to enable retries for retry-able failed requests in the OTLP exporter and an option to override this default. (#777)
- New `go.opentelemetry.io/otel/api/oterror` package to uniformly support error handling and definitions for the project. (#778)
- New `global` default implementation of the `go.opentelemetry.io/otel/api/oterror.Handler` interface to be used to handle errors prior to an user defined `Handler`.
   There is also functionality for the user to register their `Handler` as well as a convenience function `Handle` to handle an error with this global `Handler`(#778)
- Options to specify propagators for httptrace and grpctrace instrumentation. (#784)
- The required `application/json` header for the Zipkin exporter is included in all exports. (#774)
- Integrate HTTP semantics helpers from the contrib repository into the `api/standard` package. #769

### Changed

- Rename `Integrator` to `Processor` in the metric SDK. (#863)
- Rename `AggregationSelector` to `AggregatorSelector`. (#859)
- Rename `SynchronizedCopy` to `SynchronizedMove`. (#858)
- Rename `simple` integrator to `basic` integrator. (#857)
- Merge otlp collector examples. (#841)
- Change the metric SDK to support cumulative, delta, and pass-through exporters directly.
   With these changes, cumulative and delta specific exporters are able to request the correct kind of aggregation from the SDK. (#840)
- The `Aggregator.Checkpoint` API is renamed to `SynchronizedCopy` and adds an argument, a different `Aggregator` into which the copy is stored. (#812)
- The `export.Aggregator` contract is that `Update()` and `SynchronizedCopy()` are synchronized with each other.
   All the aggregation interfaces (`Sum`, `LastValue`, ...) are not meant to be synchronized, as the caller is expected to synchronize aggregators at a higher level after the `Accumulator`.
   Some of the `Aggregators` used unnecessary locking and that has been cleaned up. (#812)
- Use of `metric.Number` was replaced by `int64` now that we use `sync.Mutex` in the `MinMaxSumCount` and `Histogram` `Aggregators`. (#812)
- Replace `AlwaysParentSample` with `ParentSample(fallback)` to match the OpenTelemetry v0.5.0 specification. (#810)
- Rename `sdk/export/metric/aggregator` to `sdk/export/metric/aggregation`. #808
- Send configured headers with every request in the OTLP exporter, instead of just on connection creation. (#806)
- Update error handling for any one off error handlers, replacing, instead, with the `global.Handle` function. (#791)
- Rename `plugin` directory to `instrumentation` to match the OpenTelemetry specification. (#779)
- Makes the argument order to Histogram and DDSketch `New()` consistent. (#781)

### Removed

- `Uint64NumberKind` and related functions from the API. (#864)
- Context arguments from `Aggregator.Checkpoint` and `Integrator.Process` as they were unused. (#803)
- `SpanID` is no longer included in parameters for sampling decision to match the OpenTelemetry specification. (#775)

### Fixed

- Upgrade OTLP exporter to opentelemetry-proto matching the opentelemetry-collector v0.4.0 release. (#866)
- Allow changes to `go.sum` and `go.mod` when running dependabot tidy-up. (#871)
- Bump github.com/stretchr/testify from 1.4.0 to 1.6.1. (#824)
- Bump github.com/prometheus/client_golang from 1.7.0 to 1.7.1 in /exporters/metric/prometheus. (#867)
- Bump google.golang.org/grpc from 1.29.1 to 1.30.0 in /exporters/trace/jaeger. (#853)
- Bump google.golang.org/grpc from 1.29.1 to 1.30.0 in /exporters/trace/zipkin. (#854)
- Bumps github.com/golang/protobuf from 1.3.2 to 1.4.2 (#848)
- Bump github.com/stretchr/testify from 1.4.0 to 1.6.1 in /exporters/otlp (#817)
- Bump github.com/golangci/golangci-lint from 1.25.1 to 1.27.0 in /tools (#828)
- Bump github.com/prometheus/client_golang from 1.5.0 to 1.7.0 in /exporters/metric/prometheus (#838)
- Bump github.com/stretchr/testify from 1.4.0 to 1.6.1 in /exporters/trace/jaeger (#829)
- Bump github.com/benbjohnson/clock from 1.0.0 to 1.0.3 (#815)
- Bump github.com/stretchr/testify from 1.4.0 to 1.6.1 in /exporters/trace/zipkin (#823)
- Bump github.com/itchyny/gojq from 0.10.1 to 0.10.3 in /tools (#830)
- Bump github.com/stretchr/testify from 1.4.0 to 1.6.1 in /exporters/metric/prometheus (#822)
- Bump google.golang.org/grpc from 1.27.1 to 1.29.1 in /exporters/trace/zipkin (#820)
- Bump google.golang.org/grpc from 1.27.1 to 1.29.1 in /exporters/trace/jaeger (#831)
- Bump github.com/google/go-cmp from 0.4.0 to 0.5.0 (#836)
- Bump github.com/google/go-cmp from 0.4.0 to 0.5.0 in /exporters/trace/jaeger (#837)
- Bump github.com/google/go-cmp from 0.4.0 to 0.5.0 in /exporters/otlp (#839)
- Bump google.golang.org/api from 0.20.0 to 0.28.0 in /exporters/trace/jaeger (#843)
- Set span status from HTTP status code in the othttp instrumentation. (#832)
- Fixed typo in push controller comment. (#834)
- The `Aggregator` testing has been updated and cleaned. (#812)
- `metric.Number(0)` expressions are replaced by `0` where possible. (#812)
- Fixed `global` `handler_test.go` test failure. #804
- Fixed `BatchSpanProcessor.Shutdown` to wait until all spans are processed. (#766)
- Fixed OTLP example's accidental early close of exporter. (#807)
- Ensure zipkin exporter reads and closes response body. (#788)
- Update instrumentation to use `api/standard` keys instead of custom keys. (#782)
- Clean up tools and RELEASING documentation. (#762)

## [0.6.0] - 2020-05-21

### Added

- Support for `Resource`s in the prometheus exporter. (#757)
- New pull controller. (#751)
- New `UpDownSumObserver` instrument. (#750)
- OpenTelemetry collector demo. (#711)
- New `SumObserver` instrument. (#747)
- New `UpDownCounter` instrument. (#745)
- New timeout `Option` and configuration function `WithTimeout` to the push controller. (#742)
- New `api/standards` package to implement semantic conventions and standard key-value generation. (#731)

### Changed

- Rename `Register*` functions in the metric API to `New*` for all `Observer` instruments. (#761)
- Use `[]float64` for histogram boundaries, not `[]metric.Number`. (#758)
- Change OTLP example to use exporter as a trace `Syncer` instead of as an unneeded `Batcher`. (#756)
- Replace `WithResourceAttributes()` with `WithResource()` in the trace SDK. (#754)
- The prometheus exporter now uses the new pull controller. (#751)
- Rename `ScheduleDelayMillis` to `BatchTimeout` in the trace `BatchSpanProcessor`.(#752)
- Support use of synchronous instruments in asynchronous callbacks (#725)
- Move `Resource` from the `Export` method parameter into the metric export `Record`. (#739)
- Rename `Observer` instrument to `ValueObserver`. (#734)
- The push controller now has a method (`Provider()`) to return a `metric.Provider` instead of the old `Meter` method that acted as a `metric.Provider`. (#738)
- Replace `Measure` instrument by `ValueRecorder` instrument. (#732)
- Rename correlation context header from `"Correlation-Context"` to `"otcorrelations"` to match the OpenTelemetry specification. 727)

### Fixed

- Ensure gRPC `ClientStream` override methods do not panic in grpctrace package. (#755)
- Disable parts of `BatchSpanProcessor` test until a fix is found. (#743)
- Fix `string` case in `kv` `Infer` function. (#746)
- Fix panic in grpctrace client interceptors. (#740)
- Refactor the `api/metrics` push controller and add `CheckpointSet` synchronization. (#737)
- Rewrite span batch process queue batching logic. (#719)
- Remove the push controller named Meter map. (#738)
- Fix Histogram aggregator initial state (fix #735). (#736)
- Ensure golang alpine image is running `golang-1.14` for examples. (#733)
- Added test for grpctrace `UnaryInterceptorClient`. (#695)
- Rearrange `api/metric` code layout. (#724)

## [0.5.0] - 2020-05-13

### Added

- Batch `Observer` callback support. (#717)
- Alias `api` types to root package of project. (#696)
- Create basic `othttp.Transport` for simple client instrumentation. (#678)
- `SetAttribute(string, interface{})` to the trace API. (#674)
- Jaeger exporter option that allows user to specify custom http client. (#671)
- `Stringer` and `Infer` methods to `key`s. (#662)

### Changed

- Rename `NewKey` in the `kv` package to just `Key`. (#721)
- Move `core` and `key` to `kv` package. (#720)
- Make the metric API `Meter` a `struct` so the abstract `MeterImpl` can be passed and simplify implementation. (#709)
- Rename SDK `Batcher` to `Integrator` to match draft OpenTelemetry SDK specification. (#710)
- Rename SDK `Ungrouped` integrator to `simple.Integrator` to match draft OpenTelemetry SDK specification. (#710)
- Rename SDK `SDK` `struct` to `Accumulator` to match draft OpenTelemetry SDK specification. (#710)
- Move `Number` from `core` to `api/metric` package. (#706)
- Move `SpanContext` from `core` to `trace` package. (#692)
- Change traceparent header from `Traceparent` to `traceparent` to implement the W3C specification. (#681)

### Fixed

- Update tooling to run generators in all submodules. (#705)
- gRPC interceptor regexp to match methods without a service name. (#683)
- Use a `const` for padding 64-bit B3 trace IDs. (#701)
- Update `mockZipkin` listen address from `:0` to `127.0.0.1:0`. (#700)
- Left-pad 64-bit B3 trace IDs with zero. (#698)
- Propagate at least the first W3C tracestate header. (#694)
- Remove internal `StateLocker` implementation. (#688)
- Increase instance size CI system uses. (#690)
- Add a `key` benchmark and use reflection in `key.Infer()`. (#679)
- Fix internal `global` test by using `global.Meter` with `RecordBatch()`. (#680)
- Reimplement histogram using mutex instead of `StateLocker`. (#669)
- Switch `MinMaxSumCount` to a mutex lock implementation instead of `StateLocker`. (#667)
- Update documentation to not include any references to `WithKeys`. (#672)
- Correct misspelling. (#668)
- Fix clobbering of the span context if extraction fails. (#656)
- Bump `golangci-lint` and work around the corrupting bug. (#666) (#670)

## [0.4.3] - 2020-04-24

### Added

- `Dockerfile` and `docker-compose.yml` to run example code. (#635)
- New `grpctrace` package that provides gRPC client and server interceptors for both unary and stream connections. (#621)
- New `api/label` package, providing common label set implementation. (#651)
- Support for JSON marshaling of `Resources`. (#654)
- `TraceID` and `SpanID` implementations for `Stringer` interface. (#642)
- `RemoteAddrKey` in the othttp plugin to include the HTTP client address in top-level spans. (#627)
- `WithSpanFormatter` option to the othttp plugin. (#617)
- Updated README to include section for compatible libraries and include reference to the contrib repository. (#612)
- The prometheus exporter now supports exporting histograms. (#601)
- A `String` method to the `Resource` to return a hashable identifier for a now unique resource. (#613)
- An `Iter` method to the `Resource` to return an array `AttributeIterator`. (#613)
- An `Equal` method to the `Resource` test the equivalence of resources. (#613)
- An iterable structure (`AttributeIterator`) for `Resource` attributes.

### Changed

- zipkin export's `NewExporter` now requires a `serviceName` argument to ensure this needed values is provided. (#644)
- Pass `Resources` through the metrics export pipeline. (#659)

### Removed

- `WithKeys` option from the metric API. (#639)

### Fixed

- Use the `label.Set.Equivalent` value instead of an encoding in the batcher. (#658)
- Correct typo `trace.Exporter` to `trace.SpanSyncer` in comments. (#653)
- Use type names for return values in jaeger exporter. (#648)
- Increase the visibility of the `api/key` package by updating comments and fixing usages locally. (#650)
- `Checkpoint` only after `Update`; Keep records in the `sync.Map` longer. (#647)
- Do not cache `reflect.ValueOf()` in metric Labels. (#649)
- Batch metrics exported from the OTLP exporter based on `Resource` and labels. (#626)
- Add error wrapping to the prometheus exporter. (#631)
- Update the OTLP exporter batching of traces to use a unique `string` representation of an associated `Resource` as the batching key. (#623)
- Update OTLP `SpanData` transform to only include the `ParentSpanID` if one exists. (#614)
- Update `Resource` internal representation to uniquely and reliably identify resources. (#613)
- Check return value from `CheckpointSet.ForEach` in prometheus exporter. (#622)
- Ensure spans created by httptrace client tracer reflect operation structure. (#618)
- Create a new recorder rather than reuse when multiple observations in same epoch for asynchronous instruments. #610
- The default port the OTLP exporter uses to connect to the OpenTelemetry collector is updated to match the one the collector listens on by default. (#611)


## [0.4.2] - 2020-03-31

### Fixed

- Fix `pre_release.sh` to update version in `sdk/opentelemetry.go`. (#607)
- Fix time conversion from internal to OTLP in OTLP exporter. (#606)

## [0.4.1] - 2020-03-31

### Fixed

- Update `tag.sh` to create signed tags. (#604)

## [0.4.0] - 2020-03-30

### Added

- New API package `api/metric/registry` that exposes a `MeterImpl` wrapper for use by SDKs to generate unique instruments. (#580)
- Script to verify examples after a new release. (#579)

### Removed

- The dogstatsd exporter due to lack of support.
   This additionally removes support for statsd. (#591)
- `LabelSet` from the metric API.
   This is replaced by a `[]core.KeyValue` slice. (#595)
- `Labels` from the metric API's `Meter` interface. (#595)

### Changed

- The metric `export.Labels` became an interface which the SDK implements and the `export` package provides a simple, immutable implementation of this interface intended for testing purposes. (#574)
- Renamed `internal/metric.Meter` to `MeterImpl`. (#580)
- Renamed `api/global/internal.obsImpl` to `asyncImpl`. (#580)

### Fixed

- Corrected missing return in mock span. (#582)
- Update License header for all source files to match CNCF guidelines and include a test to ensure it is present. (#586) (#596)
- Update to v0.3.0 of the OTLP in the OTLP exporter. (#588)
- Update pre-release script to be compatible between GNU and BSD based systems. (#592)
- Add a `RecordBatch` benchmark. (#594)
- Moved span transforms of the OTLP exporter to the internal package. (#593)
- Build both go-1.13 and go-1.14 in circleci to test for all supported versions of Go. (#569)
- Removed unneeded allocation on empty labels in OLTP exporter. (#597)
- Update `BatchedSpanProcessor` to process the queue until no data but respect max batch size. (#599)
- Update project documentation godoc.org links to pkg.go.dev. (#602)

## [0.3.0] - 2020-03-21

This is a first official beta release, which provides almost fully complete metrics, tracing, and context propagation functionality.
There is still a possibility of breaking changes.

### Added

- Add `Observer` metric instrument. (#474)
- Add global `Propagators` functionality to enable deferred initialization for propagators registered before the first Meter SDK is installed. (#494)
- Simplified export setup pipeline for the jaeger exporter to match other exporters. (#459)
- The zipkin trace exporter. (#495)
- The OTLP exporter to export metric and trace telemetry to the OpenTelemetry collector. (#497) (#544) (#545)
- The `StatusMessage` field was add to the trace `Span`. (#524)
- Context propagation in OpenTracing bridge in terms of OpenTelemetry context propagation. (#525)
- The `Resource` type was added to the SDK. (#528)
- The global API now supports a `Tracer` and `Meter` function as shortcuts to getting a global `*Provider` and calling these methods directly. (#538)
- The metric API now defines a generic `MeterImpl` interface to support general purpose `Meter` construction.
   Additionally, `SyncImpl` and `AsyncImpl` are added to support general purpose instrument construction. (#560)
- A metric `Kind` is added to represent the `MeasureKind`, `ObserverKind`, and `CounterKind`. (#560)
- Scripts to better automate the release process. (#576)

### Changed

- Default to to use `AlwaysSampler` instead of `ProbabilitySampler` to match OpenTelemetry specification. (#506)
- Renamed `AlwaysSampleSampler` to `AlwaysOnSampler` in the trace API. (#511)
- Renamed `NeverSampleSampler` to `AlwaysOffSampler` in the trace API. (#511)
- The `Status` field of the `Span` was changed to `StatusCode` to disambiguate with the added `StatusMessage`. (#524)
- Updated the trace `Sampler` interface conform to the OpenTelemetry specification. (#531)
- Rename metric API `Options` to `Config`. (#541)
- Rename metric `Counter` aggregator to be `Sum`. (#541)
- Unify metric options into `Option` from instrument specific options. (#541)
- The trace API's `TraceProvider` now support `Resource`s. (#545)
- Correct error in zipkin module name. (#548)
- The jaeger trace exporter now supports `Resource`s. (#551)
- Metric SDK now supports `Resource`s.
   The `WithResource` option was added to configure a `Resource` on creation and the `Resource` method was added to the metric `Descriptor` to return the associated `Resource`. (#552)
- Replace `ErrNoLastValue` and `ErrEmptyDataSet` by `ErrNoData` in the metric SDK. (#557)
- The stdout trace exporter now supports `Resource`s. (#558)
- The metric `Descriptor` is now included at the API instead of the SDK. (#560)
- Replace `Ordered` with an iterator in `export.Labels`. (#567)

### Removed

- The vendor specific Stackdriver. It is now hosted on 3rd party vendor infrastructure. (#452)
- The `Unregister` method for metric observers as it is not in the OpenTelemetry specification. (#560)
- `GetDescriptor` from the metric SDK. (#575)
- The `Gauge` instrument from the metric API. (#537)

### Fixed

- Make histogram aggregator checkpoint consistent. (#438)
- Update README with import instructions and how to build and test. (#505)
- The default label encoding was updated to be unique. (#508)
- Use `NewRoot` in the othttp plugin for public endpoints. (#513)
- Fix data race in `BatchedSpanProcessor`. (#518)
- Skip test-386 for Mac OS 10.15.x (Catalina and upwards). #521
- Use a variable-size array to represent ordered labels in maps. (#523)
- Update the OTLP protobuf and update changed import path. (#532)
- Use `StateLocker` implementation in `MinMaxSumCount`. (#546)
- Eliminate goroutine leak in histogram stress test. (#547)
- Update OTLP exporter with latest protobuf. (#550)
- Add filters to the othttp plugin. (#556)
- Provide an implementation of the `Header*` filters that do not depend on Go 1.14. (#565)
- Encode labels once during checkpoint.
   The checkpoint function is executed in a single thread so we can do the encoding lazily before passing the encoded version of labels to the exporter.
   This is a cheap and quick way to avoid encoding the labels on every collection interval. (#572)
- Run coverage over all packages in `COVERAGE_MOD_DIR`. (#573)

## [0.2.3] - 2020-03-04

### Added

- `RecordError` method on `Span`s in the trace API to Simplify adding error events to spans. (#473)
- Configurable push frequency for exporters setup pipeline. (#504)

### Changed

- Rename the `exporter` directory to `exporters`.
   The `go.opentelemetry.io/otel/exporter/trace/jaeger` package was mistakenly released with a `v1.0.0` tag instead of `v0.1.0`.
   This resulted in all subsequent releases not becoming the default latest.
   A consequence of this was that all `go get`s pulled in the incompatible `v0.1.0` release of that package when pulling in more recent packages from other otel packages.
   Renaming the `exporter` directory to `exporters` fixes this issue by renaming the package and therefore clearing any existing dependency tags.
   Consequentially, this action also renames *all* exporter packages. (#502)

### Removed

- The `CorrelationContextHeader` constant in the `correlation` package is no longer exported. (#503)

## [0.2.2] - 2020-02-27

### Added

- `HTTPSupplier` interface in the propagation API to specify methods to retrieve and store a single value for a key to be associated with a carrier. (#467)
- `HTTPExtractor` interface in the propagation API to extract information from an `HTTPSupplier` into a context. (#467)
- `HTTPInjector` interface in the propagation API to inject information into an `HTTPSupplier.` (#467)
- `Config` and configuring `Option` to the propagator API. (#467)
- `Propagators` interface in the propagation API to contain the set of injectors and extractors for all supported carrier formats. (#467)
- `HTTPPropagator` interface in the propagation API to inject and extract from an `HTTPSupplier.` (#467)
- `WithInjectors` and `WithExtractors` functions to the propagator API to configure injectors and extractors to use. (#467)
- `ExtractHTTP` and `InjectHTTP` functions to apply configured HTTP extractors and injectors to a passed context. (#467)
- Histogram aggregator. (#433)
- `DefaultPropagator` function and have it return `trace.TraceContext` as the default context propagator. (#456)
- `AlwaysParentSample` sampler to the trace API. (#455)
- `WithNewRoot` option function to the trace API to specify the created span should be considered a root span. (#451)


### Changed

- Renamed `WithMap` to `ContextWithMap` in the correlation package. (#481)
- Renamed `FromContext` to `MapFromContext` in the correlation package. (#481)
- Move correlation context propagation to correlation package. (#479)
- Do not default to putting remote span context into links. (#480)
- Propagators extrac
- `Tracer.WithSpan` updated to accept `StartOptions`. (#472)
- Renamed `MetricKind` to `Kind` to not stutter in the type usage. (#432)
- Renamed the `export` package to `metric` to match directory structure. (#432)
- Rename the `api/distributedcontext` package to `api/correlation`. (#444)
- Rename the `api/propagators` package to `api/propagation`. (#444)
- Move the propagators from the `propagators` package into the `trace` API package. (#444)
- Update `Float64Gauge`, `Int64Gauge`, `Float64Counter`, `Int64Counter`, `Float64Measure`, and `Int64Measure` metric methods to use value receivers instead of pointers. (#462)
- Moved all dependencies of tools package to a tools directory. (#466)

### Removed

- Binary propagators. (#467)
- NOOP propagator. (#467)

### Fixed

- Upgraded `github.com/golangci/golangci-lint` from `v1.21.0` to `v1.23.6` in `tools/`. (#492)
- Fix a possible nil-dereference crash (#478)
- Correct comments for `InstallNewPipeline` in the stdout exporter. (#483)
- Correct comments for `InstallNewPipeline` in the dogstatsd exporter. (#484)
- Correct comments for `InstallNewPipeline` in the prometheus exporter. (#482)
- Initialize `onError` based on `Config` in prometheus exporter. (#486)
- Correct module name in prometheus exporter README. (#475)
- Removed tracer name prefix from span names. (#430)
- Fix `aggregator_test.go` import package comment. (#431)
- Improved detail in stdout exporter. (#436)
- Fix a dependency issue (generate target should depend on stringer, not lint target) in Makefile. (#442)
- Reorders the Makefile targets within `precommit` target so we generate files and build the code before doing linting, so we can get much nicer errors about syntax errors from the compiler. (#442)
- Reword function documentation in gRPC plugin. (#446)
- Send the `span.kind` tag to Jaeger from the jaeger exporter. (#441)
- Fix `metadataSupplier` in the jaeger exporter to overwrite the header if existing instead of appending to it. (#441)
- Upgraded to Go 1.13 in CI. (#465)
- Correct opentelemetry.io URL in trace SDK documentation. (#464)
- Refactored reference counting logic in SDK determination of stale records. (#468)
- Add call to `runtime.Gosched` in instrument `acquireHandle` logic to not block the collector. (#469)

## [0.2.1.1] - 2020-01-13

### Fixed

- Use stateful batcher on Prometheus exporter fixing regresion introduced in #395. (#428)

## [0.2.1] - 2020-01-08

### Added

- Global meter forwarding implementation.
   This enables deferred initialization for metric instruments registered before the first Meter SDK is installed. (#392)
- Global trace forwarding implementation.
   This enables deferred initialization for tracers registered before the first Trace SDK is installed. (#406)
- Standardize export pipeline creation in all exporters. (#395)
- A testing, organization, and comments for 64-bit field alignment. (#418)
- Script to tag all modules in the project. (#414)

### Changed

- Renamed `propagation` package to `propagators`. (#362)
- Renamed `B3Propagator` propagator to `B3`. (#362)
- Renamed `TextFormatPropagator` propagator to `TextFormat`. (#362)
- Renamed `BinaryPropagator` propagator to `Binary`. (#362)
- Renamed `BinaryFormatPropagator` propagator to `BinaryFormat`. (#362)
- Renamed `NoopTextFormatPropagator` propagator to `NoopTextFormat`. (#362)
- Renamed `TraceContextPropagator` propagator to `TraceContext`. (#362)
- Renamed `SpanOption` to `StartOption` in the trace API. (#369)
- Renamed `StartOptions` to `StartConfig` in the trace API. (#369)
- Renamed `EndOptions` to `EndConfig` in the trace API. (#369)
- `Number` now has a pointer receiver for its methods. (#375)
- Renamed `CurrentSpan` to `SpanFromContext` in the trace API. (#379)
- Renamed `SetCurrentSpan` to `ContextWithSpan` in the trace API. (#379)
- Renamed `Message` in Event to `Name` in the trace API. (#389)
- Prometheus exporter no longer aggregates metrics, instead it only exports them. (#385)
- Renamed `HandleImpl` to `BoundInstrumentImpl` in the metric API. (#400)
- Renamed `Float64CounterHandle` to `Float64CounterBoundInstrument` in the metric API. (#400)
- Renamed `Int64CounterHandle` to `Int64CounterBoundInstrument` in the metric API. (#400)
- Renamed `Float64GaugeHandle` to `Float64GaugeBoundInstrument` in the metric API. (#400)
- Renamed `Int64GaugeHandle` to `Int64GaugeBoundInstrument` in the metric API. (#400)
- Renamed `Float64MeasureHandle` to `Float64MeasureBoundInstrument` in the metric API. (#400)
- Renamed `Int64MeasureHandle` to `Int64MeasureBoundInstrument` in the metric API. (#400)
- Renamed `Release` method for bound instruments in the metric API to `Unbind`. (#400)
- Renamed `AcquireHandle` method for bound instruments in the metric API to `Bind`. (#400)
- Renamed the `File` option in the stdout exporter to `Writer`. (#404)
- Renamed all `Options` to `Config` for all metric exports where this wasn't already the case.

### Fixed

- Aggregator import path corrected. (#421)
- Correct links in README. (#368)
- The README was updated to match latest code changes in its examples. (#374)
- Don't capitalize error statements. (#375)
- Fix ignored errors. (#375)
- Fix ambiguous variable naming. (#375)
- Removed unnecessary type casting. (#375)
- Use named parameters. (#375)
- Updated release schedule. (#378)
- Correct http-stackdriver example module name. (#394)
- Removed the `http.request` span in `httptrace` package. (#397)
- Add comments in the metrics SDK (#399)
- Initialize checkpoint when creating ddsketch aggregator to prevent panic when merging into a empty one. (#402) (#403)
- Add documentation of compatible exporters in the README. (#405)
- Typo fix. (#408)
- Simplify span check logic in SDK tracer implementation. (#419)

## [0.2.0] - 2019-12-03

### Added

- Unary gRPC tracing example. (#351)
- Prometheus exporter. (#334)
- Dogstatsd metrics exporter. (#326)

### Changed

- Rename `MaxSumCount` aggregation to `MinMaxSumCount` and add the `Min` interface for this aggregation. (#352)
- Rename `GetMeter` to `Meter`. (#357)
- Rename `HTTPTraceContextPropagator` to `TraceContextPropagator`. (#355)
- Rename `HTTPB3Propagator` to `B3Propagator`. (#355)
- Rename `HTTPTraceContextPropagator` to `TraceContextPropagator`. (#355)
- Move `/global` package to `/api/global`. (#356)
- Rename `GetTracer` to `Tracer`. (#347)

### Removed

- `SetAttribute` from the `Span` interface in the trace API. (#361)
- `AddLink` from the `Span` interface in the trace API. (#349)
- `Link` from the `Span` interface in the trace API. (#349)

### Fixed

- Exclude example directories from coverage report. (#365)
- Lint make target now implements automatic fixes with `golangci-lint` before a second run to report the remaining issues. (#360)
- Drop `GO111MODULE` environment variable in Makefile as Go 1.13 is the project specified minimum version and this is environment variable is not needed for that version of Go. (#359)
- Run the race checker for all test. (#354)
- Redundant commands in the Makefile are removed. (#354)
- Split the `generate` and `lint` targets of the Makefile. (#354)
- Renames `circle-ci` target to more generic `ci` in Makefile. (#354)
- Add example Prometheus binary to gitignore. (#358)
- Support negative numbers with the `MaxSumCount`. (#335)
- Resolve race conditions in `push_test.go` identified in #339. (#340)
- Use `/usr/bin/env bash` as a shebang in scripts rather than `/bin/bash`. (#336)
- Trace benchmark now tests both `AlwaysSample` and `NeverSample`.
   Previously it was testing `AlwaysSample` twice. (#325)
- Trace benchmark now uses a `[]byte` for `TraceID` to fix failing test. (#325)
- Added a trace benchmark to test variadic functions in `setAttribute` vs `setAttributes` (#325)
- The `defaultkeys` batcher was only using the encoded label set as its map key while building a checkpoint.
   This allowed distinct label sets through, but any metrics sharing a label set could be overwritten or merged incorrectly.
   This was corrected. (#333)


## [0.1.2] - 2019-11-18

### Fixed

- Optimized the `simplelru` map for attributes to reduce the number of allocations. (#328)
- Removed unnecessary unslicing of parameters that are already a slice. (#324)

## [0.1.1] - 2019-11-18

This release contains a Metrics SDK with stdout exporter and supports basic aggregations such as counter, gauges, array, maxsumcount, and ddsketch.

### Added

- Metrics stdout export pipeline. (#265)
- Array aggregation for raw measure metrics. (#282)
- The core.Value now have a `MarshalJSON` method. (#281)

### Removed

- `WithService`, `WithResources`, and `WithComponent` methods of tracers. (#314)
- Prefix slash in `Tracer.Start()` for the Jaeger example. (#292)

### Changed

- Allocation in LabelSet construction to reduce GC overhead. (#318)
- `trace.WithAttributes` to append values instead of replacing (#315)
- Use a formula for tolerance in sampling tests. (#298)
- Move export types into trace and metric-specific sub-directories. (#289)
- `SpanKind` back to being based on an `int` type. (#288)

### Fixed

- URL to OpenTelemetry website in README. (#323)
- Name of othttp default tracer. (#321)
- `ExportSpans` for the stackdriver exporter now handles `nil` context. (#294)
- CI modules cache to correctly restore/save from/to the cache. (#316)
- Fix metric SDK race condition between `LoadOrStore` and the assignment `rec.recorder = i.meter.exporter.AggregatorFor(rec)`. (#293)
- README now reflects the new code structure introduced with these changes. (#291)
- Make the basic example work. (#279)

## [0.1.0] - 2019-11-04

This is the first release of open-telemetry go library.
It contains api and sdk for trace and meter.

### Added

- Initial OpenTelemetry trace and metric API prototypes.
- Initial OpenTelemetry trace, metric, and export SDK packages.
- A wireframe bridge to support compatibility with OpenTracing.
- Example code for a basic, http-stackdriver, http, jaeger, and named tracer setup.
- Exporters for Jaeger, Stackdriver, and stdout.
- Propagators for binary, B3, and trace-context protocols.
- Project information and guidelines in the form of a README and CONTRIBUTING.
- Tools to build the project and a Makefile to automate the process.
- Apache-2.0 license.
- CircleCI build CI manifest files.
- CODEOWNERS file to track owners of this project.


[Unreleased]: https://github.com/open-telemetry/opentelemetry-go/compare/v0.16.0...HEAD
[0.16.0]: https://github.com/open-telemetry/opentelemetry-go/releases/tag/v0.16.0
[0.15.0]: https://github.com/open-telemetry/opentelemetry-go/releases/tag/v0.15.0
[0.14.0]: https://github.com/open-telemetry/opentelemetry-go/releases/tag/v0.14.0
[0.13.0]: https://github.com/open-telemetry/opentelemetry-go/releases/tag/v0.13.0
[0.12.0]: https://github.com/open-telemetry/opentelemetry-go/releases/tag/v0.12.0
[0.11.0]: https://github.com/open-telemetry/opentelemetry-go/releases/tag/v0.11.0
[0.10.0]: https://github.com/open-telemetry/opentelemetry-go/releases/tag/v0.10.0
[0.9.0]: https://github.com/open-telemetry/opentelemetry-go/releases/tag/v0.9.0
[0.8.0]: https://github.com/open-telemetry/opentelemetry-go/releases/tag/v0.8.0
[0.7.0]: https://github.com/open-telemetry/opentelemetry-go/releases/tag/v0.7.0
[0.6.0]: https://github.com/open-telemetry/opentelemetry-go/releases/tag/v0.6.0
[0.5.0]: https://github.com/open-telemetry/opentelemetry-go/releases/tag/v0.5.0
[0.4.3]: https://github.com/open-telemetry/opentelemetry-go/releases/tag/v0.4.3
[0.4.2]: https://github.com/open-telemetry/opentelemetry-go/releases/tag/v0.4.2
[0.4.1]: https://github.com/open-telemetry/opentelemetry-go/releases/tag/v0.4.1
[0.4.0]: https://github.com/open-telemetry/opentelemetry-go/releases/tag/v0.4.0
[0.3.0]: https://github.com/open-telemetry/opentelemetry-go/releases/tag/v0.3.0
[0.2.3]: https://github.com/open-telemetry/opentelemetry-go/releases/tag/v0.2.3
[0.2.2]: https://github.com/open-telemetry/opentelemetry-go/releases/tag/v0.2.2
[0.2.1.1]: https://github.com/open-telemetry/opentelemetry-go/releases/tag/v0.2.1.1
[0.2.1]: https://github.com/open-telemetry/opentelemetry-go/releases/tag/v0.2.1
[0.2.0]: https://github.com/open-telemetry/opentelemetry-go/releases/tag/v0.2.0
[0.1.2]: https://github.com/open-telemetry/opentelemetry-go/releases/tag/v0.1.2
[0.1.1]: https://github.com/open-telemetry/opentelemetry-go/releases/tag/v0.1.1
[0.1.0]: https://github.com/open-telemetry/opentelemetry-go/releases/tag/v0.1.0<|MERGE_RESOLUTION|>--- conflicted
+++ resolved
@@ -10,11 +10,8 @@
 
 ### Changed
 
-<<<<<<< HEAD
 - Rename project default branch from `master` to `main`.
-=======
 - Reverse order in which `Resource` attributes are merged, per change in spec. (#1501)
->>>>>>> 1952d7b6
 
 ## [0.16.0] - 2020-01-13
 
