--- conflicted
+++ resolved
@@ -8,11 +8,6 @@
 
 ## [Unreleased]
 
-<<<<<<< HEAD
-### Fixed
-
-- Backoff reset for OTLP client in `go.opentelemetry.io/otel/exporters/otlp/internal/retry` now behaves as expected, instead of never being reset after the first client instantiation. (#3621)
-=======
 ### Added
 
 - Semantic conventions of the `event` type are now generated. (#3697)
@@ -43,6 +38,7 @@
 ### Fixed
 
 - Ensure `go.opentelemetry.io/otel` does not use generics. (#3723, #3725)
+- Backoff reset for OTLP client in `go.opentelemetry.io/otel/exporters/otlp/internal/retry` now behaves as expected, instead of never being reset after the first client instantiation. (#3621)
 
 ## [1.13.0/0.36.0] 2023-02-07
 
@@ -59,7 +55,6 @@
   - `go.opentelemetry.io/otel/semconv/v1.15.0/httpconv`
   - `go.opentelemetry.io/otel/semconv/v1.16.0/httpconv`
   - `go.opentelemetry.io/otel/semconv/v1.17.0/httpconv`
->>>>>>> d68b05fb
 
 ### Removed
 
