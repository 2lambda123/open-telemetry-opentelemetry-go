# Changelog

All notable changes to this project will be documented in this file.

The format is based on [Keep a Changelog](https://keepachangelog.com/en/1.0.0/).

This project adheres to [Semantic Versioning](https://semver.org/spec/v2.0.0.html).

## [Unreleased]

### Added

- Add `peer.service` semantic attribute. (#898)
- Add database-specific semantic attributes. (#899)
- Add semantic convention for `faas.coldstart` and `container.id`. (#909)

### Changed

- Update `CONTRIBUTING.md` to ask for updates to `CHANGELOG.md` with each pull request. (#879)
- Use lowercase header names for B3 Multiple Headers. (#881)

### Fixed

- The B3 Single Header name is now correctly `b3` instead of the previous `X-B3`. (#881)
<<<<<<< HEAD
- Ensure `httptrace.clientTracer` closes `http.headers` span. (#912)
=======
- Ensure span status is not set to `Unknown` when no HTTP status code is provided as it is assumed to be `200 OK`. (#908)
>>>>>>> 463c458d

## [0.7.0] - 2020-06-26

This release implements the v0.5.0 version of the OpenTelemetry specification.

### Added

- The othttp instrumentation now includes default metrics. (#861) 
- This CHANGELOG file to track all changes in the project going forward.
- Support for array type attributes. (#798)
- Apply transitive dependabot go.mod dependency updates as part of a new automatic Github workflow. (#844)
- Timestamps are now passed to exporters for each export. (#835)
- Add new `Accumulation` type to metric SDK to transport telemetry from `Accumulator`s to `Processor`s.
   This replaces the prior `Record` `struct` use for this purpose. (#835)
- New dependabot integration to automate package upgrades. (#814)
- `Meter` and `Tracer` implementations accept instrumentation version version as an optional argument.
   This instrumentation version is passed on to exporters. (#811) (#805) (#802)
- The OTLP exporter includes the instrumentation version in telemetry it exports. (#811)
- Environment variables for Jaeger exporter are supported. (#796)
- New `aggregation.Kind` in the export metric API. (#808)
- New example that uses OTLP and the collector. (#790)
- Handle errors in the span `SetName` during span initialization. (#791)
- Default service config to enable retries for retry-able failed requests in the OTLP exporter and an option to override this default. (#777)
- New `go.opentelemetry.io/otel/api/oterror` package to uniformly support error handling and definitions for the project. (#778)
- New `global` default implementation of the `go.opentelemetry.io/otel/api/oterror.Handler` interface to be used to handle errors prior to an user defined `Handler`.
   There is also functionality for the user to register their `Handler` as well as a convenience function `Handle` to handle an error with this global `Handler`(#778)
- Options to specify propagators for httptrace and grpctrace instrumentation. (#784)
- The required `application/json` header for the Zipkin exporter is included in all exports. (#774)
- Integrate HTTP semantics helpers from the contrib repository into the `api/standard` package. #769

### Changed

- Rename `Integrator` to `Processor` in the metric SDK. (#863)
- Rename `AggregationSelector` to `AggregatorSelector`. (#859)
- Rename `SynchronizedCopy` to `SynchronizedMove`. (#858)
- Rename `simple` integrator to `basic` integrator. (#857)
- Merge otlp collector examples. (#841)
- Change the metric SDK to support cumulative, delta, and pass-through exporters directly.
   With these changes, cumulative and delta specific exporters are able to request the correct kind of aggregation from the SDK. (#840)
- The `Aggregator.Checkpoint` API is renamed to `SynchronizedCopy` and adds an argument, a different `Aggregator` into which the copy is stored. (#812)
- The `export.Aggregator` contract is that `Update()` and `SynchronizedCopy()` are synchronized with each other.
   All the aggregation interfaces (`Sum`, `LastValue`, ...) are not meant to be synchronized, as the caller is expected to synchronize aggregators at a higher level after the `Accumulator`.
   Some of the `Aggregators` used unnecessary locking and that has been cleaned up. (#812)
- Use of `metric.Number` was replaced by `int64` now that we use `sync.Mutex` in the `MinMaxSumCount` and `Histogram` `Aggregators`. (#812)
- Replace `AlwaysParentSample` with `ParentSample(fallback)` to match the OpenTelemetry v0.5.0 specification. (#810)
- Rename `sdk/export/metric/aggregator` to `sdk/export/metric/aggregation`. #808
- Send configured headers with every request in the OTLP exporter, instead of just on connection creation. (#806)
- Update error handling for any one off error handlers, replacing, instead, with the `global.Handle` function. (#791)
- Rename `plugin` directory to `instrumentation` to match the OpenTelemetry specification. (#779)
- Makes the argument order to Histogram and DDSketch `New()` consistent. (#781)

### Removed

- `Uint64NumberKind` and related functions from the API. (#864)
- Context arguments from `Aggregator.Checkpoint` and `Integrator.Process` as they were unused. (#803)
- `SpanID` is no longer included in parameters for sampling decision to match the OpenTelemetry specification. (#775)

### Fixed

- Upgrade OTLP exporter to opentelemetry-proto matching the opentelemetry-collector v0.4.0 release. (#866)
- Allow changes to `go.sum` and `go.mod` when running dependabot tidy-up. (#871)
- Bump github.com/stretchr/testify from 1.4.0 to 1.6.1. (#824)
- Bump github.com/prometheus/client_golang from 1.7.0 to 1.7.1 in /exporters/metric/prometheus. (#867)
- Bump google.golang.org/grpc from 1.29.1 to 1.30.0 in /exporters/trace/jaeger. (#853)
- Bump google.golang.org/grpc from 1.29.1 to 1.30.0 in /exporters/trace/zipkin. (#854)
- Bumps github.com/golang/protobuf from 1.3.2 to 1.4.2 (#848)
- Bump github.com/stretchr/testify from 1.4.0 to 1.6.1 in /exporters/otlp (#817)
- Bump github.com/golangci/golangci-lint from 1.25.1 to 1.27.0 in /tools (#828)
- Bump github.com/prometheus/client_golang from 1.5.0 to 1.7.0 in /exporters/metric/prometheus (#838)
- Bump github.com/stretchr/testify from 1.4.0 to 1.6.1 in /exporters/trace/jaeger (#829)
- Bump github.com/benbjohnson/clock from 1.0.0 to 1.0.3 (#815)
- Bump github.com/stretchr/testify from 1.4.0 to 1.6.1 in /exporters/trace/zipkin (#823)
- Bump github.com/itchyny/gojq from 0.10.1 to 0.10.3 in /tools (#830)
- Bump github.com/stretchr/testify from 1.4.0 to 1.6.1 in /exporters/metric/prometheus (#822)
- Bump google.golang.org/grpc from 1.27.1 to 1.29.1 in /exporters/trace/zipkin (#820)
- Bump google.golang.org/grpc from 1.27.1 to 1.29.1 in /exporters/trace/jaeger (#831)
- Bump github.com/google/go-cmp from 0.4.0 to 0.5.0 (#836)
- Bump github.com/google/go-cmp from 0.4.0 to 0.5.0 in /exporters/trace/jaeger (#837)
- Bump github.com/google/go-cmp from 0.4.0 to 0.5.0 in /exporters/otlp (#839)
- Bump google.golang.org/api from 0.20.0 to 0.28.0 in /exporters/trace/jaeger (#843)
- Set span status from HTTP status code in the othttp instrumentation. (#832)
- Fixed typo in push controller comment. (#834)
- The `Aggregator` testing has been updated and cleaned. (#812)
- `metric.Number(0)` expressions are replaced by `0` where possible. (#812)
- Fixed `global` `handler_test.go` test failure. #804
- Fixed `BatchSpanProcessor.Shutdown` to wait until all spans are processed. (#766)
- Fixed OTLP example's accidental early close of exporter. (#807)
- Ensure zipkin exporter reads and closes response body. (#788)
- Update instrumentation to use `api/standard` keys instead of custom keys. (#782)
- Clean up tools and RELEASING documentation. (#762)

## [0.6.0] - 2020-05-21

### Added

- Support for `Resource`s in the prometheus exporter. (#757)
- New pull controller. (#751)
- New `UpDownSumObserver` instrument. (#750)
- OpenTelemetry collector demo. (#711)
- New `SumObserver` instrument. (#747)
- New `UpDownCounter` instrument. (#745)
- New timeout `Option` and configuration function `WithTimeout` to the push controller. (#742)
- New `api/standards` package to implement semantic conventions and standard key-value generation. (#731)

### Changed

- Rename `Register*` functions in the metric API to `New*` for all `Observer` instruments. (#761)
- Use `[]float64` for histogram boundaries, not `[]metric.Number`. (#758)
- Change OTLP example to use exporter as a trace `Syncer` instead of as an unneeded `Batcher`. (#756)
- Replace `WithResourceAttributes()` with `WithResource()` in the trace SDK. (#754)
- The prometheus exporter now uses the new pull controller. (#751)
- Rename `ScheduleDelayMillis` to `BatchTimeout` in the trace `BatchSpanProcessor`.(#752)
- Support use of synchronous instruments in asynchronous callbacks (#725)
- Move `Resource` from the `Export` method parameter into the metric export `Record`. (#739)
- Rename `Observer` instrument to `ValueObserver`. (#734)
- The push controller now has a method (`Provider()`) to return a `metric.Provider` instead of the old `Meter` method that acted as a `metric.Provider`. (#738)
- Replace `Measure` instrument by `ValueRecorder` instrument. (#732)
- Rename correlation context header from `"Correlation-Context"` to `"otcorrelations"` to match the OpenTelemetry specification. 727)

### Fixed

- Ensure gRPC `ClientStream` override methods do not panic in grpctrace package. (#755)
- Disable parts of `BatchSpanProcessor` test until a fix is found. (#743)
- Fix `string` case in `kv` `Infer` function. (#746)
- Fix panic in grpctrace client interceptors. (#740)
- Refactor the `api/metrics` push controller and add `CheckpointSet` synchronization. (#737)
- Rewrite span batch process queue batching logic. (#719)
- Remove the push controller named Meter map. (#738)
- Fix Histogram aggregator initial state (fix #735). (#736)
- Ensure golang alpine image is running `golang-1.14` for examples. (#733)
- Added test for grpctrace `UnaryInterceptorClient`. (#695)
- Rearrange `api/metric` code layout. (#724)

## [0.5.0] - 2020-05-13

### Added

- Batch `Observer` callback support. (#717)
- Alias `api` types to root package of project. (#696)
- Create basic `othttp.Transport` for simple client instrumentation. (#678)
- `SetAttribute(string, interface{})` to the trace API. (#674)
- Jaeger exporter option that allows user to specify custom http client. (#671)
- `Stringer` and `Infer` methods to `key`s. (#662)

### Changed

- Rename `NewKey` in the `kv` package to just `Key`. (#721)
- Move `core` and `key` to `kv` package. (#720)
- Make the metric API `Meter` a `struct` so the abstract `MeterImpl` can be passed and simplify implementation. (#709)
- Rename SDK `Batcher` to `Integrator` to match draft OpenTelemetry SDK specification. (#710)
- Rename SDK `Ungrouped` integrator to `simple.Integrator` to match draft OpenTelemetry SDK specification. (#710)
- Rename SDK `SDK` `struct` to `Accumulator` to match draft OpenTelemetry SDK specification. (#710)
- Move `Number` from `core` to `api/metric` package. (#706)
- Move `SpanContext` from `core` to `trace` package. (#692)
- Change traceparent header from `Traceparent` to `traceparent` to implement the W3C specification. (#681)

### Fixed

- Update tooling to run generators in all submodules. (#705)
- gRPC interceptor regexp to match methods without a service name. (#683)
- Use a `const` for padding 64-bit B3 trace IDs. (#701)
- Update `mockZipkin` listen address from `:0` to `127.0.0.1:0`. (#700)
- Left-pad 64-bit B3 trace IDs with zero. (#698)
- Propagate at least the first W3C tracestate header. (#694)
- Remove internal `StateLocker` implementation. (#688)
- Increase instance size CI system uses. (#690)
- Add a `key` benchmark and use reflection in `key.Infer()`. (#679)
- Fix internal `global` test by using `global.Meter` with `RecordBatch()`. (#680)
- Reimplement histogram using mutex instead of `StateLocker`. (#669)
- Switch `MinMaxSumCount` to a mutex lock implementation instead of `StateLocker`. (#667)
- Update documentation to not include any references to `WithKeys`. (#672)
- Correct misspelling. (#668)
- Fix clobbering of the span context if extraction fails. (#656)
- Bump `golangci-lint` and work around the corrupting bug. (#666) (#670)

## [0.4.3] - 2020-04-24

### Added

- `Dockerfile` and `docker-compose.yml` to run example code. (#635)
- New `grpctrace` package that provides gRPC client and server interceptors for both unary and stream connections. (#621)
- New `api/label` package, providing common label set implementation. (#651)
- Support for JSON marshaling of `Resources`. (#654)
- `TraceID` and `SpanID` implementations for `Stringer` interface. (#642)
- `RemoteAddrKey` in the othttp plugin to include the HTTP client address in top-level spans. (#627)
- `WithSpanFormatter` option to the othttp plugin. (#617)
- Updated README to include section for compatible libraries and include reference to the contrib repository. (#612)
- The prometheus exporter now supports exporting histograms. (#601)
- A `String` method to the `Resource` to return a hashable identifier for a now unique resource. (#613)
- An `Iter` method to the `Resource` to return an array `AttributeIterator`. (#613)
- An `Equal` method to the `Resource` test the equivalence of resources. (#613)
- An iterable structure (`AttributeIterator`) for `Resource` attributes.

### Changed

- zipkin export's `NewExporter` now requires a `serviceName` argument to ensure this needed values is provided. (#644)
- Pass `Resources` through the metrics export pipeline. (#659)

### Removed

- `WithKeys` option from the metric API. (#639)

### Fixed

- Use the `label.Set.Equivalent` value instead of an encoding in the batcher. (#658)
- Correct typo `trace.Exporter` to `trace.SpanSyncer` in comments. (#653)
- Use type names for return values in jaeger exporter. (#648)
- Increase the visibility of the `api/key` package by updating comments and fixing usages locally. (#650)
- `Checkpoint` only after `Update`; Keep records in the `sync.Map` longer. (#647)
- Do not cache `reflect.ValueOf()` in metric Labels. (#649)
- Batch metrics exported from the OTLP exporter based on `Resource` and labels. (#626)
- Add error wrapping to the prometheus exporter. (#631)
- Update the OTLP exporter batching of traces to use a unique `string` representation of an associated `Resource` as the batching key. (#623)
- Update OTLP `SpanData` transform to only include the `ParentSpanID` if one exists. (#614)
- Update `Resource` internal representation to uniquely and reliably identify resources. (#613)
- Check return value from `CheckpointSet.ForEach` in prometheus exporter. (#622)
- Ensure spans created by httptrace client tracer reflect operation structure. (#618)
- Create a new recorder rather than reuse when multiple observations in same epoch for asynchronous instruments. #610
- The default port the OTLP exporter uses to connect to the OpenTelemetry collector is updated to match the one the collector listens on by default. (#611)


## [0.4.2] - 2020-03-31

### Fixed

- Fix `pre_release.sh` to update version in `sdk/opentelemetry.go`. (#607)
- Fix time conversion from internal to OTLP in OTLP exporter. (#606)

## [0.4.1] - 2020-03-31

### Fixed

- Update `tag.sh` to create signed tags. (#604)

## [0.4.0] - 2020-03-30

### Added

- New API package `api/metric/registry` that exposes a `MeterImpl` wrapper for use by SDKs to generate unique instruments. (#580)
- Script to verify examples after a new release. (#579)

### Removed

- The dogstatsd exporter due to lack of support.
   This additionally removes support for statsd. (#591)
- `LabelSet` from the metric API.
   This is replaced by a `[]core.KeyValue` slice. (#595)
- `Labels` from the metric API's `Meter` interface. (#595)

### Changed

- The metric `export.Labels` became an interface which the SDK implements and the `export` package provides a simple, immutable implementation of this interface intended for testing purposes. (#574)
- Renamed `internal/metric.Meter` to `MeterImpl`. (#580)
- Renamed `api/global/internal.obsImpl` to `asyncImpl`. (#580)

### Fixed

- Corrected missing return in mock span. (#582)
- Update License header for all source files to match CNCF guidelines and include a test to ensure it is present. (#586) (#596)
- Update to v0.3.0 of the OTLP in the OTLP exporter. (#588)
- Update pre-release script to be compatible between GNU and BSD based systems. (#592)
- Add a `RecordBatch` benchmark. (#594)
- Moved span transforms of the OTLP exporter to the internal package. (#593)
- Build both go-1.13 and go-1.14 in circleci to test for all supported versions of Go. (#569)
- Removed unneeded allocation on empty labels in OLTP exporter. (#597)
- Update `BatchedSpanProcessor` to process the queue until no data but respect max batch size. (#599)
- Update project documentation godoc.org links to pkg.go.dev. (#602)

## [0.3.0] - 2020-03-21

This is a first official beta release, which provides almost fully complete metrics, tracing, and context propagation functionality.
There is still a possibility of breaking changes.

### Added

- Add `Observer` metric instrument. (#474)
- Add global `Propagators` functionality to enable deferred initialization for propagators registered before the first Meter SDK is installed. (#494)
- Simplified export setup pipeline for the jaeger exporter to match other exporters. (#459)
- The zipkin trace exporter. (#495)
- The OTLP exporter to export metric and trace telemetry to the OpenTelemetry collector. (#497) (#544) (#545)
- The `StatusMessage` field was add to the trace `Span`. (#524)
- Context propagation in OpenTracing bridge in terms of OpenTelemetry context propagation. (#525)
- The `Resource` type was added to the SDK. (#528)
- The global API now supports a `Tracer` and `Meter` function as shortcuts to getting a global `*Provider` and calling these methods directly. (#538)
- The metric API now defines a generic `MeterImpl` interface to support general purpose `Meter` construction.
   Additionally, `SyncImpl` and `AsyncImpl` are added to support general purpose instrument construction. (#560)
- A metric `Kind` is added to represent the `MeasureKind`, `ObserverKind`, and `CounterKind`. (#560)
- Scripts to better automate the release process. (#576)

### Changed

- Default to to use `AlwaysSampler` instead of `ProbabilitySampler` to match OpenTelemetry specification. (#506)
- Renamed `AlwaysSampleSampler` to `AlwaysOnSampler` in the trace API. (#511)
- Renamed `NeverSampleSampler` to `AlwaysOffSampler` in the trace API. (#511)
- The `Status` field of the `Span` was changed to `StatusCode` to disambiguate with the added `StatusMessage`. (#524)
- Updated the trace `Sampler` interface conform to the OpenTelemetry specification. (#531)
- Rename metric API `Options` to `Config`. (#541)
- Rename metric `Counter` aggregator to be `Sum`. (#541)
- Unify metric options into `Option` from instrument specific options. (#541)
- The trace API's `TraceProvider` now support `Resource`s. (#545)
- Correct error in zipkin module name. (#548)
- The jaeger trace exporter now supports `Resource`s. (#551)
- Metric SDK now supports `Resource`s.
   The `WithResource` option was added to configure a `Resource` on creation and the `Resource` method was added to the metric `Descriptor` to return the associated `Resource`. (#552)
- Replace `ErrNoLastValue` and `ErrEmptyDataSet` by `ErrNoData` in the metric SDK. (#557)
- The stdout trace exporter now supports `Resource`s. (#558)
- The metric `Descriptor` is now included at the API instead of the SDK. (#560)
- Replace `Ordered` with an iterator in `export.Labels`. (#567)

### Removed

- The vendor specific Stackdriver. It is now hosted on 3rd party vendor infrastructure. (#452)
- The `Unregister` method for metric observers as it is not in the OpenTelemetry specification. (#560)
- `GetDescriptor` from the metric SDK. (#575)
- The `Gauge` instrument from the metric API. (#537)

### Fixed

- Make histogram aggregator checkpoint consistent. (#438)
- Update README with import instructions and how to build and test. (#505)
- The default label encoding was updated to be unique. (#508)
- Use `NewRoot` in the othttp plugin for public endpoints. (#513)
- Fix data race in `BatchedSpanProcessor`. (#518)
- Skip test-386 for Mac OS 10.15.x (Catalina and upwards). #521
- Use a variable-size array to represent ordered labels in maps. (#523)
- Update the OTLP protobuf and update changed import path. (#532)
- Use `StateLocker` implementation in `MinMaxSumCount`. (#546)
- Eliminate goroutine leak in histogram stress test. (#547)
- Update OTLP exporter with latest protobuf. (#550)
- Add filters to the othttp plugin. (#556)
- Provide an implementation of the `Header*` filters that do not depend on Go 1.14. (#565)
- Encode labels once during checkpoint.
   The checkpoint function is executed in a single thread so we can do the encoding lazily before passing the encoded version of labels to the exporter.
   This is a cheap and quick way to avoid encoding the labels on every collection interval. (#572)
- Run coverage over all packages in `COVERAGE_MOD_DIR`. (#573)

## [0.2.3] - 2020-03-04

### Added

- `RecordError` method on `Span`s in the trace API to Simplify adding error events to spans. (#473)
- Configurable push frequency for exporters setup pipeline. (#504)

### Changed

- Rename the `exporter` directory to `exporters`.
   The `go.opentelemetry.io/otel/exporter/trace/jaeger` package was mistakenly released with a `v1.0.0` tag instead of `v0.1.0`.
   This resulted in all subsequent releases not becoming the default latest.
   A consequence of this was that all `go get`s pulled in the incompatible `v0.1.0` release of that package when pulling in more recent packages from other otel packages.
   Renaming the `exporter` directory to `exporters` fixes this issue by renaming the package and therefore clearing any existing dependency tags.
   Consequentially, this action also renames *all* exporter packages. (#502)

### Removed

- The `CorrelationContextHeader` constant in the `correlation` package is no longer exported. (#503)

## [0.2.2] - 2020-02-27

### Added

- `HTTPSupplier` interface in the propagation API to specify methods to retrieve and store a single value for a key to be associated with a carrier. (#467)
- `HTTPExtractor` interface in the propagation API to extract information from an `HTTPSupplier` into a context. (#467)
- `HTTPInjector` interface in the propagation API to inject information into an `HTTPSupplier.` (#467)
- `Config` and configuring `Option` to the propagator API. (#467)
- `Propagators` interface in the propagation API to contain the set of injectors and extractors for all supported carrier formats. (#467)
- `HTTPPropagator` interface in the propagation API to inject and extract from an `HTTPSupplier.` (#467)
- `WithInjectors` and `WithExtractors` functions to the propagator API to configure injectors and extractors to use. (#467)
- `ExtractHTTP` and `InjectHTTP` functions to apply configured HTTP extractors and injectors to a passed context. (#467)
- Histogram aggregator. (#433)
- `DefaultPropagator` function and have it return `trace.TraceContext` as the default context propagator. (#456)
- `AlwaysParentSample` sampler to the trace API. (#455)
- `WithNewRoot` option function to the trace API to specify the created span should be considered a root span. (#451)


### Changed

- Renamed `WithMap` to `ContextWithMap` in the correlation package. (#481)
- Renamed `FromContext` to `MapFromContext` in the correlation package. (#481)
- Move correlation context propagation to correlation package. (#479)
- Do not default to putting remote span context into links. (#480)
- Propagators extrac
- `Tracer.WithSpan` updated to accept `StartOptions`. (#472)
- Renamed `MetricKind` to `Kind` to not stutter in the type usage. (#432)
- Renamed the `export` package to `metric` to match directory structure. (#432)
- Rename the `api/distributedcontext` package to `api/correlation`. (#444)
- Rename the `api/propagators` package to `api/propagation`. (#444)
- Move the propagators from the `propagators` package into the `trace` API package. (#444)
- Update `Float64Gauge`, `Int64Gauge`, `Float64Counter`, `Int64Counter`, `Float64Measure`, and `Int64Measure` metric methods to use value receivers instead of pointers. (#462)
- Moved all dependencies of tools package to a tools directory. (#466)

### Removed

- Binary propagators. (#467)
- NOOP propagator. (#467)

### Fixed

- Upgraded `github.com/golangci/golangci-lint` from `v1.21.0` to `v1.23.6` in `tools/`. (#492)
- Fix a possible nil-dereference crash (#478)
- Correct comments for `InstallNewPipeline` in the stdout exporter. (#483)
- Correct comments for `InstallNewPipeline` in the dogstatsd exporter. (#484)
- Correct comments for `InstallNewPipeline` in the prometheus exporter. (#482)
- Initialize `onError` based on `Config` in prometheus exporter. (#486)
- Correct module name in prometheus exporter README. (#475)
- Removed tracer name prefix from span names. (#430)
- Fix `aggregator_test.go` import package comment. (#431)
- Improved detail in stdout exporter. (#436)
- Fix a dependency issue (generate target should depend on stringer, not lint target) in Makefile. (#442)
- Reorders the Makefile targets within `precommit` target so we generate files and build the code before doing linting, so we can get much nicer errors about syntax errors from the compiler. (#442)
- Reword function documentation in gRPC plugin. (#446)
- Send the `span.kind` tag to Jaeger from the jaeger exporter. (#441)
- Fix `metadataSupplier` in the jaeger exporter to overwrite the header if existing instead of appending to it. (#441)
- Upgraded to Go 1.13 in CI. (#465)
- Correct opentelemetry.io URL in trace SDK documentation. (#464)
- Refactored reference counting logic in SDK determination of stale records. (#468)
- Add call to `runtime.Gosched` in instrument `acquireHandle` logic to not block the collector. (#469)

## [0.2.1.1] - 2020-01-13

### Fixed

- Use stateful batcher on Prometheus exporter fixing regresion introduced in #395. (#428)

## [0.2.1] - 2020-01-08

### Added

- Global meter forwarding implementation.
   This enables deferred initialization for metric instruments registered before the first Meter SDK is installed. (#392)
- Global trace forwarding implementation.
   This enables deferred initialization for tracers registered before the first Trace SDK is installed. (#406)
- Standardize export pipeline creation in all exporters. (#395)
- A testing, organization, and comments for 64-bit field alignment. (#418)
- Script to tag all modules in the project. (#414)

### Changed

- Renamed `propagation` package to `propagators`. (#362)
- Renamed `B3Propagator` propagator to `B3`. (#362)
- Renamed `TextFormatPropagator` propagator to `TextFormat`. (#362)
- Renamed `BinaryPropagator` propagator to `Binary`. (#362)
- Renamed `BinaryFormatPropagator` propagator to `BinaryFormat`. (#362)
- Renamed `NoopTextFormatPropagator` propagator to `NoopTextFormat`. (#362)
- Renamed `TraceContextPropagator` propagator to `TraceContext`. (#362)
- Renamed `SpanOption` to `StartOption` in the trace API. (#369)
- Renamed `StartOptions` to `StartConfig` in the trace API. (#369)
- Renamed `EndOptions` to `EndConfig` in the trace API. (#369)
- `Number` now has a pointer receiver for its methods. (#375)
- Renamed `CurrentSpan` to `SpanFromContext` in the trace API. (#379)
- Renamed `SetCurrentSpan` to `ContextWithSpan` in the trace API. (#379)
- Renamed `Message` in Event to `Name` in the trace API. (#389)
- Prometheus exporter no longer aggregates metrics, instead it only exports them. (#385)
- Renamed `HandleImpl` to `BoundInstrumentImpl` in the metric API. (#400)
- Renamed `Float64CounterHandle` to `Float64CounterBoundInstrument` in the metric API. (#400)
- Renamed `Int64CounterHandle` to `Int64CounterBoundInstrument` in the metric API. (#400)
- Renamed `Float64GaugeHandle` to `Float64GaugeBoundInstrument` in the metric API. (#400)
- Renamed `Int64GaugeHandle` to `Int64GaugeBoundInstrument` in the metric API. (#400)
- Renamed `Float64MeasureHandle` to `Float64MeasureBoundInstrument` in the metric API. (#400)
- Renamed `Int64MeasureHandle` to `Int64MeasureBoundInstrument` in the metric API. (#400)
- Renamed `Release` method for bound instruments in the metric API to `Unbind`. (#400)
- Renamed `AcquireHandle` method for bound instruments in the metric API to `Bind`. (#400)
- Renamed the `File` option in the stdout exporter to `Writer`. (#404)
- Renamed all `Options` to `Config` for all metric exports where this wasn't already the case.

### Fixed

- Aggregator import path corrected. (#421)
- Correct links in README. (#368)
- The README was updated to match latest code changes in its examples. (#374)
- Don't capitalize error statements. (#375)
- Fix ignored errors. (#375)
- Fix ambiguous variable naming. (#375)
- Removed unnecessary type casting. (#375)
- Use named parameters. (#375)
- Updated release schedule. (#378)
- Correct http-stackdriver example module name. (#394)
- Removed the `http.request` span in `httptrace` package. (#397)
- Add comments in the metrics SDK (#399)
- Initialize checkpoint when creating ddsketch aggregator to prevent panic when merging into a empty one. (#402) (#403)
- Add documentation of compatible exporters in the README. (#405)
- Typo fix. (#408)
- Simplify span check logic in SDK tracer implementation. (#419)

## [0.2.0] - 2019-12-03

### Added

- Unary gRPC tracing example. (#351)
- Prometheus exporter. (#334)
- Dogstatsd metrics exporter. (#326)

### Changed

- Rename `MaxSumCount` aggregation to `MinMaxSumCount` and add the `Min` interface for this aggregation. (#352)
- Rename `GetMeter` to `Meter`. (#357)
- Rename `HTTPTraceContextPropagator` to `TraceContextPropagator`. (#355)
- Rename `HTTPB3Propagator` to `B3Propagator`. (#355)
- Rename `HTTPTraceContextPropagator` to `TraceContextPropagator`. (#355)
- Move `/global` package to `/api/global`. (#356)
- Rename `GetTracer` to `Tracer`. (#347)

### Removed

- `SetAttribute` from the `Span` interface in the trace API. (#361)
- `AddLink` from the `Span` interface in the trace API. (#349)
- `Link` from the `Span` interface in the trace API. (#349)

### Fixed

- Exclude example directories from coverage report. (#365)
- Lint make target now implements automatic fixes with `golangci-lint` before a second run to report the remaining issues. (#360)
- Drop `GO111MODULE` environment variable in Makefile as Go 1.13 is the project specified minimum version and this is environment variable is not needed for that version of Go. (#359)
- Run the race checker for all test. (#354)
- Redundant commands in the Makefile are removed. (#354)
- Split the `generate` and `lint` targets of the Makefile. (#354)
- Renames `circle-ci` target to more generic `ci` in Makefile. (#354)
- Add example Prometheus binary to gitignore. (#358)
- Support negative numbers with the `MaxSumCount`. (#335)
- Resolve race conditions in `push_test.go` identified in #339. (#340)
- Use `/usr/bin/env bash` as a shebang in scripts rather than `/bin/bash`. (#336)
- Trace benchmark now tests both `AlwaysSample` and `NeverSample`.
   Previously it was testing `AlwaysSample` twice. (#325)
- Trace benchmark now uses a `[]byte` for `TraceID` to fix failing test. (#325)
- Added a trace benchmark to test variadic functions in `setAttribute` vs `setAttributes` (#325)
- The `defaultkeys` batcher was only using the encoded label set as its map key while building a checkpoint.
   This allowed distinct label sets through, but any metrics sharing a label set could be overwritten or merged incorrectly.
   This was corrected. (#333)


## [0.1.2] - 2019-11-18

### Fixed

- Optimized the `simplelru` map for attributes to reduce the number of allocations. (#328)
- Removed unnecessary unslicing of parameters that are already a slice. (#324)

## [0.1.1] - 2019-11-18

This release contains a Metrics SDK with stdout exporter and supports basic aggregations such as counter, gauges, array, maxsumcount, and ddsketch.

### Added

- Metrics stdout export pipeline. (#265)
- Array aggregation for raw measure metrics. (#282)
- The core.Value now have a `MarshalJSON` method. (#281)

### Removed

- `WithService`, `WithResources`, and `WithComponent` methods of tracers. (#314)
- Prefix slash in `Tracer.Start()` for the Jaeger example. (#292)

### Changed

- Allocation in LabelSet construction to reduce GC overhead. (#318)
- `trace.WithAttributes` to append values instead of replacing (#315)
- Use a formula for tolerance in sampling tests. (#298)
- Move export types into trace and metric-specific sub-directories. (#289)
- `SpanKind` back to being based on an `int` type. (#288)

### Fixed

- URL to OpenTelemetry website in README. (#323)
- Name of othttp default tracer. (#321)
- `ExportSpans` for the stackdriver exporter now handles `nil` context. (#294)
- CI modules cache to correctly restore/save from/to the cache. (#316)
- Fix metric SDK race condition between `LoadOrStore` and the assignment `rec.recorder = i.meter.exporter.AggregatorFor(rec)`. (#293)
- README now reflects the new code structure introduced with these changes. (#291)
- Make the basic example work. (#279)

## [0.1.0] - 2019-11-04

This is the first release of open-telemetry go library.
It contains api and sdk for trace and meter.

### Added

- Initial OpenTelemetry trace and metric API prototypes.
- Initial OpenTelemetry trace, metric, and export SDK packages.
- A wireframe bridge to support compatibility with OpenTracing.
- Example code for a basic, http-stackdriver, http, jaeger, and named tracer setup.
- Exporters for Jaeger, Stackdriver, and stdout.
- Propagators for binary, B3, and trace-context protocols.
- Project information and guidelines in the form of a README and CONTRIBUTING.
- Tools to build the project and a Makefile to automate the process.
- Apache-2.0 license.
- CircleCI build CI manifest files.
- CODEOWNERS file to track owners of this project.


[Unreleased]: https://github.com/open-telemetry/opentelemetry-go/compare/v0.7.0...HEAD
[0.7.0]: https://github.com/open-telemetry/opentelemetry-go/releases/tag/v0.7.0
[0.6.0]: https://github.com/open-telemetry/opentelemetry-go/releases/tag/v0.6.0
[0.5.0]: https://github.com/open-telemetry/opentelemetry-go/releases/tag/v0.5.0
[0.4.3]: https://github.com/open-telemetry/opentelemetry-go/releases/tag/v0.4.3
[0.4.2]: https://github.com/open-telemetry/opentelemetry-go/releases/tag/v0.4.2
[0.4.1]: https://github.com/open-telemetry/opentelemetry-go/releases/tag/v0.4.1
[0.4.0]: https://github.com/open-telemetry/opentelemetry-go/releases/tag/v0.4.0
[0.3.0]: https://github.com/open-telemetry/opentelemetry-go/releases/tag/v0.3.0
[0.2.3]: https://github.com/open-telemetry/opentelemetry-go/releases/tag/v0.2.3
[0.2.2]: https://github.com/open-telemetry/opentelemetry-go/releases/tag/v0.2.2
[0.2.1.1]: https://github.com/open-telemetry/opentelemetry-go/releases/tag/v0.2.1.1
[0.2.1]: https://github.com/open-telemetry/opentelemetry-go/releases/tag/v0.2.1
[0.2.0]: https://github.com/open-telemetry/opentelemetry-go/releases/tag/v0.2.0
[0.1.2]: https://github.com/open-telemetry/opentelemetry-go/releases/tag/v0.1.2
[0.1.1]: https://github.com/open-telemetry/opentelemetry-go/releases/tag/v0.1.1
[0.1.0]: https://github.com/open-telemetry/opentelemetry-go/releases/tag/v0.1.0<|MERGE_RESOLUTION|>--- conflicted
+++ resolved
@@ -22,11 +22,8 @@
 ### Fixed
 
 - The B3 Single Header name is now correctly `b3` instead of the previous `X-B3`. (#881)
-<<<<<<< HEAD
+- Ensure span status is not set to `Unknown` when no HTTP status code is provided as it is assumed to be `200 OK`. (#908)
 - Ensure `httptrace.clientTracer` closes `http.headers` span. (#912)
-=======
-- Ensure span status is not set to `Unknown` when no HTTP status code is provided as it is assumed to be `200 OK`. (#908)
->>>>>>> 463c458d
 
 ## [0.7.0] - 2020-06-26
 
