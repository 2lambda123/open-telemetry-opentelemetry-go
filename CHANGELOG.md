# Changelog

All notable changes to this project will be documented in this file.

The format is based on [Keep a Changelog](https://keepachangelog.com/en/1.0.0/).

This project adheres to [Semantic Versioning](https://semver.org/spec/v2.0.0.html).

## [Unreleased]

### Added

- The `go.opentelemetry.io/otel/semconv/v1.22.0` package.
  The package contains semantic conventions from the `v1.22.0` version of the OpenTelemetry Semantic Conventions. (#4735)
- The `go.opentelemetry.io/otel/semconv/v1.23.0` package.
  The package contains semantic conventions from the `v1.23.0` version of the OpenTelemetry Semantic Conventions. (#4746)
- The `go.opentelemetry.io/otel/semconv/v1.23.1` package.
  The package contains semantic conventions from the `v1.23.1` version of the OpenTelemetry Semantic Conventions. (#4749)
- Add `WithResourceAsConstantLabels` option to apply resource attributes for every metric emitted by the Prometheus exporter. (#4733)

### Changed

- Record synchronous measurements when the passed context is canceled instead of dropping in `go.opentelemetry.io/otel/sdk/metric`.
  If you do not want to make a measurement when the context is cancelled, you need to handle it yourself (e.g  `if ctx.Err() != nil`). (#4671)
- Improve `go.opentelemetry.io/otel/trace.TraceState`'s performance. (#4722)
- Improve `go.opentelemetry.io/otel/propagation.TraceContext`'s performance. (#4721)
- Improve `go.opentelemetry.io/otel/baggage` performance. (#4743)

### Fixed

<<<<<<< HEAD
- Fix whitespace encoding of `Member.String` in `go.opentelemetry.io/otel/baggage`. (#4756)
=======
- Fix `Parse` in `go.opentelemetry.io/otel/baggage` to validate member value before percent-decoding. (#4755)
>>>>>>> 43bd47de

## [1.21.0/0.44.0] 2023-11-16

### Removed

- Remove the deprecated `go.opentelemetry.io/otel/bridge/opencensus.NewTracer`. (#4706)
- Remove the deprecated `go.opentelemetry.io/otel/exporters/otlp/otlpmetric` module. (#4707)
- Remove the deprecated `go.opentelemetry.io/otel/example/view` module. (#4708)
- Remove the deprecated `go.opentelemetry.io/otel/example/fib` module. (#4723)

### Fixed

- Do not parse non-protobuf responses in `go.opentelemetry.io/otel/exporters/otlp/otlpmetric/otlpmetrichttp`. (#4719)
- Do not parse non-protobuf responses in `go.opentelemetry.io/otel/exporters/otlp/otlptrace/otlptracehttp`. (#4719)
- Fix a bug where using multiple readers resulted in incorrect asynchronous counter values in `go.opentelemetry.io/otel/sdk/metric`. (#4742)

## [1.20.0/0.43.0] 2023-11-10

This release brings a breaking change for custom trace API implementations. Some interfaces (`TracerProvider`, `Tracer`, `Span`) now embed the `go.opentelemetry.io/otel/trace/embedded` types. Implementors need to update their implementations based on what they want the default behavior to be. See the "API Implementations" section of the [trace API] package documentation for more information about how to accomplish this.

### Added

- Add `go.opentelemetry.io/otel/bridge/opencensus.InstallTraceBridge`, which installs the OpenCensus trace bridge, and replaces `opencensus.NewTracer`. (#4567)
- Add scope version to trace and metric bridges in `go.opentelemetry.io/otel/bridge/opencensus`. (#4584)
- Add the `go.opentelemetry.io/otel/trace/embedded` package to be embedded in the exported trace API interfaces. (#4620)
- Add the `go.opentelemetry.io/otel/trace/noop` package as a default no-op implementation of the trace API. (#4620)
- Add context propagation in `go.opentelemetry.io/otel/example/dice`. (#4644)
- Add view configuration to `go.opentelemetry.io/otel/example/prometheus`. (#4649)
- Add `go.opentelemetry.io/otel/metric.WithExplicitBucketBoundaries`, which allows defining default explicit bucket boundaries when creating histogram instruments. (#4603)
- Add `Version` function in `go.opentelemetry.io/otel/exporters/otlp/otlpmetric/otlpmetricgrpc`. (#4660)
- Add `Version` function in `go.opentelemetry.io/otel/exporters/otlp/otlpmetric/otlpmetrichttp`. (#4660)
- Add Summary, SummaryDataPoint, and QuantileValue to `go.opentelemetry.io/sdk/metric/metricdata`. (#4622)
- `go.opentelemetry.io/otel/bridge/opencensus.NewMetricProducer` now supports exemplars from OpenCensus. (#4585)
- Add support for `WithExplicitBucketBoundaries` in `go.opentelemetry.io/otel/sdk/metric`. (#4605)
- Add support for Summary metrics in `go.opentelemetry.io/otel/bridge/opencensus`. (#4668)

### Deprecated

- Deprecate `go.opentelemetry.io/otel/bridge/opencensus.NewTracer` in favor of `opencensus.InstallTraceBridge`. (#4567)
- Deprecate `go.opentelemetry.io/otel/example/fib` package is in favor of `go.opentelemetry.io/otel/example/dice`. (#4618)
- Deprecate `go.opentelemetry.io/otel/trace.NewNoopTracerProvider`.
  Use the added `NewTracerProvider` function in `go.opentelemetry.io/otel/trace/noop` instead. (#4620)
- Deprecate `go.opentelemetry.io/otel/example/view` package in favor of `go.opentelemetry.io/otel/example/prometheus`. (#4649)
- Deprecate `go.opentelemetry.io/otel/exporters/otlp/otlpmetric`. (#4693)

### Changed

- `go.opentelemetry.io/otel/bridge/opencensus.NewMetricProducer` returns a `*MetricProducer` struct instead of the metric.Producer interface. (#4583)
- The `TracerProvider` in `go.opentelemetry.io/otel/trace` now embeds the `go.opentelemetry.io/otel/trace/embedded.TracerProvider` type.
  This extends the `TracerProvider` interface and is is a breaking change for any existing implementation.
  Implementors need to update their implementations based on what they want the default behavior of the interface to be.
  See the "API Implementations" section of the `go.opentelemetry.io/otel/trace` package documentation for more information about how to accomplish this. (#4620)
- The `Tracer` in `go.opentelemetry.io/otel/trace` now embeds the `go.opentelemetry.io/otel/trace/embedded.Tracer` type.
  This extends the `Tracer` interface and is is a breaking change for any existing implementation.
  Implementors need to update their implementations based on what they want the default behavior of the interface to be.
  See the "API Implementations" section of the `go.opentelemetry.io/otel/trace` package documentation for more information about how to accomplish this. (#4620)
- The `Span` in `go.opentelemetry.io/otel/trace` now embeds the `go.opentelemetry.io/otel/trace/embedded.Span` type.
  This extends the `Span` interface and is is a breaking change for any existing implementation.
  Implementors need to update their implementations based on what they want the default behavior of the interface to be.
  See the "API Implementations" section of the `go.opentelemetry.io/otel/trace` package documentation for more information about how to accomplish this. (#4620)
- `go.opentelemetry.io/otel/exporters/otlp/otlpmetric/otlpmetricgrpc` does no longer depend on `go.opentelemetry.io/otel/exporters/otlp/otlpmetric`. (#4660)
- `go.opentelemetry.io/otel/exporters/otlp/otlpmetric/otlpmetrichttp` does no longer depend on `go.opentelemetry.io/otel/exporters/otlp/otlpmetric`. (#4660)
- Retry for `502 Bad Gateway` and `504 Gateway Timeout` HTTP statuses in `go.opentelemetry.io/otel/exporters/otlp/otlpmetric/otlpmetrichttp`. (#4670)
- Retry for `502 Bad Gateway` and `504 Gateway Timeout` HTTP statuses in `go.opentelemetry.io/otel/exporters/otlp/otlptrace/otlptracehttp`. (#4670)
- Retry for `RESOURCE_EXHAUSTED` only if RetryInfo is returned in `go.opentelemetry.io/otel/exporters/otlp/otlpmetric/otlpmetricgrpc`. (#4669)
- Retry for `RESOURCE_EXHAUSTED` only if RetryInfo is returned in `go.opentelemetry.io/otel/exporters/otlp/otlptrace/otlptracegrpc`. (#4669)
- Retry temporary HTTP request failures in `go.opentelemetry.io/otel/exporters/otlp/otlpmetric/otlpmetrichttp`. (#4679)
- Retry temporary HTTP request failures in `go.opentelemetry.io/otel/exporters/otlp/otlptrace/otlptracehttp`. (#4679)

### Fixed

- Fix improper parsing of characters such us `+`, `/` by `Parse` in `go.opentelemetry.io/otel/baggage` as they were rendered as a whitespace. (#4667)
- Fix improper parsing of characters such us `+`, `/` passed via `OTEL_RESOURCE_ATTRIBUTES` in `go.opentelemetry.io/otel/sdk/resource` as they were rendered as a whitespace. (#4699)
- Fix improper parsing of characters such us `+`, `/` passed via `OTEL_EXPORTER_OTLP_HEADERS` and `OTEL_EXPORTER_OTLP_METRICS_HEADERS` in `go.opentelemetry.io/otel/exporters/otlp/otlpmetric/otlpmetricgrpc` as they were rendered as a whitespace. (#4699)
- Fix improper parsing of characters such us `+`, `/` passed via `OTEL_EXPORTER_OTLP_HEADERS` and `OTEL_EXPORTER_OTLP_METRICS_HEADERS` in `go.opentelemetry.io/otel/exporters/otlp/otlpmetric/otlpmetrichttp` as they were rendered as a whitespace. (#4699)
- Fix improper parsing of characters such us `+`, `/` passed via `OTEL_EXPORTER_OTLP_HEADERS` and `OTEL_EXPORTER_OTLP_TRACES_HEADERS` in `go.opentelemetry.io/otel/exporters/otlp/otlpmetric/otlptracegrpc` as they were rendered as a whitespace. (#4699)
- Fix improper parsing of characters such us `+`, `/` passed via `OTEL_EXPORTER_OTLP_HEADERS` and `OTEL_EXPORTER_OTLP_TRACES_HEADERS` in `go.opentelemetry.io/otel/exporters/otlp/otlpmetric/otlptracehttp` as they were rendered as a whitespace. (#4699)
- In `go.opentelemetry.op/otel/exporters/prometheus`, the exporter no longer `Collect`s metrics after `Shutdown` is invoked. (#4648)
- Fix documentation for `WithCompressor` in `go.opentelemetry.io/otel/exporters/otlp/otlptrace/otlptracegrpc`. (#4695)
- Fix documentation for `WithCompressor` in `go.opentelemetry.io/otel/exporters/otlp/otlpmetric/otlpmetricgrpc`. (#4695)

## [1.19.0/0.42.0/0.0.7] 2023-09-28

This release contains the first stable release of the OpenTelemetry Go [metric SDK].
Our project stability guarantees now apply to the `go.opentelemetry.io/otel/sdk/metric` package.
See our [versioning policy](VERSIONING.md) for more information about these stability guarantees.

### Added

- Add the "Roll the dice" getting started application example in `go.opentelemetry.io/otel/example/dice`. (#4539)
- The `WithWriter` and `WithPrettyPrint` options to `go.opentelemetry.io/otel/exporters/stdout/stdoutmetric` to set a custom `io.Writer`, and allow displaying the output in human-readable JSON. (#4507)

### Changed

- Allow '/' characters in metric instrument names. (#4501)
- The exporter in `go.opentelemetry.io/otel/exporters/stdout/stdoutmetric` does not prettify its output by default anymore. (#4507)
- Upgrade `gopkg.io/yaml` from `v2` to `v3` in `go.opentelemetry.io/otel/schema`. (#4535)

### Fixed

- In `go.opentelemetry.op/otel/exporters/prometheus`, don't try to create the Prometheus metric on every `Collect` if we know the scope is invalid. (#4499)

### Removed

- Remove `"go.opentelemetry.io/otel/bridge/opencensus".NewMetricExporter`, which is replaced by `NewMetricProducer`. (#4566)

## [1.19.0-rc.1/0.42.0-rc.1] 2023-09-14

This is a release candidate for the v1.19.0/v0.42.0 release.
That release is expected to include the `v1` release of the OpenTelemetry Go metric SDK and will provide stability guarantees of that SDK.
See our [versioning policy](VERSIONING.md) for more information about these stability guarantees.

### Changed

- Allow '/' characters in metric instrument names. (#4501)

### Fixed

- In `go.opentelemetry.op/otel/exporters/prometheus`, don't try to create the prometheus metric on every `Collect` if we know the scope is invalid. (#4499)

## [1.18.0/0.41.0/0.0.6] 2023-09-12

This release drops the compatibility guarantee of [Go 1.19].

### Added

- Add `WithProducer` option in `go.opentelemetry.op/otel/exporters/prometheus` to restore the ability to register producers on the prometheus exporter's manual reader. (#4473)
- Add `IgnoreValue` option in `go.opentelemetry.io/otel/sdk/metric/metricdata/metricdatatest` to allow ignoring values when comparing metrics. (#4447)

### Changed

- Use a `TestingT` interface instead of `*testing.T` struct in `go.opentelemetry.io/otel/sdk/metric/metricdata/metricdatatest`. (#4483)

### Deprecated

- The `NewMetricExporter` in `go.opentelemetry.io/otel/bridge/opencensus` was deprecated in `v0.35.0` (#3541).
  The deprecation notice format for the function has been corrected to trigger Go documentation and build tooling. (#4470)

### Removed

- Removed the deprecated `go.opentelemetry.io/otel/exporters/jaeger` package. (#4467)
- Removed the deprecated `go.opentelemetry.io/otel/example/jaeger` package. (#4467)
- Removed the deprecated `go.opentelemetry.io/otel/sdk/metric/aggregation` package. (#4468)
- Removed the deprecated internal packages in `go.opentelemetry.io/otel/exporters/otlp` and its sub-packages. (#4469)
- Dropped guaranteed support for versions of Go less than 1.20. (#4481)

## [1.17.0/0.40.0/0.0.5] 2023-08-28

### Added

- Export the `ManualReader` struct in `go.opentelemetry.io/otel/sdk/metric`. (#4244)
- Export the `PeriodicReader` struct in `go.opentelemetry.io/otel/sdk/metric`. (#4244)
- Add support for exponential histogram aggregations.
  A histogram can be configured as an exponential histogram using a view with `"go.opentelemetry.io/otel/sdk/metric".ExponentialHistogram` as the aggregation. (#4245)
- Export the `Exporter` struct in `go.opentelemetry.io/otel/exporters/otlp/otlpmetric/otlpmetricgrpc`. (#4272)
- Export the `Exporter` struct in `go.opentelemetry.io/otel/exporters/otlp/otlpmetric/otlpmetrichttp`. (#4272)
- The exporters in `go.opentelemetry.io/otel/exporters/otlp/otlpmetric` now support the `OTEL_EXPORTER_OTLP_METRICS_TEMPORALITY_PREFERENCE` environment variable. (#4287)
- Add `WithoutCounterSuffixes` option in `go.opentelemetry.io/otel/exporters/prometheus` to disable addition of `_total` suffixes. (#4306)
- Add info and debug logging to the metric SDK in `go.opentelemetry.io/otel/sdk/metric`. (#4315)
- The `go.opentelemetry.io/otel/semconv/v1.21.0` package.
  The package contains semantic conventions from the `v1.21.0` version of the OpenTelemetry Semantic Conventions. (#4362)
- Accept 201 to 299 HTTP status as success in `go.opentelemetry.io/otel/exporters/otlp/otlpmetric/otlpmetrichttp` and `go.opentelemetry.io/otel/exporters/otlp/otlptrace/otlptracehttp`. (#4365)
- Document the `Temporality` and `Aggregation` methods of the `"go.opentelemetry.io/otel/sdk/metric".Exporter"` need to be concurrent safe. (#4381)
- Expand the set of units supported by the Prometheus exporter, and don't add unit suffixes if they are already present in `go.opentelemetry.op/otel/exporters/prometheus` (#4374)
- Move the `Aggregation` interface and its implementations from `go.opentelemetry.io/otel/sdk/metric/aggregation` to `go.opentelemetry.io/otel/sdk/metric`. (#4435)
- The exporters in `go.opentelemetry.io/otel/exporters/otlp/otlpmetric` now support the `OTEL_EXPORTER_OTLP_METRICS_DEFAULT_HISTOGRAM_AGGREGATION` environment variable. (#4437)
- Add the `NewAllowKeysFilter` and `NewDenyKeysFilter` functions to `go.opentelemetry.io/otel/attribute` to allow convenient creation of allow-keys and deny-keys filters. (#4444)
- Support Go 1.21. (#4463)

### Changed

- Starting from `v1.21.0` of semantic conventions, `go.opentelemetry.io/otel/semconv/{version}/httpconv` and `go.opentelemetry.io/otel/semconv/{version}/netconv` packages will no longer be published. (#4145)
- Log duplicate instrument conflict at a warning level instead of info in `go.opentelemetry.io/otel/sdk/metric`. (#4202)
- Return an error on the creation of new instruments in `go.opentelemetry.io/otel/sdk/metric` if their name doesn't pass regexp validation. (#4210)
- `NewManualReader` in `go.opentelemetry.io/otel/sdk/metric` returns `*ManualReader` instead of `Reader`. (#4244)
- `NewPeriodicReader` in `go.opentelemetry.io/otel/sdk/metric` returns `*PeriodicReader` instead of `Reader`. (#4244)
- Count the Collect time in the `PeriodicReader` timeout in `go.opentelemetry.io/otel/sdk/metric`. (#4221)
- The function `New` in `go.opentelemetry.io/otel/exporters/otlp/otlpmetric/otlpmetricgrpc` returns `*Exporter` instead of `"go.opentelemetry.io/otel/sdk/metric".Exporter`. (#4272)
- The function `New` in `go.opentelemetry.io/otel/exporters/otlp/otlpmetric/otlpmetrichttp` returns `*Exporter` instead of `"go.opentelemetry.io/otel/sdk/metric".Exporter`. (#4272)
- If an attribute set is omitted from an async callback, the previous value will no longer be exported in `go.opentelemetry.io/otel/sdk/metric`. (#4290)
- If an attribute set is observed multiple times in an async callback in `go.opentelemetry.io/otel/sdk/metric`, the values will be summed instead of the last observation winning. (#4289)
- Allow the explicit bucket histogram aggregation to be used for the up-down counter, observable counter, observable up-down counter, and observable gauge in the `go.opentelemetry.io/otel/sdk/metric` package. (#4332)
- Restrict `Meter`s in `go.opentelemetry.io/otel/sdk/metric` to only register and collect instruments it created. (#4333)
- `PeriodicReader.Shutdown` and `PeriodicReader.ForceFlush` in `go.opentelemetry.io/otel/sdk/metric` now apply the periodic reader's timeout to the operation if the user provided context does not contain a deadline. (#4356, #4377)
- Upgrade all use of `go.opentelemetry.io/otel/semconv` to use `v1.21.0`. (#4408)
- Increase instrument name maximum length from 63 to 255 characters in `go.opentelemetry.io/otel/sdk/metric`. (#4434)
- Add `go.opentelemetry.op/otel/sdk/metric.WithProducer` as an `Option` for `"go.opentelemetry.io/otel/sdk/metric".NewManualReader` and `"go.opentelemetry.io/otel/sdk/metric".NewPeriodicReader`. (#4346)

### Removed

- Remove `Reader.RegisterProducer` in `go.opentelemetry.io/otel/metric`.
  Use the added `WithProducer` option instead. (#4346)
- Remove `Reader.ForceFlush` in `go.opentelemetry.io/otel/metric`.
  Notice that `PeriodicReader.ForceFlush` is still available. (#4375)

### Fixed

- Correctly format log messages from the `go.opentelemetry.io/otel/exporters/zipkin` exporter. (#4143)
- Log an error for calls to `NewView` in `go.opentelemetry.io/otel/sdk/metric` that have empty criteria. (#4307)
- Fix `"go.opentelemetry.io/otel/sdk/resource".WithHostID()` to not set an empty `host.id`. (#4317)
- Use the instrument identifying fields to cache aggregators and determine duplicate instrument registrations in `go.opentelemetry.io/otel/sdk/metric`. (#4337)
- Detect duplicate instruments for case-insensitive names in `go.opentelemetry.io/otel/sdk/metric`. (#4338)
- The `ManualReader` will not panic if `AggregationSelector` returns `nil` in `go.opentelemetry.io/otel/sdk/metric`. (#4350)
- If a `Reader`'s `AggregationSelector` returns `nil` or `DefaultAggregation` the pipeline will use the default aggregation. (#4350)
- Log a suggested view that fixes instrument conflicts in `go.opentelemetry.io/otel/sdk/metric`. (#4349)
- Fix possible panic, deadlock and race condition in batch span processor in `go.opentelemetry.io/otel/sdk/trace`. (#4353)
- Improve context cancellation handling in batch span processor's `ForceFlush` in  `go.opentelemetry.io/otel/sdk/trace`. (#4369)
- Decouple `go.opentelemetry.io/otel/exporters/otlp/otlptrace/internal` from `go.opentelemetry.io/otel/exporters/otlp/internal` using gotmpl. (#4397, #3846)
- Decouple `go.opentelemetry.io/otel/exporters/otlp/otlpmetric/otlpmetricgrpc/internal` from `go.opentelemetry.io/otel/exporters/otlp/internal` and `go.opentelemetry.io/otel/exporters/otlp/otlpmetric/internal` using gotmpl. (#4404, #3846)
- Decouple `go.opentelemetry.io/otel/exporters/otlp/otlpmetric/otlpmetrichttp/internal` from `go.opentelemetry.io/otel/exporters/otlp/internal` and `go.opentelemetry.io/otel/exporters/otlp/otlpmetric/internal` using gotmpl. (#4407, #3846)
- Decouple `go.opentelemetry.io/otel/exporters/otlp/otlptrace/otlptracegrpc/internal` from `go.opentelemetry.io/otel/exporters/otlp/internal` and `go.opentelemetry.io/otel/exporters/otlp/otlptrace/internal` using gotmpl. (#4400, #3846)
- Decouple `go.opentelemetry.io/otel/exporters/otlp/otlptrace/otlptracehttp/internal` from `go.opentelemetry.io/otel/exporters/otlp/internal` and `go.opentelemetry.io/otel/exporters/otlp/otlptrace/internal` using gotmpl. (#4401, #3846)
- Do not block the metric SDK when OTLP metric exports are blocked in `go.opentelemetry.io/otel/exporters/otlp/otlpmetric/otlpmetricgrpc` and `go.opentelemetry.io/otel/exporters/otlp/otlpmetric/otlpmetrichttp`. (#3925, #4395)
- Do not append `_total` if the counter already has that suffix for the Prometheus exproter in `go.opentelemetry.io/otel/exporter/prometheus`. (#4373)
- Fix resource detection data race in `go.opentelemetry.io/otel/sdk/resource`. (#4409)
- Use the first-seen instrument name during instrument name conflicts in `go.opentelemetry.io/otel/sdk/metric`. (#4428)

### Deprecated

- The `go.opentelemetry.io/otel/exporters/jaeger` package is deprecated.
  OpenTelemetry dropped support for Jaeger exporter in July 2023.
  Use `go.opentelemetry.io/otel/exporters/otlp/otlptrace/otlptracehttp`
  or `go.opentelemetry.io/otel/exporters/otlp/otlptrace/otlptracegrpc` instead. (#4423)
- The `go.opentelemetry.io/otel/example/jaeger` package is deprecated. (#4423)
- The `go.opentelemetry.io/otel/exporters/otlp/otlpmetric/internal` package is deprecated. (#4420)
- The `go.opentelemetry.io/otel/exporters/otlp/otlpmetric/internal/oconf` package is deprecated. (#4420)
- The `go.opentelemetry.io/otel/exporters/otlp/otlpmetric/internal/otest` package is deprecated. (#4420)
- The `go.opentelemetry.io/otel/exporters/otlp/otlpmetric/internal/transform` package is deprecated. (#4420)
- The `go.opentelemetry.io/otel/exporters/otlp/internal` package is deprecated. (#4421)
- The `go.opentelemetry.io/otel/exporters/otlp/internal/envconfig` package is deprecated. (#4421)
- The `go.opentelemetry.io/otel/exporters/otlp/internal/retry` package is deprecated. (#4421)
- The `go.opentelemetry.io/otel/exporters/otlp/otlptrace/internal` package is deprecated. (#4425)
- The `go.opentelemetry.io/otel/exporters/otlp/otlptrace/internal/envconfig` package is deprecated. (#4425)
- The `go.opentelemetry.io/otel/exporters/otlp/otlptrace/internal/otlpconfig` package is deprecated. (#4425)
- The `go.opentelemetry.io/otel/exporters/otlp/otlptrace/internal/otlptracetest` package is deprecated. (#4425)
- The `go.opentelemetry.io/otel/exporters/otlp/otlptrace/internal/retry` package is deprecated. (#4425)
- The `go.opentelemetry.io/otel/sdk/metric/aggregation` package is deprecated.
  Use the aggregation types added to `go.opentelemetry.io/otel/sdk/metric` instead. (#4435)

## [1.16.0/0.39.0] 2023-05-18

This release contains the first stable release of the OpenTelemetry Go [metric API].
Our project stability guarantees now apply to the `go.opentelemetry.io/otel/metric` package.
See our [versioning policy](VERSIONING.md) for more information about these stability guarantees.

### Added

- The `go.opentelemetry.io/otel/semconv/v1.19.0` package.
  The package contains semantic conventions from the `v1.19.0` version of the OpenTelemetry specification. (#3848)
- The `go.opentelemetry.io/otel/semconv/v1.20.0` package.
  The package contains semantic conventions from the `v1.20.0` version of the OpenTelemetry specification. (#4078)
- The Exponential Histogram data types in `go.opentelemetry.io/otel/sdk/metric/metricdata`. (#4165)
- OTLP metrics exporter now supports the Exponential Histogram Data Type. (#4222)
- Fix serialization of `time.Time` zero values in `go.opentelemetry.io/otel/exporters/otlp/otlpmetric/otlpmetricgrpc` and `go.opentelemetry.io/otel/exporters/otlp/otlpmetric/otlpmetrichttp` packages. (#4271)

### Changed

- Use `strings.Cut()` instead of `string.SplitN()` for better readability and memory use. (#4049)
- `MeterProvider` returns noop meters once it has been shutdown. (#4154)

### Removed

- The deprecated `go.opentelemetry.io/otel/metric/instrument` package is removed.
  Use `go.opentelemetry.io/otel/metric` instead. (#4055)

### Fixed

- Fix build for BSD based systems in `go.opentelemetry.io/otel/sdk/resource`. (#4077)

## [1.16.0-rc.1/0.39.0-rc.1] 2023-05-03

This is a release candidate for the v1.16.0/v0.39.0 release.
That release is expected to include the `v1` release of the OpenTelemetry Go metric API and will provide stability guarantees of that API.
See our [versioning policy](VERSIONING.md) for more information about these stability guarantees.

### Added

- Support global `MeterProvider` in `go.opentelemetry.io/otel`. (#4039)
  - Use `Meter` for a `metric.Meter` from the global `metric.MeterProvider`.
  - Use `GetMeterProivder` for a global `metric.MeterProvider`.
  - Use `SetMeterProivder` to set the global `metric.MeterProvider`.

### Changed

- Move the `go.opentelemetry.io/otel/metric` module to the `stable-v1` module set.
  This stages the metric API to be released as a stable module. (#4038)

### Removed

- The `go.opentelemetry.io/otel/metric/global` package is removed.
  Use `go.opentelemetry.io/otel` instead. (#4039)

## [1.15.1/0.38.1] 2023-05-02

### Fixed

- Remove unused imports from `sdk/resource/host_id_bsd.go` which caused build failures. (#4040, #4041)

## [1.15.0/0.38.0] 2023-04-27

### Added

- The `go.opentelemetry.io/otel/metric/embedded` package. (#3916)
- The `Version` function to `go.opentelemetry.io/otel/sdk` to return the SDK version. (#3949)
- Add a `WithNamespace` option to `go.opentelemetry.io/otel/exporters/prometheus` to allow users to prefix metrics with a namespace. (#3970)
- The following configuration types were added to `go.opentelemetry.io/otel/metric/instrument` to be used in the configuration of measurement methods. (#3971)
  - The `AddConfig` used to hold configuration for addition measurements
    - `NewAddConfig` used to create a new `AddConfig`
    - `AddOption` used to configure an `AddConfig`
  - The `RecordConfig` used to hold configuration for recorded measurements
    - `NewRecordConfig` used to create a new `RecordConfig`
    - `RecordOption` used to configure a `RecordConfig`
  - The `ObserveConfig` used to hold configuration for observed measurements
    - `NewObserveConfig` used to create a new `ObserveConfig`
    - `ObserveOption` used to configure an `ObserveConfig`
- `WithAttributeSet` and `WithAttributes` are added to `go.opentelemetry.io/otel/metric/instrument`.
  They return an option used during a measurement that defines the attribute Set associated with the measurement. (#3971)
- The `Version` function to `go.opentelemetry.io/otel/exporters/otlp/otlpmetric` to return the OTLP metrics client version. (#3956)
- The `Version` function to `go.opentelemetry.io/otel/exporters/otlp/otlptrace` to return the OTLP trace client version. (#3956)

### Changed

- The `Extrema` in `go.opentelemetry.io/otel/sdk/metric/metricdata` is redefined with a generic argument of `[N int64 | float64]`. (#3870)
- Update all exported interfaces from `go.opentelemetry.io/otel/metric` to embed their corresponding interface from `go.opentelemetry.io/otel/metric/embedded`.
  This adds an implementation requirement to set the interface default behavior for unimplemented methods. (#3916)
- Move No-Op implementation from `go.opentelemetry.io/otel/metric` into its own package `go.opentelemetry.io/otel/metric/noop`. (#3941)
  - `metric.NewNoopMeterProvider` is replaced with `noop.NewMeterProvider`
- Add all the methods from `"go.opentelemetry.io/otel/trace".SpanContext` to `bridgeSpanContext` by embedding `otel.SpanContext` in `bridgeSpanContext`. (#3966)
- Wrap `UploadMetrics` error in `go.opentelemetry.io/otel/exporters/otlp/otlpmetric/` to improve error message when encountering generic grpc errors. (#3974)
- The measurement methods for all instruments in `go.opentelemetry.io/otel/metric/instrument` accept an option instead of the variadic `"go.opentelemetry.io/otel/attribute".KeyValue`. (#3971)
  - The `Int64Counter.Add` method now accepts `...AddOption`
  - The `Float64Counter.Add` method now accepts `...AddOption`
  - The `Int64UpDownCounter.Add` method now accepts `...AddOption`
  - The `Float64UpDownCounter.Add` method now accepts `...AddOption`
  - The `Int64Histogram.Record` method now accepts `...RecordOption`
  - The `Float64Histogram.Record` method now accepts `...RecordOption`
  - The `Int64Observer.Observe` method now accepts `...ObserveOption`
  - The `Float64Observer.Observe` method now accepts `...ObserveOption`
- The `Observer` methods in `go.opentelemetry.io/otel/metric` accept an option instead of the variadic `"go.opentelemetry.io/otel/attribute".KeyValue`. (#3971)
  - The `Observer.ObserveInt64` method now accepts `...ObserveOption`
  - The `Observer.ObserveFloat64` method now accepts `...ObserveOption`
- Move global metric back to `go.opentelemetry.io/otel/metric/global` from `go.opentelemetry.io/otel`. (#3986)

### Fixed

- `TracerProvider` allows calling `Tracer()` while it's shutting down.
  It used to deadlock. (#3924)
- Use the SDK version for the Telemetry SDK resource detector in `go.opentelemetry.io/otel/sdk/resource`. (#3949)
- Fix a data race in `SpanProcessor` returned by `NewSimpleSpanProcessor` in `go.opentelemetry.io/otel/sdk/trace`. (#3951)
- Automatically figure out the default aggregation with `aggregation.Default`. (#3967)

### Deprecated

- The `go.opentelemetry.io/otel/metric/instrument` package is deprecated.
  Use the equivalent types added to `go.opentelemetry.io/otel/metric` instead. (#4018)

## [1.15.0-rc.2/0.38.0-rc.2] 2023-03-23

This is a release candidate for the v1.15.0/v0.38.0 release.
That release will include the `v1` release of the OpenTelemetry Go metric API and will provide stability guarantees of that API.
See our [versioning policy](VERSIONING.md) for more information about these stability guarantees.

### Added

- The `WithHostID` option to `go.opentelemetry.io/otel/sdk/resource`. (#3812)
- The `WithoutTimestamps` option to `go.opentelemetry.io/otel/exporters/stdout/stdoutmetric` to sets all timestamps to zero. (#3828)
- The new `Exemplar` type is added to `go.opentelemetry.io/otel/sdk/metric/metricdata`.
  Both the `DataPoint` and `HistogramDataPoint` types from that package have a new field of `Exemplars` containing the sampled exemplars for their timeseries. (#3849)
- Configuration for each metric instrument in `go.opentelemetry.io/otel/sdk/metric/instrument`. (#3895)
- The internal logging introduces a warning level verbosity equal to `V(1)`. (#3900)
- Added a log message warning about usage of `SimpleSpanProcessor` in production environments. (#3854)

### Changed

- Optimize memory allocation when creation a new `Set` using `NewSet` or `NewSetWithFiltered` in `go.opentelemetry.io/otel/attribute`. (#3832)
- Optimize memory allocation when creation new metric instruments in `go.opentelemetry.io/otel/sdk/metric`. (#3832)
- Avoid creating new objects on all calls to `WithDeferredSetup` and `SkipContextSetup` in OpenTracing bridge. (#3833)
- The `New` and `Detect` functions from `go.opentelemetry.io/otel/sdk/resource` return errors that wrap underlying errors instead of just containing the underlying error strings. (#3844)
- Both the `Histogram` and `HistogramDataPoint` are redefined with a generic argument of `[N int64 | float64]` in `go.opentelemetry.io/otel/sdk/metric/metricdata`. (#3849)
- The metric `Export` interface from `go.opentelemetry.io/otel/sdk/metric` accepts a `*ResourceMetrics` instead of `ResourceMetrics`. (#3853)
- Rename `Asynchronous` to `Observable` in `go.opentelemetry.io/otel/metric/instrument`. (#3892)
- Rename `Int64ObserverOption` to `Int64ObservableOption` in `go.opentelemetry.io/otel/metric/instrument`. (#3895)
- Rename `Float64ObserverOption` to `Float64ObservableOption` in `go.opentelemetry.io/otel/metric/instrument`. (#3895)
- The internal logging changes the verbosity level of info to `V(4)`, the verbosity level of debug to `V(8)`. (#3900)

### Fixed

- `TracerProvider` consistently doesn't allow to register a `SpanProcessor` after shutdown. (#3845)

### Removed

- The deprecated `go.opentelemetry.io/otel/metric/global` package is removed. (#3829)
- The unneeded `Synchronous` interface in `go.opentelemetry.io/otel/metric/instrument` was removed. (#3892)
- The `Float64ObserverConfig` and `NewFloat64ObserverConfig` in `go.opentelemetry.io/otel/sdk/metric/instrument`.
  Use the added `float64` instrument configuration instead. (#3895)
- The `Int64ObserverConfig` and `NewInt64ObserverConfig` in `go.opentelemetry.io/otel/sdk/metric/instrument`.
  Use the added `int64` instrument configuration instead. (#3895)
- The `NewNoopMeter` function in `go.opentelemetry.io/otel/metric`, use `NewMeterProvider().Meter("")` instead. (#3893)

## [1.15.0-rc.1/0.38.0-rc.1] 2023-03-01

This is a release candidate for the v1.15.0/v0.38.0 release.
That release will include the `v1` release of the OpenTelemetry Go metric API and will provide stability guarantees of that API.
See our [versioning policy](VERSIONING.md) for more information about these stability guarantees.

This release drops the compatibility guarantee of [Go 1.18].

### Added

- Support global `MeterProvider` in `go.opentelemetry.io/otel`. (#3818)
  - Use `Meter` for a `metric.Meter` from the global `metric.MeterProvider`.
  - Use `GetMeterProivder` for a global `metric.MeterProvider`.
  - Use `SetMeterProivder` to set the global `metric.MeterProvider`.

### Changed

- Dropped compatibility testing for [Go 1.18].
  The project no longer guarantees support for this version of Go. (#3813)

### Fixed

- Handle empty environment variable as it they were not set. (#3764)
- Clarify the `httpconv` and `netconv` packages in `go.opentelemetry.io/otel/semconv/*` provide tracing semantic conventions. (#3823)
- Fix race conditions in `go.opentelemetry.io/otel/exporters/metric/prometheus` that could cause a panic. (#3899)
- Fix sending nil `scopeInfo` to metrics channel in `go.opentelemetry.io/otel/exporters/metric/prometheus` that could cause a panic in `github.com/prometheus/client_golang/prometheus`. (#3899)

### Deprecated

- The `go.opentelemetry.io/otel/metric/global` package is deprecated.
  Use `go.opentelemetry.io/otel` instead. (#3818)

### Removed

- The deprecated `go.opentelemetry.io/otel/metric/unit` package is removed. (#3814)

## [1.14.0/0.37.0/0.0.4] 2023-02-27

This release is the last to support [Go 1.18].
The next release will require at least [Go 1.19].

### Added

- The `event` type semantic conventions are added to `go.opentelemetry.io/otel/semconv/v1.17.0`. (#3697)
- Support [Go 1.20]. (#3693)
- The `go.opentelemetry.io/otel/semconv/v1.18.0` package.
  The package contains semantic conventions from the `v1.18.0` version of the OpenTelemetry specification. (#3719)
  - The following `const` renames from `go.opentelemetry.io/otel/semconv/v1.17.0` are included:
    - `OtelScopeNameKey` -> `OTelScopeNameKey`
    - `OtelScopeVersionKey` -> `OTelScopeVersionKey`
    - `OtelLibraryNameKey` -> `OTelLibraryNameKey`
    - `OtelLibraryVersionKey` -> `OTelLibraryVersionKey`
    - `OtelStatusCodeKey` -> `OTelStatusCodeKey`
    - `OtelStatusDescriptionKey` -> `OTelStatusDescriptionKey`
    - `OtelStatusCodeOk` -> `OTelStatusCodeOk`
    - `OtelStatusCodeError` -> `OTelStatusCodeError`
  - The following `func` renames from `go.opentelemetry.io/otel/semconv/v1.17.0` are included:
    - `OtelScopeName` -> `OTelScopeName`
    - `OtelScopeVersion` -> `OTelScopeVersion`
    - `OtelLibraryName` -> `OTelLibraryName`
    - `OtelLibraryVersion` -> `OTelLibraryVersion`
    - `OtelStatusDescription` -> `OTelStatusDescription`
- A `IsSampled` method is added to the `SpanContext` implementation in `go.opentelemetry.io/otel/bridge/opentracing` to expose the span sampled state.
  See the [README](./bridge/opentracing/README.md) for more information. (#3570)
- The `WithInstrumentationAttributes` option to `go.opentelemetry.io/otel/metric`. (#3738)
- The `WithInstrumentationAttributes` option to `go.opentelemetry.io/otel/trace`. (#3739)
- The following environment variables are supported by the periodic `Reader` in `go.opentelemetry.io/otel/sdk/metric`. (#3763)
  - `OTEL_METRIC_EXPORT_INTERVAL` sets the time between collections and exports.
  - `OTEL_METRIC_EXPORT_TIMEOUT` sets the timeout an export is attempted.

### Changed

- Fall-back to `TextMapCarrier` when it's not `HttpHeader`s in `go.opentelemetry.io/otel/bridge/opentracing`. (#3679)
- The `Collect` method of the `"go.opentelemetry.io/otel/sdk/metric".Reader` interface is updated to accept the `metricdata.ResourceMetrics` value the collection will be made into.
  This change is made to enable memory reuse by SDK users. (#3732)
- The `WithUnit` option in `go.opentelemetry.io/otel/sdk/metric/instrument` is updated to accept a `string` for the unit value. (#3776)

### Fixed

- Ensure `go.opentelemetry.io/otel` does not use generics. (#3723, #3725)
- Multi-reader `MeterProvider`s now export metrics for all readers, instead of just the first reader. (#3720, #3724)
- Remove use of deprecated `"math/rand".Seed` in `go.opentelemetry.io/otel/example/prometheus`. (#3733)
- Do not silently drop unknown schema data with `Parse` in  `go.opentelemetry.io/otel/schema/v1.1`. (#3743)
- Data race issue in OTLP exporter retry mechanism. (#3755, #3756)
- Wrapping empty errors when exporting in `go.opentelemetry.io/otel/sdk/metric`. (#3698, #3772)
- Incorrect "all" and "resource" definition for schema files in `go.opentelemetry.io/otel/schema/v1.1`. (#3777)

### Deprecated

- The `go.opentelemetry.io/otel/metric/unit` package is deprecated.
  Use the equivalent unit string instead. (#3776)
  - Use `"1"` instead of `unit.Dimensionless`
  - Use `"By"` instead of `unit.Bytes`
  - Use `"ms"` instead of `unit.Milliseconds`

## [1.13.0/0.36.0] 2023-02-07

### Added

- Attribute `KeyValue` creations functions to `go.opentelemetry.io/otel/semconv/v1.17.0` for all non-enum semantic conventions.
  These functions ensure semantic convention type correctness. (#3675)

### Fixed

- Removed the `http.target` attribute from being added by `ServerRequest` in the following packages. (#3687)
  - `go.opentelemetry.io/otel/semconv/v1.13.0/httpconv`
  - `go.opentelemetry.io/otel/semconv/v1.14.0/httpconv`
  - `go.opentelemetry.io/otel/semconv/v1.15.0/httpconv`
  - `go.opentelemetry.io/otel/semconv/v1.16.0/httpconv`
  - `go.opentelemetry.io/otel/semconv/v1.17.0/httpconv`

### Removed

- The deprecated `go.opentelemetry.io/otel/metric/instrument/asyncfloat64` package is removed. (#3631)
- The deprecated `go.opentelemetry.io/otel/metric/instrument/asyncint64` package is removed. (#3631)
- The deprecated `go.opentelemetry.io/otel/metric/instrument/syncfloat64` package is removed. (#3631)
- The deprecated `go.opentelemetry.io/otel/metric/instrument/syncint64` package is removed. (#3631)

## [1.12.0/0.35.0] 2023-01-28

### Added

- The `WithInt64Callback` option to `go.opentelemetry.io/otel/metric/instrument`.
  This options is used to configure `int64` Observer callbacks during their creation. (#3507)
- The `WithFloat64Callback` option to `go.opentelemetry.io/otel/metric/instrument`.
  This options is used to configure `float64` Observer callbacks during their creation. (#3507)
- The `Producer` interface and `Reader.RegisterProducer(Producer)` to `go.opentelemetry.io/otel/sdk/metric`.
  These additions are used to enable external metric Producers. (#3524)
- The `Callback` function type to `go.opentelemetry.io/otel/metric`.
  This new named function type is registered with a `Meter`. (#3564)
- The `go.opentelemetry.io/otel/semconv/v1.13.0` package.
  The package contains semantic conventions from the `v1.13.0` version of the OpenTelemetry specification. (#3499)
  - The `EndUserAttributesFromHTTPRequest` function in `go.opentelemetry.io/otel/semconv/v1.12.0` is merged into `ClientRequest` and `ServerRequest` in `go.opentelemetry.io/otel/semconv/v1.13.0/httpconv`.
  - The `HTTPAttributesFromHTTPStatusCode` function in `go.opentelemetry.io/otel/semconv/v1.12.0` is merged into `ClientResponse` in `go.opentelemetry.io/otel/semconv/v1.13.0/httpconv`.
  - The `HTTPClientAttributesFromHTTPRequest` function in `go.opentelemetry.io/otel/semconv/v1.12.0` is replaced by `ClientRequest` in `go.opentelemetry.io/otel/semconv/v1.13.0/httpconv`.
  - The `HTTPServerAttributesFromHTTPRequest` function in `go.opentelemetry.io/otel/semconv/v1.12.0` is replaced by `ServerRequest` in `go.opentelemetry.io/otel/semconv/v1.13.0/httpconv`.
  - The `HTTPServerMetricAttributesFromHTTPRequest` function in `go.opentelemetry.io/otel/semconv/v1.12.0` is replaced by `ServerRequest` in `go.opentelemetry.io/otel/semconv/v1.13.0/httpconv`.
  - The `NetAttributesFromHTTPRequest` function in `go.opentelemetry.io/otel/semconv/v1.12.0` is split into `Transport` in `go.opentelemetry.io/otel/semconv/v1.13.0/netconv` and `ClientRequest` or `ServerRequest` in `go.opentelemetry.io/otel/semconv/v1.13.0/httpconv`.
  - The `SpanStatusFromHTTPStatusCode` function in `go.opentelemetry.io/otel/semconv/v1.12.0` is replaced by `ClientStatus` in `go.opentelemetry.io/otel/semconv/v1.13.0/httpconv`.
  - The `SpanStatusFromHTTPStatusCodeAndSpanKind` function in `go.opentelemetry.io/otel/semconv/v1.12.0` is split into `ClientStatus` and `ServerStatus` in `go.opentelemetry.io/otel/semconv/v1.13.0/httpconv`.
  - The `Client` function is included in `go.opentelemetry.io/otel/semconv/v1.13.0/netconv` to generate attributes for a `net.Conn`.
  - The `Server` function is included in `go.opentelemetry.io/otel/semconv/v1.13.0/netconv` to generate attributes for a `net.Listener`.
- The `go.opentelemetry.io/otel/semconv/v1.14.0` package.
  The package contains semantic conventions from the `v1.14.0` version of the OpenTelemetry specification. (#3566)
- The `go.opentelemetry.io/otel/semconv/v1.15.0` package.
  The package contains semantic conventions from the `v1.15.0` version of the OpenTelemetry specification. (#3578)
- The `go.opentelemetry.io/otel/semconv/v1.16.0` package.
  The package contains semantic conventions from the `v1.16.0` version of the OpenTelemetry specification. (#3579)
- Metric instruments to `go.opentelemetry.io/otel/metric/instrument`.
  These instruments are use as replacements of the deprecated `go.opentelemetry.io/otel/metric/instrument/{asyncfloat64,asyncint64,syncfloat64,syncint64}` packages.(#3575, #3586)
  - `Float64ObservableCounter` replaces the `asyncfloat64.Counter`
  - `Float64ObservableUpDownCounter` replaces the `asyncfloat64.UpDownCounter`
  - `Float64ObservableGauge` replaces the `asyncfloat64.Gauge`
  - `Int64ObservableCounter` replaces the `asyncint64.Counter`
  - `Int64ObservableUpDownCounter` replaces the `asyncint64.UpDownCounter`
  - `Int64ObservableGauge` replaces the `asyncint64.Gauge`
  - `Float64Counter` replaces the `syncfloat64.Counter`
  - `Float64UpDownCounter` replaces the `syncfloat64.UpDownCounter`
  - `Float64Histogram` replaces the `syncfloat64.Histogram`
  - `Int64Counter` replaces the `syncint64.Counter`
  - `Int64UpDownCounter` replaces the `syncint64.UpDownCounter`
  - `Int64Histogram` replaces the `syncint64.Histogram`
- `NewTracerProvider` to `go.opentelemetry.io/otel/bridge/opentracing`.
  This is used to create `WrapperTracer` instances from a `TracerProvider`. (#3116)
- The `Extrema` type to `go.opentelemetry.io/otel/sdk/metric/metricdata`.
  This type is used to represent min/max values and still be able to distinguish unset and zero values. (#3487)
- The `go.opentelemetry.io/otel/semconv/v1.17.0` package.
  The package contains semantic conventions from the `v1.17.0` version of the OpenTelemetry specification. (#3599)

### Changed

- Jaeger and Zipkin exporter use `github.com/go-logr/logr` as the logging interface, and add the `WithLogr` option. (#3497, #3500)
- Instrument configuration in `go.opentelemetry.io/otel/metric/instrument` is split into specific options and configuration based on the instrument type. (#3507)
  - Use the added `Int64Option` type to configure instruments from `go.opentelemetry.io/otel/metric/instrument/syncint64`.
  - Use the added `Float64Option` type to configure instruments from `go.opentelemetry.io/otel/metric/instrument/syncfloat64`.
  - Use the added `Int64ObserverOption` type to configure instruments from `go.opentelemetry.io/otel/metric/instrument/asyncint64`.
  - Use the added `Float64ObserverOption` type to configure instruments from `go.opentelemetry.io/otel/metric/instrument/asyncfloat64`.
- Return a `Registration` from the `RegisterCallback` method of a `Meter` in the `go.opentelemetry.io/otel/metric` package.
  This `Registration` can be used to unregister callbacks. (#3522)
- Global error handler uses an atomic value instead of a mutex. (#3543)
- Add `NewMetricProducer` to `go.opentelemetry.io/otel/bridge/opencensus`, which can be used to pass OpenCensus metrics to an OpenTelemetry Reader. (#3541)
- Global logger uses an atomic value instead of a mutex. (#3545)
- The `Shutdown` method of the `"go.opentelemetry.io/otel/sdk/trace".TracerProvider` releases all computational resources when called the first time. (#3551)
- The `Sampler` returned from `TraceIDRatioBased` `go.opentelemetry.io/otel/sdk/trace` now uses the rightmost bits for sampling decisions.
  This fixes random sampling when using ID generators like `xray.IDGenerator` and increasing parity with other language implementations. (#3557)
- Errors from `go.opentelemetry.io/otel/exporters/otlp/otlptrace` exporters are wrapped in errors identifying their signal name.
  Existing users of the exporters attempting to identify specific errors will need to use `errors.Unwrap()` to get the underlying error. (#3516)
- Exporters from `go.opentelemetry.io/otel/exporters/otlp` will print the final retryable error message when attempts to retry time out. (#3514)
- The instrument kind names in `go.opentelemetry.io/otel/sdk/metric` are updated to match the API. (#3562)
  - `InstrumentKindSyncCounter` is renamed to `InstrumentKindCounter`
  - `InstrumentKindSyncUpDownCounter` is renamed to `InstrumentKindUpDownCounter`
  - `InstrumentKindSyncHistogram` is renamed to `InstrumentKindHistogram`
  - `InstrumentKindAsyncCounter` is renamed to `InstrumentKindObservableCounter`
  - `InstrumentKindAsyncUpDownCounter` is renamed to `InstrumentKindObservableUpDownCounter`
  - `InstrumentKindAsyncGauge` is renamed to `InstrumentKindObservableGauge`
- The `RegisterCallback` method of the `Meter` in `go.opentelemetry.io/otel/metric` changed.
  - The named `Callback` replaces the inline function parameter. (#3564)
  - `Callback` is required to return an error. (#3576)
  - `Callback` accepts the added `Observer` parameter added.
    This new parameter is used by `Callback` implementations to observe values for asynchronous instruments instead of calling the `Observe` method of the instrument directly. (#3584)
  - The slice of `instrument.Asynchronous` is now passed as a variadic argument. (#3587)
- The exporter from `go.opentelemetry.io/otel/exporters/zipkin` is updated to use the `v1.16.0` version of semantic conventions.
  This means it no longer uses the removed `net.peer.ip` or `http.host` attributes to determine the remote endpoint.
  Instead it uses the `net.sock.peer` attributes. (#3581)
- The `Min` and `Max` fields of the `HistogramDataPoint` in `go.opentelemetry.io/otel/sdk/metric/metricdata` are now defined with the added `Extrema` type instead of a `*float64`. (#3487)

### Fixed

- Asynchronous instruments that use sum aggregators and attribute filters correctly add values from equivalent attribute sets that have been filtered. (#3439, #3549)
- The `RegisterCallback` method of the `Meter` from `go.opentelemetry.io/otel/sdk/metric` only registers a callback for instruments created by that meter.
  Trying to register a callback with instruments from a different meter will result in an error being returned. (#3584)

### Deprecated

- The `NewMetricExporter` in `go.opentelemetry.io/otel/bridge/opencensus` is deprecated.
  Use `NewMetricProducer` instead. (#3541)
- The `go.opentelemetry.io/otel/metric/instrument/asyncfloat64` package is deprecated.
  Use the instruments from `go.opentelemetry.io/otel/metric/instrument` instead. (#3575)
- The `go.opentelemetry.io/otel/metric/instrument/asyncint64` package is deprecated.
  Use the instruments from `go.opentelemetry.io/otel/metric/instrument` instead. (#3575)
- The `go.opentelemetry.io/otel/metric/instrument/syncfloat64` package is deprecated.
  Use the instruments from `go.opentelemetry.io/otel/metric/instrument` instead. (#3575)
- The `go.opentelemetry.io/otel/metric/instrument/syncint64` package is deprecated.
  Use the instruments from `go.opentelemetry.io/otel/metric/instrument` instead. (#3575)
- The `NewWrappedTracerProvider` in `go.opentelemetry.io/otel/bridge/opentracing` is now deprecated.
  Use `NewTracerProvider` instead. (#3116)

### Removed

- The deprecated `go.opentelemetry.io/otel/sdk/metric/view` package is removed. (#3520)
- The `InstrumentProvider` from `go.opentelemetry.io/otel/sdk/metric/asyncint64` is removed.
  Use the new creation methods of the `Meter` in `go.opentelemetry.io/otel/sdk/metric` instead. (#3530)
  - The `Counter` method is replaced by `Meter.Int64ObservableCounter`
  - The `UpDownCounter` method is replaced by `Meter.Int64ObservableUpDownCounter`
  - The `Gauge` method is replaced by `Meter.Int64ObservableGauge`
- The `InstrumentProvider` from `go.opentelemetry.io/otel/sdk/metric/asyncfloat64` is removed.
  Use the new creation methods of the `Meter` in `go.opentelemetry.io/otel/sdk/metric` instead. (#3530)
  - The `Counter` method is replaced by `Meter.Float64ObservableCounter`
  - The `UpDownCounter` method is replaced by `Meter.Float64ObservableUpDownCounter`
  - The `Gauge` method is replaced by `Meter.Float64ObservableGauge`
- The `InstrumentProvider` from `go.opentelemetry.io/otel/sdk/metric/syncint64` is removed.
  Use the new creation methods of the `Meter` in `go.opentelemetry.io/otel/sdk/metric` instead. (#3530)
  - The `Counter` method is replaced by `Meter.Int64Counter`
  - The `UpDownCounter` method is replaced by `Meter.Int64UpDownCounter`
  - The `Histogram` method is replaced by `Meter.Int64Histogram`
- The `InstrumentProvider` from `go.opentelemetry.io/otel/sdk/metric/syncfloat64` is removed.
  Use the new creation methods of the `Meter` in `go.opentelemetry.io/otel/sdk/metric` instead. (#3530)
  - The `Counter` method is replaced by `Meter.Float64Counter`
  - The `UpDownCounter` method is replaced by `Meter.Float64UpDownCounter`
  - The `Histogram` method is replaced by `Meter.Float64Histogram`

## [1.11.2/0.34.0] 2022-12-05

### Added

- The `WithView` `Option` is added to the `go.opentelemetry.io/otel/sdk/metric` package.
   This option is used to configure the view(s) a `MeterProvider` will use for all `Reader`s that are registered with it. (#3387)
- Add Instrumentation Scope and Version as info metric and label in Prometheus exporter.
  This can be disabled using the `WithoutScopeInfo()` option added to that package.(#3273, #3357)
- OTLP exporters now recognize: (#3363)
  - `OTEL_EXPORTER_OTLP_INSECURE`
  - `OTEL_EXPORTER_OTLP_TRACES_INSECURE`
  - `OTEL_EXPORTER_OTLP_METRICS_INSECURE`
  - `OTEL_EXPORTER_OTLP_CLIENT_KEY`
  - `OTEL_EXPORTER_OTLP_TRACES_CLIENT_KEY`
  - `OTEL_EXPORTER_OTLP_METRICS_CLIENT_KEY`
  - `OTEL_EXPORTER_OTLP_CLIENT_CERTIFICATE`
  - `OTEL_EXPORTER_OTLP_TRACES_CLIENT_CERTIFICATE`
  - `OTEL_EXPORTER_OTLP_METRICS_CLIENT_CERTIFICATE`
- The `View` type and related `NewView` function to create a view according to the OpenTelemetry specification are added to `go.opentelemetry.io/otel/sdk/metric`.
  These additions are replacements for the `View` type and `New` function from `go.opentelemetry.io/otel/sdk/metric/view`. (#3459)
- The `Instrument` and `InstrumentKind` type are added to `go.opentelemetry.io/otel/sdk/metric`.
  These additions are replacements for the `Instrument` and `InstrumentKind` types from `go.opentelemetry.io/otel/sdk/metric/view`. (#3459)
- The `Stream` type is added to `go.opentelemetry.io/otel/sdk/metric` to define a metric data stream a view will produce. (#3459)
- The `AssertHasAttributes` allows instrument authors to test that datapoints returned have appropriate attributes. (#3487)

### Changed

- The `"go.opentelemetry.io/otel/sdk/metric".WithReader` option no longer accepts views to associate with the `Reader`.
   Instead, views are now registered directly with the `MeterProvider` via the new `WithView` option.
   The views registered with the `MeterProvider` apply to all `Reader`s. (#3387)
- The `Temporality(view.InstrumentKind) metricdata.Temporality` and `Aggregation(view.InstrumentKind) aggregation.Aggregation` methods are added to the `"go.opentelemetry.io/otel/sdk/metric".Exporter` interface. (#3260)
- The `Temporality(view.InstrumentKind) metricdata.Temporality` and `Aggregation(view.InstrumentKind) aggregation.Aggregation` methods are added to the `"go.opentelemetry.io/otel/exporters/otlp/otlpmetric".Client` interface. (#3260)
- The `WithTemporalitySelector` and `WithAggregationSelector` `ReaderOption`s have been changed to `ManualReaderOption`s in the `go.opentelemetry.io/otel/sdk/metric` package. (#3260)
- The periodic reader in the `go.opentelemetry.io/otel/sdk/metric` package now uses the temporality and aggregation selectors from its configured exporter instead of accepting them as options. (#3260)

### Fixed

- The `go.opentelemetry.io/otel/exporters/prometheus` exporter fixes duplicated `_total` suffixes. (#3369)
- Remove comparable requirement for `Reader`s. (#3387)
- Cumulative metrics from the OpenCensus bridge (`go.opentelemetry.io/otel/bridge/opencensus`) are defined as monotonic sums, instead of non-monotonic. (#3389)
- Asynchronous counters (`Counter` and `UpDownCounter`) from the metric SDK now produce delta sums when configured with delta temporality. (#3398)
- Exported `Status` codes in the `go.opentelemetry.io/otel/exporters/zipkin` exporter are now exported as all upper case values. (#3340)
- `Aggregation`s from `go.opentelemetry.io/otel/sdk/metric` with no data are not exported. (#3394, #3436)
- Re-enabled Attribute Filters in the Metric SDK. (#3396)
- Asynchronous callbacks are only called if they are registered with at least one instrument that does not use drop aggragation. (#3408)
- Do not report empty partial-success responses in the `go.opentelemetry.io/otel/exporters/otlp` exporters. (#3438, #3432)
- Handle partial success responses in `go.opentelemetry.io/otel/exporters/otlp/otlpmetric` exporters. (#3162, #3440)
- Prevent duplicate Prometheus description, unit, and type. (#3469)
- Prevents panic when using incorrect `attribute.Value.As[Type]Slice()`. (#3489)

### Removed

- The `go.opentelemetry.io/otel/exporters/otlp/otlpmetric.Client` interface is removed. (#3486)
- The `go.opentelemetry.io/otel/exporters/otlp/otlpmetric.New` function is removed. Use the `otlpmetric[http|grpc].New` directly. (#3486)

### Deprecated

- The `go.opentelemetry.io/otel/sdk/metric/view` package is deprecated.
  Use `Instrument`, `InstrumentKind`, `View`, and `NewView` in `go.opentelemetry.io/otel/sdk/metric` instead. (#3476)

## [1.11.1/0.33.0] 2022-10-19

### Added

- The Prometheus exporter in `go.opentelemetry.io/otel/exporters/prometheus` registers with a Prometheus registerer on creation.
   By default, it will register with the default Prometheus registerer.
   A non-default registerer can be used by passing the `WithRegisterer` option. (#3239)
- Added the `WithAggregationSelector` option to the `go.opentelemetry.io/otel/exporters/prometheus` package to change the default `AggregationSelector` used. (#3341)
- The Prometheus exporter in `go.opentelemetry.io/otel/exporters/prometheus` converts the `Resource` associated with metric exports into a `target_info` metric. (#3285)

### Changed

- The `"go.opentelemetry.io/otel/exporters/prometheus".New` function is updated to return an error.
   It will return an error if the exporter fails to register with Prometheus. (#3239)

### Fixed

- The URL-encoded values from the `OTEL_RESOURCE_ATTRIBUTES` environment variable are decoded. (#2963)
- The `baggage.NewMember` function decodes the `value` parameter instead of directly using it.
   This fixes the implementation to be compliant with the W3C specification. (#3226)
- Slice attributes of the `attribute` package are now comparable based on their value, not instance. (#3108 #3252)
- The `Shutdown` and `ForceFlush` methods of the `"go.opentelemetry.io/otel/sdk/trace".TraceProvider` no longer return an error when no processor is registered. (#3268)
- The Prometheus exporter in `go.opentelemetry.io/otel/exporters/prometheus` cumulatively sums histogram buckets. (#3281)
- The sum of each histogram data point is now uniquely exported by the `go.opentelemetry.io/otel/exporters/otlpmetric` exporters. (#3284, #3293)
- Recorded values for asynchronous counters (`Counter` and `UpDownCounter`) are interpreted as exact, not incremental, sum values by the metric SDK. (#3350, #3278)
- `UpDownCounters` are now correctly output as Prometheus gauges in the `go.opentelemetry.io/otel/exporters/prometheus` exporter. (#3358)
- The Prometheus exporter in `go.opentelemetry.io/otel/exporters/prometheus` no longer describes the metrics it will send to Prometheus on startup.
   Instead the exporter is defined as an "unchecked" collector for Prometheus.
   This fixes the `reader is not registered` warning currently emitted on startup. (#3291 #3342)
- The `go.opentelemetry.io/otel/exporters/prometheus` exporter now correctly adds `_total` suffixes to counter metrics. (#3360)
- The `go.opentelemetry.io/otel/exporters/prometheus` exporter now adds a unit suffix to metric names.
   This can be disabled using the `WithoutUnits()` option added to that package. (#3352)

## [1.11.0/0.32.3] 2022-10-12

### Added

- Add default User-Agent header to OTLP exporter requests (`go.opentelemetry.io/otel/exporters/otlptrace/otlptracegrpc` and `go.opentelemetry.io/otel/exporters/otlptrace/otlptracehttp`). (#3261)

### Changed

- `span.SetStatus` has been updated such that calls that lower the status are now no-ops. (#3214)
- Upgrade `golang.org/x/sys/unix` from `v0.0.0-20210423185535-09eb48e85fd7` to `v0.0.0-20220919091848-fb04ddd9f9c8`.
  This addresses [GO-2022-0493](https://pkg.go.dev/vuln/GO-2022-0493). (#3235)

## [0.32.2] Metric SDK (Alpha) - 2022-10-11

### Added

- Added an example of using metric views to customize instruments. (#3177)
- Add default User-Agent header to OTLP exporter requests (`go.opentelemetry.io/otel/exporters/otlpmetric/otlpmetricgrpc` and `go.opentelemetry.io/otel/exporters/otlpmetric/otlpmetrichttp`). (#3261)

### Changed

- Flush pending measurements with the `PeriodicReader` in the `go.opentelemetry.io/otel/sdk/metric` when `ForceFlush` or `Shutdown` are called. (#3220)
- Update histogram default bounds to match the requirements of the latest specification. (#3222)
- Encode the HTTP status code in the OpenTracing bridge (`go.opentelemetry.io/otel/bridge/opentracing`) as an integer.  (#3265)

### Fixed

- Use default view if instrument does not match any registered view of a reader. (#3224, #3237)
- Return the same instrument every time a user makes the exact same instrument creation call. (#3229, #3251)
- Return the existing instrument when a view transforms a creation call to match an existing instrument. (#3240, #3251)
- Log a warning when a conflicting instrument (e.g. description, unit, data-type) is created instead of returning an error. (#3251)
- The OpenCensus bridge no longer sends empty batches of metrics. (#3263)

## [0.32.1] Metric SDK (Alpha) - 2022-09-22

### Changed

- The Prometheus exporter sanitizes OpenTelemetry instrument names when exporting.
   Invalid characters are replaced with `_`. (#3212)

### Added

- The metric portion of the OpenCensus bridge (`go.opentelemetry.io/otel/bridge/opencensus`) has been reintroduced. (#3192)
- The OpenCensus bridge example (`go.opentelemetry.io/otel/example/opencensus`) has been reintroduced. (#3206)

### Fixed

- Updated go.mods to point to valid versions of the sdk. (#3216)
- Set the `MeterProvider` resource on all exported metric data. (#3218)

## [0.32.0] Revised Metric SDK (Alpha) - 2022-09-18

### Changed

- The metric SDK in `go.opentelemetry.io/otel/sdk/metric` is completely refactored to comply with the OpenTelemetry specification.
  Please see the package documentation for how the new SDK is initialized and configured. (#3175)
- Update the minimum supported go version to go1.18. Removes support for go1.17 (#3179)

### Removed

- The metric portion of the OpenCensus bridge (`go.opentelemetry.io/otel/bridge/opencensus`) has been removed.
  A new bridge compliant with the revised metric SDK will be added back in a future release. (#3175)
- The `go.opentelemetry.io/otel/sdk/metric/aggregator/aggregatortest` package is removed, see the new metric SDK. (#3175)
- The `go.opentelemetry.io/otel/sdk/metric/aggregator/histogram` package is removed, see the new metric SDK. (#3175)
- The `go.opentelemetry.io/otel/sdk/metric/aggregator/lastvalue` package is removed, see the new metric SDK. (#3175)
- The `go.opentelemetry.io/otel/sdk/metric/aggregator/sum` package is removed, see the new metric SDK. (#3175)
- The `go.opentelemetry.io/otel/sdk/metric/aggregator` package is removed, see the new metric SDK. (#3175)
- The `go.opentelemetry.io/otel/sdk/metric/controller/basic` package is removed, see the new metric SDK. (#3175)
- The `go.opentelemetry.io/otel/sdk/metric/controller/controllertest` package is removed, see the new metric SDK. (#3175)
- The `go.opentelemetry.io/otel/sdk/metric/controller/time` package is removed, see the new metric SDK. (#3175)
- The `go.opentelemetry.io/otel/sdk/metric/export/aggregation` package is removed, see the new metric SDK. (#3175)
- The `go.opentelemetry.io/otel/sdk/metric/export` package is removed, see the new metric SDK. (#3175)
- The `go.opentelemetry.io/otel/sdk/metric/metrictest` package is removed.
  A replacement package that supports the new metric SDK will be added back in a future release. (#3175)
- The `go.opentelemetry.io/otel/sdk/metric/number` package is removed, see the new metric SDK. (#3175)
- The `go.opentelemetry.io/otel/sdk/metric/processor/basic` package is removed, see the new metric SDK. (#3175)
- The `go.opentelemetry.io/otel/sdk/metric/processor/processortest` package is removed, see the new metric SDK. (#3175)
- The `go.opentelemetry.io/otel/sdk/metric/processor/reducer` package is removed, see the new metric SDK. (#3175)
- The `go.opentelemetry.io/otel/sdk/metric/registry` package is removed, see the new metric SDK. (#3175)
- The `go.opentelemetry.io/otel/sdk/metric/sdkapi` package is removed, see the new metric SDK. (#3175)
- The `go.opentelemetry.io/otel/sdk/metric/selector/simple` package is removed, see the new metric SDK. (#3175)
- The `"go.opentelemetry.io/otel/sdk/metric".ErrUninitializedInstrument` variable was removed. (#3175)
- The `"go.opentelemetry.io/otel/sdk/metric".ErrBadInstrument` variable was removed. (#3175)
- The `"go.opentelemetry.io/otel/sdk/metric".Accumulator` type was removed, see the `MeterProvider`in the new metric SDK. (#3175)
- The `"go.opentelemetry.io/otel/sdk/metric".NewAccumulator` function was removed, see `NewMeterProvider`in the new metric SDK. (#3175)
- The deprecated `"go.opentelemetry.io/otel/sdk/metric".AtomicFieldOffsets` function was removed. (#3175)

## [1.10.0] - 2022-09-09

### Added

- Support Go 1.19. (#3077)
  Include compatibility testing and document support. (#3077)
- Support the OTLP ExportTracePartialSuccess response; these are passed to the registered error handler. (#3106)
- Upgrade go.opentelemetry.io/proto/otlp from v0.18.0 to v0.19.0 (#3107)

### Changed

- Fix misidentification of OpenTelemetry `SpanKind` in OpenTracing bridge (`go.opentelemetry.io/otel/bridge/opentracing`).  (#3096)
- Attempting to start a span with a nil `context` will no longer cause a panic. (#3110)
- All exporters will be shutdown even if one reports an error (#3091)
- Ensure valid UTF-8 when truncating over-length attribute values. (#3156)

## [1.9.0/0.0.3] - 2022-08-01

### Added

- Add support for Schema Files format 1.1.x (metric "split" transform) with the new `go.opentelemetry.io/otel/schema/v1.1` package. (#2999)
- Add the `go.opentelemetry.io/otel/semconv/v1.11.0` package.
  The package contains semantic conventions from the `v1.11.0` version of the OpenTelemetry specification. (#3009)
- Add the `go.opentelemetry.io/otel/semconv/v1.12.0` package.
  The package contains semantic conventions from the `v1.12.0` version of the OpenTelemetry specification. (#3010)
- Add the `http.method` attribute to HTTP server metric from all `go.opentelemetry.io/otel/semconv/*` packages. (#3018)

### Fixed

- Invalid warning for context setup being deferred in `go.opentelemetry.io/otel/bridge/opentracing` package. (#3029)

## [1.8.0/0.31.0] - 2022-07-08

### Added

- Add support for `opentracing.TextMap` format in the `Inject` and `Extract` methods
of the `"go.opentelemetry.io/otel/bridge/opentracing".BridgeTracer` type. (#2911)

### Changed

- The `crosslink` make target has been updated to use the `go.opentelemetry.io/build-tools/crosslink` package. (#2886)
- In the `go.opentelemetry.io/otel/sdk/instrumentation` package rename `Library` to `Scope` and alias `Library` as `Scope` (#2976)
- Move metric no-op implementation form `nonrecording` to `metric` package. (#2866)

### Removed

- Support for go1.16. Support is now only for go1.17 and go1.18 (#2917)

### Deprecated

- The `Library` struct in the `go.opentelemetry.io/otel/sdk/instrumentation` package is deprecated.
  Use the equivalent `Scope` struct instead. (#2977)
- The `ReadOnlySpan.InstrumentationLibrary` method from the `go.opentelemetry.io/otel/sdk/trace` package is deprecated.
  Use the equivalent `ReadOnlySpan.InstrumentationScope` method instead. (#2977)

## [1.7.0/0.30.0] - 2022-04-28

### Added

- Add the `go.opentelemetry.io/otel/semconv/v1.8.0` package.
  The package contains semantic conventions from the `v1.8.0` version of the OpenTelemetry specification. (#2763)
- Add the `go.opentelemetry.io/otel/semconv/v1.9.0` package.
  The package contains semantic conventions from the `v1.9.0` version of the OpenTelemetry specification. (#2792)
- Add the `go.opentelemetry.io/otel/semconv/v1.10.0` package.
  The package contains semantic conventions from the `v1.10.0` version of the OpenTelemetry specification. (#2842)
- Added an in-memory exporter to metrictest to aid testing with a full SDK. (#2776)

### Fixed

- Globally delegated instruments are unwrapped before delegating asynchronous callbacks. (#2784)
- Remove import of `testing` package in non-tests builds of the `go.opentelemetry.io/otel` package. (#2786)

### Changed

- The `WithLabelEncoder` option from the `go.opentelemetry.io/otel/exporters/stdout/stdoutmetric` package is renamed to `WithAttributeEncoder`. (#2790)
- The `LabelFilterSelector` interface from `go.opentelemetry.io/otel/sdk/metric/processor/reducer` is renamed to `AttributeFilterSelector`.
  The method included in the renamed interface also changed from `LabelFilterFor` to `AttributeFilterFor`. (#2790)
- The `Metadata.Labels` method from the `go.opentelemetry.io/otel/sdk/metric/export` package is renamed to `Metadata.Attributes`.
  Consequentially, the `Record` type from the same package also has had the embedded method renamed. (#2790)

### Deprecated

- The `Iterator.Label` method in the `go.opentelemetry.io/otel/attribute` package is deprecated.
  Use the equivalent `Iterator.Attribute` method instead. (#2790)
- The `Iterator.IndexedLabel` method in the `go.opentelemetry.io/otel/attribute` package is deprecated.
  Use the equivalent `Iterator.IndexedAttribute` method instead. (#2790)
- The `MergeIterator.Label` method in the `go.opentelemetry.io/otel/attribute` package is deprecated.
  Use the equivalent `MergeIterator.Attribute` method instead. (#2790)

### Removed

- Removed the `Batch` type from the `go.opentelemetry.io/otel/sdk/metric/metrictest` package. (#2864)
- Removed the `Measurement` type from the `go.opentelemetry.io/otel/sdk/metric/metrictest` package. (#2864)

## [0.29.0] - 2022-04-11

### Added

- The metrics global package was added back into several test files. (#2764)
- The `Meter` function is added back to the `go.opentelemetry.io/otel/metric/global` package.
  This function is a convenience function equivalent to calling `global.MeterProvider().Meter(...)`. (#2750)

### Removed

- Removed module the `go.opentelemetry.io/otel/sdk/export/metric`.
  Use the `go.opentelemetry.io/otel/sdk/metric` module instead. (#2720)

### Changed

- Don't panic anymore when setting a global MeterProvider to itself. (#2749)
- Upgrade `go.opentelemetry.io/proto/otlp` in `go.opentelemetry.io/otel/exporters/otlp/otlpmetric` from `v0.12.1` to `v0.15.0`.
  This replaces the use of the now deprecated `InstrumentationLibrary` and `InstrumentationLibraryMetrics` types and fields in the proto library with the equivalent `InstrumentationScope` and `ScopeMetrics`. (#2748)

## [1.6.3] - 2022-04-07

### Fixed

- Allow non-comparable global `MeterProvider`, `TracerProvider`, and `TextMapPropagator` types to be set. (#2772, #2773)

## [1.6.2] - 2022-04-06

### Changed

- Don't panic anymore when setting a global TracerProvider or TextMapPropagator to itself. (#2749)
- Upgrade `go.opentelemetry.io/proto/otlp` in `go.opentelemetry.io/otel/exporters/otlp/otlptrace` from `v0.12.1` to `v0.15.0`.
  This replaces the use of the now deprecated `InstrumentationLibrary` and `InstrumentationLibrarySpans` types and fields in the proto library with the equivalent `InstrumentationScope` and `ScopeSpans`. (#2748)

## [1.6.1] - 2022-03-28

### Fixed

- The `go.opentelemetry.io/otel/schema/*` packages now use the correct schema URL for their `SchemaURL` constant.
  Instead of using `"https://opentelemetry.io/schemas/v<version>"` they now use the correct URL without a `v` prefix, `"https://opentelemetry.io/schemas/<version>"`. (#2743, #2744)

### Security

- Upgrade `go.opentelemetry.io/proto/otlp` from `v0.12.0` to `v0.12.1`.
  This includes an indirect upgrade of `github.com/grpc-ecosystem/grpc-gateway` which resolves [a vulnerability](https://nvd.nist.gov/vuln/detail/CVE-2019-11254) from `gopkg.in/yaml.v2` in version `v2.2.3`. (#2724, #2728)

## [1.6.0/0.28.0] - 2022-03-23

### ⚠️ Notice ⚠️

This update is a breaking change of the unstable Metrics API.
Code instrumented with the `go.opentelemetry.io/otel/metric` will need to be modified.

### Added

- Add metrics exponential histogram support.
  New mapping functions have been made available in `sdk/metric/aggregator/exponential/mapping` for other OpenTelemetry projects to take dependencies on. (#2502)
- Add Go 1.18 to our compatibility tests. (#2679)
- Allow configuring the Sampler with the `OTEL_TRACES_SAMPLER` and `OTEL_TRACES_SAMPLER_ARG` environment variables. (#2305, #2517)
- Add the `metric/global` for obtaining and setting the global `MeterProvider`. (#2660)

### Changed

- The metrics API has been significantly changed to match the revised OpenTelemetry specification.
  High-level changes include:

  - Synchronous and asynchronous instruments are now handled by independent `InstrumentProvider`s.
    These `InstrumentProvider`s are managed with a `Meter`.
  - Synchronous and asynchronous instruments are grouped into their own packages based on value types.
  - Asynchronous callbacks can now be registered with a `Meter`.

  Be sure to check out the metric module documentation for more information on how to use the revised API. (#2587, #2660)

### Fixed

- Fallback to general attribute limits when span specific ones are not set in the environment. (#2675, #2677)

## [1.5.0] - 2022-03-16

### Added

- Log the Exporters configuration in the TracerProviders message. (#2578)
- Added support to configure the span limits with environment variables.
  The following environment variables are supported. (#2606, #2637)
  - `OTEL_SPAN_ATTRIBUTE_VALUE_LENGTH_LIMIT`
  - `OTEL_SPAN_ATTRIBUTE_COUNT_LIMIT`
  - `OTEL_SPAN_EVENT_COUNT_LIMIT`
  - `OTEL_EVENT_ATTRIBUTE_COUNT_LIMIT`
  - `OTEL_SPAN_LINK_COUNT_LIMIT`
  - `OTEL_LINK_ATTRIBUTE_COUNT_LIMIT`

  If the provided environment variables are invalid (negative), the default values would be used.
- Rename the `gc` runtime name to `go` (#2560)
- Add resource container ID detection. (#2418)
- Add span attribute value length limit.
  The new `AttributeValueLengthLimit` field is added to the `"go.opentelemetry.io/otel/sdk/trace".SpanLimits` type to configure this limit for a `TracerProvider`.
  The default limit for this resource is "unlimited". (#2637)
- Add the `WithRawSpanLimits` option to `go.opentelemetry.io/otel/sdk/trace`.
  This option replaces the `WithSpanLimits` option.
  Zero or negative values will not be changed to the default value like `WithSpanLimits` does.
  Setting a limit to zero will effectively disable the related resource it limits and setting to a negative value will mean that resource is unlimited.
  Consequentially, limits should be constructed using `NewSpanLimits` and updated accordingly. (#2637)

### Changed

- Drop oldest tracestate `Member` when capacity is reached. (#2592)
- Add event and link drop counts to the exported data from the `oltptrace` exporter. (#2601)
- Unify path cleaning functionally in the `otlpmetric` and `otlptrace` configuration. (#2639)
- Change the debug message from the `sdk/trace.BatchSpanProcessor` to reflect the count is cumulative. (#2640)
- Introduce new internal `envconfig` package for OTLP exporters. (#2608)
- If `http.Request.Host` is empty, fall back to use `URL.Host` when populating `http.host` in the `semconv` packages. (#2661)

### Fixed

- Remove the OTLP trace exporter limit of SpanEvents when exporting. (#2616)
- Default to port `4318` instead of `4317` for the `otlpmetrichttp` and `otlptracehttp` client. (#2614, #2625)
- Unlimited span limits are now supported (negative values). (#2636, #2637)

### Deprecated

- Deprecated `"go.opentelemetry.io/otel/sdk/trace".WithSpanLimits`.
  Use `WithRawSpanLimits` instead.
  That option allows setting unlimited and zero limits, this option does not.
  This option will be kept until the next major version incremented release. (#2637)

## [1.4.1] - 2022-02-16

### Fixed

- Fix race condition in reading the dropped spans number for the `BatchSpanProcessor`. (#2615)

## [1.4.0] - 2022-02-11

### Added

- Use `OTEL_EXPORTER_ZIPKIN_ENDPOINT` environment variable to specify zipkin collector endpoint. (#2490)
- Log the configuration of `TracerProvider`s, and `Tracer`s for debugging.
  To enable use a logger with Verbosity (V level) `>=1`. (#2500)
- Added support to configure the batch span-processor with environment variables.
  The following environment variables are used. (#2515)
  - `OTEL_BSP_SCHEDULE_DELAY`
  - `OTEL_BSP_EXPORT_TIMEOUT`
  - `OTEL_BSP_MAX_QUEUE_SIZE`.
  - `OTEL_BSP_MAX_EXPORT_BATCH_SIZE`

### Changed

- Zipkin exporter exports `Resource` attributes in the `Tags` field. (#2589)

### Deprecated

- Deprecate module the `go.opentelemetry.io/otel/sdk/export/metric`.
  Use the `go.opentelemetry.io/otel/sdk/metric` module instead. (#2382)
- Deprecate `"go.opentelemetry.io/otel/sdk/metric".AtomicFieldOffsets`. (#2445)

### Fixed

- Fixed the instrument kind for noop async instruments to correctly report an implementation. (#2461)
- Fix UDP packets overflowing with Jaeger payloads. (#2489, #2512)
- Change the `otlpmetric.Client` interface's `UploadMetrics` method to accept a single `ResourceMetrics` instead of a slice of them. (#2491)
- Specify explicit buckets in Prometheus example, fixing issue where example only has `+inf` bucket. (#2419, #2493)
- W3C baggage will now decode urlescaped values. (#2529)
- Baggage members are now only validated once, when calling `NewMember` and not also when adding it to the baggage itself. (#2522)
- The order attributes are dropped from spans in the `go.opentelemetry.io/otel/sdk/trace` package when capacity is reached is fixed to be in compliance with the OpenTelemetry specification.
  Instead of dropping the least-recently-used attribute, the last added attribute is dropped.
  This drop order still only applies to attributes with unique keys not already contained in the span.
  If an attribute is added with a key already contained in the span, that attribute is updated to the new value being added. (#2576)

### Removed

- Updated `go.opentelemetry.io/proto/otlp` from `v0.11.0` to `v0.12.0`. This version removes a number of deprecated methods. (#2546)
  - [`Metric.GetIntGauge()`](https://pkg.go.dev/go.opentelemetry.io/proto/otlp@v0.11.0/metrics/v1#Metric.GetIntGauge)
  - [`Metric.GetIntHistogram()`](https://pkg.go.dev/go.opentelemetry.io/proto/otlp@v0.11.0/metrics/v1#Metric.GetIntHistogram)
  - [`Metric.GetIntSum()`](https://pkg.go.dev/go.opentelemetry.io/proto/otlp@v0.11.0/metrics/v1#Metric.GetIntSum)

## [1.3.0] - 2021-12-10

### ⚠️ Notice ⚠️

We have updated the project minimum supported Go version to 1.16

### Added

- Added an internal Logger.
  This can be used by the SDK and API to provide users with feedback of the internal state.
  To enable verbose logs configure the logger which will print V(1) logs. For debugging information configure to print V(5) logs. (#2343)
- Add the `WithRetry` `Option` and the `RetryConfig` type to the `go.opentelemetry.io/otel/exporter/otel/otlpmetric/otlpmetrichttp` package to specify retry behavior consistently. (#2425)
- Add `SpanStatusFromHTTPStatusCodeAndSpanKind` to all `semconv` packages to return a span status code similar to `SpanStatusFromHTTPStatusCode`, but exclude `4XX` HTTP errors as span errors if the span is of server kind. (#2296)

### Changed

- The `"go.opentelemetry.io/otel/exporter/otel/otlptrace/otlptracegrpc".Client` now uses the underlying gRPC `ClientConn` to handle name resolution, TCP connection establishment (with retries and backoff) and TLS handshakes, and handling errors on established connections by re-resolving the name and reconnecting. (#2329)
- The `"go.opentelemetry.io/otel/exporter/otel/otlpmetric/otlpmetricgrpc".Client` now uses the underlying gRPC `ClientConn` to handle name resolution, TCP connection establishment (with retries and backoff) and TLS handshakes, and handling errors on established connections by re-resolving the name and reconnecting. (#2425)
- The `"go.opentelemetry.io/otel/exporter/otel/otlpmetric/otlpmetricgrpc".RetrySettings` type is renamed to `RetryConfig`. (#2425)
- The `go.opentelemetry.io/otel/exporter/otel/*` gRPC exporters now default to using the host's root CA set if none are provided by the user and `WithInsecure` is not specified. (#2432)
- Change `resource.Default` to be evaluated the first time it is called, rather than on import. This allows the caller the option to update `OTEL_RESOURCE_ATTRIBUTES` first, such as with `os.Setenv`. (#2371)

### Fixed

- The `go.opentelemetry.io/otel/exporter/otel/*` exporters are updated to handle per-signal and universal endpoints according to the OpenTelemetry specification.
  Any per-signal endpoint set via an `OTEL_EXPORTER_OTLP_<signal>_ENDPOINT` environment variable is now used without modification of the path.
  When `OTEL_EXPORTER_OTLP_ENDPOINT` is set, if it contains a path, that path is used as a base path which per-signal paths are appended to. (#2433)
- Basic metric controller updated to use sync.Map to avoid blocking calls (#2381)
- The `go.opentelemetry.io/otel/exporter/jaeger` correctly sets the `otel.status_code` value to be a string of `ERROR` or `OK` instead of an integer code. (#2439, #2440)

### Deprecated

- Deprecated the `"go.opentelemetry.io/otel/exporter/otel/otlpmetric/otlpmetrichttp".WithMaxAttempts` `Option`, use the new `WithRetry` `Option` instead. (#2425)
- Deprecated the `"go.opentelemetry.io/otel/exporter/otel/otlpmetric/otlpmetrichttp".WithBackoff` `Option`, use the new `WithRetry` `Option` instead. (#2425)

### Removed

- Remove the metric Processor's ability to convert cumulative to delta aggregation temporality. (#2350)
- Remove the metric Bound Instruments interface and implementations. (#2399)
- Remove the metric MinMaxSumCount kind aggregation and the corresponding OTLP export path. (#2423)
- Metric SDK removes the "exact" aggregator for histogram instruments, as it performed a non-standard aggregation for OTLP export (creating repeated Gauge points) and worked its way into a number of confusing examples. (#2348)

## [1.2.0] - 2021-11-12

### Changed

- Metric SDK `export.ExportKind`, `export.ExportKindSelector` types have been renamed to `aggregation.Temporality` and `aggregation.TemporalitySelector` respectively to keep in line with current specification and protocol along with built-in selectors (e.g., `aggregation.CumulativeTemporalitySelector`, ...). (#2274)
- The Metric `Exporter` interface now requires a `TemporalitySelector` method instead of an `ExportKindSelector`. (#2274)
- Metrics API cleanup. The `metric/sdkapi` package has been created to relocate the API-to-SDK interface:
  - The following interface types simply moved from `metric` to `metric/sdkapi`: `Descriptor`, `MeterImpl`, `InstrumentImpl`, `SyncImpl`, `BoundSyncImpl`, `AsyncImpl`, `AsyncRunner`, `AsyncSingleRunner`, and `AsyncBatchRunner`
  - The following struct types moved and are replaced with type aliases, since they are exposed to the user: `Observation`, `Measurement`.
  - The No-op implementations of sync and async instruments are no longer exported, new functions `sdkapi.NewNoopAsyncInstrument()` and `sdkapi.NewNoopSyncInstrument()` are provided instead. (#2271)
- Update the SDK `BatchSpanProcessor` to export all queued spans when `ForceFlush` is called. (#2080, #2335)

### Added

- Add the `"go.opentelemetry.io/otel/exporters/otlp/otlpmetric/otlpmetricgrpc".WithGRPCConn` option so the exporter can reuse an existing gRPC connection. (#2002)
- Added a new `schema` module to help parse Schema Files in OTEP 0152 format. (#2267)
- Added a new `MapCarrier` to the `go.opentelemetry.io/otel/propagation` package to hold propagated cross-cutting concerns as a `map[string]string` held in memory. (#2334)

## [1.1.0] - 2021-10-27

### Added

- Add the `"go.opentelemetry.io/otel/exporters/otlp/otlptrace/otlptracegrpc".WithGRPCConn` option so the exporter can reuse an existing gRPC connection. (#2002)
- Add the `go.opentelemetry.io/otel/semconv/v1.7.0` package.
  The package contains semantic conventions from the `v1.7.0` version of the OpenTelemetry specification. (#2320)
- Add the `go.opentelemetry.io/otel/semconv/v1.6.1` package.
  The package contains semantic conventions from the `v1.6.1` version of the OpenTelemetry specification. (#2321)
- Add the `go.opentelemetry.io/otel/semconv/v1.5.0` package.
  The package contains semantic conventions from the `v1.5.0` version of the OpenTelemetry specification. (#2322)
  - When upgrading from the `semconv/v1.4.0` package note the following name changes:
    - `K8SReplicasetUIDKey` -> `K8SReplicaSetUIDKey`
    - `K8SReplicasetNameKey` -> `K8SReplicaSetNameKey`
    - `K8SStatefulsetUIDKey` -> `K8SStatefulSetUIDKey`
    - `k8SStatefulsetNameKey` -> `K8SStatefulSetNameKey`
    - `K8SDaemonsetUIDKey` -> `K8SDaemonSetUIDKey`
    - `K8SDaemonsetNameKey` -> `K8SDaemonSetNameKey`

### Changed

- Links added to a span will be dropped by the SDK if they contain an invalid span context (#2275).

### Fixed

- The `"go.opentelemetry.io/otel/semconv/v1.4.0".HTTPServerAttributesFromHTTPRequest` now correctly only sets the HTTP client IP attribute even if the connection was routed with proxies and there are multiple addresses in the `X-Forwarded-For` header. (#2282, #2284)
- The `"go.opentelemetry.io/otel/semconv/v1.4.0".NetAttributesFromHTTPRequest` function correctly handles IPv6 addresses as IP addresses and sets the correct net peer IP instead of the net peer hostname attribute. (#2283, #2285)
- The simple span processor shutdown method deterministically returns the exporter error status if it simultaneously finishes when the deadline is reached. (#2290, #2289)

## [1.0.1] - 2021-10-01

### Fixed

- json stdout exporter no longer crashes due to concurrency bug. (#2265)

## [Metrics 0.24.0] - 2021-10-01

### Changed

- NoopMeterProvider is now private and NewNoopMeterProvider must be used to obtain a noopMeterProvider. (#2237)
- The Metric SDK `Export()` function takes a new two-level reader interface for iterating over results one instrumentation library at a time. (#2197)
  - The former `"go.opentelemetry.io/otel/sdk/export/metric".CheckpointSet` is renamed `Reader`.
  - The new interface is named `"go.opentelemetry.io/otel/sdk/export/metric".InstrumentationLibraryReader`.

## [1.0.0] - 2021-09-20

This is the first stable release for the project.
This release includes an API and SDK for the tracing signal that will comply with the stability guarantees defined by the projects [versioning policy](./VERSIONING.md).

### Added

- OTLP trace exporter now sets the `SchemaURL` field in the exported telemetry if the Tracer has `WithSchemaURL` option. (#2242)

### Fixed

- Slice-valued attributes can correctly be used as map keys. (#2223)

### Removed

- Removed the `"go.opentelemetry.io/otel/exporters/zipkin".WithSDKOptions` function. (#2248)
- Removed the deprecated package `go.opentelemetry.io/otel/oteltest`. (#2234)
- Removed the deprecated package `go.opentelemetry.io/otel/bridge/opencensus/utils`. (#2233)
- Removed deprecated functions, types, and methods from `go.opentelemetry.io/otel/attribute` package.
  Use the typed functions and methods added to the package instead. (#2235)
  - The `Key.Array` method is removed.
  - The `Array` function is removed.
  - The `Any` function is removed.
  - The `ArrayValue` function is removed.
  - The `AsArray` function is removed.

## [1.0.0-RC3] - 2021-09-02

### Added

- Added `ErrorHandlerFunc` to use a function as an `"go.opentelemetry.io/otel".ErrorHandler`. (#2149)
- Added `"go.opentelemetry.io/otel/trace".WithStackTrace` option to add a stack trace when using `span.RecordError` or when panic is handled in `span.End`. (#2163)
- Added typed slice attribute types and functionality to the `go.opentelemetry.io/otel/attribute` package to replace the existing array type and functions. (#2162)
  - `BoolSlice`, `IntSlice`, `Int64Slice`, `Float64Slice`, and `StringSlice` replace the use of the `Array` function in the package.
- Added the `go.opentelemetry.io/otel/example/fib` example package.
  Included is an example application that computes Fibonacci numbers. (#2203)

### Changed

- Metric instruments have been renamed to match the (feature-frozen) metric API specification:
  - ValueRecorder becomes Histogram
  - ValueObserver becomes Gauge
  - SumObserver becomes CounterObserver
  - UpDownSumObserver becomes UpDownCounterObserver
  The API exported from this project is still considered experimental. (#2202)
- Metric SDK/API implementation type `InstrumentKind` moves into `sdkapi` sub-package. (#2091)
- The Metrics SDK export record no longer contains a Resource pointer, the SDK `"go.opentelemetry.io/otel/sdk/trace/export/metric".Exporter.Export()` function for push-based exporters now takes a single Resource argument, pull-based exporters use `"go.opentelemetry.io/otel/sdk/metric/controller/basic".Controller.Resource()`. (#2120)
- The JSON output of the `go.opentelemetry.io/otel/exporters/stdout/stdouttrace` is harmonized now such that the output is "plain" JSON objects after each other of the form `{ ... } { ... } { ... }`. Earlier the JSON objects describing a span were wrapped in a slice for each `Exporter.ExportSpans` call, like `[ { ... } ][ { ... } { ... } ]`. Outputting JSON object directly after each other is consistent with JSON loggers, and a bit easier to parse and read. (#2196)
- Update the `NewTracerConfig`, `NewSpanStartConfig`, `NewSpanEndConfig`, and `NewEventConfig` function in the `go.opentelemetry.io/otel/trace` package to return their respective configurations as structs instead of pointers to the struct. (#2212)

### Deprecated

- The `go.opentelemetry.io/otel/bridge/opencensus/utils` package is deprecated.
  All functionality from this package now exists in the `go.opentelemetry.io/otel/bridge/opencensus` package.
  The functions from that package should be used instead. (#2166)
- The `"go.opentelemetry.io/otel/attribute".Array` function and the related `ARRAY` value type is deprecated.
  Use the typed `*Slice` functions and types added to the package instead. (#2162)
- The `"go.opentelemetry.io/otel/attribute".Any` function is deprecated.
  Use the typed functions instead. (#2181)
- The `go.opentelemetry.io/otel/oteltest` package is deprecated.
  The `"go.opentelemetry.io/otel/sdk/trace/tracetest".SpanRecorder` can be registered with the default SDK (`go.opentelemetry.io/otel/sdk/trace`) as a `SpanProcessor` and used as a replacement for this deprecated package. (#2188)

### Removed

- Removed metrics test package `go.opentelemetry.io/otel/sdk/export/metric/metrictest`. (#2105)

### Fixed

- The `fromEnv` detector no longer throws an error when `OTEL_RESOURCE_ATTRIBUTES` environment variable is not set or empty. (#2138)
- Setting the global `ErrorHandler` with `"go.opentelemetry.io/otel".SetErrorHandler` multiple times is now supported. (#2160, #2140)
- The `"go.opentelemetry.io/otel/attribute".Any` function now supports `int32` values. (#2169)
- Multiple calls to `"go.opentelemetry.io/otel/sdk/metric/controller/basic".WithResource()` are handled correctly, and when no resources are provided `"go.opentelemetry.io/otel/sdk/resource".Default()` is used. (#2120)
- The `WithoutTimestamps` option for the `go.opentelemetry.io/otel/exporters/stdout/stdouttrace` exporter causes the exporter to correctly omit timestamps. (#2195)
- Fixed typos in resources.go. (#2201)

## [1.0.0-RC2] - 2021-07-26

### Added

- Added `WithOSDescription` resource configuration option to set OS (Operating System) description resource attribute (`os.description`). (#1840)
- Added `WithOS` resource configuration option to set all OS (Operating System) resource attributes at once. (#1840)
- Added the `WithRetry` option to the `go.opentelemetry.io/otel/exporters/otlp/otlptrace/otlptracehttp` package.
  This option is a replacement for the removed `WithMaxAttempts` and `WithBackoff` options. (#2095)
- Added API `LinkFromContext` to return Link which encapsulates SpanContext from provided context and also encapsulates attributes. (#2115)
- Added a new `Link` type under the SDK `otel/sdk/trace` package that counts the number of attributes that were dropped for surpassing the `AttributePerLinkCountLimit` configured in the Span's `SpanLimits`.
  This new type replaces the equal-named API `Link` type found in the `otel/trace` package for most usages within the SDK.
  For example, instances of this type are now returned by the `Links()` function of `ReadOnlySpan`s provided in places like the `OnEnd` function of `SpanProcessor` implementations. (#2118)
- Added the `SpanRecorder` type to the `go.opentelemetry.io/otel/skd/trace/tracetest` package.
  This type can be used with the default SDK as a `SpanProcessor` during testing. (#2132)

### Changed

- The `SpanModels` function is now exported from the `go.opentelemetry.io/otel/exporters/zipkin` package to convert OpenTelemetry spans into Zipkin model spans. (#2027)
- Rename the `"go.opentelemetry.io/otel/exporters/otlp/otlptrace/otlptracegrpc".RetrySettings` to `RetryConfig`. (#2095)

### Deprecated

- The `TextMapCarrier` and `TextMapPropagator` from the `go.opentelemetry.io/otel/oteltest` package and their associated creation functions (`TextMapCarrier`, `NewTextMapPropagator`) are deprecated. (#2114)
- The `Harness` type from the `go.opentelemetry.io/otel/oteltest` package and its associated creation function, `NewHarness` are deprecated and will be removed in the next release. (#2123)
- The `TraceStateFromKeyValues` function from the `go.opentelemetry.io/otel/oteltest` package is deprecated.
  Use the `trace.ParseTraceState` function instead. (#2122)

### Removed

- Removed the deprecated package `go.opentelemetry.io/otel/exporters/trace/jaeger`. (#2020)
- Removed the deprecated package `go.opentelemetry.io/otel/exporters/trace/zipkin`. (#2020)
- Removed the `"go.opentelemetry.io/otel/sdk/resource".WithBuiltinDetectors` function.
  The explicit `With*` options for every built-in detector should be used instead. (#2026 #2097)
- Removed the `WithMaxAttempts` and `WithBackoff` options from the `go.opentelemetry.io/otel/exporters/otlp/otlptrace/otlptracehttp` package.
  The retry logic of the package has been updated to match the `otlptracegrpc` package and accordingly a `WithRetry` option is added that should be used instead. (#2095)
- Removed `DroppedAttributeCount` field from `otel/trace.Link` struct. (#2118)

### Fixed

- When using WithNewRoot, don't use the parent context for making sampling decisions. (#2032)
- `oteltest.Tracer` now creates a valid `SpanContext` when using `WithNewRoot`. (#2073)
- OS type detector now sets the correct `dragonflybsd` value for DragonFly BSD. (#2092)
- The OTel span status is correctly transformed into the OTLP status in the `go.opentelemetry.io/otel/exporters/otlp/otlptrace` package.
  This fix will by default set the status to `Unset` if it is not explicitly set to `Ok` or `Error`. (#2099 #2102)
- The `Inject` method for the `"go.opentelemetry.io/otel/propagation".TraceContext` type no longer injects empty `tracestate` values. (#2108)
- Use `6831` as default Jaeger agent port instead of `6832`. (#2131)

## [Experimental Metrics v0.22.0] - 2021-07-19

### Added

- Adds HTTP support for OTLP metrics exporter. (#2022)

### Removed

- Removed the deprecated package `go.opentelemetry.io/otel/exporters/metric/prometheus`. (#2020)

## [1.0.0-RC1] / 0.21.0 - 2021-06-18

With this release we are introducing a split in module versions.  The tracing API and SDK are entering the `v1.0.0` Release Candidate phase with `v1.0.0-RC1`
while the experimental metrics API and SDK continue with `v0.x` releases at `v0.21.0`.  Modules at major version 1 or greater will not depend on modules
with major version 0.

### Added

- Adds `otlpgrpc.WithRetry`option for configuring the retry policy for transient errors on the otlp/gRPC exporter. (#1832)
  - The following status codes are defined as transient errors:
      | gRPC Status Code | Description |
      | ---------------- | ----------- |
      | 1  | Cancelled |
      | 4  | Deadline Exceeded |
      | 8  | Resource Exhausted |
      | 10 | Aborted |
      | 10 | Out of Range |
      | 14 | Unavailable |
      | 15 | Data Loss |
- Added `Status` type to the `go.opentelemetry.io/otel/sdk/trace` package to represent the status of a span. (#1874)
- Added `SpanStub` type and its associated functions to the `go.opentelemetry.io/otel/sdk/trace/tracetest` package.
  This type can be used as a testing replacement for the `SpanSnapshot` that was removed from the `go.opentelemetry.io/otel/sdk/trace` package. (#1873)
- Adds support for scheme in `OTEL_EXPORTER_OTLP_ENDPOINT` according to the spec. (#1886)
- Adds `trace.WithSchemaURL` option for configuring the tracer with a Schema URL. (#1889)
- Added an example of using OpenTelemetry Go as a trace context forwarder. (#1912)
- `ParseTraceState` is added to the `go.opentelemetry.io/otel/trace` package.
  It can be used to decode a `TraceState` from a `tracestate` header string value. (#1937)
- Added `Len` method to the `TraceState` type in the `go.opentelemetry.io/otel/trace` package.
  This method returns the number of list-members the `TraceState` holds. (#1937)
- Creates package `go.opentelemetry.io/otel/exporters/otlp/otlptrace` that defines a trace exporter that uses a `otlptrace.Client` to send data.
  Creates package `go.opentelemetry.io/otel/exporters/otlp/otlptrace/otlptracegrpc` implementing a gRPC `otlptrace.Client` and offers convenience functions, `NewExportPipeline` and `InstallNewPipeline`, to setup and install a `otlptrace.Exporter` in tracing .(#1922)
- Added `Baggage`, `Member`, and `Property` types to the `go.opentelemetry.io/otel/baggage` package along with their related functions. (#1967)
- Added `ContextWithBaggage`, `ContextWithoutBaggage`, and `FromContext` functions to the `go.opentelemetry.io/otel/baggage` package.
  These functions replace the `Set`, `Value`, `ContextWithValue`, `ContextWithoutValue`, and `ContextWithEmpty` functions from that package and directly work with the new `Baggage` type. (#1967)
- The `OTEL_SERVICE_NAME` environment variable is the preferred source for `service.name`, used by the environment resource detector if a service name is present both there and in `OTEL_RESOURCE_ATTRIBUTES`. (#1969)
- Creates package `go.opentelemetry.io/otel/exporters/otlp/otlptrace/otlptracehttp` implementing an HTTP `otlptrace.Client` and offers convenience functions, `NewExportPipeline` and `InstallNewPipeline`, to setup and install a `otlptrace.Exporter` in tracing. (#1963)
- Changes `go.opentelemetry.io/otel/sdk/resource.NewWithAttributes` to require a schema URL. The old function is still available as `resource.NewSchemaless`. This is a breaking change. (#1938)
- Several builtin resource detectors now correctly populate the schema URL. (#1938)
- Creates package `go.opentelemetry.io/otel/exporters/otlp/otlpmetric` that defines a metrics exporter that uses a `otlpmetric.Client` to send data.
- Creates package `go.opentelemetry.io/otel/exporters/otlp/otlpmetric/otlpmetricgrpc` implementing a gRPC `otlpmetric.Client` and offers convenience functions, `New` and `NewUnstarted`, to create an `otlpmetric.Exporter`.(#1991)
- Added `go.opentelemetry.io/otel/exporters/stdout/stdouttrace` exporter. (#2005)
- Added `go.opentelemetry.io/otel/exporters/stdout/stdoutmetric` exporter. (#2005)
- Added a `TracerProvider()` method to the `"go.opentelemetry.io/otel/trace".Span` interface. This can be used to obtain a `TracerProvider` from a given span that utilizes the same trace processing pipeline.  (#2009)

### Changed

- Make `NewSplitDriver` from `go.opentelemetry.io/otel/exporters/otlp` take variadic arguments instead of a `SplitConfig` item.
  `NewSplitDriver` now automatically implements an internal `noopDriver` for `SplitConfig` fields that are not initialized. (#1798)
- `resource.New()` now creates a Resource without builtin detectors. Previous behavior is now achieved by using `WithBuiltinDetectors` Option. (#1810)
- Move the `Event` type from the `go.opentelemetry.io/otel` package to the `go.opentelemetry.io/otel/sdk/trace` package. (#1846)
- CI builds validate against last two versions of Go, dropping 1.14 and adding 1.16. (#1865)
- BatchSpanProcessor now report export failures when calling `ForceFlush()` method. (#1860)
- `Set.Encoded(Encoder)` no longer caches the result of an encoding. (#1855)
- Renamed `CloudZoneKey` to `CloudAvailabilityZoneKey` in Resource semantic conventions according to spec. (#1871)
- The `StatusCode` and `StatusMessage` methods of the `ReadOnlySpan` interface and the `Span` produced by the `go.opentelemetry.io/otel/sdk/trace` package have been replaced with a single `Status` method.
  This method returns the status of a span using the new `Status` type. (#1874)
- Updated `ExportSpans` method of the`SpanExporter` interface type to accept `ReadOnlySpan`s instead of the removed `SpanSnapshot`.
  This brings the export interface into compliance with the specification in that it now accepts an explicitly immutable type instead of just an implied one. (#1873)
- Unembed `SpanContext` in `Link`. (#1877)
- Generate Semantic conventions from the specification YAML. (#1891)
- Spans created by the global `Tracer` obtained from `go.opentelemetry.io/otel`, prior to a functioning `TracerProvider` being set, now propagate the span context from their parent if one exists. (#1901)
- The `"go.opentelemetry.io/otel".Tracer` function now accepts tracer options. (#1902)
- Move the `go.opentelemetry.io/otel/unit` package to `go.opentelemetry.io/otel/metric/unit`. (#1903)
- Changed `go.opentelemetry.io/otel/trace.TracerConfig` to conform to the [Contributing guidelines](CONTRIBUTING.md#config.) (#1921)
- Changed `go.opentelemetry.io/otel/trace.SpanConfig` to conform to the [Contributing guidelines](CONTRIBUTING.md#config). (#1921)
- Changed `span.End()` now only accepts Options that are allowed at `End()`. (#1921)
- Changed `go.opentelemetry.io/otel/metric.InstrumentConfig` to conform to the [Contributing guidelines](CONTRIBUTING.md#config). (#1921)
- Changed `go.opentelemetry.io/otel/metric.MeterConfig` to conform to the [Contributing guidelines](CONTRIBUTING.md#config). (#1921)
- Refactored option types according to the contribution style guide. (#1882)
- Move the `go.opentelemetry.io/otel/trace.TraceStateFromKeyValues` function to the `go.opentelemetry.io/otel/oteltest` package.
  This function is preserved for testing purposes where it may be useful to create a `TraceState` from `attribute.KeyValue`s, but it is not intended for production use.
  The new `ParseTraceState` function should be used to create a `TraceState`. (#1931)
- Updated `MarshalJSON` method of the `go.opentelemetry.io/otel/trace.TraceState` type to marshal the type into the string representation of the `TraceState`. (#1931)
- The `TraceState.Delete` method from the `go.opentelemetry.io/otel/trace` package no longer returns an error in addition to a `TraceState`. (#1931)
- Updated `Get` method of the `TraceState` type from the `go.opentelemetry.io/otel/trace` package to accept a `string` instead of an `attribute.Key` type. (#1931)
- Updated `Insert` method of the `TraceState` type from the `go.opentelemetry.io/otel/trace` package to accept a pair of `string`s instead of an `attribute.KeyValue` type. (#1931)
- Updated `Delete` method of the `TraceState` type from the `go.opentelemetry.io/otel/trace` package to accept a `string` instead of an `attribute.Key` type. (#1931)
- Renamed `NewExporter` to `New` in the `go.opentelemetry.io/otel/exporters/stdout` package. (#1985)
- Renamed `NewExporter` to `New` in the `go.opentelemetry.io/otel/exporters/metric/prometheus` package. (#1985)
- Renamed `NewExporter` to `New` in the `go.opentelemetry.io/otel/exporters/trace/jaeger` package. (#1985)
- Renamed `NewExporter` to `New` in the `go.opentelemetry.io/otel/exporters/trace/zipkin` package. (#1985)
- Renamed `NewExporter` to `New` in the `go.opentelemetry.io/otel/exporters/otlp` package. (#1985)
- Renamed `NewUnstartedExporter` to `NewUnstarted` in the `go.opentelemetry.io/otel/exporters/otlp` package. (#1985)
- The `go.opentelemetry.io/otel/semconv` package has been moved to `go.opentelemetry.io/otel/semconv/v1.4.0` to allow for multiple [telemetry schema](https://github.com/open-telemetry/oteps/blob/main/text/0152-telemetry-schemas.md) versions to be used concurrently. (#1987)
- Metrics test helpers in `go.opentelemetry.io/otel/oteltest` have been moved to `go.opentelemetry.io/otel/metric/metrictest`. (#1988)

### Deprecated

- The `go.opentelemetry.io/otel/exporters/metric/prometheus` is deprecated, use `go.opentelemetry.io/otel/exporters/prometheus` instead. (#1993)
- The `go.opentelemetry.io/otel/exporters/trace/jaeger` is deprecated, use `go.opentelemetry.io/otel/exporters/jaeger` instead. (#1993)
- The `go.opentelemetry.io/otel/exporters/trace/zipkin` is deprecated, use `go.opentelemetry.io/otel/exporters/zipkin` instead. (#1993)

### Removed

- Removed `resource.WithoutBuiltin()`. Use `resource.New()`. (#1810)
- Unexported types `resource.FromEnv`, `resource.Host`, and `resource.TelemetrySDK`, Use the corresponding `With*()` to use individually. (#1810)
- Removed the `Tracer` and `IsRecording` method from the `ReadOnlySpan` in the `go.opentelemetry.io/otel/sdk/trace`.
  The `Tracer` method is not a required to be included in this interface and given the mutable nature of the tracer that is associated with a span, this method is not appropriate.
  The `IsRecording` method returns if the span is recording or not.
  A read-only span value does not need to know if updates to it will be recorded or not.
  By definition, it cannot be updated so there is no point in communicating if an update is recorded. (#1873)
- Removed the `SpanSnapshot` type from the `go.opentelemetry.io/otel/sdk/trace` package.
  The use of this type has been replaced with the use of the explicitly immutable `ReadOnlySpan` type.
  When a concrete representation of a read-only span is needed for testing, the newly added `SpanStub` in the `go.opentelemetry.io/otel/sdk/trace/tracetest` package should be used. (#1873)
- Removed the `Tracer` method from the `Span` interface in the `go.opentelemetry.io/otel/trace` package.
  Using the same tracer that created a span introduces the error where an instrumentation library's `Tracer` is used by other code instead of their own.
  The `"go.opentelemetry.io/otel".Tracer` function or a `TracerProvider` should be used to acquire a library specific `Tracer` instead. (#1900)
  - The `TracerProvider()` method on the `Span` interface may also be used to obtain a `TracerProvider` using the same trace processing pipeline. (#2009)
- The `http.url` attribute generated by `HTTPClientAttributesFromHTTPRequest` will no longer include username or password information. (#1919)
- Removed `IsEmpty` method of the `TraceState` type in the `go.opentelemetry.io/otel/trace` package in favor of using the added `TraceState.Len` method. (#1931)
- Removed `Set`, `Value`, `ContextWithValue`, `ContextWithoutValue`, and `ContextWithEmpty` functions in the `go.opentelemetry.io/otel/baggage` package.
  Handling of baggage is now done using the added `Baggage` type and related context functions (`ContextWithBaggage`, `ContextWithoutBaggage`, and `FromContext`) in that package. (#1967)
- The `InstallNewPipeline` and `NewExportPipeline` creation functions in all the exporters (prometheus, otlp, stdout, jaeger, and zipkin) have been removed.
  These functions were deemed premature attempts to provide convenience that did not achieve this aim. (#1985)
- The `go.opentelemetry.io/otel/exporters/otlp` exporter has been removed.  Use `go.opentelemetry.io/otel/exporters/otlp/otlptrace` instead. (#1990)
- The `go.opentelemetry.io/otel/exporters/stdout` exporter has been removed.  Use `go.opentelemetry.io/otel/exporters/stdout/stdouttrace` or `go.opentelemetry.io/otel/exporters/stdout/stdoutmetric` instead. (#2005)

### Fixed

- Only report errors from the `"go.opentelemetry.io/otel/sdk/resource".Environment` function when they are not `nil`. (#1850, #1851)
- The `Shutdown` method of the simple `SpanProcessor` in the `go.opentelemetry.io/otel/sdk/trace` package now honors the context deadline or cancellation. (#1616, #1856)
- BatchSpanProcessor now drops span batches that failed to be exported. (#1860)
- Use `http://localhost:14268/api/traces` as default Jaeger collector endpoint instead of `http://localhost:14250`. (#1898)
- Allow trailing and leading whitespace in the parsing of a `tracestate` header. (#1931)
- Add logic to determine if the channel is closed to fix Jaeger exporter test panic with close closed channel. (#1870, #1973)
- Avoid transport security when OTLP endpoint is a Unix socket. (#2001)

### Security

## [0.20.0] - 2021-04-23

### Added

- The OTLP exporter now has two new convenience functions, `NewExportPipeline` and `InstallNewPipeline`, setup and install the exporter in tracing and metrics pipelines. (#1373)
- Adds semantic conventions for exceptions. (#1492)
- Added Jaeger Environment variables: `OTEL_EXPORTER_JAEGER_AGENT_HOST`, `OTEL_EXPORTER_JAEGER_AGENT_PORT`
  These environment variables can be used to override Jaeger agent hostname and port (#1752)
- Option `ExportTimeout` was added to batch span processor. (#1755)
- `trace.TraceFlags` is now a defined type over `byte` and `WithSampled(bool) TraceFlags` and `IsSampled() bool` methods have been added to it. (#1770)
- The `Event` and `Link` struct types from the `go.opentelemetry.io/otel` package now include a `DroppedAttributeCount` field to record the number of attributes that were not recorded due to configured limits being reached. (#1771)
- The Jaeger exporter now reports dropped attributes for a Span event in the exported log. (#1771)
- Adds test to check BatchSpanProcessor ignores `OnEnd` and `ForceFlush` post `Shutdown`. (#1772)
- Extract resource attributes from the `OTEL_RESOURCE_ATTRIBUTES` environment variable and merge them with the `resource.Default` resource as well as resources provided to the `TracerProvider` and metric `Controller`. (#1785)
- Added `WithOSType` resource configuration option to set OS (Operating System) type resource attribute (`os.type`). (#1788)
- Added `WithProcess*` resource configuration options to set Process resource attributes. (#1788)
  - `process.pid`
  - `process.executable.name`
  - `process.executable.path`
  - `process.command_args`
  - `process.owner`
  - `process.runtime.name`
  - `process.runtime.version`
  - `process.runtime.description`
- Adds `k8s.node.name` and `k8s.node.uid` attribute keys to the `semconv` package. (#1789)
- Added support for configuring OTLP/HTTP and OTLP/gRPC Endpoints, TLS Certificates, Headers, Compression and Timeout via Environment Variables. (#1758, #1769 and #1811)
  - `OTEL_EXPORTER_OTLP_ENDPOINT`
  - `OTEL_EXPORTER_OTLP_TRACES_ENDPOINT`
  - `OTEL_EXPORTER_OTLP_METRICS_ENDPOINT`
  - `OTEL_EXPORTER_OTLP_HEADERS`
  - `OTEL_EXPORTER_OTLP_TRACES_HEADERS`
  - `OTEL_EXPORTER_OTLP_METRICS_HEADERS`
  - `OTEL_EXPORTER_OTLP_COMPRESSION`
  - `OTEL_EXPORTER_OTLP_TRACES_COMPRESSION`
  - `OTEL_EXPORTER_OTLP_METRICS_COMPRESSION`
  - `OTEL_EXPORTER_OTLP_TIMEOUT`
  - `OTEL_EXPORTER_OTLP_TRACES_TIMEOUT`
  - `OTEL_EXPORTER_OTLP_METRICS_TIMEOUT`
  - `OTEL_EXPORTER_OTLP_CERTIFICATE`
  - `OTEL_EXPORTER_OTLP_TRACES_CERTIFICATE`
  - `OTEL_EXPORTER_OTLP_METRICS_CERTIFICATE`
- Adds `otlpgrpc.WithTimeout` option for configuring timeout to the otlp/gRPC exporter. (#1821)
- Adds `jaeger.WithMaxPacketSize` option for configuring maximum UDP packet size used when connecting to the Jaeger agent. (#1853)

### Fixed

- The `Span.IsRecording` implementation from `go.opentelemetry.io/otel/sdk/trace` always returns false when not being sampled. (#1750)
- The Jaeger exporter now correctly sets tags for the Span status code and message.
  This means it uses the correct tag keys (`"otel.status_code"`, `"otel.status_description"`) and does not set the status message as a tag unless it is set on the span. (#1761)
- The Jaeger exporter now correctly records Span event's names using the `"event"` key for a tag.
  Additionally, this tag is overridden, as specified in the OTel specification, if the event contains an attribute with that key. (#1768)
- Zipkin Exporter: Ensure mapping between OTel and Zipkin span data complies with the specification. (#1688)
- Fixed typo for default service name in Jaeger Exporter. (#1797)
- Fix flaky OTLP for the reconnnection of the client connection. (#1527, #1814)
- Fix Jaeger exporter dropping of span batches that exceed the UDP packet size limit.
  Instead, the exporter now splits the batch into smaller sendable batches. (#1828)

### Changed

- Span `RecordError` now records an `exception` event to comply with the semantic convention specification. (#1492)
- Jaeger exporter was updated to use thrift v0.14.1. (#1712)
- Migrate from using internally built and maintained version of the OTLP to the one hosted at `go.opentelemetry.io/proto/otlp`. (#1713)
- Migrate from using `github.com/gogo/protobuf` to `google.golang.org/protobuf` to match `go.opentelemetry.io/proto/otlp`. (#1713)
- The storage of a local or remote Span in a `context.Context` using its SpanContext is unified to store just the current Span.
  The Span's SpanContext can now self-identify as being remote or not.
  This means that `"go.opentelemetry.io/otel/trace".ContextWithRemoteSpanContext` will now overwrite any existing current Span, not just existing remote Spans, and make it the current Span in a `context.Context`. (#1731)
- Improve OTLP/gRPC exporter connection errors. (#1737)
- Information about a parent span context in a `"go.opentelemetry.io/otel/export/trace".SpanSnapshot` is unified in a new `Parent` field.
  The existing `ParentSpanID` and `HasRemoteParent` fields are removed in favor of this. (#1748)
- The `ParentContext` field of the `"go.opentelemetry.io/otel/sdk/trace".SamplingParameters` is updated to hold a `context.Context` containing the parent span.
  This changes it to make `SamplingParameters` conform with the OpenTelemetry specification. (#1749)
- Updated Jaeger Environment Variables: `JAEGER_ENDPOINT`, `JAEGER_USER`, `JAEGER_PASSWORD`
  to `OTEL_EXPORTER_JAEGER_ENDPOINT`, `OTEL_EXPORTER_JAEGER_USER`, `OTEL_EXPORTER_JAEGER_PASSWORD` in compliance with OTel specification. (#1752)
- Modify `BatchSpanProcessor.ForceFlush` to abort after timeout/cancellation. (#1757)
- The `DroppedAttributeCount` field of the `Span` in the `go.opentelemetry.io/otel` package now only represents the number of attributes dropped for the span itself.
  It no longer is a conglomerate of itself, events, and link attributes that have been dropped. (#1771)
- Make `ExportSpans` in Jaeger Exporter honor context deadline. (#1773)
- Modify Zipkin Exporter default service name, use default resource's serviceName instead of empty. (#1777)
- The `go.opentelemetry.io/otel/sdk/export/trace` package is merged into the `go.opentelemetry.io/otel/sdk/trace` package. (#1778)
- The prometheus.InstallNewPipeline example is moved from comment to example test (#1796)
- The convenience functions for the stdout exporter have been updated to return the `TracerProvider` implementation and enable the shutdown of the exporter. (#1800)
- Replace the flush function returned from the Jaeger exporter's convenience creation functions (`InstallNewPipeline` and `NewExportPipeline`) with the `TracerProvider` implementation they create.
  This enables the caller to shutdown and flush using the related `TracerProvider` methods. (#1822)
- Updated the Jaeger exporter to have a default endpoint, `http://localhost:14250`, for the collector. (#1824)
- Changed the function `WithCollectorEndpoint` in the Jaeger exporter to no longer accept an endpoint as an argument.
  The endpoint can be passed with the `CollectorEndpointOption` using the `WithEndpoint` function or by setting the `OTEL_EXPORTER_JAEGER_ENDPOINT` environment variable value appropriately. (#1824)
- The Jaeger exporter no longer batches exported spans itself, instead it relies on the SDK's `BatchSpanProcessor` for this functionality. (#1830)
- The Jaeger exporter creation functions (`NewRawExporter`, `NewExportPipeline`, and `InstallNewPipeline`) no longer accept the removed `Option` type as a variadic argument. (#1830)

### Removed

- Removed Jaeger Environment variables: `JAEGER_SERVICE_NAME`, `JAEGER_DISABLED`, `JAEGER_TAGS`
  These environment variables will no longer be used to override values of the Jaeger exporter (#1752)
- No longer set the links for a `Span` in `go.opentelemetry.io/otel/sdk/trace` that is configured to be a new root.
  This is unspecified behavior that the OpenTelemetry community plans to standardize in the future.
  To prevent backwards incompatible changes when it is specified, these links are removed. (#1726)
- Setting error status while recording error with Span from oteltest package. (#1729)
- The concept of a remote and local Span stored in a context is unified to just the current Span.
  Because of this `"go.opentelemetry.io/otel/trace".RemoteSpanContextFromContext` is removed as it is no longer needed.
  Instead, `"go.opentelemetry.io/otel/trace".SpanContextFromContex` can be used to return the current Span.
  If needed, that Span's `SpanContext.IsRemote()` can then be used to determine if it is remote or not. (#1731)
- The `HasRemoteParent` field of the `"go.opentelemetry.io/otel/sdk/trace".SamplingParameters` is removed.
  This field is redundant to the information returned from the `Remote` method of the `SpanContext` held in the `ParentContext` field. (#1749)
- The `trace.FlagsDebug` and `trace.FlagsDeferred` constants have been removed and will be localized to the B3 propagator. (#1770)
- Remove `Process` configuration, `WithProcessFromEnv` and `ProcessFromEnv`, and type from the Jaeger exporter package.
  The information that could be configured in the `Process` struct should be configured in a `Resource` instead. (#1776, #1804)
- Remove the `WithDisabled` option from the Jaeger exporter.
  To disable the exporter unregister it from the `TracerProvider` or use a no-operation `TracerProvider`. (#1806)
- Removed the functions `CollectorEndpointFromEnv` and `WithCollectorEndpointOptionFromEnv` from the Jaeger exporter.
  These functions for retrieving specific environment variable values are redundant of other internal functions and
  are not intended for end user use. (#1824)
- Removed the Jaeger exporter `WithSDKOptions` `Option`.
  This option was used to set SDK options for the exporter creation convenience functions.
  These functions are provided as a way to easily setup or install the exporter with what are deemed reasonable SDK settings for common use cases.
  If the SDK needs to be configured differently, the `NewRawExporter` function and direct setup of the SDK with the desired settings should be used. (#1825)
- The `WithBufferMaxCount` and `WithBatchMaxCount` `Option`s from the Jaeger exporter are removed.
  The exporter no longer batches exports, instead relying on the SDK's `BatchSpanProcessor` for this functionality. (#1830)
- The Jaeger exporter `Option` type is removed.
  The type is no longer used by the exporter to configure anything.
  All the previous configurations these options provided were duplicates of SDK configuration.
  They have been removed in favor of using the SDK configuration and focuses the exporter configuration to be only about the endpoints it will send telemetry to. (#1830)

## [0.19.0] - 2021-03-18

### Added

- Added `Marshaler` config option to `otlphttp` to enable otlp over json or protobufs. (#1586)
- A `ForceFlush` method to the `"go.opentelemetry.io/otel/sdk/trace".TracerProvider` to flush all registered `SpanProcessor`s. (#1608)
- Added `WithSampler` and `WithSpanLimits` to tracer provider. (#1633, #1702)
- `"go.opentelemetry.io/otel/trace".SpanContext` now has a `remote` property, and `IsRemote()` predicate, that is true when the `SpanContext` has been extracted from remote context data. (#1701)
- A `Valid` method to the `"go.opentelemetry.io/otel/attribute".KeyValue` type. (#1703)

### Changed

- `trace.SpanContext` is now immutable and has no exported fields. (#1573)
  - `trace.NewSpanContext()` can be used in conjunction with the `trace.SpanContextConfig` struct to initialize a new `SpanContext` where all values are known.
- Update the `ForceFlush` method signature to the `"go.opentelemetry.io/otel/sdk/trace".SpanProcessor` to accept a `context.Context` and return an error. (#1608)
- Update the `Shutdown` method to the `"go.opentelemetry.io/otel/sdk/trace".TracerProvider` return an error on shutdown failure. (#1608)
- The SimpleSpanProcessor will now shut down the enclosed `SpanExporter` and gracefully ignore subsequent calls to `OnEnd` after `Shutdown` is called. (#1612)
- `"go.opentelemetry.io/sdk/metric/controller.basic".WithPusher` is replaced with `WithExporter` to provide consistent naming across project. (#1656)
- Added non-empty string check for trace `Attribute` keys. (#1659)
- Add `description` to SpanStatus only when `StatusCode` is set to error. (#1662)
- Jaeger exporter falls back to `resource.Default`'s `service.name` if the exported Span does not have one. (#1673)
- Jaeger exporter populates Jaeger's Span Process from Resource. (#1673)
- Renamed the `LabelSet` method of `"go.opentelemetry.io/otel/sdk/resource".Resource` to `Set`. (#1692)
- Changed `WithSDK` to `WithSDKOptions` to accept variadic arguments of `TracerProviderOption` type in `go.opentelemetry.io/otel/exporters/trace/jaeger` package. (#1693)
- Changed `WithSDK` to `WithSDKOptions` to accept variadic arguments of `TracerProviderOption` type in `go.opentelemetry.io/otel/exporters/trace/zipkin` package. (#1693)

### Removed

- Removed `serviceName` parameter from Zipkin exporter and uses resource instead. (#1549)
- Removed `WithConfig` from tracer provider to avoid overriding configuration. (#1633)
- Removed the exported `SimpleSpanProcessor` and `BatchSpanProcessor` structs.
   These are now returned as a SpanProcessor interface from their respective constructors. (#1638)
- Removed `WithRecord()` from `trace.SpanOption` when creating a span. (#1660)
- Removed setting status to `Error` while recording an error as a span event in `RecordError`. (#1663)
- Removed `jaeger.WithProcess` configuration option. (#1673)
- Removed `ApplyConfig` method from `"go.opentelemetry.io/otel/sdk/trace".TracerProvider` and the now unneeded `Config` struct. (#1693)

### Fixed

- Jaeger Exporter: Ensure mapping between OTEL and Jaeger span data complies with the specification. (#1626)
- `SamplingResult.TraceState` is correctly propagated to a newly created span's `SpanContext`. (#1655)
- The `otel-collector` example now correctly flushes metric events prior to shutting down the exporter. (#1678)
- Do not set span status message in `SpanStatusFromHTTPStatusCode` if it can be inferred from `http.status_code`. (#1681)
- Synchronization issues in global trace delegate implementation. (#1686)
- Reduced excess memory usage by global `TracerProvider`. (#1687)

## [0.18.0] - 2021-03-03

### Added

- Added `resource.Default()` for use with meter and tracer providers. (#1507)
- `AttributePerEventCountLimit` and `AttributePerLinkCountLimit` for `SpanLimits`. (#1535)
- Added `Keys()` method to `propagation.TextMapCarrier` and `propagation.HeaderCarrier` to adapt `http.Header` to this interface. (#1544)
- Added `code` attributes to `go.opentelemetry.io/otel/semconv` package. (#1558)
- Compatibility testing suite in the CI system for the following systems. (#1567)
   | OS      | Go Version | Architecture |
   | ------- | ---------- | ------------ |
   | Ubuntu  | 1.15       | amd64        |
   | Ubuntu  | 1.14       | amd64        |
   | Ubuntu  | 1.15       | 386          |
   | Ubuntu  | 1.14       | 386          |
   | MacOS   | 1.15       | amd64        |
   | MacOS   | 1.14       | amd64        |
   | Windows | 1.15       | amd64        |
   | Windows | 1.14       | amd64        |
   | Windows | 1.15       | 386          |
   | Windows | 1.14       | 386          |

### Changed

- Replaced interface `oteltest.SpanRecorder` with its existing implementation
  `StandardSpanRecorder`. (#1542)
- Default span limit values to 128. (#1535)
- Rename `MaxEventsPerSpan`, `MaxAttributesPerSpan` and `MaxLinksPerSpan` to `EventCountLimit`, `AttributeCountLimit` and `LinkCountLimit`, and move these fields into `SpanLimits`. (#1535)
- Renamed the `otel/label` package to `otel/attribute`. (#1541)
- Vendor the Jaeger exporter's dependency on Apache Thrift. (#1551)
- Parallelize the CI linting and testing. (#1567)
- Stagger timestamps in exact aggregator tests. (#1569)
- Changed all examples to use `WithBatchTimeout(5 * time.Second)` rather than `WithBatchTimeout(5)`. (#1621)
- Prevent end-users from implementing some interfaces (#1575)

  ```
      "otel/exporters/otlp/otlphttp".Option
      "otel/exporters/stdout".Option
      "otel/oteltest".Option
      "otel/trace".TracerOption
      "otel/trace".SpanOption
      "otel/trace".EventOption
      "otel/trace".LifeCycleOption
      "otel/trace".InstrumentationOption
      "otel/sdk/resource".Option
      "otel/sdk/trace".ParentBasedSamplerOption
      "otel/sdk/trace".ReadOnlySpan
      "otel/sdk/trace".ReadWriteSpan
  ```

### Removed

- Removed attempt to resample spans upon changing the span name with `span.SetName()`. (#1545)
- The `test-benchmark` is no longer a dependency of the `precommit` make target. (#1567)
- Removed the `test-386` make target.
   This was replaced with a full compatibility testing suite (i.e. multi OS/arch) in the CI system. (#1567)

### Fixed

- The sequential timing check of timestamps in the stdout exporter are now setup explicitly to be sequential (#1571). (#1572)
- Windows build of Jaeger tests now compiles with OS specific functions (#1576). (#1577)
- The sequential timing check of timestamps of go.opentelemetry.io/otel/sdk/metric/aggregator/lastvalue are now setup explicitly to be sequential (#1578). (#1579)
- Validate tracestate header keys with vendors according to the W3C TraceContext specification (#1475). (#1581)
- The OTLP exporter includes related labels for translations of a GaugeArray (#1563). (#1570)

## [0.17.0] - 2021-02-12

### Changed

- Rename project default branch from `master` to `main`. (#1505)
- Reverse order in which `Resource` attributes are merged, per change in spec. (#1501)
- Add tooling to maintain "replace" directives in go.mod files automatically. (#1528)
- Create new modules: otel/metric, otel/trace, otel/oteltest, otel/sdk/export/metric, otel/sdk/metric (#1528)
- Move metric-related public global APIs from otel to otel/metric/global. (#1528)

## Fixed

- Fixed otlpgrpc reconnection issue.
- The example code in the README.md of `go.opentelemetry.io/otel/exporters/otlp` is moved to a compiled example test and used the new `WithAddress` instead of `WithEndpoint`. (#1513)
- The otel-collector example now uses the default OTLP receiver port of the collector.

## [0.16.0] - 2021-01-13

### Added

- Add the `ReadOnlySpan` and `ReadWriteSpan` interfaces to provide better control for accessing span data. (#1360)
- `NewGRPCDriver` function returns a `ProtocolDriver` that maintains a single gRPC connection to the collector. (#1369)
- Added documentation about the project's versioning policy. (#1388)
- Added `NewSplitDriver` for OTLP exporter that allows sending traces and metrics to different endpoints. (#1418)
- Added codeql workflow to GitHub Actions (#1428)
- Added Gosec workflow to GitHub Actions (#1429)
- Add new HTTP driver for OTLP exporter in `exporters/otlp/otlphttp`. Currently it only supports the binary protobuf payloads. (#1420)
- Add an OpenCensus exporter bridge. (#1444)

### Changed

- Rename `internal/testing` to `internal/internaltest`. (#1449)
- Rename `export.SpanData` to `export.SpanSnapshot` and use it only for exporting spans. (#1360)
- Store the parent's full `SpanContext` rather than just its span ID in the `span` struct. (#1360)
- Improve span duration accuracy. (#1360)
- Migrated CI/CD from CircleCI to GitHub Actions (#1382)
- Remove duplicate checkout from GitHub Actions workflow (#1407)
- Metric `array` aggregator renamed `exact` to match its `aggregation.Kind` (#1412)
- Metric `exact` aggregator includes per-point timestamps (#1412)
- Metric stdout exporter uses MinMaxSumCount aggregator for ValueRecorder instruments (#1412)
- `NewExporter` from `exporters/otlp` now takes a `ProtocolDriver` as a parameter. (#1369)
- Many OTLP Exporter options became gRPC ProtocolDriver options. (#1369)
- Unify endpoint API that related to OTel exporter. (#1401)
- Optimize metric histogram aggregator to re-use its slice of buckets. (#1435)
- Metric aggregator Count() and histogram Bucket.Counts are consistently `uint64`. (1430)
- Histogram aggregator accepts functional options, uses default boundaries if none given. (#1434)
- `SamplingResult` now passed a `Tracestate` from the parent `SpanContext` (#1432)
- Moved gRPC driver for OTLP exporter to `exporters/otlp/otlpgrpc`. (#1420)
- The `TraceContext` propagator now correctly propagates `TraceState` through the `SpanContext`. (#1447)
- Metric Push and Pull Controller components are combined into a single "basic" Controller:
  - `WithExporter()` and `Start()` to configure Push behavior
  - `Start()` is optional; use `Collect()` and `ForEach()` for Pull behavior
  - `Start()` and `Stop()` accept Context. (#1378)
- The `Event` type is moved from the `otel/sdk/export/trace` package to the `otel/trace` API package. (#1452)

### Removed

- Remove `errUninitializedSpan` as its only usage is now obsolete. (#1360)
- Remove Metric export functionality related to quantiles and summary data points: this is not specified (#1412)
- Remove DDSketch metric aggregator; our intention is to re-introduce this as an option of the histogram aggregator after [new OTLP histogram data types](https://github.com/open-telemetry/opentelemetry-proto/pull/226) are released (#1412)

### Fixed

- `BatchSpanProcessor.Shutdown()` will now shutdown underlying `export.SpanExporter`. (#1443)

## [0.15.0] - 2020-12-10

### Added

- The `WithIDGenerator` `TracerProviderOption` is added to the `go.opentelemetry.io/otel/trace` package to configure an `IDGenerator` for the `TracerProvider`. (#1363)

### Changed

- The Zipkin exporter now uses the Span status code to determine. (#1328)
- `NewExporter` and `Start` functions in `go.opentelemetry.io/otel/exporters/otlp` now receive `context.Context` as a first parameter. (#1357)
- Move the OpenCensus example into `example` directory. (#1359)
- Moved the SDK's `internal.IDGenerator` interface in to the `sdk/trace` package to enable support for externally-defined ID generators. (#1363)
- Bump `github.com/google/go-cmp` from 0.5.3 to 0.5.4 (#1374)
- Bump `github.com/golangci/golangci-lint` in `/internal/tools` (#1375)

### Fixed

- Metric SDK `SumObserver` and `UpDownSumObserver` instruments correctness fixes. (#1381)

## [0.14.0] - 2020-11-19

### Added

- An `EventOption` and the related `NewEventConfig` function are added to the `go.opentelemetry.io/otel` package to configure Span events. (#1254)
- A `TextMapPropagator` and associated `TextMapCarrier` are added to the `go.opentelemetry.io/otel/oteltest` package to test `TextMap` type propagators and their use. (#1259)
- `SpanContextFromContext` returns `SpanContext` from context. (#1255)
- `TraceState` has been added to `SpanContext`. (#1340)
- `DeploymentEnvironmentKey` added to `go.opentelemetry.io/otel/semconv` package. (#1323)
- Add an OpenCensus to OpenTelemetry tracing bridge. (#1305)
- Add a parent context argument to `SpanProcessor.OnStart` to follow the specification. (#1333)
- Add missing tests for `sdk/trace/attributes_map.go`. (#1337)

### Changed

- Move the `go.opentelemetry.io/otel/api/trace` package into `go.opentelemetry.io/otel/trace` with the following changes. (#1229) (#1307)
  - `ID` has been renamed to `TraceID`.
  - `IDFromHex` has been renamed to `TraceIDFromHex`.
  - `EmptySpanContext` is removed.
- Move the `go.opentelemetry.io/otel/api/trace/tracetest` package into `go.opentelemetry.io/otel/oteltest`. (#1229)
- OTLP Exporter updates:
  - supports OTLP v0.6.0 (#1230, #1354)
  - supports configurable aggregation temporality (default: Cumulative, optional: Stateless). (#1296)
- The Sampler is now called on local child spans. (#1233)
- The `Kind` type from the `go.opentelemetry.io/otel/api/metric` package was renamed to `InstrumentKind` to more specifically describe what it is and avoid semantic ambiguity. (#1240)
- The `MetricKind` method of the `Descriptor` type in the `go.opentelemetry.io/otel/api/metric` package was renamed to `Descriptor.InstrumentKind`.
   This matches the returned type and fixes misuse of the term metric. (#1240)
- Move test harness from the `go.opentelemetry.io/otel/api/apitest` package into `go.opentelemetry.io/otel/oteltest`. (#1241)
- Move the `go.opentelemetry.io/otel/api/metric/metrictest` package into `go.opentelemetry.io/oteltest` as part of #964. (#1252)
- Move the `go.opentelemetry.io/otel/api/metric` package into `go.opentelemetry.io/otel/metric` as part of #1303. (#1321)
- Move the `go.opentelemetry.io/otel/api/metric/registry` package into `go.opentelemetry.io/otel/metric/registry` as a part of #1303. (#1316)
- Move the `Number` type (together with related functions) from `go.opentelemetry.io/otel/api/metric` package into `go.opentelemetry.io/otel/metric/number` as a part of #1303. (#1316)
- The function signature of the Span `AddEvent` method in `go.opentelemetry.io/otel` is updated to no longer take an unused context and instead take a required name and a variable number of `EventOption`s. (#1254)
- The function signature of the Span `RecordError` method in `go.opentelemetry.io/otel` is updated to no longer take an unused context and instead take a required error value and a variable number of `EventOption`s. (#1254)
- Move the `go.opentelemetry.io/otel/api/global` package to `go.opentelemetry.io/otel`. (#1262) (#1330)
- Move the `Version` function from `go.opentelemetry.io/otel/sdk` to `go.opentelemetry.io/otel`. (#1330)
- Rename correlation context header from `"otcorrelations"` to `"baggage"` to match the OpenTelemetry specification. (#1267)
- Fix `Code.UnmarshalJSON` to work with valid JSON only. (#1276)
- The `resource.New()` method changes signature to support builtin attributes and functional options, including `telemetry.sdk.*` and
  `host.name` semantic conventions; the former method is renamed `resource.NewWithAttributes`. (#1235)
- The Prometheus exporter now exports non-monotonic counters (i.e. `UpDownCounter`s) as gauges. (#1210)
- Correct the `Span.End` method documentation in the `otel` API to state updates are not allowed on a span after it has ended. (#1310)
- Updated span collection limits for attribute, event and link counts to 1000 (#1318)
- Renamed `semconv.HTTPUrlKey` to `semconv.HTTPURLKey`. (#1338)

### Removed

- The `ErrInvalidHexID`, `ErrInvalidTraceIDLength`, `ErrInvalidSpanIDLength`, `ErrInvalidSpanIDLength`, or `ErrNilSpanID` from the `go.opentelemetry.io/otel` package are unexported now. (#1243)
- The `AddEventWithTimestamp` method on the `Span` interface in `go.opentelemetry.io/otel` is removed due to its redundancy.
   It is replaced by using the `AddEvent` method with a `WithTimestamp` option. (#1254)
- The `MockSpan` and `MockTracer` types are removed from `go.opentelemetry.io/otel/oteltest`.
   `Tracer` and `Span` from the same module should be used in their place instead. (#1306)
- `WorkerCount` option is removed from `go.opentelemetry.io/otel/exporters/otlp`. (#1350)
- Remove the following labels types: INT32, UINT32, UINT64 and FLOAT32. (#1314)

### Fixed

- Rename `MergeItererator` to `MergeIterator` in the `go.opentelemetry.io/otel/label` package. (#1244)
- The `go.opentelemetry.io/otel/api/global` packages global TextMapPropagator now delegates functionality to a globally set delegate for all previously returned propagators. (#1258)
- Fix condition in `label.Any`. (#1299)
- Fix global `TracerProvider` to pass options to its configured provider. (#1329)
- Fix missing handler for `ExactKind` aggregator in OTLP metrics transformer (#1309)

## [0.13.0] - 2020-10-08

### Added

- OTLP Metric exporter supports Histogram aggregation. (#1209)
- The `Code` struct from the `go.opentelemetry.io/otel/codes` package now supports JSON marshaling and unmarshaling as well as implements the `Stringer` interface. (#1214)
- A Baggage API to implement the OpenTelemetry specification. (#1217)
- Add Shutdown method to sdk/trace/provider, shutdown processors in the order they were registered. (#1227)

### Changed

- Set default propagator to no-op propagator. (#1184)
- The `HTTPSupplier`, `HTTPExtractor`, `HTTPInjector`, and `HTTPPropagator` from the `go.opentelemetry.io/otel/api/propagation` package were replaced with unified `TextMapCarrier` and `TextMapPropagator` in the `go.opentelemetry.io/otel/propagation` package. (#1212) (#1325)
- The `New` function from the `go.opentelemetry.io/otel/api/propagation` package was replaced with `NewCompositeTextMapPropagator` in the `go.opentelemetry.io/otel` package. (#1212)
- The status codes of the `go.opentelemetry.io/otel/codes` package have been updated to match the latest OpenTelemetry specification.
   They now are `Unset`, `Error`, and `Ok`.
   They no longer track the gRPC codes. (#1214)
- The `StatusCode` field of the `SpanData` struct in the `go.opentelemetry.io/otel/sdk/export/trace` package now uses the codes package from this package instead of the gRPC project. (#1214)
- Move the `go.opentelemetry.io/otel/api/baggage` package into `go.opentelemetry.io/otel/baggage`. (#1217) (#1325)
- A `Shutdown` method of `SpanProcessor` and all its implementations receives a context and returns an error. (#1264)

### Fixed

- Copies of data from arrays and slices passed to `go.opentelemetry.io/otel/label.ArrayValue()` are now used in the returned `Value` instead of using the mutable data itself. (#1226)

### Removed

- The `ExtractHTTP` and `InjectHTTP` functions from the `go.opentelemetry.io/otel/api/propagation` package were removed. (#1212)
- The `Propagators` interface from the `go.opentelemetry.io/otel/api/propagation` package was removed to conform to the OpenTelemetry specification.
   The explicit `TextMapPropagator` type can be used in its place as this is the `Propagator` type the specification defines. (#1212)
- The `SetAttribute` method of the `Span` from the `go.opentelemetry.io/otel/api/trace` package was removed given its redundancy with the `SetAttributes` method. (#1216)
- The internal implementation of Baggage storage is removed in favor of using the new Baggage API functionality. (#1217)
- Remove duplicate hostname key `HostHostNameKey` in Resource semantic conventions. (#1219)
- Nested array/slice support has been removed. (#1226)

## [0.12.0] - 2020-09-24

### Added

- A `SpanConfigure` function in `go.opentelemetry.io/otel/api/trace` to create a new `SpanConfig` from `SpanOption`s. (#1108)
- In the `go.opentelemetry.io/otel/api/trace` package, `NewTracerConfig` was added to construct new `TracerConfig`s.
   This addition was made to conform with our project option conventions. (#1155)
- Instrumentation library information was added to the Zipkin exporter. (#1119)
- The `SpanProcessor` interface now has a `ForceFlush()` method. (#1166)
- More semantic conventions for k8s as resource attributes. (#1167)

### Changed

- Add reconnecting udp connection type to Jaeger exporter.
   This change adds a new optional implementation of the udp conn interface used to detect changes to an agent's host dns record.
   It then adopts the new destination address to ensure the exporter doesn't get stuck. This change was ported from jaegertracing/jaeger-client-go#520. (#1063)
- Replace `StartOption` and `EndOption` in `go.opentelemetry.io/otel/api/trace` with `SpanOption`.
   This change is matched by replacing the `StartConfig` and `EndConfig` with a unified `SpanConfig`. (#1108)
- Replace the `LinkedTo` span option in `go.opentelemetry.io/otel/api/trace` with `WithLinks`.
   This is be more consistent with our other option patterns, i.e. passing the item to be configured directly instead of its component parts, and provides a cleaner function signature. (#1108)
- The `go.opentelemetry.io/otel/api/trace` `TracerOption` was changed to an interface to conform to project option conventions. (#1109)
- Move the `B3` and `TraceContext` from within the `go.opentelemetry.io/otel/api/trace` package to their own `go.opentelemetry.io/otel/propagators` package.
    This removal of the propagators is reflective of the OpenTelemetry specification for these propagators as well as cleans up the `go.opentelemetry.io/otel/api/trace` API. (#1118)
- Rename Jaeger tags used for instrumentation library information to reflect changes in OpenTelemetry specification. (#1119)
- Rename `ProbabilitySampler` to `TraceIDRatioBased` and change semantics to ignore parent span sampling status. (#1115)
- Move `tools` package under `internal`. (#1141)
- Move `go.opentelemetry.io/otel/api/correlation` package to `go.opentelemetry.io/otel/api/baggage`. (#1142)
   The `correlation.CorrelationContext` propagator has been renamed `baggage.Baggage`.  Other exported functions and types are unchanged.
- Rename `ParentOrElse` sampler to `ParentBased` and allow setting samplers depending on parent span. (#1153)
- In the `go.opentelemetry.io/otel/api/trace` package, `SpanConfigure` was renamed to `NewSpanConfig`. (#1155)
- Change `dependabot.yml` to add a `Skip Changelog` label to dependabot-sourced PRs. (#1161)
- The [configuration style guide](https://github.com/open-telemetry/opentelemetry-go/blob/master/CONTRIBUTING.md#config) has been updated to
   recommend the use of `newConfig()` instead of `configure()`. (#1163)
- The `otlp.Config` type has been unexported and changed to `otlp.config`, along with its initializer. (#1163)
- Ensure exported interface types include parameter names and update the
   Style Guide to reflect this styling rule. (#1172)
- Don't consider unset environment variable for resource detection to be an error. (#1170)
- Rename `go.opentelemetry.io/otel/api/metric.ConfigureInstrument` to `NewInstrumentConfig` and
  `go.opentelemetry.io/otel/api/metric.ConfigureMeter` to `NewMeterConfig`.
- ValueObserver instruments use LastValue aggregator by default. (#1165)
- OTLP Metric exporter supports LastValue aggregation. (#1165)
- Move the `go.opentelemetry.io/otel/api/unit` package to `go.opentelemetry.io/otel/unit`. (#1185)
- Rename `Provider` to `MeterProvider` in the `go.opentelemetry.io/otel/api/metric` package. (#1190)
- Rename `NoopProvider` to `NoopMeterProvider` in the `go.opentelemetry.io/otel/api/metric` package. (#1190)
- Rename `NewProvider` to `NewMeterProvider` in the `go.opentelemetry.io/otel/api/metric/metrictest` package. (#1190)
- Rename `Provider` to `MeterProvider` in the `go.opentelemetry.io/otel/api/metric/registry` package. (#1190)
- Rename `NewProvider` to `NewMeterProvider` in the `go.opentelemetry.io/otel/api/metri/registryc` package. (#1190)
- Rename `Provider` to `TracerProvider` in the `go.opentelemetry.io/otel/api/trace` package. (#1190)
- Rename `NoopProvider` to `NoopTracerProvider` in the `go.opentelemetry.io/otel/api/trace` package. (#1190)
- Rename `Provider` to `TracerProvider` in the `go.opentelemetry.io/otel/api/trace/tracetest` package. (#1190)
- Rename `NewProvider` to `NewTracerProvider` in the `go.opentelemetry.io/otel/api/trace/tracetest` package. (#1190)
- Rename `WrapperProvider` to `WrapperTracerProvider` in the `go.opentelemetry.io/otel/bridge/opentracing` package. (#1190)
- Rename `NewWrapperProvider` to `NewWrapperTracerProvider` in the `go.opentelemetry.io/otel/bridge/opentracing` package. (#1190)
- Rename `Provider` method of the pull controller to `MeterProvider` in the `go.opentelemetry.io/otel/sdk/metric/controller/pull` package. (#1190)
- Rename `Provider` method of the push controller to `MeterProvider` in the `go.opentelemetry.io/otel/sdk/metric/controller/push` package. (#1190)
- Rename `ProviderOptions` to `TracerProviderConfig` in the `go.opentelemetry.io/otel/sdk/trace` package. (#1190)
- Rename `ProviderOption` to `TracerProviderOption` in the `go.opentelemetry.io/otel/sdk/trace` package. (#1190)
- Rename `Provider` to `TracerProvider` in the `go.opentelemetry.io/otel/sdk/trace` package. (#1190)
- Rename `NewProvider` to `NewTracerProvider` in the `go.opentelemetry.io/otel/sdk/trace` package. (#1190)
- Renamed `SamplingDecision` values to comply with OpenTelemetry specification change. (#1192)
- Renamed Zipkin attribute names from `ot.status_code & ot.status_description` to `otel.status_code & otel.status_description`. (#1201)
- The default SDK now invokes registered `SpanProcessor`s in the order they were registered with the `TracerProvider`. (#1195)
- Add test of spans being processed by the `SpanProcessor`s in the order they were registered. (#1203)

### Removed

- Remove the B3 propagator from `go.opentelemetry.io/otel/propagators`. It is now located in the
   `go.opentelemetry.io/contrib/propagators/` module. (#1191)
- Remove the semantic convention for HTTP status text, `HTTPStatusTextKey` from package `go.opentelemetry.io/otel/semconv`. (#1194)

### Fixed

- Zipkin example no longer mentions `ParentSampler`, corrected to `ParentBased`. (#1171)
- Fix missing shutdown processor in otel-collector example. (#1186)
- Fix missing shutdown processor in basic and namedtracer examples. (#1197)

## [0.11.0] - 2020-08-24

### Added

- Support for exporting array-valued attributes via OTLP. (#992)
- `Noop` and `InMemory` `SpanBatcher` implementations to help with testing integrations. (#994)
- Support for filtering metric label sets. (#1047)
- A dimensionality-reducing metric Processor. (#1057)
- Integration tests for more OTel Collector Attribute types. (#1062)
- A new `WithSpanProcessor` `ProviderOption` is added to the `go.opentelemetry.io/otel/sdk/trace` package to create a `Provider` and automatically register the `SpanProcessor`. (#1078)

### Changed

- Rename `sdk/metric/processor/test` to `sdk/metric/processor/processortest`. (#1049)
- Rename `sdk/metric/controller/test` to `sdk/metric/controller/controllertest`. (#1049)
- Rename `api/testharness` to `api/apitest`. (#1049)
- Rename `api/trace/testtrace` to `api/trace/tracetest`. (#1049)
- Change Metric Processor to merge multiple observations. (#1024)
- The `go.opentelemetry.io/otel/bridge/opentracing` bridge package has been made into its own module.
   This removes the package dependencies of this bridge from the rest of the OpenTelemetry based project. (#1038)
- Renamed `go.opentelemetry.io/otel/api/standard` package to `go.opentelemetry.io/otel/semconv` to avoid the ambiguous and generic name `standard` and better describe the package as containing OpenTelemetry semantic conventions. (#1016)
- The environment variable used for resource detection has been changed from `OTEL_RESOURCE_LABELS` to `OTEL_RESOURCE_ATTRIBUTES` (#1042)
- Replace `WithSyncer` with `WithBatcher` in examples. (#1044)
- Replace the `google.golang.org/grpc/codes` dependency in the API with an equivalent `go.opentelemetry.io/otel/codes` package. (#1046)
- Merge the `go.opentelemetry.io/otel/api/label` and `go.opentelemetry.io/otel/api/kv` into the new `go.opentelemetry.io/otel/label` package. (#1060)
- Unify Callback Function Naming.
   Rename `*Callback` with `*Func`. (#1061)
- CI builds validate against last two versions of Go, dropping 1.13 and adding 1.15. (#1064)
- The `go.opentelemetry.io/otel/sdk/export/trace` interfaces `SpanSyncer` and `SpanBatcher` have been replaced with a specification compliant `Exporter` interface.
   This interface still supports the export of `SpanData`, but only as a slice.
   Implementation are also required now to return any error from `ExportSpans` if one occurs as well as implement a `Shutdown` method for exporter clean-up. (#1078)
- The `go.opentelemetry.io/otel/sdk/trace` `NewBatchSpanProcessor` function no longer returns an error.
   If a `nil` exporter is passed as an argument to this function, instead of it returning an error, it now returns a `BatchSpanProcessor` that handles the export of `SpanData` by not taking any action. (#1078)
- The `go.opentelemetry.io/otel/sdk/trace` `NewProvider` function to create a `Provider` no longer returns an error, instead only a `*Provider`.
   This change is related to `NewBatchSpanProcessor` not returning an error which was the only error this function would return. (#1078)

### Removed

- Duplicate, unused API sampler interface. (#999)
   Use the [`Sampler` interface](https://github.com/open-telemetry/opentelemetry-go/blob/v0.11.0/sdk/trace/sampling.go) provided by the SDK instead.
- The `grpctrace` instrumentation was moved to the `go.opentelemetry.io/contrib` repository and out of this repository.
   This move includes moving the `grpc` example to the `go.opentelemetry.io/contrib` as well. (#1027)
- The `WithSpan` method of the `Tracer` interface.
   The functionality this method provided was limited compared to what a user can provide themselves.
   It was removed with the understanding that if there is sufficient user need it can be added back based on actual user usage. (#1043)
- The `RegisterSpanProcessor` and `UnregisterSpanProcessor` functions.
   These were holdovers from an approach prior to the TracerProvider design. They were not used anymore. (#1077)
- The `oterror` package. (#1026)
- The `othttp` and `httptrace` instrumentations were moved to `go.opentelemetry.io/contrib`. (#1032)

### Fixed

- The `semconv.HTTPServerMetricAttributesFromHTTPRequest()` function no longer generates the high-cardinality `http.request.content.length` label. (#1031)
- Correct instrumentation version tag in Jaeger exporter. (#1037)
- The SDK span will now set an error event if the `End` method is called during a panic (i.e. it was deferred). (#1043)
- Move internally generated protobuf code from the `go.opentelemetry.io/otel` to the OTLP exporter to reduce dependency overhead. (#1050)
- The `otel-collector` example referenced outdated collector processors. (#1006)

## [0.10.0] - 2020-07-29

This release migrates the default OpenTelemetry SDK into its own Go module, decoupling the SDK from the API and reducing dependencies for instrumentation packages.

### Added

- The Zipkin exporter now has `NewExportPipeline` and `InstallNewPipeline` constructor functions to match the common pattern.
    These function build a new exporter with default SDK options and register the exporter with the `global` package respectively. (#944)
- Add propagator option for gRPC instrumentation. (#986)
- The `testtrace` package now tracks the `trace.SpanKind` for each span. (#987)

### Changed

- Replace the `RegisterGlobal` `Option` in the Jaeger exporter with an `InstallNewPipeline` constructor function.
   This matches the other exporter constructor patterns and will register a new exporter after building it with default configuration. (#944)
- The trace (`go.opentelemetry.io/otel/exporters/trace/stdout`) and metric (`go.opentelemetry.io/otel/exporters/metric/stdout`) `stdout` exporters are now merged into a single exporter at `go.opentelemetry.io/otel/exporters/stdout`.
   This new exporter was made into its own Go module to follow the pattern of all exporters and decouple it from the `go.opentelemetry.io/otel` module. (#956, #963)
- Move the `go.opentelemetry.io/otel/exporters/test` test package to `go.opentelemetry.io/otel/sdk/export/metric/metrictest`. (#962)
- The `go.opentelemetry.io/otel/api/kv/value` package was merged into the parent `go.opentelemetry.io/otel/api/kv` package. (#968)
  - `value.Bool` was replaced with `kv.BoolValue`.
  - `value.Int64` was replaced with `kv.Int64Value`.
  - `value.Uint64` was replaced with `kv.Uint64Value`.
  - `value.Float64` was replaced with `kv.Float64Value`.
  - `value.Int32` was replaced with `kv.Int32Value`.
  - `value.Uint32` was replaced with `kv.Uint32Value`.
  - `value.Float32` was replaced with `kv.Float32Value`.
  - `value.String` was replaced with `kv.StringValue`.
  - `value.Int` was replaced with `kv.IntValue`.
  - `value.Uint` was replaced with `kv.UintValue`.
  - `value.Array` was replaced with `kv.ArrayValue`.
- Rename `Infer` to `Any` in the `go.opentelemetry.io/otel/api/kv` package. (#972)
- Change `othttp` to use the `httpsnoop` package to wrap the `ResponseWriter` so that optional interfaces (`http.Hijacker`, `http.Flusher`, etc.) that are implemented by the original `ResponseWriter`are also implemented by the wrapped `ResponseWriter`. (#979)
- Rename `go.opentelemetry.io/otel/sdk/metric/aggregator/test` package to `go.opentelemetry.io/otel/sdk/metric/aggregator/aggregatortest`. (#980)
- Make the SDK into its own Go module called `go.opentelemetry.io/otel/sdk`. (#985)
- Changed the default trace `Sampler` from `AlwaysOn` to `ParentOrElse(AlwaysOn)`. (#989)

### Removed

- The `IndexedAttribute` function from the `go.opentelemetry.io/otel/api/label` package was removed in favor of `IndexedLabel` which it was synonymous with. (#970)

### Fixed

- Bump github.com/golangci/golangci-lint from 1.28.3 to 1.29.0 in /tools. (#953)
- Bump github.com/google/go-cmp from 0.5.0 to 0.5.1. (#957)
- Use `global.Handle` for span export errors in the OTLP exporter. (#946)
- Correct Go language formatting in the README documentation. (#961)
- Remove default SDK dependencies from the `go.opentelemetry.io/otel/api` package. (#977)
- Remove default SDK dependencies from the `go.opentelemetry.io/otel/instrumentation` package. (#983)
- Move documented examples for `go.opentelemetry.io/otel/instrumentation/grpctrace` interceptors into Go example tests. (#984)

## [0.9.0] - 2020-07-20

### Added

- A new Resource Detector interface is included to allow resources to be automatically detected and included. (#939)
- A Detector to automatically detect resources from an environment variable. (#939)
- Github action to generate protobuf Go bindings locally in `internal/opentelemetry-proto-gen`. (#938)
- OTLP .proto files from `open-telemetry/opentelemetry-proto` imported as a git submodule under `internal/opentelemetry-proto`.
   References to `github.com/open-telemetry/opentelemetry-proto` changed to `go.opentelemetry.io/otel/internal/opentelemetry-proto-gen`. (#942)

### Changed

- Non-nil value `struct`s for key-value pairs will be marshalled using JSON rather than `Sprintf`. (#948)

### Removed

- Removed dependency on `github.com/open-telemetry/opentelemetry-collector`. (#943)

## [0.8.0] - 2020-07-09

### Added

- The `B3Encoding` type to represent the B3 encoding(s) the B3 propagator can inject.
   A value for HTTP supported encodings (Multiple Header: `MultipleHeader`, Single Header: `SingleHeader`) are included. (#882)
- The `FlagsDeferred` trace flag to indicate if the trace sampling decision has been deferred. (#882)
- The `FlagsDebug` trace flag to indicate if the trace is a debug trace. (#882)
- Add `peer.service` semantic attribute. (#898)
- Add database-specific semantic attributes. (#899)
- Add semantic convention for `faas.coldstart` and `container.id`. (#909)
- Add http content size semantic conventions. (#905)
- Include `http.request_content_length` in HTTP request basic attributes. (#905)
- Add semantic conventions for operating system process resource attribute keys. (#919)
- The Jaeger exporter now has a `WithBatchMaxCount` option to specify the maximum number of spans sent in a batch. (#931)

### Changed

- Update `CONTRIBUTING.md` to ask for updates to `CHANGELOG.md` with each pull request. (#879)
- Use lowercase header names for B3 Multiple Headers. (#881)
- The B3 propagator `SingleHeader` field has been replaced with `InjectEncoding`.
   This new field can be set to combinations of the `B3Encoding` bitmasks and will inject trace information in these encodings.
   If no encoding is set, the propagator will default to `MultipleHeader` encoding. (#882)
- The B3 propagator now extracts from either HTTP encoding of B3 (Single Header or Multiple Header) based on what is contained in the header.
   Preference is given to Single Header encoding with Multiple Header being the fallback if Single Header is not found or is invalid.
   This behavior change is made to dynamically support all correctly encoded traces received instead of having to guess the expected encoding prior to receiving. (#882)
- Extend semantic conventions for RPC. (#900)
- To match constant naming conventions in the `api/standard` package, the `FaaS*` key names are appended with a suffix of `Key`. (#920)
  - `"api/standard".FaaSName` -> `FaaSNameKey`
  - `"api/standard".FaaSID` -> `FaaSIDKey`
  - `"api/standard".FaaSVersion` -> `FaaSVersionKey`
  - `"api/standard".FaaSInstance` -> `FaaSInstanceKey`

### Removed

- The `FlagsUnused` trace flag is removed.
   The purpose of this flag was to act as the inverse of `FlagsSampled`, the inverse of `FlagsSampled` is used instead. (#882)
- The B3 header constants (`B3SingleHeader`, `B3DebugFlagHeader`, `B3TraceIDHeader`, `B3SpanIDHeader`, `B3SampledHeader`, `B3ParentSpanIDHeader`) are removed.
   If B3 header keys are needed [the authoritative OpenZipkin package constants](https://pkg.go.dev/github.com/openzipkin/zipkin-go@v0.2.2/propagation/b3?tab=doc#pkg-constants) should be used instead. (#882)

### Fixed

- The B3 Single Header name is now correctly `b3` instead of the previous `X-B3`. (#881)
- The B3 propagator now correctly supports sampling only values (`b3: 0`, `b3: 1`, or `b3: d`) for a Single B3 Header. (#882)
- The B3 propagator now propagates the debug flag.
   This removes the behavior of changing the debug flag into a set sampling bit.
   Instead, this now follow the B3 specification and omits the `X-B3-Sampling` header. (#882)
- The B3 propagator now tracks "unset" sampling state (meaning "defer the decision") and does not set the `X-B3-Sampling` header when injecting. (#882)
- Bump github.com/itchyny/gojq from 0.10.3 to 0.10.4 in /tools. (#883)
- Bump github.com/opentracing/opentracing-go from v1.1.1-0.20190913142402-a7454ce5950e to v1.2.0. (#885)
- The tracing time conversion for OTLP spans is now correctly set to `UnixNano`. (#896)
- Ensure span status is not set to `Unknown` when no HTTP status code is provided as it is assumed to be `200 OK`. (#908)
- Ensure `httptrace.clientTracer` closes `http.headers` span. (#912)
- Prometheus exporter will not apply stale updates or forget inactive metrics. (#903)
- Add test for api.standard `HTTPClientAttributesFromHTTPRequest`. (#905)
- Bump github.com/golangci/golangci-lint from 1.27.0 to 1.28.1 in /tools. (#901, #913)
- Update otel-colector example to use the v0.5.0 collector. (#915)
- The `grpctrace` instrumentation uses a span name conforming to the OpenTelemetry semantic conventions (does not contain a leading slash (`/`)). (#922)
- The `grpctrace` instrumentation includes an `rpc.method` attribute now set to the gRPC method name. (#900, #922)
- The `grpctrace` instrumentation `rpc.service` attribute now contains the package name if one exists.
   This is in accordance with OpenTelemetry semantic conventions. (#922)
- Correlation Context extractor will no longer insert an empty map into the returned context when no valid values are extracted. (#923)
- Bump google.golang.org/api from 0.28.0 to 0.29.0 in /exporters/trace/jaeger. (#925)
- Bump github.com/itchyny/gojq from 0.10.4 to 0.11.0 in /tools. (#926)
- Bump github.com/golangci/golangci-lint from 1.28.1 to 1.28.2 in /tools. (#930)

## [0.7.0] - 2020-06-26

This release implements the v0.5.0 version of the OpenTelemetry specification.

### Added

- The othttp instrumentation now includes default metrics. (#861)
- This CHANGELOG file to track all changes in the project going forward.
- Support for array type attributes. (#798)
- Apply transitive dependabot go.mod dependency updates as part of a new automatic Github workflow. (#844)
- Timestamps are now passed to exporters for each export. (#835)
- Add new `Accumulation` type to metric SDK to transport telemetry from `Accumulator`s to `Processor`s.
   This replaces the prior `Record` `struct` use for this purpose. (#835)
- New dependabot integration to automate package upgrades. (#814)
- `Meter` and `Tracer` implementations accept instrumentation version version as an optional argument.
   This instrumentation version is passed on to exporters. (#811) (#805) (#802)
- The OTLP exporter includes the instrumentation version in telemetry it exports. (#811)
- Environment variables for Jaeger exporter are supported. (#796)
- New `aggregation.Kind` in the export metric API. (#808)
- New example that uses OTLP and the collector. (#790)
- Handle errors in the span `SetName` during span initialization. (#791)
- Default service config to enable retries for retry-able failed requests in the OTLP exporter and an option to override this default. (#777)
- New `go.opentelemetry.io/otel/api/oterror` package to uniformly support error handling and definitions for the project. (#778)
- New `global` default implementation of the `go.opentelemetry.io/otel/api/oterror.Handler` interface to be used to handle errors prior to an user defined `Handler`.
   There is also functionality for the user to register their `Handler` as well as a convenience function `Handle` to handle an error with this global `Handler`(#778)
- Options to specify propagators for httptrace and grpctrace instrumentation. (#784)
- The required `application/json` header for the Zipkin exporter is included in all exports. (#774)
- Integrate HTTP semantics helpers from the contrib repository into the `api/standard` package. #769

### Changed

- Rename `Integrator` to `Processor` in the metric SDK. (#863)
- Rename `AggregationSelector` to `AggregatorSelector`. (#859)
- Rename `SynchronizedCopy` to `SynchronizedMove`. (#858)
- Rename `simple` integrator to `basic` integrator. (#857)
- Merge otlp collector examples. (#841)
- Change the metric SDK to support cumulative, delta, and pass-through exporters directly.
   With these changes, cumulative and delta specific exporters are able to request the correct kind of aggregation from the SDK. (#840)
- The `Aggregator.Checkpoint` API is renamed to `SynchronizedCopy` and adds an argument, a different `Aggregator` into which the copy is stored. (#812)
- The `export.Aggregator` contract is that `Update()` and `SynchronizedCopy()` are synchronized with each other.
   All the aggregation interfaces (`Sum`, `LastValue`, ...) are not meant to be synchronized, as the caller is expected to synchronize aggregators at a higher level after the `Accumulator`.
   Some of the `Aggregators` used unnecessary locking and that has been cleaned up. (#812)
- Use of `metric.Number` was replaced by `int64` now that we use `sync.Mutex` in the `MinMaxSumCount` and `Histogram` `Aggregators`. (#812)
- Replace `AlwaysParentSample` with `ParentSample(fallback)` to match the OpenTelemetry v0.5.0 specification. (#810)
- Rename `sdk/export/metric/aggregator` to `sdk/export/metric/aggregation`. #808
- Send configured headers with every request in the OTLP exporter, instead of just on connection creation. (#806)
- Update error handling for any one off error handlers, replacing, instead, with the `global.Handle` function. (#791)
- Rename `plugin` directory to `instrumentation` to match the OpenTelemetry specification. (#779)
- Makes the argument order to Histogram and DDSketch `New()` consistent. (#781)

### Removed

- `Uint64NumberKind` and related functions from the API. (#864)
- Context arguments from `Aggregator.Checkpoint` and `Integrator.Process` as they were unused. (#803)
- `SpanID` is no longer included in parameters for sampling decision to match the OpenTelemetry specification. (#775)

### Fixed

- Upgrade OTLP exporter to opentelemetry-proto matching the opentelemetry-collector v0.4.0 release. (#866)
- Allow changes to `go.sum` and `go.mod` when running dependabot tidy-up. (#871)
- Bump github.com/stretchr/testify from 1.4.0 to 1.6.1. (#824)
- Bump github.com/prometheus/client_golang from 1.7.0 to 1.7.1 in /exporters/metric/prometheus. (#867)
- Bump google.golang.org/grpc from 1.29.1 to 1.30.0 in /exporters/trace/jaeger. (#853)
- Bump google.golang.org/grpc from 1.29.1 to 1.30.0 in /exporters/trace/zipkin. (#854)
- Bumps github.com/golang/protobuf from 1.3.2 to 1.4.2 (#848)
- Bump github.com/stretchr/testify from 1.4.0 to 1.6.1 in /exporters/otlp (#817)
- Bump github.com/golangci/golangci-lint from 1.25.1 to 1.27.0 in /tools (#828)
- Bump github.com/prometheus/client_golang from 1.5.0 to 1.7.0 in /exporters/metric/prometheus (#838)
- Bump github.com/stretchr/testify from 1.4.0 to 1.6.1 in /exporters/trace/jaeger (#829)
- Bump github.com/benbjohnson/clock from 1.0.0 to 1.0.3 (#815)
- Bump github.com/stretchr/testify from 1.4.0 to 1.6.1 in /exporters/trace/zipkin (#823)
- Bump github.com/itchyny/gojq from 0.10.1 to 0.10.3 in /tools (#830)
- Bump github.com/stretchr/testify from 1.4.0 to 1.6.1 in /exporters/metric/prometheus (#822)
- Bump google.golang.org/grpc from 1.27.1 to 1.29.1 in /exporters/trace/zipkin (#820)
- Bump google.golang.org/grpc from 1.27.1 to 1.29.1 in /exporters/trace/jaeger (#831)
- Bump github.com/google/go-cmp from 0.4.0 to 0.5.0 (#836)
- Bump github.com/google/go-cmp from 0.4.0 to 0.5.0 in /exporters/trace/jaeger (#837)
- Bump github.com/google/go-cmp from 0.4.0 to 0.5.0 in /exporters/otlp (#839)
- Bump google.golang.org/api from 0.20.0 to 0.28.0 in /exporters/trace/jaeger (#843)
- Set span status from HTTP status code in the othttp instrumentation. (#832)
- Fixed typo in push controller comment. (#834)
- The `Aggregator` testing has been updated and cleaned. (#812)
- `metric.Number(0)` expressions are replaced by `0` where possible. (#812)
- Fixed `global` `handler_test.go` test failure. #804
- Fixed `BatchSpanProcessor.Shutdown` to wait until all spans are processed. (#766)
- Fixed OTLP example's accidental early close of exporter. (#807)
- Ensure zipkin exporter reads and closes response body. (#788)
- Update instrumentation to use `api/standard` keys instead of custom keys. (#782)
- Clean up tools and RELEASING documentation. (#762)

## [0.6.0] - 2020-05-21

### Added

- Support for `Resource`s in the prometheus exporter. (#757)
- New pull controller. (#751)
- New `UpDownSumObserver` instrument. (#750)
- OpenTelemetry collector demo. (#711)
- New `SumObserver` instrument. (#747)
- New `UpDownCounter` instrument. (#745)
- New timeout `Option` and configuration function `WithTimeout` to the push controller. (#742)
- New `api/standards` package to implement semantic conventions and standard key-value generation. (#731)

### Changed

- Rename `Register*` functions in the metric API to `New*` for all `Observer` instruments. (#761)
- Use `[]float64` for histogram boundaries, not `[]metric.Number`. (#758)
- Change OTLP example to use exporter as a trace `Syncer` instead of as an unneeded `Batcher`. (#756)
- Replace `WithResourceAttributes()` with `WithResource()` in the trace SDK. (#754)
- The prometheus exporter now uses the new pull controller. (#751)
- Rename `ScheduleDelayMillis` to `BatchTimeout` in the trace `BatchSpanProcessor`.(#752)
- Support use of synchronous instruments in asynchronous callbacks (#725)
- Move `Resource` from the `Export` method parameter into the metric export `Record`. (#739)
- Rename `Observer` instrument to `ValueObserver`. (#734)
- The push controller now has a method (`Provider()`) to return a `metric.Provider` instead of the old `Meter` method that acted as a `metric.Provider`. (#738)
- Replace `Measure` instrument by `ValueRecorder` instrument. (#732)
- Rename correlation context header from `"Correlation-Context"` to `"otcorrelations"` to match the OpenTelemetry specification. (#727)

### Fixed

- Ensure gRPC `ClientStream` override methods do not panic in grpctrace package. (#755)
- Disable parts of `BatchSpanProcessor` test until a fix is found. (#743)
- Fix `string` case in `kv` `Infer` function. (#746)
- Fix panic in grpctrace client interceptors. (#740)
- Refactor the `api/metrics` push controller and add `CheckpointSet` synchronization. (#737)
- Rewrite span batch process queue batching logic. (#719)
- Remove the push controller named Meter map. (#738)
- Fix Histogram aggregator initial state (fix #735). (#736)
- Ensure golang alpine image is running `golang-1.14` for examples. (#733)
- Added test for grpctrace `UnaryInterceptorClient`. (#695)
- Rearrange `api/metric` code layout. (#724)

## [0.5.0] - 2020-05-13

### Added

- Batch `Observer` callback support. (#717)
- Alias `api` types to root package of project. (#696)
- Create basic `othttp.Transport` for simple client instrumentation. (#678)
- `SetAttribute(string, interface{})` to the trace API. (#674)
- Jaeger exporter option that allows user to specify custom http client. (#671)
- `Stringer` and `Infer` methods to `key`s. (#662)

### Changed

- Rename `NewKey` in the `kv` package to just `Key`. (#721)
- Move `core` and `key` to `kv` package. (#720)
- Make the metric API `Meter` a `struct` so the abstract `MeterImpl` can be passed and simplify implementation. (#709)
- Rename SDK `Batcher` to `Integrator` to match draft OpenTelemetry SDK specification. (#710)
- Rename SDK `Ungrouped` integrator to `simple.Integrator` to match draft OpenTelemetry SDK specification. (#710)
- Rename SDK `SDK` `struct` to `Accumulator` to match draft OpenTelemetry SDK specification. (#710)
- Move `Number` from `core` to `api/metric` package. (#706)
- Move `SpanContext` from `core` to `trace` package. (#692)
- Change traceparent header from `Traceparent` to `traceparent` to implement the W3C specification. (#681)

### Fixed

- Update tooling to run generators in all submodules. (#705)
- gRPC interceptor regexp to match methods without a service name. (#683)
- Use a `const` for padding 64-bit B3 trace IDs. (#701)
- Update `mockZipkin` listen address from `:0` to `127.0.0.1:0`. (#700)
- Left-pad 64-bit B3 trace IDs with zero. (#698)
- Propagate at least the first W3C tracestate header. (#694)
- Remove internal `StateLocker` implementation. (#688)
- Increase instance size CI system uses. (#690)
- Add a `key` benchmark and use reflection in `key.Infer()`. (#679)
- Fix internal `global` test by using `global.Meter` with `RecordBatch()`. (#680)
- Reimplement histogram using mutex instead of `StateLocker`. (#669)
- Switch `MinMaxSumCount` to a mutex lock implementation instead of `StateLocker`. (#667)
- Update documentation to not include any references to `WithKeys`. (#672)
- Correct misspelling. (#668)
- Fix clobbering of the span context if extraction fails. (#656)
- Bump `golangci-lint` and work around the corrupting bug. (#666) (#670)

## [0.4.3] - 2020-04-24

### Added

- `Dockerfile` and `docker-compose.yml` to run example code. (#635)
- New `grpctrace` package that provides gRPC client and server interceptors for both unary and stream connections. (#621)
- New `api/label` package, providing common label set implementation. (#651)
- Support for JSON marshaling of `Resources`. (#654)
- `TraceID` and `SpanID` implementations for `Stringer` interface. (#642)
- `RemoteAddrKey` in the othttp plugin to include the HTTP client address in top-level spans. (#627)
- `WithSpanFormatter` option to the othttp plugin. (#617)
- Updated README to include section for compatible libraries and include reference to the contrib repository. (#612)
- The prometheus exporter now supports exporting histograms. (#601)
- A `String` method to the `Resource` to return a hashable identifier for a now unique resource. (#613)
- An `Iter` method to the `Resource` to return an array `AttributeIterator`. (#613)
- An `Equal` method to the `Resource` test the equivalence of resources. (#613)
- An iterable structure (`AttributeIterator`) for `Resource` attributes.

### Changed

- zipkin export's `NewExporter` now requires a `serviceName` argument to ensure this needed values is provided. (#644)
- Pass `Resources` through the metrics export pipeline. (#659)

### Removed

- `WithKeys` option from the metric API. (#639)

### Fixed

- Use the `label.Set.Equivalent` value instead of an encoding in the batcher. (#658)
- Correct typo `trace.Exporter` to `trace.SpanSyncer` in comments. (#653)
- Use type names for return values in jaeger exporter. (#648)
- Increase the visibility of the `api/key` package by updating comments and fixing usages locally. (#650)
- `Checkpoint` only after `Update`; Keep records in the `sync.Map` longer. (#647)
- Do not cache `reflect.ValueOf()` in metric Labels. (#649)
- Batch metrics exported from the OTLP exporter based on `Resource` and labels. (#626)
- Add error wrapping to the prometheus exporter. (#631)
- Update the OTLP exporter batching of traces to use a unique `string` representation of an associated `Resource` as the batching key. (#623)
- Update OTLP `SpanData` transform to only include the `ParentSpanID` if one exists. (#614)
- Update `Resource` internal representation to uniquely and reliably identify resources. (#613)
- Check return value from `CheckpointSet.ForEach` in prometheus exporter. (#622)
- Ensure spans created by httptrace client tracer reflect operation structure. (#618)
- Create a new recorder rather than reuse when multiple observations in same epoch for asynchronous instruments. #610
- The default port the OTLP exporter uses to connect to the OpenTelemetry collector is updated to match the one the collector listens on by default. (#611)

## [0.4.2] - 2020-03-31

### Fixed

- Fix `pre_release.sh` to update version in `sdk/opentelemetry.go`. (#607)
- Fix time conversion from internal to OTLP in OTLP exporter. (#606)

## [0.4.1] - 2020-03-31

### Fixed

- Update `tag.sh` to create signed tags. (#604)

## [0.4.0] - 2020-03-30

### Added

- New API package `api/metric/registry` that exposes a `MeterImpl` wrapper for use by SDKs to generate unique instruments. (#580)
- Script to verify examples after a new release. (#579)

### Removed

- The dogstatsd exporter due to lack of support.
   This additionally removes support for statsd. (#591)
- `LabelSet` from the metric API.
   This is replaced by a `[]core.KeyValue` slice. (#595)
- `Labels` from the metric API's `Meter` interface. (#595)

### Changed

- The metric `export.Labels` became an interface which the SDK implements and the `export` package provides a simple, immutable implementation of this interface intended for testing purposes. (#574)
- Renamed `internal/metric.Meter` to `MeterImpl`. (#580)
- Renamed `api/global/internal.obsImpl` to `asyncImpl`. (#580)

### Fixed

- Corrected missing return in mock span. (#582)
- Update License header for all source files to match CNCF guidelines and include a test to ensure it is present. (#586) (#596)
- Update to v0.3.0 of the OTLP in the OTLP exporter. (#588)
- Update pre-release script to be compatible between GNU and BSD based systems. (#592)
- Add a `RecordBatch` benchmark. (#594)
- Moved span transforms of the OTLP exporter to the internal package. (#593)
- Build both go-1.13 and go-1.14 in circleci to test for all supported versions of Go. (#569)
- Removed unneeded allocation on empty labels in OLTP exporter. (#597)
- Update `BatchedSpanProcessor` to process the queue until no data but respect max batch size. (#599)
- Update project documentation godoc.org links to pkg.go.dev. (#602)

## [0.3.0] - 2020-03-21

This is a first official beta release, which provides almost fully complete metrics, tracing, and context propagation functionality.
There is still a possibility of breaking changes.

### Added

- Add `Observer` metric instrument. (#474)
- Add global `Propagators` functionality to enable deferred initialization for propagators registered before the first Meter SDK is installed. (#494)
- Simplified export setup pipeline for the jaeger exporter to match other exporters. (#459)
- The zipkin trace exporter. (#495)
- The OTLP exporter to export metric and trace telemetry to the OpenTelemetry collector. (#497) (#544) (#545)
- Add `StatusMessage` field to the trace `Span`. (#524)
- Context propagation in OpenTracing bridge in terms of OpenTelemetry context propagation. (#525)
- The `Resource` type was added to the SDK. (#528)
- The global API now supports a `Tracer` and `Meter` function as shortcuts to getting a global `*Provider` and calling these methods directly. (#538)
- The metric API now defines a generic `MeterImpl` interface to support general purpose `Meter` construction.
   Additionally, `SyncImpl` and `AsyncImpl` are added to support general purpose instrument construction. (#560)
- A metric `Kind` is added to represent the `MeasureKind`, `ObserverKind`, and `CounterKind`. (#560)
- Scripts to better automate the release process. (#576)

### Changed

- Default to to use `AlwaysSampler` instead of `ProbabilitySampler` to match OpenTelemetry specification. (#506)
- Renamed `AlwaysSampleSampler` to `AlwaysOnSampler` in the trace API. (#511)
- Renamed `NeverSampleSampler` to `AlwaysOffSampler` in the trace API. (#511)
- The `Status` field of the `Span` was changed to `StatusCode` to disambiguate with the added `StatusMessage`. (#524)
- Updated the trace `Sampler` interface conform to the OpenTelemetry specification. (#531)
- Rename metric API `Options` to `Config`. (#541)
- Rename metric `Counter` aggregator to be `Sum`. (#541)
- Unify metric options into `Option` from instrument specific options. (#541)
- The trace API's `TraceProvider` now support `Resource`s. (#545)
- Correct error in zipkin module name. (#548)
- The jaeger trace exporter now supports `Resource`s. (#551)
- Metric SDK now supports `Resource`s.
   The `WithResource` option was added to configure a `Resource` on creation and the `Resource` method was added to the metric `Descriptor` to return the associated `Resource`. (#552)
- Replace `ErrNoLastValue` and `ErrEmptyDataSet` by `ErrNoData` in the metric SDK. (#557)
- The stdout trace exporter now supports `Resource`s. (#558)
- The metric `Descriptor` is now included at the API instead of the SDK. (#560)
- Replace `Ordered` with an iterator in `export.Labels`. (#567)

### Removed

- The vendor specific Stackdriver. It is now hosted on 3rd party vendor infrastructure. (#452)
- The `Unregister` method for metric observers as it is not in the OpenTelemetry specification. (#560)
- `GetDescriptor` from the metric SDK. (#575)
- The `Gauge` instrument from the metric API. (#537)

### Fixed

- Make histogram aggregator checkpoint consistent. (#438)
- Update README with import instructions and how to build and test. (#505)
- The default label encoding was updated to be unique. (#508)
- Use `NewRoot` in the othttp plugin for public endpoints. (#513)
- Fix data race in `BatchedSpanProcessor`. (#518)
- Skip test-386 for Mac OS 10.15.x (Catalina and upwards). #521
- Use a variable-size array to represent ordered labels in maps. (#523)
- Update the OTLP protobuf and update changed import path. (#532)
- Use `StateLocker` implementation in `MinMaxSumCount`. (#546)
- Eliminate goroutine leak in histogram stress test. (#547)
- Update OTLP exporter with latest protobuf. (#550)
- Add filters to the othttp plugin. (#556)
- Provide an implementation of the `Header*` filters that do not depend on Go 1.14. (#565)
- Encode labels once during checkpoint.
   The checkpoint function is executed in a single thread so we can do the encoding lazily before passing the encoded version of labels to the exporter.
   This is a cheap and quick way to avoid encoding the labels on every collection interval. (#572)
- Run coverage over all packages in `COVERAGE_MOD_DIR`. (#573)

## [0.2.3] - 2020-03-04

### Added

- `RecordError` method on `Span`s in the trace API to Simplify adding error events to spans. (#473)
- Configurable push frequency for exporters setup pipeline. (#504)

### Changed

- Rename the `exporter` directory to `exporters`.
   The `go.opentelemetry.io/otel/exporter/trace/jaeger` package was mistakenly released with a `v1.0.0` tag instead of `v0.1.0`.
   This resulted in all subsequent releases not becoming the default latest.
   A consequence of this was that all `go get`s pulled in the incompatible `v0.1.0` release of that package when pulling in more recent packages from other otel packages.
   Renaming the `exporter` directory to `exporters` fixes this issue by renaming the package and therefore clearing any existing dependency tags.
   Consequentially, this action also renames *all* exporter packages. (#502)

### Removed

- The `CorrelationContextHeader` constant in the `correlation` package is no longer exported. (#503)

## [0.2.2] - 2020-02-27

### Added

- `HTTPSupplier` interface in the propagation API to specify methods to retrieve and store a single value for a key to be associated with a carrier. (#467)
- `HTTPExtractor` interface in the propagation API to extract information from an `HTTPSupplier` into a context. (#467)
- `HTTPInjector` interface in the propagation API to inject information into an `HTTPSupplier.` (#467)
- `Config` and configuring `Option` to the propagator API. (#467)
- `Propagators` interface in the propagation API to contain the set of injectors and extractors for all supported carrier formats. (#467)
- `HTTPPropagator` interface in the propagation API to inject and extract from an `HTTPSupplier.` (#467)
- `WithInjectors` and `WithExtractors` functions to the propagator API to configure injectors and extractors to use. (#467)
- `ExtractHTTP` and `InjectHTTP` functions to apply configured HTTP extractors and injectors to a passed context. (#467)
- Histogram aggregator. (#433)
- `DefaultPropagator` function and have it return `trace.TraceContext` as the default context propagator. (#456)
- `AlwaysParentSample` sampler to the trace API. (#455)
- `WithNewRoot` option function to the trace API to specify the created span should be considered a root span. (#451)

### Changed

- Renamed `WithMap` to `ContextWithMap` in the correlation package. (#481)
- Renamed `FromContext` to `MapFromContext` in the correlation package. (#481)
- Move correlation context propagation to correlation package. (#479)
- Do not default to putting remote span context into links. (#480)
- `Tracer.WithSpan` updated to accept `StartOptions`. (#472)
- Renamed `MetricKind` to `Kind` to not stutter in the type usage. (#432)
- Renamed the `export` package to `metric` to match directory structure. (#432)
- Rename the `api/distributedcontext` package to `api/correlation`. (#444)
- Rename the `api/propagators` package to `api/propagation`. (#444)
- Move the propagators from the `propagators` package into the `trace` API package. (#444)
- Update `Float64Gauge`, `Int64Gauge`, `Float64Counter`, `Int64Counter`, `Float64Measure`, and `Int64Measure` metric methods to use value receivers instead of pointers. (#462)
- Moved all dependencies of tools package to a tools directory. (#466)

### Removed

- Binary propagators. (#467)
- NOOP propagator. (#467)

### Fixed

- Upgraded `github.com/golangci/golangci-lint` from `v1.21.0` to `v1.23.6` in `tools/`. (#492)
- Fix a possible nil-dereference crash (#478)
- Correct comments for `InstallNewPipeline` in the stdout exporter. (#483)
- Correct comments for `InstallNewPipeline` in the dogstatsd exporter. (#484)
- Correct comments for `InstallNewPipeline` in the prometheus exporter. (#482)
- Initialize `onError` based on `Config` in prometheus exporter. (#486)
- Correct module name in prometheus exporter README. (#475)
- Removed tracer name prefix from span names. (#430)
- Fix `aggregator_test.go` import package comment. (#431)
- Improved detail in stdout exporter. (#436)
- Fix a dependency issue (generate target should depend on stringer, not lint target) in Makefile. (#442)
- Reorders the Makefile targets within `precommit` target so we generate files and build the code before doing linting, so we can get much nicer errors about syntax errors from the compiler. (#442)
- Reword function documentation in gRPC plugin. (#446)
- Send the `span.kind` tag to Jaeger from the jaeger exporter. (#441)
- Fix `metadataSupplier` in the jaeger exporter to overwrite the header if existing instead of appending to it. (#441)
- Upgraded to Go 1.13 in CI. (#465)
- Correct opentelemetry.io URL in trace SDK documentation. (#464)
- Refactored reference counting logic in SDK determination of stale records. (#468)
- Add call to `runtime.Gosched` in instrument `acquireHandle` logic to not block the collector. (#469)

## [0.2.1.1] - 2020-01-13

### Fixed

- Use stateful batcher on Prometheus exporter fixing regression introduced in #395. (#428)

## [0.2.1] - 2020-01-08

### Added

- Global meter forwarding implementation.
   This enables deferred initialization for metric instruments registered before the first Meter SDK is installed. (#392)
- Global trace forwarding implementation.
   This enables deferred initialization for tracers registered before the first Trace SDK is installed. (#406)
- Standardize export pipeline creation in all exporters. (#395)
- A testing, organization, and comments for 64-bit field alignment. (#418)
- Script to tag all modules in the project. (#414)

### Changed

- Renamed `propagation` package to `propagators`. (#362)
- Renamed `B3Propagator` propagator to `B3`. (#362)
- Renamed `TextFormatPropagator` propagator to `TextFormat`. (#362)
- Renamed `BinaryPropagator` propagator to `Binary`. (#362)
- Renamed `BinaryFormatPropagator` propagator to `BinaryFormat`. (#362)
- Renamed `NoopTextFormatPropagator` propagator to `NoopTextFormat`. (#362)
- Renamed `TraceContextPropagator` propagator to `TraceContext`. (#362)
- Renamed `SpanOption` to `StartOption` in the trace API. (#369)
- Renamed `StartOptions` to `StartConfig` in the trace API. (#369)
- Renamed `EndOptions` to `EndConfig` in the trace API. (#369)
- `Number` now has a pointer receiver for its methods. (#375)
- Renamed `CurrentSpan` to `SpanFromContext` in the trace API. (#379)
- Renamed `SetCurrentSpan` to `ContextWithSpan` in the trace API. (#379)
- Renamed `Message` in Event to `Name` in the trace API. (#389)
- Prometheus exporter no longer aggregates metrics, instead it only exports them. (#385)
- Renamed `HandleImpl` to `BoundInstrumentImpl` in the metric API. (#400)
- Renamed `Float64CounterHandle` to `Float64CounterBoundInstrument` in the metric API. (#400)
- Renamed `Int64CounterHandle` to `Int64CounterBoundInstrument` in the metric API. (#400)
- Renamed `Float64GaugeHandle` to `Float64GaugeBoundInstrument` in the metric API. (#400)
- Renamed `Int64GaugeHandle` to `Int64GaugeBoundInstrument` in the metric API. (#400)
- Renamed `Float64MeasureHandle` to `Float64MeasureBoundInstrument` in the metric API. (#400)
- Renamed `Int64MeasureHandle` to `Int64MeasureBoundInstrument` in the metric API. (#400)
- Renamed `Release` method for bound instruments in the metric API to `Unbind`. (#400)
- Renamed `AcquireHandle` method for bound instruments in the metric API to `Bind`. (#400)
- Renamed the `File` option in the stdout exporter to `Writer`. (#404)
- Renamed all `Options` to `Config` for all metric exports where this wasn't already the case.

### Fixed

- Aggregator import path corrected. (#421)
- Correct links in README. (#368)
- The README was updated to match latest code changes in its examples. (#374)
- Don't capitalize error statements. (#375)
- Fix ignored errors. (#375)
- Fix ambiguous variable naming. (#375)
- Removed unnecessary type casting. (#375)
- Use named parameters. (#375)
- Updated release schedule. (#378)
- Correct http-stackdriver example module name. (#394)
- Removed the `http.request` span in `httptrace` package. (#397)
- Add comments in the metrics SDK (#399)
- Initialize checkpoint when creating ddsketch aggregator to prevent panic when merging into a empty one. (#402) (#403)
- Add documentation of compatible exporters in the README. (#405)
- Typo fix. (#408)
- Simplify span check logic in SDK tracer implementation. (#419)

## [0.2.0] - 2019-12-03

### Added

- Unary gRPC tracing example. (#351)
- Prometheus exporter. (#334)
- Dogstatsd metrics exporter. (#326)

### Changed

- Rename `MaxSumCount` aggregation to `MinMaxSumCount` and add the `Min` interface for this aggregation. (#352)
- Rename `GetMeter` to `Meter`. (#357)
- Rename `HTTPTraceContextPropagator` to `TraceContextPropagator`. (#355)
- Rename `HTTPB3Propagator` to `B3Propagator`. (#355)
- Rename `HTTPTraceContextPropagator` to `TraceContextPropagator`. (#355)
- Move `/global` package to `/api/global`. (#356)
- Rename `GetTracer` to `Tracer`. (#347)

### Removed

- `SetAttribute` from the `Span` interface in the trace API. (#361)
- `AddLink` from the `Span` interface in the trace API. (#349)
- `Link` from the `Span` interface in the trace API. (#349)

### Fixed

- Exclude example directories from coverage report. (#365)
- Lint make target now implements automatic fixes with `golangci-lint` before a second run to report the remaining issues. (#360)
- Drop `GO111MODULE` environment variable in Makefile as Go 1.13 is the project specified minimum version and this is environment variable is not needed for that version of Go. (#359)
- Run the race checker for all test. (#354)
- Redundant commands in the Makefile are removed. (#354)
- Split the `generate` and `lint` targets of the Makefile. (#354)
- Renames `circle-ci` target to more generic `ci` in Makefile. (#354)
- Add example Prometheus binary to gitignore. (#358)
- Support negative numbers with the `MaxSumCount`. (#335)
- Resolve race conditions in `push_test.go` identified in #339. (#340)
- Use `/usr/bin/env bash` as a shebang in scripts rather than `/bin/bash`. (#336)
- Trace benchmark now tests both `AlwaysSample` and `NeverSample`.
   Previously it was testing `AlwaysSample` twice. (#325)
- Trace benchmark now uses a `[]byte` for `TraceID` to fix failing test. (#325)
- Added a trace benchmark to test variadic functions in `setAttribute` vs `setAttributes` (#325)
- The `defaultkeys` batcher was only using the encoded label set as its map key while building a checkpoint.
   This allowed distinct label sets through, but any metrics sharing a label set could be overwritten or merged incorrectly.
   This was corrected. (#333)

## [0.1.2] - 2019-11-18

### Fixed

- Optimized the `simplelru` map for attributes to reduce the number of allocations. (#328)
- Removed unnecessary unslicing of parameters that are already a slice. (#324)

## [0.1.1] - 2019-11-18

This release contains a Metrics SDK with stdout exporter and supports basic aggregations such as counter, gauges, array, maxsumcount, and ddsketch.

### Added

- Metrics stdout export pipeline. (#265)
- Array aggregation for raw measure metrics. (#282)
- The core.Value now have a `MarshalJSON` method. (#281)

### Removed

- `WithService`, `WithResources`, and `WithComponent` methods of tracers. (#314)
- Prefix slash in `Tracer.Start()` for the Jaeger example. (#292)

### Changed

- Allocation in LabelSet construction to reduce GC overhead. (#318)
- `trace.WithAttributes` to append values instead of replacing (#315)
- Use a formula for tolerance in sampling tests. (#298)
- Move export types into trace and metric-specific sub-directories. (#289)
- `SpanKind` back to being based on an `int` type. (#288)

### Fixed

- URL to OpenTelemetry website in README. (#323)
- Name of othttp default tracer. (#321)
- `ExportSpans` for the stackdriver exporter now handles `nil` context. (#294)
- CI modules cache to correctly restore/save from/to the cache. (#316)
- Fix metric SDK race condition between `LoadOrStore` and the assignment `rec.recorder = i.meter.exporter.AggregatorFor(rec)`. (#293)
- README now reflects the new code structure introduced with these changes. (#291)
- Make the basic example work. (#279)

## [0.1.0] - 2019-11-04

This is the first release of open-telemetry go library.
It contains api and sdk for trace and meter.

### Added

- Initial OpenTelemetry trace and metric API prototypes.
- Initial OpenTelemetry trace, metric, and export SDK packages.
- A wireframe bridge to support compatibility with OpenTracing.
- Example code for a basic, http-stackdriver, http, jaeger, and named tracer setup.
- Exporters for Jaeger, Stackdriver, and stdout.
- Propagators for binary, B3, and trace-context protocols.
- Project information and guidelines in the form of a README and CONTRIBUTING.
- Tools to build the project and a Makefile to automate the process.
- Apache-2.0 license.
- CircleCI build CI manifest files.
- CODEOWNERS file to track owners of this project.

[Unreleased]: https://github.com/open-telemetry/opentelemetry-go/compare/v1.21.0...HEAD
[1.21.0/0.44.0]: https://github.com/open-telemetry/opentelemetry-go/releases/tag/v1.21.0
[1.20.0/0.43.0]: https://github.com/open-telemetry/opentelemetry-go/releases/tag/v1.20.0
[1.19.0/0.42.0/0.0.7]: https://github.com/open-telemetry/opentelemetry-go/releases/tag/v1.19.0
[1.19.0-rc.1/0.42.0-rc.1]: https://github.com/open-telemetry/opentelemetry-go/releases/tag/v1.19.0-rc.1
[1.18.0/0.41.0/0.0.6]: https://github.com/open-telemetry/opentelemetry-go/releases/tag/v1.18.0
[1.17.0/0.40.0/0.0.5]: https://github.com/open-telemetry/opentelemetry-go/releases/tag/v1.17.0
[1.16.0/0.39.0]: https://github.com/open-telemetry/opentelemetry-go/releases/tag/v1.16.0
[1.16.0-rc.1/0.39.0-rc.1]: https://github.com/open-telemetry/opentelemetry-go/releases/tag/v1.16.0-rc.1
[1.15.1/0.38.1]: https://github.com/open-telemetry/opentelemetry-go/releases/tag/v1.15.1
[1.15.0/0.38.0]: https://github.com/open-telemetry/opentelemetry-go/releases/tag/v1.15.0
[1.15.0-rc.2/0.38.0-rc.2]: https://github.com/open-telemetry/opentelemetry-go/releases/tag/v1.15.0-rc.2
[1.15.0-rc.1/0.38.0-rc.1]: https://github.com/open-telemetry/opentelemetry-go/releases/tag/v1.15.0-rc.1
[1.14.0/0.37.0/0.0.4]: https://github.com/open-telemetry/opentelemetry-go/releases/tag/v1.14.0
[1.13.0/0.36.0]: https://github.com/open-telemetry/opentelemetry-go/releases/tag/v1.13.0
[1.12.0/0.35.0]: https://github.com/open-telemetry/opentelemetry-go/releases/tag/v1.12.0
[1.11.2/0.34.0]: https://github.com/open-telemetry/opentelemetry-go/releases/tag/v1.11.2
[1.11.1/0.33.0]: https://github.com/open-telemetry/opentelemetry-go/releases/tag/v1.11.1
[1.11.0/0.32.3]: https://github.com/open-telemetry/opentelemetry-go/releases/tag/v1.11.0
[0.32.2]: https://github.com/open-telemetry/opentelemetry-go/releases/tag/sdk/metric/v0.32.2
[0.32.1]: https://github.com/open-telemetry/opentelemetry-go/releases/tag/sdk/metric/v0.32.1
[0.32.0]: https://github.com/open-telemetry/opentelemetry-go/releases/tag/sdk/metric/v0.32.0
[1.10.0]: https://github.com/open-telemetry/opentelemetry-go/releases/tag/v1.10.0
[1.9.0/0.0.3]: https://github.com/open-telemetry/opentelemetry-go/releases/tag/v1.9.0
[1.8.0/0.31.0]: https://github.com/open-telemetry/opentelemetry-go/releases/tag/v1.8.0
[1.7.0/0.30.0]: https://github.com/open-telemetry/opentelemetry-go/releases/tag/v1.7.0
[0.29.0]: https://github.com/open-telemetry/opentelemetry-go/releases/tag/metric/v0.29.0
[1.6.3]: https://github.com/open-telemetry/opentelemetry-go/releases/tag/v1.6.3
[1.6.2]: https://github.com/open-telemetry/opentelemetry-go/releases/tag/v1.6.2
[1.6.1]: https://github.com/open-telemetry/opentelemetry-go/releases/tag/v1.6.1
[1.6.0/0.28.0]: https://github.com/open-telemetry/opentelemetry-go/releases/tag/v1.6.0
[1.5.0]: https://github.com/open-telemetry/opentelemetry-go/releases/tag/v1.5.0
[1.4.1]: https://github.com/open-telemetry/opentelemetry-go/releases/tag/v1.4.1
[1.4.0]: https://github.com/open-telemetry/opentelemetry-go/releases/tag/v1.4.0
[1.3.0]: https://github.com/open-telemetry/opentelemetry-go/releases/tag/v1.3.0
[1.2.0]: https://github.com/open-telemetry/opentelemetry-go/releases/tag/v1.2.0
[1.1.0]: https://github.com/open-telemetry/opentelemetry-go/releases/tag/v1.1.0
[1.0.1]: https://github.com/open-telemetry/opentelemetry-go/releases/tag/v1.0.1
[Metrics 0.24.0]: https://github.com/open-telemetry/opentelemetry-go/releases/tag/metric/v0.24.0
[1.0.0]: https://github.com/open-telemetry/opentelemetry-go/releases/tag/v1.0.0
[1.0.0-RC3]: https://github.com/open-telemetry/opentelemetry-go/releases/tag/v1.0.0-RC3
[1.0.0-RC2]: https://github.com/open-telemetry/opentelemetry-go/releases/tag/v1.0.0-RC2
[Experimental Metrics v0.22.0]: https://github.com/open-telemetry/opentelemetry-go/releases/tag/metric/v0.22.0
[1.0.0-RC1]: https://github.com/open-telemetry/opentelemetry-go/releases/tag/v1.0.0-RC1
[0.20.0]: https://github.com/open-telemetry/opentelemetry-go/releases/tag/v0.20.0
[0.19.0]: https://github.com/open-telemetry/opentelemetry-go/releases/tag/v0.19.0
[0.18.0]: https://github.com/open-telemetry/opentelemetry-go/releases/tag/v0.18.0
[0.17.0]: https://github.com/open-telemetry/opentelemetry-go/releases/tag/v0.17.0
[0.16.0]: https://github.com/open-telemetry/opentelemetry-go/releases/tag/v0.16.0
[0.15.0]: https://github.com/open-telemetry/opentelemetry-go/releases/tag/v0.15.0
[0.14.0]: https://github.com/open-telemetry/opentelemetry-go/releases/tag/v0.14.0
[0.13.0]: https://github.com/open-telemetry/opentelemetry-go/releases/tag/v0.13.0
[0.12.0]: https://github.com/open-telemetry/opentelemetry-go/releases/tag/v0.12.0
[0.11.0]: https://github.com/open-telemetry/opentelemetry-go/releases/tag/v0.11.0
[0.10.0]: https://github.com/open-telemetry/opentelemetry-go/releases/tag/v0.10.0
[0.9.0]: https://github.com/open-telemetry/opentelemetry-go/releases/tag/v0.9.0
[0.8.0]: https://github.com/open-telemetry/opentelemetry-go/releases/tag/v0.8.0
[0.7.0]: https://github.com/open-telemetry/opentelemetry-go/releases/tag/v0.7.0
[0.6.0]: https://github.com/open-telemetry/opentelemetry-go/releases/tag/v0.6.0
[0.5.0]: https://github.com/open-telemetry/opentelemetry-go/releases/tag/v0.5.0
[0.4.3]: https://github.com/open-telemetry/opentelemetry-go/releases/tag/v0.4.3
[0.4.2]: https://github.com/open-telemetry/opentelemetry-go/releases/tag/v0.4.2
[0.4.1]: https://github.com/open-telemetry/opentelemetry-go/releases/tag/v0.4.1
[0.4.0]: https://github.com/open-telemetry/opentelemetry-go/releases/tag/v0.4.0
[0.3.0]: https://github.com/open-telemetry/opentelemetry-go/releases/tag/v0.3.0
[0.2.3]: https://github.com/open-telemetry/opentelemetry-go/releases/tag/v0.2.3
[0.2.2]: https://github.com/open-telemetry/opentelemetry-go/releases/tag/v0.2.2
[0.2.1.1]: https://github.com/open-telemetry/opentelemetry-go/releases/tag/v0.2.1.1
[0.2.1]: https://github.com/open-telemetry/opentelemetry-go/releases/tag/v0.2.1
[0.2.0]: https://github.com/open-telemetry/opentelemetry-go/releases/tag/v0.2.0
[0.1.2]: https://github.com/open-telemetry/opentelemetry-go/releases/tag/v0.1.2
[0.1.1]: https://github.com/open-telemetry/opentelemetry-go/releases/tag/v0.1.1
[0.1.0]: https://github.com/open-telemetry/opentelemetry-go/releases/tag/v0.1.0

[Go 1.20]: https://go.dev/doc/go1.20
[Go 1.19]: https://go.dev/doc/go1.19
[Go 1.18]: https://go.dev/doc/go1.18

[metric API]:https://pkg.go.dev/go.opentelemetry.io/otel/metric
[metric SDK]:https://pkg.go.dev/go.opentelemetry.io/otel/sdk/metric
[trace API]:https://pkg.go.dev/go.opentelemetry.io/otel/trace<|MERGE_RESOLUTION|>--- conflicted
+++ resolved
@@ -28,11 +28,8 @@
 
 ### Fixed
 
-<<<<<<< HEAD
+- Fix `Parse` in `go.opentelemetry.io/otel/baggage` to validate member value before percent-decoding. (#4755)
 - Fix whitespace encoding of `Member.String` in `go.opentelemetry.io/otel/baggage`. (#4756)
-=======
-- Fix `Parse` in `go.opentelemetry.io/otel/baggage` to validate member value before percent-decoding. (#4755)
->>>>>>> 43bd47de
 
 ## [1.21.0/0.44.0] 2023-11-16
 
