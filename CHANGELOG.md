--- conflicted
+++ resolved
@@ -8,20 +8,15 @@
 
 ## [Unreleased]
 
-<<<<<<< HEAD
+## Added
+
+- Added `Marshler` config option to `otlphttp` to enable otlp over json or protobufs. (#1586)
+
 ### Changed
 
 - The SimpleSpanProcessor will now shut down the enclosed `SpanExporter` and gracefully ignore subsequent calls to `OnEnd` after `Shutdown` is called. (#1612)
-=======
-## Added
-
-- Added `Marshler` config option to `otlphttp` to enable otlp over json or protobufs. (#1586)
-
-### Changed
-
 - Added non-empty string check for trace `Attribute` keys. (#1659)
 - Add `description` to SpanStatus only when `StatusCode` is set to error. (#1662)
->>>>>>> a7f7abac
 
 ### Removed
 
