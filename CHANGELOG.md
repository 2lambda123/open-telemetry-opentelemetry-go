# Changelog

All notable changes to this project will be documented in this file.

The format is based on [Keep a Changelog](https://keepachangelog.com/en/1.0.0/).

This project adheres to [Semantic Versioning](https://semver.org/spec/v2.0.0.html).

## [Unreleased]

### Added

- Return a `Registration` from the `RegisterCallback` method of a `Meter` in the `go.opentelemetry.io/otel/metric` package.
  This `Registration` can be used to unregister callbacks. (#3522)
- Add `Producer` interface and `Reader.RegisterProducer(Producer)` to `go.opentelemetry.io/otel/sdk/metric` to enable external metric Producers. (#3524)
- Add the `Callback` function type to the `go.opentelemetry.io/otel/metric` package.
  This new named function type is registered with a `Meter`. (#3564)
<<<<<<< HEAD
- Add the `go.opentelemetry.io/otel/semconv/v1.14.0` package.
  The package contains semantic conventions from the `v1.14.0` version of the OpenTelemetry specification. (#3566)
=======
- Add the `go.opentelemetry.io/otel/semconv/v1.13.0` package.
  The package contains semantic conventions from the `v1.13.0` version of the OpenTelemetry specification. (#3499)
  - The `EndUserAttributesFromHTTPRequest` function in `go.opentelemetry.io/otel/semconv/v1.12.0` is merged into `ClientRequest` and `ServerRequest` in `go.opentelemetry.io/otel/semconv/v1.13.0/httpconv`.
  - The `HTTPAttributesFromHTTPStatusCode` function in `go.opentelemetry.io/otel/semconv/v1.12.0` is merged into `ClientResponse` in `go.opentelemetry.io/otel/semconv/v1.13.0/httpconv`.
  - The `HTTPClientAttributesFromHTTPRequest` function in `go.opentelemetry.io/otel/semconv/v1.12.0` is replaced by `ClientRequest` in `go.opentelemetry.io/otel/semconv/v1.13.0/httpconv`.
  - The `HTTPServerAttributesFromHTTPRequest` function in `go.opentelemetry.io/otel/semconv/v1.12.0` is replaced by `ServerRequest` in `go.opentelemetry.io/otel/semconv/v1.13.0/httpconv`.
  - The `HTTPServerMetricAttributesFromHTTPRequest` function in `go.opentelemetry.io/otel/semconv/v1.12.0` is replaced by `ServerRequest` in `go.opentelemetry.io/otel/semconv/v1.13.0/httpconv`.
  - The `NetAttributesFromHTTPRequest` function in `go.opentelemetry.io/otel/semconv/v1.12.0` is split into `Transport` in `go.opentelemetry.io/otel/semconv/v1.13.0/netconv` and `ClientRequest` or `ServerRequest` in `go.opentelemetry.io/otel/semconv/v1.13.0/httpconv`.
  - The `SpanStatusFromHTTPStatusCode` function in `go.opentelemetry.io/otel/semconv/v1.12.0` is replaced by `ClientStatus` in `go.opentelemetry.io/otel/semconv/v1.13.0/httpconv`.
  - The `SpanStatusFromHTTPStatusCodeAndSpanKind` function in `go.opentelemetry.io/otel/semconv/v1.12.0` is split into `ClientStatus` and `ServerStatus` in `go.opentelemetry.io/otel/semconv/v1.13.0/httpconv`.
  - The `Client` function is included in `go.opentelemetry.io/otel/semconv/v1.13.0/netconv` to generate attributes for a `net.Conn`.
  - The `Server` function is included in `go.opentelemetry.io/otel/semconv/v1.13.0/netconv` to generate attributes for a `net.Listener`.
>>>>>>> 08516900

### Changed

- The `InstrumentProvider` from `go.opentelemetry.io/otel/sdk/metric/asyncint64` is removed.
  Use the new creation methods of the `Meter` in `go.opentelemetry.io/otel/sdk/metric` instead. (#3530)
  - The `Counter` method is replaced by `Meter.Int64ObservableCounter`
  - The `UpDownCounter` method is replaced by `Meter.Int64ObservableUpDownCounter`
  - The `Gauge` method is replaced by `Meter.Int64ObservableGauge`
- The `InstrumentProvider` from `go.opentelemetry.io/otel/sdk/metric/asyncfloat64` is removed.
  Use the new creation methods of the `Meter` in `go.opentelemetry.io/otel/sdk/metric` instead. (#3530)
  - The `Counter` method is replaced by `Meter.Float64ObservableCounter`
  - The `UpDownCounter` method is replaced by `Meter.Float64ObservableUpDownCounter`
  - The `Gauge` method is replaced by `Meter.Float64ObservableGauge`
- The `InstrumentProvider` from `go.opentelemetry.io/otel/sdk/metric/syncint64` is removed.
  Use the new creation methods of the `Meter` in `go.opentelemetry.io/otel/sdk/metric` instead. (#3530)
  - The `Counter` method is replaced by `Meter.Int64Counter`
  - The `UpDownCounter` method is replaced by `Meter.Int64UpDownCounter`
  - The `Histogram` method is replaced by `Meter.Int64Histogram`
- The `InstrumentProvider` from `go.opentelemetry.io/otel/sdk/metric/syncfloat64` is removed.
  Use the new creation methods of the `Meter` in `go.opentelemetry.io/otel/sdk/metric` instead. (#3530)
  - The `Counter` method is replaced by `Meter.Float64Counter`
  - The `UpDownCounter` method is replaced by `Meter.Float64UpDownCounter`
  - The `Histogram` method is replaced by `Meter.Float64Histogram`
- Global error handler uses an atomic value instead of a mutex. (#3543)
- Add `Producer` interface and `Reader.RegisterProducer(Producer)` to `go.opentelemetry.io/otel/sdk/metric` to enable external metric Producers. (#3524)
- Add `NewMetricProducer` to `go.opentelemetry.io/otel/bridge/opencensus`, which can be used to pass OpenCensus metrics to an OpenTelemetry Reader. (#3541)
- Global logger uses an atomic value instead of a mutex. (#3545)
- The `Shutdown` method of the `"go.opentelemetry.io/otel/sdk/trace".TracerProvider` releases all computational resources when called the first time. (#3551)
- `traceIDRatioSampler` (given by `TraceIDRatioBased(float64)`) now uses the rightmost bits for sampling decisions,
  fixing random sampling when using ID generators like `xray.IDGenerator`
  and increasing parity with other language implementations. (#3557)
- The OTLP exporter for traces and metrics will print the final retryable error message when attempts to retry time out. (#3514)
- The instrument kind names in `go.opentelemetry.io/otel/sdk/metric` are updated to match the API. (#3562)
  - `InstrumentKindSyncCounter` is renamed to `InstrumentKindCounter`
  - `InstrumentKindSyncUpDownCounter` is renamed to `InstrumentKindUpDownCounter`
  - `InstrumentKindSyncHistogram` is renamed to `InstrumentKindHistogram`
  - `InstrumentKindAsyncCounter` is renamed to `InstrumentKindObservableCounter`
  - `InstrumentKindAsyncUpDownCounter` is renamed to `InstrumentKindObservableUpDownCounter`
  - `InstrumentKindAsyncGauge` is renamed to `InstrumentKindObservableGauge`
- Update the `RegisterCallback` method of the `Meter` in the `go.opentelemetry.io/otel/sdk/metric` package to accept the added `Callback` type instead of an inline function type definition.
  The underlying type of a `Callback` is the same `func(context.Context)` that the method used to accept. (#3564)

### Deprecated

- The `NewMetricExporter` in `go.opentelemetry.io/otel/bridge/opencensus` is deprecated.  Use `NewMetricProducer` instead. (#3541)

### Removed

- The deprecated `go.opentelemetry.io/otel/sdk/metric/view` package is removed. (#3520)

## [1.11.2/0.34.0] 2022-12-05

### Added

- The `WithView` `Option` is added to the `go.opentelemetry.io/otel/sdk/metric` package.
   This option is used to configure the view(s) a `MeterProvider` will use for all `Reader`s that are registered with it. (#3387)
- Add Instrumentation Scope and Version as info metric and label in Prometheus exporter.
  This can be disabled using the `WithoutScopeInfo()` option added to that package.(#3273, #3357)
- OTLP exporters now recognize: (#3363)
  - `OTEL_EXPORTER_OTLP_INSECURE`
  - `OTEL_EXPORTER_OTLP_TRACES_INSECURE`
  - `OTEL_EXPORTER_OTLP_METRICS_INSECURE`
  - `OTEL_EXPORTER_OTLP_CLIENT_KEY`
  - `OTEL_EXPORTER_OTLP_TRACES_CLIENT_KEY`
  - `OTEL_EXPORTER_OTLP_METRICS_CLIENT_KEY`
  - `OTEL_EXPORTER_OTLP_CLIENT_CERTIFICATE`
  - `OTEL_EXPORTER_OTLP_TRACES_CLIENT_CERTIFICATE`
  - `OTEL_EXPORTER_OTLP_METRICS_CLIENT_CERTIFICATE`
- The `View` type and related `NewView` function to create a view according to the OpenTelemetry specification are added to `go.opentelemetry.io/otel/sdk/metric`.
  These additions are replacements for the `View` type and `New` function from `go.opentelemetry.io/otel/sdk/metric/view`. (#3459)
- The `Instrument` and `InstrumentKind` type are added to `go.opentelemetry.io/otel/sdk/metric`.
  These additions are replacements for the `Instrument` and `InstrumentKind` types from `go.opentelemetry.io/otel/sdk/metric/view`. (#3459)
- The `Stream` type is added to `go.opentelemetry.io/otel/sdk/metric` to define a metric data stream a view will produce. (#3459)
- The `AssertHasAttributes` allows instrument authors to test that datapoints returned have appropriate attributes. (#3487)

### Changed

- The `"go.opentelemetry.io/otel/sdk/metric".WithReader` option no longer accepts views to associate with the `Reader`.
   Instead, views are now registered directly with the `MeterProvider` via the new `WithView` option.
   The views registered with the `MeterProvider` apply to all `Reader`s. (#3387)
- The `Temporality(view.InstrumentKind) metricdata.Temporality` and `Aggregation(view.InstrumentKind) aggregation.Aggregation` methods are added to the `"go.opentelemetry.io/otel/sdk/metric".Exporter` interface. (#3260)
- The `Temporality(view.InstrumentKind) metricdata.Temporality` and `Aggregation(view.InstrumentKind) aggregation.Aggregation` methods are added to the `"go.opentelemetry.io/otel/exporters/otlp/otlpmetric".Client` interface. (#3260)
- The `WithTemporalitySelector` and `WithAggregationSelector` `ReaderOption`s have been changed to `ManualReaderOption`s in the `go.opentelemetry.io/otel/sdk/metric` package. (#3260)
- The periodic reader in the `go.opentelemetry.io/otel/sdk/metric` package now uses the temporality and aggregation selectors from its configured exporter instead of accepting them as options. (#3260)
- Jaeger and Zipkin exporter use `github.com/go-logr/logr` as the logging interface, and add the `WithLogr` option. (#3497, #3500)

### Fixed

- The `go.opentelemetry.io/otel/exporters/prometheus` exporter fixes duplicated `_total` suffixes. (#3369)
- Remove comparable requirement for `Reader`s. (#3387)
- Cumulative metrics from the OpenCensus bridge (`go.opentelemetry.io/otel/bridge/opencensus`) are defined as monotonic sums, instead of non-monotonic. (#3389)
- Asynchronous counters (`Counter` and `UpDownCounter`) from the metric SDK now produce delta sums when configured with delta temporality. (#3398)
- Exported `Status` codes in the `go.opentelemetry.io/otel/exporters/zipkin` exporter are now exported as all upper case values. (#3340)
- `Aggregation`s from `go.opentelemetry.io/otel/sdk/metric` with no data are not exported. (#3394, #3436)
- Reenabled Attribute Filters in the Metric SDK. (#3396)
- Asynchronous callbacks are only called if they are registered with at least one instrument that does not use drop aggragation. (#3408)
- Do not report empty partial-success responses in the `go.opentelemetry.io/otel/exporters/otlp` exporters. (#3438, #3432)
- Handle partial success responses in `go.opentelemetry.io/otel/exporters/otlp/otlpmetric` exporters. (#3162, #3440)
- Prevent duplicate Prometheus description, unit, and type. (#3469)
- Prevents panic when using incorrect `attribute.Value.As[Type]Slice()`. (#3489)

### Removed

- The `go.opentelemetry.io/otel/exporters/otlp/otlpmetric.Client` interface is removed. (#3486)
- The `go.opentelemetry.io/otel/exporters/otlp/otlpmetric.New` function is removed. Use the `otlpmetric[http|grpc].New` directly. (#3486)

### Deprecated

- The `go.opentelemetry.io/otel/sdk/metric/view` package is deprecated.
  Use `Instrument`, `InstrumentKind`, `View`, and `NewView` in `go.opentelemetry.io/otel/sdk/metric` instead. (#3476)

## [1.11.1/0.33.0] 2022-10-19

### Added

- The Prometheus exporter in `go.opentelemetry.io/otel/exporters/prometheus` registers with a Prometheus registerer on creation.
   By default, it will register with the default Prometheus registerer.
   A non-default registerer can be used by passing the `WithRegisterer` option. (#3239)
- Added the `WithAggregationSelector` option to the `go.opentelemetry.io/otel/exporters/prometheus` package to change the default `AggregationSelector` used. (#3341)
- The Prometheus exporter in `go.opentelemetry.io/otel/exporters/prometheus` converts the `Resource` associated with metric exports into a `target_info` metric. (#3285)

### Changed

- The `"go.opentelemetry.io/otel/exporters/prometheus".New` function is updated to return an error.
   It will return an error if the exporter fails to register with Prometheus. (#3239)

### Fixed

- The URL-encoded values from the `OTEL_RESOURCE_ATTRIBUTES` environment variable are decoded. (#2963)
- The `baggage.NewMember` function decodes the `value` parameter instead of directly using it.
   This fixes the implementation to be compliant with the W3C specification. (#3226)
- Slice attributes of the `attribute` package are now comparable based on their value, not instance. (#3108 #3252)
- The `Shutdown` and `ForceFlush` methods of the `"go.opentelemetry.io/otel/sdk/trace".TraceProvider` no longer return an error when no processor is registered. (#3268)
- The Prometheus exporter in `go.opentelemetry.io/otel/exporters/prometheus` cumulatively sums histogram buckets. (#3281)
- The sum of each histogram data point is now uniquely exported by the `go.opentelemetry.io/otel/exporters/otlpmetric` exporters. (#3284, #3293)
- Recorded values for asynchronous counters (`Counter` and `UpDownCounter`) are interpreted as exact, not incremental, sum values by the metric SDK. (#3350, #3278)
- `UpDownCounters` are now correctly output as Prometheus gauges in the `go.opentelemetry.io/otel/exporters/prometheus` exporter. (#3358)
- The Prometheus exporter in `go.opentelemetry.io/otel/exporters/prometheus` no longer describes the metrics it will send to Prometheus on startup.
   Instead the exporter is defined as an "unchecked" collector for Prometheus.
   This fixes the `reader is not registered` warning currently emitted on startup. (#3291 #3342)
- The `go.opentelemetry.io/otel/exporters/prometheus` exporter now correctly adds `_total` suffixes to counter metrics. (#3360)
- The `go.opentelemetry.io/otel/exporters/prometheus` exporter now adds a unit suffix to metric names.
   This can be disabled using the `WithoutUnits()` option added to that package. (#3352)

## [1.11.0/0.32.3] 2022-10-12

### Added

- Add default User-Agent header to OTLP exporter requests (`go.opentelemetry.io/otel/exporters/otlptrace/otlptracegrpc` and `go.opentelemetry.io/otel/exporters/otlptrace/otlptracehttp`). (#3261)

### Changed

- `span.SetStatus` has been updated such that calls that lower the status are now no-ops. (#3214)
- Upgrade `golang.org/x/sys/unix` from `v0.0.0-20210423185535-09eb48e85fd7` to `v0.0.0-20220919091848-fb04ddd9f9c8`.
  This addresses [GO-2022-0493](https://pkg.go.dev/vuln/GO-2022-0493). (#3235)

## [0.32.2] Metric SDK (Alpha) - 2022-10-11

### Added

- Added an example of using metric views to customize instruments. (#3177)
- Add default User-Agent header to OTLP exporter requests (`go.opentelemetry.io/otel/exporters/otlpmetric/otlpmetricgrpc` and `go.opentelemetry.io/otel/exporters/otlpmetric/otlpmetrichttp`). (#3261)

### Changed

- Flush pending measurements with the `PeriodicReader` in the `go.opentelemetry.io/otel/sdk/metric` when `ForceFlush` or `Shutdown` are called. (#3220)
- Update histogram default bounds to match the requirements of the latest specification. (#3222)
- Encode the HTTP status code in the OpenTracing bridge (`go.opentelemetry.io/otel/bridge/opentracing`) as an integer.  (#3265)

### Fixed

- Use default view if instrument does not match any registered view of a reader. (#3224, #3237)
- Return the same instrument every time a user makes the exact same instrument creation call. (#3229, #3251)
- Return the existing instrument when a view transforms a creation call to match an existing instrument. (#3240, #3251)
- Log a warning when a conflicting instrument (e.g. description, unit, data-type) is created instead of returning an error. (#3251)
- The OpenCensus bridge no longer sends empty batches of metrics. (#3263)

## [0.32.1] Metric SDK (Alpha) - 2022-09-22

### Changed

- The Prometheus exporter sanitizes OpenTelemetry instrument names when exporting.
   Invalid characters are replaced with `_`. (#3212)

### Added

- The metric portion of the OpenCensus bridge (`go.opentelemetry.io/otel/bridge/opencensus`) has been reintroduced. (#3192)
- The OpenCensus bridge example (`go.opentelemetry.io/otel/example/opencensus`) has been reintroduced. (#3206)

### Fixed

- Updated go.mods to point to valid versions of the sdk. (#3216)
- Set the `MeterProvider` resource on all exported metric data. (#3218)

## [0.32.0] Revised Metric SDK (Alpha) - 2022-09-18

### Changed

- The metric SDK in `go.opentelemetry.io/otel/sdk/metric` is completely refactored to comply with the OpenTelemetry specification.
  Please see the package documentation for how the new SDK is initialized and configured. (#3175)
- Update the minimum supported go version to go1.18. Removes support for go1.17 (#3179)

### Removed

- The metric portion of the OpenCensus bridge (`go.opentelemetry.io/otel/bridge/opencensus`) has been removed.
  A new bridge compliant with the revised metric SDK will be added back in a future release. (#3175)
- The `go.opentelemetry.io/otel/sdk/metric/aggregator/aggregatortest` package is removed, see the new metric SDK. (#3175)
- The `go.opentelemetry.io/otel/sdk/metric/aggregator/histogram` package is removed, see the new metric SDK. (#3175)
- The `go.opentelemetry.io/otel/sdk/metric/aggregator/lastvalue` package is removed, see the new metric SDK. (#3175)
- The `go.opentelemetry.io/otel/sdk/metric/aggregator/sum` package is removed, see the new metric SDK. (#3175)
- The `go.opentelemetry.io/otel/sdk/metric/aggregator` package is removed, see the new metric SDK. (#3175)
- The `go.opentelemetry.io/otel/sdk/metric/controller/basic` package is removed, see the new metric SDK. (#3175)
- The `go.opentelemetry.io/otel/sdk/metric/controller/controllertest` package is removed, see the new metric SDK. (#3175)
- The `go.opentelemetry.io/otel/sdk/metric/controller/time` package is removed, see the new metric SDK. (#3175)
- The `go.opentelemetry.io/otel/sdk/metric/export/aggregation` package is removed, see the new metric SDK. (#3175)
- The `go.opentelemetry.io/otel/sdk/metric/export` package is removed, see the new metric SDK. (#3175)
- The `go.opentelemetry.io/otel/sdk/metric/metrictest` package is removed.
  A replacement package that supports the new metric SDK will be added back in a future release. (#3175)
- The `go.opentelemetry.io/otel/sdk/metric/number` package is removed, see the new metric SDK. (#3175)
- The `go.opentelemetry.io/otel/sdk/metric/processor/basic` package is removed, see the new metric SDK. (#3175)
- The `go.opentelemetry.io/otel/sdk/metric/processor/processortest` package is removed, see the new metric SDK. (#3175)
- The `go.opentelemetry.io/otel/sdk/metric/processor/reducer` package is removed, see the new metric SDK. (#3175)
- The `go.opentelemetry.io/otel/sdk/metric/registry` package is removed, see the new metric SDK. (#3175)
- The `go.opentelemetry.io/otel/sdk/metric/sdkapi` package is removed, see the new metric SDK. (#3175)
- The `go.opentelemetry.io/otel/sdk/metric/selector/simple` package is removed, see the new metric SDK. (#3175)
- The `"go.opentelemetry.io/otel/sdk/metric".ErrUninitializedInstrument` variable was removed. (#3175)
- The `"go.opentelemetry.io/otel/sdk/metric".ErrBadInstrument` variable was removed. (#3175)
- The `"go.opentelemetry.io/otel/sdk/metric".Accumulator` type was removed, see the `MeterProvider`in the new metric SDK. (#3175)
- The `"go.opentelemetry.io/otel/sdk/metric".NewAccumulator` function was removed, see `NewMeterProvider`in the new metric SDK. (#3175)
- The deprecated `"go.opentelemetry.io/otel/sdk/metric".AtomicFieldOffsets` function was removed. (#3175)

## [1.10.0] - 2022-09-09

### Added

- Support Go 1.19. (#3077)
  Include compatibility testing and document support. (#3077)
- Support the OTLP ExportTracePartialSuccess response; these are passed to the registered error handler. (#3106)
- Upgrade go.opentelemetry.io/proto/otlp from v0.18.0 to v0.19.0 (#3107)

### Changed

- Fix misidentification of OpenTelemetry `SpanKind` in OpenTracing bridge (`go.opentelemetry.io/otel/bridge/opentracing`).  (#3096)
- Attempting to start a span with a nil `context` will no longer cause a panic. (#3110)
- All exporters will be shutdown even if one reports an error (#3091)
- Ensure valid UTF-8 when truncating over-length attribute values. (#3156)

## [1.9.0/0.0.3] - 2022-08-01

### Added

- Add support for Schema Files format 1.1.x (metric "split" transform) with the new `go.opentelemetry.io/otel/schema/v1.1` package. (#2999)
- Add the `go.opentelemetry.io/otel/semconv/v1.11.0` package.
  The package contains semantic conventions from the `v1.11.0` version of the OpenTelemetry specification. (#3009)
- Add the `go.opentelemetry.io/otel/semconv/v1.12.0` package.
  The package contains semantic conventions from the `v1.12.0` version of the OpenTelemetry specification. (#3010)
- Add the `http.method` attribute to HTTP server metric from all `go.opentelemetry.io/otel/semconv/*` packages. (#3018)

### Fixed

- Invalid warning for context setup being deferred in `go.opentelemetry.io/otel/bridge/opentracing` package. (#3029)

## [1.8.0/0.31.0] - 2022-07-08

### Added

- Add support for `opentracing.TextMap` format in the `Inject` and `Extract` methods
of the `"go.opentelemetry.io/otel/bridge/opentracing".BridgeTracer` type. (#2911)

### Changed

- The `crosslink` make target has been updated to use the `go.opentelemetry.io/build-tools/crosslink` package. (#2886)
- In the `go.opentelemetry.io/otel/sdk/instrumentation` package rename `Library` to `Scope` and alias `Library` as `Scope` (#2976)
- Move metric no-op implementation form `nonrecording` to `metric` package. (#2866)

### Removed

- Support for go1.16. Support is now only for go1.17 and go1.18 (#2917)

### Deprecated

- The `Library` struct in the `go.opentelemetry.io/otel/sdk/instrumentation` package is deprecated.
  Use the equivalent `Scope` struct instead. (#2977)
- The `ReadOnlySpan.InstrumentationLibrary` method from the `go.opentelemetry.io/otel/sdk/trace` package is deprecated.
  Use the equivalent `ReadOnlySpan.InstrumentationScope` method instead. (#2977)

## [1.7.0/0.30.0] - 2022-04-28

### Added

- Add the `go.opentelemetry.io/otel/semconv/v1.8.0` package.
  The package contains semantic conventions from the `v1.8.0` version of the OpenTelemetry specification. (#2763)
- Add the `go.opentelemetry.io/otel/semconv/v1.9.0` package.
  The package contains semantic conventions from the `v1.9.0` version of the OpenTelemetry specification. (#2792)
- Add the `go.opentelemetry.io/otel/semconv/v1.10.0` package.
  The package contains semantic conventions from the `v1.10.0` version of the OpenTelemetry specification. (#2842)
- Added an in-memory exporter to metrictest to aid testing with a full SDK. (#2776)

### Fixed

- Globally delegated instruments are unwrapped before delegating asynchronous callbacks. (#2784)
- Remove import of `testing` package in non-tests builds of the `go.opentelemetry.io/otel` package. (#2786)

### Changed

- The `WithLabelEncoder` option from the `go.opentelemetry.io/otel/exporters/stdout/stdoutmetric` package is renamed to `WithAttributeEncoder`. (#2790)
- The `LabelFilterSelector` interface from `go.opentelemetry.io/otel/sdk/metric/processor/reducer` is renamed to `AttributeFilterSelector`.
  The method included in the renamed interface also changed from `LabelFilterFor` to `AttributeFilterFor`. (#2790)
- The `Metadata.Labels` method from the `go.opentelemetry.io/otel/sdk/metric/export` package is renamed to `Metadata.Attributes`.
  Consequentially, the `Record` type from the same package also has had the embedded method renamed. (#2790)

### Deprecated

- The `Iterator.Label` method in the `go.opentelemetry.io/otel/attribute` package is deprecated.
  Use the equivalent `Iterator.Attribute` method instead. (#2790)
- The `Iterator.IndexedLabel` method in the `go.opentelemetry.io/otel/attribute` package is deprecated.
  Use the equivalent `Iterator.IndexedAttribute` method instead. (#2790)
- The `MergeIterator.Label` method in the `go.opentelemetry.io/otel/attribute` package is deprecated.
  Use the equivalent `MergeIterator.Attribute` method instead. (#2790)

### Removed

- Removed the `Batch` type from the `go.opentelemetry.io/otel/sdk/metric/metrictest` package. (#2864)
- Removed the `Measurement` type from the `go.opentelemetry.io/otel/sdk/metric/metrictest` package. (#2864)

## [0.29.0] - 2022-04-11

### Added

- The metrics global package was added back into several test files. (#2764)
- The `Meter` function is added back to the `go.opentelemetry.io/otel/metric/global` package.
  This function is a convenience function equivalent to calling `global.MeterProvider().Meter(...)`. (#2750)

### Removed

- Removed module the `go.opentelemetry.io/otel/sdk/export/metric`.
  Use the `go.opentelemetry.io/otel/sdk/metric` module instead. (#2720)

### Changed

- Don't panic anymore when setting a global MeterProvider to itself. (#2749)
- Upgrade `go.opentelemetry.io/proto/otlp` in `go.opentelemetry.io/otel/exporters/otlp/otlpmetric` from `v0.12.1` to `v0.15.0`.
  This replaces the use of the now deprecated `InstrumentationLibrary` and `InstrumentationLibraryMetrics` types and fields in the proto library with the equivalent `InstrumentationScope` and `ScopeMetrics`. (#2748)

## [1.6.3] - 2022-04-07

### Fixed

- Allow non-comparable global `MeterProvider`, `TracerProvider`, and `TextMapPropagator` types to be set. (#2772, #2773)

## [1.6.2] - 2022-04-06

### Changed

- Don't panic anymore when setting a global TracerProvider or TextMapPropagator to itself. (#2749)
- Upgrade `go.opentelemetry.io/proto/otlp` in `go.opentelemetry.io/otel/exporters/otlp/otlptrace` from `v0.12.1` to `v0.15.0`.
  This replaces the use of the now deprecated `InstrumentationLibrary` and `InstrumentationLibrarySpans` types and fields in the proto library with the equivalent `InstrumentationScope` and `ScopeSpans`. (#2748)

## [1.6.1] - 2022-03-28

### Fixed

- The `go.opentelemetry.io/otel/schema/*` packages now use the correct schema URL for their `SchemaURL` constant.
  Instead of using `"https://opentelemetry.io/schemas/v<version>"` they now use the correct URL without a `v` prefix, `"https://opentelemetry.io/schemas/<version>"`. (#2743, #2744)

### Security

- Upgrade `go.opentelemetry.io/proto/otlp` from `v0.12.0` to `v0.12.1`.
  This includes an indirect upgrade of `github.com/grpc-ecosystem/grpc-gateway` which resolves [a vulnerability](https://nvd.nist.gov/vuln/detail/CVE-2019-11254) from `gopkg.in/yaml.v2` in version `v2.2.3`. (#2724, #2728)

## [1.6.0/0.28.0] - 2022-03-23

### ⚠️ Notice ⚠️

This update is a breaking change of the unstable Metrics API.
Code instrumented with the `go.opentelemetry.io/otel/metric` will need to be modified.

### Added

- Add metrics exponential histogram support.
  New mapping functions have been made available in `sdk/metric/aggregator/exponential/mapping` for other OpenTelemetry projects to take dependencies on. (#2502)
- Add Go 1.18 to our compatibility tests. (#2679)
- Allow configuring the Sampler with the `OTEL_TRACES_SAMPLER` and `OTEL_TRACES_SAMPLER_ARG` environment variables. (#2305, #2517)
- Add the `metric/global` for obtaining and setting the global `MeterProvider`. (#2660)

### Changed

- The metrics API has been significantly changed to match the revised OpenTelemetry specification.
  High-level changes include:

  - Synchronous and asynchronous instruments are now handled by independent `InstrumentProvider`s.
    These `InstrumentProvider`s are managed with a `Meter`.
  - Synchronous and asynchronous instruments are grouped into their own packages based on value types.
  - Asynchronous callbacks can now be registered with a `Meter`.

  Be sure to check out the metric module documentation for more information on how to use the revised API. (#2587, #2660)

### Fixed

- Fallback to general attribute limits when span specific ones are not set in the environment. (#2675, #2677)

## [1.5.0] - 2022-03-16

### Added

- Log the Exporters configuration in the TracerProviders message. (#2578)
- Added support to configure the span limits with environment variables.
  The following environment variables are supported. (#2606, #2637)
  - `OTEL_SPAN_ATTRIBUTE_VALUE_LENGTH_LIMIT`
  - `OTEL_SPAN_ATTRIBUTE_COUNT_LIMIT`
  - `OTEL_SPAN_EVENT_COUNT_LIMIT`
  - `OTEL_EVENT_ATTRIBUTE_COUNT_LIMIT`
  - `OTEL_SPAN_LINK_COUNT_LIMIT`
  - `OTEL_LINK_ATTRIBUTE_COUNT_LIMIT`

  If the provided environment variables are invalid (negative), the default values would be used.
- Rename the `gc` runtime name to `go` (#2560)
- Add resource container ID detection. (#2418)
- Add span attribute value length limit.
  The new `AttributeValueLengthLimit` field is added to the `"go.opentelemetry.io/otel/sdk/trace".SpanLimits` type to configure this limit for a `TracerProvider`.
  The default limit for this resource is "unlimited". (#2637)
- Add the `WithRawSpanLimits` option to `go.opentelemetry.io/otel/sdk/trace`.
  This option replaces the `WithSpanLimits` option.
  Zero or negative values will not be changed to the default value like `WithSpanLimits` does.
  Setting a limit to zero will effectively disable the related resource it limits and setting to a negative value will mean that resource is unlimited.
  Consequentially, limits should be constructed using `NewSpanLimits` and updated accordingly. (#2637)

### Changed

- Drop oldest tracestate `Member` when capacity is reached. (#2592)
- Add event and link drop counts to the exported data from the `oltptrace` exporter. (#2601)
- Unify path cleaning functionally in the `otlpmetric` and `otlptrace` configuration. (#2639)
- Change the debug message from the `sdk/trace.BatchSpanProcessor` to reflect the count is cumulative. (#2640)
- Introduce new internal `envconfig` package for OTLP exporters. (#2608)
- If `http.Request.Host` is empty, fall back to use `URL.Host` when populating `http.host` in the `semconv` packages. (#2661)

### Fixed

- Remove the OTLP trace exporter limit of SpanEvents when exporting. (#2616)
- Default to port `4318` instead of `4317` for the `otlpmetrichttp` and `otlptracehttp` client. (#2614, #2625)
- Unlimited span limits are now supported (negative values). (#2636, #2637)

### Deprecated

- Deprecated `"go.opentelemetry.io/otel/sdk/trace".WithSpanLimits`.
  Use `WithRawSpanLimits` instead.
  That option allows setting unlimited and zero limits, this option does not.
  This option will be kept until the next major version incremented release. (#2637)

## [1.4.1] - 2022-02-16

### Fixed

- Fix race condition in reading the dropped spans number for the `BatchSpanProcessor`. (#2615)

## [1.4.0] - 2022-02-11

### Added

- Use `OTEL_EXPORTER_ZIPKIN_ENDPOINT` environment variable to specify zipkin collector endpoint. (#2490)
- Log the configuration of `TracerProvider`s, and `Tracer`s for debugging.
  To enable use a logger with Verbosity (V level) `>=1`. (#2500)
- Added support to configure the batch span-processor with environment variables.
  The following environment variables are used. (#2515)
  - `OTEL_BSP_SCHEDULE_DELAY`
  - `OTEL_BSP_EXPORT_TIMEOUT`
  - `OTEL_BSP_MAX_QUEUE_SIZE`.
  - `OTEL_BSP_MAX_EXPORT_BATCH_SIZE`

### Changed

- Zipkin exporter exports `Resource` attributes in the `Tags` field. (#2589)

### Deprecated

- Deprecate module the `go.opentelemetry.io/otel/sdk/export/metric`.
  Use the `go.opentelemetry.io/otel/sdk/metric` module instead. (#2382)
- Deprecate `"go.opentelemetry.io/otel/sdk/metric".AtomicFieldOffsets`. (#2445)

### Fixed

- Fixed the instrument kind for noop async instruments to correctly report an implementation. (#2461)
- Fix UDP packets overflowing with Jaeger payloads. (#2489, #2512)
- Change the `otlpmetric.Client` interface's `UploadMetrics` method to accept a single `ResourceMetrics` instead of a slice of them. (#2491)
- Specify explicit buckets in Prometheus example, fixing issue where example only has `+inf` bucket. (#2419, #2493)
- W3C baggage will now decode urlescaped values. (#2529)
- Baggage members are now only validated once, when calling `NewMember` and not also when adding it to the baggage itself. (#2522)
- The order attributes are dropped from spans in the `go.opentelemetry.io/otel/sdk/trace` package when capacity is reached is fixed to be in compliance with the OpenTelemetry specification.
  Instead of dropping the least-recently-used attribute, the last added attribute is dropped.
  This drop order still only applies to attributes with unique keys not already contained in the span.
  If an attribute is added with a key already contained in the span, that attribute is updated to the new value being added. (#2576)

### Removed

- Updated `go.opentelemetry.io/proto/otlp` from `v0.11.0` to `v0.12.0`. This version removes a number of deprecated methods. (#2546)
  - [`Metric.GetIntGauge()`](https://pkg.go.dev/go.opentelemetry.io/proto/otlp@v0.11.0/metrics/v1#Metric.GetIntGauge)
  - [`Metric.GetIntHistogram()`](https://pkg.go.dev/go.opentelemetry.io/proto/otlp@v0.11.0/metrics/v1#Metric.GetIntHistogram)
  - [`Metric.GetIntSum()`](https://pkg.go.dev/go.opentelemetry.io/proto/otlp@v0.11.0/metrics/v1#Metric.GetIntSum)

## [1.3.0] - 2021-12-10

### ⚠️ Notice ⚠️

We have updated the project minimum supported Go version to 1.16

### Added

- Added an internal Logger.
  This can be used by the SDK and API to provide users with feedback of the internal state.
  To enable verbose logs configure the logger which will print V(1) logs. For debugging information configure to print V(5) logs. (#2343)
- Add the `WithRetry` `Option` and the `RetryConfig` type to the `go.opentelemetry.io/otel/exporter/otel/otlpmetric/otlpmetrichttp` package to specify retry behavior consistently. (#2425)
- Add `SpanStatusFromHTTPStatusCodeAndSpanKind` to all `semconv` packages to return a span status code similar to `SpanStatusFromHTTPStatusCode`, but exclude `4XX` HTTP errors as span errors if the span is of server kind. (#2296)

### Changed

- The `"go.opentelemetry.io/otel/exporter/otel/otlptrace/otlptracegrpc".Client` now uses the underlying gRPC `ClientConn` to handle name resolution, TCP connection establishment (with retries and backoff) and TLS handshakes, and handling errors on established connections by re-resolving the name and reconnecting. (#2329)
- The `"go.opentelemetry.io/otel/exporter/otel/otlpmetric/otlpmetricgrpc".Client` now uses the underlying gRPC `ClientConn` to handle name resolution, TCP connection establishment (with retries and backoff) and TLS handshakes, and handling errors on established connections by re-resolving the name and reconnecting. (#2425)
- The `"go.opentelemetry.io/otel/exporter/otel/otlpmetric/otlpmetricgrpc".RetrySettings` type is renamed to `RetryConfig`. (#2425)
- The `go.opentelemetry.io/otel/exporter/otel/*` gRPC exporters now default to using the host's root CA set if none are provided by the user and `WithInsecure` is not specified. (#2432)
- Change `resource.Default` to be evaluated the first time it is called, rather than on import. This allows the caller the option to update `OTEL_RESOURCE_ATTRIBUTES` first, such as with `os.Setenv`. (#2371)

### Fixed

- The `go.opentelemetry.io/otel/exporter/otel/*` exporters are updated to handle per-signal and universal endpoints according to the OpenTelemetry specification.
  Any per-signal endpoint set via an `OTEL_EXPORTER_OTLP_<signal>_ENDPOINT` environment variable is now used without modification of the path.
  When `OTEL_EXPORTER_OTLP_ENDPOINT` is set, if it contains a path, that path is used as a base path which per-signal paths are appended to. (#2433)
- Basic metric controller updated to use sync.Map to avoid blocking calls (#2381)
- The `go.opentelemetry.io/otel/exporter/jaeger` correctly sets the `otel.status_code` value to be a string of `ERROR` or `OK` instead of an integer code. (#2439, #2440)

### Deprecated

- Deprecated the `"go.opentelemetry.io/otel/exporter/otel/otlpmetric/otlpmetrichttp".WithMaxAttempts` `Option`, use the new `WithRetry` `Option` instead. (#2425)
- Deprecated the `"go.opentelemetry.io/otel/exporter/otel/otlpmetric/otlpmetrichttp".WithBackoff` `Option`, use the new `WithRetry` `Option` instead. (#2425)

### Removed

- Remove the metric Processor's ability to convert cumulative to delta aggregation temporality. (#2350)
- Remove the metric Bound Instruments interface and implementations. (#2399)
- Remove the metric MinMaxSumCount kind aggregation and the corresponding OTLP export path. (#2423)
- Metric SDK removes the "exact" aggregator for histogram instruments, as it performed a non-standard aggregation for OTLP export (creating repeated Gauge points) and worked its way into a number of confusing examples. (#2348)

## [1.2.0] - 2021-11-12

### Changed

- Metric SDK `export.ExportKind`, `export.ExportKindSelector` types have been renamed to `aggregation.Temporality` and `aggregation.TemporalitySelector` respectively to keep in line with current specification and protocol along with built-in selectors (e.g., `aggregation.CumulativeTemporalitySelector`, ...). (#2274)
- The Metric `Exporter` interface now requires a `TemporalitySelector` method instead of an `ExportKindSelector`. (#2274)
- Metrics API cleanup. The `metric/sdkapi` package has been created to relocate the API-to-SDK interface:
  - The following interface types simply moved from `metric` to `metric/sdkapi`: `Descriptor`, `MeterImpl`, `InstrumentImpl`, `SyncImpl`, `BoundSyncImpl`, `AsyncImpl`, `AsyncRunner`, `AsyncSingleRunner`, and `AsyncBatchRunner`
  - The following struct types moved and are replaced with type aliases, since they are exposed to the user: `Observation`, `Measurement`.
  - The No-op implementations of sync and async instruments are no longer exported, new functions `sdkapi.NewNoopAsyncInstrument()` and `sdkapi.NewNoopSyncInstrument()` are provided instead. (#2271)
- Update the SDK `BatchSpanProcessor` to export all queued spans when `ForceFlush` is called. (#2080, #2335)

### Added

- Add the `"go.opentelemetry.io/otel/exporters/otlp/otlpmetric/otlpmetricgrpc".WithGRPCConn` option so the exporter can reuse an existing gRPC connection. (#2002)
- Added a new `schema` module to help parse Schema Files in OTEP 0152 format. (#2267)
- Added a new `MapCarrier` to the `go.opentelemetry.io/otel/propagation` package to hold propagated cross-cutting concerns as a `map[string]string` held in memory. (#2334)

## [1.1.0] - 2021-10-27

### Added

- Add the `"go.opentelemetry.io/otel/exporters/otlp/otlptrace/otlptracegrpc".WithGRPCConn` option so the exporter can reuse an existing gRPC connection. (#2002)
- Add the `go.opentelemetry.io/otel/semconv/v1.7.0` package.
  The package contains semantic conventions from the `v1.7.0` version of the OpenTelemetry specification. (#2320)
- Add the `go.opentelemetry.io/otel/semconv/v1.6.1` package.
  The package contains semantic conventions from the `v1.6.1` version of the OpenTelemetry specification. (#2321)
- Add the `go.opentelemetry.io/otel/semconv/v1.5.0` package.
  The package contains semantic conventions from the `v1.5.0` version of the OpenTelemetry specification. (#2322)
  - When upgrading from the `semconv/v1.4.0` package note the following name changes:
    - `K8SReplicasetUIDKey` -> `K8SReplicaSetUIDKey`
    - `K8SReplicasetNameKey` -> `K8SReplicaSetNameKey`
    - `K8SStatefulsetUIDKey` -> `K8SStatefulSetUIDKey`
    - `k8SStatefulsetNameKey` -> `K8SStatefulSetNameKey`
    - `K8SDaemonsetUIDKey` -> `K8SDaemonSetUIDKey`
    - `K8SDaemonsetNameKey` -> `K8SDaemonSetNameKey`

### Changed

- Links added to a span will be dropped by the SDK if they contain an invalid span context (#2275).

### Fixed

- The `"go.opentelemetry.io/otel/semconv/v1.4.0".HTTPServerAttributesFromHTTPRequest` now correctly only sets the HTTP client IP attribute even if the connection was routed with proxies and there are multiple addresses in the `X-Forwarded-For` header. (#2282, #2284)
- The `"go.opentelemetry.io/otel/semconv/v1.4.0".NetAttributesFromHTTPRequest` function correctly handles IPv6 addresses as IP addresses and sets the correct net peer IP instead of the net peer hostname attribute. (#2283, #2285)
- The simple span processor shutdown method deterministically returns the exporter error status if it simultaneously finishes when the deadline is reached. (#2290, #2289)

## [1.0.1] - 2021-10-01

### Fixed

- json stdout exporter no longer crashes due to concurrency bug. (#2265)

## [Metrics 0.24.0] - 2021-10-01

### Changed

- NoopMeterProvider is now private and NewNoopMeterProvider must be used to obtain a noopMeterProvider. (#2237)
- The Metric SDK `Export()` function takes a new two-level reader interface for iterating over results one instrumentation library at a time. (#2197)
  - The former `"go.opentelemetry.io/otel/sdk/export/metric".CheckpointSet` is renamed `Reader`.
  - The new interface is named `"go.opentelemetry.io/otel/sdk/export/metric".InstrumentationLibraryReader`.

## [1.0.0] - 2021-09-20

This is the first stable release for the project.
This release includes an API and SDK for the tracing signal that will comply with the stability guarantees defined by the projects [versioning policy](./VERSIONING.md).

### Added

- OTLP trace exporter now sets the `SchemaURL` field in the exported telemetry if the Tracer has `WithSchemaURL` option. (#2242)

### Fixed

- Slice-valued attributes can correctly be used as map keys. (#2223)

### Removed

- Removed the `"go.opentelemetry.io/otel/exporters/zipkin".WithSDKOptions` function. (#2248)
- Removed the deprecated package `go.opentelemetry.io/otel/oteltest`. (#2234)
- Removed the deprecated package `go.opentelemetry.io/otel/bridge/opencensus/utils`. (#2233)
- Removed deprecated functions, types, and methods from `go.opentelemetry.io/otel/attribute` package.
  Use the typed functions and methods added to the package instead. (#2235)
  - The `Key.Array` method is removed.
  - The `Array` function is removed.
  - The `Any` function is removed.
  - The `ArrayValue` function is removed.
  - The `AsArray` function is removed.

## [1.0.0-RC3] - 2021-09-02

### Added

- Added `ErrorHandlerFunc` to use a function as an `"go.opentelemetry.io/otel".ErrorHandler`. (#2149)
- Added `"go.opentelemetry.io/otel/trace".WithStackTrace` option to add a stack trace when using `span.RecordError` or when panic is handled in `span.End`. (#2163)
- Added typed slice attribute types and functionality to the `go.opentelemetry.io/otel/attribute` package to replace the existing array type and functions. (#2162)
  - `BoolSlice`, `IntSlice`, `Int64Slice`, `Float64Slice`, and `StringSlice` replace the use of the `Array` function in the package.
- Added the `go.opentelemetry.io/otel/example/fib` example package.
  Included is an example application that computes Fibonacci numbers. (#2203)

### Changed

- Metric instruments have been renamed to match the (feature-frozen) metric API specification:
  - ValueRecorder becomes Histogram
  - ValueObserver becomes Gauge
  - SumObserver becomes CounterObserver
  - UpDownSumObserver becomes UpDownCounterObserver
  The API exported from this project is still considered experimental. (#2202)
- Metric SDK/API implementation type `InstrumentKind` moves into `sdkapi` sub-package. (#2091)
- The Metrics SDK export record no longer contains a Resource pointer, the SDK `"go.opentelemetry.io/otel/sdk/trace/export/metric".Exporter.Export()` function for push-based exporters now takes a single Resource argument, pull-based exporters use `"go.opentelemetry.io/otel/sdk/metric/controller/basic".Controller.Resource()`. (#2120)
- The JSON output of the `go.opentelemetry.io/otel/exporters/stdout/stdouttrace` is harmonized now such that the output is "plain" JSON objects after each other of the form `{ ... } { ... } { ... }`. Earlier the JSON objects describing a span were wrapped in a slice for each `Exporter.ExportSpans` call, like `[ { ... } ][ { ... } { ... } ]`. Outputting JSON object directly after each other is consistent with JSON loggers, and a bit easier to parse and read. (#2196)
- Update the `NewTracerConfig`, `NewSpanStartConfig`, `NewSpanEndConfig`, and `NewEventConfig` function in the `go.opentelemetry.io/otel/trace` package to return their respective configurations as structs instead of pointers to the struct. (#2212)

### Deprecated

- The `go.opentelemetry.io/otel/bridge/opencensus/utils` package is deprecated.
  All functionality from this package now exists in the `go.opentelemetry.io/otel/bridge/opencensus` package.
  The functions from that package should be used instead. (#2166)
- The `"go.opentelemetry.io/otel/attribute".Array` function and the related `ARRAY` value type is deprecated.
  Use the typed `*Slice` functions and types added to the package instead. (#2162)
- The `"go.opentelemetry.io/otel/attribute".Any` function is deprecated.
  Use the typed functions instead. (#2181)
- The `go.opentelemetry.io/otel/oteltest` package is deprecated.
  The `"go.opentelemetry.io/otel/sdk/trace/tracetest".SpanRecorder` can be registered with the default SDK (`go.opentelemetry.io/otel/sdk/trace`) as a `SpanProcessor` and used as a replacement for this deprecated package. (#2188)

### Removed

- Removed metrics test package `go.opentelemetry.io/otel/sdk/export/metric/metrictest`. (#2105)

### Fixed

- The `fromEnv` detector no longer throws an error when `OTEL_RESOURCE_ATTRIBUTES` environment variable is not set or empty. (#2138)
- Setting the global `ErrorHandler` with `"go.opentelemetry.io/otel".SetErrorHandler` multiple times is now supported. (#2160, #2140)
- The `"go.opentelemetry.io/otel/attribute".Any` function now supports `int32` values. (#2169)
- Multiple calls to `"go.opentelemetry.io/otel/sdk/metric/controller/basic".WithResource()` are handled correctly, and when no resources are provided `"go.opentelemetry.io/otel/sdk/resource".Default()` is used. (#2120)
- The `WithoutTimestamps` option for the `go.opentelemetry.io/otel/exporters/stdout/stdouttrace` exporter causes the exporter to correctly ommit timestamps. (#2195)
- Fixed typos in resources.go. (#2201)

## [1.0.0-RC2] - 2021-07-26

### Added

- Added `WithOSDescription` resource configuration option to set OS (Operating System) description resource attribute (`os.description`). (#1840)
- Added `WithOS` resource configuration option to set all OS (Operating System) resource attributes at once. (#1840)
- Added the `WithRetry` option to the `go.opentelemetry.io/otel/exporters/otlp/otlptrace/otlptracehttp` package.
  This option is a replacement for the removed `WithMaxAttempts` and `WithBackoff` options. (#2095)
- Added API `LinkFromContext` to return Link which encapsulates SpanContext from provided context and also encapsulates attributes. (#2115)
- Added a new `Link` type under the SDK `otel/sdk/trace` package that counts the number of attributes that were dropped for surpassing the `AttributePerLinkCountLimit` configured in the Span's `SpanLimits`.
  This new type replaces the equal-named API `Link` type found in the `otel/trace` package for most usages within the SDK.
  For example, instances of this type are now returned by the `Links()` function of `ReadOnlySpan`s provided in places like the `OnEnd` function of `SpanProcessor` implementations. (#2118)
- Added the `SpanRecorder` type to the `go.opentelemetry.io/otel/skd/trace/tracetest` package.
  This type can be used with the default SDK as a `SpanProcessor` during testing. (#2132)

### Changed

- The `SpanModels` function is now exported from the `go.opentelemetry.io/otel/exporters/zipkin` package to convert OpenTelemetry spans into Zipkin model spans. (#2027)
- Rename the `"go.opentelemetry.io/otel/exporters/otlp/otlptrace/otlptracegrpc".RetrySettings` to `RetryConfig`. (#2095)

### Deprecated

- The `TextMapCarrier` and `TextMapPropagator` from the `go.opentelemetry.io/otel/oteltest` package and their associated creation functions (`TextMapCarrier`, `NewTextMapPropagator`) are deprecated. (#2114)
- The `Harness` type from the `go.opentelemetry.io/otel/oteltest` package and its associated creation function, `NewHarness` are deprecated and will be removed in the next release. (#2123)
- The `TraceStateFromKeyValues` function from the `go.opentelemetry.io/otel/oteltest` package is deprecated.
  Use the `trace.ParseTraceState` function instead. (#2122)

### Removed

- Removed the deprecated package `go.opentelemetry.io/otel/exporters/trace/jaeger`. (#2020)
- Removed the deprecated package `go.opentelemetry.io/otel/exporters/trace/zipkin`. (#2020)
- Removed the `"go.opentelemetry.io/otel/sdk/resource".WithBuiltinDetectors` function.
  The explicit `With*` options for every built-in detector should be used instead. (#2026 #2097)
- Removed the `WithMaxAttempts` and `WithBackoff` options from the `go.opentelemetry.io/otel/exporters/otlp/otlptrace/otlptracehttp` package.
  The retry logic of the package has been updated to match the `otlptracegrpc` package and accordingly a `WithRetry` option is added that should be used instead. (#2095)
- Removed `DroppedAttributeCount` field from `otel/trace.Link` struct. (#2118)

### Fixed

- When using WithNewRoot, don't use the parent context for making sampling decisions. (#2032)
- `oteltest.Tracer` now creates a valid `SpanContext` when using `WithNewRoot`. (#2073)
- OS type detector now sets the correct `dragonflybsd` value for DragonFly BSD. (#2092)
- The OTel span status is correctly transformed into the OTLP status in the `go.opentelemetry.io/otel/exporters/otlp/otlptrace` package.
  This fix will by default set the status to `Unset` if it is not explicitly set to `Ok` or `Error`. (#2099 #2102)
- The `Inject` method for the `"go.opentelemetry.io/otel/propagation".TraceContext` type no longer injects empty `tracestate` values. (#2108)
- Use `6831` as default Jaeger agent port instead of `6832`. (#2131)

## [Experimental Metrics v0.22.0] - 2021-07-19

### Added

- Adds HTTP support for OTLP metrics exporter. (#2022)

### Removed

- Removed the deprecated package `go.opentelemetry.io/otel/exporters/metric/prometheus`. (#2020)

## [1.0.0-RC1] / 0.21.0 - 2021-06-18

With this release we are introducing a split in module versions.  The tracing API and SDK are entering the `v1.0.0` Release Candidate phase with `v1.0.0-RC1`
while the experimental metrics API and SDK continue with `v0.x` releases at `v0.21.0`.  Modules at major version 1 or greater will not depend on modules
with major version 0.

### Added

- Adds `otlpgrpc.WithRetry`option for configuring the retry policy for transient errors on the otlp/gRPC exporter. (#1832)
  - The following status codes are defined as transient errors:
      | gRPC Status Code | Description |
      | ---------------- | ----------- |
      | 1  | Cancelled |
      | 4  | Deadline Exceeded |
      | 8  | Resource Exhausted |
      | 10 | Aborted |
      | 10 | Out of Range |
      | 14 | Unavailable |
      | 15 | Data Loss |
- Added `Status` type to the `go.opentelemetry.io/otel/sdk/trace` package to represent the status of a span. (#1874)
- Added `SpanStub` type and its associated functions to the `go.opentelemetry.io/otel/sdk/trace/tracetest` package.
  This type can be used as a testing replacement for the `SpanSnapshot` that was removed from the `go.opentelemetry.io/otel/sdk/trace` package. (#1873)
- Adds support for scheme in `OTEL_EXPORTER_OTLP_ENDPOINT` according to the spec. (#1886)
- Adds `trace.WithSchemaURL` option for configuring the tracer with a Schema URL. (#1889)
- Added an example of using OpenTelemetry Go as a trace context forwarder. (#1912)
- `ParseTraceState` is added to the `go.opentelemetry.io/otel/trace` package.
  It can be used to decode a `TraceState` from a `tracestate` header string value. (#1937)
- Added `Len` method to the `TraceState` type in the `go.opentelemetry.io/otel/trace` package.
  This method returns the number of list-members the `TraceState` holds. (#1937)
- Creates package `go.opentelemetry.io/otel/exporters/otlp/otlptrace` that defines a trace exporter that uses a `otlptrace.Client` to send data.
  Creates package `go.opentelemetry.io/otel/exporters/otlp/otlptrace/otlptracegrpc` implementing a gRPC `otlptrace.Client` and offers convenience functions, `NewExportPipeline` and `InstallNewPipeline`, to setup and install a `otlptrace.Exporter` in tracing .(#1922)
- Added `Baggage`, `Member`, and `Property` types to the `go.opentelemetry.io/otel/baggage` package along with their related functions. (#1967)
- Added `ContextWithBaggage`, `ContextWithoutBaggage`, and `FromContext` functions to the `go.opentelemetry.io/otel/baggage` package.
  These functions replace the `Set`, `Value`, `ContextWithValue`, `ContextWithoutValue`, and `ContextWithEmpty` functions from that package and directly work with the new `Baggage` type. (#1967)
- The `OTEL_SERVICE_NAME` environment variable is the preferred source for `service.name`, used by the environment resource detector if a service name is present both there and in `OTEL_RESOURCE_ATTRIBUTES`. (#1969)
- Creates package `go.opentelemetry.io/otel/exporters/otlp/otlptrace/otlptracehttp` implementing an HTTP `otlptrace.Client` and offers convenience functions, `NewExportPipeline` and `InstallNewPipeline`, to setup and install a `otlptrace.Exporter` in tracing. (#1963)
- Changes `go.opentelemetry.io/otel/sdk/resource.NewWithAttributes` to require a schema URL. The old function is still available as `resource.NewSchemaless`. This is a breaking change. (#1938)
- Several builtin resource detectors now correctly populate the schema URL. (#1938)
- Creates package `go.opentelemetry.io/otel/exporters/otlp/otlpmetric` that defines a metrics exporter that uses a `otlpmetric.Client` to send data.
- Creates package `go.opentelemetry.io/otel/exporters/otlp/otlpmetric/otlpmetricgrpc` implementing a gRPC `otlpmetric.Client` and offers convenience functions, `New` and `NewUnstarted`, to create an `otlpmetric.Exporter`.(#1991)
- Added `go.opentelemetry.io/otel/exporters/stdout/stdouttrace` exporter. (#2005)
- Added `go.opentelemetry.io/otel/exporters/stdout/stdoutmetric` exporter. (#2005)
- Added a `TracerProvider()` method to the `"go.opentelemetry.io/otel/trace".Span` interface. This can be used to obtain a `TracerProvider` from a given span that utilizes the same trace processing pipeline.  (#2009)

### Changed

- Make `NewSplitDriver` from `go.opentelemetry.io/otel/exporters/otlp` take variadic arguments instead of a `SplitConfig` item.
  `NewSplitDriver` now automatically implements an internal `noopDriver` for `SplitConfig` fields that are not initialized. (#1798)
- `resource.New()` now creates a Resource without builtin detectors. Previous behavior is now achieved by using `WithBuiltinDetectors` Option. (#1810)
- Move the `Event` type from the `go.opentelemetry.io/otel` package to the `go.opentelemetry.io/otel/sdk/trace` package. (#1846)
- CI builds validate against last two versions of Go, dropping 1.14 and adding 1.16. (#1865)
- BatchSpanProcessor now report export failures when calling `ForceFlush()` method. (#1860)
- `Set.Encoded(Encoder)` no longer caches the result of an encoding. (#1855)
- Renamed `CloudZoneKey` to `CloudAvailabilityZoneKey` in Resource semantic conventions according to spec. (#1871)
- The `StatusCode` and `StatusMessage` methods of the `ReadOnlySpan` interface and the `Span` produced by the `go.opentelemetry.io/otel/sdk/trace` package have been replaced with a single `Status` method.
  This method returns the status of a span using the new `Status` type. (#1874)
- Updated `ExportSpans` method of the`SpanExporter` interface type to accept `ReadOnlySpan`s instead of the removed `SpanSnapshot`.
  This brings the export interface into compliance with the specification in that it now accepts an explicitly immutable type instead of just an implied one. (#1873)
- Unembed `SpanContext` in `Link`. (#1877)
- Generate Semantic conventions from the specification YAML. (#1891)
- Spans created by the global `Tracer` obtained from `go.opentelemetry.io/otel`, prior to a functioning `TracerProvider` being set, now propagate the span context from their parent if one exists. (#1901)
- The `"go.opentelemetry.io/otel".Tracer` function now accepts tracer options. (#1902)
- Move the `go.opentelemetry.io/otel/unit` package to `go.opentelemetry.io/otel/metric/unit`. (#1903)
- Changed `go.opentelemetry.io/otel/trace.TracerConfig` to conform to the [Contributing guidelines](CONTRIBUTING.md#config.) (#1921)
- Changed `go.opentelemetry.io/otel/trace.SpanConfig` to conform to the [Contributing guidelines](CONTRIBUTING.md#config). (#1921)
- Changed `span.End()` now only accepts Options that are allowed at `End()`. (#1921)
- Changed `go.opentelemetry.io/otel/metric.InstrumentConfig` to conform to the [Contributing guidelines](CONTRIBUTING.md#config). (#1921)
- Changed `go.opentelemetry.io/otel/metric.MeterConfig` to conform to the [Contributing guidelines](CONTRIBUTING.md#config). (#1921)
- Refactored option types according to the contribution style guide. (#1882)
- Move the `go.opentelemetry.io/otel/trace.TraceStateFromKeyValues` function to the `go.opentelemetry.io/otel/oteltest` package.
  This function is preserved for testing purposes where it may be useful to create a `TraceState` from `attribute.KeyValue`s, but it is not intended for production use.
  The new `ParseTraceState` function should be used to create a `TraceState`. (#1931)
- Updated `MarshalJSON` method of the `go.opentelemetry.io/otel/trace.TraceState` type to marshal the type into the string representation of the `TraceState`. (#1931)
- The `TraceState.Delete` method from the `go.opentelemetry.io/otel/trace` package no longer returns an error in addition to a `TraceState`. (#1931)
- Updated `Get` method of the `TraceState` type from the `go.opentelemetry.io/otel/trace` package to accept a `string` instead of an `attribute.Key` type. (#1931)
- Updated `Insert` method of the `TraceState` type from the `go.opentelemetry.io/otel/trace` package to accept a pair of `string`s instead of an `attribute.KeyValue` type. (#1931)
- Updated `Delete` method of the `TraceState` type from the `go.opentelemetry.io/otel/trace` package to accept a `string` instead of an `attribute.Key` type. (#1931)
- Renamed `NewExporter` to `New` in the `go.opentelemetry.io/otel/exporters/stdout` package. (#1985)
- Renamed `NewExporter` to `New` in the `go.opentelemetry.io/otel/exporters/metric/prometheus` package. (#1985)
- Renamed `NewExporter` to `New` in the `go.opentelemetry.io/otel/exporters/trace/jaeger` package. (#1985)
- Renamed `NewExporter` to `New` in the `go.opentelemetry.io/otel/exporters/trace/zipkin` package. (#1985)
- Renamed `NewExporter` to `New` in the `go.opentelemetry.io/otel/exporters/otlp` package. (#1985)
- Renamed `NewUnstartedExporter` to `NewUnstarted` in the `go.opentelemetry.io/otel/exporters/otlp` package. (#1985)
- The `go.opentelemetry.io/otel/semconv` package has been moved to `go.opentelemetry.io/otel/semconv/v1.4.0` to allow for multiple [telemetry schema](https://github.com/open-telemetry/oteps/blob/main/text/0152-telemetry-schemas.md) versions to be used concurrently. (#1987)
- Metrics test helpers in `go.opentelemetry.io/otel/oteltest` have been moved to `go.opentelemetry.io/otel/metric/metrictest`. (#1988)

### Deprecated

- The `go.opentelemetry.io/otel/exporters/metric/prometheus` is deprecated, use `go.opentelemetry.io/otel/exporters/prometheus` instead. (#1993)
- The `go.opentelemetry.io/otel/exporters/trace/jaeger` is deprecated, use `go.opentelemetry.io/otel/exporters/jaeger` instead. (#1993)
- The `go.opentelemetry.io/otel/exporters/trace/zipkin` is deprecated, use `go.opentelemetry.io/otel/exporters/zipkin` instead. (#1993)

### Removed

- Removed `resource.WithoutBuiltin()`. Use `resource.New()`. (#1810)
- Unexported types `resource.FromEnv`, `resource.Host`, and `resource.TelemetrySDK`, Use the corresponding `With*()` to use individually. (#1810)
- Removed the `Tracer` and `IsRecording` method from the `ReadOnlySpan` in the `go.opentelemetry.io/otel/sdk/trace`.
  The `Tracer` method is not a required to be included in this interface and given the mutable nature of the tracer that is associated with a span, this method is not appropriate.
  The `IsRecording` method returns if the span is recording or not.
  A read-only span value does not need to know if updates to it will be recorded or not.
  By definition, it cannot be updated so there is no point in communicating if an update is recorded. (#1873)
- Removed the `SpanSnapshot` type from the `go.opentelemetry.io/otel/sdk/trace` package.
  The use of this type has been replaced with the use of the explicitly immutable `ReadOnlySpan` type.
  When a concrete representation of a read-only span is needed for testing, the newly added `SpanStub` in the `go.opentelemetry.io/otel/sdk/trace/tracetest` package should be used. (#1873)
- Removed the `Tracer` method from the `Span` interface in the `go.opentelemetry.io/otel/trace` package.
  Using the same tracer that created a span introduces the error where an instrumentation library's `Tracer` is used by other code instead of their own.
  The `"go.opentelemetry.io/otel".Tracer` function or a `TracerProvider` should be used to acquire a library specific `Tracer` instead. (#1900)
  - The `TracerProvider()` method on the `Span` interface may also be used to obtain a `TracerProvider` using the same trace processing pipeline. (#2009)
- The `http.url` attribute generated by `HTTPClientAttributesFromHTTPRequest` will no longer include username or password information. (#1919)
- Removed `IsEmpty` method of the `TraceState` type in the `go.opentelemetry.io/otel/trace` package in favor of using the added `TraceState.Len` method. (#1931)
- Removed `Set`, `Value`, `ContextWithValue`, `ContextWithoutValue`, and `ContextWithEmpty` functions in the `go.opentelemetry.io/otel/baggage` package.
  Handling of baggage is now done using the added `Baggage` type and related context functions (`ContextWithBaggage`, `ContextWithoutBaggage`, and `FromContext`) in that package. (#1967)
- The `InstallNewPipeline` and `NewExportPipeline` creation functions in all the exporters (prometheus, otlp, stdout, jaeger, and zipkin) have been removed.
  These functions were deemed premature attempts to provide convenience that did not achieve this aim. (#1985)
- The `go.opentelemetry.io/otel/exporters/otlp` exporter has been removed.  Use `go.opentelemetry.io/otel/exporters/otlp/otlptrace` instead. (#1990)
- The `go.opentelemetry.io/otel/exporters/stdout` exporter has been removed.  Use `go.opentelemetry.io/otel/exporters/stdout/stdouttrace` or `go.opentelemetry.io/otel/exporters/stdout/stdoutmetric` instead. (#2005)

### Fixed

- Only report errors from the `"go.opentelemetry.io/otel/sdk/resource".Environment` function when they are not `nil`. (#1850, #1851)
- The `Shutdown` method of the simple `SpanProcessor` in the `go.opentelemetry.io/otel/sdk/trace` package now honors the context deadline or cancellation. (#1616, #1856)
- BatchSpanProcessor now drops span batches that failed to be exported. (#1860)
- Use `http://localhost:14268/api/traces` as default Jaeger collector endpoint instead of `http://localhost:14250`. (#1898)
- Allow trailing and leading whitespace in the parsing of a `tracestate` header. (#1931)
- Add logic to determine if the channel is closed to fix Jaeger exporter test panic with close closed channel. (#1870, #1973)
- Avoid transport security when OTLP endpoint is a Unix socket. (#2001)

### Security

## [0.20.0] - 2021-04-23

### Added

- The OTLP exporter now has two new convenience functions, `NewExportPipeline` and `InstallNewPipeline`, setup and install the exporter in tracing and metrics pipelines. (#1373)
- Adds semantic conventions for exceptions. (#1492)
- Added Jaeger Environment variables: `OTEL_EXPORTER_JAEGER_AGENT_HOST`, `OTEL_EXPORTER_JAEGER_AGENT_PORT`
  These environment variables can be used to override Jaeger agent hostname and port (#1752)
- Option `ExportTimeout` was added to batch span processor. (#1755)
- `trace.TraceFlags` is now a defined type over `byte` and `WithSampled(bool) TraceFlags` and `IsSampled() bool` methods have been added to it. (#1770)
- The `Event` and `Link` struct types from the `go.opentelemetry.io/otel` package now include a `DroppedAttributeCount` field to record the number of attributes that were not recorded due to configured limits being reached. (#1771)
- The Jaeger exporter now reports dropped attributes for a Span event in the exported log. (#1771)
- Adds test to check BatchSpanProcessor ignores `OnEnd` and `ForceFlush` post `Shutdown`. (#1772)
- Extract resource attributes from the `OTEL_RESOURCE_ATTRIBUTES` environment variable and merge them with the `resource.Default` resource as well as resources provided to the `TracerProvider` and metric `Controller`. (#1785)
- Added `WithOSType` resource configuration option to set OS (Operating System) type resource attribute (`os.type`). (#1788)
- Added `WithProcess*` resource configuration options to set Process resource attributes. (#1788)
  - `process.pid`
  - `process.executable.name`
  - `process.executable.path`
  - `process.command_args`
  - `process.owner`
  - `process.runtime.name`
  - `process.runtime.version`
  - `process.runtime.description`
- Adds `k8s.node.name` and `k8s.node.uid` attribute keys to the `semconv` package. (#1789)
- Added support for configuring OTLP/HTTP and OTLP/gRPC Endpoints, TLS Certificates, Headers, Compression and Timeout via Environment Variables. (#1758, #1769 and #1811)
  - `OTEL_EXPORTER_OTLP_ENDPOINT`
  - `OTEL_EXPORTER_OTLP_TRACES_ENDPOINT`
  - `OTEL_EXPORTER_OTLP_METRICS_ENDPOINT`
  - `OTEL_EXPORTER_OTLP_HEADERS`
  - `OTEL_EXPORTER_OTLP_TRACES_HEADERS`
  - `OTEL_EXPORTER_OTLP_METRICS_HEADERS`
  - `OTEL_EXPORTER_OTLP_COMPRESSION`
  - `OTEL_EXPORTER_OTLP_TRACES_COMPRESSION`
  - `OTEL_EXPORTER_OTLP_METRICS_COMPRESSION`
  - `OTEL_EXPORTER_OTLP_TIMEOUT`
  - `OTEL_EXPORTER_OTLP_TRACES_TIMEOUT`
  - `OTEL_EXPORTER_OTLP_METRICS_TIMEOUT`
  - `OTEL_EXPORTER_OTLP_CERTIFICATE`
  - `OTEL_EXPORTER_OTLP_TRACES_CERTIFICATE`
  - `OTEL_EXPORTER_OTLP_METRICS_CERTIFICATE`
- Adds `otlpgrpc.WithTimeout` option for configuring timeout to the otlp/gRPC exporter. (#1821)
- Adds `jaeger.WithMaxPacketSize` option for configuring maximum UDP packet size used when connecting to the Jaeger agent. (#1853)

### Fixed

- The `Span.IsRecording` implementation from `go.opentelemetry.io/otel/sdk/trace` always returns false when not being sampled. (#1750)
- The Jaeger exporter now correctly sets tags for the Span status code and message.
  This means it uses the correct tag keys (`"otel.status_code"`, `"otel.status_description"`) and does not set the status message as a tag unless it is set on the span. (#1761)
- The Jaeger exporter now correctly records Span event's names using the `"event"` key for a tag.
  Additionally, this tag is overridden, as specified in the OTel specification, if the event contains an attribute with that key. (#1768)
- Zipkin Exporter: Ensure mapping between OTel and Zipkin span data complies with the specification. (#1688)
- Fixed typo for default service name in Jaeger Exporter. (#1797)
- Fix flaky OTLP for the reconnnection of the client connection. (#1527, #1814)
- Fix Jaeger exporter dropping of span batches that exceed the UDP packet size limit.
  Instead, the exporter now splits the batch into smaller sendable batches. (#1828)

### Changed

- Span `RecordError` now records an `exception` event to comply with the semantic convention specification. (#1492)
- Jaeger exporter was updated to use thrift v0.14.1. (#1712)
- Migrate from using internally built and maintained version of the OTLP to the one hosted at `go.opentelemetry.io/proto/otlp`. (#1713)
- Migrate from using `github.com/gogo/protobuf` to `google.golang.org/protobuf` to match `go.opentelemetry.io/proto/otlp`. (#1713)
- The storage of a local or remote Span in a `context.Context` using its SpanContext is unified to store just the current Span.
  The Span's SpanContext can now self-identify as being remote or not.
  This means that `"go.opentelemetry.io/otel/trace".ContextWithRemoteSpanContext` will now overwrite any existing current Span, not just existing remote Spans, and make it the current Span in a `context.Context`. (#1731)
- Improve OTLP/gRPC exporter connection errors. (#1737)
- Information about a parent span context in a `"go.opentelemetry.io/otel/export/trace".SpanSnapshot` is unified in a new `Parent` field.
  The existing `ParentSpanID` and `HasRemoteParent` fields are removed in favor of this. (#1748)
- The `ParentContext` field of the `"go.opentelemetry.io/otel/sdk/trace".SamplingParameters` is updated to hold a `context.Context` containing the parent span.
  This changes it to make `SamplingParameters` conform with the OpenTelemetry specification. (#1749)
- Updated Jaeger Environment Variables: `JAEGER_ENDPOINT`, `JAEGER_USER`, `JAEGER_PASSWORD`
  to `OTEL_EXPORTER_JAEGER_ENDPOINT`, `OTEL_EXPORTER_JAEGER_USER`, `OTEL_EXPORTER_JAEGER_PASSWORD` in compliance with OTel specification. (#1752)
- Modify `BatchSpanProcessor.ForceFlush` to abort after timeout/cancellation. (#1757)
- The `DroppedAttributeCount` field of the `Span` in the `go.opentelemetry.io/otel` package now only represents the number of attributes dropped for the span itself.
  It no longer is a conglomerate of itself, events, and link attributes that have been dropped. (#1771)
- Make `ExportSpans` in Jaeger Exporter honor context deadline. (#1773)
- Modify Zipkin Exporter default service name, use default resource's serviceName instead of empty. (#1777)
- The `go.opentelemetry.io/otel/sdk/export/trace` package is merged into the `go.opentelemetry.io/otel/sdk/trace` package. (#1778)
- The prometheus.InstallNewPipeline example is moved from comment to example test (#1796)
- The convenience functions for the stdout exporter have been updated to return the `TracerProvider` implementation and enable the shutdown of the exporter. (#1800)
- Replace the flush function returned from the Jaeger exporter's convenience creation functions (`InstallNewPipeline` and `NewExportPipeline`) with the `TracerProvider` implementation they create.
  This enables the caller to shutdown and flush using the related `TracerProvider` methods. (#1822)
- Updated the Jaeger exporter to have a default endpoint, `http://localhost:14250`, for the collector. (#1824)
- Changed the function `WithCollectorEndpoint` in the Jaeger exporter to no longer accept an endpoint as an argument.
  The endpoint can be passed with the `CollectorEndpointOption` using the `WithEndpoint` function or by setting the `OTEL_EXPORTER_JAEGER_ENDPOINT` environment variable value appropriately. (#1824)
- The Jaeger exporter no longer batches exported spans itself, instead it relies on the SDK's `BatchSpanProcessor` for this functionality. (#1830)
- The Jaeger exporter creation functions (`NewRawExporter`, `NewExportPipeline`, and `InstallNewPipeline`) no longer accept the removed `Option` type as a variadic argument. (#1830)

### Removed

- Removed Jaeger Environment variables: `JAEGER_SERVICE_NAME`, `JAEGER_DISABLED`, `JAEGER_TAGS`
  These environment variables will no longer be used to override values of the Jaeger exporter (#1752)
- No longer set the links for a `Span` in `go.opentelemetry.io/otel/sdk/trace` that is configured to be a new root.
  This is unspecified behavior that the OpenTelemetry community plans to standardize in the future.
  To prevent backwards incompatible changes when it is specified, these links are removed. (#1726)
- Setting error status while recording error with Span from oteltest package. (#1729)
- The concept of a remote and local Span stored in a context is unified to just the current Span.
  Because of this `"go.opentelemetry.io/otel/trace".RemoteSpanContextFromContext` is removed as it is no longer needed.
  Instead, `"go.opentelemetry.io/otel/trace".SpanContextFromContex` can be used to return the current Span.
  If needed, that Span's `SpanContext.IsRemote()` can then be used to determine if it is remote or not. (#1731)
- The `HasRemoteParent` field of the `"go.opentelemetry.io/otel/sdk/trace".SamplingParameters` is removed.
  This field is redundant to the information returned from the `Remote` method of the `SpanContext` held in the `ParentContext` field. (#1749)
- The `trace.FlagsDebug` and `trace.FlagsDeferred` constants have been removed and will be localized to the B3 propagator. (#1770)
- Remove `Process` configuration, `WithProcessFromEnv` and `ProcessFromEnv`, and type from the Jaeger exporter package.
  The information that could be configured in the `Process` struct should be configured in a `Resource` instead. (#1776, #1804)
- Remove the `WithDisabled` option from the Jaeger exporter.
  To disable the exporter unregister it from the `TracerProvider` or use a no-operation `TracerProvider`. (#1806)
- Removed the functions `CollectorEndpointFromEnv` and `WithCollectorEndpointOptionFromEnv` from the Jaeger exporter.
  These functions for retrieving specific environment variable values are redundant of other internal functions and
  are not intended for end user use. (#1824)
- Removed the Jaeger exporter `WithSDKOptions` `Option`.
  This option was used to set SDK options for the exporter creation convenience functions.
  These functions are provided as a way to easily setup or install the exporter with what are deemed reasonable SDK settings for common use cases.
  If the SDK needs to be configured differently, the `NewRawExporter` function and direct setup of the SDK with the desired settings should be used. (#1825)
- The `WithBufferMaxCount` and `WithBatchMaxCount` `Option`s from the Jaeger exporter are removed.
  The exporter no longer batches exports, instead relying on the SDK's `BatchSpanProcessor` for this functionality. (#1830)
- The Jaeger exporter `Option` type is removed.
  The type is no longer used by the exporter to configure anything.
  All the previous configurations these options provided were duplicates of SDK configuration.
  They have been removed in favor of using the SDK configuration and focuses the exporter configuration to be only about the endpoints it will send telemetry to. (#1830)

## [0.19.0] - 2021-03-18

### Added

- Added `Marshaler` config option to `otlphttp` to enable otlp over json or protobufs. (#1586)
- A `ForceFlush` method to the `"go.opentelemetry.io/otel/sdk/trace".TracerProvider` to flush all registered `SpanProcessor`s. (#1608)
- Added `WithSampler` and `WithSpanLimits` to tracer provider. (#1633, #1702)
- `"go.opentelemetry.io/otel/trace".SpanContext` now has a `remote` property, and `IsRemote()` predicate, that is true when the `SpanContext` has been extracted from remote context data. (#1701)
- A `Valid` method to the `"go.opentelemetry.io/otel/attribute".KeyValue` type. (#1703)

### Changed

- `trace.SpanContext` is now immutable and has no exported fields. (#1573)
  - `trace.NewSpanContext()` can be used in conjunction with the `trace.SpanContextConfig` struct to initialize a new `SpanContext` where all values are known.
- Update the `ForceFlush` method signature to the `"go.opentelemetry.io/otel/sdk/trace".SpanProcessor` to accept a `context.Context` and return an error. (#1608)
- Update the `Shutdown` method to the `"go.opentelemetry.io/otel/sdk/trace".TracerProvider` return an error on shutdown failure. (#1608)
- The SimpleSpanProcessor will now shut down the enclosed `SpanExporter` and gracefully ignore subsequent calls to `OnEnd` after `Shutdown` is called. (#1612)
- `"go.opentelemetry.io/sdk/metric/controller.basic".WithPusher` is replaced with `WithExporter` to provide consistent naming across project. (#1656)
- Added non-empty string check for trace `Attribute` keys. (#1659)
- Add `description` to SpanStatus only when `StatusCode` is set to error. (#1662)
- Jaeger exporter falls back to `resource.Default`'s `service.name` if the exported Span does not have one. (#1673)
- Jaeger exporter populates Jaeger's Span Process from Resource. (#1673)
- Renamed the `LabelSet` method of `"go.opentelemetry.io/otel/sdk/resource".Resource` to `Set`. (#1692)
- Changed `WithSDK` to `WithSDKOptions` to accept variadic arguments of `TracerProviderOption` type in `go.opentelemetry.io/otel/exporters/trace/jaeger` package. (#1693)
- Changed `WithSDK` to `WithSDKOptions` to accept variadic arguments of `TracerProviderOption` type in `go.opentelemetry.io/otel/exporters/trace/zipkin` package. (#1693)

### Removed

- Removed `serviceName` parameter from Zipkin exporter and uses resource instead. (#1549)
- Removed `WithConfig` from tracer provider to avoid overriding configuration. (#1633)
- Removed the exported `SimpleSpanProcessor` and `BatchSpanProcessor` structs.
   These are now returned as a SpanProcessor interface from their respective constructors. (#1638)
- Removed `WithRecord()` from `trace.SpanOption` when creating a span. (#1660)
- Removed setting status to `Error` while recording an error as a span event in `RecordError`. (#1663)
- Removed `jaeger.WithProcess` configuration option. (#1673)
- Removed `ApplyConfig` method from `"go.opentelemetry.io/otel/sdk/trace".TracerProvider` and the now unneeded `Config` struct. (#1693)

### Fixed

- Jaeger Exporter: Ensure mapping between OTEL and Jaeger span data complies with the specification. (#1626)
- `SamplingResult.TraceState` is correctly propagated to a newly created span's `SpanContext`. (#1655)
- The `otel-collector` example now correctly flushes metric events prior to shutting down the exporter. (#1678)
- Do not set span status message in `SpanStatusFromHTTPStatusCode` if it can be inferred from `http.status_code`. (#1681)
- Synchronization issues in global trace delegate implementation. (#1686)
- Reduced excess memory usage by global `TracerProvider`. (#1687)

## [0.18.0] - 2021-03-03

### Added

- Added `resource.Default()` for use with meter and tracer providers. (#1507)
- `AttributePerEventCountLimit` and `AttributePerLinkCountLimit` for `SpanLimits`. (#1535)
- Added `Keys()` method to `propagation.TextMapCarrier` and `propagation.HeaderCarrier` to adapt `http.Header` to this interface. (#1544)
- Added `code` attributes to `go.opentelemetry.io/otel/semconv` package. (#1558)
- Compatibility testing suite in the CI system for the following systems. (#1567)
   | OS      | Go Version | Architecture |
   | ------- | ---------- | ------------ |
   | Ubuntu  | 1.15       | amd64        |
   | Ubuntu  | 1.14       | amd64        |
   | Ubuntu  | 1.15       | 386          |
   | Ubuntu  | 1.14       | 386          |
   | MacOS   | 1.15       | amd64        |
   | MacOS   | 1.14       | amd64        |
   | Windows | 1.15       | amd64        |
   | Windows | 1.14       | amd64        |
   | Windows | 1.15       | 386          |
   | Windows | 1.14       | 386          |

### Changed

- Replaced interface `oteltest.SpanRecorder` with its existing implementation
  `StandardSpanRecorder`. (#1542)
- Default span limit values to 128. (#1535)
- Rename `MaxEventsPerSpan`, `MaxAttributesPerSpan` and `MaxLinksPerSpan` to `EventCountLimit`, `AttributeCountLimit` and `LinkCountLimit`, and move these fields into `SpanLimits`. (#1535)
- Renamed the `otel/label` package to `otel/attribute`. (#1541)
- Vendor the Jaeger exporter's dependency on Apache Thrift. (#1551)
- Parallelize the CI linting and testing. (#1567)
- Stagger timestamps in exact aggregator tests. (#1569)
- Changed all examples to use `WithBatchTimeout(5 * time.Second)` rather than `WithBatchTimeout(5)`. (#1621)
- Prevent end-users from implementing some interfaces (#1575)

  ```
      "otel/exporters/otlp/otlphttp".Option
      "otel/exporters/stdout".Option
      "otel/oteltest".Option
      "otel/trace".TracerOption
      "otel/trace".SpanOption
      "otel/trace".EventOption
      "otel/trace".LifeCycleOption
      "otel/trace".InstrumentationOption
      "otel/sdk/resource".Option
      "otel/sdk/trace".ParentBasedSamplerOption
      "otel/sdk/trace".ReadOnlySpan
      "otel/sdk/trace".ReadWriteSpan
  ```

### Removed

- Removed attempt to resample spans upon changing the span name with `span.SetName()`. (#1545)
- The `test-benchmark` is no longer a dependency of the `precommit` make target. (#1567)
- Removed the `test-386` make target.
   This was replaced with a full compatibility testing suite (i.e. multi OS/arch) in the CI system. (#1567)

### Fixed

- The sequential timing check of timestamps in the stdout exporter are now setup explicitly to be sequential (#1571). (#1572)
- Windows build of Jaeger tests now compiles with OS specific functions (#1576). (#1577)
- The sequential timing check of timestamps of go.opentelemetry.io/otel/sdk/metric/aggregator/lastvalue are now setup explicitly to be sequential (#1578). (#1579)
- Validate tracestate header keys with vendors according to the W3C TraceContext specification (#1475). (#1581)
- The OTLP exporter includes related labels for translations of a GaugeArray (#1563). (#1570)

## [0.17.0] - 2021-02-12

### Changed

- Rename project default branch from `master` to `main`. (#1505)
- Reverse order in which `Resource` attributes are merged, per change in spec. (#1501)
- Add tooling to maintain "replace" directives in go.mod files automatically. (#1528)
- Create new modules: otel/metric, otel/trace, otel/oteltest, otel/sdk/export/metric, otel/sdk/metric (#1528)
- Move metric-related public global APIs from otel to otel/metric/global. (#1528)

## Fixed

- Fixed otlpgrpc reconnection issue.
- The example code in the README.md of `go.opentelemetry.io/otel/exporters/otlp` is moved to a compiled example test and used the new `WithAddress` instead of `WithEndpoint`. (#1513)
- The otel-collector example now uses the default OTLP receiver port of the collector.

## [0.16.0] - 2021-01-13

### Added

- Add the `ReadOnlySpan` and `ReadWriteSpan` interfaces to provide better control for accessing span data. (#1360)
- `NewGRPCDriver` function returns a `ProtocolDriver` that maintains a single gRPC connection to the collector. (#1369)
- Added documentation about the project's versioning policy. (#1388)
- Added `NewSplitDriver` for OTLP exporter that allows sending traces and metrics to different endpoints. (#1418)
- Added codeql worfklow to GitHub Actions (#1428)
- Added Gosec workflow to GitHub Actions (#1429)
- Add new HTTP driver for OTLP exporter in `exporters/otlp/otlphttp`. Currently it only supports the binary protobuf payloads. (#1420)
- Add an OpenCensus exporter bridge. (#1444)

### Changed

- Rename `internal/testing` to `internal/internaltest`. (#1449)
- Rename `export.SpanData` to `export.SpanSnapshot` and use it only for exporting spans. (#1360)
- Store the parent's full `SpanContext` rather than just its span ID in the `span` struct. (#1360)
- Improve span duration accuracy. (#1360)
- Migrated CI/CD from CircleCI to GitHub Actions (#1382)
- Remove duplicate checkout from GitHub Actions workflow (#1407)
- Metric `array` aggregator renamed `exact` to match its `aggregation.Kind` (#1412)
- Metric `exact` aggregator includes per-point timestamps (#1412)
- Metric stdout exporter uses MinMaxSumCount aggregator for ValueRecorder instruments (#1412)
- `NewExporter` from `exporters/otlp` now takes a `ProtocolDriver` as a parameter. (#1369)
- Many OTLP Exporter options became gRPC ProtocolDriver options. (#1369)
- Unify endpoint API that related to OTel exporter. (#1401)
- Optimize metric histogram aggregator to re-use its slice of buckets. (#1435)
- Metric aggregator Count() and histogram Bucket.Counts are consistently `uint64`. (1430)
- Histogram aggregator accepts functional options, uses default boundaries if none given. (#1434)
- `SamplingResult` now passed a `Tracestate` from the parent `SpanContext` (#1432)
- Moved gRPC driver for OTLP exporter to `exporters/otlp/otlpgrpc`. (#1420)
- The `TraceContext` propagator now correctly propagates `TraceState` through the `SpanContext`. (#1447)
- Metric Push and Pull Controller components are combined into a single "basic" Controller:
  - `WithExporter()` and `Start()` to configure Push behavior
  - `Start()` is optional; use `Collect()` and `ForEach()` for Pull behavior
  - `Start()` and `Stop()` accept Context. (#1378)
- The `Event` type is moved from the `otel/sdk/export/trace` package to the `otel/trace` API package. (#1452)

### Removed

- Remove `errUninitializedSpan` as its only usage is now obsolete. (#1360)
- Remove Metric export functionality related to quantiles and summary data points: this is not specified (#1412)
- Remove DDSketch metric aggregator; our intention is to re-introduce this as an option of the histogram aggregator after [new OTLP histogram data types](https://github.com/open-telemetry/opentelemetry-proto/pull/226) are released (#1412)

### Fixed

- `BatchSpanProcessor.Shutdown()` will now shutdown underlying `export.SpanExporter`. (#1443)

## [0.15.0] - 2020-12-10

### Added

- The `WithIDGenerator` `TracerProviderOption` is added to the `go.opentelemetry.io/otel/trace` package to configure an `IDGenerator` for the `TracerProvider`. (#1363)

### Changed

- The Zipkin exporter now uses the Span status code to determine. (#1328)
- `NewExporter` and `Start` functions in `go.opentelemetry.io/otel/exporters/otlp` now receive `context.Context` as a first parameter. (#1357)
- Move the OpenCensus example into `example` directory. (#1359)
- Moved the SDK's `internal.IDGenerator` interface in to the `sdk/trace` package to enable support for externally-defined ID generators. (#1363)
- Bump `github.com/google/go-cmp` from 0.5.3 to 0.5.4 (#1374)
- Bump `github.com/golangci/golangci-lint` in `/internal/tools` (#1375)

### Fixed

- Metric SDK `SumObserver` and `UpDownSumObserver` instruments correctness fixes. (#1381)

## [0.14.0] - 2020-11-19

### Added

- An `EventOption` and the related `NewEventConfig` function are added to the `go.opentelemetry.io/otel` package to configure Span events. (#1254)
- A `TextMapPropagator` and associated `TextMapCarrier` are added to the `go.opentelemetry.io/otel/oteltest` package to test `TextMap` type propagators and their use. (#1259)
- `SpanContextFromContext` returns `SpanContext` from context. (#1255)
- `TraceState` has been added to `SpanContext`. (#1340)
- `DeploymentEnvironmentKey` added to `go.opentelemetry.io/otel/semconv` package. (#1323)
- Add an OpenCensus to OpenTelemetry tracing bridge. (#1305)
- Add a parent context argument to `SpanProcessor.OnStart` to follow the specification. (#1333)
- Add missing tests for `sdk/trace/attributes_map.go`. (#1337)

### Changed

- Move the `go.opentelemetry.io/otel/api/trace` package into `go.opentelemetry.io/otel/trace` with the following changes. (#1229) (#1307)
  - `ID` has been renamed to `TraceID`.
  - `IDFromHex` has been renamed to `TraceIDFromHex`.
  - `EmptySpanContext` is removed.
- Move the `go.opentelemetry.io/otel/api/trace/tracetest` package into `go.opentelemetry.io/otel/oteltest`. (#1229)
- OTLP Exporter updates:
  - supports OTLP v0.6.0 (#1230, #1354)
  - supports configurable aggregation temporality (default: Cumulative, optional: Stateless). (#1296)
- The Sampler is now called on local child spans. (#1233)
- The `Kind` type from the `go.opentelemetry.io/otel/api/metric` package was renamed to `InstrumentKind` to more specifically describe what it is and avoid semantic ambiguity. (#1240)
- The `MetricKind` method of the `Descriptor` type in the `go.opentelemetry.io/otel/api/metric` package was renamed to `Descriptor.InstrumentKind`.
   This matches the returned type and fixes misuse of the term metric. (#1240)
- Move test harness from the `go.opentelemetry.io/otel/api/apitest` package into `go.opentelemetry.io/otel/oteltest`. (#1241)
- Move the `go.opentelemetry.io/otel/api/metric/metrictest` package into `go.opentelemetry.io/oteltest` as part of #964. (#1252)
- Move the `go.opentelemetry.io/otel/api/metric` package into `go.opentelemetry.io/otel/metric` as part of #1303. (#1321)
- Move the `go.opentelemetry.io/otel/api/metric/registry` package into `go.opentelemetry.io/otel/metric/registry` as a part of #1303. (#1316)
- Move the `Number` type (together with related functions) from `go.opentelemetry.io/otel/api/metric` package into `go.opentelemetry.io/otel/metric/number` as a part of #1303. (#1316)
- The function signature of the Span `AddEvent` method in `go.opentelemetry.io/otel` is updated to no longer take an unused context and instead take a required name and a variable number of `EventOption`s. (#1254)
- The function signature of the Span `RecordError` method in `go.opentelemetry.io/otel` is updated to no longer take an unused context and instead take a required error value and a variable number of `EventOption`s. (#1254)
- Move the `go.opentelemetry.io/otel/api/global` package to `go.opentelemetry.io/otel`. (#1262) (#1330)
- Move the `Version` function from `go.opentelemetry.io/otel/sdk` to `go.opentelemetry.io/otel`. (#1330)
- Rename correlation context header from `"otcorrelations"` to `"baggage"` to match the OpenTelemetry specification. (#1267)
- Fix `Code.UnmarshalJSON` to work with valid JSON only. (#1276)
- The `resource.New()` method changes signature to support builtin attributes and functional options, including `telemetry.sdk.*` and
  `host.name` semantic conventions; the former method is renamed `resource.NewWithAttributes`. (#1235)
- The Prometheus exporter now exports non-monotonic counters (i.e. `UpDownCounter`s) as gauges. (#1210)
- Correct the `Span.End` method documentation in the `otel` API to state updates are not allowed on a span after it has ended. (#1310)
- Updated span collection limits for attribute, event and link counts to 1000 (#1318)
- Renamed `semconv.HTTPUrlKey` to `semconv.HTTPURLKey`. (#1338)

### Removed

- The `ErrInvalidHexID`, `ErrInvalidTraceIDLength`, `ErrInvalidSpanIDLength`, `ErrInvalidSpanIDLength`, or `ErrNilSpanID` from the `go.opentelemetry.io/otel` package are unexported now. (#1243)
- The `AddEventWithTimestamp` method on the `Span` interface in `go.opentelemetry.io/otel` is removed due to its redundancy.
   It is replaced by using the `AddEvent` method with a `WithTimestamp` option. (#1254)
- The `MockSpan` and `MockTracer` types are removed from `go.opentelemetry.io/otel/oteltest`.
   `Tracer` and `Span` from the same module should be used in their place instead. (#1306)
- `WorkerCount` option is removed from `go.opentelemetry.io/otel/exporters/otlp`. (#1350)
- Remove the following labels types: INT32, UINT32, UINT64 and FLOAT32. (#1314)

### Fixed

- Rename `MergeItererator` to `MergeIterator` in the `go.opentelemetry.io/otel/label` package. (#1244)
- The `go.opentelemetry.io/otel/api/global` packages global TextMapPropagator now delegates functionality to a globally set delegate for all previously returned propagators. (#1258)
- Fix condition in `label.Any`. (#1299)
- Fix global `TracerProvider` to pass options to its configured provider. (#1329)
- Fix missing handler for `ExactKind` aggregator in OTLP metrics transformer (#1309)

## [0.13.0] - 2020-10-08

### Added

- OTLP Metric exporter supports Histogram aggregation. (#1209)
- The `Code` struct from the `go.opentelemetry.io/otel/codes` package now supports JSON marshaling and unmarshaling as well as implements the `Stringer` interface. (#1214)
- A Baggage API to implement the OpenTelemetry specification. (#1217)
- Add Shutdown method to sdk/trace/provider, shutdown processors in the order they were registered. (#1227)

### Changed

- Set default propagator to no-op propagator. (#1184)
- The `HTTPSupplier`, `HTTPExtractor`, `HTTPInjector`, and `HTTPPropagator` from the `go.opentelemetry.io/otel/api/propagation` package were replaced with unified `TextMapCarrier` and `TextMapPropagator` in the `go.opentelemetry.io/otel/propagation` package. (#1212) (#1325)
- The `New` function from the `go.opentelemetry.io/otel/api/propagation` package was replaced with `NewCompositeTextMapPropagator` in the `go.opentelemetry.io/otel` package. (#1212)
- The status codes of the `go.opentelemetry.io/otel/codes` package have been updated to match the latest OpenTelemetry specification.
   They now are `Unset`, `Error`, and `Ok`.
   They no longer track the gRPC codes. (#1214)
- The `StatusCode` field of the `SpanData` struct in the `go.opentelemetry.io/otel/sdk/export/trace` package now uses the codes package from this package instead of the gRPC project. (#1214)
- Move the `go.opentelemetry.io/otel/api/baggage` package into `go.opentelemetry.io/otel/baggage`. (#1217) (#1325)
- A `Shutdown` method of `SpanProcessor` and all its implementations receives a context and returns an error. (#1264)

### Fixed

- Copies of data from arrays and slices passed to `go.opentelemetry.io/otel/label.ArrayValue()` are now used in the returned `Value` instead of using the mutable data itself. (#1226)

### Removed

- The `ExtractHTTP` and `InjectHTTP` functions from the `go.opentelemetry.io/otel/api/propagation` package were removed. (#1212)
- The `Propagators` interface from the `go.opentelemetry.io/otel/api/propagation` package was removed to conform to the OpenTelemetry specification.
   The explicit `TextMapPropagator` type can be used in its place as this is the `Propagator` type the specification defines. (#1212)
- The `SetAttribute` method of the `Span` from the `go.opentelemetry.io/otel/api/trace` package was removed given its redundancy with the `SetAttributes` method. (#1216)
- The internal implementation of Baggage storage is removed in favor of using the new Baggage API functionality. (#1217)
- Remove duplicate hostname key `HostHostNameKey` in Resource semantic conventions. (#1219)
- Nested array/slice support has been removed. (#1226)

## [0.12.0] - 2020-09-24

### Added

- A `SpanConfigure` function in `go.opentelemetry.io/otel/api/trace` to create a new `SpanConfig` from `SpanOption`s. (#1108)
- In the `go.opentelemetry.io/otel/api/trace` package, `NewTracerConfig` was added to construct new `TracerConfig`s.
   This addition was made to conform with our project option conventions. (#1155)
- Instrumentation library information was added to the Zipkin exporter. (#1119)
- The `SpanProcessor` interface now has a `ForceFlush()` method. (#1166)
- More semantic conventions for k8s as resource attributes. (#1167)

### Changed

- Add reconnecting udp connection type to Jaeger exporter.
   This change adds a new optional implementation of the udp conn interface used to detect changes to an agent's host dns record.
   It then adopts the new destination address to ensure the exporter doesn't get stuck. This change was ported from jaegertracing/jaeger-client-go#520. (#1063)
- Replace `StartOption` and `EndOption` in `go.opentelemetry.io/otel/api/trace` with `SpanOption`.
   This change is matched by replacing the `StartConfig` and `EndConfig` with a unified `SpanConfig`. (#1108)
- Replace the `LinkedTo` span option in `go.opentelemetry.io/otel/api/trace` with `WithLinks`.
   This is be more consistent with our other option patterns, i.e. passing the item to be configured directly instead of its component parts, and provides a cleaner function signature. (#1108)
- The `go.opentelemetry.io/otel/api/trace` `TracerOption` was changed to an interface to conform to project option conventions. (#1109)
- Move the `B3` and `TraceContext` from within the `go.opentelemetry.io/otel/api/trace` package to their own `go.opentelemetry.io/otel/propagators` package.
    This removal of the propagators is reflective of the OpenTelemetry specification for these propagators as well as cleans up the `go.opentelemetry.io/otel/api/trace` API. (#1118)
- Rename Jaeger tags used for instrumentation library information to reflect changes in OpenTelemetry specification. (#1119)
- Rename `ProbabilitySampler` to `TraceIDRatioBased` and change semantics to ignore parent span sampling status. (#1115)
- Move `tools` package under `internal`. (#1141)
- Move `go.opentelemetry.io/otel/api/correlation` package to `go.opentelemetry.io/otel/api/baggage`. (#1142)
   The `correlation.CorrelationContext` propagator has been renamed `baggage.Baggage`.  Other exported functions and types are unchanged.
- Rename `ParentOrElse` sampler to `ParentBased` and allow setting samplers depending on parent span. (#1153)
- In the `go.opentelemetry.io/otel/api/trace` package, `SpanConfigure` was renamed to `NewSpanConfig`. (#1155)
- Change `dependabot.yml` to add a `Skip Changelog` label to dependabot-sourced PRs. (#1161)
- The [configuration style guide](https://github.com/open-telemetry/opentelemetry-go/blob/master/CONTRIBUTING.md#config) has been updated to
   recommend the use of `newConfig()` instead of `configure()`. (#1163)
- The `otlp.Config` type has been unexported and changed to `otlp.config`, along with its initializer. (#1163)
- Ensure exported interface types include parameter names and update the
   Style Guide to reflect this styling rule. (#1172)
- Don't consider unset environment variable for resource detection to be an error. (#1170)
- Rename `go.opentelemetry.io/otel/api/metric.ConfigureInstrument` to `NewInstrumentConfig` and
  `go.opentelemetry.io/otel/api/metric.ConfigureMeter` to `NewMeterConfig`.
- ValueObserver instruments use LastValue aggregator by default. (#1165)
- OTLP Metric exporter supports LastValue aggregation. (#1165)
- Move the `go.opentelemetry.io/otel/api/unit` package to `go.opentelemetry.io/otel/unit`. (#1185)
- Rename `Provider` to `MeterProvider` in the `go.opentelemetry.io/otel/api/metric` package. (#1190)
- Rename `NoopProvider` to `NoopMeterProvider` in the `go.opentelemetry.io/otel/api/metric` package. (#1190)
- Rename `NewProvider` to `NewMeterProvider` in the `go.opentelemetry.io/otel/api/metric/metrictest` package. (#1190)
- Rename `Provider` to `MeterProvider` in the `go.opentelemetry.io/otel/api/metric/registry` package. (#1190)
- Rename `NewProvider` to `NewMeterProvider` in the `go.opentelemetry.io/otel/api/metri/registryc` package. (#1190)
- Rename `Provider` to `TracerProvider` in the `go.opentelemetry.io/otel/api/trace` package. (#1190)
- Rename `NoopProvider` to `NoopTracerProvider` in the `go.opentelemetry.io/otel/api/trace` package. (#1190)
- Rename `Provider` to `TracerProvider` in the `go.opentelemetry.io/otel/api/trace/tracetest` package. (#1190)
- Rename `NewProvider` to `NewTracerProvider` in the `go.opentelemetry.io/otel/api/trace/tracetest` package. (#1190)
- Rename `WrapperProvider` to `WrapperTracerProvider` in the `go.opentelemetry.io/otel/bridge/opentracing` package. (#1190)
- Rename `NewWrapperProvider` to `NewWrapperTracerProvider` in the `go.opentelemetry.io/otel/bridge/opentracing` package. (#1190)
- Rename `Provider` method of the pull controller to `MeterProvider` in the `go.opentelemetry.io/otel/sdk/metric/controller/pull` package. (#1190)
- Rename `Provider` method of the push controller to `MeterProvider` in the `go.opentelemetry.io/otel/sdk/metric/controller/push` package. (#1190)
- Rename `ProviderOptions` to `TracerProviderConfig` in the `go.opentelemetry.io/otel/sdk/trace` package. (#1190)
- Rename `ProviderOption` to `TracerProviderOption` in the `go.opentelemetry.io/otel/sdk/trace` package. (#1190)
- Rename `Provider` to `TracerProvider` in the `go.opentelemetry.io/otel/sdk/trace` package. (#1190)
- Rename `NewProvider` to `NewTracerProvider` in the `go.opentelemetry.io/otel/sdk/trace` package. (#1190)
- Renamed `SamplingDecision` values to comply with OpenTelemetry specification change. (#1192)
- Renamed Zipkin attribute names from `ot.status_code & ot.status_description` to `otel.status_code & otel.status_description`. (#1201)
- The default SDK now invokes registered `SpanProcessor`s in the order they were registered with the `TracerProvider`. (#1195)
- Add test of spans being processed by the `SpanProcessor`s in the order they were registered. (#1203)

### Removed

- Remove the B3 propagator from `go.opentelemetry.io/otel/propagators`. It is now located in the
   `go.opentelemetry.io/contrib/propagators/` module. (#1191)
- Remove the semantic convention for HTTP status text, `HTTPStatusTextKey` from package `go.opentelemetry.io/otel/semconv`. (#1194)

### Fixed

- Zipkin example no longer mentions `ParentSampler`, corrected to `ParentBased`. (#1171)
- Fix missing shutdown processor in otel-collector example. (#1186)
- Fix missing shutdown processor in basic and namedtracer examples. (#1197)

## [0.11.0] - 2020-08-24

### Added

- Support for exporting array-valued attributes via OTLP. (#992)
- `Noop` and `InMemory` `SpanBatcher` implementations to help with testing integrations. (#994)
- Support for filtering metric label sets. (#1047)
- A dimensionality-reducing metric Processor. (#1057)
- Integration tests for more OTel Collector Attribute types. (#1062)
- A new `WithSpanProcessor` `ProviderOption` is added to the `go.opentelemetry.io/otel/sdk/trace` package to create a `Provider` and automatically register the `SpanProcessor`. (#1078)

### Changed

- Rename `sdk/metric/processor/test` to `sdk/metric/processor/processortest`. (#1049)
- Rename `sdk/metric/controller/test` to `sdk/metric/controller/controllertest`. (#1049)
- Rename `api/testharness` to `api/apitest`. (#1049)
- Rename `api/trace/testtrace` to `api/trace/tracetest`. (#1049)
- Change Metric Processor to merge multiple observations. (#1024)
- The `go.opentelemetry.io/otel/bridge/opentracing` bridge package has been made into its own module.
   This removes the package dependencies of this bridge from the rest of the OpenTelemetry based project. (#1038)
- Renamed `go.opentelemetry.io/otel/api/standard` package to `go.opentelemetry.io/otel/semconv` to avoid the ambiguous and generic name `standard` and better describe the package as containing OpenTelemetry semantic conventions. (#1016)
- The environment variable used for resource detection has been changed from `OTEL_RESOURCE_LABELS` to `OTEL_RESOURCE_ATTRIBUTES` (#1042)
- Replace `WithSyncer` with `WithBatcher` in examples. (#1044)
- Replace the `google.golang.org/grpc/codes` dependency in the API with an equivalent `go.opentelemetry.io/otel/codes` package. (#1046)
- Merge the `go.opentelemetry.io/otel/api/label` and `go.opentelemetry.io/otel/api/kv` into the new `go.opentelemetry.io/otel/label` package. (#1060)
- Unify Callback Function Naming.
   Rename `*Callback` with `*Func`. (#1061)
- CI builds validate against last two versions of Go, dropping 1.13 and adding 1.15. (#1064)
- The `go.opentelemetry.io/otel/sdk/export/trace` interfaces `SpanSyncer` and `SpanBatcher` have been replaced with a specification compliant `Exporter` interface.
   This interface still supports the export of `SpanData`, but only as a slice.
   Implementation are also required now to return any error from `ExportSpans` if one occurs as well as implement a `Shutdown` method for exporter clean-up. (#1078)
- The `go.opentelemetry.io/otel/sdk/trace` `NewBatchSpanProcessor` function no longer returns an error.
   If a `nil` exporter is passed as an argument to this function, instead of it returning an error, it now returns a `BatchSpanProcessor` that handles the export of `SpanData` by not taking any action. (#1078)
- The `go.opentelemetry.io/otel/sdk/trace` `NewProvider` function to create a `Provider` no longer returns an error, instead only a `*Provider`.
   This change is related to `NewBatchSpanProcessor` not returning an error which was the only error this function would return. (#1078)

### Removed

- Duplicate, unused API sampler interface. (#999)
   Use the [`Sampler` interface](https://github.com/open-telemetry/opentelemetry-go/blob/v0.11.0/sdk/trace/sampling.go) provided by the SDK instead.
- The `grpctrace` instrumentation was moved to the `go.opentelemetry.io/contrib` repository and out of this repository.
   This move includes moving the `grpc` example to the `go.opentelemetry.io/contrib` as well. (#1027)
- The `WithSpan` method of the `Tracer` interface.
   The functionality this method provided was limited compared to what a user can provide themselves.
   It was removed with the understanding that if there is sufficient user need it can be added back based on actual user usage. (#1043)
- The `RegisterSpanProcessor` and `UnregisterSpanProcessor` functions.
   These were holdovers from an approach prior to the TracerProvider design. They were not used anymore. (#1077)
- The `oterror` package. (#1026)
- The `othttp` and `httptrace` instrumentations were moved to `go.opentelemetry.io/contrib`. (#1032)

### Fixed

- The `semconv.HTTPServerMetricAttributesFromHTTPRequest()` function no longer generates the high-cardinality `http.request.content.length` label. (#1031)
- Correct instrumentation version tag in Jaeger exporter. (#1037)
- The SDK span will now set an error event if the `End` method is called during a panic (i.e. it was deferred). (#1043)
- Move internally generated protobuf code from the `go.opentelemetry.io/otel` to the OTLP exporter to reduce dependency overhead. (#1050)
- The `otel-collector` example referenced outdated collector processors. (#1006)

## [0.10.0] - 2020-07-29

This release migrates the default OpenTelemetry SDK into its own Go module, decoupling the SDK from the API and reducing dependencies for instrumentation packages.

### Added

- The Zipkin exporter now has `NewExportPipeline` and `InstallNewPipeline` constructor functions to match the common pattern.
    These function build a new exporter with default SDK options and register the exporter with the `global` package respectively. (#944)
- Add propagator option for gRPC instrumentation. (#986)
- The `testtrace` package now tracks the `trace.SpanKind` for each span. (#987)

### Changed

- Replace the `RegisterGlobal` `Option` in the Jaeger exporter with an `InstallNewPipeline` constructor function.
   This matches the other exporter constructor patterns and will register a new exporter after building it with default configuration. (#944)
- The trace (`go.opentelemetry.io/otel/exporters/trace/stdout`) and metric (`go.opentelemetry.io/otel/exporters/metric/stdout`) `stdout` exporters are now merged into a single exporter at `go.opentelemetry.io/otel/exporters/stdout`.
   This new exporter was made into its own Go module to follow the pattern of all exporters and decouple it from the `go.opentelemetry.io/otel` module. (#956, #963)
- Move the `go.opentelemetry.io/otel/exporters/test` test package to `go.opentelemetry.io/otel/sdk/export/metric/metrictest`. (#962)
- The `go.opentelemetry.io/otel/api/kv/value` package was merged into the parent `go.opentelemetry.io/otel/api/kv` package. (#968)
  - `value.Bool` was replaced with `kv.BoolValue`.
  - `value.Int64` was replaced with `kv.Int64Value`.
  - `value.Uint64` was replaced with `kv.Uint64Value`.
  - `value.Float64` was replaced with `kv.Float64Value`.
  - `value.Int32` was replaced with `kv.Int32Value`.
  - `value.Uint32` was replaced with `kv.Uint32Value`.
  - `value.Float32` was replaced with `kv.Float32Value`.
  - `value.String` was replaced with `kv.StringValue`.
  - `value.Int` was replaced with `kv.IntValue`.
  - `value.Uint` was replaced with `kv.UintValue`.
  - `value.Array` was replaced with `kv.ArrayValue`.
- Rename `Infer` to `Any` in the `go.opentelemetry.io/otel/api/kv` package. (#972)
- Change `othttp` to use the `httpsnoop` package to wrap the `ResponseWriter` so that optional interfaces (`http.Hijacker`, `http.Flusher`, etc.) that are implemented by the original `ResponseWriter`are also implemented by the wrapped `ResponseWriter`. (#979)
- Rename `go.opentelemetry.io/otel/sdk/metric/aggregator/test` package to `go.opentelemetry.io/otel/sdk/metric/aggregator/aggregatortest`. (#980)
- Make the SDK into its own Go module called `go.opentelemetry.io/otel/sdk`. (#985)
- Changed the default trace `Sampler` from `AlwaysOn` to `ParentOrElse(AlwaysOn)`. (#989)

### Removed

- The `IndexedAttribute` function from the `go.opentelemetry.io/otel/api/label` package was removed in favor of `IndexedLabel` which it was synonymous with. (#970)

### Fixed

- Bump github.com/golangci/golangci-lint from 1.28.3 to 1.29.0 in /tools. (#953)
- Bump github.com/google/go-cmp from 0.5.0 to 0.5.1. (#957)
- Use `global.Handle` for span export errors in the OTLP exporter. (#946)
- Correct Go language formatting in the README documentation. (#961)
- Remove default SDK dependencies from the `go.opentelemetry.io/otel/api` package. (#977)
- Remove default SDK dependencies from the `go.opentelemetry.io/otel/instrumentation` package. (#983)
- Move documented examples for `go.opentelemetry.io/otel/instrumentation/grpctrace` interceptors into Go example tests. (#984)

## [0.9.0] - 2020-07-20

### Added

- A new Resource Detector interface is included to allow resources to be automatically detected and included. (#939)
- A Detector to automatically detect resources from an environment variable. (#939)
- Github action to generate protobuf Go bindings locally in `internal/opentelemetry-proto-gen`. (#938)
- OTLP .proto files from `open-telemetry/opentelemetry-proto` imported as a git submodule under `internal/opentelemetry-proto`.
   References to `github.com/open-telemetry/opentelemetry-proto` changed to `go.opentelemetry.io/otel/internal/opentelemetry-proto-gen`. (#942)

### Changed

- Non-nil value `struct`s for key-value pairs will be marshalled using JSON rather than `Sprintf`. (#948)

### Removed

- Removed dependency on `github.com/open-telemetry/opentelemetry-collector`. (#943)

## [0.8.0] - 2020-07-09

### Added

- The `B3Encoding` type to represent the B3 encoding(s) the B3 propagator can inject.
   A value for HTTP supported encodings (Multiple Header: `MultipleHeader`, Single Header: `SingleHeader`) are included. (#882)
- The `FlagsDeferred` trace flag to indicate if the trace sampling decision has been deferred. (#882)
- The `FlagsDebug` trace flag to indicate if the trace is a debug trace. (#882)
- Add `peer.service` semantic attribute. (#898)
- Add database-specific semantic attributes. (#899)
- Add semantic convention for `faas.coldstart` and `container.id`. (#909)
- Add http content size semantic conventions. (#905)
- Include `http.request_content_length` in HTTP request basic attributes. (#905)
- Add semantic conventions for operating system process resource attribute keys. (#919)
- The Jaeger exporter now has a `WithBatchMaxCount` option to specify the maximum number of spans sent in a batch. (#931)

### Changed

- Update `CONTRIBUTING.md` to ask for updates to `CHANGELOG.md` with each pull request. (#879)
- Use lowercase header names for B3 Multiple Headers. (#881)
- The B3 propagator `SingleHeader` field has been replaced with `InjectEncoding`.
   This new field can be set to combinations of the `B3Encoding` bitmasks and will inject trace information in these encodings.
   If no encoding is set, the propagator will default to `MultipleHeader` encoding. (#882)
- The B3 propagator now extracts from either HTTP encoding of B3 (Single Header or Multiple Header) based on what is contained in the header.
   Preference is given to Single Header encoding with Multiple Header being the fallback if Single Header is not found or is invalid.
   This behavior change is made to dynamically support all correctly encoded traces received instead of having to guess the expected encoding prior to receiving. (#882)
- Extend semantic conventions for RPC. (#900)
- To match constant naming conventions in the `api/standard` package, the `FaaS*` key names are appended with a suffix of `Key`. (#920)
  - `"api/standard".FaaSName` -> `FaaSNameKey`
  - `"api/standard".FaaSID` -> `FaaSIDKey`
  - `"api/standard".FaaSVersion` -> `FaaSVersionKey`
  - `"api/standard".FaaSInstance` -> `FaaSInstanceKey`

### Removed

- The `FlagsUnused` trace flag is removed.
   The purpose of this flag was to act as the inverse of `FlagsSampled`, the inverse of `FlagsSampled` is used instead. (#882)
- The B3 header constants (`B3SingleHeader`, `B3DebugFlagHeader`, `B3TraceIDHeader`, `B3SpanIDHeader`, `B3SampledHeader`, `B3ParentSpanIDHeader`) are removed.
   If B3 header keys are needed [the authoritative OpenZipkin package constants](https://pkg.go.dev/github.com/openzipkin/zipkin-go@v0.2.2/propagation/b3?tab=doc#pkg-constants) should be used instead. (#882)

### Fixed

- The B3 Single Header name is now correctly `b3` instead of the previous `X-B3`. (#881)
- The B3 propagator now correctly supports sampling only values (`b3: 0`, `b3: 1`, or `b3: d`) for a Single B3 Header. (#882)
- The B3 propagator now propagates the debug flag.
   This removes the behavior of changing the debug flag into a set sampling bit.
   Instead, this now follow the B3 specification and omits the `X-B3-Sampling` header. (#882)
- The B3 propagator now tracks "unset" sampling state (meaning "defer the decision") and does not set the `X-B3-Sampling` header when injecting. (#882)
- Bump github.com/itchyny/gojq from 0.10.3 to 0.10.4 in /tools. (#883)
- Bump github.com/opentracing/opentracing-go from v1.1.1-0.20190913142402-a7454ce5950e to v1.2.0. (#885)
- The tracing time conversion for OTLP spans is now correctly set to `UnixNano`. (#896)
- Ensure span status is not set to `Unknown` when no HTTP status code is provided as it is assumed to be `200 OK`. (#908)
- Ensure `httptrace.clientTracer` closes `http.headers` span. (#912)
- Prometheus exporter will not apply stale updates or forget inactive metrics. (#903)
- Add test for api.standard `HTTPClientAttributesFromHTTPRequest`. (#905)
- Bump github.com/golangci/golangci-lint from 1.27.0 to 1.28.1 in /tools. (#901, #913)
- Update otel-colector example to use the v0.5.0 collector. (#915)
- The `grpctrace` instrumentation uses a span name conforming to the OpenTelemetry semantic conventions (does not contain a leading slash (`/`)). (#922)
- The `grpctrace` instrumentation includes an `rpc.method` attribute now set to the gRPC method name. (#900, #922)
- The `grpctrace` instrumentation `rpc.service` attribute now contains the package name if one exists.
   This is in accordance with OpenTelemetry semantic conventions. (#922)
- Correlation Context extractor will no longer insert an empty map into the returned context when no valid values are extracted. (#923)
- Bump google.golang.org/api from 0.28.0 to 0.29.0 in /exporters/trace/jaeger. (#925)
- Bump github.com/itchyny/gojq from 0.10.4 to 0.11.0 in /tools. (#926)
- Bump github.com/golangci/golangci-lint from 1.28.1 to 1.28.2 in /tools. (#930)

## [0.7.0] - 2020-06-26

This release implements the v0.5.0 version of the OpenTelemetry specification.

### Added

- The othttp instrumentation now includes default metrics. (#861)
- This CHANGELOG file to track all changes in the project going forward.
- Support for array type attributes. (#798)
- Apply transitive dependabot go.mod dependency updates as part of a new automatic Github workflow. (#844)
- Timestamps are now passed to exporters for each export. (#835)
- Add new `Accumulation` type to metric SDK to transport telemetry from `Accumulator`s to `Processor`s.
   This replaces the prior `Record` `struct` use for this purpose. (#835)
- New dependabot integration to automate package upgrades. (#814)
- `Meter` and `Tracer` implementations accept instrumentation version version as an optional argument.
   This instrumentation version is passed on to exporters. (#811) (#805) (#802)
- The OTLP exporter includes the instrumentation version in telemetry it exports. (#811)
- Environment variables for Jaeger exporter are supported. (#796)
- New `aggregation.Kind` in the export metric API. (#808)
- New example that uses OTLP and the collector. (#790)
- Handle errors in the span `SetName` during span initialization. (#791)
- Default service config to enable retries for retry-able failed requests in the OTLP exporter and an option to override this default. (#777)
- New `go.opentelemetry.io/otel/api/oterror` package to uniformly support error handling and definitions for the project. (#778)
- New `global` default implementation of the `go.opentelemetry.io/otel/api/oterror.Handler` interface to be used to handle errors prior to an user defined `Handler`.
   There is also functionality for the user to register their `Handler` as well as a convenience function `Handle` to handle an error with this global `Handler`(#778)
- Options to specify propagators for httptrace and grpctrace instrumentation. (#784)
- The required `application/json` header for the Zipkin exporter is included in all exports. (#774)
- Integrate HTTP semantics helpers from the contrib repository into the `api/standard` package. #769

### Changed

- Rename `Integrator` to `Processor` in the metric SDK. (#863)
- Rename `AggregationSelector` to `AggregatorSelector`. (#859)
- Rename `SynchronizedCopy` to `SynchronizedMove`. (#858)
- Rename `simple` integrator to `basic` integrator. (#857)
- Merge otlp collector examples. (#841)
- Change the metric SDK to support cumulative, delta, and pass-through exporters directly.
   With these changes, cumulative and delta specific exporters are able to request the correct kind of aggregation from the SDK. (#840)
- The `Aggregator.Checkpoint` API is renamed to `SynchronizedCopy` and adds an argument, a different `Aggregator` into which the copy is stored. (#812)
- The `export.Aggregator` contract is that `Update()` and `SynchronizedCopy()` are synchronized with each other.
   All the aggregation interfaces (`Sum`, `LastValue`, ...) are not meant to be synchronized, as the caller is expected to synchronize aggregators at a higher level after the `Accumulator`.
   Some of the `Aggregators` used unnecessary locking and that has been cleaned up. (#812)
- Use of `metric.Number` was replaced by `int64` now that we use `sync.Mutex` in the `MinMaxSumCount` and `Histogram` `Aggregators`. (#812)
- Replace `AlwaysParentSample` with `ParentSample(fallback)` to match the OpenTelemetry v0.5.0 specification. (#810)
- Rename `sdk/export/metric/aggregator` to `sdk/export/metric/aggregation`. #808
- Send configured headers with every request in the OTLP exporter, instead of just on connection creation. (#806)
- Update error handling for any one off error handlers, replacing, instead, with the `global.Handle` function. (#791)
- Rename `plugin` directory to `instrumentation` to match the OpenTelemetry specification. (#779)
- Makes the argument order to Histogram and DDSketch `New()` consistent. (#781)

### Removed

- `Uint64NumberKind` and related functions from the API. (#864)
- Context arguments from `Aggregator.Checkpoint` and `Integrator.Process` as they were unused. (#803)
- `SpanID` is no longer included in parameters for sampling decision to match the OpenTelemetry specification. (#775)

### Fixed

- Upgrade OTLP exporter to opentelemetry-proto matching the opentelemetry-collector v0.4.0 release. (#866)
- Allow changes to `go.sum` and `go.mod` when running dependabot tidy-up. (#871)
- Bump github.com/stretchr/testify from 1.4.0 to 1.6.1. (#824)
- Bump github.com/prometheus/client_golang from 1.7.0 to 1.7.1 in /exporters/metric/prometheus. (#867)
- Bump google.golang.org/grpc from 1.29.1 to 1.30.0 in /exporters/trace/jaeger. (#853)
- Bump google.golang.org/grpc from 1.29.1 to 1.30.0 in /exporters/trace/zipkin. (#854)
- Bumps github.com/golang/protobuf from 1.3.2 to 1.4.2 (#848)
- Bump github.com/stretchr/testify from 1.4.0 to 1.6.1 in /exporters/otlp (#817)
- Bump github.com/golangci/golangci-lint from 1.25.1 to 1.27.0 in /tools (#828)
- Bump github.com/prometheus/client_golang from 1.5.0 to 1.7.0 in /exporters/metric/prometheus (#838)
- Bump github.com/stretchr/testify from 1.4.0 to 1.6.1 in /exporters/trace/jaeger (#829)
- Bump github.com/benbjohnson/clock from 1.0.0 to 1.0.3 (#815)
- Bump github.com/stretchr/testify from 1.4.0 to 1.6.1 in /exporters/trace/zipkin (#823)
- Bump github.com/itchyny/gojq from 0.10.1 to 0.10.3 in /tools (#830)
- Bump github.com/stretchr/testify from 1.4.0 to 1.6.1 in /exporters/metric/prometheus (#822)
- Bump google.golang.org/grpc from 1.27.1 to 1.29.1 in /exporters/trace/zipkin (#820)
- Bump google.golang.org/grpc from 1.27.1 to 1.29.1 in /exporters/trace/jaeger (#831)
- Bump github.com/google/go-cmp from 0.4.0 to 0.5.0 (#836)
- Bump github.com/google/go-cmp from 0.4.0 to 0.5.0 in /exporters/trace/jaeger (#837)
- Bump github.com/google/go-cmp from 0.4.0 to 0.5.0 in /exporters/otlp (#839)
- Bump google.golang.org/api from 0.20.0 to 0.28.0 in /exporters/trace/jaeger (#843)
- Set span status from HTTP status code in the othttp instrumentation. (#832)
- Fixed typo in push controller comment. (#834)
- The `Aggregator` testing has been updated and cleaned. (#812)
- `metric.Number(0)` expressions are replaced by `0` where possible. (#812)
- Fixed `global` `handler_test.go` test failure. #804
- Fixed `BatchSpanProcessor.Shutdown` to wait until all spans are processed. (#766)
- Fixed OTLP example's accidental early close of exporter. (#807)
- Ensure zipkin exporter reads and closes response body. (#788)
- Update instrumentation to use `api/standard` keys instead of custom keys. (#782)
- Clean up tools and RELEASING documentation. (#762)

## [0.6.0] - 2020-05-21

### Added

- Support for `Resource`s in the prometheus exporter. (#757)
- New pull controller. (#751)
- New `UpDownSumObserver` instrument. (#750)
- OpenTelemetry collector demo. (#711)
- New `SumObserver` instrument. (#747)
- New `UpDownCounter` instrument. (#745)
- New timeout `Option` and configuration function `WithTimeout` to the push controller. (#742)
- New `api/standards` package to implement semantic conventions and standard key-value generation. (#731)

### Changed

- Rename `Register*` functions in the metric API to `New*` for all `Observer` instruments. (#761)
- Use `[]float64` for histogram boundaries, not `[]metric.Number`. (#758)
- Change OTLP example to use exporter as a trace `Syncer` instead of as an unneeded `Batcher`. (#756)
- Replace `WithResourceAttributes()` with `WithResource()` in the trace SDK. (#754)
- The prometheus exporter now uses the new pull controller. (#751)
- Rename `ScheduleDelayMillis` to `BatchTimeout` in the trace `BatchSpanProcessor`.(#752)
- Support use of synchronous instruments in asynchronous callbacks (#725)
- Move `Resource` from the `Export` method parameter into the metric export `Record`. (#739)
- Rename `Observer` instrument to `ValueObserver`. (#734)
- The push controller now has a method (`Provider()`) to return a `metric.Provider` instead of the old `Meter` method that acted as a `metric.Provider`. (#738)
- Replace `Measure` instrument by `ValueRecorder` instrument. (#732)
- Rename correlation context header from `"Correlation-Context"` to `"otcorrelations"` to match the OpenTelemetry specification. (#727)

### Fixed

- Ensure gRPC `ClientStream` override methods do not panic in grpctrace package. (#755)
- Disable parts of `BatchSpanProcessor` test until a fix is found. (#743)
- Fix `string` case in `kv` `Infer` function. (#746)
- Fix panic in grpctrace client interceptors. (#740)
- Refactor the `api/metrics` push controller and add `CheckpointSet` synchronization. (#737)
- Rewrite span batch process queue batching logic. (#719)
- Remove the push controller named Meter map. (#738)
- Fix Histogram aggregator initial state (fix #735). (#736)
- Ensure golang alpine image is running `golang-1.14` for examples. (#733)
- Added test for grpctrace `UnaryInterceptorClient`. (#695)
- Rearrange `api/metric` code layout. (#724)

## [0.5.0] - 2020-05-13

### Added

- Batch `Observer` callback support. (#717)
- Alias `api` types to root package of project. (#696)
- Create basic `othttp.Transport` for simple client instrumentation. (#678)
- `SetAttribute(string, interface{})` to the trace API. (#674)
- Jaeger exporter option that allows user to specify custom http client. (#671)
- `Stringer` and `Infer` methods to `key`s. (#662)

### Changed

- Rename `NewKey` in the `kv` package to just `Key`. (#721)
- Move `core` and `key` to `kv` package. (#720)
- Make the metric API `Meter` a `struct` so the abstract `MeterImpl` can be passed and simplify implementation. (#709)
- Rename SDK `Batcher` to `Integrator` to match draft OpenTelemetry SDK specification. (#710)
- Rename SDK `Ungrouped` integrator to `simple.Integrator` to match draft OpenTelemetry SDK specification. (#710)
- Rename SDK `SDK` `struct` to `Accumulator` to match draft OpenTelemetry SDK specification. (#710)
- Move `Number` from `core` to `api/metric` package. (#706)
- Move `SpanContext` from `core` to `trace` package. (#692)
- Change traceparent header from `Traceparent` to `traceparent` to implement the W3C specification. (#681)

### Fixed

- Update tooling to run generators in all submodules. (#705)
- gRPC interceptor regexp to match methods without a service name. (#683)
- Use a `const` for padding 64-bit B3 trace IDs. (#701)
- Update `mockZipkin` listen address from `:0` to `127.0.0.1:0`. (#700)
- Left-pad 64-bit B3 trace IDs with zero. (#698)
- Propagate at least the first W3C tracestate header. (#694)
- Remove internal `StateLocker` implementation. (#688)
- Increase instance size CI system uses. (#690)
- Add a `key` benchmark and use reflection in `key.Infer()`. (#679)
- Fix internal `global` test by using `global.Meter` with `RecordBatch()`. (#680)
- Reimplement histogram using mutex instead of `StateLocker`. (#669)
- Switch `MinMaxSumCount` to a mutex lock implementation instead of `StateLocker`. (#667)
- Update documentation to not include any references to `WithKeys`. (#672)
- Correct misspelling. (#668)
- Fix clobbering of the span context if extraction fails. (#656)
- Bump `golangci-lint` and work around the corrupting bug. (#666) (#670)

## [0.4.3] - 2020-04-24

### Added

- `Dockerfile` and `docker-compose.yml` to run example code. (#635)
- New `grpctrace` package that provides gRPC client and server interceptors for both unary and stream connections. (#621)
- New `api/label` package, providing common label set implementation. (#651)
- Support for JSON marshaling of `Resources`. (#654)
- `TraceID` and `SpanID` implementations for `Stringer` interface. (#642)
- `RemoteAddrKey` in the othttp plugin to include the HTTP client address in top-level spans. (#627)
- `WithSpanFormatter` option to the othttp plugin. (#617)
- Updated README to include section for compatible libraries and include reference to the contrib repository. (#612)
- The prometheus exporter now supports exporting histograms. (#601)
- A `String` method to the `Resource` to return a hashable identifier for a now unique resource. (#613)
- An `Iter` method to the `Resource` to return an array `AttributeIterator`. (#613)
- An `Equal` method to the `Resource` test the equivalence of resources. (#613)
- An iterable structure (`AttributeIterator`) for `Resource` attributes.

### Changed

- zipkin export's `NewExporter` now requires a `serviceName` argument to ensure this needed values is provided. (#644)
- Pass `Resources` through the metrics export pipeline. (#659)

### Removed

- `WithKeys` option from the metric API. (#639)

### Fixed

- Use the `label.Set.Equivalent` value instead of an encoding in the batcher. (#658)
- Correct typo `trace.Exporter` to `trace.SpanSyncer` in comments. (#653)
- Use type names for return values in jaeger exporter. (#648)
- Increase the visibility of the `api/key` package by updating comments and fixing usages locally. (#650)
- `Checkpoint` only after `Update`; Keep records in the `sync.Map` longer. (#647)
- Do not cache `reflect.ValueOf()` in metric Labels. (#649)
- Batch metrics exported from the OTLP exporter based on `Resource` and labels. (#626)
- Add error wrapping to the prometheus exporter. (#631)
- Update the OTLP exporter batching of traces to use a unique `string` representation of an associated `Resource` as the batching key. (#623)
- Update OTLP `SpanData` transform to only include the `ParentSpanID` if one exists. (#614)
- Update `Resource` internal representation to uniquely and reliably identify resources. (#613)
- Check return value from `CheckpointSet.ForEach` in prometheus exporter. (#622)
- Ensure spans created by httptrace client tracer reflect operation structure. (#618)
- Create a new recorder rather than reuse when multiple observations in same epoch for asynchronous instruments. #610
- The default port the OTLP exporter uses to connect to the OpenTelemetry collector is updated to match the one the collector listens on by default. (#611)

## [0.4.2] - 2020-03-31

### Fixed

- Fix `pre_release.sh` to update version in `sdk/opentelemetry.go`. (#607)
- Fix time conversion from internal to OTLP in OTLP exporter. (#606)

## [0.4.1] - 2020-03-31

### Fixed

- Update `tag.sh` to create signed tags. (#604)

## [0.4.0] - 2020-03-30

### Added

- New API package `api/metric/registry` that exposes a `MeterImpl` wrapper for use by SDKs to generate unique instruments. (#580)
- Script to verify examples after a new release. (#579)

### Removed

- The dogstatsd exporter due to lack of support.
   This additionally removes support for statsd. (#591)
- `LabelSet` from the metric API.
   This is replaced by a `[]core.KeyValue` slice. (#595)
- `Labels` from the metric API's `Meter` interface. (#595)

### Changed

- The metric `export.Labels` became an interface which the SDK implements and the `export` package provides a simple, immutable implementation of this interface intended for testing purposes. (#574)
- Renamed `internal/metric.Meter` to `MeterImpl`. (#580)
- Renamed `api/global/internal.obsImpl` to `asyncImpl`. (#580)

### Fixed

- Corrected missing return in mock span. (#582)
- Update License header for all source files to match CNCF guidelines and include a test to ensure it is present. (#586) (#596)
- Update to v0.3.0 of the OTLP in the OTLP exporter. (#588)
- Update pre-release script to be compatible between GNU and BSD based systems. (#592)
- Add a `RecordBatch` benchmark. (#594)
- Moved span transforms of the OTLP exporter to the internal package. (#593)
- Build both go-1.13 and go-1.14 in circleci to test for all supported versions of Go. (#569)
- Removed unneeded allocation on empty labels in OLTP exporter. (#597)
- Update `BatchedSpanProcessor` to process the queue until no data but respect max batch size. (#599)
- Update project documentation godoc.org links to pkg.go.dev. (#602)

## [0.3.0] - 2020-03-21

This is a first official beta release, which provides almost fully complete metrics, tracing, and context propagation functionality.
There is still a possibility of breaking changes.

### Added

- Add `Observer` metric instrument. (#474)
- Add global `Propagators` functionality to enable deferred initialization for propagators registered before the first Meter SDK is installed. (#494)
- Simplified export setup pipeline for the jaeger exporter to match other exporters. (#459)
- The zipkin trace exporter. (#495)
- The OTLP exporter to export metric and trace telemetry to the OpenTelemetry collector. (#497) (#544) (#545)
- Add `StatusMessage` field to the trace `Span`. (#524)
- Context propagation in OpenTracing bridge in terms of OpenTelemetry context propagation. (#525)
- The `Resource` type was added to the SDK. (#528)
- The global API now supports a `Tracer` and `Meter` function as shortcuts to getting a global `*Provider` and calling these methods directly. (#538)
- The metric API now defines a generic `MeterImpl` interface to support general purpose `Meter` construction.
   Additionally, `SyncImpl` and `AsyncImpl` are added to support general purpose instrument construction. (#560)
- A metric `Kind` is added to represent the `MeasureKind`, `ObserverKind`, and `CounterKind`. (#560)
- Scripts to better automate the release process. (#576)

### Changed

- Default to to use `AlwaysSampler` instead of `ProbabilitySampler` to match OpenTelemetry specification. (#506)
- Renamed `AlwaysSampleSampler` to `AlwaysOnSampler` in the trace API. (#511)
- Renamed `NeverSampleSampler` to `AlwaysOffSampler` in the trace API. (#511)
- The `Status` field of the `Span` was changed to `StatusCode` to disambiguate with the added `StatusMessage`. (#524)
- Updated the trace `Sampler` interface conform to the OpenTelemetry specification. (#531)
- Rename metric API `Options` to `Config`. (#541)
- Rename metric `Counter` aggregator to be `Sum`. (#541)
- Unify metric options into `Option` from instrument specific options. (#541)
- The trace API's `TraceProvider` now support `Resource`s. (#545)
- Correct error in zipkin module name. (#548)
- The jaeger trace exporter now supports `Resource`s. (#551)
- Metric SDK now supports `Resource`s.
   The `WithResource` option was added to configure a `Resource` on creation and the `Resource` method was added to the metric `Descriptor` to return the associated `Resource`. (#552)
- Replace `ErrNoLastValue` and `ErrEmptyDataSet` by `ErrNoData` in the metric SDK. (#557)
- The stdout trace exporter now supports `Resource`s. (#558)
- The metric `Descriptor` is now included at the API instead of the SDK. (#560)
- Replace `Ordered` with an iterator in `export.Labels`. (#567)

### Removed

- The vendor specific Stackdriver. It is now hosted on 3rd party vendor infrastructure. (#452)
- The `Unregister` method for metric observers as it is not in the OpenTelemetry specification. (#560)
- `GetDescriptor` from the metric SDK. (#575)
- The `Gauge` instrument from the metric API. (#537)

### Fixed

- Make histogram aggregator checkpoint consistent. (#438)
- Update README with import instructions and how to build and test. (#505)
- The default label encoding was updated to be unique. (#508)
- Use `NewRoot` in the othttp plugin for public endpoints. (#513)
- Fix data race in `BatchedSpanProcessor`. (#518)
- Skip test-386 for Mac OS 10.15.x (Catalina and upwards). #521
- Use a variable-size array to represent ordered labels in maps. (#523)
- Update the OTLP protobuf and update changed import path. (#532)
- Use `StateLocker` implementation in `MinMaxSumCount`. (#546)
- Eliminate goroutine leak in histogram stress test. (#547)
- Update OTLP exporter with latest protobuf. (#550)
- Add filters to the othttp plugin. (#556)
- Provide an implementation of the `Header*` filters that do not depend on Go 1.14. (#565)
- Encode labels once during checkpoint.
   The checkpoint function is executed in a single thread so we can do the encoding lazily before passing the encoded version of labels to the exporter.
   This is a cheap and quick way to avoid encoding the labels on every collection interval. (#572)
- Run coverage over all packages in `COVERAGE_MOD_DIR`. (#573)

## [0.2.3] - 2020-03-04

### Added

- `RecordError` method on `Span`s in the trace API to Simplify adding error events to spans. (#473)
- Configurable push frequency for exporters setup pipeline. (#504)

### Changed

- Rename the `exporter` directory to `exporters`.
   The `go.opentelemetry.io/otel/exporter/trace/jaeger` package was mistakenly released with a `v1.0.0` tag instead of `v0.1.0`.
   This resulted in all subsequent releases not becoming the default latest.
   A consequence of this was that all `go get`s pulled in the incompatible `v0.1.0` release of that package when pulling in more recent packages from other otel packages.
   Renaming the `exporter` directory to `exporters` fixes this issue by renaming the package and therefore clearing any existing dependency tags.
   Consequentially, this action also renames *all* exporter packages. (#502)

### Removed

- The `CorrelationContextHeader` constant in the `correlation` package is no longer exported. (#503)

## [0.2.2] - 2020-02-27

### Added

- `HTTPSupplier` interface in the propagation API to specify methods to retrieve and store a single value for a key to be associated with a carrier. (#467)
- `HTTPExtractor` interface in the propagation API to extract information from an `HTTPSupplier` into a context. (#467)
- `HTTPInjector` interface in the propagation API to inject information into an `HTTPSupplier.` (#467)
- `Config` and configuring `Option` to the propagator API. (#467)
- `Propagators` interface in the propagation API to contain the set of injectors and extractors for all supported carrier formats. (#467)
- `HTTPPropagator` interface in the propagation API to inject and extract from an `HTTPSupplier.` (#467)
- `WithInjectors` and `WithExtractors` functions to the propagator API to configure injectors and extractors to use. (#467)
- `ExtractHTTP` and `InjectHTTP` functions to apply configured HTTP extractors and injectors to a passed context. (#467)
- Histogram aggregator. (#433)
- `DefaultPropagator` function and have it return `trace.TraceContext` as the default context propagator. (#456)
- `AlwaysParentSample` sampler to the trace API. (#455)
- `WithNewRoot` option function to the trace API to specify the created span should be considered a root span. (#451)

### Changed

- Renamed `WithMap` to `ContextWithMap` in the correlation package. (#481)
- Renamed `FromContext` to `MapFromContext` in the correlation package. (#481)
- Move correlation context propagation to correlation package. (#479)
- Do not default to putting remote span context into links. (#480)
- `Tracer.WithSpan` updated to accept `StartOptions`. (#472)
- Renamed `MetricKind` to `Kind` to not stutter in the type usage. (#432)
- Renamed the `export` package to `metric` to match directory structure. (#432)
- Rename the `api/distributedcontext` package to `api/correlation`. (#444)
- Rename the `api/propagators` package to `api/propagation`. (#444)
- Move the propagators from the `propagators` package into the `trace` API package. (#444)
- Update `Float64Gauge`, `Int64Gauge`, `Float64Counter`, `Int64Counter`, `Float64Measure`, and `Int64Measure` metric methods to use value receivers instead of pointers. (#462)
- Moved all dependencies of tools package to a tools directory. (#466)

### Removed

- Binary propagators. (#467)
- NOOP propagator. (#467)

### Fixed

- Upgraded `github.com/golangci/golangci-lint` from `v1.21.0` to `v1.23.6` in `tools/`. (#492)
- Fix a possible nil-dereference crash (#478)
- Correct comments for `InstallNewPipeline` in the stdout exporter. (#483)
- Correct comments for `InstallNewPipeline` in the dogstatsd exporter. (#484)
- Correct comments for `InstallNewPipeline` in the prometheus exporter. (#482)
- Initialize `onError` based on `Config` in prometheus exporter. (#486)
- Correct module name in prometheus exporter README. (#475)
- Removed tracer name prefix from span names. (#430)
- Fix `aggregator_test.go` import package comment. (#431)
- Improved detail in stdout exporter. (#436)
- Fix a dependency issue (generate target should depend on stringer, not lint target) in Makefile. (#442)
- Reorders the Makefile targets within `precommit` target so we generate files and build the code before doing linting, so we can get much nicer errors about syntax errors from the compiler. (#442)
- Reword function documentation in gRPC plugin. (#446)
- Send the `span.kind` tag to Jaeger from the jaeger exporter. (#441)
- Fix `metadataSupplier` in the jaeger exporter to overwrite the header if existing instead of appending to it. (#441)
- Upgraded to Go 1.13 in CI. (#465)
- Correct opentelemetry.io URL in trace SDK documentation. (#464)
- Refactored reference counting logic in SDK determination of stale records. (#468)
- Add call to `runtime.Gosched` in instrument `acquireHandle` logic to not block the collector. (#469)

## [0.2.1.1] - 2020-01-13

### Fixed

- Use stateful batcher on Prometheus exporter fixing regresion introduced in #395. (#428)

## [0.2.1] - 2020-01-08

### Added

- Global meter forwarding implementation.
   This enables deferred initialization for metric instruments registered before the first Meter SDK is installed. (#392)
- Global trace forwarding implementation.
   This enables deferred initialization for tracers registered before the first Trace SDK is installed. (#406)
- Standardize export pipeline creation in all exporters. (#395)
- A testing, organization, and comments for 64-bit field alignment. (#418)
- Script to tag all modules in the project. (#414)

### Changed

- Renamed `propagation` package to `propagators`. (#362)
- Renamed `B3Propagator` propagator to `B3`. (#362)
- Renamed `TextFormatPropagator` propagator to `TextFormat`. (#362)
- Renamed `BinaryPropagator` propagator to `Binary`. (#362)
- Renamed `BinaryFormatPropagator` propagator to `BinaryFormat`. (#362)
- Renamed `NoopTextFormatPropagator` propagator to `NoopTextFormat`. (#362)
- Renamed `TraceContextPropagator` propagator to `TraceContext`. (#362)
- Renamed `SpanOption` to `StartOption` in the trace API. (#369)
- Renamed `StartOptions` to `StartConfig` in the trace API. (#369)
- Renamed `EndOptions` to `EndConfig` in the trace API. (#369)
- `Number` now has a pointer receiver for its methods. (#375)
- Renamed `CurrentSpan` to `SpanFromContext` in the trace API. (#379)
- Renamed `SetCurrentSpan` to `ContextWithSpan` in the trace API. (#379)
- Renamed `Message` in Event to `Name` in the trace API. (#389)
- Prometheus exporter no longer aggregates metrics, instead it only exports them. (#385)
- Renamed `HandleImpl` to `BoundInstrumentImpl` in the metric API. (#400)
- Renamed `Float64CounterHandle` to `Float64CounterBoundInstrument` in the metric API. (#400)
- Renamed `Int64CounterHandle` to `Int64CounterBoundInstrument` in the metric API. (#400)
- Renamed `Float64GaugeHandle` to `Float64GaugeBoundInstrument` in the metric API. (#400)
- Renamed `Int64GaugeHandle` to `Int64GaugeBoundInstrument` in the metric API. (#400)
- Renamed `Float64MeasureHandle` to `Float64MeasureBoundInstrument` in the metric API. (#400)
- Renamed `Int64MeasureHandle` to `Int64MeasureBoundInstrument` in the metric API. (#400)
- Renamed `Release` method for bound instruments in the metric API to `Unbind`. (#400)
- Renamed `AcquireHandle` method for bound instruments in the metric API to `Bind`. (#400)
- Renamed the `File` option in the stdout exporter to `Writer`. (#404)
- Renamed all `Options` to `Config` for all metric exports where this wasn't already the case.

### Fixed

- Aggregator import path corrected. (#421)
- Correct links in README. (#368)
- The README was updated to match latest code changes in its examples. (#374)
- Don't capitalize error statements. (#375)
- Fix ignored errors. (#375)
- Fix ambiguous variable naming. (#375)
- Removed unnecessary type casting. (#375)
- Use named parameters. (#375)
- Updated release schedule. (#378)
- Correct http-stackdriver example module name. (#394)
- Removed the `http.request` span in `httptrace` package. (#397)
- Add comments in the metrics SDK (#399)
- Initialize checkpoint when creating ddsketch aggregator to prevent panic when merging into a empty one. (#402) (#403)
- Add documentation of compatible exporters in the README. (#405)
- Typo fix. (#408)
- Simplify span check logic in SDK tracer implementation. (#419)

## [0.2.0] - 2019-12-03

### Added

- Unary gRPC tracing example. (#351)
- Prometheus exporter. (#334)
- Dogstatsd metrics exporter. (#326)

### Changed

- Rename `MaxSumCount` aggregation to `MinMaxSumCount` and add the `Min` interface for this aggregation. (#352)
- Rename `GetMeter` to `Meter`. (#357)
- Rename `HTTPTraceContextPropagator` to `TraceContextPropagator`. (#355)
- Rename `HTTPB3Propagator` to `B3Propagator`. (#355)
- Rename `HTTPTraceContextPropagator` to `TraceContextPropagator`. (#355)
- Move `/global` package to `/api/global`. (#356)
- Rename `GetTracer` to `Tracer`. (#347)

### Removed

- `SetAttribute` from the `Span` interface in the trace API. (#361)
- `AddLink` from the `Span` interface in the trace API. (#349)
- `Link` from the `Span` interface in the trace API. (#349)

### Fixed

- Exclude example directories from coverage report. (#365)
- Lint make target now implements automatic fixes with `golangci-lint` before a second run to report the remaining issues. (#360)
- Drop `GO111MODULE` environment variable in Makefile as Go 1.13 is the project specified minimum version and this is environment variable is not needed for that version of Go. (#359)
- Run the race checker for all test. (#354)
- Redundant commands in the Makefile are removed. (#354)
- Split the `generate` and `lint` targets of the Makefile. (#354)
- Renames `circle-ci` target to more generic `ci` in Makefile. (#354)
- Add example Prometheus binary to gitignore. (#358)
- Support negative numbers with the `MaxSumCount`. (#335)
- Resolve race conditions in `push_test.go` identified in #339. (#340)
- Use `/usr/bin/env bash` as a shebang in scripts rather than `/bin/bash`. (#336)
- Trace benchmark now tests both `AlwaysSample` and `NeverSample`.
   Previously it was testing `AlwaysSample` twice. (#325)
- Trace benchmark now uses a `[]byte` for `TraceID` to fix failing test. (#325)
- Added a trace benchmark to test variadic functions in `setAttribute` vs `setAttributes` (#325)
- The `defaultkeys` batcher was only using the encoded label set as its map key while building a checkpoint.
   This allowed distinct label sets through, but any metrics sharing a label set could be overwritten or merged incorrectly.
   This was corrected. (#333)

## [0.1.2] - 2019-11-18

### Fixed

- Optimized the `simplelru` map for attributes to reduce the number of allocations. (#328)
- Removed unnecessary unslicing of parameters that are already a slice. (#324)

## [0.1.1] - 2019-11-18

This release contains a Metrics SDK with stdout exporter and supports basic aggregations such as counter, gauges, array, maxsumcount, and ddsketch.

### Added

- Metrics stdout export pipeline. (#265)
- Array aggregation for raw measure metrics. (#282)
- The core.Value now have a `MarshalJSON` method. (#281)

### Removed

- `WithService`, `WithResources`, and `WithComponent` methods of tracers. (#314)
- Prefix slash in `Tracer.Start()` for the Jaeger example. (#292)

### Changed

- Allocation in LabelSet construction to reduce GC overhead. (#318)
- `trace.WithAttributes` to append values instead of replacing (#315)
- Use a formula for tolerance in sampling tests. (#298)
- Move export types into trace and metric-specific sub-directories. (#289)
- `SpanKind` back to being based on an `int` type. (#288)

### Fixed

- URL to OpenTelemetry website in README. (#323)
- Name of othttp default tracer. (#321)
- `ExportSpans` for the stackdriver exporter now handles `nil` context. (#294)
- CI modules cache to correctly restore/save from/to the cache. (#316)
- Fix metric SDK race condition between `LoadOrStore` and the assignment `rec.recorder = i.meter.exporter.AggregatorFor(rec)`. (#293)
- README now reflects the new code structure introduced with these changes. (#291)
- Make the basic example work. (#279)

## [0.1.0] - 2019-11-04

This is the first release of open-telemetry go library.
It contains api and sdk for trace and meter.

### Added

- Initial OpenTelemetry trace and metric API prototypes.
- Initial OpenTelemetry trace, metric, and export SDK packages.
- A wireframe bridge to support compatibility with OpenTracing.
- Example code for a basic, http-stackdriver, http, jaeger, and named tracer setup.
- Exporters for Jaeger, Stackdriver, and stdout.
- Propagators for binary, B3, and trace-context protocols.
- Project information and guidelines in the form of a README and CONTRIBUTING.
- Tools to build the project and a Makefile to automate the process.
- Apache-2.0 license.
- CircleCI build CI manifest files.
- CODEOWNERS file to track owners of this project.

[Unreleased]: https://github.com/open-telemetry/opentelemetry-go/compare/v1.11.2...HEAD
[1.11.2/0.34.0]: https://github.com/open-telemetry/opentelemetry-go/releases/tag/v1.11.2
[1.11.1/0.33.0]: https://github.com/open-telemetry/opentelemetry-go/releases/tag/v1.11.1
[1.11.0/0.32.3]: https://github.com/open-telemetry/opentelemetry-go/releases/tag/v1.11.0
[0.32.2]: https://github.com/open-telemetry/opentelemetry-go/releases/tag/sdk/metric/v0.32.2
[0.32.1]: https://github.com/open-telemetry/opentelemetry-go/releases/tag/sdk/metric/v0.32.1
[0.32.0]: https://github.com/open-telemetry/opentelemetry-go/releases/tag/sdk/metric/v0.32.0
[1.10.0]: https://github.com/open-telemetry/opentelemetry-go/releases/tag/v1.10.0
[1.9.0/0.0.3]: https://github.com/open-telemetry/opentelemetry-go/releases/tag/v1.9.0
[1.8.0/0.31.0]: https://github.com/open-telemetry/opentelemetry-go/releases/tag/v1.8.0
[1.7.0/0.30.0]: https://github.com/open-telemetry/opentelemetry-go/releases/tag/v1.7.0
[0.29.0]: https://github.com/open-telemetry/opentelemetry-go/releases/tag/metric/v0.29.0
[1.6.3]: https://github.com/open-telemetry/opentelemetry-go/releases/tag/v1.6.3
[1.6.2]: https://github.com/open-telemetry/opentelemetry-go/releases/tag/v1.6.2
[1.6.1]: https://github.com/open-telemetry/opentelemetry-go/releases/tag/v1.6.1
[1.6.0/0.28.0]: https://github.com/open-telemetry/opentelemetry-go/releases/tag/v1.6.0
[1.5.0]: https://github.com/open-telemetry/opentelemetry-go/releases/tag/v1.5.0
[1.4.1]: https://github.com/open-telemetry/opentelemetry-go/releases/tag/v1.4.1
[1.4.0]: https://github.com/open-telemetry/opentelemetry-go/releases/tag/v1.4.0
[1.3.0]: https://github.com/open-telemetry/opentelemetry-go/releases/tag/v1.3.0
[1.2.0]: https://github.com/open-telemetry/opentelemetry-go/releases/tag/v1.2.0
[1.1.0]: https://github.com/open-telemetry/opentelemetry-go/releases/tag/v1.1.0
[1.0.1]: https://github.com/open-telemetry/opentelemetry-go/releases/tag/v1.0.1
[Metrics 0.24.0]: https://github.com/open-telemetry/opentelemetry-go/releases/tag/metric/v0.24.0
[1.0.0]: https://github.com/open-telemetry/opentelemetry-go/releases/tag/v1.0.0
[1.0.0-RC3]: https://github.com/open-telemetry/opentelemetry-go/releases/tag/v1.0.0-RC3
[1.0.0-RC2]: https://github.com/open-telemetry/opentelemetry-go/releases/tag/v1.0.0-RC2
[Experimental Metrics v0.22.0]: https://github.com/open-telemetry/opentelemetry-go/releases/tag/metric/v0.22.0
[1.0.0-RC1]: https://github.com/open-telemetry/opentelemetry-go/releases/tag/v1.0.0-RC1
[0.20.0]: https://github.com/open-telemetry/opentelemetry-go/releases/tag/v0.20.0
[0.19.0]: https://github.com/open-telemetry/opentelemetry-go/releases/tag/v0.19.0
[0.18.0]: https://github.com/open-telemetry/opentelemetry-go/releases/tag/v0.18.0
[0.17.0]: https://github.com/open-telemetry/opentelemetry-go/releases/tag/v0.17.0
[0.16.0]: https://github.com/open-telemetry/opentelemetry-go/releases/tag/v0.16.0
[0.15.0]: https://github.com/open-telemetry/opentelemetry-go/releases/tag/v0.15.0
[0.14.0]: https://github.com/open-telemetry/opentelemetry-go/releases/tag/v0.14.0
[0.13.0]: https://github.com/open-telemetry/opentelemetry-go/releases/tag/v0.13.0
[0.12.0]: https://github.com/open-telemetry/opentelemetry-go/releases/tag/v0.12.0
[0.11.0]: https://github.com/open-telemetry/opentelemetry-go/releases/tag/v0.11.0
[0.10.0]: https://github.com/open-telemetry/opentelemetry-go/releases/tag/v0.10.0
[0.9.0]: https://github.com/open-telemetry/opentelemetry-go/releases/tag/v0.9.0
[0.8.0]: https://github.com/open-telemetry/opentelemetry-go/releases/tag/v0.8.0
[0.7.0]: https://github.com/open-telemetry/opentelemetry-go/releases/tag/v0.7.0
[0.6.0]: https://github.com/open-telemetry/opentelemetry-go/releases/tag/v0.6.0
[0.5.0]: https://github.com/open-telemetry/opentelemetry-go/releases/tag/v0.5.0
[0.4.3]: https://github.com/open-telemetry/opentelemetry-go/releases/tag/v0.4.3
[0.4.2]: https://github.com/open-telemetry/opentelemetry-go/releases/tag/v0.4.2
[0.4.1]: https://github.com/open-telemetry/opentelemetry-go/releases/tag/v0.4.1
[0.4.0]: https://github.com/open-telemetry/opentelemetry-go/releases/tag/v0.4.0
[0.3.0]: https://github.com/open-telemetry/opentelemetry-go/releases/tag/v0.3.0
[0.2.3]: https://github.com/open-telemetry/opentelemetry-go/releases/tag/v0.2.3
[0.2.2]: https://github.com/open-telemetry/opentelemetry-go/releases/tag/v0.2.2
[0.2.1.1]: https://github.com/open-telemetry/opentelemetry-go/releases/tag/v0.2.1.1
[0.2.1]: https://github.com/open-telemetry/opentelemetry-go/releases/tag/v0.2.1
[0.2.0]: https://github.com/open-telemetry/opentelemetry-go/releases/tag/v0.2.0
[0.1.2]: https://github.com/open-telemetry/opentelemetry-go/releases/tag/v0.1.2
[0.1.1]: https://github.com/open-telemetry/opentelemetry-go/releases/tag/v0.1.1
[0.1.0]: https://github.com/open-telemetry/opentelemetry-go/releases/tag/v0.1.0<|MERGE_RESOLUTION|>--- conflicted
+++ resolved
@@ -15,10 +15,8 @@
 - Add `Producer` interface and `Reader.RegisterProducer(Producer)` to `go.opentelemetry.io/otel/sdk/metric` to enable external metric Producers. (#3524)
 - Add the `Callback` function type to the `go.opentelemetry.io/otel/metric` package.
   This new named function type is registered with a `Meter`. (#3564)
-<<<<<<< HEAD
 - Add the `go.opentelemetry.io/otel/semconv/v1.14.0` package.
   The package contains semantic conventions from the `v1.14.0` version of the OpenTelemetry specification. (#3566)
-=======
 - Add the `go.opentelemetry.io/otel/semconv/v1.13.0` package.
   The package contains semantic conventions from the `v1.13.0` version of the OpenTelemetry specification. (#3499)
   - The `EndUserAttributesFromHTTPRequest` function in `go.opentelemetry.io/otel/semconv/v1.12.0` is merged into `ClientRequest` and `ServerRequest` in `go.opentelemetry.io/otel/semconv/v1.13.0/httpconv`.
@@ -31,7 +29,6 @@
   - The `SpanStatusFromHTTPStatusCodeAndSpanKind` function in `go.opentelemetry.io/otel/semconv/v1.12.0` is split into `ClientStatus` and `ServerStatus` in `go.opentelemetry.io/otel/semconv/v1.13.0/httpconv`.
   - The `Client` function is included in `go.opentelemetry.io/otel/semconv/v1.13.0/netconv` to generate attributes for a `net.Conn`.
   - The `Server` function is included in `go.opentelemetry.io/otel/semconv/v1.13.0/netconv` to generate attributes for a `net.Listener`.
->>>>>>> 08516900
 
 ### Changed
 
