# Changelog

All notable changes to this project will be documented in this file.

The format is based on [Keep a Changelog](https://keepachangelog.com/en/1.0.0/).

This project adheres to [Semantic Versioning](https://semver.org/spec/v2.0.0.html).

## [Unreleased]

<<<<<<< HEAD
### Fixed

- Correct comments for the priority of the `WithEndpoint` and `WithEndpointURL` options and their corresponding environment variables in `go.opentelemetry.io/otel/exporters/otlp/otlptrace/otlptracehttp`. (#5584)
=======
<!-- Released section -->
<!-- Don't change this section unless doing release -->
>>>>>>> 30ca54a7

## [1.28.0/0.50.0/0.4.0] 2024-07-02

### Added

- The `IsEmpty` method is added to the `Instrument` type in `go.opentelemetry.io/otel/sdk/metric`.
  This method is used to check if an `Instrument` instance is a zero-value. (#5431)
- Store and provide the emitted `context.Context` in `ScopeRecords` of `go.opentelemetry.io/otel/sdk/log/logtest`. (#5468)
- The `go.opentelemetry.io/otel/semconv/v1.26.0` package.
  The package contains semantic conventions from the `v1.26.0` version of the OpenTelemetry Semantic Conventions. (#5476)
- The `AssertRecordEqual` method to `go.opentelemetry.io/otel/log/logtest` to allow comparison of two log records in tests. (#5499)
- The `WithHeaders` option to `go.opentelemetry.io/otel/exporters/zipkin` to allow configuring custom http headers while exporting spans. (#5530)

### Changed

- `Tracer.Start` in `go.opentelemetry.io/otel/trace/noop` no longer allocates a span for empty span context. (#5457)
- Upgrade `go.opentelemetry.io/otel/semconv/v1.25.0` to `go.opentelemetry.io/otel/semconv/v1.26.0` in `go.opentelemetry.io/otel/example/otel-collector`. (#5490)
- Upgrade `go.opentelemetry.io/otel/semconv/v1.25.0` to `go.opentelemetry.io/otel/semconv/v1.26.0` in `go.opentelemetry.io/otel/example/zipkin`. (#5490)
- Upgrade `go.opentelemetry.io/otel/semconv/v1.25.0` to `go.opentelemetry.io/otel/semconv/v1.26.0` in `go.opentelemetry.io/otel/exporters/zipkin`. (#5490)
  - The exporter no longer exports the deprecated "otel.library.name" or "otel.library.version" attributes.
- Upgrade `go.opentelemetry.io/otel/semconv/v1.25.0` to `go.opentelemetry.io/otel/semconv/v1.26.0` in `go.opentelemetry.io/otel/sdk/resource`. (#5490)
- Upgrade `go.opentelemetry.io/otel/semconv/v1.25.0` to `go.opentelemetry.io/otel/semconv/v1.26.0` in `go.opentelemetry.io/otel/sdk/trace`. (#5490)
- `SimpleProcessor.OnEmit` in `go.opentelemetry.io/otel/sdk/log` no longer allocates a slice which makes it possible to have a zero-allocation log processing using `SimpleProcessor`. (#5493)
- Use non-generic functions in the `Start` method of `"go.opentelemetry.io/otel/sdk/trace".Trace` to reduce memory allocation. (#5497)
- `service.instance.id` is populated for a `Resource` created with `"go.opentelemetry.io/otel/sdk/resource".Default` with a default value when `OTEL_GO_X_RESOURCE` is set. (#5520)
- Improve performance of metric instruments in `go.opentelemetry.io/otel/sdk/metric` by removing unnecessary calls to `time.Now`. (#5545)

### Fixed

- Log a warning to the OpenTelemetry internal logger when a `Record` in `go.opentelemetry.io/otel/sdk/log` drops an attribute due to a limit being reached. (#5376)
- Identify the `Tracer` returned from the global `TracerProvider` in `go.opentelemetry.io/otel/global` with its schema URL. (#5426)
- Identify the `Meter` returned from the global `MeterProvider` in `go.opentelemetry.io/otel/global` with its schema URL. (#5426)
- Log a warning to the OpenTelemetry internal logger when a `Span` in `go.opentelemetry.io/otel/sdk/trace` drops an attribute, event, or link due to a limit being reached. (#5434)
- Document instrument name requirements in `go.opentelemetry.io/otel/metric`. (#5435)
- Prevent random number generation data-race for experimental rand exemplars in `go.opentelemetry.io/otel/sdk/metric`. (#5456)
- Fix counting number of dropped attributes of `Record` in `go.opentelemetry.io/otel/sdk/log`. (#5464)
- Fix panic in baggage creation when a member contains `0x80` char in key or value. (#5494)
- Correct comments for the priority of the `WithEndpoint` and `WithEndpointURL` options and their corresponding environment variables in `go.opentelemetry.io/otel/exporters/otlp/otlptrace/otlptracegrpc`. (#5508)
- Retry trace and span ID generation if it generated an invalid one in `go.opentelemetry.io/otel/sdk/trace`. (#5514)
- Fix stale timestamps reported by the last-value aggregation. (#5517)
- Indicate the `Exporter` in `go.opentelemetry.io/otel/exporters/otlp/otlplog/otlploghttp` must be created by the `New` method. (#5521)
- Improved performance in all `{Bool,Int64,Float64,String}SliceValue` functions of `go.opentelemetry.io/attributes` by reducing the number of allocations. (#5549)
- Replace invalid percent-encoded octet sequences with replacement char in `go.opentelemetry.io/otel/baggage`. (#5528)

## [1.27.0/0.49.0/0.3.0] 2024-05-21

### Added

- Add example for `go.opentelemetry.io/otel/exporters/stdout/stdoutlog`. (#5242)
- Add `RecordFactory` in `go.opentelemetry.io/otel/sdk/log/logtest` to facilitate testing exporter and processor implementations. (#5258)
- Add `RecordFactory` in `go.opentelemetry.io/otel/log/logtest` to facilitate testing bridge implementations. (#5263)
- The count of dropped records from the `BatchProcessor` in `go.opentelemetry.io/otel/sdk/log` is logged. (#5276)
- Add metrics in the `otel-collector` example. (#5283)
- Add the synchronous gauge instrument to `go.opentelemetry.io/otel/metric`. (#5304)
  - An `int64` or `float64` synchronous gauge instrument can now be created from a `Meter`.
  - All implementations of the API (`go.opentelemetry.io/otel/metric/noop`, `go.opentelemetry.io/otel/sdk/metric`) are updated to support this instrument.
- Add logs to `go.opentelemetry.io/otel/example/dice`. (#5349)

### Changed

- The `Shutdown` method of `Exporter` in `go.opentelemetry.io/otel/exporters/stdout/stdouttrace` ignores the context cancellation and always returns `nil`. (#5189)
- The `ForceFlush` and `Shutdown` methods of the exporter returned by `New` in `go.opentelemetry.io/otel/exporters/stdout/stdoutmetric` ignore the context cancellation and always return `nil`. (#5189)
- Apply the value length limits to `Record` attributes in `go.opentelemetry.io/otel/sdk/log`. (#5230)
- De-duplicate map attributes added to a `Record` in `go.opentelemetry.io/otel/sdk/log`. (#5230)
- `go.opentelemetry.io/otel/exporters/stdout/stdoutlog` won't print timestamps when `WithoutTimestamps` option is set. (#5241)
- The `go.opentelemetry.io/otel/exporters/stdout/stdoutlog` exporter won't print `AttributeValueLengthLimit` and `AttributeCountLimit` fields now, instead it prints the `DroppedAttributes` field. (#5272)
- Improved performance in the `Stringer` implementation of `go.opentelemetry.io/otel/baggage.Member` by reducing the number of allocations. (#5286)
- Set the start time for last-value aggregates in `go.opentelemetry.io/otel/sdk/metric`. (#5305)
- The `Span` in `go.opentelemetry.io/otel/sdk/trace` will record links without span context if either non-empty `TraceState` or attributes are provided. (#5315)
- Upgrade all dependencies of `go.opentelemetry.io/otel/semconv/v1.24.0` to `go.opentelemetry.io/otel/semconv/v1.25.0`. (#5374)

### Fixed

- Comparison of unordered maps for `go.opentelemetry.io/otel/log.KeyValue` and `go.opentelemetry.io/otel/log.Value`. (#5306)
- Fix the empty output of `go.opentelemetry.io/otel/log.Value` in `go.opentelemetry.io/otel/exporters/stdout/stdoutlog`. (#5311)
- Split the behavior of `Recorder` in `go.opentelemetry.io/otel/log/logtest` so it behaves as a `LoggerProvider` only. (#5365)
- Fix wrong package name of the error message when parsing endpoint URL in `go.opentelemetry.io/otel/exporters/otlp/otlplog/otlploghttp`. (#5371)
- Identify the `Logger` returned from the global `LoggerProvider` in `go.opentelemetry.io/otel/log/global` with its schema URL. (#5375)

## [1.26.0/0.48.0/0.2.0-alpha] 2024-04-24

### Added

- Add `Recorder` in `go.opentelemetry.io/otel/log/logtest` to facilitate testing the log bridge implementations. (#5134)
- Add span flags to OTLP spans and links exported by `go.opentelemetry.io/otel/exporters/otlp/otlptrace`. (#5194)
- Make the initial alpha release of `go.opentelemetry.io/otel/sdk/log`.
  This new module contains the Go implementation of the OpenTelemetry Logs SDK.
  This module is unstable and breaking changes may be introduced.
  See our [versioning policy](VERSIONING.md) for more information about these stability guarantees. (#5240)
- Make the initial alpha release of `go.opentelemetry.io/otel/exporters/otlp/otlplog/otlploghttp`.
  This new module contains an OTLP exporter that transmits log telemetry using HTTP.
  This module is unstable and breaking changes may be introduced.
  See our [versioning policy](VERSIONING.md) for more information about these stability guarantees. (#5240)
- Make the initial alpha release of `go.opentelemetry.io/otel/exporters/stdout/stdoutlog`.
  This new module contains an exporter prints log records to STDOUT.
  This module is unstable and breaking changes may be introduced.
  See our [versioning policy](VERSIONING.md) for more information about these stability guarantees. (#5240)
- The `go.opentelemetry.io/otel/semconv/v1.25.0` package.
  The package contains semantic conventions from the `v1.25.0` version of the OpenTelemetry Semantic Conventions. (#5254)

### Changed

- Update `go.opentelemetry.io/proto/otlp` from v1.1.0 to v1.2.0. (#5177)
- Improve performance of baggage member character validation in `go.opentelemetry.io/otel/baggage`. (#5214)
- The `otel-collector` example now uses docker compose to bring up services instead of kubernetes. (#5244)

### Fixed

- Slice attribute values in `go.opentelemetry.io/otel/attribute` are now emitted as their JSON representation. (#5159)

## [1.25.0/0.47.0/0.0.8/0.1.0-alpha] 2024-04-05

### Added

- Add `WithProxy` option in `go.opentelemetry.io/otel/exporters/otlp/otlpmetric/otlpmetrichttp`. (#4906)
- Add `WithProxy` option in `go.opentelemetry.io/otel/exporters/otlp/otlpmetric/otlptracehttp`. (#4906)
- Add `AddLink` method to the `Span` interface in `go.opentelemetry.io/otel/trace`. (#5032)
- The `Enabled` method is added to the `Logger` interface in `go.opentelemetry.io/otel/log`.
  This method is used to notify users if a log record will be emitted or not. (#5071)
- Add `SeverityUndefined` `const` to `go.opentelemetry.io/otel/log`.
  This value represents an unset severity level. (#5072)
- Add `Empty` function in `go.opentelemetry.io/otel/log` to return a `KeyValue` for an empty value. (#5076)
- Add `go.opentelemetry.io/otel/log/global` to manage the global `LoggerProvider`.
  This package is provided with the anticipation that all functionality will be migrate to `go.opentelemetry.io/otel` when `go.opentelemetry.io/otel/log` stabilizes.
  At which point, users will be required to migrage their code, and this package will be deprecated then removed. (#5085)
- Add support for `Summary` metrics in the `go.opentelemetry.io/otel/exporters/otlp/otlpmetric/otlpmetrichttp` and `go.opentelemetry.io/otel/exporters/otlp/otlpmetric/otlpmetricgrpc` exporters. (#5100)
- Add `otel.scope.name` and `otel.scope.version` tags to spans exported by `go.opentelemetry.io/otel/exporters/zipkin`. (#5108)
- Add support for `AddLink` to `go.opentelemetry.io/otel/bridge/opencensus`. (#5116)
- Add `String` method to `Value` and `KeyValue` in `go.opentelemetry.io/otel/log`. (#5117)
- Add Exemplar support to `go.opentelemetry.io/otel/exporters/prometheus`. (#5111)
- Add metric semantic conventions to `go.opentelemetry.io/otel/semconv/v1.24.0`. Future `semconv` packages will include metric semantic conventions as well. (#4528)

### Changed

- `SpanFromContext` and `SpanContextFromContext` in `go.opentelemetry.io/otel/trace` no longer make a heap allocation when the passed context has no span. (#5049)
- `go.opentelemetry.io/otel/exporters/otlp/otlptrace/otlptracegrpc` and `go.opentelemetry.io/otel/exporters/otlp/otlpmetric/otlpmetricgrpc` now create a gRPC client in idle mode and with "dns" as the default resolver using [`grpc.NewClient`](https://pkg.go.dev/google.golang.org/grpc#NewClient). (#5151)
  Because of that `WithDialOption` ignores [`grpc.WithBlock`](https://pkg.go.dev/google.golang.org/grpc#WithBlock), [`grpc.WithTimeout`](https://pkg.go.dev/google.golang.org/grpc#WithTimeout), and [`grpc.WithReturnConnectionError`](https://pkg.go.dev/google.golang.org/grpc#WithReturnConnectionError).
  Notice that [`grpc.DialContext`](https://pkg.go.dev/google.golang.org/grpc#DialContext) which was used before is now deprecated.

### Fixed

- Clarify the documentation about equivalence guarantees for the `Set` and `Distinct` types in `go.opentelemetry.io/otel/attribute`. (#5027)
- Prevent default `ErrorHandler` self-delegation. (#5137)
- Update all dependencies to address [GO-2024-2687]. (#5139)

### Removed

- Drop support for [Go 1.20]. (#4967)

### Deprecated

- Deprecate `go.opentelemetry.io/otel/attribute.Sortable` type. (#4734)
- Deprecate `go.opentelemetry.io/otel/attribute.NewSetWithSortable` function. (#4734)
- Deprecate `go.opentelemetry.io/otel/attribute.NewSetWithSortableFiltered` function. (#4734)

## [1.24.0/0.46.0/0.0.1-alpha] 2024-02-23

This release is the last to support [Go 1.20].
The next release will require at least [Go 1.21].

### Added

- Support [Go 1.22]. (#4890)
- Add exemplar support to `go.opentelemetry.io/otel/exporters/otlp/otlpmetric/otlpmetricgrpc`. (#4900)
- Add exemplar support to `go.opentelemetry.io/otel/exporters/otlp/otlpmetric/otlpmetrichttp`. (#4900)
- The `go.opentelemetry.io/otel/log` module is added.
  This module includes OpenTelemetry Go's implementation of the Logs Bridge API.
  This module is in an alpha state, it is subject to breaking changes.
  See our [versioning policy](./VERSIONING.md) for more info. (#4961)
- ARM64 platform to the compatibility testing suite. (#4994)

### Fixed

- Fix registration of multiple callbacks when using the global meter provider from `go.opentelemetry.io/otel`. (#4945)
- Fix negative buckets in output of exponential histograms. (#4956)

## [1.23.1] 2024-02-07

### Fixed

- Register all callbacks passed during observable instrument creation instead of just the last one multiple times in `go.opentelemetry.io/otel/sdk/metric`. (#4888)

## [1.23.0] 2024-02-06

This release contains the first stable, `v1`, release of the following modules:

- `go.opentelemetry.io/otel/bridge/opencensus`
- `go.opentelemetry.io/otel/bridge/opencensus/test`
- `go.opentelemetry.io/otel/example/opencensus`
- `go.opentelemetry.io/otel/exporters/otlp/otlpmetric/otlpmetricgrpc`
- `go.opentelemetry.io/otel/exporters/otlp/otlpmetric/otlpmetrichttp`
- `go.opentelemetry.io/otel/exporters/stdout/stdoutmetric`

See our [versioning policy](VERSIONING.md) for more information about these stability guarantees.

### Added

- Add `WithEndpointURL` option to the `exporters/otlp/otlpmetric/otlpmetricgrpc`, `exporters/otlp/otlpmetric/otlpmetrichttp`, `exporters/otlp/otlptrace/otlptracegrpc` and `exporters/otlp/otlptrace/otlptracehttp` packages. (#4808)
- Experimental exemplar exporting is added to the metric SDK.
  See [metric documentation](./sdk/metric/internal/x/README.md#exemplars) for more information about this feature and how to enable it. (#4871)
- `ErrSchemaURLConflict` is added to `go.opentelemetry.io/otel/sdk/resource`.
  This error is returned when a merge of two `Resource`s with different (non-empty) schema URL is attempted. (#4876)

### Changed

- The `Merge` and `New` functions in `go.opentelemetry.io/otel/sdk/resource` now returns a partial result if there is a schema URL merge conflict.
  Instead of returning `nil` when two `Resource`s with different (non-empty) schema URLs are merged the merged `Resource`, along with the new `ErrSchemaURLConflict` error, is returned.
  It is up to the user to decide if they want to use the returned `Resource` or not.
  It may have desired attributes overwritten or include stale semantic conventions. (#4876)

### Fixed

- Fix `ContainerID` resource detection on systemd when cgroup path has a colon. (#4449)
- Fix `go.opentelemetry.io/otel/sdk/metric` to cache instruments to avoid leaking memory when the same instrument is created multiple times. (#4820)
- Fix missing `Mix` and `Max` values for `go.opentelemetry.io/otel/exporters/stdout/stdoutmetric` by introducing `MarshalText` and `MarshalJSON` for the `Extrema` type in `go.opentelemetry.io/sdk/metric/metricdata`. (#4827)

## [1.23.0-rc.1] 2024-01-18

This is a release candidate for the v1.23.0 release.
That release is expected to include the `v1` release of the following modules:

- `go.opentelemetry.io/otel/bridge/opencensus`
- `go.opentelemetry.io/otel/bridge/opencensus/test`
- `go.opentelemetry.io/otel/example/opencensus`
- `go.opentelemetry.io/otel/exporters/otlp/otlpmetric/otlpmetricgrpc`
- `go.opentelemetry.io/otel/exporters/otlp/otlpmetric/otlpmetrichttp`
- `go.opentelemetry.io/otel/exporters/stdout/stdoutmetric`

See our [versioning policy](VERSIONING.md) for more information about these stability guarantees.

## [1.22.0/0.45.0] 2024-01-17

### Added

- The `go.opentelemetry.io/otel/semconv/v1.22.0` package.
  The package contains semantic conventions from the `v1.22.0` version of the OpenTelemetry Semantic Conventions. (#4735)
- The `go.opentelemetry.io/otel/semconv/v1.23.0` package.
  The package contains semantic conventions from the `v1.23.0` version of the OpenTelemetry Semantic Conventions. (#4746)
- The `go.opentelemetry.io/otel/semconv/v1.23.1` package.
  The package contains semantic conventions from the `v1.23.1` version of the OpenTelemetry Semantic Conventions. (#4749)
- The `go.opentelemetry.io/otel/semconv/v1.24.0` package.
  The package contains semantic conventions from the `v1.24.0` version of the OpenTelemetry Semantic Conventions. (#4770)
- Add `WithResourceAsConstantLabels` option to apply resource attributes for every metric emitted by the Prometheus exporter. (#4733)
- Experimental cardinality limiting is added to the metric SDK.
  See [metric documentation](./sdk/metric/internal/x/README.md#cardinality-limit) for more information about this feature and how to enable it. (#4457)
- Add `NewMemberRaw` and `NewKeyValuePropertyRaw` in `go.opentelemetry.io/otel/baggage`. (#4804)

### Changed

- Upgrade all use of `go.opentelemetry.io/otel/semconv` to use `v1.24.0`. (#4754)
- Update transformations in `go.opentelemetry.io/otel/exporters/zipkin` to follow `v1.24.0` version of the OpenTelemetry specification. (#4754)
- Record synchronous measurements when the passed context is canceled instead of dropping in `go.opentelemetry.io/otel/sdk/metric`.
  If you do not want to make a measurement when the context is cancelled, you need to handle it yourself (e.g  `if ctx.Err() != nil`). (#4671)
- Improve `go.opentelemetry.io/otel/trace.TraceState`'s performance. (#4722)
- Improve `go.opentelemetry.io/otel/propagation.TraceContext`'s performance. (#4721)
- Improve `go.opentelemetry.io/otel/baggage` performance. (#4743)
- Improve performance of the `(*Set).Filter` method in `go.opentelemetry.io/otel/attribute` when the passed filter does not filter out any attributes from the set. (#4774)
- `Member.String` in `go.opentelemetry.io/otel/baggage` percent-encodes only when necessary. (#4775)
- Improve `go.opentelemetry.io/otel/trace.Span`'s performance when adding multiple attributes. (#4818)
- `Property.Value` in `go.opentelemetry.io/otel/baggage` now returns a raw string instead of a percent-encoded value. (#4804)

### Fixed

- Fix `Parse` in `go.opentelemetry.io/otel/baggage` to validate member value before percent-decoding. (#4755)
- Fix whitespace encoding of `Member.String` in `go.opentelemetry.io/otel/baggage`. (#4756)
- Fix observable not registered error when the asynchronous instrument has a drop aggregation in `go.opentelemetry.io/otel/sdk/metric`. (#4772)
- Fix baggage item key so that it is not canonicalized in `go.opentelemetry.io/otel/bridge/opentracing`. (#4776)
- Fix `go.opentelemetry.io/otel/bridge/opentracing` to properly handle baggage values that requires escaping during propagation. (#4804)
- Fix a bug where using multiple readers resulted in incorrect asynchronous counter values in `go.opentelemetry.io/otel/sdk/metric`. (#4742)

## [1.21.0/0.44.0] 2023-11-16

### Removed

- Remove the deprecated `go.opentelemetry.io/otel/bridge/opencensus.NewTracer`. (#4706)
- Remove the deprecated `go.opentelemetry.io/otel/exporters/otlp/otlpmetric` module. (#4707)
- Remove the deprecated `go.opentelemetry.io/otel/example/view` module. (#4708)
- Remove the deprecated `go.opentelemetry.io/otel/example/fib` module. (#4723)

### Fixed

- Do not parse non-protobuf responses in `go.opentelemetry.io/otel/exporters/otlp/otlpmetric/otlpmetrichttp`. (#4719)
- Do not parse non-protobuf responses in `go.opentelemetry.io/otel/exporters/otlp/otlptrace/otlptracehttp`. (#4719)

## [1.20.0/0.43.0] 2023-11-10

This release brings a breaking change for custom trace API implementations. Some interfaces (`TracerProvider`, `Tracer`, `Span`) now embed the `go.opentelemetry.io/otel/trace/embedded` types. Implementers need to update their implementations based on what they want the default behavior to be. See the "API Implementations" section of the [trace API] package documentation for more information about how to accomplish this.

### Added

- Add `go.opentelemetry.io/otel/bridge/opencensus.InstallTraceBridge`, which installs the OpenCensus trace bridge, and replaces `opencensus.NewTracer`. (#4567)
- Add scope version to trace and metric bridges in `go.opentelemetry.io/otel/bridge/opencensus`. (#4584)
- Add the `go.opentelemetry.io/otel/trace/embedded` package to be embedded in the exported trace API interfaces. (#4620)
- Add the `go.opentelemetry.io/otel/trace/noop` package as a default no-op implementation of the trace API. (#4620)
- Add context propagation in `go.opentelemetry.io/otel/example/dice`. (#4644)
- Add view configuration to `go.opentelemetry.io/otel/example/prometheus`. (#4649)
- Add `go.opentelemetry.io/otel/metric.WithExplicitBucketBoundaries`, which allows defining default explicit bucket boundaries when creating histogram instruments. (#4603)
- Add `Version` function in `go.opentelemetry.io/otel/exporters/otlp/otlpmetric/otlpmetricgrpc`. (#4660)
- Add `Version` function in `go.opentelemetry.io/otel/exporters/otlp/otlpmetric/otlpmetrichttp`. (#4660)
- Add Summary, SummaryDataPoint, and QuantileValue to `go.opentelemetry.io/sdk/metric/metricdata`. (#4622)
- `go.opentelemetry.io/otel/bridge/opencensus.NewMetricProducer` now supports exemplars from OpenCensus. (#4585)
- Add support for `WithExplicitBucketBoundaries` in `go.opentelemetry.io/otel/sdk/metric`. (#4605)
- Add support for Summary metrics in `go.opentelemetry.io/otel/bridge/opencensus`. (#4668)

### Deprecated

- Deprecate `go.opentelemetry.io/otel/bridge/opencensus.NewTracer` in favor of `opencensus.InstallTraceBridge`. (#4567)
- Deprecate `go.opentelemetry.io/otel/example/fib` package is in favor of `go.opentelemetry.io/otel/example/dice`. (#4618)
- Deprecate `go.opentelemetry.io/otel/trace.NewNoopTracerProvider`.
  Use the added `NewTracerProvider` function in `go.opentelemetry.io/otel/trace/noop` instead. (#4620)
- Deprecate `go.opentelemetry.io/otel/example/view` package in favor of `go.opentelemetry.io/otel/example/prometheus`. (#4649)
- Deprecate `go.opentelemetry.io/otel/exporters/otlp/otlpmetric`. (#4693)

### Changed

- `go.opentelemetry.io/otel/bridge/opencensus.NewMetricProducer` returns a `*MetricProducer` struct instead of the metric.Producer interface. (#4583)
- The `TracerProvider` in `go.opentelemetry.io/otel/trace` now embeds the `go.opentelemetry.io/otel/trace/embedded.TracerProvider` type.
  This extends the `TracerProvider` interface and is is a breaking change for any existing implementation.
  Implementers need to update their implementations based on what they want the default behavior of the interface to be.
  See the "API Implementations" section of the `go.opentelemetry.io/otel/trace` package documentation for more information about how to accomplish this. (#4620)
- The `Tracer` in `go.opentelemetry.io/otel/trace` now embeds the `go.opentelemetry.io/otel/trace/embedded.Tracer` type.
  This extends the `Tracer` interface and is is a breaking change for any existing implementation.
  Implementers need to update their implementations based on what they want the default behavior of the interface to be.
  See the "API Implementations" section of the `go.opentelemetry.io/otel/trace` package documentation for more information about how to accomplish this. (#4620)
- The `Span` in `go.opentelemetry.io/otel/trace` now embeds the `go.opentelemetry.io/otel/trace/embedded.Span` type.
  This extends the `Span` interface and is is a breaking change for any existing implementation.
  Implementers need to update their implementations based on what they want the default behavior of the interface to be.
  See the "API Implementations" section of the `go.opentelemetry.io/otel/trace` package documentation for more information about how to accomplish this. (#4620)
- `go.opentelemetry.io/otel/exporters/otlp/otlpmetric/otlpmetricgrpc` does no longer depend on `go.opentelemetry.io/otel/exporters/otlp/otlpmetric`. (#4660)
- `go.opentelemetry.io/otel/exporters/otlp/otlpmetric/otlpmetrichttp` does no longer depend on `go.opentelemetry.io/otel/exporters/otlp/otlpmetric`. (#4660)
- Retry for `502 Bad Gateway` and `504 Gateway Timeout` HTTP statuses in `go.opentelemetry.io/otel/exporters/otlp/otlpmetric/otlpmetrichttp`. (#4670)
- Retry for `502 Bad Gateway` and `504 Gateway Timeout` HTTP statuses in `go.opentelemetry.io/otel/exporters/otlp/otlptrace/otlptracehttp`. (#4670)
- Retry for `RESOURCE_EXHAUSTED` only if RetryInfo is returned in `go.opentelemetry.io/otel/exporters/otlp/otlpmetric/otlpmetricgrpc`. (#4669)
- Retry for `RESOURCE_EXHAUSTED` only if RetryInfo is returned in `go.opentelemetry.io/otel/exporters/otlp/otlptrace/otlptracegrpc`. (#4669)
- Retry temporary HTTP request failures in `go.opentelemetry.io/otel/exporters/otlp/otlpmetric/otlpmetrichttp`. (#4679)
- Retry temporary HTTP request failures in `go.opentelemetry.io/otel/exporters/otlp/otlptrace/otlptracehttp`. (#4679)

### Fixed

- Fix improper parsing of characters such us `+`, `/` by `Parse` in `go.opentelemetry.io/otel/baggage` as they were rendered as a whitespace. (#4667)
- Fix improper parsing of characters such us `+`, `/` passed via `OTEL_RESOURCE_ATTRIBUTES` in `go.opentelemetry.io/otel/sdk/resource` as they were rendered as a whitespace. (#4699)
- Fix improper parsing of characters such us `+`, `/` passed via `OTEL_EXPORTER_OTLP_HEADERS` and `OTEL_EXPORTER_OTLP_METRICS_HEADERS` in `go.opentelemetry.io/otel/exporters/otlp/otlpmetric/otlpmetricgrpc` as they were rendered as a whitespace. (#4699)
- Fix improper parsing of characters such us `+`, `/` passed via `OTEL_EXPORTER_OTLP_HEADERS` and `OTEL_EXPORTER_OTLP_METRICS_HEADERS` in `go.opentelemetry.io/otel/exporters/otlp/otlpmetric/otlpmetrichttp` as they were rendered as a whitespace. (#4699)
- Fix improper parsing of characters such us `+`, `/` passed via `OTEL_EXPORTER_OTLP_HEADERS` and `OTEL_EXPORTER_OTLP_TRACES_HEADERS` in `go.opentelemetry.io/otel/exporters/otlp/otlpmetric/otlptracegrpc` as they were rendered as a whitespace. (#4699)
- Fix improper parsing of characters such us `+`, `/` passed via `OTEL_EXPORTER_OTLP_HEADERS` and `OTEL_EXPORTER_OTLP_TRACES_HEADERS` in `go.opentelemetry.io/otel/exporters/otlp/otlpmetric/otlptracehttp` as they were rendered as a whitespace. (#4699)
- In `go.opentelemetry.op/otel/exporters/prometheus`, the exporter no longer `Collect`s metrics after `Shutdown` is invoked. (#4648)
- Fix documentation for `WithCompressor` in `go.opentelemetry.io/otel/exporters/otlp/otlptrace/otlptracegrpc`. (#4695)
- Fix documentation for `WithCompressor` in `go.opentelemetry.io/otel/exporters/otlp/otlpmetric/otlpmetricgrpc`. (#4695)

## [1.19.0/0.42.0/0.0.7] 2023-09-28

This release contains the first stable release of the OpenTelemetry Go [metric SDK].
Our project stability guarantees now apply to the `go.opentelemetry.io/otel/sdk/metric` package.
See our [versioning policy](VERSIONING.md) for more information about these stability guarantees.

### Added

- Add the "Roll the dice" getting started application example in `go.opentelemetry.io/otel/example/dice`. (#4539)
- The `WithWriter` and `WithPrettyPrint` options to `go.opentelemetry.io/otel/exporters/stdout/stdoutmetric` to set a custom `io.Writer`, and allow displaying the output in human-readable JSON. (#4507)

### Changed

- Allow '/' characters in metric instrument names. (#4501)
- The exporter in `go.opentelemetry.io/otel/exporters/stdout/stdoutmetric` does not prettify its output by default anymore. (#4507)
- Upgrade `gopkg.io/yaml` from `v2` to `v3` in `go.opentelemetry.io/otel/schema`. (#4535)

### Fixed

- In `go.opentelemetry.op/otel/exporters/prometheus`, don't try to create the Prometheus metric on every `Collect` if we know the scope is invalid. (#4499)

### Removed

- Remove `"go.opentelemetry.io/otel/bridge/opencensus".NewMetricExporter`, which is replaced by `NewMetricProducer`. (#4566)

## [1.19.0-rc.1/0.42.0-rc.1] 2023-09-14

This is a release candidate for the v1.19.0/v0.42.0 release.
That release is expected to include the `v1` release of the OpenTelemetry Go metric SDK and will provide stability guarantees of that SDK.
See our [versioning policy](VERSIONING.md) for more information about these stability guarantees.

### Changed

- Allow '/' characters in metric instrument names. (#4501)

### Fixed

- In `go.opentelemetry.op/otel/exporters/prometheus`, don't try to create the prometheus metric on every `Collect` if we know the scope is invalid. (#4499)

## [1.18.0/0.41.0/0.0.6] 2023-09-12

This release drops the compatibility guarantee of [Go 1.19].

### Added

- Add `WithProducer` option in `go.opentelemetry.op/otel/exporters/prometheus` to restore the ability to register producers on the prometheus exporter's manual reader. (#4473)
- Add `IgnoreValue` option in `go.opentelemetry.io/otel/sdk/metric/metricdata/metricdatatest` to allow ignoring values when comparing metrics. (#4447)

### Changed

- Use a `TestingT` interface instead of `*testing.T` struct in `go.opentelemetry.io/otel/sdk/metric/metricdata/metricdatatest`. (#4483)

### Deprecated

- The `NewMetricExporter` in `go.opentelemetry.io/otel/bridge/opencensus` was deprecated in `v0.35.0` (#3541).
  The deprecation notice format for the function has been corrected to trigger Go documentation and build tooling. (#4470)

### Removed

- Removed the deprecated `go.opentelemetry.io/otel/exporters/jaeger` package. (#4467)
- Removed the deprecated `go.opentelemetry.io/otel/example/jaeger` package. (#4467)
- Removed the deprecated `go.opentelemetry.io/otel/sdk/metric/aggregation` package. (#4468)
- Removed the deprecated internal packages in `go.opentelemetry.io/otel/exporters/otlp` and its sub-packages. (#4469)
- Dropped guaranteed support for versions of Go less than 1.20. (#4481)

## [1.17.0/0.40.0/0.0.5] 2023-08-28

### Added

- Export the `ManualReader` struct in `go.opentelemetry.io/otel/sdk/metric`. (#4244)
- Export the `PeriodicReader` struct in `go.opentelemetry.io/otel/sdk/metric`. (#4244)
- Add support for exponential histogram aggregations.
  A histogram can be configured as an exponential histogram using a view with `"go.opentelemetry.io/otel/sdk/metric".ExponentialHistogram` as the aggregation. (#4245)
- Export the `Exporter` struct in `go.opentelemetry.io/otel/exporters/otlp/otlpmetric/otlpmetricgrpc`. (#4272)
- Export the `Exporter` struct in `go.opentelemetry.io/otel/exporters/otlp/otlpmetric/otlpmetrichttp`. (#4272)
- The exporters in `go.opentelemetry.io/otel/exporters/otlp/otlpmetric` now support the `OTEL_EXPORTER_OTLP_METRICS_TEMPORALITY_PREFERENCE` environment variable. (#4287)
- Add `WithoutCounterSuffixes` option in `go.opentelemetry.io/otel/exporters/prometheus` to disable addition of `_total` suffixes. (#4306)
- Add info and debug logging to the metric SDK in `go.opentelemetry.io/otel/sdk/metric`. (#4315)
- The `go.opentelemetry.io/otel/semconv/v1.21.0` package.
  The package contains semantic conventions from the `v1.21.0` version of the OpenTelemetry Semantic Conventions. (#4362)
- Accept 201 to 299 HTTP status as success in `go.opentelemetry.io/otel/exporters/otlp/otlpmetric/otlpmetrichttp` and `go.opentelemetry.io/otel/exporters/otlp/otlptrace/otlptracehttp`. (#4365)
- Document the `Temporality` and `Aggregation` methods of the `"go.opentelemetry.io/otel/sdk/metric".Exporter"` need to be concurrent safe. (#4381)
- Expand the set of units supported by the Prometheus exporter, and don't add unit suffixes if they are already present in `go.opentelemetry.op/otel/exporters/prometheus` (#4374)
- Move the `Aggregation` interface and its implementations from `go.opentelemetry.io/otel/sdk/metric/aggregation` to `go.opentelemetry.io/otel/sdk/metric`. (#4435)
- The exporters in `go.opentelemetry.io/otel/exporters/otlp/otlpmetric` now support the `OTEL_EXPORTER_OTLP_METRICS_DEFAULT_HISTOGRAM_AGGREGATION` environment variable. (#4437)
- Add the `NewAllowKeysFilter` and `NewDenyKeysFilter` functions to `go.opentelemetry.io/otel/attribute` to allow convenient creation of allow-keys and deny-keys filters. (#4444)
- Support Go 1.21. (#4463)

### Changed

- Starting from `v1.21.0` of semantic conventions, `go.opentelemetry.io/otel/semconv/{version}/httpconv` and `go.opentelemetry.io/otel/semconv/{version}/netconv` packages will no longer be published. (#4145)
- Log duplicate instrument conflict at a warning level instead of info in `go.opentelemetry.io/otel/sdk/metric`. (#4202)
- Return an error on the creation of new instruments in `go.opentelemetry.io/otel/sdk/metric` if their name doesn't pass regexp validation. (#4210)
- `NewManualReader` in `go.opentelemetry.io/otel/sdk/metric` returns `*ManualReader` instead of `Reader`. (#4244)
- `NewPeriodicReader` in `go.opentelemetry.io/otel/sdk/metric` returns `*PeriodicReader` instead of `Reader`. (#4244)
- Count the Collect time in the `PeriodicReader` timeout in `go.opentelemetry.io/otel/sdk/metric`. (#4221)
- The function `New` in `go.opentelemetry.io/otel/exporters/otlp/otlpmetric/otlpmetricgrpc` returns `*Exporter` instead of `"go.opentelemetry.io/otel/sdk/metric".Exporter`. (#4272)
- The function `New` in `go.opentelemetry.io/otel/exporters/otlp/otlpmetric/otlpmetrichttp` returns `*Exporter` instead of `"go.opentelemetry.io/otel/sdk/metric".Exporter`. (#4272)
- If an attribute set is omitted from an async callback, the previous value will no longer be exported in `go.opentelemetry.io/otel/sdk/metric`. (#4290)
- If an attribute set is observed multiple times in an async callback in `go.opentelemetry.io/otel/sdk/metric`, the values will be summed instead of the last observation winning. (#4289)
- Allow the explicit bucket histogram aggregation to be used for the up-down counter, observable counter, observable up-down counter, and observable gauge in the `go.opentelemetry.io/otel/sdk/metric` package. (#4332)
- Restrict `Meter`s in `go.opentelemetry.io/otel/sdk/metric` to only register and collect instruments it created. (#4333)
- `PeriodicReader.Shutdown` and `PeriodicReader.ForceFlush` in `go.opentelemetry.io/otel/sdk/metric` now apply the periodic reader's timeout to the operation if the user provided context does not contain a deadline. (#4356, #4377)
- Upgrade all use of `go.opentelemetry.io/otel/semconv` to use `v1.21.0`. (#4408)
- Increase instrument name maximum length from 63 to 255 characters in `go.opentelemetry.io/otel/sdk/metric`. (#4434)
- Add `go.opentelemetry.op/otel/sdk/metric.WithProducer` as an `Option` for `"go.opentelemetry.io/otel/sdk/metric".NewManualReader` and `"go.opentelemetry.io/otel/sdk/metric".NewPeriodicReader`. (#4346)

### Removed

- Remove `Reader.RegisterProducer` in `go.opentelemetry.io/otel/metric`.
  Use the added `WithProducer` option instead. (#4346)
- Remove `Reader.ForceFlush` in `go.opentelemetry.io/otel/metric`.
  Notice that `PeriodicReader.ForceFlush` is still available. (#4375)

### Fixed

- Correctly format log messages from the `go.opentelemetry.io/otel/exporters/zipkin` exporter. (#4143)
- Log an error for calls to `NewView` in `go.opentelemetry.io/otel/sdk/metric` that have empty criteria. (#4307)
- Fix `"go.opentelemetry.io/otel/sdk/resource".WithHostID()` to not set an empty `host.id`. (#4317)
- Use the instrument identifying fields to cache aggregators and determine duplicate instrument registrations in `go.opentelemetry.io/otel/sdk/metric`. (#4337)
- Detect duplicate instruments for case-insensitive names in `go.opentelemetry.io/otel/sdk/metric`. (#4338)
- The `ManualReader` will not panic if `AggregationSelector` returns `nil` in `go.opentelemetry.io/otel/sdk/metric`. (#4350)
- If a `Reader`'s `AggregationSelector` returns `nil` or `DefaultAggregation` the pipeline will use the default aggregation. (#4350)
- Log a suggested view that fixes instrument conflicts in `go.opentelemetry.io/otel/sdk/metric`. (#4349)
- Fix possible panic, deadlock and race condition in batch span processor in `go.opentelemetry.io/otel/sdk/trace`. (#4353)
- Improve context cancellation handling in batch span processor's `ForceFlush` in  `go.opentelemetry.io/otel/sdk/trace`. (#4369)
- Decouple `go.opentelemetry.io/otel/exporters/otlp/otlptrace/internal` from `go.opentelemetry.io/otel/exporters/otlp/internal` using gotmpl. (#4397, #3846)
- Decouple `go.opentelemetry.io/otel/exporters/otlp/otlpmetric/otlpmetricgrpc/internal` from `go.opentelemetry.io/otel/exporters/otlp/internal` and `go.opentelemetry.io/otel/exporters/otlp/otlpmetric/internal` using gotmpl. (#4404, #3846)
- Decouple `go.opentelemetry.io/otel/exporters/otlp/otlpmetric/otlpmetrichttp/internal` from `go.opentelemetry.io/otel/exporters/otlp/internal` and `go.opentelemetry.io/otel/exporters/otlp/otlpmetric/internal` using gotmpl. (#4407, #3846)
- Decouple `go.opentelemetry.io/otel/exporters/otlp/otlptrace/otlptracegrpc/internal` from `go.opentelemetry.io/otel/exporters/otlp/internal` and `go.opentelemetry.io/otel/exporters/otlp/otlptrace/internal` using gotmpl. (#4400, #3846)
- Decouple `go.opentelemetry.io/otel/exporters/otlp/otlptrace/otlptracehttp/internal` from `go.opentelemetry.io/otel/exporters/otlp/internal` and `go.opentelemetry.io/otel/exporters/otlp/otlptrace/internal` using gotmpl. (#4401, #3846)
- Do not block the metric SDK when OTLP metric exports are blocked in `go.opentelemetry.io/otel/exporters/otlp/otlpmetric/otlpmetricgrpc` and `go.opentelemetry.io/otel/exporters/otlp/otlpmetric/otlpmetrichttp`. (#3925, #4395)
- Do not append `_total` if the counter already has that suffix for the Prometheus exproter in `go.opentelemetry.io/otel/exporter/prometheus`. (#4373)
- Fix resource detection data race in `go.opentelemetry.io/otel/sdk/resource`. (#4409)
- Use the first-seen instrument name during instrument name conflicts in `go.opentelemetry.io/otel/sdk/metric`. (#4428)

### Deprecated

- The `go.opentelemetry.io/otel/exporters/jaeger` package is deprecated.
  OpenTelemetry dropped support for Jaeger exporter in July 2023.
  Use `go.opentelemetry.io/otel/exporters/otlp/otlptrace/otlptracehttp`
  or `go.opentelemetry.io/otel/exporters/otlp/otlptrace/otlptracegrpc` instead. (#4423)
- The `go.opentelemetry.io/otel/example/jaeger` package is deprecated. (#4423)
- The `go.opentelemetry.io/otel/exporters/otlp/otlpmetric/internal` package is deprecated. (#4420)
- The `go.opentelemetry.io/otel/exporters/otlp/otlpmetric/internal/oconf` package is deprecated. (#4420)
- The `go.opentelemetry.io/otel/exporters/otlp/otlpmetric/internal/otest` package is deprecated. (#4420)
- The `go.opentelemetry.io/otel/exporters/otlp/otlpmetric/internal/transform` package is deprecated. (#4420)
- The `go.opentelemetry.io/otel/exporters/otlp/internal` package is deprecated. (#4421)
- The `go.opentelemetry.io/otel/exporters/otlp/internal/envconfig` package is deprecated. (#4421)
- The `go.opentelemetry.io/otel/exporters/otlp/internal/retry` package is deprecated. (#4421)
- The `go.opentelemetry.io/otel/exporters/otlp/otlptrace/internal` package is deprecated. (#4425)
- The `go.opentelemetry.io/otel/exporters/otlp/otlptrace/internal/envconfig` package is deprecated. (#4425)
- The `go.opentelemetry.io/otel/exporters/otlp/otlptrace/internal/otlpconfig` package is deprecated. (#4425)
- The `go.opentelemetry.io/otel/exporters/otlp/otlptrace/internal/otlptracetest` package is deprecated. (#4425)
- The `go.opentelemetry.io/otel/exporters/otlp/otlptrace/internal/retry` package is deprecated. (#4425)
- The `go.opentelemetry.io/otel/sdk/metric/aggregation` package is deprecated.
  Use the aggregation types added to `go.opentelemetry.io/otel/sdk/metric` instead. (#4435)

## [1.16.0/0.39.0] 2023-05-18

This release contains the first stable release of the OpenTelemetry Go [metric API].
Our project stability guarantees now apply to the `go.opentelemetry.io/otel/metric` package.
See our [versioning policy](VERSIONING.md) for more information about these stability guarantees.

### Added

- The `go.opentelemetry.io/otel/semconv/v1.19.0` package.
  The package contains semantic conventions from the `v1.19.0` version of the OpenTelemetry specification. (#3848)
- The `go.opentelemetry.io/otel/semconv/v1.20.0` package.
  The package contains semantic conventions from the `v1.20.0` version of the OpenTelemetry specification. (#4078)
- The Exponential Histogram data types in `go.opentelemetry.io/otel/sdk/metric/metricdata`. (#4165)
- OTLP metrics exporter now supports the Exponential Histogram Data Type. (#4222)
- Fix serialization of `time.Time` zero values in `go.opentelemetry.io/otel/exporters/otlp/otlpmetric/otlpmetricgrpc` and `go.opentelemetry.io/otel/exporters/otlp/otlpmetric/otlpmetrichttp` packages. (#4271)

### Changed

- Use `strings.Cut()` instead of `string.SplitN()` for better readability and memory use. (#4049)
- `MeterProvider` returns noop meters once it has been shutdown. (#4154)

### Removed

- The deprecated `go.opentelemetry.io/otel/metric/instrument` package is removed.
  Use `go.opentelemetry.io/otel/metric` instead. (#4055)

### Fixed

- Fix build for BSD based systems in `go.opentelemetry.io/otel/sdk/resource`. (#4077)

## [1.16.0-rc.1/0.39.0-rc.1] 2023-05-03

This is a release candidate for the v1.16.0/v0.39.0 release.
That release is expected to include the `v1` release of the OpenTelemetry Go metric API and will provide stability guarantees of that API.
See our [versioning policy](VERSIONING.md) for more information about these stability guarantees.

### Added

- Support global `MeterProvider` in `go.opentelemetry.io/otel`. (#4039)
  - Use `Meter` for a `metric.Meter` from the global `metric.MeterProvider`.
  - Use `GetMeterProivder` for a global `metric.MeterProvider`.
  - Use `SetMeterProivder` to set the global `metric.MeterProvider`.

### Changed

- Move the `go.opentelemetry.io/otel/metric` module to the `stable-v1` module set.
  This stages the metric API to be released as a stable module. (#4038)

### Removed

- The `go.opentelemetry.io/otel/metric/global` package is removed.
  Use `go.opentelemetry.io/otel` instead. (#4039)

## [1.15.1/0.38.1] 2023-05-02

### Fixed

- Remove unused imports from `sdk/resource/host_id_bsd.go` which caused build failures. (#4040, #4041)

## [1.15.0/0.38.0] 2023-04-27

### Added

- The `go.opentelemetry.io/otel/metric/embedded` package. (#3916)
- The `Version` function to `go.opentelemetry.io/otel/sdk` to return the SDK version. (#3949)
- Add a `WithNamespace` option to `go.opentelemetry.io/otel/exporters/prometheus` to allow users to prefix metrics with a namespace. (#3970)
- The following configuration types were added to `go.opentelemetry.io/otel/metric/instrument` to be used in the configuration of measurement methods. (#3971)
  - The `AddConfig` used to hold configuration for addition measurements
    - `NewAddConfig` used to create a new `AddConfig`
    - `AddOption` used to configure an `AddConfig`
  - The `RecordConfig` used to hold configuration for recorded measurements
    - `NewRecordConfig` used to create a new `RecordConfig`
    - `RecordOption` used to configure a `RecordConfig`
  - The `ObserveConfig` used to hold configuration for observed measurements
    - `NewObserveConfig` used to create a new `ObserveConfig`
    - `ObserveOption` used to configure an `ObserveConfig`
- `WithAttributeSet` and `WithAttributes` are added to `go.opentelemetry.io/otel/metric/instrument`.
  They return an option used during a measurement that defines the attribute Set associated with the measurement. (#3971)
- The `Version` function to `go.opentelemetry.io/otel/exporters/otlp/otlpmetric` to return the OTLP metrics client version. (#3956)
- The `Version` function to `go.opentelemetry.io/otel/exporters/otlp/otlptrace` to return the OTLP trace client version. (#3956)

### Changed

- The `Extrema` in `go.opentelemetry.io/otel/sdk/metric/metricdata` is redefined with a generic argument of `[N int64 | float64]`. (#3870)
- Update all exported interfaces from `go.opentelemetry.io/otel/metric` to embed their corresponding interface from `go.opentelemetry.io/otel/metric/embedded`.
  This adds an implementation requirement to set the interface default behavior for unimplemented methods. (#3916)
- Move No-Op implementation from `go.opentelemetry.io/otel/metric` into its own package `go.opentelemetry.io/otel/metric/noop`. (#3941)
  - `metric.NewNoopMeterProvider` is replaced with `noop.NewMeterProvider`
- Add all the methods from `"go.opentelemetry.io/otel/trace".SpanContext` to `bridgeSpanContext` by embedding `otel.SpanContext` in `bridgeSpanContext`. (#3966)
- Wrap `UploadMetrics` error in `go.opentelemetry.io/otel/exporters/otlp/otlpmetric/` to improve error message when encountering generic grpc errors. (#3974)
- The measurement methods for all instruments in `go.opentelemetry.io/otel/metric/instrument` accept an option instead of the variadic `"go.opentelemetry.io/otel/attribute".KeyValue`. (#3971)
  - The `Int64Counter.Add` method now accepts `...AddOption`
  - The `Float64Counter.Add` method now accepts `...AddOption`
  - The `Int64UpDownCounter.Add` method now accepts `...AddOption`
  - The `Float64UpDownCounter.Add` method now accepts `...AddOption`
  - The `Int64Histogram.Record` method now accepts `...RecordOption`
  - The `Float64Histogram.Record` method now accepts `...RecordOption`
  - The `Int64Observer.Observe` method now accepts `...ObserveOption`
  - The `Float64Observer.Observe` method now accepts `...ObserveOption`
- The `Observer` methods in `go.opentelemetry.io/otel/metric` accept an option instead of the variadic `"go.opentelemetry.io/otel/attribute".KeyValue`. (#3971)
  - The `Observer.ObserveInt64` method now accepts `...ObserveOption`
  - The `Observer.ObserveFloat64` method now accepts `...ObserveOption`
- Move global metric back to `go.opentelemetry.io/otel/metric/global` from `go.opentelemetry.io/otel`. (#3986)

### Fixed

- `TracerProvider` allows calling `Tracer()` while it's shutting down.
  It used to deadlock. (#3924)
- Use the SDK version for the Telemetry SDK resource detector in `go.opentelemetry.io/otel/sdk/resource`. (#3949)
- Fix a data race in `SpanProcessor` returned by `NewSimpleSpanProcessor` in `go.opentelemetry.io/otel/sdk/trace`. (#3951)
- Automatically figure out the default aggregation with `aggregation.Default`. (#3967)

### Deprecated

- The `go.opentelemetry.io/otel/metric/instrument` package is deprecated.
  Use the equivalent types added to `go.opentelemetry.io/otel/metric` instead. (#4018)

## [1.15.0-rc.2/0.38.0-rc.2] 2023-03-23

This is a release candidate for the v1.15.0/v0.38.0 release.
That release will include the `v1` release of the OpenTelemetry Go metric API and will provide stability guarantees of that API.
See our [versioning policy](VERSIONING.md) for more information about these stability guarantees.

### Added

- The `WithHostID` option to `go.opentelemetry.io/otel/sdk/resource`. (#3812)
- The `WithoutTimestamps` option to `go.opentelemetry.io/otel/exporters/stdout/stdoutmetric` to sets all timestamps to zero. (#3828)
- The new `Exemplar` type is added to `go.opentelemetry.io/otel/sdk/metric/metricdata`.
  Both the `DataPoint` and `HistogramDataPoint` types from that package have a new field of `Exemplars` containing the sampled exemplars for their timeseries. (#3849)
- Configuration for each metric instrument in `go.opentelemetry.io/otel/sdk/metric/instrument`. (#3895)
- The internal logging introduces a warning level verbosity equal to `V(1)`. (#3900)
- Added a log message warning about usage of `SimpleSpanProcessor` in production environments. (#3854)

### Changed

- Optimize memory allocation when creation a new `Set` using `NewSet` or `NewSetWithFiltered` in `go.opentelemetry.io/otel/attribute`. (#3832)
- Optimize memory allocation when creation new metric instruments in `go.opentelemetry.io/otel/sdk/metric`. (#3832)
- Avoid creating new objects on all calls to `WithDeferredSetup` and `SkipContextSetup` in OpenTracing bridge. (#3833)
- The `New` and `Detect` functions from `go.opentelemetry.io/otel/sdk/resource` return errors that wrap underlying errors instead of just containing the underlying error strings. (#3844)
- Both the `Histogram` and `HistogramDataPoint` are redefined with a generic argument of `[N int64 | float64]` in `go.opentelemetry.io/otel/sdk/metric/metricdata`. (#3849)
- The metric `Export` interface from `go.opentelemetry.io/otel/sdk/metric` accepts a `*ResourceMetrics` instead of `ResourceMetrics`. (#3853)
- Rename `Asynchronous` to `Observable` in `go.opentelemetry.io/otel/metric/instrument`. (#3892)
- Rename `Int64ObserverOption` to `Int64ObservableOption` in `go.opentelemetry.io/otel/metric/instrument`. (#3895)
- Rename `Float64ObserverOption` to `Float64ObservableOption` in `go.opentelemetry.io/otel/metric/instrument`. (#3895)
- The internal logging changes the verbosity level of info to `V(4)`, the verbosity level of debug to `V(8)`. (#3900)

### Fixed

- `TracerProvider` consistently doesn't allow to register a `SpanProcessor` after shutdown. (#3845)

### Removed

- The deprecated `go.opentelemetry.io/otel/metric/global` package is removed. (#3829)
- The unneeded `Synchronous` interface in `go.opentelemetry.io/otel/metric/instrument` was removed. (#3892)
- The `Float64ObserverConfig` and `NewFloat64ObserverConfig` in `go.opentelemetry.io/otel/sdk/metric/instrument`.
  Use the added `float64` instrument configuration instead. (#3895)
- The `Int64ObserverConfig` and `NewInt64ObserverConfig` in `go.opentelemetry.io/otel/sdk/metric/instrument`.
  Use the added `int64` instrument configuration instead. (#3895)
- The `NewNoopMeter` function in `go.opentelemetry.io/otel/metric`, use `NewMeterProvider().Meter("")` instead. (#3893)

## [1.15.0-rc.1/0.38.0-rc.1] 2023-03-01

This is a release candidate for the v1.15.0/v0.38.0 release.
That release will include the `v1` release of the OpenTelemetry Go metric API and will provide stability guarantees of that API.
See our [versioning policy](VERSIONING.md) for more information about these stability guarantees.

This release drops the compatibility guarantee of [Go 1.18].

### Added

- Support global `MeterProvider` in `go.opentelemetry.io/otel`. (#3818)
  - Use `Meter` for a `metric.Meter` from the global `metric.MeterProvider`.
  - Use `GetMeterProivder` for a global `metric.MeterProvider`.
  - Use `SetMeterProivder` to set the global `metric.MeterProvider`.

### Changed

- Dropped compatibility testing for [Go 1.18].
  The project no longer guarantees support for this version of Go. (#3813)

### Fixed

- Handle empty environment variable as it they were not set. (#3764)
- Clarify the `httpconv` and `netconv` packages in `go.opentelemetry.io/otel/semconv/*` provide tracing semantic conventions. (#3823)
- Fix race conditions in `go.opentelemetry.io/otel/exporters/metric/prometheus` that could cause a panic. (#3899)
- Fix sending nil `scopeInfo` to metrics channel in `go.opentelemetry.io/otel/exporters/metric/prometheus` that could cause a panic in `github.com/prometheus/client_golang/prometheus`. (#3899)

### Deprecated

- The `go.opentelemetry.io/otel/metric/global` package is deprecated.
  Use `go.opentelemetry.io/otel` instead. (#3818)

### Removed

- The deprecated `go.opentelemetry.io/otel/metric/unit` package is removed. (#3814)

## [1.14.0/0.37.0/0.0.4] 2023-02-27

This release is the last to support [Go 1.18].
The next release will require at least [Go 1.19].

### Added

- The `event` type semantic conventions are added to `go.opentelemetry.io/otel/semconv/v1.17.0`. (#3697)
- Support [Go 1.20]. (#3693)
- The `go.opentelemetry.io/otel/semconv/v1.18.0` package.
  The package contains semantic conventions from the `v1.18.0` version of the OpenTelemetry specification. (#3719)
  - The following `const` renames from `go.opentelemetry.io/otel/semconv/v1.17.0` are included:
    - `OtelScopeNameKey` -> `OTelScopeNameKey`
    - `OtelScopeVersionKey` -> `OTelScopeVersionKey`
    - `OtelLibraryNameKey` -> `OTelLibraryNameKey`
    - `OtelLibraryVersionKey` -> `OTelLibraryVersionKey`
    - `OtelStatusCodeKey` -> `OTelStatusCodeKey`
    - `OtelStatusDescriptionKey` -> `OTelStatusDescriptionKey`
    - `OtelStatusCodeOk` -> `OTelStatusCodeOk`
    - `OtelStatusCodeError` -> `OTelStatusCodeError`
  - The following `func` renames from `go.opentelemetry.io/otel/semconv/v1.17.0` are included:
    - `OtelScopeName` -> `OTelScopeName`
    - `OtelScopeVersion` -> `OTelScopeVersion`
    - `OtelLibraryName` -> `OTelLibraryName`
    - `OtelLibraryVersion` -> `OTelLibraryVersion`
    - `OtelStatusDescription` -> `OTelStatusDescription`
- A `IsSampled` method is added to the `SpanContext` implementation in `go.opentelemetry.io/otel/bridge/opentracing` to expose the span sampled state.
  See the [README](./bridge/opentracing/README.md) for more information. (#3570)
- The `WithInstrumentationAttributes` option to `go.opentelemetry.io/otel/metric`. (#3738)
- The `WithInstrumentationAttributes` option to `go.opentelemetry.io/otel/trace`. (#3739)
- The following environment variables are supported by the periodic `Reader` in `go.opentelemetry.io/otel/sdk/metric`. (#3763)
  - `OTEL_METRIC_EXPORT_INTERVAL` sets the time between collections and exports.
  - `OTEL_METRIC_EXPORT_TIMEOUT` sets the timeout an export is attempted.

### Changed

- Fall-back to `TextMapCarrier` when it's not `HttpHeader`s in `go.opentelemetry.io/otel/bridge/opentracing`. (#3679)
- The `Collect` method of the `"go.opentelemetry.io/otel/sdk/metric".Reader` interface is updated to accept the `metricdata.ResourceMetrics` value the collection will be made into.
  This change is made to enable memory reuse by SDK users. (#3732)
- The `WithUnit` option in `go.opentelemetry.io/otel/sdk/metric/instrument` is updated to accept a `string` for the unit value. (#3776)

### Fixed

- Ensure `go.opentelemetry.io/otel` does not use generics. (#3723, #3725)
- Multi-reader `MeterProvider`s now export metrics for all readers, instead of just the first reader. (#3720, #3724)
- Remove use of deprecated `"math/rand".Seed` in `go.opentelemetry.io/otel/example/prometheus`. (#3733)
- Do not silently drop unknown schema data with `Parse` in  `go.opentelemetry.io/otel/schema/v1.1`. (#3743)
- Data race issue in OTLP exporter retry mechanism. (#3755, #3756)
- Wrapping empty errors when exporting in `go.opentelemetry.io/otel/sdk/metric`. (#3698, #3772)
- Incorrect "all" and "resource" definition for schema files in `go.opentelemetry.io/otel/schema/v1.1`. (#3777)

### Deprecated

- The `go.opentelemetry.io/otel/metric/unit` package is deprecated.
  Use the equivalent unit string instead. (#3776)
  - Use `"1"` instead of `unit.Dimensionless`
  - Use `"By"` instead of `unit.Bytes`
  - Use `"ms"` instead of `unit.Milliseconds`

## [1.13.0/0.36.0] 2023-02-07

### Added

- Attribute `KeyValue` creations functions to `go.opentelemetry.io/otel/semconv/v1.17.0` for all non-enum semantic conventions.
  These functions ensure semantic convention type correctness. (#3675)

### Fixed

- Removed the `http.target` attribute from being added by `ServerRequest` in the following packages. (#3687)
  - `go.opentelemetry.io/otel/semconv/v1.13.0/httpconv`
  - `go.opentelemetry.io/otel/semconv/v1.14.0/httpconv`
  - `go.opentelemetry.io/otel/semconv/v1.15.0/httpconv`
  - `go.opentelemetry.io/otel/semconv/v1.16.0/httpconv`
  - `go.opentelemetry.io/otel/semconv/v1.17.0/httpconv`

### Removed

- The deprecated `go.opentelemetry.io/otel/metric/instrument/asyncfloat64` package is removed. (#3631)
- The deprecated `go.opentelemetry.io/otel/metric/instrument/asyncint64` package is removed. (#3631)
- The deprecated `go.opentelemetry.io/otel/metric/instrument/syncfloat64` package is removed. (#3631)
- The deprecated `go.opentelemetry.io/otel/metric/instrument/syncint64` package is removed. (#3631)

## [1.12.0/0.35.0] 2023-01-28

### Added

- The `WithInt64Callback` option to `go.opentelemetry.io/otel/metric/instrument`.
  This options is used to configure `int64` Observer callbacks during their creation. (#3507)
- The `WithFloat64Callback` option to `go.opentelemetry.io/otel/metric/instrument`.
  This options is used to configure `float64` Observer callbacks during their creation. (#3507)
- The `Producer` interface and `Reader.RegisterProducer(Producer)` to `go.opentelemetry.io/otel/sdk/metric`.
  These additions are used to enable external metric Producers. (#3524)
- The `Callback` function type to `go.opentelemetry.io/otel/metric`.
  This new named function type is registered with a `Meter`. (#3564)
- The `go.opentelemetry.io/otel/semconv/v1.13.0` package.
  The package contains semantic conventions from the `v1.13.0` version of the OpenTelemetry specification. (#3499)
  - The `EndUserAttributesFromHTTPRequest` function in `go.opentelemetry.io/otel/semconv/v1.12.0` is merged into `ClientRequest` and `ServerRequest` in `go.opentelemetry.io/otel/semconv/v1.13.0/httpconv`.
  - The `HTTPAttributesFromHTTPStatusCode` function in `go.opentelemetry.io/otel/semconv/v1.12.0` is merged into `ClientResponse` in `go.opentelemetry.io/otel/semconv/v1.13.0/httpconv`.
  - The `HTTPClientAttributesFromHTTPRequest` function in `go.opentelemetry.io/otel/semconv/v1.12.0` is replaced by `ClientRequest` in `go.opentelemetry.io/otel/semconv/v1.13.0/httpconv`.
  - The `HTTPServerAttributesFromHTTPRequest` function in `go.opentelemetry.io/otel/semconv/v1.12.0` is replaced by `ServerRequest` in `go.opentelemetry.io/otel/semconv/v1.13.0/httpconv`.
  - The `HTTPServerMetricAttributesFromHTTPRequest` function in `go.opentelemetry.io/otel/semconv/v1.12.0` is replaced by `ServerRequest` in `go.opentelemetry.io/otel/semconv/v1.13.0/httpconv`.
  - The `NetAttributesFromHTTPRequest` function in `go.opentelemetry.io/otel/semconv/v1.12.0` is split into `Transport` in `go.opentelemetry.io/otel/semconv/v1.13.0/netconv` and `ClientRequest` or `ServerRequest` in `go.opentelemetry.io/otel/semconv/v1.13.0/httpconv`.
  - The `SpanStatusFromHTTPStatusCode` function in `go.opentelemetry.io/otel/semconv/v1.12.0` is replaced by `ClientStatus` in `go.opentelemetry.io/otel/semconv/v1.13.0/httpconv`.
  - The `SpanStatusFromHTTPStatusCodeAndSpanKind` function in `go.opentelemetry.io/otel/semconv/v1.12.0` is split into `ClientStatus` and `ServerStatus` in `go.opentelemetry.io/otel/semconv/v1.13.0/httpconv`.
  - The `Client` function is included in `go.opentelemetry.io/otel/semconv/v1.13.0/netconv` to generate attributes for a `net.Conn`.
  - The `Server` function is included in `go.opentelemetry.io/otel/semconv/v1.13.0/netconv` to generate attributes for a `net.Listener`.
- The `go.opentelemetry.io/otel/semconv/v1.14.0` package.
  The package contains semantic conventions from the `v1.14.0` version of the OpenTelemetry specification. (#3566)
- The `go.opentelemetry.io/otel/semconv/v1.15.0` package.
  The package contains semantic conventions from the `v1.15.0` version of the OpenTelemetry specification. (#3578)
- The `go.opentelemetry.io/otel/semconv/v1.16.0` package.
  The package contains semantic conventions from the `v1.16.0` version of the OpenTelemetry specification. (#3579)
- Metric instruments to `go.opentelemetry.io/otel/metric/instrument`.
  These instruments are use as replacements of the deprecated `go.opentelemetry.io/otel/metric/instrument/{asyncfloat64,asyncint64,syncfloat64,syncint64}` packages.(#3575, #3586)
  - `Float64ObservableCounter` replaces the `asyncfloat64.Counter`
  - `Float64ObservableUpDownCounter` replaces the `asyncfloat64.UpDownCounter`
  - `Float64ObservableGauge` replaces the `asyncfloat64.Gauge`
  - `Int64ObservableCounter` replaces the `asyncint64.Counter`
  - `Int64ObservableUpDownCounter` replaces the `asyncint64.UpDownCounter`
  - `Int64ObservableGauge` replaces the `asyncint64.Gauge`
  - `Float64Counter` replaces the `syncfloat64.Counter`
  - `Float64UpDownCounter` replaces the `syncfloat64.UpDownCounter`
  - `Float64Histogram` replaces the `syncfloat64.Histogram`
  - `Int64Counter` replaces the `syncint64.Counter`
  - `Int64UpDownCounter` replaces the `syncint64.UpDownCounter`
  - `Int64Histogram` replaces the `syncint64.Histogram`
- `NewTracerProvider` to `go.opentelemetry.io/otel/bridge/opentracing`.
  This is used to create `WrapperTracer` instances from a `TracerProvider`. (#3116)
- The `Extrema` type to `go.opentelemetry.io/otel/sdk/metric/metricdata`.
  This type is used to represent min/max values and still be able to distinguish unset and zero values. (#3487)
- The `go.opentelemetry.io/otel/semconv/v1.17.0` package.
  The package contains semantic conventions from the `v1.17.0` version of the OpenTelemetry specification. (#3599)

### Changed

- Jaeger and Zipkin exporter use `github.com/go-logr/logr` as the logging interface, and add the `WithLogr` option. (#3497, #3500)
- Instrument configuration in `go.opentelemetry.io/otel/metric/instrument` is split into specific options and configuration based on the instrument type. (#3507)
  - Use the added `Int64Option` type to configure instruments from `go.opentelemetry.io/otel/metric/instrument/syncint64`.
  - Use the added `Float64Option` type to configure instruments from `go.opentelemetry.io/otel/metric/instrument/syncfloat64`.
  - Use the added `Int64ObserverOption` type to configure instruments from `go.opentelemetry.io/otel/metric/instrument/asyncint64`.
  - Use the added `Float64ObserverOption` type to configure instruments from `go.opentelemetry.io/otel/metric/instrument/asyncfloat64`.
- Return a `Registration` from the `RegisterCallback` method of a `Meter` in the `go.opentelemetry.io/otel/metric` package.
  This `Registration` can be used to unregister callbacks. (#3522)
- Global error handler uses an atomic value instead of a mutex. (#3543)
- Add `NewMetricProducer` to `go.opentelemetry.io/otel/bridge/opencensus`, which can be used to pass OpenCensus metrics to an OpenTelemetry Reader. (#3541)
- Global logger uses an atomic value instead of a mutex. (#3545)
- The `Shutdown` method of the `"go.opentelemetry.io/otel/sdk/trace".TracerProvider` releases all computational resources when called the first time. (#3551)
- The `Sampler` returned from `TraceIDRatioBased` `go.opentelemetry.io/otel/sdk/trace` now uses the rightmost bits for sampling decisions.
  This fixes random sampling when using ID generators like `xray.IDGenerator` and increasing parity with other language implementations. (#3557)
- Errors from `go.opentelemetry.io/otel/exporters/otlp/otlptrace` exporters are wrapped in errors identifying their signal name.
  Existing users of the exporters attempting to identify specific errors will need to use `errors.Unwrap()` to get the underlying error. (#3516)
- Exporters from `go.opentelemetry.io/otel/exporters/otlp` will print the final retryable error message when attempts to retry time out. (#3514)
- The instrument kind names in `go.opentelemetry.io/otel/sdk/metric` are updated to match the API. (#3562)
  - `InstrumentKindSyncCounter` is renamed to `InstrumentKindCounter`
  - `InstrumentKindSyncUpDownCounter` is renamed to `InstrumentKindUpDownCounter`
  - `InstrumentKindSyncHistogram` is renamed to `InstrumentKindHistogram`
  - `InstrumentKindAsyncCounter` is renamed to `InstrumentKindObservableCounter`
  - `InstrumentKindAsyncUpDownCounter` is renamed to `InstrumentKindObservableUpDownCounter`
  - `InstrumentKindAsyncGauge` is renamed to `InstrumentKindObservableGauge`
- The `RegisterCallback` method of the `Meter` in `go.opentelemetry.io/otel/metric` changed.
  - The named `Callback` replaces the inline function parameter. (#3564)
  - `Callback` is required to return an error. (#3576)
  - `Callback` accepts the added `Observer` parameter added.
    This new parameter is used by `Callback` implementations to observe values for asynchronous instruments instead of calling the `Observe` method of the instrument directly. (#3584)
  - The slice of `instrument.Asynchronous` is now passed as a variadic argument. (#3587)
- The exporter from `go.opentelemetry.io/otel/exporters/zipkin` is updated to use the `v1.16.0` version of semantic conventions.
  This means it no longer uses the removed `net.peer.ip` or `http.host` attributes to determine the remote endpoint.
  Instead it uses the `net.sock.peer` attributes. (#3581)
- The `Min` and `Max` fields of the `HistogramDataPoint` in `go.opentelemetry.io/otel/sdk/metric/metricdata` are now defined with the added `Extrema` type instead of a `*float64`. (#3487)

### Fixed

- Asynchronous instruments that use sum aggregators and attribute filters correctly add values from equivalent attribute sets that have been filtered. (#3439, #3549)
- The `RegisterCallback` method of the `Meter` from `go.opentelemetry.io/otel/sdk/metric` only registers a callback for instruments created by that meter.
  Trying to register a callback with instruments from a different meter will result in an error being returned. (#3584)

### Deprecated

- The `NewMetricExporter` in `go.opentelemetry.io/otel/bridge/opencensus` is deprecated.
  Use `NewMetricProducer` instead. (#3541)
- The `go.opentelemetry.io/otel/metric/instrument/asyncfloat64` package is deprecated.
  Use the instruments from `go.opentelemetry.io/otel/metric/instrument` instead. (#3575)
- The `go.opentelemetry.io/otel/metric/instrument/asyncint64` package is deprecated.
  Use the instruments from `go.opentelemetry.io/otel/metric/instrument` instead. (#3575)
- The `go.opentelemetry.io/otel/metric/instrument/syncfloat64` package is deprecated.
  Use the instruments from `go.opentelemetry.io/otel/metric/instrument` instead. (#3575)
- The `go.opentelemetry.io/otel/metric/instrument/syncint64` package is deprecated.
  Use the instruments from `go.opentelemetry.io/otel/metric/instrument` instead. (#3575)
- The `NewWrappedTracerProvider` in `go.opentelemetry.io/otel/bridge/opentracing` is now deprecated.
  Use `NewTracerProvider` instead. (#3116)

### Removed

- The deprecated `go.opentelemetry.io/otel/sdk/metric/view` package is removed. (#3520)
- The `InstrumentProvider` from `go.opentelemetry.io/otel/sdk/metric/asyncint64` is removed.
  Use the new creation methods of the `Meter` in `go.opentelemetry.io/otel/sdk/metric` instead. (#3530)
  - The `Counter` method is replaced by `Meter.Int64ObservableCounter`
  - The `UpDownCounter` method is replaced by `Meter.Int64ObservableUpDownCounter`
  - The `Gauge` method is replaced by `Meter.Int64ObservableGauge`
- The `InstrumentProvider` from `go.opentelemetry.io/otel/sdk/metric/asyncfloat64` is removed.
  Use the new creation methods of the `Meter` in `go.opentelemetry.io/otel/sdk/metric` instead. (#3530)
  - The `Counter` method is replaced by `Meter.Float64ObservableCounter`
  - The `UpDownCounter` method is replaced by `Meter.Float64ObservableUpDownCounter`
  - The `Gauge` method is replaced by `Meter.Float64ObservableGauge`
- The `InstrumentProvider` from `go.opentelemetry.io/otel/sdk/metric/syncint64` is removed.
  Use the new creation methods of the `Meter` in `go.opentelemetry.io/otel/sdk/metric` instead. (#3530)
  - The `Counter` method is replaced by `Meter.Int64Counter`
  - The `UpDownCounter` method is replaced by `Meter.Int64UpDownCounter`
  - The `Histogram` method is replaced by `Meter.Int64Histogram`
- The `InstrumentProvider` from `go.opentelemetry.io/otel/sdk/metric/syncfloat64` is removed.
  Use the new creation methods of the `Meter` in `go.opentelemetry.io/otel/sdk/metric` instead. (#3530)
  - The `Counter` method is replaced by `Meter.Float64Counter`
  - The `UpDownCounter` method is replaced by `Meter.Float64UpDownCounter`
  - The `Histogram` method is replaced by `Meter.Float64Histogram`

## [1.11.2/0.34.0] 2022-12-05

### Added

- The `WithView` `Option` is added to the `go.opentelemetry.io/otel/sdk/metric` package.
   This option is used to configure the view(s) a `MeterProvider` will use for all `Reader`s that are registered with it. (#3387)
- Add Instrumentation Scope and Version as info metric and label in Prometheus exporter.
  This can be disabled using the `WithoutScopeInfo()` option added to that package.(#3273, #3357)
- OTLP exporters now recognize: (#3363)
  - `OTEL_EXPORTER_OTLP_INSECURE`
  - `OTEL_EXPORTER_OTLP_TRACES_INSECURE`
  - `OTEL_EXPORTER_OTLP_METRICS_INSECURE`
  - `OTEL_EXPORTER_OTLP_CLIENT_KEY`
  - `OTEL_EXPORTER_OTLP_TRACES_CLIENT_KEY`
  - `OTEL_EXPORTER_OTLP_METRICS_CLIENT_KEY`
  - `OTEL_EXPORTER_OTLP_CLIENT_CERTIFICATE`
  - `OTEL_EXPORTER_OTLP_TRACES_CLIENT_CERTIFICATE`
  - `OTEL_EXPORTER_OTLP_METRICS_CLIENT_CERTIFICATE`
- The `View` type and related `NewView` function to create a view according to the OpenTelemetry specification are added to `go.opentelemetry.io/otel/sdk/metric`.
  These additions are replacements for the `View` type and `New` function from `go.opentelemetry.io/otel/sdk/metric/view`. (#3459)
- The `Instrument` and `InstrumentKind` type are added to `go.opentelemetry.io/otel/sdk/metric`.
  These additions are replacements for the `Instrument` and `InstrumentKind` types from `go.opentelemetry.io/otel/sdk/metric/view`. (#3459)
- The `Stream` type is added to `go.opentelemetry.io/otel/sdk/metric` to define a metric data stream a view will produce. (#3459)
- The `AssertHasAttributes` allows instrument authors to test that datapoints returned have appropriate attributes. (#3487)

### Changed

- The `"go.opentelemetry.io/otel/sdk/metric".WithReader` option no longer accepts views to associate with the `Reader`.
   Instead, views are now registered directly with the `MeterProvider` via the new `WithView` option.
   The views registered with the `MeterProvider` apply to all `Reader`s. (#3387)
- The `Temporality(view.InstrumentKind) metricdata.Temporality` and `Aggregation(view.InstrumentKind) aggregation.Aggregation` methods are added to the `"go.opentelemetry.io/otel/sdk/metric".Exporter` interface. (#3260)
- The `Temporality(view.InstrumentKind) metricdata.Temporality` and `Aggregation(view.InstrumentKind) aggregation.Aggregation` methods are added to the `"go.opentelemetry.io/otel/exporters/otlp/otlpmetric".Client` interface. (#3260)
- The `WithTemporalitySelector` and `WithAggregationSelector` `ReaderOption`s have been changed to `ManualReaderOption`s in the `go.opentelemetry.io/otel/sdk/metric` package. (#3260)
- The periodic reader in the `go.opentelemetry.io/otel/sdk/metric` package now uses the temporality and aggregation selectors from its configured exporter instead of accepting them as options. (#3260)

### Fixed

- The `go.opentelemetry.io/otel/exporters/prometheus` exporter fixes duplicated `_total` suffixes. (#3369)
- Remove comparable requirement for `Reader`s. (#3387)
- Cumulative metrics from the OpenCensus bridge (`go.opentelemetry.io/otel/bridge/opencensus`) are defined as monotonic sums, instead of non-monotonic. (#3389)
- Asynchronous counters (`Counter` and `UpDownCounter`) from the metric SDK now produce delta sums when configured with delta temporality. (#3398)
- Exported `Status` codes in the `go.opentelemetry.io/otel/exporters/zipkin` exporter are now exported as all upper case values. (#3340)
- `Aggregation`s from `go.opentelemetry.io/otel/sdk/metric` with no data are not exported. (#3394, #3436)
- Re-enabled Attribute Filters in the Metric SDK. (#3396)
- Asynchronous callbacks are only called if they are registered with at least one instrument that does not use drop aggregation. (#3408)
- Do not report empty partial-success responses in the `go.opentelemetry.io/otel/exporters/otlp` exporters. (#3438, #3432)
- Handle partial success responses in `go.opentelemetry.io/otel/exporters/otlp/otlpmetric` exporters. (#3162, #3440)
- Prevent duplicate Prometheus description, unit, and type. (#3469)
- Prevents panic when using incorrect `attribute.Value.As[Type]Slice()`. (#3489)

### Removed

- The `go.opentelemetry.io/otel/exporters/otlp/otlpmetric.Client` interface is removed. (#3486)
- The `go.opentelemetry.io/otel/exporters/otlp/otlpmetric.New` function is removed. Use the `otlpmetric[http|grpc].New` directly. (#3486)

### Deprecated

- The `go.opentelemetry.io/otel/sdk/metric/view` package is deprecated.
  Use `Instrument`, `InstrumentKind`, `View`, and `NewView` in `go.opentelemetry.io/otel/sdk/metric` instead. (#3476)

## [1.11.1/0.33.0] 2022-10-19

### Added

- The Prometheus exporter in `go.opentelemetry.io/otel/exporters/prometheus` registers with a Prometheus registerer on creation.
   By default, it will register with the default Prometheus registerer.
   A non-default registerer can be used by passing the `WithRegisterer` option. (#3239)
- Added the `WithAggregationSelector` option to the `go.opentelemetry.io/otel/exporters/prometheus` package to change the default `AggregationSelector` used. (#3341)
- The Prometheus exporter in `go.opentelemetry.io/otel/exporters/prometheus` converts the `Resource` associated with metric exports into a `target_info` metric. (#3285)

### Changed

- The `"go.opentelemetry.io/otel/exporters/prometheus".New` function is updated to return an error.
   It will return an error if the exporter fails to register with Prometheus. (#3239)

### Fixed

- The URL-encoded values from the `OTEL_RESOURCE_ATTRIBUTES` environment variable are decoded. (#2963)
- The `baggage.NewMember` function decodes the `value` parameter instead of directly using it.
   This fixes the implementation to be compliant with the W3C specification. (#3226)
- Slice attributes of the `attribute` package are now comparable based on their value, not instance. (#3108 #3252)
- The `Shutdown` and `ForceFlush` methods of the `"go.opentelemetry.io/otel/sdk/trace".TraceProvider` no longer return an error when no processor is registered. (#3268)
- The Prometheus exporter in `go.opentelemetry.io/otel/exporters/prometheus` cumulatively sums histogram buckets. (#3281)
- The sum of each histogram data point is now uniquely exported by the `go.opentelemetry.io/otel/exporters/otlpmetric` exporters. (#3284, #3293)
- Recorded values for asynchronous counters (`Counter` and `UpDownCounter`) are interpreted as exact, not incremental, sum values by the metric SDK. (#3350, #3278)
- `UpDownCounters` are now correctly output as Prometheus gauges in the `go.opentelemetry.io/otel/exporters/prometheus` exporter. (#3358)
- The Prometheus exporter in `go.opentelemetry.io/otel/exporters/prometheus` no longer describes the metrics it will send to Prometheus on startup.
   Instead the exporter is defined as an "unchecked" collector for Prometheus.
   This fixes the `reader is not registered` warning currently emitted on startup. (#3291 #3342)
- The `go.opentelemetry.io/otel/exporters/prometheus` exporter now correctly adds `_total` suffixes to counter metrics. (#3360)
- The `go.opentelemetry.io/otel/exporters/prometheus` exporter now adds a unit suffix to metric names.
   This can be disabled using the `WithoutUnits()` option added to that package. (#3352)

## [1.11.0/0.32.3] 2022-10-12

### Added

- Add default User-Agent header to OTLP exporter requests (`go.opentelemetry.io/otel/exporters/otlptrace/otlptracegrpc` and `go.opentelemetry.io/otel/exporters/otlptrace/otlptracehttp`). (#3261)

### Changed

- `span.SetStatus` has been updated such that calls that lower the status are now no-ops. (#3214)
- Upgrade `golang.org/x/sys/unix` from `v0.0.0-20210423185535-09eb48e85fd7` to `v0.0.0-20220919091848-fb04ddd9f9c8`.
  This addresses [GO-2022-0493](https://pkg.go.dev/vuln/GO-2022-0493). (#3235)

## [0.32.2] Metric SDK (Alpha) - 2022-10-11

### Added

- Added an example of using metric views to customize instruments. (#3177)
- Add default User-Agent header to OTLP exporter requests (`go.opentelemetry.io/otel/exporters/otlpmetric/otlpmetricgrpc` and `go.opentelemetry.io/otel/exporters/otlpmetric/otlpmetrichttp`). (#3261)

### Changed

- Flush pending measurements with the `PeriodicReader` in the `go.opentelemetry.io/otel/sdk/metric` when `ForceFlush` or `Shutdown` are called. (#3220)
- Update histogram default bounds to match the requirements of the latest specification. (#3222)
- Encode the HTTP status code in the OpenTracing bridge (`go.opentelemetry.io/otel/bridge/opentracing`) as an integer.  (#3265)

### Fixed

- Use default view if instrument does not match any registered view of a reader. (#3224, #3237)
- Return the same instrument every time a user makes the exact same instrument creation call. (#3229, #3251)
- Return the existing instrument when a view transforms a creation call to match an existing instrument. (#3240, #3251)
- Log a warning when a conflicting instrument (e.g. description, unit, data-type) is created instead of returning an error. (#3251)
- The OpenCensus bridge no longer sends empty batches of metrics. (#3263)

## [0.32.1] Metric SDK (Alpha) - 2022-09-22

### Changed

- The Prometheus exporter sanitizes OpenTelemetry instrument names when exporting.
   Invalid characters are replaced with `_`. (#3212)

### Added

- The metric portion of the OpenCensus bridge (`go.opentelemetry.io/otel/bridge/opencensus`) has been reintroduced. (#3192)
- The OpenCensus bridge example (`go.opentelemetry.io/otel/example/opencensus`) has been reintroduced. (#3206)

### Fixed

- Updated go.mods to point to valid versions of the sdk. (#3216)
- Set the `MeterProvider` resource on all exported metric data. (#3218)

## [0.32.0] Revised Metric SDK (Alpha) - 2022-09-18

### Changed

- The metric SDK in `go.opentelemetry.io/otel/sdk/metric` is completely refactored to comply with the OpenTelemetry specification.
  Please see the package documentation for how the new SDK is initialized and configured. (#3175)
- Update the minimum supported go version to go1.18. Removes support for go1.17 (#3179)

### Removed

- The metric portion of the OpenCensus bridge (`go.opentelemetry.io/otel/bridge/opencensus`) has been removed.
  A new bridge compliant with the revised metric SDK will be added back in a future release. (#3175)
- The `go.opentelemetry.io/otel/sdk/metric/aggregator/aggregatortest` package is removed, see the new metric SDK. (#3175)
- The `go.opentelemetry.io/otel/sdk/metric/aggregator/histogram` package is removed, see the new metric SDK. (#3175)
- The `go.opentelemetry.io/otel/sdk/metric/aggregator/lastvalue` package is removed, see the new metric SDK. (#3175)
- The `go.opentelemetry.io/otel/sdk/metric/aggregator/sum` package is removed, see the new metric SDK. (#3175)
- The `go.opentelemetry.io/otel/sdk/metric/aggregator` package is removed, see the new metric SDK. (#3175)
- The `go.opentelemetry.io/otel/sdk/metric/controller/basic` package is removed, see the new metric SDK. (#3175)
- The `go.opentelemetry.io/otel/sdk/metric/controller/controllertest` package is removed, see the new metric SDK. (#3175)
- The `go.opentelemetry.io/otel/sdk/metric/controller/time` package is removed, see the new metric SDK. (#3175)
- The `go.opentelemetry.io/otel/sdk/metric/export/aggregation` package is removed, see the new metric SDK. (#3175)
- The `go.opentelemetry.io/otel/sdk/metric/export` package is removed, see the new metric SDK. (#3175)
- The `go.opentelemetry.io/otel/sdk/metric/metrictest` package is removed.
  A replacement package that supports the new metric SDK will be added back in a future release. (#3175)
- The `go.opentelemetry.io/otel/sdk/metric/number` package is removed, see the new metric SDK. (#3175)
- The `go.opentelemetry.io/otel/sdk/metric/processor/basic` package is removed, see the new metric SDK. (#3175)
- The `go.opentelemetry.io/otel/sdk/metric/processor/processortest` package is removed, see the new metric SDK. (#3175)
- The `go.opentelemetry.io/otel/sdk/metric/processor/reducer` package is removed, see the new metric SDK. (#3175)
- The `go.opentelemetry.io/otel/sdk/metric/registry` package is removed, see the new metric SDK. (#3175)
- The `go.opentelemetry.io/otel/sdk/metric/sdkapi` package is removed, see the new metric SDK. (#3175)
- The `go.opentelemetry.io/otel/sdk/metric/selector/simple` package is removed, see the new metric SDK. (#3175)
- The `"go.opentelemetry.io/otel/sdk/metric".ErrUninitializedInstrument` variable was removed. (#3175)
- The `"go.opentelemetry.io/otel/sdk/metric".ErrBadInstrument` variable was removed. (#3175)
- The `"go.opentelemetry.io/otel/sdk/metric".Accumulator` type was removed, see the `MeterProvider`in the new metric SDK. (#3175)
- The `"go.opentelemetry.io/otel/sdk/metric".NewAccumulator` function was removed, see `NewMeterProvider`in the new metric SDK. (#3175)
- The deprecated `"go.opentelemetry.io/otel/sdk/metric".AtomicFieldOffsets` function was removed. (#3175)

## [1.10.0] - 2022-09-09

### Added

- Support Go 1.19. (#3077)
  Include compatibility testing and document support. (#3077)
- Support the OTLP ExportTracePartialSuccess response; these are passed to the registered error handler. (#3106)
- Upgrade go.opentelemetry.io/proto/otlp from v0.18.0 to v0.19.0 (#3107)

### Changed

- Fix misidentification of OpenTelemetry `SpanKind` in OpenTracing bridge (`go.opentelemetry.io/otel/bridge/opentracing`).  (#3096)
- Attempting to start a span with a nil `context` will no longer cause a panic. (#3110)
- All exporters will be shutdown even if one reports an error (#3091)
- Ensure valid UTF-8 when truncating over-length attribute values. (#3156)

## [1.9.0/0.0.3] - 2022-08-01

### Added

- Add support for Schema Files format 1.1.x (metric "split" transform) with the new `go.opentelemetry.io/otel/schema/v1.1` package. (#2999)
- Add the `go.opentelemetry.io/otel/semconv/v1.11.0` package.
  The package contains semantic conventions from the `v1.11.0` version of the OpenTelemetry specification. (#3009)
- Add the `go.opentelemetry.io/otel/semconv/v1.12.0` package.
  The package contains semantic conventions from the `v1.12.0` version of the OpenTelemetry specification. (#3010)
- Add the `http.method` attribute to HTTP server metric from all `go.opentelemetry.io/otel/semconv/*` packages. (#3018)

### Fixed

- Invalid warning for context setup being deferred in `go.opentelemetry.io/otel/bridge/opentracing` package. (#3029)

## [1.8.0/0.31.0] - 2022-07-08

### Added

- Add support for `opentracing.TextMap` format in the `Inject` and `Extract` methods
of the `"go.opentelemetry.io/otel/bridge/opentracing".BridgeTracer` type. (#2911)

### Changed

- The `crosslink` make target has been updated to use the `go.opentelemetry.io/build-tools/crosslink` package. (#2886)
- In the `go.opentelemetry.io/otel/sdk/instrumentation` package rename `Library` to `Scope` and alias `Library` as `Scope` (#2976)
- Move metric no-op implementation form `nonrecording` to `metric` package. (#2866)

### Removed

- Support for go1.16. Support is now only for go1.17 and go1.18 (#2917)

### Deprecated

- The `Library` struct in the `go.opentelemetry.io/otel/sdk/instrumentation` package is deprecated.
  Use the equivalent `Scope` struct instead. (#2977)
- The `ReadOnlySpan.InstrumentationLibrary` method from the `go.opentelemetry.io/otel/sdk/trace` package is deprecated.
  Use the equivalent `ReadOnlySpan.InstrumentationScope` method instead. (#2977)

## [1.7.0/0.30.0] - 2022-04-28

### Added

- Add the `go.opentelemetry.io/otel/semconv/v1.8.0` package.
  The package contains semantic conventions from the `v1.8.0` version of the OpenTelemetry specification. (#2763)
- Add the `go.opentelemetry.io/otel/semconv/v1.9.0` package.
  The package contains semantic conventions from the `v1.9.0` version of the OpenTelemetry specification. (#2792)
- Add the `go.opentelemetry.io/otel/semconv/v1.10.0` package.
  The package contains semantic conventions from the `v1.10.0` version of the OpenTelemetry specification. (#2842)
- Added an in-memory exporter to metrictest to aid testing with a full SDK. (#2776)

### Fixed

- Globally delegated instruments are unwrapped before delegating asynchronous callbacks. (#2784)
- Remove import of `testing` package in non-tests builds of the `go.opentelemetry.io/otel` package. (#2786)

### Changed

- The `WithLabelEncoder` option from the `go.opentelemetry.io/otel/exporters/stdout/stdoutmetric` package is renamed to `WithAttributeEncoder`. (#2790)
- The `LabelFilterSelector` interface from `go.opentelemetry.io/otel/sdk/metric/processor/reducer` is renamed to `AttributeFilterSelector`.
  The method included in the renamed interface also changed from `LabelFilterFor` to `AttributeFilterFor`. (#2790)
- The `Metadata.Labels` method from the `go.opentelemetry.io/otel/sdk/metric/export` package is renamed to `Metadata.Attributes`.
  Consequentially, the `Record` type from the same package also has had the embedded method renamed. (#2790)

### Deprecated

- The `Iterator.Label` method in the `go.opentelemetry.io/otel/attribute` package is deprecated.
  Use the equivalent `Iterator.Attribute` method instead. (#2790)
- The `Iterator.IndexedLabel` method in the `go.opentelemetry.io/otel/attribute` package is deprecated.
  Use the equivalent `Iterator.IndexedAttribute` method instead. (#2790)
- The `MergeIterator.Label` method in the `go.opentelemetry.io/otel/attribute` package is deprecated.
  Use the equivalent `MergeIterator.Attribute` method instead. (#2790)

### Removed

- Removed the `Batch` type from the `go.opentelemetry.io/otel/sdk/metric/metrictest` package. (#2864)
- Removed the `Measurement` type from the `go.opentelemetry.io/otel/sdk/metric/metrictest` package. (#2864)

## [0.29.0] - 2022-04-11

### Added

- The metrics global package was added back into several test files. (#2764)
- The `Meter` function is added back to the `go.opentelemetry.io/otel/metric/global` package.
  This function is a convenience function equivalent to calling `global.MeterProvider().Meter(...)`. (#2750)

### Removed

- Removed module the `go.opentelemetry.io/otel/sdk/export/metric`.
  Use the `go.opentelemetry.io/otel/sdk/metric` module instead. (#2720)

### Changed

- Don't panic anymore when setting a global MeterProvider to itself. (#2749)
- Upgrade `go.opentelemetry.io/proto/otlp` in `go.opentelemetry.io/otel/exporters/otlp/otlpmetric` from `v0.12.1` to `v0.15.0`.
  This replaces the use of the now deprecated `InstrumentationLibrary` and `InstrumentationLibraryMetrics` types and fields in the proto library with the equivalent `InstrumentationScope` and `ScopeMetrics`. (#2748)

## [1.6.3] - 2022-04-07

### Fixed

- Allow non-comparable global `MeterProvider`, `TracerProvider`, and `TextMapPropagator` types to be set. (#2772, #2773)

## [1.6.2] - 2022-04-06

### Changed

- Don't panic anymore when setting a global TracerProvider or TextMapPropagator to itself. (#2749)
- Upgrade `go.opentelemetry.io/proto/otlp` in `go.opentelemetry.io/otel/exporters/otlp/otlptrace` from `v0.12.1` to `v0.15.0`.
  This replaces the use of the now deprecated `InstrumentationLibrary` and `InstrumentationLibrarySpans` types and fields in the proto library with the equivalent `InstrumentationScope` and `ScopeSpans`. (#2748)

## [1.6.1] - 2022-03-28

### Fixed

- The `go.opentelemetry.io/otel/schema/*` packages now use the correct schema URL for their `SchemaURL` constant.
  Instead of using `"https://opentelemetry.io/schemas/v<version>"` they now use the correct URL without a `v` prefix, `"https://opentelemetry.io/schemas/<version>"`. (#2743, #2744)

### Security

- Upgrade `go.opentelemetry.io/proto/otlp` from `v0.12.0` to `v0.12.1`.
  This includes an indirect upgrade of `github.com/grpc-ecosystem/grpc-gateway` which resolves [a vulnerability](https://nvd.nist.gov/vuln/detail/CVE-2019-11254) from `gopkg.in/yaml.v2` in version `v2.2.3`. (#2724, #2728)

## [1.6.0/0.28.0] - 2022-03-23

### ⚠️ Notice ⚠️

This update is a breaking change of the unstable Metrics API.
Code instrumented with the `go.opentelemetry.io/otel/metric` will need to be modified.

### Added

- Add metrics exponential histogram support.
  New mapping functions have been made available in `sdk/metric/aggregator/exponential/mapping` for other OpenTelemetry projects to take dependencies on. (#2502)
- Add Go 1.18 to our compatibility tests. (#2679)
- Allow configuring the Sampler with the `OTEL_TRACES_SAMPLER` and `OTEL_TRACES_SAMPLER_ARG` environment variables. (#2305, #2517)
- Add the `metric/global` for obtaining and setting the global `MeterProvider`. (#2660)

### Changed

- The metrics API has been significantly changed to match the revised OpenTelemetry specification.
  High-level changes include:

  - Synchronous and asynchronous instruments are now handled by independent `InstrumentProvider`s.
    These `InstrumentProvider`s are managed with a `Meter`.
  - Synchronous and asynchronous instruments are grouped into their own packages based on value types.
  - Asynchronous callbacks can now be registered with a `Meter`.

  Be sure to check out the metric module documentation for more information on how to use the revised API. (#2587, #2660)

### Fixed

- Fallback to general attribute limits when span specific ones are not set in the environment. (#2675, #2677)

## [1.5.0] - 2022-03-16

### Added

- Log the Exporters configuration in the TracerProviders message. (#2578)
- Added support to configure the span limits with environment variables.
  The following environment variables are supported. (#2606, #2637)
  - `OTEL_SPAN_ATTRIBUTE_VALUE_LENGTH_LIMIT`
  - `OTEL_SPAN_ATTRIBUTE_COUNT_LIMIT`
  - `OTEL_SPAN_EVENT_COUNT_LIMIT`
  - `OTEL_EVENT_ATTRIBUTE_COUNT_LIMIT`
  - `OTEL_SPAN_LINK_COUNT_LIMIT`
  - `OTEL_LINK_ATTRIBUTE_COUNT_LIMIT`

  If the provided environment variables are invalid (negative), the default values would be used.
- Rename the `gc` runtime name to `go` (#2560)
- Add resource container ID detection. (#2418)
- Add span attribute value length limit.
  The new `AttributeValueLengthLimit` field is added to the `"go.opentelemetry.io/otel/sdk/trace".SpanLimits` type to configure this limit for a `TracerProvider`.
  The default limit for this resource is "unlimited". (#2637)
- Add the `WithRawSpanLimits` option to `go.opentelemetry.io/otel/sdk/trace`.
  This option replaces the `WithSpanLimits` option.
  Zero or negative values will not be changed to the default value like `WithSpanLimits` does.
  Setting a limit to zero will effectively disable the related resource it limits and setting to a negative value will mean that resource is unlimited.
  Consequentially, limits should be constructed using `NewSpanLimits` and updated accordingly. (#2637)

### Changed

- Drop oldest tracestate `Member` when capacity is reached. (#2592)
- Add event and link drop counts to the exported data from the `oltptrace` exporter. (#2601)
- Unify path cleaning functionally in the `otlpmetric` and `otlptrace` configuration. (#2639)
- Change the debug message from the `sdk/trace.BatchSpanProcessor` to reflect the count is cumulative. (#2640)
- Introduce new internal `envconfig` package for OTLP exporters. (#2608)
- If `http.Request.Host` is empty, fall back to use `URL.Host` when populating `http.host` in the `semconv` packages. (#2661)

### Fixed

- Remove the OTLP trace exporter limit of SpanEvents when exporting. (#2616)
- Default to port `4318` instead of `4317` for the `otlpmetrichttp` and `otlptracehttp` client. (#2614, #2625)
- Unlimited span limits are now supported (negative values). (#2636, #2637)

### Deprecated

- Deprecated `"go.opentelemetry.io/otel/sdk/trace".WithSpanLimits`.
  Use `WithRawSpanLimits` instead.
  That option allows setting unlimited and zero limits, this option does not.
  This option will be kept until the next major version incremented release. (#2637)

## [1.4.1] - 2022-02-16

### Fixed

- Fix race condition in reading the dropped spans number for the `BatchSpanProcessor`. (#2615)

## [1.4.0] - 2022-02-11

### Added

- Use `OTEL_EXPORTER_ZIPKIN_ENDPOINT` environment variable to specify zipkin collector endpoint. (#2490)
- Log the configuration of `TracerProvider`s, and `Tracer`s for debugging.
  To enable use a logger with Verbosity (V level) `>=1`. (#2500)
- Added support to configure the batch span-processor with environment variables.
  The following environment variables are used. (#2515)
  - `OTEL_BSP_SCHEDULE_DELAY`
  - `OTEL_BSP_EXPORT_TIMEOUT`
  - `OTEL_BSP_MAX_QUEUE_SIZE`.
  - `OTEL_BSP_MAX_EXPORT_BATCH_SIZE`

### Changed

- Zipkin exporter exports `Resource` attributes in the `Tags` field. (#2589)

### Deprecated

- Deprecate module the `go.opentelemetry.io/otel/sdk/export/metric`.
  Use the `go.opentelemetry.io/otel/sdk/metric` module instead. (#2382)
- Deprecate `"go.opentelemetry.io/otel/sdk/metric".AtomicFieldOffsets`. (#2445)

### Fixed

- Fixed the instrument kind for noop async instruments to correctly report an implementation. (#2461)
- Fix UDP packets overflowing with Jaeger payloads. (#2489, #2512)
- Change the `otlpmetric.Client` interface's `UploadMetrics` method to accept a single `ResourceMetrics` instead of a slice of them. (#2491)
- Specify explicit buckets in Prometheus example, fixing issue where example only has `+inf` bucket. (#2419, #2493)
- W3C baggage will now decode urlescaped values. (#2529)
- Baggage members are now only validated once, when calling `NewMember` and not also when adding it to the baggage itself. (#2522)
- The order attributes are dropped from spans in the `go.opentelemetry.io/otel/sdk/trace` package when capacity is reached is fixed to be in compliance with the OpenTelemetry specification.
  Instead of dropping the least-recently-used attribute, the last added attribute is dropped.
  This drop order still only applies to attributes with unique keys not already contained in the span.
  If an attribute is added with a key already contained in the span, that attribute is updated to the new value being added. (#2576)

### Removed

- Updated `go.opentelemetry.io/proto/otlp` from `v0.11.0` to `v0.12.0`. This version removes a number of deprecated methods. (#2546)
  - [`Metric.GetIntGauge()`](https://pkg.go.dev/go.opentelemetry.io/proto/otlp@v0.11.0/metrics/v1#Metric.GetIntGauge)
  - [`Metric.GetIntHistogram()`](https://pkg.go.dev/go.opentelemetry.io/proto/otlp@v0.11.0/metrics/v1#Metric.GetIntHistogram)
  - [`Metric.GetIntSum()`](https://pkg.go.dev/go.opentelemetry.io/proto/otlp@v0.11.0/metrics/v1#Metric.GetIntSum)

## [1.3.0] - 2021-12-10

### ⚠️ Notice ⚠️

We have updated the project minimum supported Go version to 1.16

### Added

- Added an internal Logger.
  This can be used by the SDK and API to provide users with feedback of the internal state.
  To enable verbose logs configure the logger which will print V(1) logs. For debugging information configure to print V(5) logs. (#2343)
- Add the `WithRetry` `Option` and the `RetryConfig` type to the `go.opentelemetry.io/otel/exporter/otel/otlpmetric/otlpmetrichttp` package to specify retry behavior consistently. (#2425)
- Add `SpanStatusFromHTTPStatusCodeAndSpanKind` to all `semconv` packages to return a span status code similar to `SpanStatusFromHTTPStatusCode`, but exclude `4XX` HTTP errors as span errors if the span is of server kind. (#2296)

### Changed

- The `"go.opentelemetry.io/otel/exporter/otel/otlptrace/otlptracegrpc".Client` now uses the underlying gRPC `ClientConn` to handle name resolution, TCP connection establishment (with retries and backoff) and TLS handshakes, and handling errors on established connections by re-resolving the name and reconnecting. (#2329)
- The `"go.opentelemetry.io/otel/exporter/otel/otlpmetric/otlpmetricgrpc".Client` now uses the underlying gRPC `ClientConn` to handle name resolution, TCP connection establishment (with retries and backoff) and TLS handshakes, and handling errors on established connections by re-resolving the name and reconnecting. (#2425)
- The `"go.opentelemetry.io/otel/exporter/otel/otlpmetric/otlpmetricgrpc".RetrySettings` type is renamed to `RetryConfig`. (#2425)
- The `go.opentelemetry.io/otel/exporter/otel/*` gRPC exporters now default to using the host's root CA set if none are provided by the user and `WithInsecure` is not specified. (#2432)
- Change `resource.Default` to be evaluated the first time it is called, rather than on import. This allows the caller the option to update `OTEL_RESOURCE_ATTRIBUTES` first, such as with `os.Setenv`. (#2371)

### Fixed

- The `go.opentelemetry.io/otel/exporter/otel/*` exporters are updated to handle per-signal and universal endpoints according to the OpenTelemetry specification.
  Any per-signal endpoint set via an `OTEL_EXPORTER_OTLP_<signal>_ENDPOINT` environment variable is now used without modification of the path.
  When `OTEL_EXPORTER_OTLP_ENDPOINT` is set, if it contains a path, that path is used as a base path which per-signal paths are appended to. (#2433)
- Basic metric controller updated to use sync.Map to avoid blocking calls (#2381)
- The `go.opentelemetry.io/otel/exporter/jaeger` correctly sets the `otel.status_code` value to be a string of `ERROR` or `OK` instead of an integer code. (#2439, #2440)

### Deprecated

- Deprecated the `"go.opentelemetry.io/otel/exporter/otel/otlpmetric/otlpmetrichttp".WithMaxAttempts` `Option`, use the new `WithRetry` `Option` instead. (#2425)
- Deprecated the `"go.opentelemetry.io/otel/exporter/otel/otlpmetric/otlpmetrichttp".WithBackoff` `Option`, use the new `WithRetry` `Option` instead. (#2425)

### Removed

- Remove the metric Processor's ability to convert cumulative to delta aggregation temporality. (#2350)
- Remove the metric Bound Instruments interface and implementations. (#2399)
- Remove the metric MinMaxSumCount kind aggregation and the corresponding OTLP export path. (#2423)
- Metric SDK removes the "exact" aggregator for histogram instruments, as it performed a non-standard aggregation for OTLP export (creating repeated Gauge points) and worked its way into a number of confusing examples. (#2348)

## [1.2.0] - 2021-11-12

### Changed

- Metric SDK `export.ExportKind`, `export.ExportKindSelector` types have been renamed to `aggregation.Temporality` and `aggregation.TemporalitySelector` respectively to keep in line with current specification and protocol along with built-in selectors (e.g., `aggregation.CumulativeTemporalitySelector`, ...). (#2274)
- The Metric `Exporter` interface now requires a `TemporalitySelector` method instead of an `ExportKindSelector`. (#2274)
- Metrics API cleanup. The `metric/sdkapi` package has been created to relocate the API-to-SDK interface:
  - The following interface types simply moved from `metric` to `metric/sdkapi`: `Descriptor`, `MeterImpl`, `InstrumentImpl`, `SyncImpl`, `BoundSyncImpl`, `AsyncImpl`, `AsyncRunner`, `AsyncSingleRunner`, and `AsyncBatchRunner`
  - The following struct types moved and are replaced with type aliases, since they are exposed to the user: `Observation`, `Measurement`.
  - The No-op implementations of sync and async instruments are no longer exported, new functions `sdkapi.NewNoopAsyncInstrument()` and `sdkapi.NewNoopSyncInstrument()` are provided instead. (#2271)
- Update the SDK `BatchSpanProcessor` to export all queued spans when `ForceFlush` is called. (#2080, #2335)

### Added

- Add the `"go.opentelemetry.io/otel/exporters/otlp/otlpmetric/otlpmetricgrpc".WithGRPCConn` option so the exporter can reuse an existing gRPC connection. (#2002)
- Added a new `schema` module to help parse Schema Files in OTEP 0152 format. (#2267)
- Added a new `MapCarrier` to the `go.opentelemetry.io/otel/propagation` package to hold propagated cross-cutting concerns as a `map[string]string` held in memory. (#2334)

## [1.1.0] - 2021-10-27

### Added

- Add the `"go.opentelemetry.io/otel/exporters/otlp/otlptrace/otlptracegrpc".WithGRPCConn` option so the exporter can reuse an existing gRPC connection. (#2002)
- Add the `go.opentelemetry.io/otel/semconv/v1.7.0` package.
  The package contains semantic conventions from the `v1.7.0` version of the OpenTelemetry specification. (#2320)
- Add the `go.opentelemetry.io/otel/semconv/v1.6.1` package.
  The package contains semantic conventions from the `v1.6.1` version of the OpenTelemetry specification. (#2321)
- Add the `go.opentelemetry.io/otel/semconv/v1.5.0` package.
  The package contains semantic conventions from the `v1.5.0` version of the OpenTelemetry specification. (#2322)
  - When upgrading from the `semconv/v1.4.0` package note the following name changes:
    - `K8SReplicasetUIDKey` -> `K8SReplicaSetUIDKey`
    - `K8SReplicasetNameKey` -> `K8SReplicaSetNameKey`
    - `K8SStatefulsetUIDKey` -> `K8SStatefulSetUIDKey`
    - `k8SStatefulsetNameKey` -> `K8SStatefulSetNameKey`
    - `K8SDaemonsetUIDKey` -> `K8SDaemonSetUIDKey`
    - `K8SDaemonsetNameKey` -> `K8SDaemonSetNameKey`

### Changed

- Links added to a span will be dropped by the SDK if they contain an invalid span context (#2275).

### Fixed

- The `"go.opentelemetry.io/otel/semconv/v1.4.0".HTTPServerAttributesFromHTTPRequest` now correctly only sets the HTTP client IP attribute even if the connection was routed with proxies and there are multiple addresses in the `X-Forwarded-For` header. (#2282, #2284)
- The `"go.opentelemetry.io/otel/semconv/v1.4.0".NetAttributesFromHTTPRequest` function correctly handles IPv6 addresses as IP addresses and sets the correct net peer IP instead of the net peer hostname attribute. (#2283, #2285)
- The simple span processor shutdown method deterministically returns the exporter error status if it simultaneously finishes when the deadline is reached. (#2290, #2289)

## [1.0.1] - 2021-10-01

### Fixed

- json stdout exporter no longer crashes due to concurrency bug. (#2265)

## [Metrics 0.24.0] - 2021-10-01

### Changed

- NoopMeterProvider is now private and NewNoopMeterProvider must be used to obtain a noopMeterProvider. (#2237)
- The Metric SDK `Export()` function takes a new two-level reader interface for iterating over results one instrumentation library at a time. (#2197)
  - The former `"go.opentelemetry.io/otel/sdk/export/metric".CheckpointSet` is renamed `Reader`.
  - The new interface is named `"go.opentelemetry.io/otel/sdk/export/metric".InstrumentationLibraryReader`.

## [1.0.0] - 2021-09-20

This is the first stable release for the project.
This release includes an API and SDK for the tracing signal that will comply with the stability guarantees defined by the projects [versioning policy](./VERSIONING.md).

### Added

- OTLP trace exporter now sets the `SchemaURL` field in the exported telemetry if the Tracer has `WithSchemaURL` option. (#2242)

### Fixed

- Slice-valued attributes can correctly be used as map keys. (#2223)

### Removed

- Removed the `"go.opentelemetry.io/otel/exporters/zipkin".WithSDKOptions` function. (#2248)
- Removed the deprecated package `go.opentelemetry.io/otel/oteltest`. (#2234)
- Removed the deprecated package `go.opentelemetry.io/otel/bridge/opencensus/utils`. (#2233)
- Removed deprecated functions, types, and methods from `go.opentelemetry.io/otel/attribute` package.
  Use the typed functions and methods added to the package instead. (#2235)
  - The `Key.Array` method is removed.
  - The `Array` function is removed.
  - The `Any` function is removed.
  - The `ArrayValue` function is removed.
  - The `AsArray` function is removed.

## [1.0.0-RC3] - 2021-09-02

### Added

- Added `ErrorHandlerFunc` to use a function as an `"go.opentelemetry.io/otel".ErrorHandler`. (#2149)
- Added `"go.opentelemetry.io/otel/trace".WithStackTrace` option to add a stack trace when using `span.RecordError` or when panic is handled in `span.End`. (#2163)
- Added typed slice attribute types and functionality to the `go.opentelemetry.io/otel/attribute` package to replace the existing array type and functions. (#2162)
  - `BoolSlice`, `IntSlice`, `Int64Slice`, `Float64Slice`, and `StringSlice` replace the use of the `Array` function in the package.
- Added the `go.opentelemetry.io/otel/example/fib` example package.
  Included is an example application that computes Fibonacci numbers. (#2203)

### Changed

- Metric instruments have been renamed to match the (feature-frozen) metric API specification:
  - ValueRecorder becomes Histogram
  - ValueObserver becomes Gauge
  - SumObserver becomes CounterObserver
  - UpDownSumObserver becomes UpDownCounterObserver
  The API exported from this project is still considered experimental. (#2202)
- Metric SDK/API implementation type `InstrumentKind` moves into `sdkapi` sub-package. (#2091)
- The Metrics SDK export record no longer contains a Resource pointer, the SDK `"go.opentelemetry.io/otel/sdk/trace/export/metric".Exporter.Export()` function for push-based exporters now takes a single Resource argument, pull-based exporters use `"go.opentelemetry.io/otel/sdk/metric/controller/basic".Controller.Resource()`. (#2120)
- The JSON output of the `go.opentelemetry.io/otel/exporters/stdout/stdouttrace` is harmonized now such that the output is "plain" JSON objects after each other of the form `{ ... } { ... } { ... }`. Earlier the JSON objects describing a span were wrapped in a slice for each `Exporter.ExportSpans` call, like `[ { ... } ][ { ... } { ... } ]`. Outputting JSON object directly after each other is consistent with JSON loggers, and a bit easier to parse and read. (#2196)
- Update the `NewTracerConfig`, `NewSpanStartConfig`, `NewSpanEndConfig`, and `NewEventConfig` function in the `go.opentelemetry.io/otel/trace` package to return their respective configurations as structs instead of pointers to the struct. (#2212)

### Deprecated

- The `go.opentelemetry.io/otel/bridge/opencensus/utils` package is deprecated.
  All functionality from this package now exists in the `go.opentelemetry.io/otel/bridge/opencensus` package.
  The functions from that package should be used instead. (#2166)
- The `"go.opentelemetry.io/otel/attribute".Array` function and the related `ARRAY` value type is deprecated.
  Use the typed `*Slice` functions and types added to the package instead. (#2162)
- The `"go.opentelemetry.io/otel/attribute".Any` function is deprecated.
  Use the typed functions instead. (#2181)
- The `go.opentelemetry.io/otel/oteltest` package is deprecated.
  The `"go.opentelemetry.io/otel/sdk/trace/tracetest".SpanRecorder` can be registered with the default SDK (`go.opentelemetry.io/otel/sdk/trace`) as a `SpanProcessor` and used as a replacement for this deprecated package. (#2188)

### Removed

- Removed metrics test package `go.opentelemetry.io/otel/sdk/export/metric/metrictest`. (#2105)

### Fixed

- The `fromEnv` detector no longer throws an error when `OTEL_RESOURCE_ATTRIBUTES` environment variable is not set or empty. (#2138)
- Setting the global `ErrorHandler` with `"go.opentelemetry.io/otel".SetErrorHandler` multiple times is now supported. (#2160, #2140)
- The `"go.opentelemetry.io/otel/attribute".Any` function now supports `int32` values. (#2169)
- Multiple calls to `"go.opentelemetry.io/otel/sdk/metric/controller/basic".WithResource()` are handled correctly, and when no resources are provided `"go.opentelemetry.io/otel/sdk/resource".Default()` is used. (#2120)
- The `WithoutTimestamps` option for the `go.opentelemetry.io/otel/exporters/stdout/stdouttrace` exporter causes the exporter to correctly omit timestamps. (#2195)
- Fixed typos in resources.go. (#2201)

## [1.0.0-RC2] - 2021-07-26

### Added

- Added `WithOSDescription` resource configuration option to set OS (Operating System) description resource attribute (`os.description`). (#1840)
- Added `WithOS` resource configuration option to set all OS (Operating System) resource attributes at once. (#1840)
- Added the `WithRetry` option to the `go.opentelemetry.io/otel/exporters/otlp/otlptrace/otlptracehttp` package.
  This option is a replacement for the removed `WithMaxAttempts` and `WithBackoff` options. (#2095)
- Added API `LinkFromContext` to return Link which encapsulates SpanContext from provided context and also encapsulates attributes. (#2115)
- Added a new `Link` type under the SDK `otel/sdk/trace` package that counts the number of attributes that were dropped for surpassing the `AttributePerLinkCountLimit` configured in the Span's `SpanLimits`.
  This new type replaces the equal-named API `Link` type found in the `otel/trace` package for most usages within the SDK.
  For example, instances of this type are now returned by the `Links()` function of `ReadOnlySpan`s provided in places like the `OnEnd` function of `SpanProcessor` implementations. (#2118)
- Added the `SpanRecorder` type to the `go.opentelemetry.io/otel/skd/trace/tracetest` package.
  This type can be used with the default SDK as a `SpanProcessor` during testing. (#2132)

### Changed

- The `SpanModels` function is now exported from the `go.opentelemetry.io/otel/exporters/zipkin` package to convert OpenTelemetry spans into Zipkin model spans. (#2027)
- Rename the `"go.opentelemetry.io/otel/exporters/otlp/otlptrace/otlptracegrpc".RetrySettings` to `RetryConfig`. (#2095)

### Deprecated

- The `TextMapCarrier` and `TextMapPropagator` from the `go.opentelemetry.io/otel/oteltest` package and their associated creation functions (`TextMapCarrier`, `NewTextMapPropagator`) are deprecated. (#2114)
- The `Harness` type from the `go.opentelemetry.io/otel/oteltest` package and its associated creation function, `NewHarness` are deprecated and will be removed in the next release. (#2123)
- The `TraceStateFromKeyValues` function from the `go.opentelemetry.io/otel/oteltest` package is deprecated.
  Use the `trace.ParseTraceState` function instead. (#2122)

### Removed

- Removed the deprecated package `go.opentelemetry.io/otel/exporters/trace/jaeger`. (#2020)
- Removed the deprecated package `go.opentelemetry.io/otel/exporters/trace/zipkin`. (#2020)
- Removed the `"go.opentelemetry.io/otel/sdk/resource".WithBuiltinDetectors` function.
  The explicit `With*` options for every built-in detector should be used instead. (#2026 #2097)
- Removed the `WithMaxAttempts` and `WithBackoff` options from the `go.opentelemetry.io/otel/exporters/otlp/otlptrace/otlptracehttp` package.
  The retry logic of the package has been updated to match the `otlptracegrpc` package and accordingly a `WithRetry` option is added that should be used instead. (#2095)
- Removed `DroppedAttributeCount` field from `otel/trace.Link` struct. (#2118)

### Fixed

- When using WithNewRoot, don't use the parent context for making sampling decisions. (#2032)
- `oteltest.Tracer` now creates a valid `SpanContext` when using `WithNewRoot`. (#2073)
- OS type detector now sets the correct `dragonflybsd` value for DragonFly BSD. (#2092)
- The OTel span status is correctly transformed into the OTLP status in the `go.opentelemetry.io/otel/exporters/otlp/otlptrace` package.
  This fix will by default set the status to `Unset` if it is not explicitly set to `Ok` or `Error`. (#2099 #2102)
- The `Inject` method for the `"go.opentelemetry.io/otel/propagation".TraceContext` type no longer injects empty `tracestate` values. (#2108)
- Use `6831` as default Jaeger agent port instead of `6832`. (#2131)

## [Experimental Metrics v0.22.0] - 2021-07-19

### Added

- Adds HTTP support for OTLP metrics exporter. (#2022)

### Removed

- Removed the deprecated package `go.opentelemetry.io/otel/exporters/metric/prometheus`. (#2020)

## [1.0.0-RC1] / 0.21.0 - 2021-06-18

With this release we are introducing a split in module versions.  The tracing API and SDK are entering the `v1.0.0` Release Candidate phase with `v1.0.0-RC1`
while the experimental metrics API and SDK continue with `v0.x` releases at `v0.21.0`.  Modules at major version 1 or greater will not depend on modules
with major version 0.

### Added

- Adds `otlpgrpc.WithRetry`option for configuring the retry policy for transient errors on the otlp/gRPC exporter. (#1832)
  - The following status codes are defined as transient errors:
      | gRPC Status Code | Description |
      | ---------------- | ----------- |
      | 1  | Cancelled |
      | 4  | Deadline Exceeded |
      | 8  | Resource Exhausted |
      | 10 | Aborted |
      | 10 | Out of Range |
      | 14 | Unavailable |
      | 15 | Data Loss |
- Added `Status` type to the `go.opentelemetry.io/otel/sdk/trace` package to represent the status of a span. (#1874)
- Added `SpanStub` type and its associated functions to the `go.opentelemetry.io/otel/sdk/trace/tracetest` package.
  This type can be used as a testing replacement for the `SpanSnapshot` that was removed from the `go.opentelemetry.io/otel/sdk/trace` package. (#1873)
- Adds support for scheme in `OTEL_EXPORTER_OTLP_ENDPOINT` according to the spec. (#1886)
- Adds `trace.WithSchemaURL` option for configuring the tracer with a Schema URL. (#1889)
- Added an example of using OpenTelemetry Go as a trace context forwarder. (#1912)
- `ParseTraceState` is added to the `go.opentelemetry.io/otel/trace` package.
  It can be used to decode a `TraceState` from a `tracestate` header string value. (#1937)
- Added `Len` method to the `TraceState` type in the `go.opentelemetry.io/otel/trace` package.
  This method returns the number of list-members the `TraceState` holds. (#1937)
- Creates package `go.opentelemetry.io/otel/exporters/otlp/otlptrace` that defines a trace exporter that uses a `otlptrace.Client` to send data.
  Creates package `go.opentelemetry.io/otel/exporters/otlp/otlptrace/otlptracegrpc` implementing a gRPC `otlptrace.Client` and offers convenience functions, `NewExportPipeline` and `InstallNewPipeline`, to setup and install a `otlptrace.Exporter` in tracing .(#1922)
- Added `Baggage`, `Member`, and `Property` types to the `go.opentelemetry.io/otel/baggage` package along with their related functions. (#1967)
- Added `ContextWithBaggage`, `ContextWithoutBaggage`, and `FromContext` functions to the `go.opentelemetry.io/otel/baggage` package.
  These functions replace the `Set`, `Value`, `ContextWithValue`, `ContextWithoutValue`, and `ContextWithEmpty` functions from that package and directly work with the new `Baggage` type. (#1967)
- The `OTEL_SERVICE_NAME` environment variable is the preferred source for `service.name`, used by the environment resource detector if a service name is present both there and in `OTEL_RESOURCE_ATTRIBUTES`. (#1969)
- Creates package `go.opentelemetry.io/otel/exporters/otlp/otlptrace/otlptracehttp` implementing an HTTP `otlptrace.Client` and offers convenience functions, `NewExportPipeline` and `InstallNewPipeline`, to setup and install a `otlptrace.Exporter` in tracing. (#1963)
- Changes `go.opentelemetry.io/otel/sdk/resource.NewWithAttributes` to require a schema URL. The old function is still available as `resource.NewSchemaless`. This is a breaking change. (#1938)
- Several builtin resource detectors now correctly populate the schema URL. (#1938)
- Creates package `go.opentelemetry.io/otel/exporters/otlp/otlpmetric` that defines a metrics exporter that uses a `otlpmetric.Client` to send data.
- Creates package `go.opentelemetry.io/otel/exporters/otlp/otlpmetric/otlpmetricgrpc` implementing a gRPC `otlpmetric.Client` and offers convenience functions, `New` and `NewUnstarted`, to create an `otlpmetric.Exporter`.(#1991)
- Added `go.opentelemetry.io/otel/exporters/stdout/stdouttrace` exporter. (#2005)
- Added `go.opentelemetry.io/otel/exporters/stdout/stdoutmetric` exporter. (#2005)
- Added a `TracerProvider()` method to the `"go.opentelemetry.io/otel/trace".Span` interface. This can be used to obtain a `TracerProvider` from a given span that utilizes the same trace processing pipeline.  (#2009)

### Changed

- Make `NewSplitDriver` from `go.opentelemetry.io/otel/exporters/otlp` take variadic arguments instead of a `SplitConfig` item.
  `NewSplitDriver` now automatically implements an internal `noopDriver` for `SplitConfig` fields that are not initialized. (#1798)
- `resource.New()` now creates a Resource without builtin detectors. Previous behavior is now achieved by using `WithBuiltinDetectors` Option. (#1810)
- Move the `Event` type from the `go.opentelemetry.io/otel` package to the `go.opentelemetry.io/otel/sdk/trace` package. (#1846)
- CI builds validate against last two versions of Go, dropping 1.14 and adding 1.16. (#1865)
- BatchSpanProcessor now report export failures when calling `ForceFlush()` method. (#1860)
- `Set.Encoded(Encoder)` no longer caches the result of an encoding. (#1855)
- Renamed `CloudZoneKey` to `CloudAvailabilityZoneKey` in Resource semantic conventions according to spec. (#1871)
- The `StatusCode` and `StatusMessage` methods of the `ReadOnlySpan` interface and the `Span` produced by the `go.opentelemetry.io/otel/sdk/trace` package have been replaced with a single `Status` method.
  This method returns the status of a span using the new `Status` type. (#1874)
- Updated `ExportSpans` method of the`SpanExporter` interface type to accept `ReadOnlySpan`s instead of the removed `SpanSnapshot`.
  This brings the export interface into compliance with the specification in that it now accepts an explicitly immutable type instead of just an implied one. (#1873)
- Unembed `SpanContext` in `Link`. (#1877)
- Generate Semantic conventions from the specification YAML. (#1891)
- Spans created by the global `Tracer` obtained from `go.opentelemetry.io/otel`, prior to a functioning `TracerProvider` being set, now propagate the span context from their parent if one exists. (#1901)
- The `"go.opentelemetry.io/otel".Tracer` function now accepts tracer options. (#1902)
- Move the `go.opentelemetry.io/otel/unit` package to `go.opentelemetry.io/otel/metric/unit`. (#1903)
- Changed `go.opentelemetry.io/otel/trace.TracerConfig` to conform to the [Contributing guidelines](CONTRIBUTING.md#config.) (#1921)
- Changed `go.opentelemetry.io/otel/trace.SpanConfig` to conform to the [Contributing guidelines](CONTRIBUTING.md#config). (#1921)
- Changed `span.End()` now only accepts Options that are allowed at `End()`. (#1921)
- Changed `go.opentelemetry.io/otel/metric.InstrumentConfig` to conform to the [Contributing guidelines](CONTRIBUTING.md#config). (#1921)
- Changed `go.opentelemetry.io/otel/metric.MeterConfig` to conform to the [Contributing guidelines](CONTRIBUTING.md#config). (#1921)
- Refactored option types according to the contribution style guide. (#1882)
- Move the `go.opentelemetry.io/otel/trace.TraceStateFromKeyValues` function to the `go.opentelemetry.io/otel/oteltest` package.
  This function is preserved for testing purposes where it may be useful to create a `TraceState` from `attribute.KeyValue`s, but it is not intended for production use.
  The new `ParseTraceState` function should be used to create a `TraceState`. (#1931)
- Updated `MarshalJSON` method of the `go.opentelemetry.io/otel/trace.TraceState` type to marshal the type into the string representation of the `TraceState`. (#1931)
- The `TraceState.Delete` method from the `go.opentelemetry.io/otel/trace` package no longer returns an error in addition to a `TraceState`. (#1931)
- Updated `Get` method of the `TraceState` type from the `go.opentelemetry.io/otel/trace` package to accept a `string` instead of an `attribute.Key` type. (#1931)
- Updated `Insert` method of the `TraceState` type from the `go.opentelemetry.io/otel/trace` package to accept a pair of `string`s instead of an `attribute.KeyValue` type. (#1931)
- Updated `Delete` method of the `TraceState` type from the `go.opentelemetry.io/otel/trace` package to accept a `string` instead of an `attribute.Key` type. (#1931)
- Renamed `NewExporter` to `New` in the `go.opentelemetry.io/otel/exporters/stdout` package. (#1985)
- Renamed `NewExporter` to `New` in the `go.opentelemetry.io/otel/exporters/metric/prometheus` package. (#1985)
- Renamed `NewExporter` to `New` in the `go.opentelemetry.io/otel/exporters/trace/jaeger` package. (#1985)
- Renamed `NewExporter` to `New` in the `go.opentelemetry.io/otel/exporters/trace/zipkin` package. (#1985)
- Renamed `NewExporter` to `New` in the `go.opentelemetry.io/otel/exporters/otlp` package. (#1985)
- Renamed `NewUnstartedExporter` to `NewUnstarted` in the `go.opentelemetry.io/otel/exporters/otlp` package. (#1985)
- The `go.opentelemetry.io/otel/semconv` package has been moved to `go.opentelemetry.io/otel/semconv/v1.4.0` to allow for multiple [telemetry schema](https://github.com/open-telemetry/oteps/blob/main/text/0152-telemetry-schemas.md) versions to be used concurrently. (#1987)
- Metrics test helpers in `go.opentelemetry.io/otel/oteltest` have been moved to `go.opentelemetry.io/otel/metric/metrictest`. (#1988)

### Deprecated

- The `go.opentelemetry.io/otel/exporters/metric/prometheus` is deprecated, use `go.opentelemetry.io/otel/exporters/prometheus` instead. (#1993)
- The `go.opentelemetry.io/otel/exporters/trace/jaeger` is deprecated, use `go.opentelemetry.io/otel/exporters/jaeger` instead. (#1993)
- The `go.opentelemetry.io/otel/exporters/trace/zipkin` is deprecated, use `go.opentelemetry.io/otel/exporters/zipkin` instead. (#1993)

### Removed

- Removed `resource.WithoutBuiltin()`. Use `resource.New()`. (#1810)
- Unexported types `resource.FromEnv`, `resource.Host`, and `resource.TelemetrySDK`, Use the corresponding `With*()` to use individually. (#1810)
- Removed the `Tracer` and `IsRecording` method from the `ReadOnlySpan` in the `go.opentelemetry.io/otel/sdk/trace`.
  The `Tracer` method is not a required to be included in this interface and given the mutable nature of the tracer that is associated with a span, this method is not appropriate.
  The `IsRecording` method returns if the span is recording or not.
  A read-only span value does not need to know if updates to it will be recorded or not.
  By definition, it cannot be updated so there is no point in communicating if an update is recorded. (#1873)
- Removed the `SpanSnapshot` type from the `go.opentelemetry.io/otel/sdk/trace` package.
  The use of this type has been replaced with the use of the explicitly immutable `ReadOnlySpan` type.
  When a concrete representation of a read-only span is needed for testing, the newly added `SpanStub` in the `go.opentelemetry.io/otel/sdk/trace/tracetest` package should be used. (#1873)
- Removed the `Tracer` method from the `Span` interface in the `go.opentelemetry.io/otel/trace` package.
  Using the same tracer that created a span introduces the error where an instrumentation library's `Tracer` is used by other code instead of their own.
  The `"go.opentelemetry.io/otel".Tracer` function or a `TracerProvider` should be used to acquire a library specific `Tracer` instead. (#1900)
  - The `TracerProvider()` method on the `Span` interface may also be used to obtain a `TracerProvider` using the same trace processing pipeline. (#2009)
- The `http.url` attribute generated by `HTTPClientAttributesFromHTTPRequest` will no longer include username or password information. (#1919)
- Removed `IsEmpty` method of the `TraceState` type in the `go.opentelemetry.io/otel/trace` package in favor of using the added `TraceState.Len` method. (#1931)
- Removed `Set`, `Value`, `ContextWithValue`, `ContextWithoutValue`, and `ContextWithEmpty` functions in the `go.opentelemetry.io/otel/baggage` package.
  Handling of baggage is now done using the added `Baggage` type and related context functions (`ContextWithBaggage`, `ContextWithoutBaggage`, and `FromContext`) in that package. (#1967)
- The `InstallNewPipeline` and `NewExportPipeline` creation functions in all the exporters (prometheus, otlp, stdout, jaeger, and zipkin) have been removed.
  These functions were deemed premature attempts to provide convenience that did not achieve this aim. (#1985)
- The `go.opentelemetry.io/otel/exporters/otlp` exporter has been removed.  Use `go.opentelemetry.io/otel/exporters/otlp/otlptrace` instead. (#1990)
- The `go.opentelemetry.io/otel/exporters/stdout` exporter has been removed.  Use `go.opentelemetry.io/otel/exporters/stdout/stdouttrace` or `go.opentelemetry.io/otel/exporters/stdout/stdoutmetric` instead. (#2005)

### Fixed

- Only report errors from the `"go.opentelemetry.io/otel/sdk/resource".Environment` function when they are not `nil`. (#1850, #1851)
- The `Shutdown` method of the simple `SpanProcessor` in the `go.opentelemetry.io/otel/sdk/trace` package now honors the context deadline or cancellation. (#1616, #1856)
- BatchSpanProcessor now drops span batches that failed to be exported. (#1860)
- Use `http://localhost:14268/api/traces` as default Jaeger collector endpoint instead of `http://localhost:14250`. (#1898)
- Allow trailing and leading whitespace in the parsing of a `tracestate` header. (#1931)
- Add logic to determine if the channel is closed to fix Jaeger exporter test panic with close closed channel. (#1870, #1973)
- Avoid transport security when OTLP endpoint is a Unix socket. (#2001)

### Security

## [0.20.0] - 2021-04-23

### Added

- The OTLP exporter now has two new convenience functions, `NewExportPipeline` and `InstallNewPipeline`, setup and install the exporter in tracing and metrics pipelines. (#1373)
- Adds semantic conventions for exceptions. (#1492)
- Added Jaeger Environment variables: `OTEL_EXPORTER_JAEGER_AGENT_HOST`, `OTEL_EXPORTER_JAEGER_AGENT_PORT`
  These environment variables can be used to override Jaeger agent hostname and port (#1752)
- Option `ExportTimeout` was added to batch span processor. (#1755)
- `trace.TraceFlags` is now a defined type over `byte` and `WithSampled(bool) TraceFlags` and `IsSampled() bool` methods have been added to it. (#1770)
- The `Event` and `Link` struct types from the `go.opentelemetry.io/otel` package now include a `DroppedAttributeCount` field to record the number of attributes that were not recorded due to configured limits being reached. (#1771)
- The Jaeger exporter now reports dropped attributes for a Span event in the exported log. (#1771)
- Adds test to check BatchSpanProcessor ignores `OnEnd` and `ForceFlush` post `Shutdown`. (#1772)
- Extract resource attributes from the `OTEL_RESOURCE_ATTRIBUTES` environment variable and merge them with the `resource.Default` resource as well as resources provided to the `TracerProvider` and metric `Controller`. (#1785)
- Added `WithOSType` resource configuration option to set OS (Operating System) type resource attribute (`os.type`). (#1788)
- Added `WithProcess*` resource configuration options to set Process resource attributes. (#1788)
  - `process.pid`
  - `process.executable.name`
  - `process.executable.path`
  - `process.command_args`
  - `process.owner`
  - `process.runtime.name`
  - `process.runtime.version`
  - `process.runtime.description`
- Adds `k8s.node.name` and `k8s.node.uid` attribute keys to the `semconv` package. (#1789)
- Added support for configuring OTLP/HTTP and OTLP/gRPC Endpoints, TLS Certificates, Headers, Compression and Timeout via Environment Variables. (#1758, #1769 and #1811)
  - `OTEL_EXPORTER_OTLP_ENDPOINT`
  - `OTEL_EXPORTER_OTLP_TRACES_ENDPOINT`
  - `OTEL_EXPORTER_OTLP_METRICS_ENDPOINT`
  - `OTEL_EXPORTER_OTLP_HEADERS`
  - `OTEL_EXPORTER_OTLP_TRACES_HEADERS`
  - `OTEL_EXPORTER_OTLP_METRICS_HEADERS`
  - `OTEL_EXPORTER_OTLP_COMPRESSION`
  - `OTEL_EXPORTER_OTLP_TRACES_COMPRESSION`
  - `OTEL_EXPORTER_OTLP_METRICS_COMPRESSION`
  - `OTEL_EXPORTER_OTLP_TIMEOUT`
  - `OTEL_EXPORTER_OTLP_TRACES_TIMEOUT`
  - `OTEL_EXPORTER_OTLP_METRICS_TIMEOUT`
  - `OTEL_EXPORTER_OTLP_CERTIFICATE`
  - `OTEL_EXPORTER_OTLP_TRACES_CERTIFICATE`
  - `OTEL_EXPORTER_OTLP_METRICS_CERTIFICATE`
- Adds `otlpgrpc.WithTimeout` option for configuring timeout to the otlp/gRPC exporter. (#1821)
- Adds `jaeger.WithMaxPacketSize` option for configuring maximum UDP packet size used when connecting to the Jaeger agent. (#1853)

### Fixed

- The `Span.IsRecording` implementation from `go.opentelemetry.io/otel/sdk/trace` always returns false when not being sampled. (#1750)
- The Jaeger exporter now correctly sets tags for the Span status code and message.
  This means it uses the correct tag keys (`"otel.status_code"`, `"otel.status_description"`) and does not set the status message as a tag unless it is set on the span. (#1761)
- The Jaeger exporter now correctly records Span event's names using the `"event"` key for a tag.
  Additionally, this tag is overridden, as specified in the OTel specification, if the event contains an attribute with that key. (#1768)
- Zipkin Exporter: Ensure mapping between OTel and Zipkin span data complies with the specification. (#1688)
- Fixed typo for default service name in Jaeger Exporter. (#1797)
- Fix flaky OTLP for the reconnnection of the client connection. (#1527, #1814)
- Fix Jaeger exporter dropping of span batches that exceed the UDP packet size limit.
  Instead, the exporter now splits the batch into smaller sendable batches. (#1828)

### Changed

- Span `RecordError` now records an `exception` event to comply with the semantic convention specification. (#1492)
- Jaeger exporter was updated to use thrift v0.14.1. (#1712)
- Migrate from using internally built and maintained version of the OTLP to the one hosted at `go.opentelemetry.io/proto/otlp`. (#1713)
- Migrate from using `github.com/gogo/protobuf` to `google.golang.org/protobuf` to match `go.opentelemetry.io/proto/otlp`. (#1713)
- The storage of a local or remote Span in a `context.Context` using its SpanContext is unified to store just the current Span.
  The Span's SpanContext can now self-identify as being remote or not.
  This means that `"go.opentelemetry.io/otel/trace".ContextWithRemoteSpanContext` will now overwrite any existing current Span, not just existing remote Spans, and make it the current Span in a `context.Context`. (#1731)
- Improve OTLP/gRPC exporter connection errors. (#1737)
- Information about a parent span context in a `"go.opentelemetry.io/otel/export/trace".SpanSnapshot` is unified in a new `Parent` field.
  The existing `ParentSpanID` and `HasRemoteParent` fields are removed in favor of this. (#1748)
- The `ParentContext` field of the `"go.opentelemetry.io/otel/sdk/trace".SamplingParameters` is updated to hold a `context.Context` containing the parent span.
  This changes it to make `SamplingParameters` conform with the OpenTelemetry specification. (#1749)
- Updated Jaeger Environment Variables: `JAEGER_ENDPOINT`, `JAEGER_USER`, `JAEGER_PASSWORD`
  to `OTEL_EXPORTER_JAEGER_ENDPOINT`, `OTEL_EXPORTER_JAEGER_USER`, `OTEL_EXPORTER_JAEGER_PASSWORD` in compliance with OTel specification. (#1752)
- Modify `BatchSpanProcessor.ForceFlush` to abort after timeout/cancellation. (#1757)
- The `DroppedAttributeCount` field of the `Span` in the `go.opentelemetry.io/otel` package now only represents the number of attributes dropped for the span itself.
  It no longer is a conglomerate of itself, events, and link attributes that have been dropped. (#1771)
- Make `ExportSpans` in Jaeger Exporter honor context deadline. (#1773)
- Modify Zipkin Exporter default service name, use default resource's serviceName instead of empty. (#1777)
- The `go.opentelemetry.io/otel/sdk/export/trace` package is merged into the `go.opentelemetry.io/otel/sdk/trace` package. (#1778)
- The prometheus.InstallNewPipeline example is moved from comment to example test (#1796)
- The convenience functions for the stdout exporter have been updated to return the `TracerProvider` implementation and enable the shutdown of the exporter. (#1800)
- Replace the flush function returned from the Jaeger exporter's convenience creation functions (`InstallNewPipeline` and `NewExportPipeline`) with the `TracerProvider` implementation they create.
  This enables the caller to shutdown and flush using the related `TracerProvider` methods. (#1822)
- Updated the Jaeger exporter to have a default endpoint, `http://localhost:14250`, for the collector. (#1824)
- Changed the function `WithCollectorEndpoint` in the Jaeger exporter to no longer accept an endpoint as an argument.
  The endpoint can be passed with the `CollectorEndpointOption` using the `WithEndpoint` function or by setting the `OTEL_EXPORTER_JAEGER_ENDPOINT` environment variable value appropriately. (#1824)
- The Jaeger exporter no longer batches exported spans itself, instead it relies on the SDK's `BatchSpanProcessor` for this functionality. (#1830)
- The Jaeger exporter creation functions (`NewRawExporter`, `NewExportPipeline`, and `InstallNewPipeline`) no longer accept the removed `Option` type as a variadic argument. (#1830)

### Removed

- Removed Jaeger Environment variables: `JAEGER_SERVICE_NAME`, `JAEGER_DISABLED`, `JAEGER_TAGS`
  These environment variables will no longer be used to override values of the Jaeger exporter (#1752)
- No longer set the links for a `Span` in `go.opentelemetry.io/otel/sdk/trace` that is configured to be a new root.
  This is unspecified behavior that the OpenTelemetry community plans to standardize in the future.
  To prevent backwards incompatible changes when it is specified, these links are removed. (#1726)
- Setting error status while recording error with Span from oteltest package. (#1729)
- The concept of a remote and local Span stored in a context is unified to just the current Span.
  Because of this `"go.opentelemetry.io/otel/trace".RemoteSpanContextFromContext` is removed as it is no longer needed.
  Instead, `"go.opentelemetry.io/otel/trace".SpanContextFromContex` can be used to return the current Span.
  If needed, that Span's `SpanContext.IsRemote()` can then be used to determine if it is remote or not. (#1731)
- The `HasRemoteParent` field of the `"go.opentelemetry.io/otel/sdk/trace".SamplingParameters` is removed.
  This field is redundant to the information returned from the `Remote` method of the `SpanContext` held in the `ParentContext` field. (#1749)
- The `trace.FlagsDebug` and `trace.FlagsDeferred` constants have been removed and will be localized to the B3 propagator. (#1770)
- Remove `Process` configuration, `WithProcessFromEnv` and `ProcessFromEnv`, and type from the Jaeger exporter package.
  The information that could be configured in the `Process` struct should be configured in a `Resource` instead. (#1776, #1804)
- Remove the `WithDisabled` option from the Jaeger exporter.
  To disable the exporter unregister it from the `TracerProvider` or use a no-operation `TracerProvider`. (#1806)
- Removed the functions `CollectorEndpointFromEnv` and `WithCollectorEndpointOptionFromEnv` from the Jaeger exporter.
  These functions for retrieving specific environment variable values are redundant of other internal functions and
  are not intended for end user use. (#1824)
- Removed the Jaeger exporter `WithSDKOptions` `Option`.
  This option was used to set SDK options for the exporter creation convenience functions.
  These functions are provided as a way to easily setup or install the exporter with what are deemed reasonable SDK settings for common use cases.
  If the SDK needs to be configured differently, the `NewRawExporter` function and direct setup of the SDK with the desired settings should be used. (#1825)
- The `WithBufferMaxCount` and `WithBatchMaxCount` `Option`s from the Jaeger exporter are removed.
  The exporter no longer batches exports, instead relying on the SDK's `BatchSpanProcessor` for this functionality. (#1830)
- The Jaeger exporter `Option` type is removed.
  The type is no longer used by the exporter to configure anything.
  All the previous configurations these options provided were duplicates of SDK configuration.
  They have been removed in favor of using the SDK configuration and focuses the exporter configuration to be only about the endpoints it will send telemetry to. (#1830)

## [0.19.0] - 2021-03-18

### Added

- Added `Marshaler` config option to `otlphttp` to enable otlp over json or protobufs. (#1586)
- A `ForceFlush` method to the `"go.opentelemetry.io/otel/sdk/trace".TracerProvider` to flush all registered `SpanProcessor`s. (#1608)
- Added `WithSampler` and `WithSpanLimits` to tracer provider. (#1633, #1702)
- `"go.opentelemetry.io/otel/trace".SpanContext` now has a `remote` property, and `IsRemote()` predicate, that is true when the `SpanContext` has been extracted from remote context data. (#1701)
- A `Valid` method to the `"go.opentelemetry.io/otel/attribute".KeyValue` type. (#1703)

### Changed

- `trace.SpanContext` is now immutable and has no exported fields. (#1573)
  - `trace.NewSpanContext()` can be used in conjunction with the `trace.SpanContextConfig` struct to initialize a new `SpanContext` where all values are known.
- Update the `ForceFlush` method signature to the `"go.opentelemetry.io/otel/sdk/trace".SpanProcessor` to accept a `context.Context` and return an error. (#1608)
- Update the `Shutdown` method to the `"go.opentelemetry.io/otel/sdk/trace".TracerProvider` return an error on shutdown failure. (#1608)
- The SimpleSpanProcessor will now shut down the enclosed `SpanExporter` and gracefully ignore subsequent calls to `OnEnd` after `Shutdown` is called. (#1612)
- `"go.opentelemetry.io/sdk/metric/controller.basic".WithPusher` is replaced with `WithExporter` to provide consistent naming across project. (#1656)
- Added non-empty string check for trace `Attribute` keys. (#1659)
- Add `description` to SpanStatus only when `StatusCode` is set to error. (#1662)
- Jaeger exporter falls back to `resource.Default`'s `service.name` if the exported Span does not have one. (#1673)
- Jaeger exporter populates Jaeger's Span Process from Resource. (#1673)
- Renamed the `LabelSet` method of `"go.opentelemetry.io/otel/sdk/resource".Resource` to `Set`. (#1692)
- Changed `WithSDK` to `WithSDKOptions` to accept variadic arguments of `TracerProviderOption` type in `go.opentelemetry.io/otel/exporters/trace/jaeger` package. (#1693)
- Changed `WithSDK` to `WithSDKOptions` to accept variadic arguments of `TracerProviderOption` type in `go.opentelemetry.io/otel/exporters/trace/zipkin` package. (#1693)

### Removed

- Removed `serviceName` parameter from Zipkin exporter and uses resource instead. (#1549)
- Removed `WithConfig` from tracer provider to avoid overriding configuration. (#1633)
- Removed the exported `SimpleSpanProcessor` and `BatchSpanProcessor` structs.
   These are now returned as a SpanProcessor interface from their respective constructors. (#1638)
- Removed `WithRecord()` from `trace.SpanOption` when creating a span. (#1660)
- Removed setting status to `Error` while recording an error as a span event in `RecordError`. (#1663)
- Removed `jaeger.WithProcess` configuration option. (#1673)
- Removed `ApplyConfig` method from `"go.opentelemetry.io/otel/sdk/trace".TracerProvider` and the now unneeded `Config` struct. (#1693)

### Fixed

- Jaeger Exporter: Ensure mapping between OTEL and Jaeger span data complies with the specification. (#1626)
- `SamplingResult.TraceState` is correctly propagated to a newly created span's `SpanContext`. (#1655)
- The `otel-collector` example now correctly flushes metric events prior to shutting down the exporter. (#1678)
- Do not set span status message in `SpanStatusFromHTTPStatusCode` if it can be inferred from `http.status_code`. (#1681)
- Synchronization issues in global trace delegate implementation. (#1686)
- Reduced excess memory usage by global `TracerProvider`. (#1687)

## [0.18.0] - 2021-03-03

### Added

- Added `resource.Default()` for use with meter and tracer providers. (#1507)
- `AttributePerEventCountLimit` and `AttributePerLinkCountLimit` for `SpanLimits`. (#1535)
- Added `Keys()` method to `propagation.TextMapCarrier` and `propagation.HeaderCarrier` to adapt `http.Header` to this interface. (#1544)
- Added `code` attributes to `go.opentelemetry.io/otel/semconv` package. (#1558)
- Compatibility testing suite in the CI system for the following systems. (#1567)
   | OS      | Go Version | Architecture |
   | ------- | ---------- | ------------ |
   | Ubuntu  | 1.15       | amd64        |
   | Ubuntu  | 1.14       | amd64        |
   | Ubuntu  | 1.15       | 386          |
   | Ubuntu  | 1.14       | 386          |
   | MacOS   | 1.15       | amd64        |
   | MacOS   | 1.14       | amd64        |
   | Windows | 1.15       | amd64        |
   | Windows | 1.14       | amd64        |
   | Windows | 1.15       | 386          |
   | Windows | 1.14       | 386          |

### Changed

- Replaced interface `oteltest.SpanRecorder` with its existing implementation
  `StandardSpanRecorder`. (#1542)
- Default span limit values to 128. (#1535)
- Rename `MaxEventsPerSpan`, `MaxAttributesPerSpan` and `MaxLinksPerSpan` to `EventCountLimit`, `AttributeCountLimit` and `LinkCountLimit`, and move these fields into `SpanLimits`. (#1535)
- Renamed the `otel/label` package to `otel/attribute`. (#1541)
- Vendor the Jaeger exporter's dependency on Apache Thrift. (#1551)
- Parallelize the CI linting and testing. (#1567)
- Stagger timestamps in exact aggregator tests. (#1569)
- Changed all examples to use `WithBatchTimeout(5 * time.Second)` rather than `WithBatchTimeout(5)`. (#1621)
- Prevent end-users from implementing some interfaces (#1575)

  ```
      "otel/exporters/otlp/otlphttp".Option
      "otel/exporters/stdout".Option
      "otel/oteltest".Option
      "otel/trace".TracerOption
      "otel/trace".SpanOption
      "otel/trace".EventOption
      "otel/trace".LifeCycleOption
      "otel/trace".InstrumentationOption
      "otel/sdk/resource".Option
      "otel/sdk/trace".ParentBasedSamplerOption
      "otel/sdk/trace".ReadOnlySpan
      "otel/sdk/trace".ReadWriteSpan
  ```

### Removed

- Removed attempt to resample spans upon changing the span name with `span.SetName()`. (#1545)
- The `test-benchmark` is no longer a dependency of the `precommit` make target. (#1567)
- Removed the `test-386` make target.
   This was replaced with a full compatibility testing suite (i.e. multi OS/arch) in the CI system. (#1567)

### Fixed

- The sequential timing check of timestamps in the stdout exporter are now setup explicitly to be sequential (#1571). (#1572)
- Windows build of Jaeger tests now compiles with OS specific functions (#1576). (#1577)
- The sequential timing check of timestamps of go.opentelemetry.io/otel/sdk/metric/aggregator/lastvalue are now setup explicitly to be sequential (#1578). (#1579)
- Validate tracestate header keys with vendors according to the W3C TraceContext specification (#1475). (#1581)
- The OTLP exporter includes related labels for translations of a GaugeArray (#1563). (#1570)

## [0.17.0] - 2021-02-12

### Changed

- Rename project default branch from `master` to `main`. (#1505)
- Reverse order in which `Resource` attributes are merged, per change in spec. (#1501)
- Add tooling to maintain "replace" directives in go.mod files automatically. (#1528)
- Create new modules: otel/metric, otel/trace, otel/oteltest, otel/sdk/export/metric, otel/sdk/metric (#1528)
- Move metric-related public global APIs from otel to otel/metric/global. (#1528)

## Fixed

- Fixed otlpgrpc reconnection issue.
- The example code in the README.md of `go.opentelemetry.io/otel/exporters/otlp` is moved to a compiled example test and used the new `WithAddress` instead of `WithEndpoint`. (#1513)
- The otel-collector example now uses the default OTLP receiver port of the collector.

## [0.16.0] - 2021-01-13

### Added

- Add the `ReadOnlySpan` and `ReadWriteSpan` interfaces to provide better control for accessing span data. (#1360)
- `NewGRPCDriver` function returns a `ProtocolDriver` that maintains a single gRPC connection to the collector. (#1369)
- Added documentation about the project's versioning policy. (#1388)
- Added `NewSplitDriver` for OTLP exporter that allows sending traces and metrics to different endpoints. (#1418)
- Added codeql workflow to GitHub Actions (#1428)
- Added Gosec workflow to GitHub Actions (#1429)
- Add new HTTP driver for OTLP exporter in `exporters/otlp/otlphttp`. Currently it only supports the binary protobuf payloads. (#1420)
- Add an OpenCensus exporter bridge. (#1444)

### Changed

- Rename `internal/testing` to `internal/internaltest`. (#1449)
- Rename `export.SpanData` to `export.SpanSnapshot` and use it only for exporting spans. (#1360)
- Store the parent's full `SpanContext` rather than just its span ID in the `span` struct. (#1360)
- Improve span duration accuracy. (#1360)
- Migrated CI/CD from CircleCI to GitHub Actions (#1382)
- Remove duplicate checkout from GitHub Actions workflow (#1407)
- Metric `array` aggregator renamed `exact` to match its `aggregation.Kind` (#1412)
- Metric `exact` aggregator includes per-point timestamps (#1412)
- Metric stdout exporter uses MinMaxSumCount aggregator for ValueRecorder instruments (#1412)
- `NewExporter` from `exporters/otlp` now takes a `ProtocolDriver` as a parameter. (#1369)
- Many OTLP Exporter options became gRPC ProtocolDriver options. (#1369)
- Unify endpoint API that related to OTel exporter. (#1401)
- Optimize metric histogram aggregator to reuse its slice of buckets. (#1435)
- Metric aggregator Count() and histogram Bucket.Counts are consistently `uint64`. (1430)
- Histogram aggregator accepts functional options, uses default boundaries if none given. (#1434)
- `SamplingResult` now passed a `Tracestate` from the parent `SpanContext` (#1432)
- Moved gRPC driver for OTLP exporter to `exporters/otlp/otlpgrpc`. (#1420)
- The `TraceContext` propagator now correctly propagates `TraceState` through the `SpanContext`. (#1447)
- Metric Push and Pull Controller components are combined into a single "basic" Controller:
  - `WithExporter()` and `Start()` to configure Push behavior
  - `Start()` is optional; use `Collect()` and `ForEach()` for Pull behavior
  - `Start()` and `Stop()` accept Context. (#1378)
- The `Event` type is moved from the `otel/sdk/export/trace` package to the `otel/trace` API package. (#1452)

### Removed

- Remove `errUninitializedSpan` as its only usage is now obsolete. (#1360)
- Remove Metric export functionality related to quantiles and summary data points: this is not specified (#1412)
- Remove DDSketch metric aggregator; our intention is to re-introduce this as an option of the histogram aggregator after [new OTLP histogram data types](https://github.com/open-telemetry/opentelemetry-proto/pull/226) are released (#1412)

### Fixed

- `BatchSpanProcessor.Shutdown()` will now shutdown underlying `export.SpanExporter`. (#1443)

## [0.15.0] - 2020-12-10

### Added

- The `WithIDGenerator` `TracerProviderOption` is added to the `go.opentelemetry.io/otel/trace` package to configure an `IDGenerator` for the `TracerProvider`. (#1363)

### Changed

- The Zipkin exporter now uses the Span status code to determine. (#1328)
- `NewExporter` and `Start` functions in `go.opentelemetry.io/otel/exporters/otlp` now receive `context.Context` as a first parameter. (#1357)
- Move the OpenCensus example into `example` directory. (#1359)
- Moved the SDK's `internal.IDGenerator` interface in to the `sdk/trace` package to enable support for externally-defined ID generators. (#1363)
- Bump `github.com/google/go-cmp` from 0.5.3 to 0.5.4 (#1374)
- Bump `github.com/golangci/golangci-lint` in `/internal/tools` (#1375)

### Fixed

- Metric SDK `SumObserver` and `UpDownSumObserver` instruments correctness fixes. (#1381)

## [0.14.0] - 2020-11-19

### Added

- An `EventOption` and the related `NewEventConfig` function are added to the `go.opentelemetry.io/otel` package to configure Span events. (#1254)
- A `TextMapPropagator` and associated `TextMapCarrier` are added to the `go.opentelemetry.io/otel/oteltest` package to test `TextMap` type propagators and their use. (#1259)
- `SpanContextFromContext` returns `SpanContext` from context. (#1255)
- `TraceState` has been added to `SpanContext`. (#1340)
- `DeploymentEnvironmentKey` added to `go.opentelemetry.io/otel/semconv` package. (#1323)
- Add an OpenCensus to OpenTelemetry tracing bridge. (#1305)
- Add a parent context argument to `SpanProcessor.OnStart` to follow the specification. (#1333)
- Add missing tests for `sdk/trace/attributes_map.go`. (#1337)

### Changed

- Move the `go.opentelemetry.io/otel/api/trace` package into `go.opentelemetry.io/otel/trace` with the following changes. (#1229) (#1307)
  - `ID` has been renamed to `TraceID`.
  - `IDFromHex` has been renamed to `TraceIDFromHex`.
  - `EmptySpanContext` is removed.
- Move the `go.opentelemetry.io/otel/api/trace/tracetest` package into `go.opentelemetry.io/otel/oteltest`. (#1229)
- OTLP Exporter updates:
  - supports OTLP v0.6.0 (#1230, #1354)
  - supports configurable aggregation temporality (default: Cumulative, optional: Stateless). (#1296)
- The Sampler is now called on local child spans. (#1233)
- The `Kind` type from the `go.opentelemetry.io/otel/api/metric` package was renamed to `InstrumentKind` to more specifically describe what it is and avoid semantic ambiguity. (#1240)
- The `MetricKind` method of the `Descriptor` type in the `go.opentelemetry.io/otel/api/metric` package was renamed to `Descriptor.InstrumentKind`.
   This matches the returned type and fixes misuse of the term metric. (#1240)
- Move test harness from the `go.opentelemetry.io/otel/api/apitest` package into `go.opentelemetry.io/otel/oteltest`. (#1241)
- Move the `go.opentelemetry.io/otel/api/metric/metrictest` package into `go.opentelemetry.io/oteltest` as part of #964. (#1252)
- Move the `go.opentelemetry.io/otel/api/metric` package into `go.opentelemetry.io/otel/metric` as part of #1303. (#1321)
- Move the `go.opentelemetry.io/otel/api/metric/registry` package into `go.opentelemetry.io/otel/metric/registry` as a part of #1303. (#1316)
- Move the `Number` type (together with related functions) from `go.opentelemetry.io/otel/api/metric` package into `go.opentelemetry.io/otel/metric/number` as a part of #1303. (#1316)
- The function signature of the Span `AddEvent` method in `go.opentelemetry.io/otel` is updated to no longer take an unused context and instead take a required name and a variable number of `EventOption`s. (#1254)
- The function signature of the Span `RecordError` method in `go.opentelemetry.io/otel` is updated to no longer take an unused context and instead take a required error value and a variable number of `EventOption`s. (#1254)
- Move the `go.opentelemetry.io/otel/api/global` package to `go.opentelemetry.io/otel`. (#1262) (#1330)
- Move the `Version` function from `go.opentelemetry.io/otel/sdk` to `go.opentelemetry.io/otel`. (#1330)
- Rename correlation context header from `"otcorrelations"` to `"baggage"` to match the OpenTelemetry specification. (#1267)
- Fix `Code.UnmarshalJSON` to work with valid JSON only. (#1276)
- The `resource.New()` method changes signature to support builtin attributes and functional options, including `telemetry.sdk.*` and
  `host.name` semantic conventions; the former method is renamed `resource.NewWithAttributes`. (#1235)
- The Prometheus exporter now exports non-monotonic counters (i.e. `UpDownCounter`s) as gauges. (#1210)
- Correct the `Span.End` method documentation in the `otel` API to state updates are not allowed on a span after it has ended. (#1310)
- Updated span collection limits for attribute, event and link counts to 1000 (#1318)
- Renamed `semconv.HTTPUrlKey` to `semconv.HTTPURLKey`. (#1338)

### Removed

- The `ErrInvalidHexID`, `ErrInvalidTraceIDLength`, `ErrInvalidSpanIDLength`, `ErrInvalidSpanIDLength`, or `ErrNilSpanID` from the `go.opentelemetry.io/otel` package are unexported now. (#1243)
- The `AddEventWithTimestamp` method on the `Span` interface in `go.opentelemetry.io/otel` is removed due to its redundancy.
   It is replaced by using the `AddEvent` method with a `WithTimestamp` option. (#1254)
- The `MockSpan` and `MockTracer` types are removed from `go.opentelemetry.io/otel/oteltest`.
   `Tracer` and `Span` from the same module should be used in their place instead. (#1306)
- `WorkerCount` option is removed from `go.opentelemetry.io/otel/exporters/otlp`. (#1350)
- Remove the following labels types: INT32, UINT32, UINT64 and FLOAT32. (#1314)

### Fixed

- Rename `MergeItererator` to `MergeIterator` in the `go.opentelemetry.io/otel/label` package. (#1244)
- The `go.opentelemetry.io/otel/api/global` packages global TextMapPropagator now delegates functionality to a globally set delegate for all previously returned propagators. (#1258)
- Fix condition in `label.Any`. (#1299)
- Fix global `TracerProvider` to pass options to its configured provider. (#1329)
- Fix missing handler for `ExactKind` aggregator in OTLP metrics transformer (#1309)

## [0.13.0] - 2020-10-08

### Added

- OTLP Metric exporter supports Histogram aggregation. (#1209)
- The `Code` struct from the `go.opentelemetry.io/otel/codes` package now supports JSON marshaling and unmarshaling as well as implements the `Stringer` interface. (#1214)
- A Baggage API to implement the OpenTelemetry specification. (#1217)
- Add Shutdown method to sdk/trace/provider, shutdown processors in the order they were registered. (#1227)

### Changed

- Set default propagator to no-op propagator. (#1184)
- The `HTTPSupplier`, `HTTPExtractor`, `HTTPInjector`, and `HTTPPropagator` from the `go.opentelemetry.io/otel/api/propagation` package were replaced with unified `TextMapCarrier` and `TextMapPropagator` in the `go.opentelemetry.io/otel/propagation` package. (#1212) (#1325)
- The `New` function from the `go.opentelemetry.io/otel/api/propagation` package was replaced with `NewCompositeTextMapPropagator` in the `go.opentelemetry.io/otel` package. (#1212)
- The status codes of the `go.opentelemetry.io/otel/codes` package have been updated to match the latest OpenTelemetry specification.
   They now are `Unset`, `Error`, and `Ok`.
   They no longer track the gRPC codes. (#1214)
- The `StatusCode` field of the `SpanData` struct in the `go.opentelemetry.io/otel/sdk/export/trace` package now uses the codes package from this package instead of the gRPC project. (#1214)
- Move the `go.opentelemetry.io/otel/api/baggage` package into `go.opentelemetry.io/otel/baggage`. (#1217) (#1325)
- A `Shutdown` method of `SpanProcessor` and all its implementations receives a context and returns an error. (#1264)

### Fixed

- Copies of data from arrays and slices passed to `go.opentelemetry.io/otel/label.ArrayValue()` are now used in the returned `Value` instead of using the mutable data itself. (#1226)

### Removed

- The `ExtractHTTP` and `InjectHTTP` functions from the `go.opentelemetry.io/otel/api/propagation` package were removed. (#1212)
- The `Propagators` interface from the `go.opentelemetry.io/otel/api/propagation` package was removed to conform to the OpenTelemetry specification.
   The explicit `TextMapPropagator` type can be used in its place as this is the `Propagator` type the specification defines. (#1212)
- The `SetAttribute` method of the `Span` from the `go.opentelemetry.io/otel/api/trace` package was removed given its redundancy with the `SetAttributes` method. (#1216)
- The internal implementation of Baggage storage is removed in favor of using the new Baggage API functionality. (#1217)
- Remove duplicate hostname key `HostHostNameKey` in Resource semantic conventions. (#1219)
- Nested array/slice support has been removed. (#1226)

## [0.12.0] - 2020-09-24

### Added

- A `SpanConfigure` function in `go.opentelemetry.io/otel/api/trace` to create a new `SpanConfig` from `SpanOption`s. (#1108)
- In the `go.opentelemetry.io/otel/api/trace` package, `NewTracerConfig` was added to construct new `TracerConfig`s.
   This addition was made to conform with our project option conventions. (#1155)
- Instrumentation library information was added to the Zipkin exporter. (#1119)
- The `SpanProcessor` interface now has a `ForceFlush()` method. (#1166)
- More semantic conventions for k8s as resource attributes. (#1167)

### Changed

- Add reconnecting udp connection type to Jaeger exporter.
   This change adds a new optional implementation of the udp conn interface used to detect changes to an agent's host dns record.
   It then adopts the new destination address to ensure the exporter doesn't get stuck. This change was ported from jaegertracing/jaeger-client-go#520. (#1063)
- Replace `StartOption` and `EndOption` in `go.opentelemetry.io/otel/api/trace` with `SpanOption`.
   This change is matched by replacing the `StartConfig` and `EndConfig` with a unified `SpanConfig`. (#1108)
- Replace the `LinkedTo` span option in `go.opentelemetry.io/otel/api/trace` with `WithLinks`.
   This is be more consistent with our other option patterns, i.e. passing the item to be configured directly instead of its component parts, and provides a cleaner function signature. (#1108)
- The `go.opentelemetry.io/otel/api/trace` `TracerOption` was changed to an interface to conform to project option conventions. (#1109)
- Move the `B3` and `TraceContext` from within the `go.opentelemetry.io/otel/api/trace` package to their own `go.opentelemetry.io/otel/propagators` package.
    This removal of the propagators is reflective of the OpenTelemetry specification for these propagators as well as cleans up the `go.opentelemetry.io/otel/api/trace` API. (#1118)
- Rename Jaeger tags used for instrumentation library information to reflect changes in OpenTelemetry specification. (#1119)
- Rename `ProbabilitySampler` to `TraceIDRatioBased` and change semantics to ignore parent span sampling status. (#1115)
- Move `tools` package under `internal`. (#1141)
- Move `go.opentelemetry.io/otel/api/correlation` package to `go.opentelemetry.io/otel/api/baggage`. (#1142)
   The `correlation.CorrelationContext` propagator has been renamed `baggage.Baggage`.  Other exported functions and types are unchanged.
- Rename `ParentOrElse` sampler to `ParentBased` and allow setting samplers depending on parent span. (#1153)
- In the `go.opentelemetry.io/otel/api/trace` package, `SpanConfigure` was renamed to `NewSpanConfig`. (#1155)
- Change `dependabot.yml` to add a `Skip Changelog` label to dependabot-sourced PRs. (#1161)
- The [configuration style guide](https://github.com/open-telemetry/opentelemetry-go/blob/master/CONTRIBUTING.md#config) has been updated to
   recommend the use of `newConfig()` instead of `configure()`. (#1163)
- The `otlp.Config` type has been unexported and changed to `otlp.config`, along with its initializer. (#1163)
- Ensure exported interface types include parameter names and update the
   Style Guide to reflect this styling rule. (#1172)
- Don't consider unset environment variable for resource detection to be an error. (#1170)
- Rename `go.opentelemetry.io/otel/api/metric.ConfigureInstrument` to `NewInstrumentConfig` and
  `go.opentelemetry.io/otel/api/metric.ConfigureMeter` to `NewMeterConfig`.
- ValueObserver instruments use LastValue aggregator by default. (#1165)
- OTLP Metric exporter supports LastValue aggregation. (#1165)
- Move the `go.opentelemetry.io/otel/api/unit` package to `go.opentelemetry.io/otel/unit`. (#1185)
- Rename `Provider` to `MeterProvider` in the `go.opentelemetry.io/otel/api/metric` package. (#1190)
- Rename `NoopProvider` to `NoopMeterProvider` in the `go.opentelemetry.io/otel/api/metric` package. (#1190)
- Rename `NewProvider` to `NewMeterProvider` in the `go.opentelemetry.io/otel/api/metric/metrictest` package. (#1190)
- Rename `Provider` to `MeterProvider` in the `go.opentelemetry.io/otel/api/metric/registry` package. (#1190)
- Rename `NewProvider` to `NewMeterProvider` in the `go.opentelemetry.io/otel/api/metri/registryc` package. (#1190)
- Rename `Provider` to `TracerProvider` in the `go.opentelemetry.io/otel/api/trace` package. (#1190)
- Rename `NoopProvider` to `NoopTracerProvider` in the `go.opentelemetry.io/otel/api/trace` package. (#1190)
- Rename `Provider` to `TracerProvider` in the `go.opentelemetry.io/otel/api/trace/tracetest` package. (#1190)
- Rename `NewProvider` to `NewTracerProvider` in the `go.opentelemetry.io/otel/api/trace/tracetest` package. (#1190)
- Rename `WrapperProvider` to `WrapperTracerProvider` in the `go.opentelemetry.io/otel/bridge/opentracing` package. (#1190)
- Rename `NewWrapperProvider` to `NewWrapperTracerProvider` in the `go.opentelemetry.io/otel/bridge/opentracing` package. (#1190)
- Rename `Provider` method of the pull controller to `MeterProvider` in the `go.opentelemetry.io/otel/sdk/metric/controller/pull` package. (#1190)
- Rename `Provider` method of the push controller to `MeterProvider` in the `go.opentelemetry.io/otel/sdk/metric/controller/push` package. (#1190)
- Rename `ProviderOptions` to `TracerProviderConfig` in the `go.opentelemetry.io/otel/sdk/trace` package. (#1190)
- Rename `ProviderOption` to `TracerProviderOption` in the `go.opentelemetry.io/otel/sdk/trace` package. (#1190)
- Rename `Provider` to `TracerProvider` in the `go.opentelemetry.io/otel/sdk/trace` package. (#1190)
- Rename `NewProvider` to `NewTracerProvider` in the `go.opentelemetry.io/otel/sdk/trace` package. (#1190)
- Renamed `SamplingDecision` values to comply with OpenTelemetry specification change. (#1192)
- Renamed Zipkin attribute names from `ot.status_code & ot.status_description` to `otel.status_code & otel.status_description`. (#1201)
- The default SDK now invokes registered `SpanProcessor`s in the order they were registered with the `TracerProvider`. (#1195)
- Add test of spans being processed by the `SpanProcessor`s in the order they were registered. (#1203)

### Removed

- Remove the B3 propagator from `go.opentelemetry.io/otel/propagators`. It is now located in the
   `go.opentelemetry.io/contrib/propagators/` module. (#1191)
- Remove the semantic convention for HTTP status text, `HTTPStatusTextKey` from package `go.opentelemetry.io/otel/semconv`. (#1194)

### Fixed

- Zipkin example no longer mentions `ParentSampler`, corrected to `ParentBased`. (#1171)
- Fix missing shutdown processor in otel-collector example. (#1186)
- Fix missing shutdown processor in basic and namedtracer examples. (#1197)

## [0.11.0] - 2020-08-24

### Added

- Support for exporting array-valued attributes via OTLP. (#992)
- `Noop` and `InMemory` `SpanBatcher` implementations to help with testing integrations. (#994)
- Support for filtering metric label sets. (#1047)
- A dimensionality-reducing metric Processor. (#1057)
- Integration tests for more OTel Collector Attribute types. (#1062)
- A new `WithSpanProcessor` `ProviderOption` is added to the `go.opentelemetry.io/otel/sdk/trace` package to create a `Provider` and automatically register the `SpanProcessor`. (#1078)

### Changed

- Rename `sdk/metric/processor/test` to `sdk/metric/processor/processortest`. (#1049)
- Rename `sdk/metric/controller/test` to `sdk/metric/controller/controllertest`. (#1049)
- Rename `api/testharness` to `api/apitest`. (#1049)
- Rename `api/trace/testtrace` to `api/trace/tracetest`. (#1049)
- Change Metric Processor to merge multiple observations. (#1024)
- The `go.opentelemetry.io/otel/bridge/opentracing` bridge package has been made into its own module.
   This removes the package dependencies of this bridge from the rest of the OpenTelemetry based project. (#1038)
- Renamed `go.opentelemetry.io/otel/api/standard` package to `go.opentelemetry.io/otel/semconv` to avoid the ambiguous and generic name `standard` and better describe the package as containing OpenTelemetry semantic conventions. (#1016)
- The environment variable used for resource detection has been changed from `OTEL_RESOURCE_LABELS` to `OTEL_RESOURCE_ATTRIBUTES` (#1042)
- Replace `WithSyncer` with `WithBatcher` in examples. (#1044)
- Replace the `google.golang.org/grpc/codes` dependency in the API with an equivalent `go.opentelemetry.io/otel/codes` package. (#1046)
- Merge the `go.opentelemetry.io/otel/api/label` and `go.opentelemetry.io/otel/api/kv` into the new `go.opentelemetry.io/otel/label` package. (#1060)
- Unify Callback Function Naming.
   Rename `*Callback` with `*Func`. (#1061)
- CI builds validate against last two versions of Go, dropping 1.13 and adding 1.15. (#1064)
- The `go.opentelemetry.io/otel/sdk/export/trace` interfaces `SpanSyncer` and `SpanBatcher` have been replaced with a specification compliant `Exporter` interface.
   This interface still supports the export of `SpanData`, but only as a slice.
   Implementation are also required now to return any error from `ExportSpans` if one occurs as well as implement a `Shutdown` method for exporter clean-up. (#1078)
- The `go.opentelemetry.io/otel/sdk/trace` `NewBatchSpanProcessor` function no longer returns an error.
   If a `nil` exporter is passed as an argument to this function, instead of it returning an error, it now returns a `BatchSpanProcessor` that handles the export of `SpanData` by not taking any action. (#1078)
- The `go.opentelemetry.io/otel/sdk/trace` `NewProvider` function to create a `Provider` no longer returns an error, instead only a `*Provider`.
   This change is related to `NewBatchSpanProcessor` not returning an error which was the only error this function would return. (#1078)

### Removed

- Duplicate, unused API sampler interface. (#999)
   Use the [`Sampler` interface](https://github.com/open-telemetry/opentelemetry-go/blob/v0.11.0/sdk/trace/sampling.go) provided by the SDK instead.
- The `grpctrace` instrumentation was moved to the `go.opentelemetry.io/contrib` repository and out of this repository.
   This move includes moving the `grpc` example to the `go.opentelemetry.io/contrib` as well. (#1027)
- The `WithSpan` method of the `Tracer` interface.
   The functionality this method provided was limited compared to what a user can provide themselves.
   It was removed with the understanding that if there is sufficient user need it can be added back based on actual user usage. (#1043)
- The `RegisterSpanProcessor` and `UnregisterSpanProcessor` functions.
   These were holdovers from an approach prior to the TracerProvider design. They were not used anymore. (#1077)
- The `oterror` package. (#1026)
- The `othttp` and `httptrace` instrumentations were moved to `go.opentelemetry.io/contrib`. (#1032)

### Fixed

- The `semconv.HTTPServerMetricAttributesFromHTTPRequest()` function no longer generates the high-cardinality `http.request.content.length` label. (#1031)
- Correct instrumentation version tag in Jaeger exporter. (#1037)
- The SDK span will now set an error event if the `End` method is called during a panic (i.e. it was deferred). (#1043)
- Move internally generated protobuf code from the `go.opentelemetry.io/otel` to the OTLP exporter to reduce dependency overhead. (#1050)
- The `otel-collector` example referenced outdated collector processors. (#1006)

## [0.10.0] - 2020-07-29

This release migrates the default OpenTelemetry SDK into its own Go module, decoupling the SDK from the API and reducing dependencies for instrumentation packages.

### Added

- The Zipkin exporter now has `NewExportPipeline` and `InstallNewPipeline` constructor functions to match the common pattern.
    These function build a new exporter with default SDK options and register the exporter with the `global` package respectively. (#944)
- Add propagator option for gRPC instrumentation. (#986)
- The `testtrace` package now tracks the `trace.SpanKind` for each span. (#987)

### Changed

- Replace the `RegisterGlobal` `Option` in the Jaeger exporter with an `InstallNewPipeline` constructor function.
   This matches the other exporter constructor patterns and will register a new exporter after building it with default configuration. (#944)
- The trace (`go.opentelemetry.io/otel/exporters/trace/stdout`) and metric (`go.opentelemetry.io/otel/exporters/metric/stdout`) `stdout` exporters are now merged into a single exporter at `go.opentelemetry.io/otel/exporters/stdout`.
   This new exporter was made into its own Go module to follow the pattern of all exporters and decouple it from the `go.opentelemetry.io/otel` module. (#956, #963)
- Move the `go.opentelemetry.io/otel/exporters/test` test package to `go.opentelemetry.io/otel/sdk/export/metric/metrictest`. (#962)
- The `go.opentelemetry.io/otel/api/kv/value` package was merged into the parent `go.opentelemetry.io/otel/api/kv` package. (#968)
  - `value.Bool` was replaced with `kv.BoolValue`.
  - `value.Int64` was replaced with `kv.Int64Value`.
  - `value.Uint64` was replaced with `kv.Uint64Value`.
  - `value.Float64` was replaced with `kv.Float64Value`.
  - `value.Int32` was replaced with `kv.Int32Value`.
  - `value.Uint32` was replaced with `kv.Uint32Value`.
  - `value.Float32` was replaced with `kv.Float32Value`.
  - `value.String` was replaced with `kv.StringValue`.
  - `value.Int` was replaced with `kv.IntValue`.
  - `value.Uint` was replaced with `kv.UintValue`.
  - `value.Array` was replaced with `kv.ArrayValue`.
- Rename `Infer` to `Any` in the `go.opentelemetry.io/otel/api/kv` package. (#972)
- Change `othttp` to use the `httpsnoop` package to wrap the `ResponseWriter` so that optional interfaces (`http.Hijacker`, `http.Flusher`, etc.) that are implemented by the original `ResponseWriter`are also implemented by the wrapped `ResponseWriter`. (#979)
- Rename `go.opentelemetry.io/otel/sdk/metric/aggregator/test` package to `go.opentelemetry.io/otel/sdk/metric/aggregator/aggregatortest`. (#980)
- Make the SDK into its own Go module called `go.opentelemetry.io/otel/sdk`. (#985)
- Changed the default trace `Sampler` from `AlwaysOn` to `ParentOrElse(AlwaysOn)`. (#989)

### Removed

- The `IndexedAttribute` function from the `go.opentelemetry.io/otel/api/label` package was removed in favor of `IndexedLabel` which it was synonymous with. (#970)

### Fixed

- Bump github.com/golangci/golangci-lint from 1.28.3 to 1.29.0 in /tools. (#953)
- Bump github.com/google/go-cmp from 0.5.0 to 0.5.1. (#957)
- Use `global.Handle` for span export errors in the OTLP exporter. (#946)
- Correct Go language formatting in the README documentation. (#961)
- Remove default SDK dependencies from the `go.opentelemetry.io/otel/api` package. (#977)
- Remove default SDK dependencies from the `go.opentelemetry.io/otel/instrumentation` package. (#983)
- Move documented examples for `go.opentelemetry.io/otel/instrumentation/grpctrace` interceptors into Go example tests. (#984)

## [0.9.0] - 2020-07-20

### Added

- A new Resource Detector interface is included to allow resources to be automatically detected and included. (#939)
- A Detector to automatically detect resources from an environment variable. (#939)
- Github action to generate protobuf Go bindings locally in `internal/opentelemetry-proto-gen`. (#938)
- OTLP .proto files from `open-telemetry/opentelemetry-proto` imported as a git submodule under `internal/opentelemetry-proto`.
   References to `github.com/open-telemetry/opentelemetry-proto` changed to `go.opentelemetry.io/otel/internal/opentelemetry-proto-gen`. (#942)

### Changed

- Non-nil value `struct`s for key-value pairs will be marshalled using JSON rather than `Sprintf`. (#948)

### Removed

- Removed dependency on `github.com/open-telemetry/opentelemetry-collector`. (#943)

## [0.8.0] - 2020-07-09

### Added

- The `B3Encoding` type to represent the B3 encoding(s) the B3 propagator can inject.
   A value for HTTP supported encodings (Multiple Header: `MultipleHeader`, Single Header: `SingleHeader`) are included. (#882)
- The `FlagsDeferred` trace flag to indicate if the trace sampling decision has been deferred. (#882)
- The `FlagsDebug` trace flag to indicate if the trace is a debug trace. (#882)
- Add `peer.service` semantic attribute. (#898)
- Add database-specific semantic attributes. (#899)
- Add semantic convention for `faas.coldstart` and `container.id`. (#909)
- Add http content size semantic conventions. (#905)
- Include `http.request_content_length` in HTTP request basic attributes. (#905)
- Add semantic conventions for operating system process resource attribute keys. (#919)
- The Jaeger exporter now has a `WithBatchMaxCount` option to specify the maximum number of spans sent in a batch. (#931)

### Changed

- Update `CONTRIBUTING.md` to ask for updates to `CHANGELOG.md` with each pull request. (#879)
- Use lowercase header names for B3 Multiple Headers. (#881)
- The B3 propagator `SingleHeader` field has been replaced with `InjectEncoding`.
   This new field can be set to combinations of the `B3Encoding` bitmasks and will inject trace information in these encodings.
   If no encoding is set, the propagator will default to `MultipleHeader` encoding. (#882)
- The B3 propagator now extracts from either HTTP encoding of B3 (Single Header or Multiple Header) based on what is contained in the header.
   Preference is given to Single Header encoding with Multiple Header being the fallback if Single Header is not found or is invalid.
   This behavior change is made to dynamically support all correctly encoded traces received instead of having to guess the expected encoding prior to receiving. (#882)
- Extend semantic conventions for RPC. (#900)
- To match constant naming conventions in the `api/standard` package, the `FaaS*` key names are appended with a suffix of `Key`. (#920)
  - `"api/standard".FaaSName` -> `FaaSNameKey`
  - `"api/standard".FaaSID` -> `FaaSIDKey`
  - `"api/standard".FaaSVersion` -> `FaaSVersionKey`
  - `"api/standard".FaaSInstance` -> `FaaSInstanceKey`

### Removed

- The `FlagsUnused` trace flag is removed.
   The purpose of this flag was to act as the inverse of `FlagsSampled`, the inverse of `FlagsSampled` is used instead. (#882)
- The B3 header constants (`B3SingleHeader`, `B3DebugFlagHeader`, `B3TraceIDHeader`, `B3SpanIDHeader`, `B3SampledHeader`, `B3ParentSpanIDHeader`) are removed.
   If B3 header keys are needed [the authoritative OpenZipkin package constants](https://pkg.go.dev/github.com/openzipkin/zipkin-go@v0.2.2/propagation/b3?tab=doc#pkg-constants) should be used instead. (#882)

### Fixed

- The B3 Single Header name is now correctly `b3` instead of the previous `X-B3`. (#881)
- The B3 propagator now correctly supports sampling only values (`b3: 0`, `b3: 1`, or `b3: d`) for a Single B3 Header. (#882)
- The B3 propagator now propagates the debug flag.
   This removes the behavior of changing the debug flag into a set sampling bit.
   Instead, this now follow the B3 specification and omits the `X-B3-Sampling` header. (#882)
- The B3 propagator now tracks "unset" sampling state (meaning "defer the decision") and does not set the `X-B3-Sampling` header when injecting. (#882)
- Bump github.com/itchyny/gojq from 0.10.3 to 0.10.4 in /tools. (#883)
- Bump github.com/opentracing/opentracing-go from v1.1.1-0.20190913142402-a7454ce5950e to v1.2.0. (#885)
- The tracing time conversion for OTLP spans is now correctly set to `UnixNano`. (#896)
- Ensure span status is not set to `Unknown` when no HTTP status code is provided as it is assumed to be `200 OK`. (#908)
- Ensure `httptrace.clientTracer` closes `http.headers` span. (#912)
- Prometheus exporter will not apply stale updates or forget inactive metrics. (#903)
- Add test for api.standard `HTTPClientAttributesFromHTTPRequest`. (#905)
- Bump github.com/golangci/golangci-lint from 1.27.0 to 1.28.1 in /tools. (#901, #913)
- Update otel-colector example to use the v0.5.0 collector. (#915)
- The `grpctrace` instrumentation uses a span name conforming to the OpenTelemetry semantic conventions (does not contain a leading slash (`/`)). (#922)
- The `grpctrace` instrumentation includes an `rpc.method` attribute now set to the gRPC method name. (#900, #922)
- The `grpctrace` instrumentation `rpc.service` attribute now contains the package name if one exists.
   This is in accordance with OpenTelemetry semantic conventions. (#922)
- Correlation Context extractor will no longer insert an empty map into the returned context when no valid values are extracted. (#923)
- Bump google.golang.org/api from 0.28.0 to 0.29.0 in /exporters/trace/jaeger. (#925)
- Bump github.com/itchyny/gojq from 0.10.4 to 0.11.0 in /tools. (#926)
- Bump github.com/golangci/golangci-lint from 1.28.1 to 1.28.2 in /tools. (#930)

## [0.7.0] - 2020-06-26

This release implements the v0.5.0 version of the OpenTelemetry specification.

### Added

- The othttp instrumentation now includes default metrics. (#861)
- This CHANGELOG file to track all changes in the project going forward.
- Support for array type attributes. (#798)
- Apply transitive dependabot go.mod dependency updates as part of a new automatic Github workflow. (#844)
- Timestamps are now passed to exporters for each export. (#835)
- Add new `Accumulation` type to metric SDK to transport telemetry from `Accumulator`s to `Processor`s.
   This replaces the prior `Record` `struct` use for this purpose. (#835)
- New dependabot integration to automate package upgrades. (#814)
- `Meter` and `Tracer` implementations accept instrumentation version version as an optional argument.
   This instrumentation version is passed on to exporters. (#811) (#805) (#802)
- The OTLP exporter includes the instrumentation version in telemetry it exports. (#811)
- Environment variables for Jaeger exporter are supported. (#796)
- New `aggregation.Kind` in the export metric API. (#808)
- New example that uses OTLP and the collector. (#790)
- Handle errors in the span `SetName` during span initialization. (#791)
- Default service config to enable retries for retry-able failed requests in the OTLP exporter and an option to override this default. (#777)
- New `go.opentelemetry.io/otel/api/oterror` package to uniformly support error handling and definitions for the project. (#778)
- New `global` default implementation of the `go.opentelemetry.io/otel/api/oterror.Handler` interface to be used to handle errors prior to an user defined `Handler`.
   There is also functionality for the user to register their `Handler` as well as a convenience function `Handle` to handle an error with this global `Handler`(#778)
- Options to specify propagators for httptrace and grpctrace instrumentation. (#784)
- The required `application/json` header for the Zipkin exporter is included in all exports. (#774)
- Integrate HTTP semantics helpers from the contrib repository into the `api/standard` package. #769

### Changed

- Rename `Integrator` to `Processor` in the metric SDK. (#863)
- Rename `AggregationSelector` to `AggregatorSelector`. (#859)
- Rename `SynchronizedCopy` to `SynchronizedMove`. (#858)
- Rename `simple` integrator to `basic` integrator. (#857)
- Merge otlp collector examples. (#841)
- Change the metric SDK to support cumulative, delta, and pass-through exporters directly.
   With these changes, cumulative and delta specific exporters are able to request the correct kind of aggregation from the SDK. (#840)
- The `Aggregator.Checkpoint` API is renamed to `SynchronizedCopy` and adds an argument, a different `Aggregator` into which the copy is stored. (#812)
- The `export.Aggregator` contract is that `Update()` and `SynchronizedCopy()` are synchronized with each other.
   All the aggregation interfaces (`Sum`, `LastValue`, ...) are not meant to be synchronized, as the caller is expected to synchronize aggregators at a higher level after the `Accumulator`.
   Some of the `Aggregators` used unnecessary locking and that has been cleaned up. (#812)
- Use of `metric.Number` was replaced by `int64` now that we use `sync.Mutex` in the `MinMaxSumCount` and `Histogram` `Aggregators`. (#812)
- Replace `AlwaysParentSample` with `ParentSample(fallback)` to match the OpenTelemetry v0.5.0 specification. (#810)
- Rename `sdk/export/metric/aggregator` to `sdk/export/metric/aggregation`. #808
- Send configured headers with every request in the OTLP exporter, instead of just on connection creation. (#806)
- Update error handling for any one off error handlers, replacing, instead, with the `global.Handle` function. (#791)
- Rename `plugin` directory to `instrumentation` to match the OpenTelemetry specification. (#779)
- Makes the argument order to Histogram and DDSketch `New()` consistent. (#781)

### Removed

- `Uint64NumberKind` and related functions from the API. (#864)
- Context arguments from `Aggregator.Checkpoint` and `Integrator.Process` as they were unused. (#803)
- `SpanID` is no longer included in parameters for sampling decision to match the OpenTelemetry specification. (#775)

### Fixed

- Upgrade OTLP exporter to opentelemetry-proto matching the opentelemetry-collector v0.4.0 release. (#866)
- Allow changes to `go.sum` and `go.mod` when running dependabot tidy-up. (#871)
- Bump github.com/stretchr/testify from 1.4.0 to 1.6.1. (#824)
- Bump github.com/prometheus/client_golang from 1.7.0 to 1.7.1 in /exporters/metric/prometheus. (#867)
- Bump google.golang.org/grpc from 1.29.1 to 1.30.0 in /exporters/trace/jaeger. (#853)
- Bump google.golang.org/grpc from 1.29.1 to 1.30.0 in /exporters/trace/zipkin. (#854)
- Bumps github.com/golang/protobuf from 1.3.2 to 1.4.2 (#848)
- Bump github.com/stretchr/testify from 1.4.0 to 1.6.1 in /exporters/otlp (#817)
- Bump github.com/golangci/golangci-lint from 1.25.1 to 1.27.0 in /tools (#828)
- Bump github.com/prometheus/client_golang from 1.5.0 to 1.7.0 in /exporters/metric/prometheus (#838)
- Bump github.com/stretchr/testify from 1.4.0 to 1.6.1 in /exporters/trace/jaeger (#829)
- Bump github.com/benbjohnson/clock from 1.0.0 to 1.0.3 (#815)
- Bump github.com/stretchr/testify from 1.4.0 to 1.6.1 in /exporters/trace/zipkin (#823)
- Bump github.com/itchyny/gojq from 0.10.1 to 0.10.3 in /tools (#830)
- Bump github.com/stretchr/testify from 1.4.0 to 1.6.1 in /exporters/metric/prometheus (#822)
- Bump google.golang.org/grpc from 1.27.1 to 1.29.1 in /exporters/trace/zipkin (#820)
- Bump google.golang.org/grpc from 1.27.1 to 1.29.1 in /exporters/trace/jaeger (#831)
- Bump github.com/google/go-cmp from 0.4.0 to 0.5.0 (#836)
- Bump github.com/google/go-cmp from 0.4.0 to 0.5.0 in /exporters/trace/jaeger (#837)
- Bump github.com/google/go-cmp from 0.4.0 to 0.5.0 in /exporters/otlp (#839)
- Bump google.golang.org/api from 0.20.0 to 0.28.0 in /exporters/trace/jaeger (#843)
- Set span status from HTTP status code in the othttp instrumentation. (#832)
- Fixed typo in push controller comment. (#834)
- The `Aggregator` testing has been updated and cleaned. (#812)
- `metric.Number(0)` expressions are replaced by `0` where possible. (#812)
- Fixed `global` `handler_test.go` test failure. #804
- Fixed `BatchSpanProcessor.Shutdown` to wait until all spans are processed. (#766)
- Fixed OTLP example's accidental early close of exporter. (#807)
- Ensure zipkin exporter reads and closes response body. (#788)
- Update instrumentation to use `api/standard` keys instead of custom keys. (#782)
- Clean up tools and RELEASING documentation. (#762)

## [0.6.0] - 2020-05-21

### Added

- Support for `Resource`s in the prometheus exporter. (#757)
- New pull controller. (#751)
- New `UpDownSumObserver` instrument. (#750)
- OpenTelemetry collector demo. (#711)
- New `SumObserver` instrument. (#747)
- New `UpDownCounter` instrument. (#745)
- New timeout `Option` and configuration function `WithTimeout` to the push controller. (#742)
- New `api/standards` package to implement semantic conventions and standard key-value generation. (#731)

### Changed

- Rename `Register*` functions in the metric API to `New*` for all `Observer` instruments. (#761)
- Use `[]float64` for histogram boundaries, not `[]metric.Number`. (#758)
- Change OTLP example to use exporter as a trace `Syncer` instead of as an unneeded `Batcher`. (#756)
- Replace `WithResourceAttributes()` with `WithResource()` in the trace SDK. (#754)
- The prometheus exporter now uses the new pull controller. (#751)
- Rename `ScheduleDelayMillis` to `BatchTimeout` in the trace `BatchSpanProcessor`.(#752)
- Support use of synchronous instruments in asynchronous callbacks (#725)
- Move `Resource` from the `Export` method parameter into the metric export `Record`. (#739)
- Rename `Observer` instrument to `ValueObserver`. (#734)
- The push controller now has a method (`Provider()`) to return a `metric.Provider` instead of the old `Meter` method that acted as a `metric.Provider`. (#738)
- Replace `Measure` instrument by `ValueRecorder` instrument. (#732)
- Rename correlation context header from `"Correlation-Context"` to `"otcorrelations"` to match the OpenTelemetry specification. (#727)

### Fixed

- Ensure gRPC `ClientStream` override methods do not panic in grpctrace package. (#755)
- Disable parts of `BatchSpanProcessor` test until a fix is found. (#743)
- Fix `string` case in `kv` `Infer` function. (#746)
- Fix panic in grpctrace client interceptors. (#740)
- Refactor the `api/metrics` push controller and add `CheckpointSet` synchronization. (#737)
- Rewrite span batch process queue batching logic. (#719)
- Remove the push controller named Meter map. (#738)
- Fix Histogram aggregator initial state (fix #735). (#736)
- Ensure golang alpine image is running `golang-1.14` for examples. (#733)
- Added test for grpctrace `UnaryInterceptorClient`. (#695)
- Rearrange `api/metric` code layout. (#724)

## [0.5.0] - 2020-05-13

### Added

- Batch `Observer` callback support. (#717)
- Alias `api` types to root package of project. (#696)
- Create basic `othttp.Transport` for simple client instrumentation. (#678)
- `SetAttribute(string, interface{})` to the trace API. (#674)
- Jaeger exporter option that allows user to specify custom http client. (#671)
- `Stringer` and `Infer` methods to `key`s. (#662)

### Changed

- Rename `NewKey` in the `kv` package to just `Key`. (#721)
- Move `core` and `key` to `kv` package. (#720)
- Make the metric API `Meter` a `struct` so the abstract `MeterImpl` can be passed and simplify implementation. (#709)
- Rename SDK `Batcher` to `Integrator` to match draft OpenTelemetry SDK specification. (#710)
- Rename SDK `Ungrouped` integrator to `simple.Integrator` to match draft OpenTelemetry SDK specification. (#710)
- Rename SDK `SDK` `struct` to `Accumulator` to match draft OpenTelemetry SDK specification. (#710)
- Move `Number` from `core` to `api/metric` package. (#706)
- Move `SpanContext` from `core` to `trace` package. (#692)
- Change traceparent header from `Traceparent` to `traceparent` to implement the W3C specification. (#681)

### Fixed

- Update tooling to run generators in all submodules. (#705)
- gRPC interceptor regexp to match methods without a service name. (#683)
- Use a `const` for padding 64-bit B3 trace IDs. (#701)
- Update `mockZipkin` listen address from `:0` to `127.0.0.1:0`. (#700)
- Left-pad 64-bit B3 trace IDs with zero. (#698)
- Propagate at least the first W3C tracestate header. (#694)
- Remove internal `StateLocker` implementation. (#688)
- Increase instance size CI system uses. (#690)
- Add a `key` benchmark and use reflection in `key.Infer()`. (#679)
- Fix internal `global` test by using `global.Meter` with `RecordBatch()`. (#680)
- Reimplement histogram using mutex instead of `StateLocker`. (#669)
- Switch `MinMaxSumCount` to a mutex lock implementation instead of `StateLocker`. (#667)
- Update documentation to not include any references to `WithKeys`. (#672)
- Correct misspelling. (#668)
- Fix clobbering of the span context if extraction fails. (#656)
- Bump `golangci-lint` and work around the corrupting bug. (#666) (#670)

## [0.4.3] - 2020-04-24

### Added

- `Dockerfile` and `docker-compose.yml` to run example code. (#635)
- New `grpctrace` package that provides gRPC client and server interceptors for both unary and stream connections. (#621)
- New `api/label` package, providing common label set implementation. (#651)
- Support for JSON marshaling of `Resources`. (#654)
- `TraceID` and `SpanID` implementations for `Stringer` interface. (#642)
- `RemoteAddrKey` in the othttp plugin to include the HTTP client address in top-level spans. (#627)
- `WithSpanFormatter` option to the othttp plugin. (#617)
- Updated README to include section for compatible libraries and include reference to the contrib repository. (#612)
- The prometheus exporter now supports exporting histograms. (#601)
- A `String` method to the `Resource` to return a hashable identifier for a now unique resource. (#613)
- An `Iter` method to the `Resource` to return an array `AttributeIterator`. (#613)
- An `Equal` method to the `Resource` test the equivalence of resources. (#613)
- An iterable structure (`AttributeIterator`) for `Resource` attributes.

### Changed

- zipkin export's `NewExporter` now requires a `serviceName` argument to ensure this needed values is provided. (#644)
- Pass `Resources` through the metrics export pipeline. (#659)

### Removed

- `WithKeys` option from the metric API. (#639)

### Fixed

- Use the `label.Set.Equivalent` value instead of an encoding in the batcher. (#658)
- Correct typo `trace.Exporter` to `trace.SpanSyncer` in comments. (#653)
- Use type names for return values in jaeger exporter. (#648)
- Increase the visibility of the `api/key` package by updating comments and fixing usages locally. (#650)
- `Checkpoint` only after `Update`; Keep records in the `sync.Map` longer. (#647)
- Do not cache `reflect.ValueOf()` in metric Labels. (#649)
- Batch metrics exported from the OTLP exporter based on `Resource` and labels. (#626)
- Add error wrapping to the prometheus exporter. (#631)
- Update the OTLP exporter batching of traces to use a unique `string` representation of an associated `Resource` as the batching key. (#623)
- Update OTLP `SpanData` transform to only include the `ParentSpanID` if one exists. (#614)
- Update `Resource` internal representation to uniquely and reliably identify resources. (#613)
- Check return value from `CheckpointSet.ForEach` in prometheus exporter. (#622)
- Ensure spans created by httptrace client tracer reflect operation structure. (#618)
- Create a new recorder rather than reuse when multiple observations in same epoch for asynchronous instruments. #610
- The default port the OTLP exporter uses to connect to the OpenTelemetry collector is updated to match the one the collector listens on by default. (#611)

## [0.4.2] - 2020-03-31

### Fixed

- Fix `pre_release.sh` to update version in `sdk/opentelemetry.go`. (#607)
- Fix time conversion from internal to OTLP in OTLP exporter. (#606)

## [0.4.1] - 2020-03-31

### Fixed

- Update `tag.sh` to create signed tags. (#604)

## [0.4.0] - 2020-03-30

### Added

- New API package `api/metric/registry` that exposes a `MeterImpl` wrapper for use by SDKs to generate unique instruments. (#580)
- Script to verify examples after a new release. (#579)

### Removed

- The dogstatsd exporter due to lack of support.
   This additionally removes support for statsd. (#591)
- `LabelSet` from the metric API.
   This is replaced by a `[]core.KeyValue` slice. (#595)
- `Labels` from the metric API's `Meter` interface. (#595)

### Changed

- The metric `export.Labels` became an interface which the SDK implements and the `export` package provides a simple, immutable implementation of this interface intended for testing purposes. (#574)
- Renamed `internal/metric.Meter` to `MeterImpl`. (#580)
- Renamed `api/global/internal.obsImpl` to `asyncImpl`. (#580)

### Fixed

- Corrected missing return in mock span. (#582)
- Update License header for all source files to match CNCF guidelines and include a test to ensure it is present. (#586) (#596)
- Update to v0.3.0 of the OTLP in the OTLP exporter. (#588)
- Update pre-release script to be compatible between GNU and BSD based systems. (#592)
- Add a `RecordBatch` benchmark. (#594)
- Moved span transforms of the OTLP exporter to the internal package. (#593)
- Build both go-1.13 and go-1.14 in circleci to test for all supported versions of Go. (#569)
- Removed unneeded allocation on empty labels in OLTP exporter. (#597)
- Update `BatchedSpanProcessor` to process the queue until no data but respect max batch size. (#599)
- Update project documentation godoc.org links to pkg.go.dev. (#602)

## [0.3.0] - 2020-03-21

This is a first official beta release, which provides almost fully complete metrics, tracing, and context propagation functionality.
There is still a possibility of breaking changes.

### Added

- Add `Observer` metric instrument. (#474)
- Add global `Propagators` functionality to enable deferred initialization for propagators registered before the first Meter SDK is installed. (#494)
- Simplified export setup pipeline for the jaeger exporter to match other exporters. (#459)
- The zipkin trace exporter. (#495)
- The OTLP exporter to export metric and trace telemetry to the OpenTelemetry collector. (#497) (#544) (#545)
- Add `StatusMessage` field to the trace `Span`. (#524)
- Context propagation in OpenTracing bridge in terms of OpenTelemetry context propagation. (#525)
- The `Resource` type was added to the SDK. (#528)
- The global API now supports a `Tracer` and `Meter` function as shortcuts to getting a global `*Provider` and calling these methods directly. (#538)
- The metric API now defines a generic `MeterImpl` interface to support general purpose `Meter` construction.
   Additionally, `SyncImpl` and `AsyncImpl` are added to support general purpose instrument construction. (#560)
- A metric `Kind` is added to represent the `MeasureKind`, `ObserverKind`, and `CounterKind`. (#560)
- Scripts to better automate the release process. (#576)

### Changed

- Default to to use `AlwaysSampler` instead of `ProbabilitySampler` to match OpenTelemetry specification. (#506)
- Renamed `AlwaysSampleSampler` to `AlwaysOnSampler` in the trace API. (#511)
- Renamed `NeverSampleSampler` to `AlwaysOffSampler` in the trace API. (#511)
- The `Status` field of the `Span` was changed to `StatusCode` to disambiguate with the added `StatusMessage`. (#524)
- Updated the trace `Sampler` interface conform to the OpenTelemetry specification. (#531)
- Rename metric API `Options` to `Config`. (#541)
- Rename metric `Counter` aggregator to be `Sum`. (#541)
- Unify metric options into `Option` from instrument specific options. (#541)
- The trace API's `TraceProvider` now support `Resource`s. (#545)
- Correct error in zipkin module name. (#548)
- The jaeger trace exporter now supports `Resource`s. (#551)
- Metric SDK now supports `Resource`s.
   The `WithResource` option was added to configure a `Resource` on creation and the `Resource` method was added to the metric `Descriptor` to return the associated `Resource`. (#552)
- Replace `ErrNoLastValue` and `ErrEmptyDataSet` by `ErrNoData` in the metric SDK. (#557)
- The stdout trace exporter now supports `Resource`s. (#558)
- The metric `Descriptor` is now included at the API instead of the SDK. (#560)
- Replace `Ordered` with an iterator in `export.Labels`. (#567)

### Removed

- The vendor specific Stackdriver. It is now hosted on 3rd party vendor infrastructure. (#452)
- The `Unregister` method for metric observers as it is not in the OpenTelemetry specification. (#560)
- `GetDescriptor` from the metric SDK. (#575)
- The `Gauge` instrument from the metric API. (#537)

### Fixed

- Make histogram aggregator checkpoint consistent. (#438)
- Update README with import instructions and how to build and test. (#505)
- The default label encoding was updated to be unique. (#508)
- Use `NewRoot` in the othttp plugin for public endpoints. (#513)
- Fix data race in `BatchedSpanProcessor`. (#518)
- Skip test-386 for Mac OS 10.15.x (Catalina and upwards). #521
- Use a variable-size array to represent ordered labels in maps. (#523)
- Update the OTLP protobuf and update changed import path. (#532)
- Use `StateLocker` implementation in `MinMaxSumCount`. (#546)
- Eliminate goroutine leak in histogram stress test. (#547)
- Update OTLP exporter with latest protobuf. (#550)
- Add filters to the othttp plugin. (#556)
- Provide an implementation of the `Header*` filters that do not depend on Go 1.14. (#565)
- Encode labels once during checkpoint.
   The checkpoint function is executed in a single thread so we can do the encoding lazily before passing the encoded version of labels to the exporter.
   This is a cheap and quick way to avoid encoding the labels on every collection interval. (#572)
- Run coverage over all packages in `COVERAGE_MOD_DIR`. (#573)

## [0.2.3] - 2020-03-04

### Added

- `RecordError` method on `Span`s in the trace API to Simplify adding error events to spans. (#473)
- Configurable push frequency for exporters setup pipeline. (#504)

### Changed

- Rename the `exporter` directory to `exporters`.
   The `go.opentelemetry.io/otel/exporter/trace/jaeger` package was mistakenly released with a `v1.0.0` tag instead of `v0.1.0`.
   This resulted in all subsequent releases not becoming the default latest.
   A consequence of this was that all `go get`s pulled in the incompatible `v0.1.0` release of that package when pulling in more recent packages from other otel packages.
   Renaming the `exporter` directory to `exporters` fixes this issue by renaming the package and therefore clearing any existing dependency tags.
   Consequentially, this action also renames *all* exporter packages. (#502)

### Removed

- The `CorrelationContextHeader` constant in the `correlation` package is no longer exported. (#503)

## [0.2.2] - 2020-02-27

### Added

- `HTTPSupplier` interface in the propagation API to specify methods to retrieve and store a single value for a key to be associated with a carrier. (#467)
- `HTTPExtractor` interface in the propagation API to extract information from an `HTTPSupplier` into a context. (#467)
- `HTTPInjector` interface in the propagation API to inject information into an `HTTPSupplier.` (#467)
- `Config` and configuring `Option` to the propagator API. (#467)
- `Propagators` interface in the propagation API to contain the set of injectors and extractors for all supported carrier formats. (#467)
- `HTTPPropagator` interface in the propagation API to inject and extract from an `HTTPSupplier.` (#467)
- `WithInjectors` and `WithExtractors` functions to the propagator API to configure injectors and extractors to use. (#467)
- `ExtractHTTP` and `InjectHTTP` functions to apply configured HTTP extractors and injectors to a passed context. (#467)
- Histogram aggregator. (#433)
- `DefaultPropagator` function and have it return `trace.TraceContext` as the default context propagator. (#456)
- `AlwaysParentSample` sampler to the trace API. (#455)
- `WithNewRoot` option function to the trace API to specify the created span should be considered a root span. (#451)

### Changed

- Renamed `WithMap` to `ContextWithMap` in the correlation package. (#481)
- Renamed `FromContext` to `MapFromContext` in the correlation package. (#481)
- Move correlation context propagation to correlation package. (#479)
- Do not default to putting remote span context into links. (#480)
- `Tracer.WithSpan` updated to accept `StartOptions`. (#472)
- Renamed `MetricKind` to `Kind` to not stutter in the type usage. (#432)
- Renamed the `export` package to `metric` to match directory structure. (#432)
- Rename the `api/distributedcontext` package to `api/correlation`. (#444)
- Rename the `api/propagators` package to `api/propagation`. (#444)
- Move the propagators from the `propagators` package into the `trace` API package. (#444)
- Update `Float64Gauge`, `Int64Gauge`, `Float64Counter`, `Int64Counter`, `Float64Measure`, and `Int64Measure` metric methods to use value receivers instead of pointers. (#462)
- Moved all dependencies of tools package to a tools directory. (#466)

### Removed

- Binary propagators. (#467)
- NOOP propagator. (#467)

### Fixed

- Upgraded `github.com/golangci/golangci-lint` from `v1.21.0` to `v1.23.6` in `tools/`. (#492)
- Fix a possible nil-dereference crash (#478)
- Correct comments for `InstallNewPipeline` in the stdout exporter. (#483)
- Correct comments for `InstallNewPipeline` in the dogstatsd exporter. (#484)
- Correct comments for `InstallNewPipeline` in the prometheus exporter. (#482)
- Initialize `onError` based on `Config` in prometheus exporter. (#486)
- Correct module name in prometheus exporter README. (#475)
- Removed tracer name prefix from span names. (#430)
- Fix `aggregator_test.go` import package comment. (#431)
- Improved detail in stdout exporter. (#436)
- Fix a dependency issue (generate target should depend on stringer, not lint target) in Makefile. (#442)
- Reorders the Makefile targets within `precommit` target so we generate files and build the code before doing linting, so we can get much nicer errors about syntax errors from the compiler. (#442)
- Reword function documentation in gRPC plugin. (#446)
- Send the `span.kind` tag to Jaeger from the jaeger exporter. (#441)
- Fix `metadataSupplier` in the jaeger exporter to overwrite the header if existing instead of appending to it. (#441)
- Upgraded to Go 1.13 in CI. (#465)
- Correct opentelemetry.io URL in trace SDK documentation. (#464)
- Refactored reference counting logic in SDK determination of stale records. (#468)
- Add call to `runtime.Gosched` in instrument `acquireHandle` logic to not block the collector. (#469)

## [0.2.1.1] - 2020-01-13

### Fixed

- Use stateful batcher on Prometheus exporter fixing regression introduced in #395. (#428)

## [0.2.1] - 2020-01-08

### Added

- Global meter forwarding implementation.
   This enables deferred initialization for metric instruments registered before the first Meter SDK is installed. (#392)
- Global trace forwarding implementation.
   This enables deferred initialization for tracers registered before the first Trace SDK is installed. (#406)
- Standardize export pipeline creation in all exporters. (#395)
- A testing, organization, and comments for 64-bit field alignment. (#418)
- Script to tag all modules in the project. (#414)

### Changed

- Renamed `propagation` package to `propagators`. (#362)
- Renamed `B3Propagator` propagator to `B3`. (#362)
- Renamed `TextFormatPropagator` propagator to `TextFormat`. (#362)
- Renamed `BinaryPropagator` propagator to `Binary`. (#362)
- Renamed `BinaryFormatPropagator` propagator to `BinaryFormat`. (#362)
- Renamed `NoopTextFormatPropagator` propagator to `NoopTextFormat`. (#362)
- Renamed `TraceContextPropagator` propagator to `TraceContext`. (#362)
- Renamed `SpanOption` to `StartOption` in the trace API. (#369)
- Renamed `StartOptions` to `StartConfig` in the trace API. (#369)
- Renamed `EndOptions` to `EndConfig` in the trace API. (#369)
- `Number` now has a pointer receiver for its methods. (#375)
- Renamed `CurrentSpan` to `SpanFromContext` in the trace API. (#379)
- Renamed `SetCurrentSpan` to `ContextWithSpan` in the trace API. (#379)
- Renamed `Message` in Event to `Name` in the trace API. (#389)
- Prometheus exporter no longer aggregates metrics, instead it only exports them. (#385)
- Renamed `HandleImpl` to `BoundInstrumentImpl` in the metric API. (#400)
- Renamed `Float64CounterHandle` to `Float64CounterBoundInstrument` in the metric API. (#400)
- Renamed `Int64CounterHandle` to `Int64CounterBoundInstrument` in the metric API. (#400)
- Renamed `Float64GaugeHandle` to `Float64GaugeBoundInstrument` in the metric API. (#400)
- Renamed `Int64GaugeHandle` to `Int64GaugeBoundInstrument` in the metric API. (#400)
- Renamed `Float64MeasureHandle` to `Float64MeasureBoundInstrument` in the metric API. (#400)
- Renamed `Int64MeasureHandle` to `Int64MeasureBoundInstrument` in the metric API. (#400)
- Renamed `Release` method for bound instruments in the metric API to `Unbind`. (#400)
- Renamed `AcquireHandle` method for bound instruments in the metric API to `Bind`. (#400)
- Renamed the `File` option in the stdout exporter to `Writer`. (#404)
- Renamed all `Options` to `Config` for all metric exports where this wasn't already the case.

### Fixed

- Aggregator import path corrected. (#421)
- Correct links in README. (#368)
- The README was updated to match latest code changes in its examples. (#374)
- Don't capitalize error statements. (#375)
- Fix ignored errors. (#375)
- Fix ambiguous variable naming. (#375)
- Removed unnecessary type casting. (#375)
- Use named parameters. (#375)
- Updated release schedule. (#378)
- Correct http-stackdriver example module name. (#394)
- Removed the `http.request` span in `httptrace` package. (#397)
- Add comments in the metrics SDK (#399)
- Initialize checkpoint when creating ddsketch aggregator to prevent panic when merging into a empty one. (#402) (#403)
- Add documentation of compatible exporters in the README. (#405)
- Typo fix. (#408)
- Simplify span check logic in SDK tracer implementation. (#419)

## [0.2.0] - 2019-12-03

### Added

- Unary gRPC tracing example. (#351)
- Prometheus exporter. (#334)
- Dogstatsd metrics exporter. (#326)

### Changed

- Rename `MaxSumCount` aggregation to `MinMaxSumCount` and add the `Min` interface for this aggregation. (#352)
- Rename `GetMeter` to `Meter`. (#357)
- Rename `HTTPTraceContextPropagator` to `TraceContextPropagator`. (#355)
- Rename `HTTPB3Propagator` to `B3Propagator`. (#355)
- Rename `HTTPTraceContextPropagator` to `TraceContextPropagator`. (#355)
- Move `/global` package to `/api/global`. (#356)
- Rename `GetTracer` to `Tracer`. (#347)

### Removed

- `SetAttribute` from the `Span` interface in the trace API. (#361)
- `AddLink` from the `Span` interface in the trace API. (#349)
- `Link` from the `Span` interface in the trace API. (#349)

### Fixed

- Exclude example directories from coverage report. (#365)
- Lint make target now implements automatic fixes with `golangci-lint` before a second run to report the remaining issues. (#360)
- Drop `GO111MODULE` environment variable in Makefile as Go 1.13 is the project specified minimum version and this is environment variable is not needed for that version of Go. (#359)
- Run the race checker for all test. (#354)
- Redundant commands in the Makefile are removed. (#354)
- Split the `generate` and `lint` targets of the Makefile. (#354)
- Renames `circle-ci` target to more generic `ci` in Makefile. (#354)
- Add example Prometheus binary to gitignore. (#358)
- Support negative numbers with the `MaxSumCount`. (#335)
- Resolve race conditions in `push_test.go` identified in #339. (#340)
- Use `/usr/bin/env bash` as a shebang in scripts rather than `/bin/bash`. (#336)
- Trace benchmark now tests both `AlwaysSample` and `NeverSample`.
   Previously it was testing `AlwaysSample` twice. (#325)
- Trace benchmark now uses a `[]byte` for `TraceID` to fix failing test. (#325)
- Added a trace benchmark to test variadic functions in `setAttribute` vs `setAttributes` (#325)
- The `defaultkeys` batcher was only using the encoded label set as its map key while building a checkpoint.
   This allowed distinct label sets through, but any metrics sharing a label set could be overwritten or merged incorrectly.
   This was corrected. (#333)

## [0.1.2] - 2019-11-18

### Fixed

- Optimized the `simplelru` map for attributes to reduce the number of allocations. (#328)
- Removed unnecessary unslicing of parameters that are already a slice. (#324)

## [0.1.1] - 2019-11-18

This release contains a Metrics SDK with stdout exporter and supports basic aggregations such as counter, gauges, array, maxsumcount, and ddsketch.

### Added

- Metrics stdout export pipeline. (#265)
- Array aggregation for raw measure metrics. (#282)
- The core.Value now have a `MarshalJSON` method. (#281)

### Removed

- `WithService`, `WithResources`, and `WithComponent` methods of tracers. (#314)
- Prefix slash in `Tracer.Start()` for the Jaeger example. (#292)

### Changed

- Allocation in LabelSet construction to reduce GC overhead. (#318)
- `trace.WithAttributes` to append values instead of replacing (#315)
- Use a formula for tolerance in sampling tests. (#298)
- Move export types into trace and metric-specific sub-directories. (#289)
- `SpanKind` back to being based on an `int` type. (#288)

### Fixed

- URL to OpenTelemetry website in README. (#323)
- Name of othttp default tracer. (#321)
- `ExportSpans` for the stackdriver exporter now handles `nil` context. (#294)
- CI modules cache to correctly restore/save from/to the cache. (#316)
- Fix metric SDK race condition between `LoadOrStore` and the assignment `rec.recorder = i.meter.exporter.AggregatorFor(rec)`. (#293)
- README now reflects the new code structure introduced with these changes. (#291)
- Make the basic example work. (#279)

## [0.1.0] - 2019-11-04

This is the first release of open-telemetry go library.
It contains api and sdk for trace and meter.

### Added

- Initial OpenTelemetry trace and metric API prototypes.
- Initial OpenTelemetry trace, metric, and export SDK packages.
- A wireframe bridge to support compatibility with OpenTracing.
- Example code for a basic, http-stackdriver, http, jaeger, and named tracer setup.
- Exporters for Jaeger, Stackdriver, and stdout.
- Propagators for binary, B3, and trace-context protocols.
- Project information and guidelines in the form of a README and CONTRIBUTING.
- Tools to build the project and a Makefile to automate the process.
- Apache-2.0 license.
- CircleCI build CI manifest files.
- CODEOWNERS file to track owners of this project.

[Unreleased]: https://github.com/open-telemetry/opentelemetry-go/compare/v1.28.0...HEAD
[1.28.0/0.50.0/0.4.0]: https://github.com/open-telemetry/opentelemetry-go/releases/tag/v1.28.0
[1.27.0/0.49.0/0.3.0]: https://github.com/open-telemetry/opentelemetry-go/releases/tag/v1.27.0
[1.26.0/0.48.0/0.2.0-alpha]: https://github.com/open-telemetry/opentelemetry-go/releases/tag/v1.26.0
[1.25.0/0.47.0/0.0.8/0.1.0-alpha]: https://github.com/open-telemetry/opentelemetry-go/releases/tag/v1.25.0
[1.24.0/0.46.0/0.0.1-alpha]: https://github.com/open-telemetry/opentelemetry-go/releases/tag/v1.24.0
[1.23.1]: https://github.com/open-telemetry/opentelemetry-go/releases/tag/v1.23.1
[1.23.0]: https://github.com/open-telemetry/opentelemetry-go/releases/tag/v1.23.0
[1.23.0-rc.1]: https://github.com/open-telemetry/opentelemetry-go/releases/tag/v1.23.0-rc.1
[1.22.0/0.45.0]: https://github.com/open-telemetry/opentelemetry-go/releases/tag/v1.22.0
[1.21.0/0.44.0]: https://github.com/open-telemetry/opentelemetry-go/releases/tag/v1.21.0
[1.20.0/0.43.0]: https://github.com/open-telemetry/opentelemetry-go/releases/tag/v1.20.0
[1.19.0/0.42.0/0.0.7]: https://github.com/open-telemetry/opentelemetry-go/releases/tag/v1.19.0
[1.19.0-rc.1/0.42.0-rc.1]: https://github.com/open-telemetry/opentelemetry-go/releases/tag/v1.19.0-rc.1
[1.18.0/0.41.0/0.0.6]: https://github.com/open-telemetry/opentelemetry-go/releases/tag/v1.18.0
[1.17.0/0.40.0/0.0.5]: https://github.com/open-telemetry/opentelemetry-go/releases/tag/v1.17.0
[1.16.0/0.39.0]: https://github.com/open-telemetry/opentelemetry-go/releases/tag/v1.16.0
[1.16.0-rc.1/0.39.0-rc.1]: https://github.com/open-telemetry/opentelemetry-go/releases/tag/v1.16.0-rc.1
[1.15.1/0.38.1]: https://github.com/open-telemetry/opentelemetry-go/releases/tag/v1.15.1
[1.15.0/0.38.0]: https://github.com/open-telemetry/opentelemetry-go/releases/tag/v1.15.0
[1.15.0-rc.2/0.38.0-rc.2]: https://github.com/open-telemetry/opentelemetry-go/releases/tag/v1.15.0-rc.2
[1.15.0-rc.1/0.38.0-rc.1]: https://github.com/open-telemetry/opentelemetry-go/releases/tag/v1.15.0-rc.1
[1.14.0/0.37.0/0.0.4]: https://github.com/open-telemetry/opentelemetry-go/releases/tag/v1.14.0
[1.13.0/0.36.0]: https://github.com/open-telemetry/opentelemetry-go/releases/tag/v1.13.0
[1.12.0/0.35.0]: https://github.com/open-telemetry/opentelemetry-go/releases/tag/v1.12.0
[1.11.2/0.34.0]: https://github.com/open-telemetry/opentelemetry-go/releases/tag/v1.11.2
[1.11.1/0.33.0]: https://github.com/open-telemetry/opentelemetry-go/releases/tag/v1.11.1
[1.11.0/0.32.3]: https://github.com/open-telemetry/opentelemetry-go/releases/tag/v1.11.0
[0.32.2]: https://github.com/open-telemetry/opentelemetry-go/releases/tag/sdk/metric/v0.32.2
[0.32.1]: https://github.com/open-telemetry/opentelemetry-go/releases/tag/sdk/metric/v0.32.1
[0.32.0]: https://github.com/open-telemetry/opentelemetry-go/releases/tag/sdk/metric/v0.32.0
[1.10.0]: https://github.com/open-telemetry/opentelemetry-go/releases/tag/v1.10.0
[1.9.0/0.0.3]: https://github.com/open-telemetry/opentelemetry-go/releases/tag/v1.9.0
[1.8.0/0.31.0]: https://github.com/open-telemetry/opentelemetry-go/releases/tag/v1.8.0
[1.7.0/0.30.0]: https://github.com/open-telemetry/opentelemetry-go/releases/tag/v1.7.0
[0.29.0]: https://github.com/open-telemetry/opentelemetry-go/releases/tag/metric/v0.29.0
[1.6.3]: https://github.com/open-telemetry/opentelemetry-go/releases/tag/v1.6.3
[1.6.2]: https://github.com/open-telemetry/opentelemetry-go/releases/tag/v1.6.2
[1.6.1]: https://github.com/open-telemetry/opentelemetry-go/releases/tag/v1.6.1
[1.6.0/0.28.0]: https://github.com/open-telemetry/opentelemetry-go/releases/tag/v1.6.0
[1.5.0]: https://github.com/open-telemetry/opentelemetry-go/releases/tag/v1.5.0
[1.4.1]: https://github.com/open-telemetry/opentelemetry-go/releases/tag/v1.4.1
[1.4.0]: https://github.com/open-telemetry/opentelemetry-go/releases/tag/v1.4.0
[1.3.0]: https://github.com/open-telemetry/opentelemetry-go/releases/tag/v1.3.0
[1.2.0]: https://github.com/open-telemetry/opentelemetry-go/releases/tag/v1.2.0
[1.1.0]: https://github.com/open-telemetry/opentelemetry-go/releases/tag/v1.1.0
[1.0.1]: https://github.com/open-telemetry/opentelemetry-go/releases/tag/v1.0.1
[Metrics 0.24.0]: https://github.com/open-telemetry/opentelemetry-go/releases/tag/metric/v0.24.0
[1.0.0]: https://github.com/open-telemetry/opentelemetry-go/releases/tag/v1.0.0
[1.0.0-RC3]: https://github.com/open-telemetry/opentelemetry-go/releases/tag/v1.0.0-RC3
[1.0.0-RC2]: https://github.com/open-telemetry/opentelemetry-go/releases/tag/v1.0.0-RC2
[Experimental Metrics v0.22.0]: https://github.com/open-telemetry/opentelemetry-go/releases/tag/metric/v0.22.0
[1.0.0-RC1]: https://github.com/open-telemetry/opentelemetry-go/releases/tag/v1.0.0-RC1
[0.20.0]: https://github.com/open-telemetry/opentelemetry-go/releases/tag/v0.20.0
[0.19.0]: https://github.com/open-telemetry/opentelemetry-go/releases/tag/v0.19.0
[0.18.0]: https://github.com/open-telemetry/opentelemetry-go/releases/tag/v0.18.0
[0.17.0]: https://github.com/open-telemetry/opentelemetry-go/releases/tag/v0.17.0
[0.16.0]: https://github.com/open-telemetry/opentelemetry-go/releases/tag/v0.16.0
[0.15.0]: https://github.com/open-telemetry/opentelemetry-go/releases/tag/v0.15.0
[0.14.0]: https://github.com/open-telemetry/opentelemetry-go/releases/tag/v0.14.0
[0.13.0]: https://github.com/open-telemetry/opentelemetry-go/releases/tag/v0.13.0
[0.12.0]: https://github.com/open-telemetry/opentelemetry-go/releases/tag/v0.12.0
[0.11.0]: https://github.com/open-telemetry/opentelemetry-go/releases/tag/v0.11.0
[0.10.0]: https://github.com/open-telemetry/opentelemetry-go/releases/tag/v0.10.0
[0.9.0]: https://github.com/open-telemetry/opentelemetry-go/releases/tag/v0.9.0
[0.8.0]: https://github.com/open-telemetry/opentelemetry-go/releases/tag/v0.8.0
[0.7.0]: https://github.com/open-telemetry/opentelemetry-go/releases/tag/v0.7.0
[0.6.0]: https://github.com/open-telemetry/opentelemetry-go/releases/tag/v0.6.0
[0.5.0]: https://github.com/open-telemetry/opentelemetry-go/releases/tag/v0.5.0
[0.4.3]: https://github.com/open-telemetry/opentelemetry-go/releases/tag/v0.4.3
[0.4.2]: https://github.com/open-telemetry/opentelemetry-go/releases/tag/v0.4.2
[0.4.1]: https://github.com/open-telemetry/opentelemetry-go/releases/tag/v0.4.1
[0.4.0]: https://github.com/open-telemetry/opentelemetry-go/releases/tag/v0.4.0
[0.3.0]: https://github.com/open-telemetry/opentelemetry-go/releases/tag/v0.3.0
[0.2.3]: https://github.com/open-telemetry/opentelemetry-go/releases/tag/v0.2.3
[0.2.2]: https://github.com/open-telemetry/opentelemetry-go/releases/tag/v0.2.2
[0.2.1.1]: https://github.com/open-telemetry/opentelemetry-go/releases/tag/v0.2.1.1
[0.2.1]: https://github.com/open-telemetry/opentelemetry-go/releases/tag/v0.2.1
[0.2.0]: https://github.com/open-telemetry/opentelemetry-go/releases/tag/v0.2.0
[0.1.2]: https://github.com/open-telemetry/opentelemetry-go/releases/tag/v0.1.2
[0.1.1]: https://github.com/open-telemetry/opentelemetry-go/releases/tag/v0.1.1
[0.1.0]: https://github.com/open-telemetry/opentelemetry-go/releases/tag/v0.1.0

<!-- Released section ended -->

[Go 1.22]: https://go.dev/doc/go1.22
[Go 1.21]: https://go.dev/doc/go1.21
[Go 1.20]: https://go.dev/doc/go1.20
[Go 1.19]: https://go.dev/doc/go1.19
[Go 1.18]: https://go.dev/doc/go1.18

[metric API]:https://pkg.go.dev/go.opentelemetry.io/otel/metric
[metric SDK]:https://pkg.go.dev/go.opentelemetry.io/otel/sdk/metric
[trace API]:https://pkg.go.dev/go.opentelemetry.io/otel/trace

[GO-2024-2687]: https://pkg.go.dev/vuln/GO-2024-2687<|MERGE_RESOLUTION|>--- conflicted
+++ resolved
@@ -8,14 +8,12 @@
 
 ## [Unreleased]
 
-<<<<<<< HEAD
 ### Fixed
 
 - Correct comments for the priority of the `WithEndpoint` and `WithEndpointURL` options and their corresponding environment variables in `go.opentelemetry.io/otel/exporters/otlp/otlptrace/otlptracehttp`. (#5584)
-=======
+
 <!-- Released section -->
 <!-- Don't change this section unless doing release -->
->>>>>>> 30ca54a7
 
 ## [1.28.0/0.50.0/0.4.0] 2024-07-02
 
