--- conflicted
+++ resolved
@@ -8,15 +8,13 @@
 
 ## [Unreleased]
 
-<<<<<<< HEAD
+### Fixed
+
+- Handle empty environment variable as it they were not set. (#3764)
+
 ### Removed
 
 - The deprecated `go.opentelemetry.io/otel/metric/unit` package is removed. (#3814)
-=======
-### Fixed
-
-- Handle empty environment variable as it they were not set. (#3764)
->>>>>>> d0e4a438
 
 ## [1.14.0/0.37.0/0.0.4] 2023-02-27
 
