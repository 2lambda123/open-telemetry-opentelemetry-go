--- conflicted
+++ resolved
@@ -30,15 +30,12 @@
 - The B3 propagator now extracts from either HTTP encoding of B3 (Single Header or Multiple Header) based on what is contained in the header.
    Preference is given to Single Header encoding with Multiple Header being the fallback if Single Header is not found or is invalid.
    This behavior change is made to dynamically support all correctly encoded traces received instead of having to guess the expected encoding prior to receiving. (#882)
-<<<<<<< HEAD
+- Extend semantic conventions for RPC. (#900)
 - To match constant naming conventions in the `api/standard` package, the `FaaS*` key names are appended with a suffix of `Key`. (#920)
   - `"api/standard".FaaSName` -> `FaaSNameKey`
   - `"api/standard".FaaSID` -> `FaaSIDKey`
   - `"api/standard".FaaSVersion` -> `FaaSVersionKey`
   - `"api/standard".FaaSInstance` -> `FaaSInstanceKey`
-=======
-- Extend semantic conventions for RPC. (#900)
->>>>>>> 03cd779f
 
 ### Removed
 
