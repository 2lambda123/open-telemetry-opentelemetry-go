--- conflicted
+++ resolved
@@ -8,11 +8,6 @@
 
 ## [Unreleased]
 
-<<<<<<< HEAD
-### Changed
-
-- Decode urlencoded values from the `OTEL_RESOURCE_ATTRIBUTES` environment variable (#2963)
-=======
 ### Added
 
 - Support Go 1.19.
@@ -21,7 +16,10 @@
 ### Fixed
 
 - Fix misidentification of OpenTelemetry `SpanKind` in OpenTracing bridge (`go.opentelemetry.io/otel/bridge/opentracing`).  (#3096)
->>>>>>> b9adb171
+
+### Changed
+
+- Decode urlencoded values from the `OTEL_RESOURCE_ATTRIBUTES` environment variable. (#2963)
 
 ## [1.9.0/0.0.3] - 2022-08-01
 
