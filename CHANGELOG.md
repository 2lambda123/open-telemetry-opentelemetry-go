--- conflicted
+++ resolved
@@ -8,16 +8,15 @@
 
 ## [Unreleased]
 
-## [1.4.0] - 2022-02-11
-
-### Added
-
-<<<<<<< HEAD
-- Support `OTEL_EXPORTER_ZIPKIN_ENDPOINT` env to specify zipkin collector endpoint (#2490)
 - Metrics Exponential Histogram support: Mapping functions have been made available
   in `sdk/metric/aggregator/exponential/mapping` for other OpenTelemetry projects to take
   dependencies on. (#2502)
-=======
+
+## [1.4.0] - 2022-02-11
+
+### Added
+
+- Support `OTEL_EXPORTER_ZIPKIN_ENDPOINT` env to specify zipkin collector endpoint (#2490)
 - Use `OTEL_EXPORTER_ZIPKIN_ENDPOINT` environment variable to specify zipkin collector endpoint. (#2490)
 - Log the configuration of `TracerProvider`s, and `Tracer`s for debugging.
   To enable use a logger with Verbosity (V level) `>=1`. (#2500)
@@ -27,7 +26,6 @@
   - `OTEL_BSP_EXPORT_TIMEOUT`
   - `OTEL_BSP_MAX_QUEUE_SIZE`.
   - `OTEL_BSP_MAX_EXPORT_BATCH_SIZE`
->>>>>>> f5c48740
 
 ### Changed
 
