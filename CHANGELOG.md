# Changelog

All notable changes to this project will be documented in this file.

The format is based on [Keep a Changelog](https://keepachangelog.com/en/1.0.0/).

This project adheres to [Semantic Versioning](https://semver.org/spec/v2.0.0.html).

## [Unreleased]

## Changed

- Skip links with invalid span context. (#2275)
<<<<<<< HEAD
- Metric SDK `export.ExportKind`, `export.ExportKindSelector` types have been renamed to `aggregation.Temporality` and `aggregation.TemporalitySelector` respectively to keep in line with current specification and protocol along with built-in selectors (e.g., `aggregation.CumulativeTemporalitySelector`, ...). (#2274)
- The Metric `Exporter` interface now requires a `TemporalitySelector` method instead of an `ExportKindSelector`. (#2274)
=======
- Metrics API cleanup. The `metric/sdkapi` package has been created to relocate the API-to-SDK interface:
  - The following interface types simply moved from `metric` to `metric/sdkapi`: `Descriptor`, `MeterImpl`, `InstrumentImpl`, `SyncImpl`, `BoundSyncImpl`, `AsyncImpl`, `AsyncRunner`, `AsyncSingleRunner`, and `AsyncBatchRunner`
  - The following struct types moved and are replaced with type aliases, since they are exposed to the user: `Observation`, `Measurement`.
  - The No-op implementations of sync and async instruments are no longer exported, new functions `sdkapi.NewNoopAsyncInstrument()` and `sdkapi.NewNoopSyncInstrument()` are provided instead. (#2271)
>>>>>>> 478dc4fe

### Added

- Adds `otlptracegrpc.WithGRPCConn` and `otlpmetricgrpc.WithGRPCConn` for reusing existing gRPC connection. (#2002)

## [1.0.1] - 2021-10-01

### Fixed

- json stdout exporter no longer crashes due to concurrency bug. (#2265)

## [Metrics 0.24.0] - 2021-10-01

### Changed

- NoopMeterProvider is now private and NewNoopMeterProvider must be used to obtain a noopMeterProvider. (#2237)
- The Metric SDK `Export()` function takes a new two-level reader interface for iterating over results one instrumentation library at a time. (#2197)
  - The former `"go.opentelemetry.io/otel/sdk/export/metric".CheckpointSet` is renamed `Reader`.
  - The new interface is named `"go.opentelemetry.io/otel/sdk/export/metric".InstrumentationLibraryReader`.

## [1.0.0] - 2021-09-20

This is the first stable release for the project.
This release includes an API and SDK for the tracing signal that will comply with the stability guarantees defined by the projects [versioning policy](./VERSIONING.md).

### Added

- OTLP trace exporter now sets the `SchemaURL` field in the exported telemetry if the Tracer has `WithSchemaURL` option. (#2242)

### Fixed

- Slice-valued attributes can correctly be used as map keys. (#2223)

### Removed

- Removed the `"go.opentelemetry.io/otel/exporters/zipkin".WithSDKOptions` function. (#2248)
- Removed the deprecated package `go.opentelemetry.io/otel/oteltest`. (#2234)
- Removed the deprecated package `go.opentelemetry.io/otel/bridge/opencensus/utils`. (#2233)
- Removed deprecated functions, types, and methods from `go.opentelemetry.io/otel/attribute` package.
  Use the typed functions and methods added to the package instead. (#2235)
  - The `Key.Array` method is removed.
  - The `Array` function is removed.
  - The `Any` function is removed.
  - The `ArrayValue` function is removed.
  - The `AsArray` function is removed.

## [1.0.0-RC3] - 2021-09-02

### Added

- Added `ErrorHandlerFunc` to use a function as an `"go.opentelemetry.io/otel".ErrorHandler`. (#2149)
- Added `"go.opentelemetry.io/otel/trace".WithStackTrace` option to add a stack trace when using `span.RecordError` or when panic is handled in `span.End`. (#2163)
- Added typed slice attribute types and functionality to the `go.opentelemetry.io/otel/attribute` package to replace the existing array type and functions. (#2162)
  - `BoolSlice`, `IntSlice`, `Int64Slice`, `Float64Slice`, and `StringSlice` replace the use of the `Array` function in the package.
- Added the `go.opentelemetry.io/otel/example/fib` example package.
  Included is an example application that computes Fibonacci numbers. (#2203)

### Changed

- Metric instruments have been renamed to match the (feature-frozen) metric API specification:
  - ValueRecorder becomes Histogram
  - ValueObserver becomes Gauge
  - SumObserver becomes CounterObserver
  - UpDownSumObserver becomes UpDownCounterObserver
  The API exported from this project is still considered experimental. (#2202)
- Metric SDK/API implementation type `InstrumentKind` moves into `sdkapi` sub-package. (#2091)
- The Metrics SDK export record no longer contains a Resource pointer, the SDK `"go.opentelemetry.io/otel/sdk/trace/export/metric".Exporter.Export()` function for push-based exporters now takes a single Resource argument, pull-based exporters use `"go.opentelemetry.io/otel/sdk/metric/controller/basic".Controller.Resource()`. (#2120)
- The JSON output of the `go.opentelemetry.io/otel/exporters/stdout/stdouttrace` is harmonized now such that the output is "plain" JSON objects after each other of the form `{ ... } { ... } { ... }`. Earlier the JSON objects describing a span were wrapped in a slice for each `Exporter.ExportSpans` call, like `[ { ... } ][ { ... } { ... } ]`. Outputting JSON object directly after each other is consistent with JSON loggers, and a bit easier to parse and read. (#2196)
- Update the `NewTracerConfig`, `NewSpanStartConfig`, `NewSpanEndConfig`, and `NewEventConfig` function in the `go.opentelemetry.io/otel/trace` package to return their respective configurations as structs instead of pointers to the struct. (#2212)

### Deprecated

- The `go.opentelemetry.io/otel/bridge/opencensus/utils` package is deprecated.
  All functionality from this package now exists in the `go.opentelemetry.io/otel/bridge/opencensus` package.
  The functions from that package should be used instead. (#2166)
- The `"go.opentelemetry.io/otel/attribute".Array` function and the related `ARRAY` value type is deprecated.
  Use the typed `*Slice` functions and types added to the package instead. (#2162)
- The `"go.opentelemetry.io/otel/attribute".Any` function is deprecated.
  Use the typed functions instead. (#2181)
- The `go.opentelemetry.io/otel/oteltest` package is deprecated.
  The `"go.opentelemetry.io/otel/sdk/trace/tracetest".SpanRecorder` can be registered with the default SDK (`go.opentelemetry.io/otel/sdk/trace`) as a `SpanProcessor` and used as a replacement for this deprecated package. (#2188)

### Removed

- Removed metrics test package `go.opentelemetry.io/otel/sdk/export/metric/metrictest`. (#2105)

### Fixed

- The `fromEnv` detector no longer throws an error when `OTEL_RESOURCE_ATTRIBUTES` environment variable is not set or empty. (#2138)
- Setting the global `ErrorHandler` with `"go.opentelemetry.io/otel".SetErrorHandler` multiple times is now supported. (#2160, #2140)
- The `"go.opentelemetry.io/otel/attribute".Any` function now supports `int32` values. (#2169)
- Multiple calls to `"go.opentelemetry.io/otel/sdk/metric/controller/basic".WithResource()` are handled correctly, and when no resources are provided `"go.opentelemetry.io/otel/sdk/resource".Default()` is used. (#2120)
- The `WithoutTimestamps` option for the `go.opentelemetry.io/otel/exporters/stdout/stdouttrace` exporter causes the exporter to correctly ommit timestamps. (#2195)
- Fixed typos in resources.go. (#2201)

## [1.0.0-RC2] - 2021-07-26

### Added

- Added `WithOSDescription` resource configuration option to set OS (Operating System) description resource attribute (`os.description`). (#1840)
- Added `WithOS` resource configuration option to set all OS (Operating System) resource attributes at once. (#1840)
- Added the `WithRetry` option to the `go.opentelemetry.io/otel/exporters/otlp/otlptrace/otlptracehttp` package.
  This option is a replacement for the removed `WithMaxAttempts` and `WithBackoff` options. (#2095)
- Added API `LinkFromContext` to return Link which encapsulates SpanContext from provided context and also encapsulates attributes. (#2115)
- Added a new `Link` type under the SDK `otel/sdk/trace` package that counts the number of attributes that were dropped for surpassing the `AttributePerLinkCountLimit` configured in the Span's `SpanLimits`.
  This new type replaces the equal-named API `Link` type found in the `otel/trace` package for most usages within the SDK.
  For example, instances of this type are now returned by the `Links()` function of `ReadOnlySpan`s provided in places like the `OnEnd` function of `SpanProcessor` implementations. (#2118)
- Added the `SpanRecorder` type to the `go.opentelemetry.io/otel/skd/trace/tracetest` package.
  This type can be used with the default SDK as a `SpanProcessor` during testing. (#2132)

### Changed

- The `SpanModels` function is now exported from the `go.opentelemetry.io/otel/exporters/zipkin` package to convert OpenTelemetry spans into Zipkin model spans. (#2027)
- Rename the `"go.opentelemetry.io/otel/exporters/otlp/otlptrace/otlptracegrpc".RetrySettings` to `RetryConfig`. (#2095)

### Deprecated

- The `TextMapCarrier` and `TextMapPropagator` from the `go.opentelemetry.io/otel/oteltest` package and their associated creation functions (`TextMapCarrier`, `NewTextMapPropagator`) are deprecated. (#2114)
- The `Harness` type from the `go.opentelemetry.io/otel/oteltest` package and its associated creation function, `NewHarness` are deprecated and will be removed in the next release. (#2123)
- The `TraceStateFromKeyValues` function from the `go.opentelemetry.io/otel/oteltest` package is deprecated.
  Use the `trace.ParseTraceState` function instead. (#2122)

### Removed

- Removed the deprecated package `go.opentelemetry.io/otel/exporters/trace/jaeger`. (#2020)
- Removed the deprecated package `go.opentelemetry.io/otel/exporters/trace/zipkin`. (#2020)
- Removed the `"go.opentelemetry.io/otel/sdk/resource".WithBuiltinDetectors` function.
  The explicit `With*` options for every built-in detector should be used instead. (#2026 #2097)
- Removed the `WithMaxAttempts` and `WithBackoff` options from the `go.opentelemetry.io/otel/exporters/otlp/otlptrace/otlptracehttp` package.
  The retry logic of the package has been updated to match the `otlptracegrpc` package and accordingly a `WithRetry` option is added that should be used instead. (#2095)
- Removed `DroppedAttributeCount` field from `otel/trace.Link` struct. (#2118)

### Fixed

- When using WithNewRoot, don't use the parent context for making sampling decisions. (#2032)
- `oteltest.Tracer` now creates a valid `SpanContext` when using `WithNewRoot`. (#2073)
- OS type detector now sets the correct `dragonflybsd` value for DragonFly BSD. (#2092)
- The OTel span status is correctly transformed into the OTLP status in the `go.opentelemetry.io/otel/exporters/otlp/otlptrace` package.
  This fix will by default set the status to `Unset` if it is not explicitly set to `Ok` or `Error`. (#2099 #2102)
- The `Inject` method for the `"go.opentelemetry.io/otel/propagation".TraceContext` type no longer injects empty `tracestate` values. (#2108)
- Use `6831` as default Jaeger agent port instead of `6832`. (#2131)

## [Experimental Metrics v0.22.0] - 2021-07-19

### Added

- Adds HTTP support for OTLP metrics exporter. (#2022)

### Removed

- Removed the deprecated package `go.opentelemetry.io/otel/exporters/metric/prometheus`. (#2020)

## [1.0.0-RC1] / 0.21.0 - 2021-06-18

With this release we are introducing a split in module versions.  The tracing API and SDK are entering the `v1.0.0` Release Candidate phase with `v1.0.0-RC1`
while the experimental metrics API and SDK continue with `v0.x` releases at `v0.21.0`.  Modules at major version 1 or greater will not depend on modules
with major version 0.

### Added

- Adds `otlpgrpc.WithRetry`option for configuring the retry policy for transient errors on the otlp/gRPC exporter. (#1832)
  - The following status codes are defined as transient errors:
      | gRPC Status Code | Description |
      | ---------------- | ----------- |
      | 1  | Cancelled |
      | 4  | Deadline Exceeded |
      | 8  | Resource Exhausted |
      | 10 | Aborted |
      | 10 | Out of Range |
      | 14 | Unavailable |
      | 15 | Data Loss |
- Added `Status` type to the `go.opentelemetry.io/otel/sdk/trace` package to represent the status of a span. (#1874)
- Added `SpanStub` type and its associated functions to the `go.opentelemetry.io/otel/sdk/trace/tracetest` package.
  This type can be used as a testing replacement for the `SpanSnapshot` that was removed from the `go.opentelemetry.io/otel/sdk/trace` package. (#1873)
- Adds support for scheme in `OTEL_EXPORTER_OTLP_ENDPOINT` according to the spec. (#1886)
- Adds `trace.WithSchemaURL` option for configuring the tracer with a Schema URL. (#1889)
- Added an example of using OpenTelemetry Go as a trace context forwarder. (#1912)
- `ParseTraceState` is added to the `go.opentelemetry.io/otel/trace` package.
  It can be used to decode a `TraceState` from a `tracestate` header string value. (#1937)
- Added `Len` method to the `TraceState` type in the `go.opentelemetry.io/otel/trace` package.
  This method returns the number of list-members the `TraceState` holds. (#1937)
- Creates package `go.opentelemetry.io/otel/exporters/otlp/otlptrace` that defines a trace exporter that uses a `otlptrace.Client` to send data.
  Creates package `go.opentelemetry.io/otel/exporters/otlp/otlptrace/otlptracegrpc` implementing a gRPC `otlptrace.Client` and offers convenience functions, `NewExportPipeline` and `InstallNewPipeline`, to setup and install a `otlptrace.Exporter` in tracing .(#1922)
- Added `Baggage`, `Member`, and `Property` types to the `go.opentelemetry.io/otel/baggage` package along with their related functions. (#1967)
- Added `ContextWithBaggage`, `ContextWithoutBaggage`, and `FromContext` functions to the `go.opentelemetry.io/otel/baggage` package.
  These functions replace the `Set`, `Value`, `ContextWithValue`, `ContextWithoutValue`, and `ContextWithEmpty` functions from that package and directly work with the new `Baggage` type. (#1967)
- The `OTEL_SERVICE_NAME` environment variable is the preferred source for `service.name`, used by the environment resource detector if a service name is present both there and in `OTEL_RESOURCE_ATTRIBUTES`. (#1969)
- Creates package `go.opentelemetry.io/otel/exporters/otlp/otlptrace/otlptracehttp` implementing an HTTP `otlptrace.Client` and offers convenience functions, `NewExportPipeline` and `InstallNewPipeline`, to setup and install a `otlptrace.Exporter` in tracing. (#1963)
- Changes `go.opentelemetry.io/otel/sdk/resource.NewWithAttributes` to require a schema URL. The old function is still available as `resource.NewSchemaless`. This is a breaking change. (#1938)
- Several builtin resource detectors now correctly populate the schema URL. (#1938)
- Creates package `go.opentelemetry.io/otel/exporters/otlp/otlpmetric` that defines a metrics exporter that uses a `otlpmetric.Client` to send data.
- Creates package `go.opentelemetry.io/otel/exporters/otlp/otlpmetric/otlpmetricgrpc` implementing a gRPC `otlpmetric.Client` and offers convenience functions, `New` and `NewUnstarted`, to create an `otlpmetric.Exporter`.(#1991)
- Added `go.opentelemetry.io/otel/exporters/stdout/stdouttrace` exporter. (#2005)
- Added `go.opentelemetry.io/otel/exporters/stdout/stdoutmetric` exporter. (#2005)
- Added a `TracerProvider()` method to the `"go.opentelemetry.io/otel/trace".Span` interface. This can be used to obtain a `TracerProvider` from a given span that utilizes the same trace processing pipeline.  (#2009)

### Changed

- Make `NewSplitDriver` from `go.opentelemetry.io/otel/exporters/otlp` take variadic arguments instead of a `SplitConfig` item.
  `NewSplitDriver` now automatically implements an internal `noopDriver` for `SplitConfig` fields that are not initialized. (#1798)
- `resource.New()` now creates a Resource without builtin detectors. Previous behavior is now achieved by using `WithBuiltinDetectors` Option. (#1810)
- Move the `Event` type from the `go.opentelemetry.io/otel` package to the `go.opentelemetry.io/otel/sdk/trace` package. (#1846)
- CI builds validate against last two versions of Go, dropping 1.14 and adding 1.16. (#1865)
- BatchSpanProcessor now report export failures when calling `ForceFlush()` method. (#1860)
- `Set.Encoded(Encoder)` no longer caches the result of an encoding. (#1855)
- Renamed `CloudZoneKey` to `CloudAvailabilityZoneKey` in Resource semantic conventions according to spec. (#1871)
- The `StatusCode` and `StatusMessage` methods of the `ReadOnlySpan` interface and the `Span` produced by the `go.opentelemetry.io/otel/sdk/trace` package have been replaced with a single `Status` method.
  This method returns the status of a span using the new `Status` type. (#1874)
- Updated `ExportSpans` method of the`SpanExporter` interface type to accept `ReadOnlySpan`s instead of the removed `SpanSnapshot`.
  This brings the export interface into compliance with the specification in that it now accepts an explicitly immutable type instead of just an implied one. (#1873)
- Unembed `SpanContext` in `Link`. (#1877)
- Generate Semantic conventions from the specification YAML. (#1891)
- Spans created by the global `Tracer` obtained from `go.opentelemetry.io/otel`, prior to a functioning `TracerProvider` being set, now propagate the span context from their parent if one exists. (#1901)
- The `"go.opentelemetry.io/otel".Tracer` function now accepts tracer options. (#1902)
- Move the `go.opentelemetry.io/otel/unit` package to `go.opentelemetry.io/otel/metric/unit`. (#1903)
- Changed `go.opentelemetry.io/otel/trace.TracerConfig` to conform to the [Contributing guidelines](CONTRIBUTING.md#config.) (#1921)
- Changed `go.opentelemetry.io/otel/trace.SpanConfig` to conform to the [Contributing guidelines](CONTRIBUTING.md#config). (#1921)
- Changed `span.End()` now only accepts Options that are allowed at `End()`. (#1921)
- Changed `go.opentelemetry.io/otel/metric.InstrumentConfig` to conform to the [Contributing guidelines](CONTRIBUTING.md#config). (#1921)
- Changed `go.opentelemetry.io/otel/metric.MeterConfig` to conform to the [Contributing guidelines](CONTRIBUTING.md#config). (#1921)
- Refactored option types according to the contribution style guide. (#1882)
- Move the `go.opentelemetry.io/otel/trace.TraceStateFromKeyValues` function to the `go.opentelemetry.io/otel/oteltest` package.
  This function is preserved for testing purposes where it may be useful to create a `TraceState` from `attribute.KeyValue`s, but it is not intended for production use.
  The new `ParseTraceState` function should be used to create a `TraceState`. (#1931)
- Updated `MarshalJSON` method of the `go.opentelemetry.io/otel/trace.TraceState` type to marshal the type into the string representation of the `TraceState`. (#1931)
- The `TraceState.Delete` method from the `go.opentelemetry.io/otel/trace` package no longer returns an error in addition to a `TraceState`. (#1931)
- Updated `Get` method of the `TraceState` type from the `go.opentelemetry.io/otel/trace` package to accept a `string` instead of an `attribute.Key` type. (#1931)
- Updated `Insert` method of the `TraceState` type from the `go.opentelemetry.io/otel/trace` package to accept a pair of `string`s instead of an `attribute.KeyValue` type. (#1931)
- Updated `Delete` method of the `TraceState` type from the `go.opentelemetry.io/otel/trace` package to accept a `string` instead of an `attribute.Key` type. (#1931)
- Renamed `NewExporter` to `New` in the `go.opentelemetry.io/otel/exporters/stdout` package. (#1985)
- Renamed `NewExporter` to `New` in the `go.opentelemetry.io/otel/exporters/metric/prometheus` package. (#1985)
- Renamed `NewExporter` to `New` in the `go.opentelemetry.io/otel/exporters/trace/jaeger` package. (#1985)
- Renamed `NewExporter` to `New` in the `go.opentelemetry.io/otel/exporters/trace/zipkin` package. (#1985)
- Renamed `NewExporter` to `New` in the `go.opentelemetry.io/otel/exporters/otlp` package. (#1985)
- Renamed `NewUnstartedExporter` to `NewUnstarted` in the `go.opentelemetry.io/otel/exporters/otlp` package. (#1985)
- The `go.opentelemetry.io/otel/semconv` package has been moved to `go.opentelemetry.io/otel/semconv/v1.4.0` to allow for multiple [telemetry schema](https://github.com/open-telemetry/oteps/blob/main/text/0152-telemetry-schemas.md) versions to be used concurrently. (#1987)
- Metrics test helpers in `go.opentelemetry.io/otel/oteltest` have been moved to `go.opentelemetry.io/otel/metric/metrictest`. (#1988)

### Deprecated

- The `go.opentelemetry.io/otel/exporters/metric/prometheus` is deprecated, use `go.opentelemetry.io/otel/exporters/prometheus` instead. (#1993)
- The `go.opentelemetry.io/otel/exporters/trace/jaeger` is deprecated, use `go.opentelemetry.io/otel/exporters/jaeger` instead. (#1993)
- The `go.opentelemetry.io/otel/exporters/trace/zipkin` is deprecated, use `go.opentelemetry.io/otel/exporters/zipkin` instead. (#1993)

### Removed

- Removed `resource.WithoutBuiltin()`. Use `resource.New()`. (#1810)
- Unexported types `resource.FromEnv`, `resource.Host`, and `resource.TelemetrySDK`, Use the corresponding `With*()` to use individually. (#1810)
- Removed the `Tracer` and `IsRecording` method from the `ReadOnlySpan` in the `go.opentelemetry.io/otel/sdk/trace`.
  The `Tracer` method is not a required to be included in this interface and given the mutable nature of the tracer that is associated with a span, this method is not appropriate.
  The `IsRecording` method returns if the span is recording or not.
  A read-only span value does not need to know if updates to it will be recorded or not.
  By definition, it cannot be updated so there is no point in communicating if an update is recorded. (#1873)
- Removed the `SpanSnapshot` type from the `go.opentelemetry.io/otel/sdk/trace` package.
  The use of this type has been replaced with the use of the explicitly immutable `ReadOnlySpan` type.
  When a concrete representation of a read-only span is needed for testing, the newly added `SpanStub` in the `go.opentelemetry.io/otel/sdk/trace/tracetest` package should be used. (#1873)
- Removed the `Tracer` method from the `Span` interface in the `go.opentelemetry.io/otel/trace` package.
  Using the same tracer that created a span introduces the error where an instrumentation library's `Tracer` is used by other code instead of their own.
  The `"go.opentelemetry.io/otel".Tracer` function or a `TracerProvider` should be used to acquire a library specific `Tracer` instead. (#1900)
  - The `TracerProvider()` method on the `Span` interface may also be used to obtain a `TracerProvider` using the same trace processing pipeline. (#2009)
- The `http.url` attribute generated by `HTTPClientAttributesFromHTTPRequest` will no longer include username or password information. (#1919)
- Removed `IsEmpty` method of the `TraceState` type in the `go.opentelemetry.io/otel/trace` package in favor of using the added `TraceState.Len` method. (#1931)
- Removed `Set`, `Value`, `ContextWithValue`, `ContextWithoutValue`, and `ContextWithEmpty` functions in the `go.opentelemetry.io/otel/baggage` package.
  Handling of baggage is now done using the added `Baggage` type and related context functions (`ContextWithBaggage`, `ContextWithoutBaggage`, and `FromContext`) in that package. (#1967)
- The `InstallNewPipeline` and `NewExportPipeline` creation functions in all the exporters (prometheus, otlp, stdout, jaeger, and zipkin) have been removed.
  These functions were deemed premature attempts to provide convenience that did not achieve this aim. (#1985)
- The `go.opentelemetry.io/otel/exporters/otlp` exporter has been removed.  Use `go.opentelemetry.io/otel/exporters/otlp/otlptrace` instead. (#1990)
- The `go.opentelemetry.io/otel/exporters/stdout` exporter has been removed.  Use `go.opentelemetry.io/otel/exporters/stdout/stdouttrace` or `go.opentelemetry.io/otel/exporters/stdout/stdoutmetric` instead. (#2005)

### Fixed

- Only report errors from the `"go.opentelemetry.io/otel/sdk/resource".Environment` function when they are not `nil`. (#1850, #1851)
- The `Shutdown` method of the simple `SpanProcessor` in the `go.opentelemetry.io/otel/sdk/trace` package now honors the context deadline or cancellation. (#1616, #1856)
- BatchSpanProcessor now drops span batches that failed to be exported. (#1860)
- Use `http://localhost:14268/api/traces` as default Jaeger collector endpoint instead of `http://localhost:14250`. (#1898)
- Allow trailing and leading whitespace in the parsing of a `tracestate` header. (#1931)
- Add logic to determine if the channel is closed to fix Jaeger exporter test panic with close closed channel. (#1870, #1973)
- Avoid transport security when OTLP endpoint is a Unix socket. (#2001)

### Security

## [0.20.0] - 2021-04-23

### Added

- The OTLP exporter now has two new convenience functions, `NewExportPipeline` and `InstallNewPipeline`, setup and install the exporter in tracing and metrics pipelines. (#1373)
- Adds semantic conventions for exceptions. (#1492)
- Added Jaeger Environment variables: `OTEL_EXPORTER_JAEGER_AGENT_HOST`, `OTEL_EXPORTER_JAEGER_AGENT_PORT`
  These environment variables can be used to override Jaeger agent hostname and port (#1752)
- Option `ExportTimeout` was added to batch span processor. (#1755)
- `trace.TraceFlags` is now a defined type over `byte` and `WithSampled(bool) TraceFlags` and `IsSampled() bool` methods have been added to it. (#1770)
- The `Event` and `Link` struct types from the `go.opentelemetry.io/otel` package now include a `DroppedAttributeCount` field to record the number of attributes that were not recorded due to configured limits being reached. (#1771)
- The Jaeger exporter now reports dropped attributes for a Span event in the exported log. (#1771)
- Adds test to check BatchSpanProcessor ignores `OnEnd` and `ForceFlush` post `Shutdown`. (#1772)
- Extract resource attributes from the `OTEL_RESOURCE_ATTRIBUTES` environment variable and merge them with the `resource.Default` resource as well as resources provided to the `TracerProvider` and metric `Controller`. (#1785)
- Added `WithOSType` resource configuration option to set OS (Operating System) type resource attribute (`os.type`). (#1788)
- Added `WithProcess*` resource configuration options to set Process resource attributes. (#1788)
  - `process.pid`
  - `process.executable.name`
  - `process.executable.path`
  - `process.command_args`
  - `process.owner`
  - `process.runtime.name`
  - `process.runtime.version`
  - `process.runtime.description`
- Adds `k8s.node.name` and `k8s.node.uid` attribute keys to the `semconv` package. (#1789)
- Added support for configuring OTLP/HTTP and OTLP/gRPC Endpoints, TLS Certificates, Headers, Compression and Timeout via Environment Variables. (#1758, #1769 and #1811)
  - `OTEL_EXPORTER_OTLP_ENDPOINT`
  - `OTEL_EXPORTER_OTLP_TRACES_ENDPOINT`
  - `OTEL_EXPORTER_OTLP_METRICS_ENDPOINT`
  - `OTEL_EXPORTER_OTLP_HEADERS`
  - `OTEL_EXPORTER_OTLP_TRACES_HEADERS`
  - `OTEL_EXPORTER_OTLP_METRICS_HEADERS`
  - `OTEL_EXPORTER_OTLP_COMPRESSION`
  - `OTEL_EXPORTER_OTLP_TRACES_COMPRESSION`
  - `OTEL_EXPORTER_OTLP_METRICS_COMPRESSION`
  - `OTEL_EXPORTER_OTLP_TIMEOUT`
  - `OTEL_EXPORTER_OTLP_TRACES_TIMEOUT`
  - `OTEL_EXPORTER_OTLP_METRICS_TIMEOUT`
  - `OTEL_EXPORTER_OTLP_CERTIFICATE`
  - `OTEL_EXPORTER_OTLP_TRACES_CERTIFICATE`
  - `OTEL_EXPORTER_OTLP_METRICS_CERTIFICATE`
- Adds `otlpgrpc.WithTimeout` option for configuring timeout to the otlp/gRPC exporter. (#1821)
- Adds `jaeger.WithMaxPacketSize` option for configuring maximum UDP packet size used when connecting to the Jaeger agent. (#1853)

### Fixed

- The `Span.IsRecording` implementation from `go.opentelemetry.io/otel/sdk/trace` always returns false when not being sampled. (#1750)
- The Jaeger exporter now correctly sets tags for the Span status code and message.
  This means it uses the correct tag keys (`"otel.status_code"`, `"otel.status_description"`) and does not set the status message as a tag unless it is set on the span. (#1761)
- The Jaeger exporter now correctly records Span event's names using the `"event"` key for a tag.
  Additionally, this tag is overridden, as specified in the OTel specification, if the event contains an attribute with that key. (#1768)
- Zipkin Exporter: Ensure mapping between OTel and Zipkin span data complies with the specification. (#1688)
- Fixed typo for default service name in Jaeger Exporter. (#1797)
- Fix flaky OTLP for the reconnnection of the client connection. (#1527, #1814)
- Fix Jaeger exporter dropping of span batches that exceed the UDP packet size limit.
  Instead, the exporter now splits the batch into smaller sendable batches. (#1828)

### Changed

- Span `RecordError` now records an `exception` event to comply with the semantic convention specification. (#1492)
- Jaeger exporter was updated to use thrift v0.14.1. (#1712)
- Migrate from using internally built and maintained version of the OTLP to the one hosted at `go.opentelemetry.io/proto/otlp`. (#1713)
- Migrate from using `github.com/gogo/protobuf` to `google.golang.org/protobuf` to match `go.opentelemetry.io/proto/otlp`. (#1713)
- The storage of a local or remote Span in a `context.Context` using its SpanContext is unified to store just the current Span.
  The Span's SpanContext can now self-identify as being remote or not.
  This means that `"go.opentelemetry.io/otel/trace".ContextWithRemoteSpanContext` will now overwrite any existing current Span, not just existing remote Spans, and make it the current Span in a `context.Context`. (#1731)
- Improve OTLP/gRPC exporter connection errors. (#1737)
- Information about a parent span context in a `"go.opentelemetry.io/otel/export/trace".SpanSnapshot` is unified in a new `Parent` field.
  The existing `ParentSpanID` and `HasRemoteParent` fields are removed in favor of this. (#1748)
- The `ParentContext` field of the `"go.opentelemetry.io/otel/sdk/trace".SamplingParameters` is updated to hold a `context.Context` containing the parent span.
  This changes it to make `SamplingParameters` conform with the OpenTelemetry specification. (#1749)
- Updated Jaeger Environment Variables: `JAEGER_ENDPOINT`, `JAEGER_USER`, `JAEGER_PASSWORD`
  to `OTEL_EXPORTER_JAEGER_ENDPOINT`, `OTEL_EXPORTER_JAEGER_USER`, `OTEL_EXPORTER_JAEGER_PASSWORD` in compliance with OTel specification. (#1752)
- Modify `BatchSpanProcessor.ForceFlush` to abort after timeout/cancellation. (#1757)
- The `DroppedAttributeCount` field of the `Span` in the `go.opentelemetry.io/otel` package now only represents the number of attributes dropped for the span itself.
  It no longer is a conglomerate of itself, events, and link attributes that have been dropped. (#1771)
- Make `ExportSpans` in Jaeger Exporter honor context deadline. (#1773)
- Modify Zipkin Exporter default service name, use default resource's serviceName instead of empty. (#1777)
- The `go.opentelemetry.io/otel/sdk/export/trace` package is merged into the `go.opentelemetry.io/otel/sdk/trace` package. (#1778)
- The prometheus.InstallNewPipeline example is moved from comment to example test (#1796)
- The convenience functions for the stdout exporter have been updated to return the `TracerProvider` implementation and enable the shutdown of the exporter. (#1800)
- Replace the flush function returned from the Jaeger exporter's convenience creation functions (`InstallNewPipeline` and `NewExportPipeline`) with the `TracerProvider` implementation they create.
  This enables the caller to shutdown and flush using the related `TracerProvider` methods. (#1822)
- Updated the Jaeger exporter to have a default endpoint, `http://localhost:14250`, for the collector. (#1824)
- Changed the function `WithCollectorEndpoint` in the Jaeger exporter to no longer accept an endpoint as an argument.
  The endpoint can be passed with the `CollectorEndpointOption` using the `WithEndpoint` function or by setting the `OTEL_EXPORTER_JAEGER_ENDPOINT` environment variable value appropriately. (#1824)
- The Jaeger exporter no longer batches exported spans itself, instead it relies on the SDK's `BatchSpanProcessor` for this functionality. (#1830)
- The Jaeger exporter creation functions (`NewRawExporter`, `NewExportPipeline`, and `InstallNewPipeline`) no longer accept the removed `Option` type as a variadic argument. (#1830)

### Removed

- Removed Jaeger Environment variables: `JAEGER_SERVICE_NAME`, `JAEGER_DISABLED`, `JAEGER_TAGS`
  These environment variables will no longer be used to override values of the Jaeger exporter (#1752)
- No longer set the links for a `Span` in `go.opentelemetry.io/otel/sdk/trace` that is configured to be a new root.
  This is unspecified behavior that the OpenTelemetry community plans to standardize in the future.
  To prevent backwards incompatible changes when it is specified, these links are removed. (#1726)
- Setting error status while recording error with Span from oteltest package. (#1729)
- The concept of a remote and local Span stored in a context is unified to just the current Span.
  Because of this `"go.opentelemetry.io/otel/trace".RemoteSpanContextFromContext` is removed as it is no longer needed.
  Instead, `"go.opentelemetry.io/otel/trace".SpanContextFromContex` can be used to return the current Span.
  If needed, that Span's `SpanContext.IsRemote()` can then be used to determine if it is remote or not. (#1731)
- The `HasRemoteParent` field of the `"go.opentelemetry.io/otel/sdk/trace".SamplingParameters` is removed.
  This field is redundant to the information returned from the `Remote` method of the `SpanContext` held in the `ParentContext` field. (#1749)
- The `trace.FlagsDebug` and `trace.FlagsDeferred` constants have been removed and will be localized to the B3 propagator. (#1770)
- Remove `Process` configuration, `WithProcessFromEnv` and `ProcessFromEnv`, and type from the Jaeger exporter package.
  The information that could be configured in the `Process` struct should be configured in a `Resource` instead. (#1776, #1804)
- Remove the `WithDisabled` option from the Jaeger exporter.
  To disable the exporter unregister it from the `TracerProvider` or use a no-operation `TracerProvider`. (#1806)
- Removed the functions `CollectorEndpointFromEnv` and `WithCollectorEndpointOptionFromEnv` from the Jaeger exporter.
  These functions for retrieving specific environment variable values are redundant of other internal functions and
  are not intended for end user use. (#1824)
- Removed the Jaeger exporter `WithSDKOptions` `Option`.
  This option was used to set SDK options for the exporter creation convenience functions.
  These functions are provided as a way to easily setup or install the exporter with what are deemed reasonable SDK settings for common use cases.
  If the SDK needs to be configured differently, the `NewRawExporter` function and direct setup of the SDK with the desired settings should be used. (#1825)
- The `WithBufferMaxCount` and `WithBatchMaxCount` `Option`s from the Jaeger exporter are removed.
  The exporter no longer batches exports, instead relying on the SDK's `BatchSpanProcessor` for this functionality. (#1830)
- The Jaeger exporter `Option` type is removed.
  The type is no longer used by the exporter to configure anything.
  All the previous configurations these options provided were duplicates of SDK configuration.
  They have been removed in favor of using the SDK configuration and focuses the exporter configuration to be only about the endpoints it will send telemetry to. (#1830)

## [0.19.0] - 2021-03-18

### Added

- Added `Marshaler` config option to `otlphttp` to enable otlp over json or protobufs. (#1586)
- A `ForceFlush` method to the `"go.opentelemetry.io/otel/sdk/trace".TracerProvider` to flush all registered `SpanProcessor`s. (#1608)
- Added `WithSampler` and `WithSpanLimits` to tracer provider. (#1633, #1702)
- `"go.opentelemetry.io/otel/trace".SpanContext` now has a `remote` property, and `IsRemote()` predicate, that is true when the `SpanContext` has been extracted from remote context data. (#1701)
- A `Valid` method to the `"go.opentelemetry.io/otel/attribute".KeyValue` type. (#1703)

### Changed

- `trace.SpanContext` is now immutable and has no exported fields. (#1573)
  - `trace.NewSpanContext()` can be used in conjunction with the `trace.SpanContextConfig` struct to initialize a new `SpanContext` where all values are known.
- Update the `ForceFlush` method signature to the `"go.opentelemetry.io/otel/sdk/trace".SpanProcessor` to accept a `context.Context` and return an error. (#1608)
- Update the `Shutdown` method to the `"go.opentelemetry.io/otel/sdk/trace".TracerProvider` return an error on shutdown failure. (#1608)
- The SimpleSpanProcessor will now shut down the enclosed `SpanExporter` and gracefully ignore subsequent calls to `OnEnd` after `Shutdown` is called. (#1612)
- `"go.opentelemetry.io/sdk/metric/controller.basic".WithPusher` is replaced with `WithExporter` to provide consistent naming across project. (#1656)
- Added non-empty string check for trace `Attribute` keys. (#1659)
- Add `description` to SpanStatus only when `StatusCode` is set to error. (#1662)
- Jaeger exporter falls back to `resource.Default`'s `service.name` if the exported Span does not have one. (#1673)
- Jaeger exporter populates Jaeger's Span Process from Resource. (#1673)
- Renamed the `LabelSet` method of `"go.opentelemetry.io/otel/sdk/resource".Resource` to `Set`. (#1692)
- Changed `WithSDK` to `WithSDKOptions` to accept variadic arguments of `TracerProviderOption` type in `go.opentelemetry.io/otel/exporters/trace/jaeger` package. (#1693)
- Changed `WithSDK` to `WithSDKOptions` to accept variadic arguments of `TracerProviderOption` type in `go.opentelemetry.io/otel/exporters/trace/zipkin` package. (#1693)

### Removed

- Removed `serviceName` parameter from Zipkin exporter and uses resource instead. (#1549)
- Removed `WithConfig` from tracer provider to avoid overriding configuration. (#1633)
- Removed the exported `SimpleSpanProcessor` and `BatchSpanProcessor` structs.
   These are now returned as a SpanProcessor interface from their respective constructors. (#1638)
- Removed `WithRecord()` from `trace.SpanOption` when creating a span. (#1660)
- Removed setting status to `Error` while recording an error as a span event in `RecordError`. (#1663)
- Removed `jaeger.WithProcess` configuration option. (#1673)
- Removed `ApplyConfig` method from `"go.opentelemetry.io/otel/sdk/trace".TracerProvider` and the now unneeded `Config` struct. (#1693)

### Fixed

- Jaeger Exporter: Ensure mapping between OTEL and Jaeger span data complies with the specification. (#1626)
- `SamplingResult.TraceState` is correctly propagated to a newly created span's `SpanContext`. (#1655)
- The `otel-collector` example now correctly flushes metric events prior to shutting down the exporter. (#1678)
- Do not set span status message in `SpanStatusFromHTTPStatusCode` if it can be inferred from `http.status_code`. (#1681)
- Synchronization issues in global trace delegate implementation. (#1686)
- Reduced excess memory usage by global `TracerProvider`. (#1687)

## [0.18.0] - 2021-03-03

### Added

- Added `resource.Default()` for use with meter and tracer providers. (#1507)
- `AttributePerEventCountLimit` and `AttributePerLinkCountLimit` for `SpanLimits`. (#1535)
- Added `Keys()` method to `propagation.TextMapCarrier` and `propagation.HeaderCarrier` to adapt `http.Header` to this interface. (#1544)
- Added `code` attributes to `go.opentelemetry.io/otel/semconv` package. (#1558)
- Compatibility testing suite in the CI system for the following systems. (#1567)
   | OS      | Go Version | Architecture |
   | ------- | ---------- | ------------ |
   | Ubuntu  | 1.15       | amd64        |
   | Ubuntu  | 1.14       | amd64        |
   | Ubuntu  | 1.15       | 386          |
   | Ubuntu  | 1.14       | 386          |
   | MacOS   | 1.15       | amd64        |
   | MacOS   | 1.14       | amd64        |
   | Windows | 1.15       | amd64        |
   | Windows | 1.14       | amd64        |
   | Windows | 1.15       | 386          |
   | Windows | 1.14       | 386          |

### Changed

- Replaced interface `oteltest.SpanRecorder` with its existing implementation
  `StandardSpanRecorder`. (#1542)
- Default span limit values to 128. (#1535)
- Rename `MaxEventsPerSpan`, `MaxAttributesPerSpan` and `MaxLinksPerSpan` to `EventCountLimit`, `AttributeCountLimit` and `LinkCountLimit`, and move these fields into `SpanLimits`. (#1535)
- Renamed the `otel/label` package to `otel/attribute`. (#1541)
- Vendor the Jaeger exporter's dependency on Apache Thrift. (#1551)
- Parallelize the CI linting and testing. (#1567)
- Stagger timestamps in exact aggregator tests. (#1569)
- Changed all examples to use `WithBatchTimeout(5 * time.Second)` rather than `WithBatchTimeout(5)`. (#1621)
- Prevent end-users from implementing some interfaces (#1575)

  ```
      "otel/exporters/otlp/otlphttp".Option
      "otel/exporters/stdout".Option
      "otel/oteltest".Option
      "otel/trace".TracerOption
      "otel/trace".SpanOption
      "otel/trace".EventOption
      "otel/trace".LifeCycleOption
      "otel/trace".InstrumentationOption
      "otel/sdk/resource".Option
      "otel/sdk/trace".ParentBasedSamplerOption
      "otel/sdk/trace".ReadOnlySpan
      "otel/sdk/trace".ReadWriteSpan
  ```

### Removed

- Removed attempt to resample spans upon changing the span name with `span.SetName()`. (#1545)
- The `test-benchmark` is no longer a dependency of the `precommit` make target. (#1567)
- Removed the `test-386` make target.
   This was replaced with a full compatibility testing suite (i.e. multi OS/arch) in the CI system. (#1567)

### Fixed

- The sequential timing check of timestamps in the stdout exporter are now setup explicitly to be sequential (#1571). (#1572)
- Windows build of Jaeger tests now compiles with OS specific functions (#1576). (#1577)
- The sequential timing check of timestamps of go.opentelemetry.io/otel/sdk/metric/aggregator/lastvalue are now setup explicitly to be sequential (#1578). (#1579)
- Validate tracestate header keys with vendors according to the W3C TraceContext specification (#1475). (#1581)
- The OTLP exporter includes related labels for translations of a GaugeArray (#1563). (#1570)

## [0.17.0] - 2021-02-12

### Changed

- Rename project default branch from `master` to `main`. (#1505)
- Reverse order in which `Resource` attributes are merged, per change in spec. (#1501)
- Add tooling to maintain "replace" directives in go.mod files automatically. (#1528)
- Create new modules: otel/metric, otel/trace, otel/oteltest, otel/sdk/export/metric, otel/sdk/metric (#1528)
- Move metric-related public global APIs from otel to otel/metric/global. (#1528)

## Fixed

- Fixed otlpgrpc reconnection issue.
- The example code in the README.md of `go.opentelemetry.io/otel/exporters/otlp` is moved to a compiled example test and used the new `WithAddress` instead of `WithEndpoint`. (#1513)
- The otel-collector example now uses the default OTLP receiver port of the collector.

## [0.16.0] - 2021-01-13

### Added

- Add the `ReadOnlySpan` and `ReadWriteSpan` interfaces to provide better control for accessing span data. (#1360)
- `NewGRPCDriver` function returns a `ProtocolDriver` that maintains a single gRPC connection to the collector. (#1369)
- Added documentation about the project's versioning policy. (#1388)
- Added `NewSplitDriver` for OTLP exporter that allows sending traces and metrics to different endpoints. (#1418)
- Added codeql worfklow to GitHub Actions (#1428)
- Added Gosec workflow to GitHub Actions (#1429)
- Add new HTTP driver for OTLP exporter in `exporters/otlp/otlphttp`. Currently it only supports the binary protobuf payloads. (#1420)
- Add an OpenCensus exporter bridge. (#1444)

### Changed

- Rename `internal/testing` to `internal/internaltest`. (#1449)
- Rename `export.SpanData` to `export.SpanSnapshot` and use it only for exporting spans. (#1360)
- Store the parent's full `SpanContext` rather than just its span ID in the `span` struct. (#1360)
- Improve span duration accuracy. (#1360)
- Migrated CI/CD from CircleCI to GitHub Actions (#1382)
- Remove duplicate checkout from GitHub Actions workflow (#1407)
- Metric `array` aggregator renamed `exact` to match its `aggregation.Kind` (#1412)
- Metric `exact` aggregator includes per-point timestamps (#1412)
- Metric stdout exporter uses MinMaxSumCount aggregator for ValueRecorder instruments (#1412)
- `NewExporter` from `exporters/otlp` now takes a `ProtocolDriver` as a parameter. (#1369)
- Many OTLP Exporter options became gRPC ProtocolDriver options. (#1369)
- Unify endpoint API that related to OTel exporter. (#1401)
- Optimize metric histogram aggregator to re-use its slice of buckets. (#1435)
- Metric aggregator Count() and histogram Bucket.Counts are consistently `uint64`. (1430)
- Histogram aggregator accepts functional options, uses default boundaries if none given. (#1434)
- `SamplingResult` now passed a `Tracestate` from the parent `SpanContext` (#1432)
- Moved gRPC driver for OTLP exporter to `exporters/otlp/otlpgrpc`. (#1420)
- The `TraceContext` propagator now correctly propagates `TraceState` through the `SpanContext`. (#1447)
- Metric Push and Pull Controller components are combined into a single "basic" Controller:
  - `WithExporter()` and `Start()` to configure Push behavior
  - `Start()` is optional; use `Collect()` and `ForEach()` for Pull behavior
  - `Start()` and `Stop()` accept Context. (#1378)
- The `Event` type is moved from the `otel/sdk/export/trace` package to the `otel/trace` API package. (#1452)

### Removed

- Remove `errUninitializedSpan` as its only usage is now obsolete. (#1360)
- Remove Metric export functionality related to quantiles and summary data points: this is not specified (#1412)
- Remove DDSketch metric aggregator; our intention is to re-introduce this as an option of the histogram aggregator after [new OTLP histogram data types](https://github.com/open-telemetry/opentelemetry-proto/pull/226) are released (#1412)

### Fixed

- `BatchSpanProcessor.Shutdown()` will now shutdown underlying `export.SpanExporter`. (#1443)

## [0.15.0] - 2020-12-10

### Added

- The `WithIDGenerator` `TracerProviderOption` is added to the `go.opentelemetry.io/otel/trace` package to configure an `IDGenerator` for the `TracerProvider`. (#1363)

### Changed

- The Zipkin exporter now uses the Span status code to determine. (#1328)
- `NewExporter` and `Start` functions in `go.opentelemetry.io/otel/exporters/otlp` now receive `context.Context` as a first parameter. (#1357)
- Move the OpenCensus example into `example` directory. (#1359)
- Moved the SDK's `internal.IDGenerator` interface in to the `sdk/trace` package to enable support for externally-defined ID generators. (#1363)
- Bump `github.com/google/go-cmp` from 0.5.3 to 0.5.4 (#1374)
- Bump `github.com/golangci/golangci-lint` in `/internal/tools` (#1375)

### Fixed

- Metric SDK `SumObserver` and `UpDownSumObserver` instruments correctness fixes. (#1381)

## [0.14.0] - 2020-11-19

### Added

- An `EventOption` and the related `NewEventConfig` function are added to the `go.opentelemetry.io/otel` package to configure Span events. (#1254)
- A `TextMapPropagator` and associated `TextMapCarrier` are added to the `go.opentelemetry.io/otel/oteltest` package to test `TextMap` type propagators and their use. (#1259)
- `SpanContextFromContext` returns `SpanContext` from context. (#1255)
- `TraceState` has been added to `SpanContext`. (#1340)
- `DeploymentEnvironmentKey` added to `go.opentelemetry.io/otel/semconv` package. (#1323)
- Add an OpenCensus to OpenTelemetry tracing bridge. (#1305)
- Add a parent context argument to `SpanProcessor.OnStart` to follow the specification. (#1333)
- Add missing tests for `sdk/trace/attributes_map.go`. (#1337)

### Changed

- Move the `go.opentelemetry.io/otel/api/trace` package into `go.opentelemetry.io/otel/trace` with the following changes. (#1229) (#1307)
  - `ID` has been renamed to `TraceID`.
  - `IDFromHex` has been renamed to `TraceIDFromHex`.
  - `EmptySpanContext` is removed.
- Move the `go.opentelemetry.io/otel/api/trace/tracetest` package into `go.opentelemetry.io/otel/oteltest`. (#1229)
- OTLP Exporter updates:
  - supports OTLP v0.6.0 (#1230, #1354)
  - supports configurable aggregation temporality (default: Cumulative, optional: Stateless). (#1296)
- The Sampler is now called on local child spans. (#1233)
- The `Kind` type from the `go.opentelemetry.io/otel/api/metric` package was renamed to `InstrumentKind` to more specifically describe what it is and avoid semantic ambiguity. (#1240)
- The `MetricKind` method of the `Descriptor` type in the `go.opentelemetry.io/otel/api/metric` package was renamed to `Descriptor.InstrumentKind`.
   This matches the returned type and fixes misuse of the term metric. (#1240)
- Move test harness from the `go.opentelemetry.io/otel/api/apitest` package into `go.opentelemetry.io/otel/oteltest`. (#1241)
- Move the `go.opentelemetry.io/otel/api/metric/metrictest` package into `go.opentelemetry.io/oteltest` as part of #964. (#1252)
- Move the `go.opentelemetry.io/otel/api/metric` package into `go.opentelemetry.io/otel/metric` as part of #1303. (#1321)
- Move the `go.opentelemetry.io/otel/api/metric/registry` package into `go.opentelemetry.io/otel/metric/registry` as a part of #1303. (#1316)
- Move the `Number` type (together with related functions) from `go.opentelemetry.io/otel/api/metric` package into `go.opentelemetry.io/otel/metric/number` as a part of #1303. (#1316)
- The function signature of the Span `AddEvent` method in `go.opentelemetry.io/otel` is updated to no longer take an unused context and instead take a required name and a variable number of `EventOption`s. (#1254)
- The function signature of the Span `RecordError` method in `go.opentelemetry.io/otel` is updated to no longer take an unused context and instead take a required error value and a variable number of `EventOption`s. (#1254)
- Move the `go.opentelemetry.io/otel/api/global` package to `go.opentelemetry.io/otel`. (#1262) (#1330)
- Move the `Version` function from `go.opentelemetry.io/otel/sdk` to `go.opentelemetry.io/otel`. (#1330)
- Rename correlation context header from `"otcorrelations"` to `"baggage"` to match the OpenTelemetry specification. (#1267)
- Fix `Code.UnmarshalJSON` to work with valid JSON only. (#1276)
- The `resource.New()` method changes signature to support builtin attributes and functional options, including `telemetry.sdk.*` and
  `host.name` semantic conventions; the former method is renamed `resource.NewWithAttributes`. (#1235)
- The Prometheus exporter now exports non-monotonic counters (i.e. `UpDownCounter`s) as gauges. (#1210)
- Correct the `Span.End` method documentation in the `otel` API to state updates are not allowed on a span after it has ended. (#1310)
- Updated span collection limits for attribute, event and link counts to 1000 (#1318)
- Renamed `semconv.HTTPUrlKey` to `semconv.HTTPURLKey`. (#1338)

### Removed

- The `ErrInvalidHexID`, `ErrInvalidTraceIDLength`, `ErrInvalidSpanIDLength`, `ErrInvalidSpanIDLength`, or `ErrNilSpanID` from the `go.opentelemetry.io/otel` package are unexported now. (#1243)
- The `AddEventWithTimestamp` method on the `Span` interface in `go.opentelemetry.io/otel` is removed due to its redundancy.
   It is replaced by using the `AddEvent` method with a `WithTimestamp` option. (#1254)
- The `MockSpan` and `MockTracer` types are removed from `go.opentelemetry.io/otel/oteltest`.
   `Tracer` and `Span` from the same module should be used in their place instead. (#1306)
- `WorkerCount` option is removed from `go.opentelemetry.io/otel/exporters/otlp`. (#1350)
- Remove the following labels types: INT32, UINT32, UINT64 and FLOAT32. (#1314)

### Fixed

- Rename `MergeItererator` to `MergeIterator` in the `go.opentelemetry.io/otel/label` package. (#1244)
- The `go.opentelemetry.io/otel/api/global` packages global TextMapPropagator now delegates functionality to a globally set delegate for all previously returned propagators. (#1258)
- Fix condition in `label.Any`. (#1299)
- Fix global `TracerProvider` to pass options to its configured provider. (#1329)
- Fix missing handler for `ExactKind` aggregator in OTLP metrics transformer (#1309)

## [0.13.0] - 2020-10-08

### Added

- OTLP Metric exporter supports Histogram aggregation. (#1209)
- The `Code` struct from the `go.opentelemetry.io/otel/codes` package now supports JSON marshaling and unmarshaling as well as implements the `Stringer` interface. (#1214)
- A Baggage API to implement the OpenTelemetry specification. (#1217)
- Add Shutdown method to sdk/trace/provider, shutdown processors in the order they were registered. (#1227)

### Changed

- Set default propagator to no-op propagator. (#1184)
- The `HTTPSupplier`, `HTTPExtractor`, `HTTPInjector`, and `HTTPPropagator` from the `go.opentelemetry.io/otel/api/propagation` package were replaced with unified `TextMapCarrier` and `TextMapPropagator` in the `go.opentelemetry.io/otel/propagation` package. (#1212) (#1325)
- The `New` function from the `go.opentelemetry.io/otel/api/propagation` package was replaced with `NewCompositeTextMapPropagator` in the `go.opentelemetry.io/otel` package. (#1212)
- The status codes of the `go.opentelemetry.io/otel/codes` package have been updated to match the latest OpenTelemetry specification.
   They now are `Unset`, `Error`, and `Ok`.
   They no longer track the gRPC codes. (#1214)
- The `StatusCode` field of the `SpanData` struct in the `go.opentelemetry.io/otel/sdk/export/trace` package now uses the codes package from this package instead of the gRPC project. (#1214)
- Move the `go.opentelemetry.io/otel/api/baggage` package into `go.opentelemetry.io/otel/baggage`. (#1217) (#1325)
- A `Shutdown` method of `SpanProcessor` and all its implementations receives a context and returns an error. (#1264)

### Fixed

- Copies of data from arrays and slices passed to `go.opentelemetry.io/otel/label.ArrayValue()` are now used in the returned `Value` instead of using the mutable data itself. (#1226)

### Removed

- The `ExtractHTTP` and `InjectHTTP` functions from the `go.opentelemetry.io/otel/api/propagation` package were removed. (#1212)
- The `Propagators` interface from the `go.opentelemetry.io/otel/api/propagation` package was removed to conform to the OpenTelemetry specification.
   The explicit `TextMapPropagator` type can be used in its place as this is the `Propagator` type the specification defines. (#1212)
- The `SetAttribute` method of the `Span` from the `go.opentelemetry.io/otel/api/trace` package was removed given its redundancy with the `SetAttributes` method. (#1216)
- The internal implementation of Baggage storage is removed in favor of using the new Baggage API functionality. (#1217)
- Remove duplicate hostname key `HostHostNameKey` in Resource semantic conventions. (#1219)
- Nested array/slice support has been removed. (#1226)

## [0.12.0] - 2020-09-24

### Added

- A `SpanConfigure` function in `go.opentelemetry.io/otel/api/trace` to create a new `SpanConfig` from `SpanOption`s. (#1108)
- In the `go.opentelemetry.io/otel/api/trace` package, `NewTracerConfig` was added to construct new `TracerConfig`s.
   This addition was made to conform with our project option conventions. (#1155)
- Instrumentation library information was added to the Zipkin exporter. (#1119)
- The `SpanProcessor` interface now has a `ForceFlush()` method. (#1166)
- More semantic conventions for k8s as resource attributes. (#1167)

### Changed

- Add reconnecting udp connection type to Jaeger exporter.
   This change adds a new optional implementation of the udp conn interface used to detect changes to an agent's host dns record.
   It then adopts the new destination address to ensure the exporter doesn't get stuck. This change was ported from jaegertracing/jaeger-client-go#520. (#1063)
- Replace `StartOption` and `EndOption` in `go.opentelemetry.io/otel/api/trace` with `SpanOption`.
   This change is matched by replacing the `StartConfig` and `EndConfig` with a unified `SpanConfig`. (#1108)
- Replace the `LinkedTo` span option in `go.opentelemetry.io/otel/api/trace` with `WithLinks`.
   This is be more consistent with our other option patterns, i.e. passing the item to be configured directly instead of its component parts, and provides a cleaner function signature. (#1108)
- The `go.opentelemetry.io/otel/api/trace` `TracerOption` was changed to an interface to conform to project option conventions. (#1109)
- Move the `B3` and `TraceContext` from within the `go.opentelemetry.io/otel/api/trace` package to their own `go.opentelemetry.io/otel/propagators` package.
    This removal of the propagators is reflective of the OpenTelemetry specification for these propagators as well as cleans up the `go.opentelemetry.io/otel/api/trace` API. (#1118)
- Rename Jaeger tags used for instrumentation library information to reflect changes in OpenTelemetry specification. (#1119)
- Rename `ProbabilitySampler` to `TraceIDRatioBased` and change semantics to ignore parent span sampling status. (#1115)
- Move `tools` package under `internal`. (#1141)
- Move `go.opentelemetry.io/otel/api/correlation` package to `go.opentelemetry.io/otel/api/baggage`. (#1142)
   The `correlation.CorrelationContext` propagator has been renamed `baggage.Baggage`.  Other exported functions and types are unchanged.
- Rename `ParentOrElse` sampler to `ParentBased` and allow setting samplers depending on parent span. (#1153)
- In the `go.opentelemetry.io/otel/api/trace` package, `SpanConfigure` was renamed to `NewSpanConfig`. (#1155)
- Change `dependabot.yml` to add a `Skip Changelog` label to dependabot-sourced PRs. (#1161)
- The [configuration style guide](https://github.com/open-telemetry/opentelemetry-go/blob/master/CONTRIBUTING.md#config) has been updated to
   recommend the use of `newConfig()` instead of `configure()`. (#1163)
- The `otlp.Config` type has been unexported and changed to `otlp.config`, along with its initializer. (#1163)
- Ensure exported interface types include parameter names and update the
   Style Guide to reflect this styling rule. (#1172)
- Don't consider unset environment variable for resource detection to be an error. (#1170)
- Rename `go.opentelemetry.io/otel/api/metric.ConfigureInstrument` to `NewInstrumentConfig` and
  `go.opentelemetry.io/otel/api/metric.ConfigureMeter` to `NewMeterConfig`.
- ValueObserver instruments use LastValue aggregator by default. (#1165)
- OTLP Metric exporter supports LastValue aggregation. (#1165)
- Move the `go.opentelemetry.io/otel/api/unit` package to `go.opentelemetry.io/otel/unit`. (#1185)
- Rename `Provider` to `MeterProvider` in the `go.opentelemetry.io/otel/api/metric` package. (#1190)
- Rename `NoopProvider` to `NoopMeterProvider` in the `go.opentelemetry.io/otel/api/metric` package. (#1190)
- Rename `NewProvider` to `NewMeterProvider` in the `go.opentelemetry.io/otel/api/metric/metrictest` package. (#1190)
- Rename `Provider` to `MeterProvider` in the `go.opentelemetry.io/otel/api/metric/registry` package. (#1190)
- Rename `NewProvider` to `NewMeterProvider` in the `go.opentelemetry.io/otel/api/metri/registryc` package. (#1190)
- Rename `Provider` to `TracerProvider` in the `go.opentelemetry.io/otel/api/trace` package. (#1190)
- Rename `NoopProvider` to `NoopTracerProvider` in the `go.opentelemetry.io/otel/api/trace` package. (#1190)
- Rename `Provider` to `TracerProvider` in the `go.opentelemetry.io/otel/api/trace/tracetest` package. (#1190)
- Rename `NewProvider` to `NewTracerProvider` in the `go.opentelemetry.io/otel/api/trace/tracetest` package. (#1190)
- Rename `WrapperProvider` to `WrapperTracerProvider` in the `go.opentelemetry.io/otel/bridge/opentracing` package. (#1190)
- Rename `NewWrapperProvider` to `NewWrapperTracerProvider` in the `go.opentelemetry.io/otel/bridge/opentracing` package. (#1190)
- Rename `Provider` method of the pull controller to `MeterProvider` in the `go.opentelemetry.io/otel/sdk/metric/controller/pull` package. (#1190)
- Rename `Provider` method of the push controller to `MeterProvider` in the `go.opentelemetry.io/otel/sdk/metric/controller/push` package. (#1190)
- Rename `ProviderOptions` to `TracerProviderConfig` in the `go.opentelemetry.io/otel/sdk/trace` package. (#1190)
- Rename `ProviderOption` to `TracerProviderOption` in the `go.opentelemetry.io/otel/sdk/trace` package. (#1190)
- Rename `Provider` to `TracerProvider` in the `go.opentelemetry.io/otel/sdk/trace` package. (#1190)
- Rename `NewProvider` to `NewTracerProvider` in the `go.opentelemetry.io/otel/sdk/trace` package. (#1190)
- Renamed `SamplingDecision` values to comply with OpenTelemetry specification change. (#1192)
- Renamed Zipkin attribute names from `ot.status_code & ot.status_description` to `otel.status_code & otel.status_description`. (#1201)
- The default SDK now invokes registered `SpanProcessor`s in the order they were registered with the `TracerProvider`. (#1195)
- Add test of spans being processed by the `SpanProcessor`s in the order they were registered. (#1203)

### Removed

- Remove the B3 propagator from `go.opentelemetry.io/otel/propagators`. It is now located in the
   `go.opentelemetry.io/contrib/propagators/` module. (#1191)
- Remove the semantic convention for HTTP status text, `HTTPStatusTextKey` from package `go.opentelemetry.io/otel/semconv`. (#1194)

### Fixed

- Zipkin example no longer mentions `ParentSampler`, corrected to `ParentBased`. (#1171)
- Fix missing shutdown processor in otel-collector example. (#1186)
- Fix missing shutdown processor in basic and namedtracer examples. (#1197)

## [0.11.0] - 2020-08-24

### Added

- Support for exporting array-valued attributes via OTLP. (#992)
- `Noop` and `InMemory` `SpanBatcher` implementations to help with testing integrations. (#994)
- Support for filtering metric label sets. (#1047)
- A dimensionality-reducing metric Processor. (#1057)
- Integration tests for more OTel Collector Attribute types. (#1062)
- A new `WithSpanProcessor` `ProviderOption` is added to the `go.opentelemetry.io/otel/sdk/trace` package to create a `Provider` and automatically register the `SpanProcessor`. (#1078)

### Changed

- Rename `sdk/metric/processor/test` to `sdk/metric/processor/processortest`. (#1049)
- Rename `sdk/metric/controller/test` to `sdk/metric/controller/controllertest`. (#1049)
- Rename `api/testharness` to `api/apitest`. (#1049)
- Rename `api/trace/testtrace` to `api/trace/tracetest`. (#1049)
- Change Metric Processor to merge multiple observations. (#1024)
- The `go.opentelemetry.io/otel/bridge/opentracing` bridge package has been made into its own module.
   This removes the package dependencies of this bridge from the rest of the OpenTelemetry based project. (#1038)
- Renamed `go.opentelemetry.io/otel/api/standard` package to `go.opentelemetry.io/otel/semconv` to avoid the ambiguous and generic name `standard` and better describe the package as containing OpenTelemetry semantic conventions. (#1016)
- The environment variable used for resource detection has been changed from `OTEL_RESOURCE_LABELS` to `OTEL_RESOURCE_ATTRIBUTES` (#1042)
- Replace `WithSyncer` with `WithBatcher` in examples. (#1044)
- Replace the `google.golang.org/grpc/codes` dependency in the API with an equivalent `go.opentelemetry.io/otel/codes` package. (#1046)
- Merge the `go.opentelemetry.io/otel/api/label` and `go.opentelemetry.io/otel/api/kv` into the new `go.opentelemetry.io/otel/label` package. (#1060)
- Unify Callback Function Naming.
   Rename `*Callback` with `*Func`. (#1061)
- CI builds validate against last two versions of Go, dropping 1.13 and adding 1.15. (#1064)
- The `go.opentelemetry.io/otel/sdk/export/trace` interfaces `SpanSyncer` and `SpanBatcher` have been replaced with a specification compliant `Exporter` interface.
   This interface still supports the export of `SpanData`, but only as a slice.
   Implementation are also required now to return any error from `ExportSpans` if one occurs as well as implement a `Shutdown` method for exporter clean-up. (#1078)
- The `go.opentelemetry.io/otel/sdk/trace` `NewBatchSpanProcessor` function no longer returns an error.
   If a `nil` exporter is passed as an argument to this function, instead of it returning an error, it now returns a `BatchSpanProcessor` that handles the export of `SpanData` by not taking any action. (#1078)
- The `go.opentelemetry.io/otel/sdk/trace` `NewProvider` function to create a `Provider` no longer returns an error, instead only a `*Provider`.
   This change is related to `NewBatchSpanProcessor` not returning an error which was the only error this function would return. (#1078)

### Removed

- Duplicate, unused API sampler interface. (#999)
   Use the [`Sampler` interface](https://github.com/open-telemetry/opentelemetry-go/blob/v0.11.0/sdk/trace/sampling.go) provided by the SDK instead.
- The `grpctrace` instrumentation was moved to the `go.opentelemetry.io/contrib` repository and out of this repository.
   This move includes moving the `grpc` example to the `go.opentelemetry.io/contrib` as well. (#1027)
- The `WithSpan` method of the `Tracer` interface.
   The functionality this method provided was limited compared to what a user can provide themselves.
   It was removed with the understanding that if there is sufficient user need it can be added back based on actual user usage. (#1043)
- The `RegisterSpanProcessor` and `UnregisterSpanProcessor` functions.
   These were holdovers from an approach prior to the TracerProvider design. They were not used anymore. (#1077)
- The `oterror` package. (#1026)
- The `othttp` and `httptrace` instrumentations were moved to `go.opentelemetry.io/contrib`. (#1032)

### Fixed

- The `semconv.HTTPServerMetricAttributesFromHTTPRequest()` function no longer generates the high-cardinality `http.request.content.length` label. (#1031)
- Correct instrumentation version tag in Jaeger exporter. (#1037)
- The SDK span will now set an error event if the `End` method is called during a panic (i.e. it was deferred). (#1043)
- Move internally generated protobuf code from the `go.opentelemetry.io/otel` to the OTLP exporter to reduce dependency overhead. (#1050)
- The `otel-collector` example referenced outdated collector processors. (#1006)

## [0.10.0] - 2020-07-29

This release migrates the default OpenTelemetry SDK into its own Go module, decoupling the SDK from the API and reducing dependencies for instrumentation packages.

### Added

- The Zipkin exporter now has `NewExportPipeline` and `InstallNewPipeline` constructor functions to match the common pattern.
    These function build a new exporter with default SDK options and register the exporter with the `global` package respectively. (#944)
- Add propagator option for gRPC instrumentation. (#986)
- The `testtrace` package now tracks the `trace.SpanKind` for each span. (#987)

### Changed

- Replace the `RegisterGlobal` `Option` in the Jaeger exporter with an `InstallNewPipeline` constructor function.
   This matches the other exporter constructor patterns and will register a new exporter after building it with default configuration. (#944)
- The trace (`go.opentelemetry.io/otel/exporters/trace/stdout`) and metric (`go.opentelemetry.io/otel/exporters/metric/stdout`) `stdout` exporters are now merged into a single exporter at `go.opentelemetry.io/otel/exporters/stdout`.
   This new exporter was made into its own Go module to follow the pattern of all exporters and decouple it from the `go.opentelemetry.io/otel` module. (#956, #963)
- Move the `go.opentelemetry.io/otel/exporters/test` test package to `go.opentelemetry.io/otel/sdk/export/metric/metrictest`. (#962)
- The `go.opentelemetry.io/otel/api/kv/value` package was merged into the parent `go.opentelemetry.io/otel/api/kv` package. (#968)
  - `value.Bool` was replaced with `kv.BoolValue`.
  - `value.Int64` was replaced with `kv.Int64Value`.
  - `value.Uint64` was replaced with `kv.Uint64Value`.
  - `value.Float64` was replaced with `kv.Float64Value`.
  - `value.Int32` was replaced with `kv.Int32Value`.
  - `value.Uint32` was replaced with `kv.Uint32Value`.
  - `value.Float32` was replaced with `kv.Float32Value`.
  - `value.String` was replaced with `kv.StringValue`.
  - `value.Int` was replaced with `kv.IntValue`.
  - `value.Uint` was replaced with `kv.UintValue`.
  - `value.Array` was replaced with `kv.ArrayValue`.
- Rename `Infer` to `Any` in the `go.opentelemetry.io/otel/api/kv` package. (#972)
- Change `othttp` to use the `httpsnoop` package to wrap the `ResponseWriter` so that optional interfaces (`http.Hijacker`, `http.Flusher`, etc.) that are implemented by the original `ResponseWriter`are also implemented by the wrapped `ResponseWriter`. (#979)
- Rename `go.opentelemetry.io/otel/sdk/metric/aggregator/test` package to `go.opentelemetry.io/otel/sdk/metric/aggregator/aggregatortest`. (#980)
- Make the SDK into its own Go module called `go.opentelemetry.io/otel/sdk`. (#985)
- Changed the default trace `Sampler` from `AlwaysOn` to `ParentOrElse(AlwaysOn)`. (#989)

### Removed

- The `IndexedAttribute` function from the `go.opentelemetry.io/otel/api/label` package was removed in favor of `IndexedLabel` which it was synonymous with. (#970)

### Fixed

- Bump github.com/golangci/golangci-lint from 1.28.3 to 1.29.0 in /tools. (#953)
- Bump github.com/google/go-cmp from 0.5.0 to 0.5.1. (#957)
- Use `global.Handle` for span export errors in the OTLP exporter. (#946)
- Correct Go language formatting in the README documentation. (#961)
- Remove default SDK dependencies from the `go.opentelemetry.io/otel/api` package. (#977)
- Remove default SDK dependencies from the `go.opentelemetry.io/otel/instrumentation` package. (#983)
- Move documented examples for `go.opentelemetry.io/otel/instrumentation/grpctrace` interceptors into Go example tests. (#984)

## [0.9.0] - 2020-07-20

### Added

- A new Resource Detector interface is included to allow resources to be automatically detected and included. (#939)
- A Detector to automatically detect resources from an environment variable. (#939)
- Github action to generate protobuf Go bindings locally in `internal/opentelemetry-proto-gen`. (#938)
- OTLP .proto files from `open-telemetry/opentelemetry-proto` imported as a git submodule under `internal/opentelemetry-proto`.
   References to `github.com/open-telemetry/opentelemetry-proto` changed to `go.opentelemetry.io/otel/internal/opentelemetry-proto-gen`. (#942)

### Changed

- Non-nil value `struct`s for key-value pairs will be marshalled using JSON rather than `Sprintf`. (#948)

### Removed

- Removed dependency on `github.com/open-telemetry/opentelemetry-collector`. (#943)

## [0.8.0] - 2020-07-09

### Added

- The `B3Encoding` type to represent the B3 encoding(s) the B3 propagator can inject.
   A value for HTTP supported encodings (Multiple Header: `MultipleHeader`, Single Header: `SingleHeader`) are included. (#882)
- The `FlagsDeferred` trace flag to indicate if the trace sampling decision has been deferred. (#882)
- The `FlagsDebug` trace flag to indicate if the trace is a debug trace. (#882)
- Add `peer.service` semantic attribute. (#898)
- Add database-specific semantic attributes. (#899)
- Add semantic convention for `faas.coldstart` and `container.id`. (#909)
- Add http content size semantic conventions. (#905)
- Include `http.request_content_length` in HTTP request basic attributes. (#905)
- Add semantic conventions for operating system process resource attribute keys. (#919)
- The Jaeger exporter now has a `WithBatchMaxCount` option to specify the maximum number of spans sent in a batch. (#931)

### Changed

- Update `CONTRIBUTING.md` to ask for updates to `CHANGELOG.md` with each pull request. (#879)
- Use lowercase header names for B3 Multiple Headers. (#881)
- The B3 propagator `SingleHeader` field has been replaced with `InjectEncoding`.
   This new field can be set to combinations of the `B3Encoding` bitmasks and will inject trace information in these encodings.
   If no encoding is set, the propagator will default to `MultipleHeader` encoding. (#882)
- The B3 propagator now extracts from either HTTP encoding of B3 (Single Header or Multiple Header) based on what is contained in the header.
   Preference is given to Single Header encoding with Multiple Header being the fallback if Single Header is not found or is invalid.
   This behavior change is made to dynamically support all correctly encoded traces received instead of having to guess the expected encoding prior to receiving. (#882)
- Extend semantic conventions for RPC. (#900)
- To match constant naming conventions in the `api/standard` package, the `FaaS*` key names are appended with a suffix of `Key`. (#920)
  - `"api/standard".FaaSName` -> `FaaSNameKey`
  - `"api/standard".FaaSID` -> `FaaSIDKey`
  - `"api/standard".FaaSVersion` -> `FaaSVersionKey`
  - `"api/standard".FaaSInstance` -> `FaaSInstanceKey`

### Removed

- The `FlagsUnused` trace flag is removed.
   The purpose of this flag was to act as the inverse of `FlagsSampled`, the inverse of `FlagsSampled` is used instead. (#882)
- The B3 header constants (`B3SingleHeader`, `B3DebugFlagHeader`, `B3TraceIDHeader`, `B3SpanIDHeader`, `B3SampledHeader`, `B3ParentSpanIDHeader`) are removed.
   If B3 header keys are needed [the authoritative OpenZipkin package constants](https://pkg.go.dev/github.com/openzipkin/zipkin-go@v0.2.2/propagation/b3?tab=doc#pkg-constants) should be used instead. (#882)

### Fixed

- The B3 Single Header name is now correctly `b3` instead of the previous `X-B3`. (#881)
- The B3 propagator now correctly supports sampling only values (`b3: 0`, `b3: 1`, or `b3: d`) for a Single B3 Header. (#882)
- The B3 propagator now propagates the debug flag.
   This removes the behavior of changing the debug flag into a set sampling bit.
   Instead, this now follow the B3 specification and omits the `X-B3-Sampling` header. (#882)
- The B3 propagator now tracks "unset" sampling state (meaning "defer the decision") and does not set the `X-B3-Sampling` header when injecting. (#882)
- Bump github.com/itchyny/gojq from 0.10.3 to 0.10.4 in /tools. (#883)
- Bump github.com/opentracing/opentracing-go from v1.1.1-0.20190913142402-a7454ce5950e to v1.2.0. (#885)
- The tracing time conversion for OTLP spans is now correctly set to `UnixNano`. (#896)
- Ensure span status is not set to `Unknown` when no HTTP status code is provided as it is assumed to be `200 OK`. (#908)
- Ensure `httptrace.clientTracer` closes `http.headers` span. (#912)
- Prometheus exporter will not apply stale updates or forget inactive metrics. (#903)
- Add test for api.standard `HTTPClientAttributesFromHTTPRequest`. (#905)
- Bump github.com/golangci/golangci-lint from 1.27.0 to 1.28.1 in /tools. (#901, #913)
- Update otel-colector example to use the v0.5.0 collector. (#915)
- The `grpctrace` instrumentation uses a span name conforming to the OpenTelemetry semantic conventions (does not contain a leading slash (`/`)). (#922)
- The `grpctrace` instrumentation includes an `rpc.method` attribute now set to the gRPC method name. (#900, #922)
- The `grpctrace` instrumentation `rpc.service` attribute now contains the package name if one exists.
   This is in accordance with OpenTelemetry semantic conventions. (#922)
- Correlation Context extractor will no longer insert an empty map into the returned context when no valid values are extracted. (#923)
- Bump google.golang.org/api from 0.28.0 to 0.29.0 in /exporters/trace/jaeger. (#925)
- Bump github.com/itchyny/gojq from 0.10.4 to 0.11.0 in /tools. (#926)
- Bump github.com/golangci/golangci-lint from 1.28.1 to 1.28.2 in /tools. (#930)

## [0.7.0] - 2020-06-26

This release implements the v0.5.0 version of the OpenTelemetry specification.

### Added

- The othttp instrumentation now includes default metrics. (#861)
- This CHANGELOG file to track all changes in the project going forward.
- Support for array type attributes. (#798)
- Apply transitive dependabot go.mod dependency updates as part of a new automatic Github workflow. (#844)
- Timestamps are now passed to exporters for each export. (#835)
- Add new `Accumulation` type to metric SDK to transport telemetry from `Accumulator`s to `Processor`s.
   This replaces the prior `Record` `struct` use for this purpose. (#835)
- New dependabot integration to automate package upgrades. (#814)
- `Meter` and `Tracer` implementations accept instrumentation version version as an optional argument.
   This instrumentation version is passed on to exporters. (#811) (#805) (#802)
- The OTLP exporter includes the instrumentation version in telemetry it exports. (#811)
- Environment variables for Jaeger exporter are supported. (#796)
- New `aggregation.Kind` in the export metric API. (#808)
- New example that uses OTLP and the collector. (#790)
- Handle errors in the span `SetName` during span initialization. (#791)
- Default service config to enable retries for retry-able failed requests in the OTLP exporter and an option to override this default. (#777)
- New `go.opentelemetry.io/otel/api/oterror` package to uniformly support error handling and definitions for the project. (#778)
- New `global` default implementation of the `go.opentelemetry.io/otel/api/oterror.Handler` interface to be used to handle errors prior to an user defined `Handler`.
   There is also functionality for the user to register their `Handler` as well as a convenience function `Handle` to handle an error with this global `Handler`(#778)
- Options to specify propagators for httptrace and grpctrace instrumentation. (#784)
- The required `application/json` header for the Zipkin exporter is included in all exports. (#774)
- Integrate HTTP semantics helpers from the contrib repository into the `api/standard` package. #769

### Changed

- Rename `Integrator` to `Processor` in the metric SDK. (#863)
- Rename `AggregationSelector` to `AggregatorSelector`. (#859)
- Rename `SynchronizedCopy` to `SynchronizedMove`. (#858)
- Rename `simple` integrator to `basic` integrator. (#857)
- Merge otlp collector examples. (#841)
- Change the metric SDK to support cumulative, delta, and pass-through exporters directly.
   With these changes, cumulative and delta specific exporters are able to request the correct kind of aggregation from the SDK. (#840)
- The `Aggregator.Checkpoint` API is renamed to `SynchronizedCopy` and adds an argument, a different `Aggregator` into which the copy is stored. (#812)
- The `export.Aggregator` contract is that `Update()` and `SynchronizedCopy()` are synchronized with each other.
   All the aggregation interfaces (`Sum`, `LastValue`, ...) are not meant to be synchronized, as the caller is expected to synchronize aggregators at a higher level after the `Accumulator`.
   Some of the `Aggregators` used unnecessary locking and that has been cleaned up. (#812)
- Use of `metric.Number` was replaced by `int64` now that we use `sync.Mutex` in the `MinMaxSumCount` and `Histogram` `Aggregators`. (#812)
- Replace `AlwaysParentSample` with `ParentSample(fallback)` to match the OpenTelemetry v0.5.0 specification. (#810)
- Rename `sdk/export/metric/aggregator` to `sdk/export/metric/aggregation`. #808
- Send configured headers with every request in the OTLP exporter, instead of just on connection creation. (#806)
- Update error handling for any one off error handlers, replacing, instead, with the `global.Handle` function. (#791)
- Rename `plugin` directory to `instrumentation` to match the OpenTelemetry specification. (#779)
- Makes the argument order to Histogram and DDSketch `New()` consistent. (#781)

### Removed

- `Uint64NumberKind` and related functions from the API. (#864)
- Context arguments from `Aggregator.Checkpoint` and `Integrator.Process` as they were unused. (#803)
- `SpanID` is no longer included in parameters for sampling decision to match the OpenTelemetry specification. (#775)

### Fixed

- Upgrade OTLP exporter to opentelemetry-proto matching the opentelemetry-collector v0.4.0 release. (#866)
- Allow changes to `go.sum` and `go.mod` when running dependabot tidy-up. (#871)
- Bump github.com/stretchr/testify from 1.4.0 to 1.6.1. (#824)
- Bump github.com/prometheus/client_golang from 1.7.0 to 1.7.1 in /exporters/metric/prometheus. (#867)
- Bump google.golang.org/grpc from 1.29.1 to 1.30.0 in /exporters/trace/jaeger. (#853)
- Bump google.golang.org/grpc from 1.29.1 to 1.30.0 in /exporters/trace/zipkin. (#854)
- Bumps github.com/golang/protobuf from 1.3.2 to 1.4.2 (#848)
- Bump github.com/stretchr/testify from 1.4.0 to 1.6.1 in /exporters/otlp (#817)
- Bump github.com/golangci/golangci-lint from 1.25.1 to 1.27.0 in /tools (#828)
- Bump github.com/prometheus/client_golang from 1.5.0 to 1.7.0 in /exporters/metric/prometheus (#838)
- Bump github.com/stretchr/testify from 1.4.0 to 1.6.1 in /exporters/trace/jaeger (#829)
- Bump github.com/benbjohnson/clock from 1.0.0 to 1.0.3 (#815)
- Bump github.com/stretchr/testify from 1.4.0 to 1.6.1 in /exporters/trace/zipkin (#823)
- Bump github.com/itchyny/gojq from 0.10.1 to 0.10.3 in /tools (#830)
- Bump github.com/stretchr/testify from 1.4.0 to 1.6.1 in /exporters/metric/prometheus (#822)
- Bump google.golang.org/grpc from 1.27.1 to 1.29.1 in /exporters/trace/zipkin (#820)
- Bump google.golang.org/grpc from 1.27.1 to 1.29.1 in /exporters/trace/jaeger (#831)
- Bump github.com/google/go-cmp from 0.4.0 to 0.5.0 (#836)
- Bump github.com/google/go-cmp from 0.4.0 to 0.5.0 in /exporters/trace/jaeger (#837)
- Bump github.com/google/go-cmp from 0.4.0 to 0.5.0 in /exporters/otlp (#839)
- Bump google.golang.org/api from 0.20.0 to 0.28.0 in /exporters/trace/jaeger (#843)
- Set span status from HTTP status code in the othttp instrumentation. (#832)
- Fixed typo in push controller comment. (#834)
- The `Aggregator` testing has been updated and cleaned. (#812)
- `metric.Number(0)` expressions are replaced by `0` where possible. (#812)
- Fixed `global` `handler_test.go` test failure. #804
- Fixed `BatchSpanProcessor.Shutdown` to wait until all spans are processed. (#766)
- Fixed OTLP example's accidental early close of exporter. (#807)
- Ensure zipkin exporter reads and closes response body. (#788)
- Update instrumentation to use `api/standard` keys instead of custom keys. (#782)
- Clean up tools and RELEASING documentation. (#762)

## [0.6.0] - 2020-05-21

### Added

- Support for `Resource`s in the prometheus exporter. (#757)
- New pull controller. (#751)
- New `UpDownSumObserver` instrument. (#750)
- OpenTelemetry collector demo. (#711)
- New `SumObserver` instrument. (#747)
- New `UpDownCounter` instrument. (#745)
- New timeout `Option` and configuration function `WithTimeout` to the push controller. (#742)
- New `api/standards` package to implement semantic conventions and standard key-value generation. (#731)

### Changed

- Rename `Register*` functions in the metric API to `New*` for all `Observer` instruments. (#761)
- Use `[]float64` for histogram boundaries, not `[]metric.Number`. (#758)
- Change OTLP example to use exporter as a trace `Syncer` instead of as an unneeded `Batcher`. (#756)
- Replace `WithResourceAttributes()` with `WithResource()` in the trace SDK. (#754)
- The prometheus exporter now uses the new pull controller. (#751)
- Rename `ScheduleDelayMillis` to `BatchTimeout` in the trace `BatchSpanProcessor`.(#752)
- Support use of synchronous instruments in asynchronous callbacks (#725)
- Move `Resource` from the `Export` method parameter into the metric export `Record`. (#739)
- Rename `Observer` instrument to `ValueObserver`. (#734)
- The push controller now has a method (`Provider()`) to return a `metric.Provider` instead of the old `Meter` method that acted as a `metric.Provider`. (#738)
- Replace `Measure` instrument by `ValueRecorder` instrument. (#732)
- Rename correlation context header from `"Correlation-Context"` to `"otcorrelations"` to match the OpenTelemetry specification. (#727)

### Fixed

- Ensure gRPC `ClientStream` override methods do not panic in grpctrace package. (#755)
- Disable parts of `BatchSpanProcessor` test until a fix is found. (#743)
- Fix `string` case in `kv` `Infer` function. (#746)
- Fix panic in grpctrace client interceptors. (#740)
- Refactor the `api/metrics` push controller and add `CheckpointSet` synchronization. (#737)
- Rewrite span batch process queue batching logic. (#719)
- Remove the push controller named Meter map. (#738)
- Fix Histogram aggregator initial state (fix #735). (#736)
- Ensure golang alpine image is running `golang-1.14` for examples. (#733)
- Added test for grpctrace `UnaryInterceptorClient`. (#695)
- Rearrange `api/metric` code layout. (#724)

## [0.5.0] - 2020-05-13

### Added

- Batch `Observer` callback support. (#717)
- Alias `api` types to root package of project. (#696)
- Create basic `othttp.Transport` for simple client instrumentation. (#678)
- `SetAttribute(string, interface{})` to the trace API. (#674)
- Jaeger exporter option that allows user to specify custom http client. (#671)
- `Stringer` and `Infer` methods to `key`s. (#662)

### Changed

- Rename `NewKey` in the `kv` package to just `Key`. (#721)
- Move `core` and `key` to `kv` package. (#720)
- Make the metric API `Meter` a `struct` so the abstract `MeterImpl` can be passed and simplify implementation. (#709)
- Rename SDK `Batcher` to `Integrator` to match draft OpenTelemetry SDK specification. (#710)
- Rename SDK `Ungrouped` integrator to `simple.Integrator` to match draft OpenTelemetry SDK specification. (#710)
- Rename SDK `SDK` `struct` to `Accumulator` to match draft OpenTelemetry SDK specification. (#710)
- Move `Number` from `core` to `api/metric` package. (#706)
- Move `SpanContext` from `core` to `trace` package. (#692)
- Change traceparent header from `Traceparent` to `traceparent` to implement the W3C specification. (#681)

### Fixed

- Update tooling to run generators in all submodules. (#705)
- gRPC interceptor regexp to match methods without a service name. (#683)
- Use a `const` for padding 64-bit B3 trace IDs. (#701)
- Update `mockZipkin` listen address from `:0` to `127.0.0.1:0`. (#700)
- Left-pad 64-bit B3 trace IDs with zero. (#698)
- Propagate at least the first W3C tracestate header. (#694)
- Remove internal `StateLocker` implementation. (#688)
- Increase instance size CI system uses. (#690)
- Add a `key` benchmark and use reflection in `key.Infer()`. (#679)
- Fix internal `global` test by using `global.Meter` with `RecordBatch()`. (#680)
- Reimplement histogram using mutex instead of `StateLocker`. (#669)
- Switch `MinMaxSumCount` to a mutex lock implementation instead of `StateLocker`. (#667)
- Update documentation to not include any references to `WithKeys`. (#672)
- Correct misspelling. (#668)
- Fix clobbering of the span context if extraction fails. (#656)
- Bump `golangci-lint` and work around the corrupting bug. (#666) (#670)

## [0.4.3] - 2020-04-24

### Added

- `Dockerfile` and `docker-compose.yml` to run example code. (#635)
- New `grpctrace` package that provides gRPC client and server interceptors for both unary and stream connections. (#621)
- New `api/label` package, providing common label set implementation. (#651)
- Support for JSON marshaling of `Resources`. (#654)
- `TraceID` and `SpanID` implementations for `Stringer` interface. (#642)
- `RemoteAddrKey` in the othttp plugin to include the HTTP client address in top-level spans. (#627)
- `WithSpanFormatter` option to the othttp plugin. (#617)
- Updated README to include section for compatible libraries and include reference to the contrib repository. (#612)
- The prometheus exporter now supports exporting histograms. (#601)
- A `String` method to the `Resource` to return a hashable identifier for a now unique resource. (#613)
- An `Iter` method to the `Resource` to return an array `AttributeIterator`. (#613)
- An `Equal` method to the `Resource` test the equivalence of resources. (#613)
- An iterable structure (`AttributeIterator`) for `Resource` attributes.

### Changed

- zipkin export's `NewExporter` now requires a `serviceName` argument to ensure this needed values is provided. (#644)
- Pass `Resources` through the metrics export pipeline. (#659)

### Removed

- `WithKeys` option from the metric API. (#639)

### Fixed

- Use the `label.Set.Equivalent` value instead of an encoding in the batcher. (#658)
- Correct typo `trace.Exporter` to `trace.SpanSyncer` in comments. (#653)
- Use type names for return values in jaeger exporter. (#648)
- Increase the visibility of the `api/key` package by updating comments and fixing usages locally. (#650)
- `Checkpoint` only after `Update`; Keep records in the `sync.Map` longer. (#647)
- Do not cache `reflect.ValueOf()` in metric Labels. (#649)
- Batch metrics exported from the OTLP exporter based on `Resource` and labels. (#626)
- Add error wrapping to the prometheus exporter. (#631)
- Update the OTLP exporter batching of traces to use a unique `string` representation of an associated `Resource` as the batching key. (#623)
- Update OTLP `SpanData` transform to only include the `ParentSpanID` if one exists. (#614)
- Update `Resource` internal representation to uniquely and reliably identify resources. (#613)
- Check return value from `CheckpointSet.ForEach` in prometheus exporter. (#622)
- Ensure spans created by httptrace client tracer reflect operation structure. (#618)
- Create a new recorder rather than reuse when multiple observations in same epoch for asynchronous instruments. #610
- The default port the OTLP exporter uses to connect to the OpenTelemetry collector is updated to match the one the collector listens on by default. (#611)

## [0.4.2] - 2020-03-31

### Fixed

- Fix `pre_release.sh` to update version in `sdk/opentelemetry.go`. (#607)
- Fix time conversion from internal to OTLP in OTLP exporter. (#606)

## [0.4.1] - 2020-03-31

### Fixed

- Update `tag.sh` to create signed tags. (#604)

## [0.4.0] - 2020-03-30

### Added

- New API package `api/metric/registry` that exposes a `MeterImpl` wrapper for use by SDKs to generate unique instruments. (#580)
- Script to verify examples after a new release. (#579)

### Removed

- The dogstatsd exporter due to lack of support.
   This additionally removes support for statsd. (#591)
- `LabelSet` from the metric API.
   This is replaced by a `[]core.KeyValue` slice. (#595)
- `Labels` from the metric API's `Meter` interface. (#595)

### Changed

- The metric `export.Labels` became an interface which the SDK implements and the `export` package provides a simple, immutable implementation of this interface intended for testing purposes. (#574)
- Renamed `internal/metric.Meter` to `MeterImpl`. (#580)
- Renamed `api/global/internal.obsImpl` to `asyncImpl`. (#580)

### Fixed

- Corrected missing return in mock span. (#582)
- Update License header for all source files to match CNCF guidelines and include a test to ensure it is present. (#586) (#596)
- Update to v0.3.0 of the OTLP in the OTLP exporter. (#588)
- Update pre-release script to be compatible between GNU and BSD based systems. (#592)
- Add a `RecordBatch` benchmark. (#594)
- Moved span transforms of the OTLP exporter to the internal package. (#593)
- Build both go-1.13 and go-1.14 in circleci to test for all supported versions of Go. (#569)
- Removed unneeded allocation on empty labels in OLTP exporter. (#597)
- Update `BatchedSpanProcessor` to process the queue until no data but respect max batch size. (#599)
- Update project documentation godoc.org links to pkg.go.dev. (#602)

## [0.3.0] - 2020-03-21

This is a first official beta release, which provides almost fully complete metrics, tracing, and context propagation functionality.
There is still a possibility of breaking changes.

### Added

- Add `Observer` metric instrument. (#474)
- Add global `Propagators` functionality to enable deferred initialization for propagators registered before the first Meter SDK is installed. (#494)
- Simplified export setup pipeline for the jaeger exporter to match other exporters. (#459)
- The zipkin trace exporter. (#495)
- The OTLP exporter to export metric and trace telemetry to the OpenTelemetry collector. (#497) (#544) (#545)
- Add `StatusMessage` field to the trace `Span`. (#524)
- Context propagation in OpenTracing bridge in terms of OpenTelemetry context propagation. (#525)
- The `Resource` type was added to the SDK. (#528)
- The global API now supports a `Tracer` and `Meter` function as shortcuts to getting a global `*Provider` and calling these methods directly. (#538)
- The metric API now defines a generic `MeterImpl` interface to support general purpose `Meter` construction.
   Additionally, `SyncImpl` and `AsyncImpl` are added to support general purpose instrument construction. (#560)
- A metric `Kind` is added to represent the `MeasureKind`, `ObserverKind`, and `CounterKind`. (#560)
- Scripts to better automate the release process. (#576)

### Changed

- Default to to use `AlwaysSampler` instead of `ProbabilitySampler` to match OpenTelemetry specification. (#506)
- Renamed `AlwaysSampleSampler` to `AlwaysOnSampler` in the trace API. (#511)
- Renamed `NeverSampleSampler` to `AlwaysOffSampler` in the trace API. (#511)
- The `Status` field of the `Span` was changed to `StatusCode` to disambiguate with the added `StatusMessage`. (#524)
- Updated the trace `Sampler` interface conform to the OpenTelemetry specification. (#531)
- Rename metric API `Options` to `Config`. (#541)
- Rename metric `Counter` aggregator to be `Sum`. (#541)
- Unify metric options into `Option` from instrument specific options. (#541)
- The trace API's `TraceProvider` now support `Resource`s. (#545)
- Correct error in zipkin module name. (#548)
- The jaeger trace exporter now supports `Resource`s. (#551)
- Metric SDK now supports `Resource`s.
   The `WithResource` option was added to configure a `Resource` on creation and the `Resource` method was added to the metric `Descriptor` to return the associated `Resource`. (#552)
- Replace `ErrNoLastValue` and `ErrEmptyDataSet` by `ErrNoData` in the metric SDK. (#557)
- The stdout trace exporter now supports `Resource`s. (#558)
- The metric `Descriptor` is now included at the API instead of the SDK. (#560)
- Replace `Ordered` with an iterator in `export.Labels`. (#567)

### Removed

- The vendor specific Stackdriver. It is now hosted on 3rd party vendor infrastructure. (#452)
- The `Unregister` method for metric observers as it is not in the OpenTelemetry specification. (#560)
- `GetDescriptor` from the metric SDK. (#575)
- The `Gauge` instrument from the metric API. (#537)

### Fixed

- Make histogram aggregator checkpoint consistent. (#438)
- Update README with import instructions and how to build and test. (#505)
- The default label encoding was updated to be unique. (#508)
- Use `NewRoot` in the othttp plugin for public endpoints. (#513)
- Fix data race in `BatchedSpanProcessor`. (#518)
- Skip test-386 for Mac OS 10.15.x (Catalina and upwards). #521
- Use a variable-size array to represent ordered labels in maps. (#523)
- Update the OTLP protobuf and update changed import path. (#532)
- Use `StateLocker` implementation in `MinMaxSumCount`. (#546)
- Eliminate goroutine leak in histogram stress test. (#547)
- Update OTLP exporter with latest protobuf. (#550)
- Add filters to the othttp plugin. (#556)
- Provide an implementation of the `Header*` filters that do not depend on Go 1.14. (#565)
- Encode labels once during checkpoint.
   The checkpoint function is executed in a single thread so we can do the encoding lazily before passing the encoded version of labels to the exporter.
   This is a cheap and quick way to avoid encoding the labels on every collection interval. (#572)
- Run coverage over all packages in `COVERAGE_MOD_DIR`. (#573)

## [0.2.3] - 2020-03-04

### Added

- `RecordError` method on `Span`s in the trace API to Simplify adding error events to spans. (#473)
- Configurable push frequency for exporters setup pipeline. (#504)

### Changed

- Rename the `exporter` directory to `exporters`.
   The `go.opentelemetry.io/otel/exporter/trace/jaeger` package was mistakenly released with a `v1.0.0` tag instead of `v0.1.0`.
   This resulted in all subsequent releases not becoming the default latest.
   A consequence of this was that all `go get`s pulled in the incompatible `v0.1.0` release of that package when pulling in more recent packages from other otel packages.
   Renaming the `exporter` directory to `exporters` fixes this issue by renaming the package and therefore clearing any existing dependency tags.
   Consequentially, this action also renames *all* exporter packages. (#502)

### Removed

- The `CorrelationContextHeader` constant in the `correlation` package is no longer exported. (#503)

## [0.2.2] - 2020-02-27

### Added

- `HTTPSupplier` interface in the propagation API to specify methods to retrieve and store a single value for a key to be associated with a carrier. (#467)
- `HTTPExtractor` interface in the propagation API to extract information from an `HTTPSupplier` into a context. (#467)
- `HTTPInjector` interface in the propagation API to inject information into an `HTTPSupplier.` (#467)
- `Config` and configuring `Option` to the propagator API. (#467)
- `Propagators` interface in the propagation API to contain the set of injectors and extractors for all supported carrier formats. (#467)
- `HTTPPropagator` interface in the propagation API to inject and extract from an `HTTPSupplier.` (#467)
- `WithInjectors` and `WithExtractors` functions to the propagator API to configure injectors and extractors to use. (#467)
- `ExtractHTTP` and `InjectHTTP` functions to apply configured HTTP extractors and injectors to a passed context. (#467)
- Histogram aggregator. (#433)
- `DefaultPropagator` function and have it return `trace.TraceContext` as the default context propagator. (#456)
- `AlwaysParentSample` sampler to the trace API. (#455)
- `WithNewRoot` option function to the trace API to specify the created span should be considered a root span. (#451)

### Changed

- Renamed `WithMap` to `ContextWithMap` in the correlation package. (#481)
- Renamed `FromContext` to `MapFromContext` in the correlation package. (#481)
- Move correlation context propagation to correlation package. (#479)
- Do not default to putting remote span context into links. (#480)
- `Tracer.WithSpan` updated to accept `StartOptions`. (#472)
- Renamed `MetricKind` to `Kind` to not stutter in the type usage. (#432)
- Renamed the `export` package to `metric` to match directory structure. (#432)
- Rename the `api/distributedcontext` package to `api/correlation`. (#444)
- Rename the `api/propagators` package to `api/propagation`. (#444)
- Move the propagators from the `propagators` package into the `trace` API package. (#444)
- Update `Float64Gauge`, `Int64Gauge`, `Float64Counter`, `Int64Counter`, `Float64Measure`, and `Int64Measure` metric methods to use value receivers instead of pointers. (#462)
- Moved all dependencies of tools package to a tools directory. (#466)

### Removed

- Binary propagators. (#467)
- NOOP propagator. (#467)

### Fixed

- Upgraded `github.com/golangci/golangci-lint` from `v1.21.0` to `v1.23.6` in `tools/`. (#492)
- Fix a possible nil-dereference crash (#478)
- Correct comments for `InstallNewPipeline` in the stdout exporter. (#483)
- Correct comments for `InstallNewPipeline` in the dogstatsd exporter. (#484)
- Correct comments for `InstallNewPipeline` in the prometheus exporter. (#482)
- Initialize `onError` based on `Config` in prometheus exporter. (#486)
- Correct module name in prometheus exporter README. (#475)
- Removed tracer name prefix from span names. (#430)
- Fix `aggregator_test.go` import package comment. (#431)
- Improved detail in stdout exporter. (#436)
- Fix a dependency issue (generate target should depend on stringer, not lint target) in Makefile. (#442)
- Reorders the Makefile targets within `precommit` target so we generate files and build the code before doing linting, so we can get much nicer errors about syntax errors from the compiler. (#442)
- Reword function documentation in gRPC plugin. (#446)
- Send the `span.kind` tag to Jaeger from the jaeger exporter. (#441)
- Fix `metadataSupplier` in the jaeger exporter to overwrite the header if existing instead of appending to it. (#441)
- Upgraded to Go 1.13 in CI. (#465)
- Correct opentelemetry.io URL in trace SDK documentation. (#464)
- Refactored reference counting logic in SDK determination of stale records. (#468)
- Add call to `runtime.Gosched` in instrument `acquireHandle` logic to not block the collector. (#469)

## [0.2.1.1] - 2020-01-13

### Fixed

- Use stateful batcher on Prometheus exporter fixing regresion introduced in #395. (#428)

## [0.2.1] - 2020-01-08

### Added

- Global meter forwarding implementation.
   This enables deferred initialization for metric instruments registered before the first Meter SDK is installed. (#392)
- Global trace forwarding implementation.
   This enables deferred initialization for tracers registered before the first Trace SDK is installed. (#406)
- Standardize export pipeline creation in all exporters. (#395)
- A testing, organization, and comments for 64-bit field alignment. (#418)
- Script to tag all modules in the project. (#414)

### Changed

- Renamed `propagation` package to `propagators`. (#362)
- Renamed `B3Propagator` propagator to `B3`. (#362)
- Renamed `TextFormatPropagator` propagator to `TextFormat`. (#362)
- Renamed `BinaryPropagator` propagator to `Binary`. (#362)
- Renamed `BinaryFormatPropagator` propagator to `BinaryFormat`. (#362)
- Renamed `NoopTextFormatPropagator` propagator to `NoopTextFormat`. (#362)
- Renamed `TraceContextPropagator` propagator to `TraceContext`. (#362)
- Renamed `SpanOption` to `StartOption` in the trace API. (#369)
- Renamed `StartOptions` to `StartConfig` in the trace API. (#369)
- Renamed `EndOptions` to `EndConfig` in the trace API. (#369)
- `Number` now has a pointer receiver for its methods. (#375)
- Renamed `CurrentSpan` to `SpanFromContext` in the trace API. (#379)
- Renamed `SetCurrentSpan` to `ContextWithSpan` in the trace API. (#379)
- Renamed `Message` in Event to `Name` in the trace API. (#389)
- Prometheus exporter no longer aggregates metrics, instead it only exports them. (#385)
- Renamed `HandleImpl` to `BoundInstrumentImpl` in the metric API. (#400)
- Renamed `Float64CounterHandle` to `Float64CounterBoundInstrument` in the metric API. (#400)
- Renamed `Int64CounterHandle` to `Int64CounterBoundInstrument` in the metric API. (#400)
- Renamed `Float64GaugeHandle` to `Float64GaugeBoundInstrument` in the metric API. (#400)
- Renamed `Int64GaugeHandle` to `Int64GaugeBoundInstrument` in the metric API. (#400)
- Renamed `Float64MeasureHandle` to `Float64MeasureBoundInstrument` in the metric API. (#400)
- Renamed `Int64MeasureHandle` to `Int64MeasureBoundInstrument` in the metric API. (#400)
- Renamed `Release` method for bound instruments in the metric API to `Unbind`. (#400)
- Renamed `AcquireHandle` method for bound instruments in the metric API to `Bind`. (#400)
- Renamed the `File` option in the stdout exporter to `Writer`. (#404)
- Renamed all `Options` to `Config` for all metric exports where this wasn't already the case.

### Fixed

- Aggregator import path corrected. (#421)
- Correct links in README. (#368)
- The README was updated to match latest code changes in its examples. (#374)
- Don't capitalize error statements. (#375)
- Fix ignored errors. (#375)
- Fix ambiguous variable naming. (#375)
- Removed unnecessary type casting. (#375)
- Use named parameters. (#375)
- Updated release schedule. (#378)
- Correct http-stackdriver example module name. (#394)
- Removed the `http.request` span in `httptrace` package. (#397)
- Add comments in the metrics SDK (#399)
- Initialize checkpoint when creating ddsketch aggregator to prevent panic when merging into a empty one. (#402) (#403)
- Add documentation of compatible exporters in the README. (#405)
- Typo fix. (#408)
- Simplify span check logic in SDK tracer implementation. (#419)

## [0.2.0] - 2019-12-03

### Added

- Unary gRPC tracing example. (#351)
- Prometheus exporter. (#334)
- Dogstatsd metrics exporter. (#326)

### Changed

- Rename `MaxSumCount` aggregation to `MinMaxSumCount` and add the `Min` interface for this aggregation. (#352)
- Rename `GetMeter` to `Meter`. (#357)
- Rename `HTTPTraceContextPropagator` to `TraceContextPropagator`. (#355)
- Rename `HTTPB3Propagator` to `B3Propagator`. (#355)
- Rename `HTTPTraceContextPropagator` to `TraceContextPropagator`. (#355)
- Move `/global` package to `/api/global`. (#356)
- Rename `GetTracer` to `Tracer`. (#347)

### Removed

- `SetAttribute` from the `Span` interface in the trace API. (#361)
- `AddLink` from the `Span` interface in the trace API. (#349)
- `Link` from the `Span` interface in the trace API. (#349)

### Fixed

- Exclude example directories from coverage report. (#365)
- Lint make target now implements automatic fixes with `golangci-lint` before a second run to report the remaining issues. (#360)
- Drop `GO111MODULE` environment variable in Makefile as Go 1.13 is the project specified minimum version and this is environment variable is not needed for that version of Go. (#359)
- Run the race checker for all test. (#354)
- Redundant commands in the Makefile are removed. (#354)
- Split the `generate` and `lint` targets of the Makefile. (#354)
- Renames `circle-ci` target to more generic `ci` in Makefile. (#354)
- Add example Prometheus binary to gitignore. (#358)
- Support negative numbers with the `MaxSumCount`. (#335)
- Resolve race conditions in `push_test.go` identified in #339. (#340)
- Use `/usr/bin/env bash` as a shebang in scripts rather than `/bin/bash`. (#336)
- Trace benchmark now tests both `AlwaysSample` and `NeverSample`.
   Previously it was testing `AlwaysSample` twice. (#325)
- Trace benchmark now uses a `[]byte` for `TraceID` to fix failing test. (#325)
- Added a trace benchmark to test variadic functions in `setAttribute` vs `setAttributes` (#325)
- The `defaultkeys` batcher was only using the encoded label set as its map key while building a checkpoint.
   This allowed distinct label sets through, but any metrics sharing a label set could be overwritten or merged incorrectly.
   This was corrected. (#333)

## [0.1.2] - 2019-11-18

### Fixed

- Optimized the `simplelru` map for attributes to reduce the number of allocations. (#328)
- Removed unnecessary unslicing of parameters that are already a slice. (#324)

## [0.1.1] - 2019-11-18

This release contains a Metrics SDK with stdout exporter and supports basic aggregations such as counter, gauges, array, maxsumcount, and ddsketch.

### Added

- Metrics stdout export pipeline. (#265)
- Array aggregation for raw measure metrics. (#282)
- The core.Value now have a `MarshalJSON` method. (#281)

### Removed

- `WithService`, `WithResources`, and `WithComponent` methods of tracers. (#314)
- Prefix slash in `Tracer.Start()` for the Jaeger example. (#292)

### Changed

- Allocation in LabelSet construction to reduce GC overhead. (#318)
- `trace.WithAttributes` to append values instead of replacing (#315)
- Use a formula for tolerance in sampling tests. (#298)
- Move export types into trace and metric-specific sub-directories. (#289)
- `SpanKind` back to being based on an `int` type. (#288)

### Fixed

- URL to OpenTelemetry website in README. (#323)
- Name of othttp default tracer. (#321)
- `ExportSpans` for the stackdriver exporter now handles `nil` context. (#294)
- CI modules cache to correctly restore/save from/to the cache. (#316)
- Fix metric SDK race condition between `LoadOrStore` and the assignment `rec.recorder = i.meter.exporter.AggregatorFor(rec)`. (#293)
- README now reflects the new code structure introduced with these changes. (#291)
- Make the basic example work. (#279)

## [0.1.0] - 2019-11-04

This is the first release of open-telemetry go library.
It contains api and sdk for trace and meter.

### Added

- Initial OpenTelemetry trace and metric API prototypes.
- Initial OpenTelemetry trace, metric, and export SDK packages.
- A wireframe bridge to support compatibility with OpenTracing.
- Example code for a basic, http-stackdriver, http, jaeger, and named tracer setup.
- Exporters for Jaeger, Stackdriver, and stdout.
- Propagators for binary, B3, and trace-context protocols.
- Project information and guidelines in the form of a README and CONTRIBUTING.
- Tools to build the project and a Makefile to automate the process.
- Apache-2.0 license.
- CircleCI build CI manifest files.
- CODEOWNERS file to track owners of this project.

[Unreleased]: https://github.com/open-telemetry/opentelemetry-go/compare/v1.0.1...HEAD
[1.0.1]: https://github.com/open-telemetry/opentelemetry-go/releases/tag/v1.0.1
[Metrics 0.24.0]: https://github.com/open-telemetry/opentelemetry-go/releases/tag/metric/v0.24.0
[1.0.0]: https://github.com/open-telemetry/opentelemetry-go/releases/tag/v1.0.0
[1.0.0-RC3]: https://github.com/open-telemetry/opentelemetry-go/releases/tag/v1.0.0-RC3
[1.0.0-RC2]: https://github.com/open-telemetry/opentelemetry-go/releases/tag/v1.0.0-RC2
[Experimental Metrics v0.22.0]: https://github.com/open-telemetry/opentelemetry-go/releases/tag/metric/v0.22.0
[1.0.0-RC1]: https://github.com/open-telemetry/opentelemetry-go/releases/tag/v1.0.0-RC1
[0.20.0]: https://github.com/open-telemetry/opentelemetry-go/releases/tag/v0.20.0
[0.19.0]: https://github.com/open-telemetry/opentelemetry-go/releases/tag/v0.19.0
[0.18.0]: https://github.com/open-telemetry/opentelemetry-go/releases/tag/v0.18.0
[0.17.0]: https://github.com/open-telemetry/opentelemetry-go/releases/tag/v0.17.0
[0.16.0]: https://github.com/open-telemetry/opentelemetry-go/releases/tag/v0.16.0
[0.15.0]: https://github.com/open-telemetry/opentelemetry-go/releases/tag/v0.15.0
[0.14.0]: https://github.com/open-telemetry/opentelemetry-go/releases/tag/v0.14.0
[0.13.0]: https://github.com/open-telemetry/opentelemetry-go/releases/tag/v0.13.0
[0.12.0]: https://github.com/open-telemetry/opentelemetry-go/releases/tag/v0.12.0
[0.11.0]: https://github.com/open-telemetry/opentelemetry-go/releases/tag/v0.11.0
[0.10.0]: https://github.com/open-telemetry/opentelemetry-go/releases/tag/v0.10.0
[0.9.0]: https://github.com/open-telemetry/opentelemetry-go/releases/tag/v0.9.0
[0.8.0]: https://github.com/open-telemetry/opentelemetry-go/releases/tag/v0.8.0
[0.7.0]: https://github.com/open-telemetry/opentelemetry-go/releases/tag/v0.7.0
[0.6.0]: https://github.com/open-telemetry/opentelemetry-go/releases/tag/v0.6.0
[0.5.0]: https://github.com/open-telemetry/opentelemetry-go/releases/tag/v0.5.0
[0.4.3]: https://github.com/open-telemetry/opentelemetry-go/releases/tag/v0.4.3
[0.4.2]: https://github.com/open-telemetry/opentelemetry-go/releases/tag/v0.4.2
[0.4.1]: https://github.com/open-telemetry/opentelemetry-go/releases/tag/v0.4.1
[0.4.0]: https://github.com/open-telemetry/opentelemetry-go/releases/tag/v0.4.0
[0.3.0]: https://github.com/open-telemetry/opentelemetry-go/releases/tag/v0.3.0
[0.2.3]: https://github.com/open-telemetry/opentelemetry-go/releases/tag/v0.2.3
[0.2.2]: https://github.com/open-telemetry/opentelemetry-go/releases/tag/v0.2.2
[0.2.1.1]: https://github.com/open-telemetry/opentelemetry-go/releases/tag/v0.2.1.1
[0.2.1]: https://github.com/open-telemetry/opentelemetry-go/releases/tag/v0.2.1
[0.2.0]: https://github.com/open-telemetry/opentelemetry-go/releases/tag/v0.2.0
[0.1.2]: https://github.com/open-telemetry/opentelemetry-go/releases/tag/v0.1.2
[0.1.1]: https://github.com/open-telemetry/opentelemetry-go/releases/tag/v0.1.1
[0.1.0]: https://github.com/open-telemetry/opentelemetry-go/releases/tag/v0.1.0<|MERGE_RESOLUTION|>--- conflicted
+++ resolved
@@ -11,15 +11,12 @@
 ## Changed
 
 - Skip links with invalid span context. (#2275)
-<<<<<<< HEAD
 - Metric SDK `export.ExportKind`, `export.ExportKindSelector` types have been renamed to `aggregation.Temporality` and `aggregation.TemporalitySelector` respectively to keep in line with current specification and protocol along with built-in selectors (e.g., `aggregation.CumulativeTemporalitySelector`, ...). (#2274)
 - The Metric `Exporter` interface now requires a `TemporalitySelector` method instead of an `ExportKindSelector`. (#2274)
-=======
 - Metrics API cleanup. The `metric/sdkapi` package has been created to relocate the API-to-SDK interface:
   - The following interface types simply moved from `metric` to `metric/sdkapi`: `Descriptor`, `MeterImpl`, `InstrumentImpl`, `SyncImpl`, `BoundSyncImpl`, `AsyncImpl`, `AsyncRunner`, `AsyncSingleRunner`, and `AsyncBatchRunner`
   - The following struct types moved and are replaced with type aliases, since they are exposed to the user: `Observation`, `Measurement`.
   - The No-op implementations of sync and async instruments are no longer exported, new functions `sdkapi.NewNoopAsyncInstrument()` and `sdkapi.NewNoopSyncInstrument()` are provided instead. (#2271)
->>>>>>> 478dc4fe
 
 ### Added
 
