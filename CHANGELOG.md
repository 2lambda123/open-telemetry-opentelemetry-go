--- conflicted
+++ resolved
@@ -53,17 +53,16 @@
 - Do not report empty partial-success responses in the `go.opentelemetry.io/otel/exporters/otlp` exporters. (#3438, #3432)
 - Handle partial success responses in `go.opentelemetry.io/otel/exporters/otlp/otlpmetric` exporters. (#3162, #3440)
 
-<<<<<<< HEAD
 ## Removed
 
 - The `go.opentelemetry.io/otel/exporters/otlp/otlpmetric.Client` interface is removed. (#3486)
 - The `go.opentelemetry.io/otel/exporters/otlp/otlpmetric.New` function is removed. Use the `otlpmetric[http|grpc].New` directly. (#3486)
-=======
+
 ### Deprecated
 
 - The `go.opentelemetry.io/otel/sdk/metric/view` package is deprecated.
   Use `Instrument`, `InstrumentKind`, `View`, and `NewView` in `go.opentelemetry.io/otel/sdk/metric` instead. (#3476)
->>>>>>> c4333a96
+
 
 ## [1.11.1/0.33.0] 2022-10-19
 
