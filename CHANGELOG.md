# Changelog

All notable changes to this project will be documented in this file.

The format is based on [Keep a Changelog](https://keepachangelog.com/en/1.0.0/).

This project adheres to [Semantic Versioning](https://semver.org/spec/v2.0.0.html).

## [Unreleased]

## [1.15.0-rc.2/0.38.0-rc.2] 2023-03-23

This is a release candidate for the v1.15.0/v0.38.0 release.
That release will include the `v1` release of the OpenTelemetry Go metric API and will provide stability guarantees of that API.
See our [versioning policy](VERSIONING.md) for more information about these stability guarantees.

### Added

- The `WithHostID` option to `go.opentelemetry.io/otel/sdk/resource`. (#3812)
- The `WithoutTimestamps` option to `go.opentelemetry.io/otel/exporters/stdout/stdoutmetric` to sets all timestamps to zero. (#3828)
- The new `Exemplar` type is added to `go.opentelemetry.io/otel/sdk/metric/metricdata`.
  Both the `DataPoint` and `HistogramDataPoint` types from that package have a new field of `Exemplars` containing the sampled exemplars for their timeseries. (#3849)
- Configuration for each metric instrument in `go.opentelemetry.io/otel/sdk/metric/instrument`. (#3895)
- The internal logging introduces a warning level verbosity equal to `V(1)`. (#3900)
- Added a log message warning about usage of `SimpleSpanProcessor` in production environments. (#3854)

### Changed

- Optimize memory allocation when creation a new `Set` using `NewSet` or `NewSetWithFiltered` in `go.opentelemetry.io/otel/attribute`. (#3832)
- Optimize memory allocation when creation new metric instruments in `go.opentelemetry.io/otel/sdk/metric`. (#3832)
- Avoid creating new objects on all calls to `WithDeferredSetup` and `SkipContextSetup` in OpenTracing bridge. (#3833)
- The `New` and `Detect` functions from `go.opentelemetry.io/otel/sdk/resource` return errors that wrap underlying errors instead of just containing the underlying error strings. (#3844)
- Both the `Histogram` and `HistogramDataPoint` are redefined with a generic argument of `[N int64 | float64]` in `go.opentelemetry.io/otel/sdk/metric/metricdata`. (#3849)
- The metric `Export` interface from `go.opentelemetry.io/otel/sdk/metric` accepts a `*ResourceMetrics` instead of `ResourceMetrics`. (#3853)
<<<<<<< HEAD
- The `Extrema` in `go.opentelemetry.io/otel/sdk/metric/metricdata` is redefined with a generic argument of `[N int64 | float64]`. (#3870)
=======
- Rename `Asynchronous` to `Observable` in `go.opentelemetry.io/otel/metric/instrument`. (#3892)
- Rename `Int64ObserverOption` to `Int64ObservableOption` in `go.opentelemetry.io/otel/metric/instrument`. (#3895)
- Rename `Float64ObserverOption` to `Float64ObservableOption` in `go.opentelemetry.io/otel/metric/instrument`. (#3895)
- The internal logging changes the verbosity level of info to `V(4)`, the verbosity level of debug to `V(8)`. (#3900)

### Fixed

- `TracerProvider` consistently doesn't allow to register a `SpanProcessor` after shutdown. (#3845)
>>>>>>> b73a33c4

### Removed

- The deprecated `go.opentelemetry.io/otel/metric/global` package is removed. (#3829)
- The unneeded `Synchronous` interface in `go.opentelemetry.io/otel/metric/instrument` was removed. (#3892)
- The `Float64ObserverConfig` and `NewFloat64ObserverConfig` in `go.opentelemetry.io/otel/sdk/metric/instrument`.
  Use the added `float64` instrument configuration instead. (#3895)
- The `Int64ObserverConfig` and `NewInt64ObserverConfig` in `go.opentelemetry.io/otel/sdk/metric/instrument`.
  Use the added `int64` instrument configuration instead. (#3895)
- The `NewNoopMeter` function in `go.opentelemetry.io/otel/metric`, use `NewMeterProvider().Meter("")` instead. (#3893)

## [1.15.0-rc.1/0.38.0-rc.1] 2023-03-01

This is a release candidate for the v1.15.0/v0.38.0 release.
That release will include the `v1` release of the OpenTelemetry Go metric API and will provide stability guarantees of that API.
See our [versioning policy](VERSIONING.md) for more information about these stability guarantees.

This release drops the compatibility guarantee of [Go 1.18].

### Added

- Support global `MeterProvider` in `go.opentelemetry.io/otel`. (#3818)
  - Use `Meter` for a `metric.Meter` from the global `metric.MeterProvider`.
  - Use `GetMeterProivder` for a global `metric.MeterProvider`.
  - Use `SetMeterProivder` to set the global `metric.MeterProvider`.

### Changed

- Dropped compatibility testing for [Go 1.18].
  The project no longer guarantees support for this version of Go. (#3813)

### Fixed

- Handle empty environment variable as it they were not set. (#3764)
- Clarify the `httpconv` and `netconv` packages in `go.opentelemetry.io/otel/semconv/*` provide tracing semantic conventions. (#3823)

### Deprecated

- The `go.opentelemetry.io/otel/metric/global` package is deprecated.
  Use `go.opentelemetry.io/otel` instead. (#3818)

### Removed

- The deprecated `go.opentelemetry.io/otel/metric/unit` package is removed. (#3814)

## [1.14.0/0.37.0/0.0.4] 2023-02-27

This release is the last to support [Go 1.18].
The next release will require at least [Go 1.19].

### Added

- The `event` type semantic conventions are added to `go.opentelemetry.io/otel/semconv/v1.17.0`. (#3697)
- Support [Go 1.20]. (#3693)
- The `go.opentelemetry.io/otel/semconv/v1.18.0` package.
  The package contains semantic conventions from the `v1.18.0` version of the OpenTelemetry specification. (#3719)
  - The following `const` renames from `go.opentelemetry.io/otel/semconv/v1.17.0` are included:
    - `OtelScopeNameKey` -> `OTelScopeNameKey`
    - `OtelScopeVersionKey` -> `OTelScopeVersionKey`
    - `OtelLibraryNameKey` -> `OTelLibraryNameKey`
    - `OtelLibraryVersionKey` -> `OTelLibraryVersionKey`
    - `OtelStatusCodeKey` -> `OTelStatusCodeKey`
    - `OtelStatusDescriptionKey` -> `OTelStatusDescriptionKey`
    - `OtelStatusCodeOk` -> `OTelStatusCodeOk`
    - `OtelStatusCodeError` -> `OTelStatusCodeError`
  - The following `func` renames from `go.opentelemetry.io/otel/semconv/v1.17.0` are included:
    - `OtelScopeName` -> `OTelScopeName`
    - `OtelScopeVersion` -> `OTelScopeVersion`
    - `OtelLibraryName` -> `OTelLibraryName`
    - `OtelLibraryVersion` -> `OTelLibraryVersion`
    - `OtelStatusDescription` -> `OTelStatusDescription`
- A `IsSampled` method is added to the `SpanContext` implementation in `go.opentelemetry.io/otel/bridge/opentracing` to expose the span sampled state.
  See the [README](./bridge/opentracing/README.md) for more information. (#3570)
- The `WithInstrumentationAttributes` option to `go.opentelemetry.io/otel/metric`. (#3738)
- The `WithInstrumentationAttributes` option to `go.opentelemetry.io/otel/trace`. (#3739)
- The following environment variables are supported by the periodic `Reader` in `go.opentelemetry.io/otel/sdk/metric`. (#3763)
  - `OTEL_METRIC_EXPORT_INTERVAL` sets the time between collections and exports.
  - `OTEL_METRIC_EXPORT_TIMEOUT` sets the timeout an export is attempted.

### Changed

- Fall-back to `TextMapCarrier` when it's not `HttpHeader`s in `go.opentelemetry.io/otel/bridge/opentracing`. (#3679)
- The `Collect` method of the `"go.opentelemetry.io/otel/sdk/metric".Reader` interface is updated to accept the `metricdata.ResourceMetrics` value the collection will be made into.
  This change is made to enable memory reuse by SDK users. (#3732)
- The `WithUnit` option in `go.opentelemetry.io/otel/sdk/metric/instrument` is updated to accept a `string` for the unit value. (#3776)

### Fixed

- Ensure `go.opentelemetry.io/otel` does not use generics. (#3723, #3725)
- Multi-reader `MeterProvider`s now export metrics for all readers, instead of just the first reader. (#3720, #3724)
- Remove use of deprecated `"math/rand".Seed` in `go.opentelemetry.io/otel/example/prometheus`. (#3733)
- Do not silently drop unknown schema data with `Parse` in  `go.opentelemetry.io/otel/schema/v1.1`. (#3743)
- Data race issue in OTLP exporter retry mechanism. (#3755, #3756)
- Wrapping empty errors when exporting in `go.opentelemetry.io/otel/sdk/metric`. (#3698, #3772)
- Incorrect "all" and "resource" definition for schema files in `go.opentelemetry.io/otel/schema/v1.1`. (#3777)

### Deprecated

- The `go.opentelemetry.io/otel/metric/unit` package is deprecated.
  Use the equivalent unit string instead. (#3776)
  - Use `"1"` instead of `unit.Dimensionless`
  - Use `"By"` instead of `unit.Bytes`
  - Use `"ms"` instead of `unit.Milliseconds`

## [1.13.0/0.36.0] 2023-02-07

### Added

- Attribute `KeyValue` creations functions to `go.opentelemetry.io/otel/semconv/v1.17.0` for all non-enum semantic conventions.
  These functions ensure semantic convention type correctness. (#3675)

### Fixed

- Removed the `http.target` attribute from being added by `ServerRequest` in the following packages. (#3687)
  - `go.opentelemetry.io/otel/semconv/v1.13.0/httpconv`
  - `go.opentelemetry.io/otel/semconv/v1.14.0/httpconv`
  - `go.opentelemetry.io/otel/semconv/v1.15.0/httpconv`
  - `go.opentelemetry.io/otel/semconv/v1.16.0/httpconv`
  - `go.opentelemetry.io/otel/semconv/v1.17.0/httpconv`

### Removed

- The deprecated `go.opentelemetry.io/otel/metric/instrument/asyncfloat64` package is removed. (#3631)
- The deprecated `go.opentelemetry.io/otel/metric/instrument/asyncint64` package is removed. (#3631)
- The deprecated `go.opentelemetry.io/otel/metric/instrument/syncfloat64` package is removed. (#3631)
- The deprecated `go.opentelemetry.io/otel/metric/instrument/syncint64` package is removed. (#3631)

## [1.12.0/0.35.0] 2023-01-28

### Added

- The `WithInt64Callback` option to `go.opentelemetry.io/otel/metric/instrument`.
  This options is used to configure `int64` Observer callbacks during their creation. (#3507)
- The `WithFloat64Callback` option to `go.opentelemetry.io/otel/metric/instrument`.
  This options is used to configure `float64` Observer callbacks during their creation. (#3507)
- The `Producer` interface and `Reader.RegisterProducer(Producer)` to `go.opentelemetry.io/otel/sdk/metric`.
  These additions are used to enable external metric Producers. (#3524)
- The `Callback` function type to `go.opentelemetry.io/otel/metric`.
  This new named function type is registered with a `Meter`. (#3564)
- The `go.opentelemetry.io/otel/semconv/v1.13.0` package.
  The package contains semantic conventions from the `v1.13.0` version of the OpenTelemetry specification. (#3499)
  - The `EndUserAttributesFromHTTPRequest` function in `go.opentelemetry.io/otel/semconv/v1.12.0` is merged into `ClientRequest` and `ServerRequest` in `go.opentelemetry.io/otel/semconv/v1.13.0/httpconv`.
  - The `HTTPAttributesFromHTTPStatusCode` function in `go.opentelemetry.io/otel/semconv/v1.12.0` is merged into `ClientResponse` in `go.opentelemetry.io/otel/semconv/v1.13.0/httpconv`.
  - The `HTTPClientAttributesFromHTTPRequest` function in `go.opentelemetry.io/otel/semconv/v1.12.0` is replaced by `ClientRequest` in `go.opentelemetry.io/otel/semconv/v1.13.0/httpconv`.
  - The `HTTPServerAttributesFromHTTPRequest` function in `go.opentelemetry.io/otel/semconv/v1.12.0` is replaced by `ServerRequest` in `go.opentelemetry.io/otel/semconv/v1.13.0/httpconv`.
  - The `HTTPServerMetricAttributesFromHTTPRequest` function in `go.opentelemetry.io/otel/semconv/v1.12.0` is replaced by `ServerRequest` in `go.opentelemetry.io/otel/semconv/v1.13.0/httpconv`.
  - The `NetAttributesFromHTTPRequest` function in `go.opentelemetry.io/otel/semconv/v1.12.0` is split into `Transport` in `go.opentelemetry.io/otel/semconv/v1.13.0/netconv` and `ClientRequest` or `ServerRequest` in `go.opentelemetry.io/otel/semconv/v1.13.0/httpconv`.
  - The `SpanStatusFromHTTPStatusCode` function in `go.opentelemetry.io/otel/semconv/v1.12.0` is replaced by `ClientStatus` in `go.opentelemetry.io/otel/semconv/v1.13.0/httpconv`.
  - The `SpanStatusFromHTTPStatusCodeAndSpanKind` function in `go.opentelemetry.io/otel/semconv/v1.12.0` is split into `ClientStatus` and `ServerStatus` in `go.opentelemetry.io/otel/semconv/v1.13.0/httpconv`.
  - The `Client` function is included in `go.opentelemetry.io/otel/semconv/v1.13.0/netconv` to generate attributes for a `net.Conn`.
  - The `Server` function is included in `go.opentelemetry.io/otel/semconv/v1.13.0/netconv` to generate attributes for a `net.Listener`.
- The `go.opentelemetry.io/otel/semconv/v1.14.0` package.
  The package contains semantic conventions from the `v1.14.0` version of the OpenTelemetry specification. (#3566)
- The `go.opentelemetry.io/otel/semconv/v1.15.0` package.
  The package contains semantic conventions from the `v1.15.0` version of the OpenTelemetry specification. (#3578)
- The `go.opentelemetry.io/otel/semconv/v1.16.0` package.
  The package contains semantic conventions from the `v1.16.0` version of the OpenTelemetry specification. (#3579)
- Metric instruments to `go.opentelemetry.io/otel/metric/instrument`.
  These instruments are use as replacements of the depreacted `go.opentelemetry.io/otel/metric/instrument/{asyncfloat64,asyncint64,syncfloat64,syncint64}` packages.(#3575, #3586)
  - `Float64ObservableCounter` replaces the `asyncfloat64.Counter`
  - `Float64ObservableUpDownCounter` replaces the `asyncfloat64.UpDownCounter`
  - `Float64ObservableGauge` replaces the `asyncfloat64.Gauge`
  - `Int64ObservableCounter` replaces the `asyncint64.Counter`
  - `Int64ObservableUpDownCounter` replaces the `asyncint64.UpDownCounter`
  - `Int64ObservableGauge` replaces the `asyncint64.Gauge`
  - `Float64Counter` replaces the `syncfloat64.Counter`
  - `Float64UpDownCounter` replaces the `syncfloat64.UpDownCounter`
  - `Float64Histogram` replaces the `syncfloat64.Histogram`
  - `Int64Counter` replaces the `syncint64.Counter`
  - `Int64UpDownCounter` replaces the `syncint64.UpDownCounter`
  - `Int64Histogram` replaces the `syncint64.Histogram`
- `NewTracerProvider` to `go.opentelemetry.io/otel/bridge/opentracing`.
  This is used to create `WrapperTracer` instances from a `TracerProvider`. (#3116)
- The `Extrema` type to `go.opentelemetry.io/otel/sdk/metric/metricdata`.
  This type is used to represent min/max values and still be able to distinguish unset and zero values. (#3487)
- The `go.opentelemetry.io/otel/semconv/v1.17.0` package.
  The package contains semantic conventions from the `v1.17.0` version of the OpenTelemetry specification. (#3599)

### Changed

- Jaeger and Zipkin exporter use `github.com/go-logr/logr` as the logging interface, and add the `WithLogr` option. (#3497, #3500)
- Instrument configuration in `go.opentelemetry.io/otel/metric/instrument` is split into specific options and confguration based on the instrument type. (#3507)
  - Use the added `Int64Option` type to configure instruments from `go.opentelemetry.io/otel/metric/instrument/syncint64`.
  - Use the added `Float64Option` type to configure instruments from `go.opentelemetry.io/otel/metric/instrument/syncfloat64`.
  - Use the added `Int64ObserverOption` type to configure instruments from `go.opentelemetry.io/otel/metric/instrument/asyncint64`.
  - Use the added `Float64ObserverOption` type to configure instruments from `go.opentelemetry.io/otel/metric/instrument/asyncfloat64`.
- Return a `Registration` from the `RegisterCallback` method of a `Meter` in the `go.opentelemetry.io/otel/metric` package.
  This `Registration` can be used to unregister callbacks. (#3522)
- Global error handler uses an atomic value instead of a mutex. (#3543)
- Add `NewMetricProducer` to `go.opentelemetry.io/otel/bridge/opencensus`, which can be used to pass OpenCensus metrics to an OpenTelemetry Reader. (#3541)
- Global logger uses an atomic value instead of a mutex. (#3545)
- The `Shutdown` method of the `"go.opentelemetry.io/otel/sdk/trace".TracerProvider` releases all computational resources when called the first time. (#3551)
- The `Sampler` returned from `TraceIDRatioBased` `go.opentelemetry.io/otel/sdk/trace` now uses the rightmost bits for sampling decisions.
  This fixes random sampling when using ID generators like `xray.IDGenerator` and increasing parity with other language implementations. (#3557)
- Errors from `go.opentelemetry.io/otel/exporters/otlp/otlptrace` exporters are wrapped in erros identifying their signal name.
  Existing users of the exporters attempting to identify specific errors will need to use `errors.Unwrap()` to get the underlying error. (#3516)
- Exporters from `go.opentelemetry.io/otel/exporters/otlp` will print the final retryable error message when attempts to retry time out. (#3514)
- The instrument kind names in `go.opentelemetry.io/otel/sdk/metric` are updated to match the API. (#3562)
  - `InstrumentKindSyncCounter` is renamed to `InstrumentKindCounter`
  - `InstrumentKindSyncUpDownCounter` is renamed to `InstrumentKindUpDownCounter`
  - `InstrumentKindSyncHistogram` is renamed to `InstrumentKindHistogram`
  - `InstrumentKindAsyncCounter` is renamed to `InstrumentKindObservableCounter`
  - `InstrumentKindAsyncUpDownCounter` is renamed to `InstrumentKindObservableUpDownCounter`
  - `InstrumentKindAsyncGauge` is renamed to `InstrumentKindObservableGauge`
- The `RegisterCallback` method of the `Meter` in `go.opentelemetry.io/otel/metric` changed.
  - The named `Callback` replaces the inline function parameter. (#3564)
  - `Callback` is required to return an error. (#3576)
  - `Callback` accepts the added `Observer` parameter added.
    This new parameter is used by `Callback` implementations to observe values for asynchronous instruments instead of calling the `Observe` method of the instrument directly. (#3584)
  - The slice of `instrument.Asynchronous` is now passed as a variadic argument. (#3587)
- The exporter from `go.opentelemetry.io/otel/exporters/zipkin` is updated to use the `v1.16.0` version of semantic conventions.
  This means it no longer uses the removed `net.peer.ip` or `http.host` attributes to determine the remote endpoint.
  Instead it uses the `net.sock.peer` attributes. (#3581)
- The `Min` and `Max` fields of the `HistogramDataPoint` in `go.opentelemetry.io/otel/sdk/metric/metricdata` are now defined with the added `Extrema` type instead of a `*float64`. (#3487)

### Fixed

- Asynchronous instruments that use sum aggregators and attribute filters correctly add values from equivalent attribute sets that have been filtered. (#3439, #3549)
- The `RegisterCallback` method of the `Meter` from `go.opentelemetry.io/otel/sdk/metric` only registers a callback for instruments created by that meter.
  Trying to register a callback with instruments from a different meter will result in an error being returned. (#3584)

### Deprecated

- The `NewMetricExporter` in `go.opentelemetry.io/otel/bridge/opencensus` is deprecated.
  Use `NewMetricProducer` instead. (#3541)
- The `go.opentelemetry.io/otel/metric/instrument/asyncfloat64` package is deprecated.
  Use the instruments from `go.opentelemetry.io/otel/metric/instrument` instead. (#3575)
- The `go.opentelemetry.io/otel/metric/instrument/asyncint64` package is deprecated.
  Use the instruments from `go.opentelemetry.io/otel/metric/instrument` instead. (#3575)
- The `go.opentelemetry.io/otel/metric/instrument/syncfloat64` package is deprecated.
  Use the instruments from `go.opentelemetry.io/otel/metric/instrument` instead. (#3575)
- The `go.opentelemetry.io/otel/metric/instrument/syncint64` package is deprecated.
  Use the instruments from `go.opentelemetry.io/otel/metric/instrument` instead. (#3575)
- The `NewWrappedTracerProvider` in `go.opentelemetry.io/otel/bridge/opentracing` is now deprecated.
  Use `NewTracerProvider` instead. (#3116)

### Removed

- The deprecated `go.opentelemetry.io/otel/sdk/metric/view` package is removed. (#3520)
- The `InstrumentProvider` from `go.opentelemetry.io/otel/sdk/metric/asyncint64` is removed.
  Use the new creation methods of the `Meter` in `go.opentelemetry.io/otel/sdk/metric` instead. (#3530)
  - The `Counter` method is replaced by `Meter.Int64ObservableCounter`
  - The `UpDownCounter` method is replaced by `Meter.Int64ObservableUpDownCounter`
  - The `Gauge` method is replaced by `Meter.Int64ObservableGauge`
- The `InstrumentProvider` from `go.opentelemetry.io/otel/sdk/metric/asyncfloat64` is removed.
  Use the new creation methods of the `Meter` in `go.opentelemetry.io/otel/sdk/metric` instead. (#3530)
  - The `Counter` method is replaced by `Meter.Float64ObservableCounter`
  - The `UpDownCounter` method is replaced by `Meter.Float64ObservableUpDownCounter`
  - The `Gauge` method is replaced by `Meter.Float64ObservableGauge`
- The `InstrumentProvider` from `go.opentelemetry.io/otel/sdk/metric/syncint64` is removed.
  Use the new creation methods of the `Meter` in `go.opentelemetry.io/otel/sdk/metric` instead. (#3530)
  - The `Counter` method is replaced by `Meter.Int64Counter`
  - The `UpDownCounter` method is replaced by `Meter.Int64UpDownCounter`
  - The `Histogram` method is replaced by `Meter.Int64Histogram`
- The `InstrumentProvider` from `go.opentelemetry.io/otel/sdk/metric/syncfloat64` is removed.
  Use the new creation methods of the `Meter` in `go.opentelemetry.io/otel/sdk/metric` instead. (#3530)
  - The `Counter` method is replaced by `Meter.Float64Counter`
  - The `UpDownCounter` method is replaced by `Meter.Float64UpDownCounter`
  - The `Histogram` method is replaced by `Meter.Float64Histogram`

## [1.11.2/0.34.0] 2022-12-05

### Added

- The `WithView` `Option` is added to the `go.opentelemetry.io/otel/sdk/metric` package.
   This option is used to configure the view(s) a `MeterProvider` will use for all `Reader`s that are registered with it. (#3387)
- Add Instrumentation Scope and Version as info metric and label in Prometheus exporter.
  This can be disabled using the `WithoutScopeInfo()` option added to that package.(#3273, #3357)
- OTLP exporters now recognize: (#3363)
  - `OTEL_EXPORTER_OTLP_INSECURE`
  - `OTEL_EXPORTER_OTLP_TRACES_INSECURE`
  - `OTEL_EXPORTER_OTLP_METRICS_INSECURE`
  - `OTEL_EXPORTER_OTLP_CLIENT_KEY`
  - `OTEL_EXPORTER_OTLP_TRACES_CLIENT_KEY`
  - `OTEL_EXPORTER_OTLP_METRICS_CLIENT_KEY`
  - `OTEL_EXPORTER_OTLP_CLIENT_CERTIFICATE`
  - `OTEL_EXPORTER_OTLP_TRACES_CLIENT_CERTIFICATE`
  - `OTEL_EXPORTER_OTLP_METRICS_CLIENT_CERTIFICATE`
- The `View` type and related `NewView` function to create a view according to the OpenTelemetry specification are added to `go.opentelemetry.io/otel/sdk/metric`.
  These additions are replacements for the `View` type and `New` function from `go.opentelemetry.io/otel/sdk/metric/view`. (#3459)
- The `Instrument` and `InstrumentKind` type are added to `go.opentelemetry.io/otel/sdk/metric`.
  These additions are replacements for the `Instrument` and `InstrumentKind` types from `go.opentelemetry.io/otel/sdk/metric/view`. (#3459)
- The `Stream` type is added to `go.opentelemetry.io/otel/sdk/metric` to define a metric data stream a view will produce. (#3459)
- The `AssertHasAttributes` allows instrument authors to test that datapoints returned have appropriate attributes. (#3487)

### Changed

- The `"go.opentelemetry.io/otel/sdk/metric".WithReader` option no longer accepts views to associate with the `Reader`.
   Instead, views are now registered directly with the `MeterProvider` via the new `WithView` option.
   The views registered with the `MeterProvider` apply to all `Reader`s. (#3387)
- The `Temporality(view.InstrumentKind) metricdata.Temporality` and `Aggregation(view.InstrumentKind) aggregation.Aggregation` methods are added to the `"go.opentelemetry.io/otel/sdk/metric".Exporter` interface. (#3260)
- The `Temporality(view.InstrumentKind) metricdata.Temporality` and `Aggregation(view.InstrumentKind) aggregation.Aggregation` methods are added to the `"go.opentelemetry.io/otel/exporters/otlp/otlpmetric".Client` interface. (#3260)
- The `WithTemporalitySelector` and `WithAggregationSelector` `ReaderOption`s have been changed to `ManualReaderOption`s in the `go.opentelemetry.io/otel/sdk/metric` package. (#3260)
- The periodic reader in the `go.opentelemetry.io/otel/sdk/metric` package now uses the temporality and aggregation selectors from its configured exporter instead of accepting them as options. (#3260)

### Fixed

- The `go.opentelemetry.io/otel/exporters/prometheus` exporter fixes duplicated `_total` suffixes. (#3369)
- Remove comparable requirement for `Reader`s. (#3387)
- Cumulative metrics from the OpenCensus bridge (`go.opentelemetry.io/otel/bridge/opencensus`) are defined as monotonic sums, instead of non-monotonic. (#3389)
- Asynchronous counters (`Counter` and `UpDownCounter`) from the metric SDK now produce delta sums when configured with delta temporality. (#3398)
- Exported `Status` codes in the `go.opentelemetry.io/otel/exporters/zipkin` exporter are now exported as all upper case values. (#3340)
- `Aggregation`s from `go.opentelemetry.io/otel/sdk/metric` with no data are not exported. (#3394, #3436)
- Reenabled Attribute Filters in the Metric SDK. (#3396)
- Asynchronous callbacks are only called if they are registered with at least one instrument that does not use drop aggragation. (#3408)
- Do not report empty partial-success responses in the `go.opentelemetry.io/otel/exporters/otlp` exporters. (#3438, #3432)
- Handle partial success responses in `go.opentelemetry.io/otel/exporters/otlp/otlpmetric` exporters. (#3162, #3440)
- Prevent duplicate Prometheus description, unit, and type. (#3469)
- Prevents panic when using incorrect `attribute.Value.As[Type]Slice()`. (#3489)

### Removed

- The `go.opentelemetry.io/otel/exporters/otlp/otlpmetric.Client` interface is removed. (#3486)
- The `go.opentelemetry.io/otel/exporters/otlp/otlpmetric.New` function is removed. Use the `otlpmetric[http|grpc].New` directly. (#3486)

### Deprecated

- The `go.opentelemetry.io/otel/sdk/metric/view` package is deprecated.
  Use `Instrument`, `InstrumentKind`, `View`, and `NewView` in `go.opentelemetry.io/otel/sdk/metric` instead. (#3476)

## [1.11.1/0.33.0] 2022-10-19

### Added

- The Prometheus exporter in `go.opentelemetry.io/otel/exporters/prometheus` registers with a Prometheus registerer on creation.
   By default, it will register with the default Prometheus registerer.
   A non-default registerer can be used by passing the `WithRegisterer` option. (#3239)
- Added the `WithAggregationSelector` option to the `go.opentelemetry.io/otel/exporters/prometheus` package to change the default `AggregationSelector` used. (#3341)
- The Prometheus exporter in `go.opentelemetry.io/otel/exporters/prometheus` converts the `Resource` associated with metric exports into a `target_info` metric. (#3285)

### Changed

- The `"go.opentelemetry.io/otel/exporters/prometheus".New` function is updated to return an error.
   It will return an error if the exporter fails to register with Prometheus. (#3239)

### Fixed

- The URL-encoded values from the `OTEL_RESOURCE_ATTRIBUTES` environment variable are decoded. (#2963)
- The `baggage.NewMember` function decodes the `value` parameter instead of directly using it.
   This fixes the implementation to be compliant with the W3C specification. (#3226)
- Slice attributes of the `attribute` package are now comparable based on their value, not instance. (#3108 #3252)
- The `Shutdown` and `ForceFlush` methods of the `"go.opentelemetry.io/otel/sdk/trace".TraceProvider` no longer return an error when no processor is registered. (#3268)
- The Prometheus exporter in `go.opentelemetry.io/otel/exporters/prometheus` cumulatively sums histogram buckets. (#3281)
- The sum of each histogram data point is now uniquely exported by the `go.opentelemetry.io/otel/exporters/otlpmetric` exporters. (#3284, #3293)
- Recorded values for asynchronous counters (`Counter` and `UpDownCounter`) are interpreted as exact, not incremental, sum values by the metric SDK. (#3350, #3278)
- `UpDownCounters` are now correctly output as Prometheus gauges in the `go.opentelemetry.io/otel/exporters/prometheus` exporter. (#3358)
- The Prometheus exporter in `go.opentelemetry.io/otel/exporters/prometheus` no longer describes the metrics it will send to Prometheus on startup.
   Instead the exporter is defined as an "unchecked" collector for Prometheus.
   This fixes the `reader is not registered` warning currently emitted on startup. (#3291 #3342)
- The `go.opentelemetry.io/otel/exporters/prometheus` exporter now correctly adds `_total` suffixes to counter metrics. (#3360)
- The `go.opentelemetry.io/otel/exporters/prometheus` exporter now adds a unit suffix to metric names.
   This can be disabled using the `WithoutUnits()` option added to that package. (#3352)

## [1.11.0/0.32.3] 2022-10-12

### Added

- Add default User-Agent header to OTLP exporter requests (`go.opentelemetry.io/otel/exporters/otlptrace/otlptracegrpc` and `go.opentelemetry.io/otel/exporters/otlptrace/otlptracehttp`). (#3261)

### Changed

- `span.SetStatus` has been updated such that calls that lower the status are now no-ops. (#3214)
- Upgrade `golang.org/x/sys/unix` from `v0.0.0-20210423185535-09eb48e85fd7` to `v0.0.0-20220919091848-fb04ddd9f9c8`.
  This addresses [GO-2022-0493](https://pkg.go.dev/vuln/GO-2022-0493). (#3235)

## [0.32.2] Metric SDK (Alpha) - 2022-10-11

### Added

- Added an example of using metric views to customize instruments. (#3177)
- Add default User-Agent header to OTLP exporter requests (`go.opentelemetry.io/otel/exporters/otlpmetric/otlpmetricgrpc` and `go.opentelemetry.io/otel/exporters/otlpmetric/otlpmetrichttp`). (#3261)

### Changed

- Flush pending measurements with the `PeriodicReader` in the `go.opentelemetry.io/otel/sdk/metric` when `ForceFlush` or `Shutdown` are called. (#3220)
- Update histogram default bounds to match the requirements of the latest specification. (#3222)
- Encode the HTTP status code in the OpenTracing bridge (`go.opentelemetry.io/otel/bridge/opentracing`) as an integer.  (#3265)

### Fixed

- Use default view if instrument does not match any registered view of a reader. (#3224, #3237)
- Return the same instrument every time a user makes the exact same instrument creation call. (#3229, #3251)
- Return the existing instrument when a view transforms a creation call to match an existing instrument. (#3240, #3251)
- Log a warning when a conflicting instrument (e.g. description, unit, data-type) is created instead of returning an error. (#3251)
- The OpenCensus bridge no longer sends empty batches of metrics. (#3263)

## [0.32.1] Metric SDK (Alpha) - 2022-09-22

### Changed

- The Prometheus exporter sanitizes OpenTelemetry instrument names when exporting.
   Invalid characters are replaced with `_`. (#3212)

### Added

- The metric portion of the OpenCensus bridge (`go.opentelemetry.io/otel/bridge/opencensus`) has been reintroduced. (#3192)
- The OpenCensus bridge example (`go.opentelemetry.io/otel/example/opencensus`) has been reintroduced. (#3206)

### Fixed

- Updated go.mods to point to valid versions of the sdk. (#3216)
- Set the `MeterProvider` resource on all exported metric data. (#3218)

## [0.32.0] Revised Metric SDK (Alpha) - 2022-09-18

### Changed

- The metric SDK in `go.opentelemetry.io/otel/sdk/metric` is completely refactored to comply with the OpenTelemetry specification.
  Please see the package documentation for how the new SDK is initialized and configured. (#3175)
- Update the minimum supported go version to go1.18. Removes support for go1.17 (#3179)

### Removed

- The metric portion of the OpenCensus bridge (`go.opentelemetry.io/otel/bridge/opencensus`) has been removed.
  A new bridge compliant with the revised metric SDK will be added back in a future release. (#3175)
- The `go.opentelemetry.io/otel/sdk/metric/aggregator/aggregatortest` package is removed, see the new metric SDK. (#3175)
- The `go.opentelemetry.io/otel/sdk/metric/aggregator/histogram` package is removed, see the new metric SDK. (#3175)
- The `go.opentelemetry.io/otel/sdk/metric/aggregator/lastvalue` package is removed, see the new metric SDK. (#3175)
- The `go.opentelemetry.io/otel/sdk/metric/aggregator/sum` package is removed, see the new metric SDK. (#3175)
- The `go.opentelemetry.io/otel/sdk/metric/aggregator` package is removed, see the new metric SDK. (#3175)
- The `go.opentelemetry.io/otel/sdk/metric/controller/basic` package is removed, see the new metric SDK. (#3175)
- The `go.opentelemetry.io/otel/sdk/metric/controller/controllertest` package is removed, see the new metric SDK. (#3175)
- The `go.opentelemetry.io/otel/sdk/metric/controller/time` package is removed, see the new metric SDK. (#3175)
- The `go.opentelemetry.io/otel/sdk/metric/export/aggregation` package is removed, see the new metric SDK. (#3175)
- The `go.opentelemetry.io/otel/sdk/metric/export` package is removed, see the new metric SDK. (#3175)
- The `go.opentelemetry.io/otel/sdk/metric/metrictest` package is removed.
  A replacement package that supports the new metric SDK will be added back in a future release. (#3175)
- The `go.opentelemetry.io/otel/sdk/metric/number` package is removed, see the new metric SDK. (#3175)
- The `go.opentelemetry.io/otel/sdk/metric/processor/basic` package is removed, see the new metric SDK. (#3175)
- The `go.opentelemetry.io/otel/sdk/metric/processor/processortest` package is removed, see the new metric SDK. (#3175)
- The `go.opentelemetry.io/otel/sdk/metric/processor/reducer` package is removed, see the new metric SDK. (#3175)
- The `go.opentelemetry.io/otel/sdk/metric/registry` package is removed, see the new metric SDK. (#3175)
- The `go.opentelemetry.io/otel/sdk/metric/sdkapi` package is removed, see the new metric SDK. (#3175)
- The `go.opentelemetry.io/otel/sdk/metric/selector/simple` package is removed, see the new metric SDK. (#3175)
- The `"go.opentelemetry.io/otel/sdk/metric".ErrUninitializedInstrument` variable was removed. (#3175)
- The `"go.opentelemetry.io/otel/sdk/metric".ErrBadInstrument` variable was removed. (#3175)
- The `"go.opentelemetry.io/otel/sdk/metric".Accumulator` type was removed, see the `MeterProvider`in the new metric SDK. (#3175)
- The `"go.opentelemetry.io/otel/sdk/metric".NewAccumulator` function was removed, see `NewMeterProvider`in the new metric SDK. (#3175)
- The deprecated `"go.opentelemetry.io/otel/sdk/metric".AtomicFieldOffsets` function was removed. (#3175)

## [1.10.0] - 2022-09-09

### Added

- Support Go 1.19. (#3077)
  Include compatibility testing and document support. (#3077)
- Support the OTLP ExportTracePartialSuccess response; these are passed to the registered error handler. (#3106)
- Upgrade go.opentelemetry.io/proto/otlp from v0.18.0 to v0.19.0 (#3107)

### Changed

- Fix misidentification of OpenTelemetry `SpanKind` in OpenTracing bridge (`go.opentelemetry.io/otel/bridge/opentracing`).  (#3096)
- Attempting to start a span with a nil `context` will no longer cause a panic. (#3110)
- All exporters will be shutdown even if one reports an error (#3091)
- Ensure valid UTF-8 when truncating over-length attribute values. (#3156)

## [1.9.0/0.0.3] - 2022-08-01

### Added

- Add support for Schema Files format 1.1.x (metric "split" transform) with the new `go.opentelemetry.io/otel/schema/v1.1` package. (#2999)
- Add the `go.opentelemetry.io/otel/semconv/v1.11.0` package.
  The package contains semantic conventions from the `v1.11.0` version of the OpenTelemetry specification. (#3009)
- Add the `go.opentelemetry.io/otel/semconv/v1.12.0` package.
  The package contains semantic conventions from the `v1.12.0` version of the OpenTelemetry specification. (#3010)
- Add the `http.method` attribute to HTTP server metric from all `go.opentelemetry.io/otel/semconv/*` packages. (#3018)

### Fixed

- Invalid warning for context setup being deferred in `go.opentelemetry.io/otel/bridge/opentracing` package. (#3029)

## [1.8.0/0.31.0] - 2022-07-08

### Added

- Add support for `opentracing.TextMap` format in the `Inject` and `Extract` methods
of the `"go.opentelemetry.io/otel/bridge/opentracing".BridgeTracer` type. (#2911)

### Changed

- The `crosslink` make target has been updated to use the `go.opentelemetry.io/build-tools/crosslink` package. (#2886)
- In the `go.opentelemetry.io/otel/sdk/instrumentation` package rename `Library` to `Scope` and alias `Library` as `Scope` (#2976)
- Move metric no-op implementation form `nonrecording` to `metric` package. (#2866)

### Removed

- Support for go1.16. Support is now only for go1.17 and go1.18 (#2917)

### Deprecated

- The `Library` struct in the `go.opentelemetry.io/otel/sdk/instrumentation` package is deprecated.
  Use the equivalent `Scope` struct instead. (#2977)
- The `ReadOnlySpan.InstrumentationLibrary` method from the `go.opentelemetry.io/otel/sdk/trace` package is deprecated.
  Use the equivalent `ReadOnlySpan.InstrumentationScope` method instead. (#2977)

## [1.7.0/0.30.0] - 2022-04-28

### Added

- Add the `go.opentelemetry.io/otel/semconv/v1.8.0` package.
  The package contains semantic conventions from the `v1.8.0` version of the OpenTelemetry specification. (#2763)
- Add the `go.opentelemetry.io/otel/semconv/v1.9.0` package.
  The package contains semantic conventions from the `v1.9.0` version of the OpenTelemetry specification. (#2792)
- Add the `go.opentelemetry.io/otel/semconv/v1.10.0` package.
  The package contains semantic conventions from the `v1.10.0` version of the OpenTelemetry specification. (#2842)
- Added an in-memory exporter to metrictest to aid testing with a full SDK. (#2776)

### Fixed

- Globally delegated instruments are unwrapped before delegating asynchronous callbacks. (#2784)
- Remove import of `testing` package in non-tests builds of the `go.opentelemetry.io/otel` package. (#2786)

### Changed

- The `WithLabelEncoder` option from the `go.opentelemetry.io/otel/exporters/stdout/stdoutmetric` package is renamed to `WithAttributeEncoder`. (#2790)
- The `LabelFilterSelector` interface from `go.opentelemetry.io/otel/sdk/metric/processor/reducer` is renamed to `AttributeFilterSelector`.
  The method included in the renamed interface also changed from `LabelFilterFor` to `AttributeFilterFor`. (#2790)
- The `Metadata.Labels` method from the `go.opentelemetry.io/otel/sdk/metric/export` package is renamed to `Metadata.Attributes`.
  Consequentially, the `Record` type from the same package also has had the embedded method renamed. (#2790)

### Deprecated

- The `Iterator.Label` method in the `go.opentelemetry.io/otel/attribute` package is deprecated.
  Use the equivalent `Iterator.Attribute` method instead. (#2790)
- The `Iterator.IndexedLabel` method in the `go.opentelemetry.io/otel/attribute` package is deprecated.
  Use the equivalent `Iterator.IndexedAttribute` method instead. (#2790)
- The `MergeIterator.Label` method in the `go.opentelemetry.io/otel/attribute` package is deprecated.
  Use the equivalent `MergeIterator.Attribute` method instead. (#2790)

### Removed

- Removed the `Batch` type from the `go.opentelemetry.io/otel/sdk/metric/metrictest` package. (#2864)
- Removed the `Measurement` type from the `go.opentelemetry.io/otel/sdk/metric/metrictest` package. (#2864)

## [0.29.0] - 2022-04-11

### Added

- The metrics global package was added back into several test files. (#2764)
- The `Meter` function is added back to the `go.opentelemetry.io/otel/metric/global` package.
  This function is a convenience function equivalent to calling `global.MeterProvider().Meter(...)`. (#2750)

### Removed

- Removed module the `go.opentelemetry.io/otel/sdk/export/metric`.
  Use the `go.opentelemetry.io/otel/sdk/metric` module instead. (#2720)

### Changed

- Don't panic anymore when setting a global MeterProvider to itself. (#2749)
- Upgrade `go.opentelemetry.io/proto/otlp` in `go.opentelemetry.io/otel/exporters/otlp/otlpmetric` from `v0.12.1` to `v0.15.0`.
  This replaces the use of the now deprecated `InstrumentationLibrary` and `InstrumentationLibraryMetrics` types and fields in the proto library with the equivalent `InstrumentationScope` and `ScopeMetrics`. (#2748)

## [1.6.3] - 2022-04-07

### Fixed

- Allow non-comparable global `MeterProvider`, `TracerProvider`, and `TextMapPropagator` types to be set. (#2772, #2773)

## [1.6.2] - 2022-04-06

### Changed

- Don't panic anymore when setting a global TracerProvider or TextMapPropagator to itself. (#2749)
- Upgrade `go.opentelemetry.io/proto/otlp` in `go.opentelemetry.io/otel/exporters/otlp/otlptrace` from `v0.12.1` to `v0.15.0`.
  This replaces the use of the now deprecated `InstrumentationLibrary` and `InstrumentationLibrarySpans` types and fields in the proto library with the equivalent `InstrumentationScope` and `ScopeSpans`. (#2748)

## [1.6.1] - 2022-03-28

### Fixed

- The `go.opentelemetry.io/otel/schema/*` packages now use the correct schema URL for their `SchemaURL` constant.
  Instead of using `"https://opentelemetry.io/schemas/v<version>"` they now use the correct URL without a `v` prefix, `"https://opentelemetry.io/schemas/<version>"`. (#2743, #2744)

### Security

- Upgrade `go.opentelemetry.io/proto/otlp` from `v0.12.0` to `v0.12.1`.
  This includes an indirect upgrade of `github.com/grpc-ecosystem/grpc-gateway` which resolves [a vulnerability](https://nvd.nist.gov/vuln/detail/CVE-2019-11254) from `gopkg.in/yaml.v2` in version `v2.2.3`. (#2724, #2728)

## [1.6.0/0.28.0] - 2022-03-23

### ⚠️ Notice ⚠️

This update is a breaking change of the unstable Metrics API.
Code instrumented with the `go.opentelemetry.io/otel/metric` will need to be modified.

### Added

- Add metrics exponential histogram support.
  New mapping functions have been made available in `sdk/metric/aggregator/exponential/mapping` for other OpenTelemetry projects to take dependencies on. (#2502)
- Add Go 1.18 to our compatibility tests. (#2679)
- Allow configuring the Sampler with the `OTEL_TRACES_SAMPLER` and `OTEL_TRACES_SAMPLER_ARG` environment variables. (#2305, #2517)
- Add the `metric/global` for obtaining and setting the global `MeterProvider`. (#2660)

### Changed

- The metrics API has been significantly changed to match the revised OpenTelemetry specification.
  High-level changes include:

  - Synchronous and asynchronous instruments are now handled by independent `InstrumentProvider`s.
    These `InstrumentProvider`s are managed with a `Meter`.
  - Synchronous and asynchronous instruments are grouped into their own packages based on value types.
  - Asynchronous callbacks can now be registered with a `Meter`.

  Be sure to check out the metric module documentation for more information on how to use the revised API. (#2587, #2660)

### Fixed

- Fallback to general attribute limits when span specific ones are not set in the environment. (#2675, #2677)

## [1.5.0] - 2022-03-16

### Added

- Log the Exporters configuration in the TracerProviders message. (#2578)
- Added support to configure the span limits with environment variables.
  The following environment variables are supported. (#2606, #2637)
  - `OTEL_SPAN_ATTRIBUTE_VALUE_LENGTH_LIMIT`
  - `OTEL_SPAN_ATTRIBUTE_COUNT_LIMIT`
  - `OTEL_SPAN_EVENT_COUNT_LIMIT`
  - `OTEL_EVENT_ATTRIBUTE_COUNT_LIMIT`
  - `OTEL_SPAN_LINK_COUNT_LIMIT`
  - `OTEL_LINK_ATTRIBUTE_COUNT_LIMIT`

  If the provided environment variables are invalid (negative), the default values would be used.
- Rename the `gc` runtime name to `go` (#2560)
- Add resource container ID detection. (#2418)
- Add span attribute value length limit.
  The new `AttributeValueLengthLimit` field is added to the `"go.opentelemetry.io/otel/sdk/trace".SpanLimits` type to configure this limit for a `TracerProvider`.
  The default limit for this resource is "unlimited". (#2637)
- Add the `WithRawSpanLimits` option to `go.opentelemetry.io/otel/sdk/trace`.
  This option replaces the `WithSpanLimits` option.
  Zero or negative values will not be changed to the default value like `WithSpanLimits` does.
  Setting a limit to zero will effectively disable the related resource it limits and setting to a negative value will mean that resource is unlimited.
  Consequentially, limits should be constructed using `NewSpanLimits` and updated accordingly. (#2637)

### Changed

- Drop oldest tracestate `Member` when capacity is reached. (#2592)
- Add event and link drop counts to the exported data from the `oltptrace` exporter. (#2601)
- Unify path cleaning functionally in the `otlpmetric` and `otlptrace` configuration. (#2639)
- Change the debug message from the `sdk/trace.BatchSpanProcessor` to reflect the count is cumulative. (#2640)
- Introduce new internal `envconfig` package for OTLP exporters. (#2608)
- If `http.Request.Host` is empty, fall back to use `URL.Host` when populating `http.host` in the `semconv` packages. (#2661)

### Fixed

- Remove the OTLP trace exporter limit of SpanEvents when exporting. (#2616)
- Default to port `4318` instead of `4317` for the `otlpmetrichttp` and `otlptracehttp` client. (#2614, #2625)
- Unlimited span limits are now supported (negative values). (#2636, #2637)

### Deprecated

- Deprecated `"go.opentelemetry.io/otel/sdk/trace".WithSpanLimits`.
  Use `WithRawSpanLimits` instead.
  That option allows setting unlimited and zero limits, this option does not.
  This option will be kept until the next major version incremented release. (#2637)

## [1.4.1] - 2022-02-16

### Fixed

- Fix race condition in reading the dropped spans number for the `BatchSpanProcessor`. (#2615)

## [1.4.0] - 2022-02-11

### Added

- Use `OTEL_EXPORTER_ZIPKIN_ENDPOINT` environment variable to specify zipkin collector endpoint. (#2490)
- Log the configuration of `TracerProvider`s, and `Tracer`s for debugging.
  To enable use a logger with Verbosity (V level) `>=1`. (#2500)
- Added support to configure the batch span-processor with environment variables.
  The following environment variables are used. (#2515)
  - `OTEL_BSP_SCHEDULE_DELAY`
  - `OTEL_BSP_EXPORT_TIMEOUT`
  - `OTEL_BSP_MAX_QUEUE_SIZE`.
  - `OTEL_BSP_MAX_EXPORT_BATCH_SIZE`

### Changed

- Zipkin exporter exports `Resource` attributes in the `Tags` field. (#2589)

### Deprecated

- Deprecate module the `go.opentelemetry.io/otel/sdk/export/metric`.
  Use the `go.opentelemetry.io/otel/sdk/metric` module instead. (#2382)
- Deprecate `"go.opentelemetry.io/otel/sdk/metric".AtomicFieldOffsets`. (#2445)

### Fixed

- Fixed the instrument kind for noop async instruments to correctly report an implementation. (#2461)
- Fix UDP packets overflowing with Jaeger payloads. (#2489, #2512)
- Change the `otlpmetric.Client` interface's `UploadMetrics` method to accept a single `ResourceMetrics` instead of a slice of them. (#2491)
- Specify explicit buckets in Prometheus example, fixing issue where example only has `+inf` bucket. (#2419, #2493)
- W3C baggage will now decode urlescaped values. (#2529)
- Baggage members are now only validated once, when calling `NewMember` and not also when adding it to the baggage itself. (#2522)
- The order attributes are dropped from spans in the `go.opentelemetry.io/otel/sdk/trace` package when capacity is reached is fixed to be in compliance with the OpenTelemetry specification.
  Instead of dropping the least-recently-used attribute, the last added attribute is dropped.
  This drop order still only applies to attributes with unique keys not already contained in the span.
  If an attribute is added with a key already contained in the span, that attribute is updated to the new value being added. (#2576)

### Removed

- Updated `go.opentelemetry.io/proto/otlp` from `v0.11.0` to `v0.12.0`. This version removes a number of deprecated methods. (#2546)
  - [`Metric.GetIntGauge()`](https://pkg.go.dev/go.opentelemetry.io/proto/otlp@v0.11.0/metrics/v1#Metric.GetIntGauge)
  - [`Metric.GetIntHistogram()`](https://pkg.go.dev/go.opentelemetry.io/proto/otlp@v0.11.0/metrics/v1#Metric.GetIntHistogram)
  - [`Metric.GetIntSum()`](https://pkg.go.dev/go.opentelemetry.io/proto/otlp@v0.11.0/metrics/v1#Metric.GetIntSum)

## [1.3.0] - 2021-12-10

### ⚠️ Notice ⚠️

We have updated the project minimum supported Go version to 1.16

### Added

- Added an internal Logger.
  This can be used by the SDK and API to provide users with feedback of the internal state.
  To enable verbose logs configure the logger which will print V(1) logs. For debugging information configure to print V(5) logs. (#2343)
- Add the `WithRetry` `Option` and the `RetryConfig` type to the `go.opentelemetry.io/otel/exporter/otel/otlpmetric/otlpmetrichttp` package to specify retry behavior consistently. (#2425)
- Add `SpanStatusFromHTTPStatusCodeAndSpanKind` to all `semconv` packages to return a span status code similar to `SpanStatusFromHTTPStatusCode`, but exclude `4XX` HTTP errors as span errors if the span is of server kind. (#2296)

### Changed

- The `"go.opentelemetry.io/otel/exporter/otel/otlptrace/otlptracegrpc".Client` now uses the underlying gRPC `ClientConn` to handle name resolution, TCP connection establishment (with retries and backoff) and TLS handshakes, and handling errors on established connections by re-resolving the name and reconnecting. (#2329)
- The `"go.opentelemetry.io/otel/exporter/otel/otlpmetric/otlpmetricgrpc".Client` now uses the underlying gRPC `ClientConn` to handle name resolution, TCP connection establishment (with retries and backoff) and TLS handshakes, and handling errors on established connections by re-resolving the name and reconnecting. (#2425)
- The `"go.opentelemetry.io/otel/exporter/otel/otlpmetric/otlpmetricgrpc".RetrySettings` type is renamed to `RetryConfig`. (#2425)
- The `go.opentelemetry.io/otel/exporter/otel/*` gRPC exporters now default to using the host's root CA set if none are provided by the user and `WithInsecure` is not specified. (#2432)
- Change `resource.Default` to be evaluated the first time it is called, rather than on import. This allows the caller the option to update `OTEL_RESOURCE_ATTRIBUTES` first, such as with `os.Setenv`. (#2371)

### Fixed

- The `go.opentelemetry.io/otel/exporter/otel/*` exporters are updated to handle per-signal and universal endpoints according to the OpenTelemetry specification.
  Any per-signal endpoint set via an `OTEL_EXPORTER_OTLP_<signal>_ENDPOINT` environment variable is now used without modification of the path.
  When `OTEL_EXPORTER_OTLP_ENDPOINT` is set, if it contains a path, that path is used as a base path which per-signal paths are appended to. (#2433)
- Basic metric controller updated to use sync.Map to avoid blocking calls (#2381)
- The `go.opentelemetry.io/otel/exporter/jaeger` correctly sets the `otel.status_code` value to be a string of `ERROR` or `OK` instead of an integer code. (#2439, #2440)

### Deprecated

- Deprecated the `"go.opentelemetry.io/otel/exporter/otel/otlpmetric/otlpmetrichttp".WithMaxAttempts` `Option`, use the new `WithRetry` `Option` instead. (#2425)
- Deprecated the `"go.opentelemetry.io/otel/exporter/otel/otlpmetric/otlpmetrichttp".WithBackoff` `Option`, use the new `WithRetry` `Option` instead. (#2425)

### Removed

- Remove the metric Processor's ability to convert cumulative to delta aggregation temporality. (#2350)
- Remove the metric Bound Instruments interface and implementations. (#2399)
- Remove the metric MinMaxSumCount kind aggregation and the corresponding OTLP export path. (#2423)
- Metric SDK removes the "exact" aggregator for histogram instruments, as it performed a non-standard aggregation for OTLP export (creating repeated Gauge points) and worked its way into a number of confusing examples. (#2348)

## [1.2.0] - 2021-11-12

### Changed

- Metric SDK `export.ExportKind`, `export.ExportKindSelector` types have been renamed to `aggregation.Temporality` and `aggregation.TemporalitySelector` respectively to keep in line with current specification and protocol along with built-in selectors (e.g., `aggregation.CumulativeTemporalitySelector`, ...). (#2274)
- The Metric `Exporter` interface now requires a `TemporalitySelector` method instead of an `ExportKindSelector`. (#2274)
- Metrics API cleanup. The `metric/sdkapi` package has been created to relocate the API-to-SDK interface:
  - The following interface types simply moved from `metric` to `metric/sdkapi`: `Descriptor`, `MeterImpl`, `InstrumentImpl`, `SyncImpl`, `BoundSyncImpl`, `AsyncImpl`, `AsyncRunner`, `AsyncSingleRunner`, and `AsyncBatchRunner`
  - The following struct types moved and are replaced with type aliases, since they are exposed to the user: `Observation`, `Measurement`.
  - The No-op implementations of sync and async instruments are no longer exported, new functions `sdkapi.NewNoopAsyncInstrument()` and `sdkapi.NewNoopSyncInstrument()` are provided instead. (#2271)
- Update the SDK `BatchSpanProcessor` to export all queued spans when `ForceFlush` is called. (#2080, #2335)

### Added

- Add the `"go.opentelemetry.io/otel/exporters/otlp/otlpmetric/otlpmetricgrpc".WithGRPCConn` option so the exporter can reuse an existing gRPC connection. (#2002)
- Added a new `schema` module to help parse Schema Files in OTEP 0152 format. (#2267)
- Added a new `MapCarrier` to the `go.opentelemetry.io/otel/propagation` package to hold propagated cross-cutting concerns as a `map[string]string` held in memory. (#2334)

## [1.1.0] - 2021-10-27

### Added

- Add the `"go.opentelemetry.io/otel/exporters/otlp/otlptrace/otlptracegrpc".WithGRPCConn` option so the exporter can reuse an existing gRPC connection. (#2002)
- Add the `go.opentelemetry.io/otel/semconv/v1.7.0` package.
  The package contains semantic conventions from the `v1.7.0` version of the OpenTelemetry specification. (#2320)
- Add the `go.opentelemetry.io/otel/semconv/v1.6.1` package.
  The package contains semantic conventions from the `v1.6.1` version of the OpenTelemetry specification. (#2321)
- Add the `go.opentelemetry.io/otel/semconv/v1.5.0` package.
  The package contains semantic conventions from the `v1.5.0` version of the OpenTelemetry specification. (#2322)
  - When upgrading from the `semconv/v1.4.0` package note the following name changes:
    - `K8SReplicasetUIDKey` -> `K8SReplicaSetUIDKey`
    - `K8SReplicasetNameKey` -> `K8SReplicaSetNameKey`
    - `K8SStatefulsetUIDKey` -> `K8SStatefulSetUIDKey`
    - `k8SStatefulsetNameKey` -> `K8SStatefulSetNameKey`
    - `K8SDaemonsetUIDKey` -> `K8SDaemonSetUIDKey`
    - `K8SDaemonsetNameKey` -> `K8SDaemonSetNameKey`

### Changed

- Links added to a span will be dropped by the SDK if they contain an invalid span context (#2275).

### Fixed

- The `"go.opentelemetry.io/otel/semconv/v1.4.0".HTTPServerAttributesFromHTTPRequest` now correctly only sets the HTTP client IP attribute even if the connection was routed with proxies and there are multiple addresses in the `X-Forwarded-For` header. (#2282, #2284)
- The `"go.opentelemetry.io/otel/semconv/v1.4.0".NetAttributesFromHTTPRequest` function correctly handles IPv6 addresses as IP addresses and sets the correct net peer IP instead of the net peer hostname attribute. (#2283, #2285)
- The simple span processor shutdown method deterministically returns the exporter error status if it simultaneously finishes when the deadline is reached. (#2290, #2289)

## [1.0.1] - 2021-10-01

### Fixed

- json stdout exporter no longer crashes due to concurrency bug. (#2265)

## [Metrics 0.24.0] - 2021-10-01

### Changed

- NoopMeterProvider is now private and NewNoopMeterProvider must be used to obtain a noopMeterProvider. (#2237)
- The Metric SDK `Export()` function takes a new two-level reader interface for iterating over results one instrumentation library at a time. (#2197)
  - The former `"go.opentelemetry.io/otel/sdk/export/metric".CheckpointSet` is renamed `Reader`.
  - The new interface is named `"go.opentelemetry.io/otel/sdk/export/metric".InstrumentationLibraryReader`.

## [1.0.0] - 2021-09-20

This is the first stable release for the project.
This release includes an API and SDK for the tracing signal that will comply with the stability guarantees defined by the projects [versioning policy](./VERSIONING.md).

### Added

- OTLP trace exporter now sets the `SchemaURL` field in the exported telemetry if the Tracer has `WithSchemaURL` option. (#2242)

### Fixed

- Slice-valued attributes can correctly be used as map keys. (#2223)

### Removed

- Removed the `"go.opentelemetry.io/otel/exporters/zipkin".WithSDKOptions` function. (#2248)
- Removed the deprecated package `go.opentelemetry.io/otel/oteltest`. (#2234)
- Removed the deprecated package `go.opentelemetry.io/otel/bridge/opencensus/utils`. (#2233)
- Removed deprecated functions, types, and methods from `go.opentelemetry.io/otel/attribute` package.
  Use the typed functions and methods added to the package instead. (#2235)
  - The `Key.Array` method is removed.
  - The `Array` function is removed.
  - The `Any` function is removed.
  - The `ArrayValue` function is removed.
  - The `AsArray` function is removed.

## [1.0.0-RC3] - 2021-09-02

### Added

- Added `ErrorHandlerFunc` to use a function as an `"go.opentelemetry.io/otel".ErrorHandler`. (#2149)
- Added `"go.opentelemetry.io/otel/trace".WithStackTrace` option to add a stack trace when using `span.RecordError` or when panic is handled in `span.End`. (#2163)
- Added typed slice attribute types and functionality to the `go.opentelemetry.io/otel/attribute` package to replace the existing array type and functions. (#2162)
  - `BoolSlice`, `IntSlice`, `Int64Slice`, `Float64Slice`, and `StringSlice` replace the use of the `Array` function in the package.
- Added the `go.opentelemetry.io/otel/example/fib` example package.
  Included is an example application that computes Fibonacci numbers. (#2203)

### Changed

- Metric instruments have been renamed to match the (feature-frozen) metric API specification:
  - ValueRecorder becomes Histogram
  - ValueObserver becomes Gauge
  - SumObserver becomes CounterObserver
  - UpDownSumObserver becomes UpDownCounterObserver
  The API exported from this project is still considered experimental. (#2202)
- Metric SDK/API implementation type `InstrumentKind` moves into `sdkapi` sub-package. (#2091)
- The Metrics SDK export record no longer contains a Resource pointer, the SDK `"go.opentelemetry.io/otel/sdk/trace/export/metric".Exporter.Export()` function for push-based exporters now takes a single Resource argument, pull-based exporters use `"go.opentelemetry.io/otel/sdk/metric/controller/basic".Controller.Resource()`. (#2120)
- The JSON output of the `go.opentelemetry.io/otel/exporters/stdout/stdouttrace` is harmonized now such that the output is "plain" JSON objects after each other of the form `{ ... } { ... } { ... }`. Earlier the JSON objects describing a span were wrapped in a slice for each `Exporter.ExportSpans` call, like `[ { ... } ][ { ... } { ... } ]`. Outputting JSON object directly after each other is consistent with JSON loggers, and a bit easier to parse and read. (#2196)
- Update the `NewTracerConfig`, `NewSpanStartConfig`, `NewSpanEndConfig`, and `NewEventConfig` function in the `go.opentelemetry.io/otel/trace` package to return their respective configurations as structs instead of pointers to the struct. (#2212)

### Deprecated

- The `go.opentelemetry.io/otel/bridge/opencensus/utils` package is deprecated.
  All functionality from this package now exists in the `go.opentelemetry.io/otel/bridge/opencensus` package.
  The functions from that package should be used instead. (#2166)
- The `"go.opentelemetry.io/otel/attribute".Array` function and the related `ARRAY` value type is deprecated.
  Use the typed `*Slice` functions and types added to the package instead. (#2162)
- The `"go.opentelemetry.io/otel/attribute".Any` function is deprecated.
  Use the typed functions instead. (#2181)
- The `go.opentelemetry.io/otel/oteltest` package is deprecated.
  The `"go.opentelemetry.io/otel/sdk/trace/tracetest".SpanRecorder` can be registered with the default SDK (`go.opentelemetry.io/otel/sdk/trace`) as a `SpanProcessor` and used as a replacement for this deprecated package. (#2188)

### Removed

- Removed metrics test package `go.opentelemetry.io/otel/sdk/export/metric/metrictest`. (#2105)

### Fixed

- The `fromEnv` detector no longer throws an error when `OTEL_RESOURCE_ATTRIBUTES` environment variable is not set or empty. (#2138)
- Setting the global `ErrorHandler` with `"go.opentelemetry.io/otel".SetErrorHandler` multiple times is now supported. (#2160, #2140)
- The `"go.opentelemetry.io/otel/attribute".Any` function now supports `int32` values. (#2169)
- Multiple calls to `"go.opentelemetry.io/otel/sdk/metric/controller/basic".WithResource()` are handled correctly, and when no resources are provided `"go.opentelemetry.io/otel/sdk/resource".Default()` is used. (#2120)
- The `WithoutTimestamps` option for the `go.opentelemetry.io/otel/exporters/stdout/stdouttrace` exporter causes the exporter to correctly ommit timestamps. (#2195)
- Fixed typos in resources.go. (#2201)

## [1.0.0-RC2] - 2021-07-26

### Added

- Added `WithOSDescription` resource configuration option to set OS (Operating System) description resource attribute (`os.description`). (#1840)
- Added `WithOS` resource configuration option to set all OS (Operating System) resource attributes at once. (#1840)
- Added the `WithRetry` option to the `go.opentelemetry.io/otel/exporters/otlp/otlptrace/otlptracehttp` package.
  This option is a replacement for the removed `WithMaxAttempts` and `WithBackoff` options. (#2095)
- Added API `LinkFromContext` to return Link which encapsulates SpanContext from provided context and also encapsulates attributes. (#2115)
- Added a new `Link` type under the SDK `otel/sdk/trace` package that counts the number of attributes that were dropped for surpassing the `AttributePerLinkCountLimit` configured in the Span's `SpanLimits`.
  This new type replaces the equal-named API `Link` type found in the `otel/trace` package for most usages within the SDK.
  For example, instances of this type are now returned by the `Links()` function of `ReadOnlySpan`s provided in places like the `OnEnd` function of `SpanProcessor` implementations. (#2118)
- Added the `SpanRecorder` type to the `go.opentelemetry.io/otel/skd/trace/tracetest` package.
  This type can be used with the default SDK as a `SpanProcessor` during testing. (#2132)

### Changed

- The `SpanModels` function is now exported from the `go.opentelemetry.io/otel/exporters/zipkin` package to convert OpenTelemetry spans into Zipkin model spans. (#2027)
- Rename the `"go.opentelemetry.io/otel/exporters/otlp/otlptrace/otlptracegrpc".RetrySettings` to `RetryConfig`. (#2095)

### Deprecated

- The `TextMapCarrier` and `TextMapPropagator` from the `go.opentelemetry.io/otel/oteltest` package and their associated creation functions (`TextMapCarrier`, `NewTextMapPropagator`) are deprecated. (#2114)
- The `Harness` type from the `go.opentelemetry.io/otel/oteltest` package and its associated creation function, `NewHarness` are deprecated and will be removed in the next release. (#2123)
- The `TraceStateFromKeyValues` function from the `go.opentelemetry.io/otel/oteltest` package is deprecated.
  Use the `trace.ParseTraceState` function instead. (#2122)

### Removed

- Removed the deprecated package `go.opentelemetry.io/otel/exporters/trace/jaeger`. (#2020)
- Removed the deprecated package `go.opentelemetry.io/otel/exporters/trace/zipkin`. (#2020)
- Removed the `"go.opentelemetry.io/otel/sdk/resource".WithBuiltinDetectors` function.
  The explicit `With*` options for every built-in detector should be used instead. (#2026 #2097)
- Removed the `WithMaxAttempts` and `WithBackoff` options from the `go.opentelemetry.io/otel/exporters/otlp/otlptrace/otlptracehttp` package.
  The retry logic of the package has been updated to match the `otlptracegrpc` package and accordingly a `WithRetry` option is added that should be used instead. (#2095)
- Removed `DroppedAttributeCount` field from `otel/trace.Link` struct. (#2118)

### Fixed

- When using WithNewRoot, don't use the parent context for making sampling decisions. (#2032)
- `oteltest.Tracer` now creates a valid `SpanContext` when using `WithNewRoot`. (#2073)
- OS type detector now sets the correct `dragonflybsd` value for DragonFly BSD. (#2092)
- The OTel span status is correctly transformed into the OTLP status in the `go.opentelemetry.io/otel/exporters/otlp/otlptrace` package.
  This fix will by default set the status to `Unset` if it is not explicitly set to `Ok` or `Error`. (#2099 #2102)
- The `Inject` method for the `"go.opentelemetry.io/otel/propagation".TraceContext` type no longer injects empty `tracestate` values. (#2108)
- Use `6831` as default Jaeger agent port instead of `6832`. (#2131)

## [Experimental Metrics v0.22.0] - 2021-07-19

### Added

- Adds HTTP support for OTLP metrics exporter. (#2022)

### Removed

- Removed the deprecated package `go.opentelemetry.io/otel/exporters/metric/prometheus`. (#2020)

## [1.0.0-RC1] / 0.21.0 - 2021-06-18

With this release we are introducing a split in module versions.  The tracing API and SDK are entering the `v1.0.0` Release Candidate phase with `v1.0.0-RC1`
while the experimental metrics API and SDK continue with `v0.x` releases at `v0.21.0`.  Modules at major version 1 or greater will not depend on modules
with major version 0.

### Added

- Adds `otlpgrpc.WithRetry`option for configuring the retry policy for transient errors on the otlp/gRPC exporter. (#1832)
  - The following status codes are defined as transient errors:
      | gRPC Status Code | Description |
      | ---------------- | ----------- |
      | 1  | Cancelled |
      | 4  | Deadline Exceeded |
      | 8  | Resource Exhausted |
      | 10 | Aborted |
      | 10 | Out of Range |
      | 14 | Unavailable |
      | 15 | Data Loss |
- Added `Status` type to the `go.opentelemetry.io/otel/sdk/trace` package to represent the status of a span. (#1874)
- Added `SpanStub` type and its associated functions to the `go.opentelemetry.io/otel/sdk/trace/tracetest` package.
  This type can be used as a testing replacement for the `SpanSnapshot` that was removed from the `go.opentelemetry.io/otel/sdk/trace` package. (#1873)
- Adds support for scheme in `OTEL_EXPORTER_OTLP_ENDPOINT` according to the spec. (#1886)
- Adds `trace.WithSchemaURL` option for configuring the tracer with a Schema URL. (#1889)
- Added an example of using OpenTelemetry Go as a trace context forwarder. (#1912)
- `ParseTraceState` is added to the `go.opentelemetry.io/otel/trace` package.
  It can be used to decode a `TraceState` from a `tracestate` header string value. (#1937)
- Added `Len` method to the `TraceState` type in the `go.opentelemetry.io/otel/trace` package.
  This method returns the number of list-members the `TraceState` holds. (#1937)
- Creates package `go.opentelemetry.io/otel/exporters/otlp/otlptrace` that defines a trace exporter that uses a `otlptrace.Client` to send data.
  Creates package `go.opentelemetry.io/otel/exporters/otlp/otlptrace/otlptracegrpc` implementing a gRPC `otlptrace.Client` and offers convenience functions, `NewExportPipeline` and `InstallNewPipeline`, to setup and install a `otlptrace.Exporter` in tracing .(#1922)
- Added `Baggage`, `Member`, and `Property` types to the `go.opentelemetry.io/otel/baggage` package along with their related functions. (#1967)
- Added `ContextWithBaggage`, `ContextWithoutBaggage`, and `FromContext` functions to the `go.opentelemetry.io/otel/baggage` package.
  These functions replace the `Set`, `Value`, `ContextWithValue`, `ContextWithoutValue`, and `ContextWithEmpty` functions from that package and directly work with the new `Baggage` type. (#1967)
- The `OTEL_SERVICE_NAME` environment variable is the preferred source for `service.name`, used by the environment resource detector if a service name is present both there and in `OTEL_RESOURCE_ATTRIBUTES`. (#1969)
- Creates package `go.opentelemetry.io/otel/exporters/otlp/otlptrace/otlptracehttp` implementing an HTTP `otlptrace.Client` and offers convenience functions, `NewExportPipeline` and `InstallNewPipeline`, to setup and install a `otlptrace.Exporter` in tracing. (#1963)
- Changes `go.opentelemetry.io/otel/sdk/resource.NewWithAttributes` to require a schema URL. The old function is still available as `resource.NewSchemaless`. This is a breaking change. (#1938)
- Several builtin resource detectors now correctly populate the schema URL. (#1938)
- Creates package `go.opentelemetry.io/otel/exporters/otlp/otlpmetric` that defines a metrics exporter that uses a `otlpmetric.Client` to send data.
- Creates package `go.opentelemetry.io/otel/exporters/otlp/otlpmetric/otlpmetricgrpc` implementing a gRPC `otlpmetric.Client` and offers convenience functions, `New` and `NewUnstarted`, to create an `otlpmetric.Exporter`.(#1991)
- Added `go.opentelemetry.io/otel/exporters/stdout/stdouttrace` exporter. (#2005)
- Added `go.opentelemetry.io/otel/exporters/stdout/stdoutmetric` exporter. (#2005)
- Added a `TracerProvider()` method to the `"go.opentelemetry.io/otel/trace".Span` interface. This can be used to obtain a `TracerProvider` from a given span that utilizes the same trace processing pipeline.  (#2009)

### Changed

- Make `NewSplitDriver` from `go.opentelemetry.io/otel/exporters/otlp` take variadic arguments instead of a `SplitConfig` item.
  `NewSplitDriver` now automatically implements an internal `noopDriver` for `SplitConfig` fields that are not initialized. (#1798)
- `resource.New()` now creates a Resource without builtin detectors. Previous behavior is now achieved by using `WithBuiltinDetectors` Option. (#1810)
- Move the `Event` type from the `go.opentelemetry.io/otel` package to the `go.opentelemetry.io/otel/sdk/trace` package. (#1846)
- CI builds validate against last two versions of Go, dropping 1.14 and adding 1.16. (#1865)
- BatchSpanProcessor now report export failures when calling `ForceFlush()` method. (#1860)
- `Set.Encoded(Encoder)` no longer caches the result of an encoding. (#1855)
- Renamed `CloudZoneKey` to `CloudAvailabilityZoneKey` in Resource semantic conventions according to spec. (#1871)
- The `StatusCode` and `StatusMessage` methods of the `ReadOnlySpan` interface and the `Span` produced by the `go.opentelemetry.io/otel/sdk/trace` package have been replaced with a single `Status` method.
  This method returns the status of a span using the new `Status` type. (#1874)
- Updated `ExportSpans` method of the`SpanExporter` interface type to accept `ReadOnlySpan`s instead of the removed `SpanSnapshot`.
  This brings the export interface into compliance with the specification in that it now accepts an explicitly immutable type instead of just an implied one. (#1873)
- Unembed `SpanContext` in `Link`. (#1877)
- Generate Semantic conventions from the specification YAML. (#1891)
- Spans created by the global `Tracer` obtained from `go.opentelemetry.io/otel`, prior to a functioning `TracerProvider` being set, now propagate the span context from their parent if one exists. (#1901)
- The `"go.opentelemetry.io/otel".Tracer` function now accepts tracer options. (#1902)
- Move the `go.opentelemetry.io/otel/unit` package to `go.opentelemetry.io/otel/metric/unit`. (#1903)
- Changed `go.opentelemetry.io/otel/trace.TracerConfig` to conform to the [Contributing guidelines](CONTRIBUTING.md#config.) (#1921)
- Changed `go.opentelemetry.io/otel/trace.SpanConfig` to conform to the [Contributing guidelines](CONTRIBUTING.md#config). (#1921)
- Changed `span.End()` now only accepts Options that are allowed at `End()`. (#1921)
- Changed `go.opentelemetry.io/otel/metric.InstrumentConfig` to conform to the [Contributing guidelines](CONTRIBUTING.md#config). (#1921)
- Changed `go.opentelemetry.io/otel/metric.MeterConfig` to conform to the [Contributing guidelines](CONTRIBUTING.md#config). (#1921)
- Refactored option types according to the contribution style guide. (#1882)
- Move the `go.opentelemetry.io/otel/trace.TraceStateFromKeyValues` function to the `go.opentelemetry.io/otel/oteltest` package.
  This function is preserved for testing purposes where it may be useful to create a `TraceState` from `attribute.KeyValue`s, but it is not intended for production use.
  The new `ParseTraceState` function should be used to create a `TraceState`. (#1931)
- Updated `MarshalJSON` method of the `go.opentelemetry.io/otel/trace.TraceState` type to marshal the type into the string representation of the `TraceState`. (#1931)
- The `TraceState.Delete` method from the `go.opentelemetry.io/otel/trace` package no longer returns an error in addition to a `TraceState`. (#1931)
- Updated `Get` method of the `TraceState` type from the `go.opentelemetry.io/otel/trace` package to accept a `string` instead of an `attribute.Key` type. (#1931)
- Updated `Insert` method of the `TraceState` type from the `go.opentelemetry.io/otel/trace` package to accept a pair of `string`s instead of an `attribute.KeyValue` type. (#1931)
- Updated `Delete` method of the `TraceState` type from the `go.opentelemetry.io/otel/trace` package to accept a `string` instead of an `attribute.Key` type. (#1931)
- Renamed `NewExporter` to `New` in the `go.opentelemetry.io/otel/exporters/stdout` package. (#1985)
- Renamed `NewExporter` to `New` in the `go.opentelemetry.io/otel/exporters/metric/prometheus` package. (#1985)
- Renamed `NewExporter` to `New` in the `go.opentelemetry.io/otel/exporters/trace/jaeger` package. (#1985)
- Renamed `NewExporter` to `New` in the `go.opentelemetry.io/otel/exporters/trace/zipkin` package. (#1985)
- Renamed `NewExporter` to `New` in the `go.opentelemetry.io/otel/exporters/otlp` package. (#1985)
- Renamed `NewUnstartedExporter` to `NewUnstarted` in the `go.opentelemetry.io/otel/exporters/otlp` package. (#1985)
- The `go.opentelemetry.io/otel/semconv` package has been moved to `go.opentelemetry.io/otel/semconv/v1.4.0` to allow for multiple [telemetry schema](https://github.com/open-telemetry/oteps/blob/main/text/0152-telemetry-schemas.md) versions to be used concurrently. (#1987)
- Metrics test helpers in `go.opentelemetry.io/otel/oteltest` have been moved to `go.opentelemetry.io/otel/metric/metrictest`. (#1988)

### Deprecated

- The `go.opentelemetry.io/otel/exporters/metric/prometheus` is deprecated, use `go.opentelemetry.io/otel/exporters/prometheus` instead. (#1993)
- The `go.opentelemetry.io/otel/exporters/trace/jaeger` is deprecated, use `go.opentelemetry.io/otel/exporters/jaeger` instead. (#1993)
- The `go.opentelemetry.io/otel/exporters/trace/zipkin` is deprecated, use `go.opentelemetry.io/otel/exporters/zipkin` instead. (#1993)

### Removed

- Removed `resource.WithoutBuiltin()`. Use `resource.New()`. (#1810)
- Unexported types `resource.FromEnv`, `resource.Host`, and `resource.TelemetrySDK`, Use the corresponding `With*()` to use individually. (#1810)
- Removed the `Tracer` and `IsRecording` method from the `ReadOnlySpan` in the `go.opentelemetry.io/otel/sdk/trace`.
  The `Tracer` method is not a required to be included in this interface and given the mutable nature of the tracer that is associated with a span, this method is not appropriate.
  The `IsRecording` method returns if the span is recording or not.
  A read-only span value does not need to know if updates to it will be recorded or not.
  By definition, it cannot be updated so there is no point in communicating if an update is recorded. (#1873)
- Removed the `SpanSnapshot` type from the `go.opentelemetry.io/otel/sdk/trace` package.
  The use of this type has been replaced with the use of the explicitly immutable `ReadOnlySpan` type.
  When a concrete representation of a read-only span is needed for testing, the newly added `SpanStub` in the `go.opentelemetry.io/otel/sdk/trace/tracetest` package should be used. (#1873)
- Removed the `Tracer` method from the `Span` interface in the `go.opentelemetry.io/otel/trace` package.
  Using the same tracer that created a span introduces the error where an instrumentation library's `Tracer` is used by other code instead of their own.
  The `"go.opentelemetry.io/otel".Tracer` function or a `TracerProvider` should be used to acquire a library specific `Tracer` instead. (#1900)
  - The `TracerProvider()` method on the `Span` interface may also be used to obtain a `TracerProvider` using the same trace processing pipeline. (#2009)
- The `http.url` attribute generated by `HTTPClientAttributesFromHTTPRequest` will no longer include username or password information. (#1919)
- Removed `IsEmpty` method of the `TraceState` type in the `go.opentelemetry.io/otel/trace` package in favor of using the added `TraceState.Len` method. (#1931)
- Removed `Set`, `Value`, `ContextWithValue`, `ContextWithoutValue`, and `ContextWithEmpty` functions in the `go.opentelemetry.io/otel/baggage` package.
  Handling of baggage is now done using the added `Baggage` type and related context functions (`ContextWithBaggage`, `ContextWithoutBaggage`, and `FromContext`) in that package. (#1967)
- The `InstallNewPipeline` and `NewExportPipeline` creation functions in all the exporters (prometheus, otlp, stdout, jaeger, and zipkin) have been removed.
  These functions were deemed premature attempts to provide convenience that did not achieve this aim. (#1985)
- The `go.opentelemetry.io/otel/exporters/otlp` exporter has been removed.  Use `go.opentelemetry.io/otel/exporters/otlp/otlptrace` instead. (#1990)
- The `go.opentelemetry.io/otel/exporters/stdout` exporter has been removed.  Use `go.opentelemetry.io/otel/exporters/stdout/stdouttrace` or `go.opentelemetry.io/otel/exporters/stdout/stdoutmetric` instead. (#2005)

### Fixed

- Only report errors from the `"go.opentelemetry.io/otel/sdk/resource".Environment` function when they are not `nil`. (#1850, #1851)
- The `Shutdown` method of the simple `SpanProcessor` in the `go.opentelemetry.io/otel/sdk/trace` package now honors the context deadline or cancellation. (#1616, #1856)
- BatchSpanProcessor now drops span batches that failed to be exported. (#1860)
- Use `http://localhost:14268/api/traces` as default Jaeger collector endpoint instead of `http://localhost:14250`. (#1898)
- Allow trailing and leading whitespace in the parsing of a `tracestate` header. (#1931)
- Add logic to determine if the channel is closed to fix Jaeger exporter test panic with close closed channel. (#1870, #1973)
- Avoid transport security when OTLP endpoint is a Unix socket. (#2001)

### Security

## [0.20.0] - 2021-04-23

### Added

- The OTLP exporter now has two new convenience functions, `NewExportPipeline` and `InstallNewPipeline`, setup and install the exporter in tracing and metrics pipelines. (#1373)
- Adds semantic conventions for exceptions. (#1492)
- Added Jaeger Environment variables: `OTEL_EXPORTER_JAEGER_AGENT_HOST`, `OTEL_EXPORTER_JAEGER_AGENT_PORT`
  These environment variables can be used to override Jaeger agent hostname and port (#1752)
- Option `ExportTimeout` was added to batch span processor. (#1755)
- `trace.TraceFlags` is now a defined type over `byte` and `WithSampled(bool) TraceFlags` and `IsSampled() bool` methods have been added to it. (#1770)
- The `Event` and `Link` struct types from the `go.opentelemetry.io/otel` package now include a `DroppedAttributeCount` field to record the number of attributes that were not recorded due to configured limits being reached. (#1771)
- The Jaeger exporter now reports dropped attributes for a Span event in the exported log. (#1771)
- Adds test to check BatchSpanProcessor ignores `OnEnd` and `ForceFlush` post `Shutdown`. (#1772)
- Extract resource attributes from the `OTEL_RESOURCE_ATTRIBUTES` environment variable and merge them with the `resource.Default` resource as well as resources provided to the `TracerProvider` and metric `Controller`. (#1785)
- Added `WithOSType` resource configuration option to set OS (Operating System) type resource attribute (`os.type`). (#1788)
- Added `WithProcess*` resource configuration options to set Process resource attributes. (#1788)
  - `process.pid`
  - `process.executable.name`
  - `process.executable.path`
  - `process.command_args`
  - `process.owner`
  - `process.runtime.name`
  - `process.runtime.version`
  - `process.runtime.description`
- Adds `k8s.node.name` and `k8s.node.uid` attribute keys to the `semconv` package. (#1789)
- Added support for configuring OTLP/HTTP and OTLP/gRPC Endpoints, TLS Certificates, Headers, Compression and Timeout via Environment Variables. (#1758, #1769 and #1811)
  - `OTEL_EXPORTER_OTLP_ENDPOINT`
  - `OTEL_EXPORTER_OTLP_TRACES_ENDPOINT`
  - `OTEL_EXPORTER_OTLP_METRICS_ENDPOINT`
  - `OTEL_EXPORTER_OTLP_HEADERS`
  - `OTEL_EXPORTER_OTLP_TRACES_HEADERS`
  - `OTEL_EXPORTER_OTLP_METRICS_HEADERS`
  - `OTEL_EXPORTER_OTLP_COMPRESSION`
  - `OTEL_EXPORTER_OTLP_TRACES_COMPRESSION`
  - `OTEL_EXPORTER_OTLP_METRICS_COMPRESSION`
  - `OTEL_EXPORTER_OTLP_TIMEOUT`
  - `OTEL_EXPORTER_OTLP_TRACES_TIMEOUT`
  - `OTEL_EXPORTER_OTLP_METRICS_TIMEOUT`
  - `OTEL_EXPORTER_OTLP_CERTIFICATE`
  - `OTEL_EXPORTER_OTLP_TRACES_CERTIFICATE`
  - `OTEL_EXPORTER_OTLP_METRICS_CERTIFICATE`
- Adds `otlpgrpc.WithTimeout` option for configuring timeout to the otlp/gRPC exporter. (#1821)
- Adds `jaeger.WithMaxPacketSize` option for configuring maximum UDP packet size used when connecting to the Jaeger agent. (#1853)

### Fixed

- The `Span.IsRecording` implementation from `go.opentelemetry.io/otel/sdk/trace` always returns false when not being sampled. (#1750)
- The Jaeger exporter now correctly sets tags for the Span status code and message.
  This means it uses the correct tag keys (`"otel.status_code"`, `"otel.status_description"`) and does not set the status message as a tag unless it is set on the span. (#1761)
- The Jaeger exporter now correctly records Span event's names using the `"event"` key for a tag.
  Additionally, this tag is overridden, as specified in the OTel specification, if the event contains an attribute with that key. (#1768)
- Zipkin Exporter: Ensure mapping between OTel and Zipkin span data complies with the specification. (#1688)
- Fixed typo for default service name in Jaeger Exporter. (#1797)
- Fix flaky OTLP for the reconnnection of the client connection. (#1527, #1814)
- Fix Jaeger exporter dropping of span batches that exceed the UDP packet size limit.
  Instead, the exporter now splits the batch into smaller sendable batches. (#1828)

### Changed

- Span `RecordError` now records an `exception` event to comply with the semantic convention specification. (#1492)
- Jaeger exporter was updated to use thrift v0.14.1. (#1712)
- Migrate from using internally built and maintained version of the OTLP to the one hosted at `go.opentelemetry.io/proto/otlp`. (#1713)
- Migrate from using `github.com/gogo/protobuf` to `google.golang.org/protobuf` to match `go.opentelemetry.io/proto/otlp`. (#1713)
- The storage of a local or remote Span in a `context.Context` using its SpanContext is unified to store just the current Span.
  The Span's SpanContext can now self-identify as being remote or not.
  This means that `"go.opentelemetry.io/otel/trace".ContextWithRemoteSpanContext` will now overwrite any existing current Span, not just existing remote Spans, and make it the current Span in a `context.Context`. (#1731)
- Improve OTLP/gRPC exporter connection errors. (#1737)
- Information about a parent span context in a `"go.opentelemetry.io/otel/export/trace".SpanSnapshot` is unified in a new `Parent` field.
  The existing `ParentSpanID` and `HasRemoteParent` fields are removed in favor of this. (#1748)
- The `ParentContext` field of the `"go.opentelemetry.io/otel/sdk/trace".SamplingParameters` is updated to hold a `context.Context` containing the parent span.
  This changes it to make `SamplingParameters` conform with the OpenTelemetry specification. (#1749)
- Updated Jaeger Environment Variables: `JAEGER_ENDPOINT`, `JAEGER_USER`, `JAEGER_PASSWORD`
  to `OTEL_EXPORTER_JAEGER_ENDPOINT`, `OTEL_EXPORTER_JAEGER_USER`, `OTEL_EXPORTER_JAEGER_PASSWORD` in compliance with OTel specification. (#1752)
- Modify `BatchSpanProcessor.ForceFlush` to abort after timeout/cancellation. (#1757)
- The `DroppedAttributeCount` field of the `Span` in the `go.opentelemetry.io/otel` package now only represents the number of attributes dropped for the span itself.
  It no longer is a conglomerate of itself, events, and link attributes that have been dropped. (#1771)
- Make `ExportSpans` in Jaeger Exporter honor context deadline. (#1773)
- Modify Zipkin Exporter default service name, use default resource's serviceName instead of empty. (#1777)
- The `go.opentelemetry.io/otel/sdk/export/trace` package is merged into the `go.opentelemetry.io/otel/sdk/trace` package. (#1778)
- The prometheus.InstallNewPipeline example is moved from comment to example test (#1796)
- The convenience functions for the stdout exporter have been updated to return the `TracerProvider` implementation and enable the shutdown of the exporter. (#1800)
- Replace the flush function returned from the Jaeger exporter's convenience creation functions (`InstallNewPipeline` and `NewExportPipeline`) with the `TracerProvider` implementation they create.
  This enables the caller to shutdown and flush using the related `TracerProvider` methods. (#1822)
- Updated the Jaeger exporter to have a default endpoint, `http://localhost:14250`, for the collector. (#1824)
- Changed the function `WithCollectorEndpoint` in the Jaeger exporter to no longer accept an endpoint as an argument.
  The endpoint can be passed with the `CollectorEndpointOption` using the `WithEndpoint` function or by setting the `OTEL_EXPORTER_JAEGER_ENDPOINT` environment variable value appropriately. (#1824)
- The Jaeger exporter no longer batches exported spans itself, instead it relies on the SDK's `BatchSpanProcessor` for this functionality. (#1830)
- The Jaeger exporter creation functions (`NewRawExporter`, `NewExportPipeline`, and `InstallNewPipeline`) no longer accept the removed `Option` type as a variadic argument. (#1830)

### Removed

- Removed Jaeger Environment variables: `JAEGER_SERVICE_NAME`, `JAEGER_DISABLED`, `JAEGER_TAGS`
  These environment variables will no longer be used to override values of the Jaeger exporter (#1752)
- No longer set the links for a `Span` in `go.opentelemetry.io/otel/sdk/trace` that is configured to be a new root.
  This is unspecified behavior that the OpenTelemetry community plans to standardize in the future.
  To prevent backwards incompatible changes when it is specified, these links are removed. (#1726)
- Setting error status while recording error with Span from oteltest package. (#1729)
- The concept of a remote and local Span stored in a context is unified to just the current Span.
  Because of this `"go.opentelemetry.io/otel/trace".RemoteSpanContextFromContext` is removed as it is no longer needed.
  Instead, `"go.opentelemetry.io/otel/trace".SpanContextFromContex` can be used to return the current Span.
  If needed, that Span's `SpanContext.IsRemote()` can then be used to determine if it is remote or not. (#1731)
- The `HasRemoteParent` field of the `"go.opentelemetry.io/otel/sdk/trace".SamplingParameters` is removed.
  This field is redundant to the information returned from the `Remote` method of the `SpanContext` held in the `ParentContext` field. (#1749)
- The `trace.FlagsDebug` and `trace.FlagsDeferred` constants have been removed and will be localized to the B3 propagator. (#1770)
- Remove `Process` configuration, `WithProcessFromEnv` and `ProcessFromEnv`, and type from the Jaeger exporter package.
  The information that could be configured in the `Process` struct should be configured in a `Resource` instead. (#1776, #1804)
- Remove the `WithDisabled` option from the Jaeger exporter.
  To disable the exporter unregister it from the `TracerProvider` or use a no-operation `TracerProvider`. (#1806)
- Removed the functions `CollectorEndpointFromEnv` and `WithCollectorEndpointOptionFromEnv` from the Jaeger exporter.
  These functions for retrieving specific environment variable values are redundant of other internal functions and
  are not intended for end user use. (#1824)
- Removed the Jaeger exporter `WithSDKOptions` `Option`.
  This option was used to set SDK options for the exporter creation convenience functions.
  These functions are provided as a way to easily setup or install the exporter with what are deemed reasonable SDK settings for common use cases.
  If the SDK needs to be configured differently, the `NewRawExporter` function and direct setup of the SDK with the desired settings should be used. (#1825)
- The `WithBufferMaxCount` and `WithBatchMaxCount` `Option`s from the Jaeger exporter are removed.
  The exporter no longer batches exports, instead relying on the SDK's `BatchSpanProcessor` for this functionality. (#1830)
- The Jaeger exporter `Option` type is removed.
  The type is no longer used by the exporter to configure anything.
  All the previous configurations these options provided were duplicates of SDK configuration.
  They have been removed in favor of using the SDK configuration and focuses the exporter configuration to be only about the endpoints it will send telemetry to. (#1830)

## [0.19.0] - 2021-03-18

### Added

- Added `Marshaler` config option to `otlphttp` to enable otlp over json or protobufs. (#1586)
- A `ForceFlush` method to the `"go.opentelemetry.io/otel/sdk/trace".TracerProvider` to flush all registered `SpanProcessor`s. (#1608)
- Added `WithSampler` and `WithSpanLimits` to tracer provider. (#1633, #1702)
- `"go.opentelemetry.io/otel/trace".SpanContext` now has a `remote` property, and `IsRemote()` predicate, that is true when the `SpanContext` has been extracted from remote context data. (#1701)
- A `Valid` method to the `"go.opentelemetry.io/otel/attribute".KeyValue` type. (#1703)

### Changed

- `trace.SpanContext` is now immutable and has no exported fields. (#1573)
  - `trace.NewSpanContext()` can be used in conjunction with the `trace.SpanContextConfig` struct to initialize a new `SpanContext` where all values are known.
- Update the `ForceFlush` method signature to the `"go.opentelemetry.io/otel/sdk/trace".SpanProcessor` to accept a `context.Context` and return an error. (#1608)
- Update the `Shutdown` method to the `"go.opentelemetry.io/otel/sdk/trace".TracerProvider` return an error on shutdown failure. (#1608)
- The SimpleSpanProcessor will now shut down the enclosed `SpanExporter` and gracefully ignore subsequent calls to `OnEnd` after `Shutdown` is called. (#1612)
- `"go.opentelemetry.io/sdk/metric/controller.basic".WithPusher` is replaced with `WithExporter` to provide consistent naming across project. (#1656)
- Added non-empty string check for trace `Attribute` keys. (#1659)
- Add `description` to SpanStatus only when `StatusCode` is set to error. (#1662)
- Jaeger exporter falls back to `resource.Default`'s `service.name` if the exported Span does not have one. (#1673)
- Jaeger exporter populates Jaeger's Span Process from Resource. (#1673)
- Renamed the `LabelSet` method of `"go.opentelemetry.io/otel/sdk/resource".Resource` to `Set`. (#1692)
- Changed `WithSDK` to `WithSDKOptions` to accept variadic arguments of `TracerProviderOption` type in `go.opentelemetry.io/otel/exporters/trace/jaeger` package. (#1693)
- Changed `WithSDK` to `WithSDKOptions` to accept variadic arguments of `TracerProviderOption` type in `go.opentelemetry.io/otel/exporters/trace/zipkin` package. (#1693)

### Removed

- Removed `serviceName` parameter from Zipkin exporter and uses resource instead. (#1549)
- Removed `WithConfig` from tracer provider to avoid overriding configuration. (#1633)
- Removed the exported `SimpleSpanProcessor` and `BatchSpanProcessor` structs.
   These are now returned as a SpanProcessor interface from their respective constructors. (#1638)
- Removed `WithRecord()` from `trace.SpanOption` when creating a span. (#1660)
- Removed setting status to `Error` while recording an error as a span event in `RecordError`. (#1663)
- Removed `jaeger.WithProcess` configuration option. (#1673)
- Removed `ApplyConfig` method from `"go.opentelemetry.io/otel/sdk/trace".TracerProvider` and the now unneeded `Config` struct. (#1693)

### Fixed

- Jaeger Exporter: Ensure mapping between OTEL and Jaeger span data complies with the specification. (#1626)
- `SamplingResult.TraceState` is correctly propagated to a newly created span's `SpanContext`. (#1655)
- The `otel-collector` example now correctly flushes metric events prior to shutting down the exporter. (#1678)
- Do not set span status message in `SpanStatusFromHTTPStatusCode` if it can be inferred from `http.status_code`. (#1681)
- Synchronization issues in global trace delegate implementation. (#1686)
- Reduced excess memory usage by global `TracerProvider`. (#1687)

## [0.18.0] - 2021-03-03

### Added

- Added `resource.Default()` for use with meter and tracer providers. (#1507)
- `AttributePerEventCountLimit` and `AttributePerLinkCountLimit` for `SpanLimits`. (#1535)
- Added `Keys()` method to `propagation.TextMapCarrier` and `propagation.HeaderCarrier` to adapt `http.Header` to this interface. (#1544)
- Added `code` attributes to `go.opentelemetry.io/otel/semconv` package. (#1558)
- Compatibility testing suite in the CI system for the following systems. (#1567)
   | OS      | Go Version | Architecture |
   | ------- | ---------- | ------------ |
   | Ubuntu  | 1.15       | amd64        |
   | Ubuntu  | 1.14       | amd64        |
   | Ubuntu  | 1.15       | 386          |
   | Ubuntu  | 1.14       | 386          |
   | MacOS   | 1.15       | amd64        |
   | MacOS   | 1.14       | amd64        |
   | Windows | 1.15       | amd64        |
   | Windows | 1.14       | amd64        |
   | Windows | 1.15       | 386          |
   | Windows | 1.14       | 386          |

### Changed

- Replaced interface `oteltest.SpanRecorder` with its existing implementation
  `StandardSpanRecorder`. (#1542)
- Default span limit values to 128. (#1535)
- Rename `MaxEventsPerSpan`, `MaxAttributesPerSpan` and `MaxLinksPerSpan` to `EventCountLimit`, `AttributeCountLimit` and `LinkCountLimit`, and move these fields into `SpanLimits`. (#1535)
- Renamed the `otel/label` package to `otel/attribute`. (#1541)
- Vendor the Jaeger exporter's dependency on Apache Thrift. (#1551)
- Parallelize the CI linting and testing. (#1567)
- Stagger timestamps in exact aggregator tests. (#1569)
- Changed all examples to use `WithBatchTimeout(5 * time.Second)` rather than `WithBatchTimeout(5)`. (#1621)
- Prevent end-users from implementing some interfaces (#1575)

  ```
      "otel/exporters/otlp/otlphttp".Option
      "otel/exporters/stdout".Option
      "otel/oteltest".Option
      "otel/trace".TracerOption
      "otel/trace".SpanOption
      "otel/trace".EventOption
      "otel/trace".LifeCycleOption
      "otel/trace".InstrumentationOption
      "otel/sdk/resource".Option
      "otel/sdk/trace".ParentBasedSamplerOption
      "otel/sdk/trace".ReadOnlySpan
      "otel/sdk/trace".ReadWriteSpan
  ```

### Removed

- Removed attempt to resample spans upon changing the span name with `span.SetName()`. (#1545)
- The `test-benchmark` is no longer a dependency of the `precommit` make target. (#1567)
- Removed the `test-386` make target.
   This was replaced with a full compatibility testing suite (i.e. multi OS/arch) in the CI system. (#1567)

### Fixed

- The sequential timing check of timestamps in the stdout exporter are now setup explicitly to be sequential (#1571). (#1572)
- Windows build of Jaeger tests now compiles with OS specific functions (#1576). (#1577)
- The sequential timing check of timestamps of go.opentelemetry.io/otel/sdk/metric/aggregator/lastvalue are now setup explicitly to be sequential (#1578). (#1579)
- Validate tracestate header keys with vendors according to the W3C TraceContext specification (#1475). (#1581)
- The OTLP exporter includes related labels for translations of a GaugeArray (#1563). (#1570)

## [0.17.0] - 2021-02-12

### Changed

- Rename project default branch from `master` to `main`. (#1505)
- Reverse order in which `Resource` attributes are merged, per change in spec. (#1501)
- Add tooling to maintain "replace" directives in go.mod files automatically. (#1528)
- Create new modules: otel/metric, otel/trace, otel/oteltest, otel/sdk/export/metric, otel/sdk/metric (#1528)
- Move metric-related public global APIs from otel to otel/metric/global. (#1528)

## Fixed

- Fixed otlpgrpc reconnection issue.
- The example code in the README.md of `go.opentelemetry.io/otel/exporters/otlp` is moved to a compiled example test and used the new `WithAddress` instead of `WithEndpoint`. (#1513)
- The otel-collector example now uses the default OTLP receiver port of the collector.

## [0.16.0] - 2021-01-13

### Added

- Add the `ReadOnlySpan` and `ReadWriteSpan` interfaces to provide better control for accessing span data. (#1360)
- `NewGRPCDriver` function returns a `ProtocolDriver` that maintains a single gRPC connection to the collector. (#1369)
- Added documentation about the project's versioning policy. (#1388)
- Added `NewSplitDriver` for OTLP exporter that allows sending traces and metrics to different endpoints. (#1418)
- Added codeql worfklow to GitHub Actions (#1428)
- Added Gosec workflow to GitHub Actions (#1429)
- Add new HTTP driver for OTLP exporter in `exporters/otlp/otlphttp`. Currently it only supports the binary protobuf payloads. (#1420)
- Add an OpenCensus exporter bridge. (#1444)

### Changed

- Rename `internal/testing` to `internal/internaltest`. (#1449)
- Rename `export.SpanData` to `export.SpanSnapshot` and use it only for exporting spans. (#1360)
- Store the parent's full `SpanContext` rather than just its span ID in the `span` struct. (#1360)
- Improve span duration accuracy. (#1360)
- Migrated CI/CD from CircleCI to GitHub Actions (#1382)
- Remove duplicate checkout from GitHub Actions workflow (#1407)
- Metric `array` aggregator renamed `exact` to match its `aggregation.Kind` (#1412)
- Metric `exact` aggregator includes per-point timestamps (#1412)
- Metric stdout exporter uses MinMaxSumCount aggregator for ValueRecorder instruments (#1412)
- `NewExporter` from `exporters/otlp` now takes a `ProtocolDriver` as a parameter. (#1369)
- Many OTLP Exporter options became gRPC ProtocolDriver options. (#1369)
- Unify endpoint API that related to OTel exporter. (#1401)
- Optimize metric histogram aggregator to re-use its slice of buckets. (#1435)
- Metric aggregator Count() and histogram Bucket.Counts are consistently `uint64`. (1430)
- Histogram aggregator accepts functional options, uses default boundaries if none given. (#1434)
- `SamplingResult` now passed a `Tracestate` from the parent `SpanContext` (#1432)
- Moved gRPC driver for OTLP exporter to `exporters/otlp/otlpgrpc`. (#1420)
- The `TraceContext` propagator now correctly propagates `TraceState` through the `SpanContext`. (#1447)
- Metric Push and Pull Controller components are combined into a single "basic" Controller:
  - `WithExporter()` and `Start()` to configure Push behavior
  - `Start()` is optional; use `Collect()` and `ForEach()` for Pull behavior
  - `Start()` and `Stop()` accept Context. (#1378)
- The `Event` type is moved from the `otel/sdk/export/trace` package to the `otel/trace` API package. (#1452)

### Removed

- Remove `errUninitializedSpan` as its only usage is now obsolete. (#1360)
- Remove Metric export functionality related to quantiles and summary data points: this is not specified (#1412)
- Remove DDSketch metric aggregator; our intention is to re-introduce this as an option of the histogram aggregator after [new OTLP histogram data types](https://github.com/open-telemetry/opentelemetry-proto/pull/226) are released (#1412)

### Fixed

- `BatchSpanProcessor.Shutdown()` will now shutdown underlying `export.SpanExporter`. (#1443)

## [0.15.0] - 2020-12-10

### Added

- The `WithIDGenerator` `TracerProviderOption` is added to the `go.opentelemetry.io/otel/trace` package to configure an `IDGenerator` for the `TracerProvider`. (#1363)

### Changed

- The Zipkin exporter now uses the Span status code to determine. (#1328)
- `NewExporter` and `Start` functions in `go.opentelemetry.io/otel/exporters/otlp` now receive `context.Context` as a first parameter. (#1357)
- Move the OpenCensus example into `example` directory. (#1359)
- Moved the SDK's `internal.IDGenerator` interface in to the `sdk/trace` package to enable support for externally-defined ID generators. (#1363)
- Bump `github.com/google/go-cmp` from 0.5.3 to 0.5.4 (#1374)
- Bump `github.com/golangci/golangci-lint` in `/internal/tools` (#1375)

### Fixed

- Metric SDK `SumObserver` and `UpDownSumObserver` instruments correctness fixes. (#1381)

## [0.14.0] - 2020-11-19

### Added

- An `EventOption` and the related `NewEventConfig` function are added to the `go.opentelemetry.io/otel` package to configure Span events. (#1254)
- A `TextMapPropagator` and associated `TextMapCarrier` are added to the `go.opentelemetry.io/otel/oteltest` package to test `TextMap` type propagators and their use. (#1259)
- `SpanContextFromContext` returns `SpanContext` from context. (#1255)
- `TraceState` has been added to `SpanContext`. (#1340)
- `DeploymentEnvironmentKey` added to `go.opentelemetry.io/otel/semconv` package. (#1323)
- Add an OpenCensus to OpenTelemetry tracing bridge. (#1305)
- Add a parent context argument to `SpanProcessor.OnStart` to follow the specification. (#1333)
- Add missing tests for `sdk/trace/attributes_map.go`. (#1337)

### Changed

- Move the `go.opentelemetry.io/otel/api/trace` package into `go.opentelemetry.io/otel/trace` with the following changes. (#1229) (#1307)
  - `ID` has been renamed to `TraceID`.
  - `IDFromHex` has been renamed to `TraceIDFromHex`.
  - `EmptySpanContext` is removed.
- Move the `go.opentelemetry.io/otel/api/trace/tracetest` package into `go.opentelemetry.io/otel/oteltest`. (#1229)
- OTLP Exporter updates:
  - supports OTLP v0.6.0 (#1230, #1354)
  - supports configurable aggregation temporality (default: Cumulative, optional: Stateless). (#1296)
- The Sampler is now called on local child spans. (#1233)
- The `Kind` type from the `go.opentelemetry.io/otel/api/metric` package was renamed to `InstrumentKind` to more specifically describe what it is and avoid semantic ambiguity. (#1240)
- The `MetricKind` method of the `Descriptor` type in the `go.opentelemetry.io/otel/api/metric` package was renamed to `Descriptor.InstrumentKind`.
   This matches the returned type and fixes misuse of the term metric. (#1240)
- Move test harness from the `go.opentelemetry.io/otel/api/apitest` package into `go.opentelemetry.io/otel/oteltest`. (#1241)
- Move the `go.opentelemetry.io/otel/api/metric/metrictest` package into `go.opentelemetry.io/oteltest` as part of #964. (#1252)
- Move the `go.opentelemetry.io/otel/api/metric` package into `go.opentelemetry.io/otel/metric` as part of #1303. (#1321)
- Move the `go.opentelemetry.io/otel/api/metric/registry` package into `go.opentelemetry.io/otel/metric/registry` as a part of #1303. (#1316)
- Move the `Number` type (together with related functions) from `go.opentelemetry.io/otel/api/metric` package into `go.opentelemetry.io/otel/metric/number` as a part of #1303. (#1316)
- The function signature of the Span `AddEvent` method in `go.opentelemetry.io/otel` is updated to no longer take an unused context and instead take a required name and a variable number of `EventOption`s. (#1254)
- The function signature of the Span `RecordError` method in `go.opentelemetry.io/otel` is updated to no longer take an unused context and instead take a required error value and a variable number of `EventOption`s. (#1254)
- Move the `go.opentelemetry.io/otel/api/global` package to `go.opentelemetry.io/otel`. (#1262) (#1330)
- Move the `Version` function from `go.opentelemetry.io/otel/sdk` to `go.opentelemetry.io/otel`. (#1330)
- Rename correlation context header from `"otcorrelations"` to `"baggage"` to match the OpenTelemetry specification. (#1267)
- Fix `Code.UnmarshalJSON` to work with valid JSON only. (#1276)
- The `resource.New()` method changes signature to support builtin attributes and functional options, including `telemetry.sdk.*` and
  `host.name` semantic conventions; the former method is renamed `resource.NewWithAttributes`. (#1235)
- The Prometheus exporter now exports non-monotonic counters (i.e. `UpDownCounter`s) as gauges. (#1210)
- Correct the `Span.End` method documentation in the `otel` API to state updates are not allowed on a span after it has ended. (#1310)
- Updated span collection limits for attribute, event and link counts to 1000 (#1318)
- Renamed `semconv.HTTPUrlKey` to `semconv.HTTPURLKey`. (#1338)

### Removed

- The `ErrInvalidHexID`, `ErrInvalidTraceIDLength`, `ErrInvalidSpanIDLength`, `ErrInvalidSpanIDLength`, or `ErrNilSpanID` from the `go.opentelemetry.io/otel` package are unexported now. (#1243)
- The `AddEventWithTimestamp` method on the `Span` interface in `go.opentelemetry.io/otel` is removed due to its redundancy.
   It is replaced by using the `AddEvent` method with a `WithTimestamp` option. (#1254)
- The `MockSpan` and `MockTracer` types are removed from `go.opentelemetry.io/otel/oteltest`.
   `Tracer` and `Span` from the same module should be used in their place instead. (#1306)
- `WorkerCount` option is removed from `go.opentelemetry.io/otel/exporters/otlp`. (#1350)
- Remove the following labels types: INT32, UINT32, UINT64 and FLOAT32. (#1314)

### Fixed

- Rename `MergeItererator` to `MergeIterator` in the `go.opentelemetry.io/otel/label` package. (#1244)
- The `go.opentelemetry.io/otel/api/global` packages global TextMapPropagator now delegates functionality to a globally set delegate for all previously returned propagators. (#1258)
- Fix condition in `label.Any`. (#1299)
- Fix global `TracerProvider` to pass options to its configured provider. (#1329)
- Fix missing handler for `ExactKind` aggregator in OTLP metrics transformer (#1309)

## [0.13.0] - 2020-10-08

### Added

- OTLP Metric exporter supports Histogram aggregation. (#1209)
- The `Code` struct from the `go.opentelemetry.io/otel/codes` package now supports JSON marshaling and unmarshaling as well as implements the `Stringer` interface. (#1214)
- A Baggage API to implement the OpenTelemetry specification. (#1217)
- Add Shutdown method to sdk/trace/provider, shutdown processors in the order they were registered. (#1227)

### Changed

- Set default propagator to no-op propagator. (#1184)
- The `HTTPSupplier`, `HTTPExtractor`, `HTTPInjector`, and `HTTPPropagator` from the `go.opentelemetry.io/otel/api/propagation` package were replaced with unified `TextMapCarrier` and `TextMapPropagator` in the `go.opentelemetry.io/otel/propagation` package. (#1212) (#1325)
- The `New` function from the `go.opentelemetry.io/otel/api/propagation` package was replaced with `NewCompositeTextMapPropagator` in the `go.opentelemetry.io/otel` package. (#1212)
- The status codes of the `go.opentelemetry.io/otel/codes` package have been updated to match the latest OpenTelemetry specification.
   They now are `Unset`, `Error`, and `Ok`.
   They no longer track the gRPC codes. (#1214)
- The `StatusCode` field of the `SpanData` struct in the `go.opentelemetry.io/otel/sdk/export/trace` package now uses the codes package from this package instead of the gRPC project. (#1214)
- Move the `go.opentelemetry.io/otel/api/baggage` package into `go.opentelemetry.io/otel/baggage`. (#1217) (#1325)
- A `Shutdown` method of `SpanProcessor` and all its implementations receives a context and returns an error. (#1264)

### Fixed

- Copies of data from arrays and slices passed to `go.opentelemetry.io/otel/label.ArrayValue()` are now used in the returned `Value` instead of using the mutable data itself. (#1226)

### Removed

- The `ExtractHTTP` and `InjectHTTP` functions from the `go.opentelemetry.io/otel/api/propagation` package were removed. (#1212)
- The `Propagators` interface from the `go.opentelemetry.io/otel/api/propagation` package was removed to conform to the OpenTelemetry specification.
   The explicit `TextMapPropagator` type can be used in its place as this is the `Propagator` type the specification defines. (#1212)
- The `SetAttribute` method of the `Span` from the `go.opentelemetry.io/otel/api/trace` package was removed given its redundancy with the `SetAttributes` method. (#1216)
- The internal implementation of Baggage storage is removed in favor of using the new Baggage API functionality. (#1217)
- Remove duplicate hostname key `HostHostNameKey` in Resource semantic conventions. (#1219)
- Nested array/slice support has been removed. (#1226)

## [0.12.0] - 2020-09-24

### Added

- A `SpanConfigure` function in `go.opentelemetry.io/otel/api/trace` to create a new `SpanConfig` from `SpanOption`s. (#1108)
- In the `go.opentelemetry.io/otel/api/trace` package, `NewTracerConfig` was added to construct new `TracerConfig`s.
   This addition was made to conform with our project option conventions. (#1155)
- Instrumentation library information was added to the Zipkin exporter. (#1119)
- The `SpanProcessor` interface now has a `ForceFlush()` method. (#1166)
- More semantic conventions for k8s as resource attributes. (#1167)

### Changed

- Add reconnecting udp connection type to Jaeger exporter.
   This change adds a new optional implementation of the udp conn interface used to detect changes to an agent's host dns record.
   It then adopts the new destination address to ensure the exporter doesn't get stuck. This change was ported from jaegertracing/jaeger-client-go#520. (#1063)
- Replace `StartOption` and `EndOption` in `go.opentelemetry.io/otel/api/trace` with `SpanOption`.
   This change is matched by replacing the `StartConfig` and `EndConfig` with a unified `SpanConfig`. (#1108)
- Replace the `LinkedTo` span option in `go.opentelemetry.io/otel/api/trace` with `WithLinks`.
   This is be more consistent with our other option patterns, i.e. passing the item to be configured directly instead of its component parts, and provides a cleaner function signature. (#1108)
- The `go.opentelemetry.io/otel/api/trace` `TracerOption` was changed to an interface to conform to project option conventions. (#1109)
- Move the `B3` and `TraceContext` from within the `go.opentelemetry.io/otel/api/trace` package to their own `go.opentelemetry.io/otel/propagators` package.
    This removal of the propagators is reflective of the OpenTelemetry specification for these propagators as well as cleans up the `go.opentelemetry.io/otel/api/trace` API. (#1118)
- Rename Jaeger tags used for instrumentation library information to reflect changes in OpenTelemetry specification. (#1119)
- Rename `ProbabilitySampler` to `TraceIDRatioBased` and change semantics to ignore parent span sampling status. (#1115)
- Move `tools` package under `internal`. (#1141)
- Move `go.opentelemetry.io/otel/api/correlation` package to `go.opentelemetry.io/otel/api/baggage`. (#1142)
   The `correlation.CorrelationContext` propagator has been renamed `baggage.Baggage`.  Other exported functions and types are unchanged.
- Rename `ParentOrElse` sampler to `ParentBased` and allow setting samplers depending on parent span. (#1153)
- In the `go.opentelemetry.io/otel/api/trace` package, `SpanConfigure` was renamed to `NewSpanConfig`. (#1155)
- Change `dependabot.yml` to add a `Skip Changelog` label to dependabot-sourced PRs. (#1161)
- The [configuration style guide](https://github.com/open-telemetry/opentelemetry-go/blob/master/CONTRIBUTING.md#config) has been updated to
   recommend the use of `newConfig()` instead of `configure()`. (#1163)
- The `otlp.Config` type has been unexported and changed to `otlp.config`, along with its initializer. (#1163)
- Ensure exported interface types include parameter names and update the
   Style Guide to reflect this styling rule. (#1172)
- Don't consider unset environment variable for resource detection to be an error. (#1170)
- Rename `go.opentelemetry.io/otel/api/metric.ConfigureInstrument` to `NewInstrumentConfig` and
  `go.opentelemetry.io/otel/api/metric.ConfigureMeter` to `NewMeterConfig`.
- ValueObserver instruments use LastValue aggregator by default. (#1165)
- OTLP Metric exporter supports LastValue aggregation. (#1165)
- Move the `go.opentelemetry.io/otel/api/unit` package to `go.opentelemetry.io/otel/unit`. (#1185)
- Rename `Provider` to `MeterProvider` in the `go.opentelemetry.io/otel/api/metric` package. (#1190)
- Rename `NoopProvider` to `NoopMeterProvider` in the `go.opentelemetry.io/otel/api/metric` package. (#1190)
- Rename `NewProvider` to `NewMeterProvider` in the `go.opentelemetry.io/otel/api/metric/metrictest` package. (#1190)
- Rename `Provider` to `MeterProvider` in the `go.opentelemetry.io/otel/api/metric/registry` package. (#1190)
- Rename `NewProvider` to `NewMeterProvider` in the `go.opentelemetry.io/otel/api/metri/registryc` package. (#1190)
- Rename `Provider` to `TracerProvider` in the `go.opentelemetry.io/otel/api/trace` package. (#1190)
- Rename `NoopProvider` to `NoopTracerProvider` in the `go.opentelemetry.io/otel/api/trace` package. (#1190)
- Rename `Provider` to `TracerProvider` in the `go.opentelemetry.io/otel/api/trace/tracetest` package. (#1190)
- Rename `NewProvider` to `NewTracerProvider` in the `go.opentelemetry.io/otel/api/trace/tracetest` package. (#1190)
- Rename `WrapperProvider` to `WrapperTracerProvider` in the `go.opentelemetry.io/otel/bridge/opentracing` package. (#1190)
- Rename `NewWrapperProvider` to `NewWrapperTracerProvider` in the `go.opentelemetry.io/otel/bridge/opentracing` package. (#1190)
- Rename `Provider` method of the pull controller to `MeterProvider` in the `go.opentelemetry.io/otel/sdk/metric/controller/pull` package. (#1190)
- Rename `Provider` method of the push controller to `MeterProvider` in the `go.opentelemetry.io/otel/sdk/metric/controller/push` package. (#1190)
- Rename `ProviderOptions` to `TracerProviderConfig` in the `go.opentelemetry.io/otel/sdk/trace` package. (#1190)
- Rename `ProviderOption` to `TracerProviderOption` in the `go.opentelemetry.io/otel/sdk/trace` package. (#1190)
- Rename `Provider` to `TracerProvider` in the `go.opentelemetry.io/otel/sdk/trace` package. (#1190)
- Rename `NewProvider` to `NewTracerProvider` in the `go.opentelemetry.io/otel/sdk/trace` package. (#1190)
- Renamed `SamplingDecision` values to comply with OpenTelemetry specification change. (#1192)
- Renamed Zipkin attribute names from `ot.status_code & ot.status_description` to `otel.status_code & otel.status_description`. (#1201)
- The default SDK now invokes registered `SpanProcessor`s in the order they were registered with the `TracerProvider`. (#1195)
- Add test of spans being processed by the `SpanProcessor`s in the order they were registered. (#1203)

### Removed

- Remove the B3 propagator from `go.opentelemetry.io/otel/propagators`. It is now located in the
   `go.opentelemetry.io/contrib/propagators/` module. (#1191)
- Remove the semantic convention for HTTP status text, `HTTPStatusTextKey` from package `go.opentelemetry.io/otel/semconv`. (#1194)

### Fixed

- Zipkin example no longer mentions `ParentSampler`, corrected to `ParentBased`. (#1171)
- Fix missing shutdown processor in otel-collector example. (#1186)
- Fix missing shutdown processor in basic and namedtracer examples. (#1197)

## [0.11.0] - 2020-08-24

### Added

- Support for exporting array-valued attributes via OTLP. (#992)
- `Noop` and `InMemory` `SpanBatcher` implementations to help with testing integrations. (#994)
- Support for filtering metric label sets. (#1047)
- A dimensionality-reducing metric Processor. (#1057)
- Integration tests for more OTel Collector Attribute types. (#1062)
- A new `WithSpanProcessor` `ProviderOption` is added to the `go.opentelemetry.io/otel/sdk/trace` package to create a `Provider` and automatically register the `SpanProcessor`. (#1078)

### Changed

- Rename `sdk/metric/processor/test` to `sdk/metric/processor/processortest`. (#1049)
- Rename `sdk/metric/controller/test` to `sdk/metric/controller/controllertest`. (#1049)
- Rename `api/testharness` to `api/apitest`. (#1049)
- Rename `api/trace/testtrace` to `api/trace/tracetest`. (#1049)
- Change Metric Processor to merge multiple observations. (#1024)
- The `go.opentelemetry.io/otel/bridge/opentracing` bridge package has been made into its own module.
   This removes the package dependencies of this bridge from the rest of the OpenTelemetry based project. (#1038)
- Renamed `go.opentelemetry.io/otel/api/standard` package to `go.opentelemetry.io/otel/semconv` to avoid the ambiguous and generic name `standard` and better describe the package as containing OpenTelemetry semantic conventions. (#1016)
- The environment variable used for resource detection has been changed from `OTEL_RESOURCE_LABELS` to `OTEL_RESOURCE_ATTRIBUTES` (#1042)
- Replace `WithSyncer` with `WithBatcher` in examples. (#1044)
- Replace the `google.golang.org/grpc/codes` dependency in the API with an equivalent `go.opentelemetry.io/otel/codes` package. (#1046)
- Merge the `go.opentelemetry.io/otel/api/label` and `go.opentelemetry.io/otel/api/kv` into the new `go.opentelemetry.io/otel/label` package. (#1060)
- Unify Callback Function Naming.
   Rename `*Callback` with `*Func`. (#1061)
- CI builds validate against last two versions of Go, dropping 1.13 and adding 1.15. (#1064)
- The `go.opentelemetry.io/otel/sdk/export/trace` interfaces `SpanSyncer` and `SpanBatcher` have been replaced with a specification compliant `Exporter` interface.
   This interface still supports the export of `SpanData`, but only as a slice.
   Implementation are also required now to return any error from `ExportSpans` if one occurs as well as implement a `Shutdown` method for exporter clean-up. (#1078)
- The `go.opentelemetry.io/otel/sdk/trace` `NewBatchSpanProcessor` function no longer returns an error.
   If a `nil` exporter is passed as an argument to this function, instead of it returning an error, it now returns a `BatchSpanProcessor` that handles the export of `SpanData` by not taking any action. (#1078)
- The `go.opentelemetry.io/otel/sdk/trace` `NewProvider` function to create a `Provider` no longer returns an error, instead only a `*Provider`.
   This change is related to `NewBatchSpanProcessor` not returning an error which was the only error this function would return. (#1078)

### Removed

- Duplicate, unused API sampler interface. (#999)
   Use the [`Sampler` interface](https://github.com/open-telemetry/opentelemetry-go/blob/v0.11.0/sdk/trace/sampling.go) provided by the SDK instead.
- The `grpctrace` instrumentation was moved to the `go.opentelemetry.io/contrib` repository and out of this repository.
   This move includes moving the `grpc` example to the `go.opentelemetry.io/contrib` as well. (#1027)
- The `WithSpan` method of the `Tracer` interface.
   The functionality this method provided was limited compared to what a user can provide themselves.
   It was removed with the understanding that if there is sufficient user need it can be added back based on actual user usage. (#1043)
- The `RegisterSpanProcessor` and `UnregisterSpanProcessor` functions.
   These were holdovers from an approach prior to the TracerProvider design. They were not used anymore. (#1077)
- The `oterror` package. (#1026)
- The `othttp` and `httptrace` instrumentations were moved to `go.opentelemetry.io/contrib`. (#1032)

### Fixed

- The `semconv.HTTPServerMetricAttributesFromHTTPRequest()` function no longer generates the high-cardinality `http.request.content.length` label. (#1031)
- Correct instrumentation version tag in Jaeger exporter. (#1037)
- The SDK span will now set an error event if the `End` method is called during a panic (i.e. it was deferred). (#1043)
- Move internally generated protobuf code from the `go.opentelemetry.io/otel` to the OTLP exporter to reduce dependency overhead. (#1050)
- The `otel-collector` example referenced outdated collector processors. (#1006)

## [0.10.0] - 2020-07-29

This release migrates the default OpenTelemetry SDK into its own Go module, decoupling the SDK from the API and reducing dependencies for instrumentation packages.

### Added

- The Zipkin exporter now has `NewExportPipeline` and `InstallNewPipeline` constructor functions to match the common pattern.
    These function build a new exporter with default SDK options and register the exporter with the `global` package respectively. (#944)
- Add propagator option for gRPC instrumentation. (#986)
- The `testtrace` package now tracks the `trace.SpanKind` for each span. (#987)

### Changed

- Replace the `RegisterGlobal` `Option` in the Jaeger exporter with an `InstallNewPipeline` constructor function.
   This matches the other exporter constructor patterns and will register a new exporter after building it with default configuration. (#944)
- The trace (`go.opentelemetry.io/otel/exporters/trace/stdout`) and metric (`go.opentelemetry.io/otel/exporters/metric/stdout`) `stdout` exporters are now merged into a single exporter at `go.opentelemetry.io/otel/exporters/stdout`.
   This new exporter was made into its own Go module to follow the pattern of all exporters and decouple it from the `go.opentelemetry.io/otel` module. (#956, #963)
- Move the `go.opentelemetry.io/otel/exporters/test` test package to `go.opentelemetry.io/otel/sdk/export/metric/metrictest`. (#962)
- The `go.opentelemetry.io/otel/api/kv/value` package was merged into the parent `go.opentelemetry.io/otel/api/kv` package. (#968)
  - `value.Bool` was replaced with `kv.BoolValue`.
  - `value.Int64` was replaced with `kv.Int64Value`.
  - `value.Uint64` was replaced with `kv.Uint64Value`.
  - `value.Float64` was replaced with `kv.Float64Value`.
  - `value.Int32` was replaced with `kv.Int32Value`.
  - `value.Uint32` was replaced with `kv.Uint32Value`.
  - `value.Float32` was replaced with `kv.Float32Value`.
  - `value.String` was replaced with `kv.StringValue`.
  - `value.Int` was replaced with `kv.IntValue`.
  - `value.Uint` was replaced with `kv.UintValue`.
  - `value.Array` was replaced with `kv.ArrayValue`.
- Rename `Infer` to `Any` in the `go.opentelemetry.io/otel/api/kv` package. (#972)
- Change `othttp` to use the `httpsnoop` package to wrap the `ResponseWriter` so that optional interfaces (`http.Hijacker`, `http.Flusher`, etc.) that are implemented by the original `ResponseWriter`are also implemented by the wrapped `ResponseWriter`. (#979)
- Rename `go.opentelemetry.io/otel/sdk/metric/aggregator/test` package to `go.opentelemetry.io/otel/sdk/metric/aggregator/aggregatortest`. (#980)
- Make the SDK into its own Go module called `go.opentelemetry.io/otel/sdk`. (#985)
- Changed the default trace `Sampler` from `AlwaysOn` to `ParentOrElse(AlwaysOn)`. (#989)

### Removed

- The `IndexedAttribute` function from the `go.opentelemetry.io/otel/api/label` package was removed in favor of `IndexedLabel` which it was synonymous with. (#970)

### Fixed

- Bump github.com/golangci/golangci-lint from 1.28.3 to 1.29.0 in /tools. (#953)
- Bump github.com/google/go-cmp from 0.5.0 to 0.5.1. (#957)
- Use `global.Handle` for span export errors in the OTLP exporter. (#946)
- Correct Go language formatting in the README documentation. (#961)
- Remove default SDK dependencies from the `go.opentelemetry.io/otel/api` package. (#977)
- Remove default SDK dependencies from the `go.opentelemetry.io/otel/instrumentation` package. (#983)
- Move documented examples for `go.opentelemetry.io/otel/instrumentation/grpctrace` interceptors into Go example tests. (#984)

## [0.9.0] - 2020-07-20

### Added

- A new Resource Detector interface is included to allow resources to be automatically detected and included. (#939)
- A Detector to automatically detect resources from an environment variable. (#939)
- Github action to generate protobuf Go bindings locally in `internal/opentelemetry-proto-gen`. (#938)
- OTLP .proto files from `open-telemetry/opentelemetry-proto` imported as a git submodule under `internal/opentelemetry-proto`.
   References to `github.com/open-telemetry/opentelemetry-proto` changed to `go.opentelemetry.io/otel/internal/opentelemetry-proto-gen`. (#942)

### Changed

- Non-nil value `struct`s for key-value pairs will be marshalled using JSON rather than `Sprintf`. (#948)

### Removed

- Removed dependency on `github.com/open-telemetry/opentelemetry-collector`. (#943)

## [0.8.0] - 2020-07-09

### Added

- The `B3Encoding` type to represent the B3 encoding(s) the B3 propagator can inject.
   A value for HTTP supported encodings (Multiple Header: `MultipleHeader`, Single Header: `SingleHeader`) are included. (#882)
- The `FlagsDeferred` trace flag to indicate if the trace sampling decision has been deferred. (#882)
- The `FlagsDebug` trace flag to indicate if the trace is a debug trace. (#882)
- Add `peer.service` semantic attribute. (#898)
- Add database-specific semantic attributes. (#899)
- Add semantic convention for `faas.coldstart` and `container.id`. (#909)
- Add http content size semantic conventions. (#905)
- Include `http.request_content_length` in HTTP request basic attributes. (#905)
- Add semantic conventions for operating system process resource attribute keys. (#919)
- The Jaeger exporter now has a `WithBatchMaxCount` option to specify the maximum number of spans sent in a batch. (#931)

### Changed

- Update `CONTRIBUTING.md` to ask for updates to `CHANGELOG.md` with each pull request. (#879)
- Use lowercase header names for B3 Multiple Headers. (#881)
- The B3 propagator `SingleHeader` field has been replaced with `InjectEncoding`.
   This new field can be set to combinations of the `B3Encoding` bitmasks and will inject trace information in these encodings.
   If no encoding is set, the propagator will default to `MultipleHeader` encoding. (#882)
- The B3 propagator now extracts from either HTTP encoding of B3 (Single Header or Multiple Header) based on what is contained in the header.
   Preference is given to Single Header encoding with Multiple Header being the fallback if Single Header is not found or is invalid.
   This behavior change is made to dynamically support all correctly encoded traces received instead of having to guess the expected encoding prior to receiving. (#882)
- Extend semantic conventions for RPC. (#900)
- To match constant naming conventions in the `api/standard` package, the `FaaS*` key names are appended with a suffix of `Key`. (#920)
  - `"api/standard".FaaSName` -> `FaaSNameKey`
  - `"api/standard".FaaSID` -> `FaaSIDKey`
  - `"api/standard".FaaSVersion` -> `FaaSVersionKey`
  - `"api/standard".FaaSInstance` -> `FaaSInstanceKey`

### Removed

- The `FlagsUnused` trace flag is removed.
   The purpose of this flag was to act as the inverse of `FlagsSampled`, the inverse of `FlagsSampled` is used instead. (#882)
- The B3 header constants (`B3SingleHeader`, `B3DebugFlagHeader`, `B3TraceIDHeader`, `B3SpanIDHeader`, `B3SampledHeader`, `B3ParentSpanIDHeader`) are removed.
   If B3 header keys are needed [the authoritative OpenZipkin package constants](https://pkg.go.dev/github.com/openzipkin/zipkin-go@v0.2.2/propagation/b3?tab=doc#pkg-constants) should be used instead. (#882)

### Fixed

- The B3 Single Header name is now correctly `b3` instead of the previous `X-B3`. (#881)
- The B3 propagator now correctly supports sampling only values (`b3: 0`, `b3: 1`, or `b3: d`) for a Single B3 Header. (#882)
- The B3 propagator now propagates the debug flag.
   This removes the behavior of changing the debug flag into a set sampling bit.
   Instead, this now follow the B3 specification and omits the `X-B3-Sampling` header. (#882)
- The B3 propagator now tracks "unset" sampling state (meaning "defer the decision") and does not set the `X-B3-Sampling` header when injecting. (#882)
- Bump github.com/itchyny/gojq from 0.10.3 to 0.10.4 in /tools. (#883)
- Bump github.com/opentracing/opentracing-go from v1.1.1-0.20190913142402-a7454ce5950e to v1.2.0. (#885)
- The tracing time conversion for OTLP spans is now correctly set to `UnixNano`. (#896)
- Ensure span status is not set to `Unknown` when no HTTP status code is provided as it is assumed to be `200 OK`. (#908)
- Ensure `httptrace.clientTracer` closes `http.headers` span. (#912)
- Prometheus exporter will not apply stale updates or forget inactive metrics. (#903)
- Add test for api.standard `HTTPClientAttributesFromHTTPRequest`. (#905)
- Bump github.com/golangci/golangci-lint from 1.27.0 to 1.28.1 in /tools. (#901, #913)
- Update otel-colector example to use the v0.5.0 collector. (#915)
- The `grpctrace` instrumentation uses a span name conforming to the OpenTelemetry semantic conventions (does not contain a leading slash (`/`)). (#922)
- The `grpctrace` instrumentation includes an `rpc.method` attribute now set to the gRPC method name. (#900, #922)
- The `grpctrace` instrumentation `rpc.service` attribute now contains the package name if one exists.
   This is in accordance with OpenTelemetry semantic conventions. (#922)
- Correlation Context extractor will no longer insert an empty map into the returned context when no valid values are extracted. (#923)
- Bump google.golang.org/api from 0.28.0 to 0.29.0 in /exporters/trace/jaeger. (#925)
- Bump github.com/itchyny/gojq from 0.10.4 to 0.11.0 in /tools. (#926)
- Bump github.com/golangci/golangci-lint from 1.28.1 to 1.28.2 in /tools. (#930)

## [0.7.0] - 2020-06-26

This release implements the v0.5.0 version of the OpenTelemetry specification.

### Added

- The othttp instrumentation now includes default metrics. (#861)
- This CHANGELOG file to track all changes in the project going forward.
- Support for array type attributes. (#798)
- Apply transitive dependabot go.mod dependency updates as part of a new automatic Github workflow. (#844)
- Timestamps are now passed to exporters for each export. (#835)
- Add new `Accumulation` type to metric SDK to transport telemetry from `Accumulator`s to `Processor`s.
   This replaces the prior `Record` `struct` use for this purpose. (#835)
- New dependabot integration to automate package upgrades. (#814)
- `Meter` and `Tracer` implementations accept instrumentation version version as an optional argument.
   This instrumentation version is passed on to exporters. (#811) (#805) (#802)
- The OTLP exporter includes the instrumentation version in telemetry it exports. (#811)
- Environment variables for Jaeger exporter are supported. (#796)
- New `aggregation.Kind` in the export metric API. (#808)
- New example that uses OTLP and the collector. (#790)
- Handle errors in the span `SetName` during span initialization. (#791)
- Default service config to enable retries for retry-able failed requests in the OTLP exporter and an option to override this default. (#777)
- New `go.opentelemetry.io/otel/api/oterror` package to uniformly support error handling and definitions for the project. (#778)
- New `global` default implementation of the `go.opentelemetry.io/otel/api/oterror.Handler` interface to be used to handle errors prior to an user defined `Handler`.
   There is also functionality for the user to register their `Handler` as well as a convenience function `Handle` to handle an error with this global `Handler`(#778)
- Options to specify propagators for httptrace and grpctrace instrumentation. (#784)
- The required `application/json` header for the Zipkin exporter is included in all exports. (#774)
- Integrate HTTP semantics helpers from the contrib repository into the `api/standard` package. #769

### Changed

- Rename `Integrator` to `Processor` in the metric SDK. (#863)
- Rename `AggregationSelector` to `AggregatorSelector`. (#859)
- Rename `SynchronizedCopy` to `SynchronizedMove`. (#858)
- Rename `simple` integrator to `basic` integrator. (#857)
- Merge otlp collector examples. (#841)
- Change the metric SDK to support cumulative, delta, and pass-through exporters directly.
   With these changes, cumulative and delta specific exporters are able to request the correct kind of aggregation from the SDK. (#840)
- The `Aggregator.Checkpoint` API is renamed to `SynchronizedCopy` and adds an argument, a different `Aggregator` into which the copy is stored. (#812)
- The `export.Aggregator` contract is that `Update()` and `SynchronizedCopy()` are synchronized with each other.
   All the aggregation interfaces (`Sum`, `LastValue`, ...) are not meant to be synchronized, as the caller is expected to synchronize aggregators at a higher level after the `Accumulator`.
   Some of the `Aggregators` used unnecessary locking and that has been cleaned up. (#812)
- Use of `metric.Number` was replaced by `int64` now that we use `sync.Mutex` in the `MinMaxSumCount` and `Histogram` `Aggregators`. (#812)
- Replace `AlwaysParentSample` with `ParentSample(fallback)` to match the OpenTelemetry v0.5.0 specification. (#810)
- Rename `sdk/export/metric/aggregator` to `sdk/export/metric/aggregation`. #808
- Send configured headers with every request in the OTLP exporter, instead of just on connection creation. (#806)
- Update error handling for any one off error handlers, replacing, instead, with the `global.Handle` function. (#791)
- Rename `plugin` directory to `instrumentation` to match the OpenTelemetry specification. (#779)
- Makes the argument order to Histogram and DDSketch `New()` consistent. (#781)

### Removed

- `Uint64NumberKind` and related functions from the API. (#864)
- Context arguments from `Aggregator.Checkpoint` and `Integrator.Process` as they were unused. (#803)
- `SpanID` is no longer included in parameters for sampling decision to match the OpenTelemetry specification. (#775)

### Fixed

- Upgrade OTLP exporter to opentelemetry-proto matching the opentelemetry-collector v0.4.0 release. (#866)
- Allow changes to `go.sum` and `go.mod` when running dependabot tidy-up. (#871)
- Bump github.com/stretchr/testify from 1.4.0 to 1.6.1. (#824)
- Bump github.com/prometheus/client_golang from 1.7.0 to 1.7.1 in /exporters/metric/prometheus. (#867)
- Bump google.golang.org/grpc from 1.29.1 to 1.30.0 in /exporters/trace/jaeger. (#853)
- Bump google.golang.org/grpc from 1.29.1 to 1.30.0 in /exporters/trace/zipkin. (#854)
- Bumps github.com/golang/protobuf from 1.3.2 to 1.4.2 (#848)
- Bump github.com/stretchr/testify from 1.4.0 to 1.6.1 in /exporters/otlp (#817)
- Bump github.com/golangci/golangci-lint from 1.25.1 to 1.27.0 in /tools (#828)
- Bump github.com/prometheus/client_golang from 1.5.0 to 1.7.0 in /exporters/metric/prometheus (#838)
- Bump github.com/stretchr/testify from 1.4.0 to 1.6.1 in /exporters/trace/jaeger (#829)
- Bump github.com/benbjohnson/clock from 1.0.0 to 1.0.3 (#815)
- Bump github.com/stretchr/testify from 1.4.0 to 1.6.1 in /exporters/trace/zipkin (#823)
- Bump github.com/itchyny/gojq from 0.10.1 to 0.10.3 in /tools (#830)
- Bump github.com/stretchr/testify from 1.4.0 to 1.6.1 in /exporters/metric/prometheus (#822)
- Bump google.golang.org/grpc from 1.27.1 to 1.29.1 in /exporters/trace/zipkin (#820)
- Bump google.golang.org/grpc from 1.27.1 to 1.29.1 in /exporters/trace/jaeger (#831)
- Bump github.com/google/go-cmp from 0.4.0 to 0.5.0 (#836)
- Bump github.com/google/go-cmp from 0.4.0 to 0.5.0 in /exporters/trace/jaeger (#837)
- Bump github.com/google/go-cmp from 0.4.0 to 0.5.0 in /exporters/otlp (#839)
- Bump google.golang.org/api from 0.20.0 to 0.28.0 in /exporters/trace/jaeger (#843)
- Set span status from HTTP status code in the othttp instrumentation. (#832)
- Fixed typo in push controller comment. (#834)
- The `Aggregator` testing has been updated and cleaned. (#812)
- `metric.Number(0)` expressions are replaced by `0` where possible. (#812)
- Fixed `global` `handler_test.go` test failure. #804
- Fixed `BatchSpanProcessor.Shutdown` to wait until all spans are processed. (#766)
- Fixed OTLP example's accidental early close of exporter. (#807)
- Ensure zipkin exporter reads and closes response body. (#788)
- Update instrumentation to use `api/standard` keys instead of custom keys. (#782)
- Clean up tools and RELEASING documentation. (#762)

## [0.6.0] - 2020-05-21

### Added

- Support for `Resource`s in the prometheus exporter. (#757)
- New pull controller. (#751)
- New `UpDownSumObserver` instrument. (#750)
- OpenTelemetry collector demo. (#711)
- New `SumObserver` instrument. (#747)
- New `UpDownCounter` instrument. (#745)
- New timeout `Option` and configuration function `WithTimeout` to the push controller. (#742)
- New `api/standards` package to implement semantic conventions and standard key-value generation. (#731)

### Changed

- Rename `Register*` functions in the metric API to `New*` for all `Observer` instruments. (#761)
- Use `[]float64` for histogram boundaries, not `[]metric.Number`. (#758)
- Change OTLP example to use exporter as a trace `Syncer` instead of as an unneeded `Batcher`. (#756)
- Replace `WithResourceAttributes()` with `WithResource()` in the trace SDK. (#754)
- The prometheus exporter now uses the new pull controller. (#751)
- Rename `ScheduleDelayMillis` to `BatchTimeout` in the trace `BatchSpanProcessor`.(#752)
- Support use of synchronous instruments in asynchronous callbacks (#725)
- Move `Resource` from the `Export` method parameter into the metric export `Record`. (#739)
- Rename `Observer` instrument to `ValueObserver`. (#734)
- The push controller now has a method (`Provider()`) to return a `metric.Provider` instead of the old `Meter` method that acted as a `metric.Provider`. (#738)
- Replace `Measure` instrument by `ValueRecorder` instrument. (#732)
- Rename correlation context header from `"Correlation-Context"` to `"otcorrelations"` to match the OpenTelemetry specification. (#727)

### Fixed

- Ensure gRPC `ClientStream` override methods do not panic in grpctrace package. (#755)
- Disable parts of `BatchSpanProcessor` test until a fix is found. (#743)
- Fix `string` case in `kv` `Infer` function. (#746)
- Fix panic in grpctrace client interceptors. (#740)
- Refactor the `api/metrics` push controller and add `CheckpointSet` synchronization. (#737)
- Rewrite span batch process queue batching logic. (#719)
- Remove the push controller named Meter map. (#738)
- Fix Histogram aggregator initial state (fix #735). (#736)
- Ensure golang alpine image is running `golang-1.14` for examples. (#733)
- Added test for grpctrace `UnaryInterceptorClient`. (#695)
- Rearrange `api/metric` code layout. (#724)

## [0.5.0] - 2020-05-13

### Added

- Batch `Observer` callback support. (#717)
- Alias `api` types to root package of project. (#696)
- Create basic `othttp.Transport` for simple client instrumentation. (#678)
- `SetAttribute(string, interface{})` to the trace API. (#674)
- Jaeger exporter option that allows user to specify custom http client. (#671)
- `Stringer` and `Infer` methods to `key`s. (#662)

### Changed

- Rename `NewKey` in the `kv` package to just `Key`. (#721)
- Move `core` and `key` to `kv` package. (#720)
- Make the metric API `Meter` a `struct` so the abstract `MeterImpl` can be passed and simplify implementation. (#709)
- Rename SDK `Batcher` to `Integrator` to match draft OpenTelemetry SDK specification. (#710)
- Rename SDK `Ungrouped` integrator to `simple.Integrator` to match draft OpenTelemetry SDK specification. (#710)
- Rename SDK `SDK` `struct` to `Accumulator` to match draft OpenTelemetry SDK specification. (#710)
- Move `Number` from `core` to `api/metric` package. (#706)
- Move `SpanContext` from `core` to `trace` package. (#692)
- Change traceparent header from `Traceparent` to `traceparent` to implement the W3C specification. (#681)

### Fixed

- Update tooling to run generators in all submodules. (#705)
- gRPC interceptor regexp to match methods without a service name. (#683)
- Use a `const` for padding 64-bit B3 trace IDs. (#701)
- Update `mockZipkin` listen address from `:0` to `127.0.0.1:0`. (#700)
- Left-pad 64-bit B3 trace IDs with zero. (#698)
- Propagate at least the first W3C tracestate header. (#694)
- Remove internal `StateLocker` implementation. (#688)
- Increase instance size CI system uses. (#690)
- Add a `key` benchmark and use reflection in `key.Infer()`. (#679)
- Fix internal `global` test by using `global.Meter` with `RecordBatch()`. (#680)
- Reimplement histogram using mutex instead of `StateLocker`. (#669)
- Switch `MinMaxSumCount` to a mutex lock implementation instead of `StateLocker`. (#667)
- Update documentation to not include any references to `WithKeys`. (#672)
- Correct misspelling. (#668)
- Fix clobbering of the span context if extraction fails. (#656)
- Bump `golangci-lint` and work around the corrupting bug. (#666) (#670)

## [0.4.3] - 2020-04-24

### Added

- `Dockerfile` and `docker-compose.yml` to run example code. (#635)
- New `grpctrace` package that provides gRPC client and server interceptors for both unary and stream connections. (#621)
- New `api/label` package, providing common label set implementation. (#651)
- Support for JSON marshaling of `Resources`. (#654)
- `TraceID` and `SpanID` implementations for `Stringer` interface. (#642)
- `RemoteAddrKey` in the othttp plugin to include the HTTP client address in top-level spans. (#627)
- `WithSpanFormatter` option to the othttp plugin. (#617)
- Updated README to include section for compatible libraries and include reference to the contrib repository. (#612)
- The prometheus exporter now supports exporting histograms. (#601)
- A `String` method to the `Resource` to return a hashable identifier for a now unique resource. (#613)
- An `Iter` method to the `Resource` to return an array `AttributeIterator`. (#613)
- An `Equal` method to the `Resource` test the equivalence of resources. (#613)
- An iterable structure (`AttributeIterator`) for `Resource` attributes.

### Changed

- zipkin export's `NewExporter` now requires a `serviceName` argument to ensure this needed values is provided. (#644)
- Pass `Resources` through the metrics export pipeline. (#659)

### Removed

- `WithKeys` option from the metric API. (#639)

### Fixed

- Use the `label.Set.Equivalent` value instead of an encoding in the batcher. (#658)
- Correct typo `trace.Exporter` to `trace.SpanSyncer` in comments. (#653)
- Use type names for return values in jaeger exporter. (#648)
- Increase the visibility of the `api/key` package by updating comments and fixing usages locally. (#650)
- `Checkpoint` only after `Update`; Keep records in the `sync.Map` longer. (#647)
- Do not cache `reflect.ValueOf()` in metric Labels. (#649)
- Batch metrics exported from the OTLP exporter based on `Resource` and labels. (#626)
- Add error wrapping to the prometheus exporter. (#631)
- Update the OTLP exporter batching of traces to use a unique `string` representation of an associated `Resource` as the batching key. (#623)
- Update OTLP `SpanData` transform to only include the `ParentSpanID` if one exists. (#614)
- Update `Resource` internal representation to uniquely and reliably identify resources. (#613)
- Check return value from `CheckpointSet.ForEach` in prometheus exporter. (#622)
- Ensure spans created by httptrace client tracer reflect operation structure. (#618)
- Create a new recorder rather than reuse when multiple observations in same epoch for asynchronous instruments. #610
- The default port the OTLP exporter uses to connect to the OpenTelemetry collector is updated to match the one the collector listens on by default. (#611)

## [0.4.2] - 2020-03-31

### Fixed

- Fix `pre_release.sh` to update version in `sdk/opentelemetry.go`. (#607)
- Fix time conversion from internal to OTLP in OTLP exporter. (#606)

## [0.4.1] - 2020-03-31

### Fixed

- Update `tag.sh` to create signed tags. (#604)

## [0.4.0] - 2020-03-30

### Added

- New API package `api/metric/registry` that exposes a `MeterImpl` wrapper for use by SDKs to generate unique instruments. (#580)
- Script to verify examples after a new release. (#579)

### Removed

- The dogstatsd exporter due to lack of support.
   This additionally removes support for statsd. (#591)
- `LabelSet` from the metric API.
   This is replaced by a `[]core.KeyValue` slice. (#595)
- `Labels` from the metric API's `Meter` interface. (#595)

### Changed

- The metric `export.Labels` became an interface which the SDK implements and the `export` package provides a simple, immutable implementation of this interface intended for testing purposes. (#574)
- Renamed `internal/metric.Meter` to `MeterImpl`. (#580)
- Renamed `api/global/internal.obsImpl` to `asyncImpl`. (#580)

### Fixed

- Corrected missing return in mock span. (#582)
- Update License header for all source files to match CNCF guidelines and include a test to ensure it is present. (#586) (#596)
- Update to v0.3.0 of the OTLP in the OTLP exporter. (#588)
- Update pre-release script to be compatible between GNU and BSD based systems. (#592)
- Add a `RecordBatch` benchmark. (#594)
- Moved span transforms of the OTLP exporter to the internal package. (#593)
- Build both go-1.13 and go-1.14 in circleci to test for all supported versions of Go. (#569)
- Removed unneeded allocation on empty labels in OLTP exporter. (#597)
- Update `BatchedSpanProcessor` to process the queue until no data but respect max batch size. (#599)
- Update project documentation godoc.org links to pkg.go.dev. (#602)

## [0.3.0] - 2020-03-21

This is a first official beta release, which provides almost fully complete metrics, tracing, and context propagation functionality.
There is still a possibility of breaking changes.

### Added

- Add `Observer` metric instrument. (#474)
- Add global `Propagators` functionality to enable deferred initialization for propagators registered before the first Meter SDK is installed. (#494)
- Simplified export setup pipeline for the jaeger exporter to match other exporters. (#459)
- The zipkin trace exporter. (#495)
- The OTLP exporter to export metric and trace telemetry to the OpenTelemetry collector. (#497) (#544) (#545)
- Add `StatusMessage` field to the trace `Span`. (#524)
- Context propagation in OpenTracing bridge in terms of OpenTelemetry context propagation. (#525)
- The `Resource` type was added to the SDK. (#528)
- The global API now supports a `Tracer` and `Meter` function as shortcuts to getting a global `*Provider` and calling these methods directly. (#538)
- The metric API now defines a generic `MeterImpl` interface to support general purpose `Meter` construction.
   Additionally, `SyncImpl` and `AsyncImpl` are added to support general purpose instrument construction. (#560)
- A metric `Kind` is added to represent the `MeasureKind`, `ObserverKind`, and `CounterKind`. (#560)
- Scripts to better automate the release process. (#576)

### Changed

- Default to to use `AlwaysSampler` instead of `ProbabilitySampler` to match OpenTelemetry specification. (#506)
- Renamed `AlwaysSampleSampler` to `AlwaysOnSampler` in the trace API. (#511)
- Renamed `NeverSampleSampler` to `AlwaysOffSampler` in the trace API. (#511)
- The `Status` field of the `Span` was changed to `StatusCode` to disambiguate with the added `StatusMessage`. (#524)
- Updated the trace `Sampler` interface conform to the OpenTelemetry specification. (#531)
- Rename metric API `Options` to `Config`. (#541)
- Rename metric `Counter` aggregator to be `Sum`. (#541)
- Unify metric options into `Option` from instrument specific options. (#541)
- The trace API's `TraceProvider` now support `Resource`s. (#545)
- Correct error in zipkin module name. (#548)
- The jaeger trace exporter now supports `Resource`s. (#551)
- Metric SDK now supports `Resource`s.
   The `WithResource` option was added to configure a `Resource` on creation and the `Resource` method was added to the metric `Descriptor` to return the associated `Resource`. (#552)
- Replace `ErrNoLastValue` and `ErrEmptyDataSet` by `ErrNoData` in the metric SDK. (#557)
- The stdout trace exporter now supports `Resource`s. (#558)
- The metric `Descriptor` is now included at the API instead of the SDK. (#560)
- Replace `Ordered` with an iterator in `export.Labels`. (#567)

### Removed

- The vendor specific Stackdriver. It is now hosted on 3rd party vendor infrastructure. (#452)
- The `Unregister` method for metric observers as it is not in the OpenTelemetry specification. (#560)
- `GetDescriptor` from the metric SDK. (#575)
- The `Gauge` instrument from the metric API. (#537)

### Fixed

- Make histogram aggregator checkpoint consistent. (#438)
- Update README with import instructions and how to build and test. (#505)
- The default label encoding was updated to be unique. (#508)
- Use `NewRoot` in the othttp plugin for public endpoints. (#513)
- Fix data race in `BatchedSpanProcessor`. (#518)
- Skip test-386 for Mac OS 10.15.x (Catalina and upwards). #521
- Use a variable-size array to represent ordered labels in maps. (#523)
- Update the OTLP protobuf and update changed import path. (#532)
- Use `StateLocker` implementation in `MinMaxSumCount`. (#546)
- Eliminate goroutine leak in histogram stress test. (#547)
- Update OTLP exporter with latest protobuf. (#550)
- Add filters to the othttp plugin. (#556)
- Provide an implementation of the `Header*` filters that do not depend on Go 1.14. (#565)
- Encode labels once during checkpoint.
   The checkpoint function is executed in a single thread so we can do the encoding lazily before passing the encoded version of labels to the exporter.
   This is a cheap and quick way to avoid encoding the labels on every collection interval. (#572)
- Run coverage over all packages in `COVERAGE_MOD_DIR`. (#573)

## [0.2.3] - 2020-03-04

### Added

- `RecordError` method on `Span`s in the trace API to Simplify adding error events to spans. (#473)
- Configurable push frequency for exporters setup pipeline. (#504)

### Changed

- Rename the `exporter` directory to `exporters`.
   The `go.opentelemetry.io/otel/exporter/trace/jaeger` package was mistakenly released with a `v1.0.0` tag instead of `v0.1.0`.
   This resulted in all subsequent releases not becoming the default latest.
   A consequence of this was that all `go get`s pulled in the incompatible `v0.1.0` release of that package when pulling in more recent packages from other otel packages.
   Renaming the `exporter` directory to `exporters` fixes this issue by renaming the package and therefore clearing any existing dependency tags.
   Consequentially, this action also renames *all* exporter packages. (#502)

### Removed

- The `CorrelationContextHeader` constant in the `correlation` package is no longer exported. (#503)

## [0.2.2] - 2020-02-27

### Added

- `HTTPSupplier` interface in the propagation API to specify methods to retrieve and store a single value for a key to be associated with a carrier. (#467)
- `HTTPExtractor` interface in the propagation API to extract information from an `HTTPSupplier` into a context. (#467)
- `HTTPInjector` interface in the propagation API to inject information into an `HTTPSupplier.` (#467)
- `Config` and configuring `Option` to the propagator API. (#467)
- `Propagators` interface in the propagation API to contain the set of injectors and extractors for all supported carrier formats. (#467)
- `HTTPPropagator` interface in the propagation API to inject and extract from an `HTTPSupplier.` (#467)
- `WithInjectors` and `WithExtractors` functions to the propagator API to configure injectors and extractors to use. (#467)
- `ExtractHTTP` and `InjectHTTP` functions to apply configured HTTP extractors and injectors to a passed context. (#467)
- Histogram aggregator. (#433)
- `DefaultPropagator` function and have it return `trace.TraceContext` as the default context propagator. (#456)
- `AlwaysParentSample` sampler to the trace API. (#455)
- `WithNewRoot` option function to the trace API to specify the created span should be considered a root span. (#451)

### Changed

- Renamed `WithMap` to `ContextWithMap` in the correlation package. (#481)
- Renamed `FromContext` to `MapFromContext` in the correlation package. (#481)
- Move correlation context propagation to correlation package. (#479)
- Do not default to putting remote span context into links. (#480)
- `Tracer.WithSpan` updated to accept `StartOptions`. (#472)
- Renamed `MetricKind` to `Kind` to not stutter in the type usage. (#432)
- Renamed the `export` package to `metric` to match directory structure. (#432)
- Rename the `api/distributedcontext` package to `api/correlation`. (#444)
- Rename the `api/propagators` package to `api/propagation`. (#444)
- Move the propagators from the `propagators` package into the `trace` API package. (#444)
- Update `Float64Gauge`, `Int64Gauge`, `Float64Counter`, `Int64Counter`, `Float64Measure`, and `Int64Measure` metric methods to use value receivers instead of pointers. (#462)
- Moved all dependencies of tools package to a tools directory. (#466)

### Removed

- Binary propagators. (#467)
- NOOP propagator. (#467)

### Fixed

- Upgraded `github.com/golangci/golangci-lint` from `v1.21.0` to `v1.23.6` in `tools/`. (#492)
- Fix a possible nil-dereference crash (#478)
- Correct comments for `InstallNewPipeline` in the stdout exporter. (#483)
- Correct comments for `InstallNewPipeline` in the dogstatsd exporter. (#484)
- Correct comments for `InstallNewPipeline` in the prometheus exporter. (#482)
- Initialize `onError` based on `Config` in prometheus exporter. (#486)
- Correct module name in prometheus exporter README. (#475)
- Removed tracer name prefix from span names. (#430)
- Fix `aggregator_test.go` import package comment. (#431)
- Improved detail in stdout exporter. (#436)
- Fix a dependency issue (generate target should depend on stringer, not lint target) in Makefile. (#442)
- Reorders the Makefile targets within `precommit` target so we generate files and build the code before doing linting, so we can get much nicer errors about syntax errors from the compiler. (#442)
- Reword function documentation in gRPC plugin. (#446)
- Send the `span.kind` tag to Jaeger from the jaeger exporter. (#441)
- Fix `metadataSupplier` in the jaeger exporter to overwrite the header if existing instead of appending to it. (#441)
- Upgraded to Go 1.13 in CI. (#465)
- Correct opentelemetry.io URL in trace SDK documentation. (#464)
- Refactored reference counting logic in SDK determination of stale records. (#468)
- Add call to `runtime.Gosched` in instrument `acquireHandle` logic to not block the collector. (#469)

## [0.2.1.1] - 2020-01-13

### Fixed

- Use stateful batcher on Prometheus exporter fixing regresion introduced in #395. (#428)

## [0.2.1] - 2020-01-08

### Added

- Global meter forwarding implementation.
   This enables deferred initialization for metric instruments registered before the first Meter SDK is installed. (#392)
- Global trace forwarding implementation.
   This enables deferred initialization for tracers registered before the first Trace SDK is installed. (#406)
- Standardize export pipeline creation in all exporters. (#395)
- A testing, organization, and comments for 64-bit field alignment. (#418)
- Script to tag all modules in the project. (#414)

### Changed

- Renamed `propagation` package to `propagators`. (#362)
- Renamed `B3Propagator` propagator to `B3`. (#362)
- Renamed `TextFormatPropagator` propagator to `TextFormat`. (#362)
- Renamed `BinaryPropagator` propagator to `Binary`. (#362)
- Renamed `BinaryFormatPropagator` propagator to `BinaryFormat`. (#362)
- Renamed `NoopTextFormatPropagator` propagator to `NoopTextFormat`. (#362)
- Renamed `TraceContextPropagator` propagator to `TraceContext`. (#362)
- Renamed `SpanOption` to `StartOption` in the trace API. (#369)
- Renamed `StartOptions` to `StartConfig` in the trace API. (#369)
- Renamed `EndOptions` to `EndConfig` in the trace API. (#369)
- `Number` now has a pointer receiver for its methods. (#375)
- Renamed `CurrentSpan` to `SpanFromContext` in the trace API. (#379)
- Renamed `SetCurrentSpan` to `ContextWithSpan` in the trace API. (#379)
- Renamed `Message` in Event to `Name` in the trace API. (#389)
- Prometheus exporter no longer aggregates metrics, instead it only exports them. (#385)
- Renamed `HandleImpl` to `BoundInstrumentImpl` in the metric API. (#400)
- Renamed `Float64CounterHandle` to `Float64CounterBoundInstrument` in the metric API. (#400)
- Renamed `Int64CounterHandle` to `Int64CounterBoundInstrument` in the metric API. (#400)
- Renamed `Float64GaugeHandle` to `Float64GaugeBoundInstrument` in the metric API. (#400)
- Renamed `Int64GaugeHandle` to `Int64GaugeBoundInstrument` in the metric API. (#400)
- Renamed `Float64MeasureHandle` to `Float64MeasureBoundInstrument` in the metric API. (#400)
- Renamed `Int64MeasureHandle` to `Int64MeasureBoundInstrument` in the metric API. (#400)
- Renamed `Release` method for bound instruments in the metric API to `Unbind`. (#400)
- Renamed `AcquireHandle` method for bound instruments in the metric API to `Bind`. (#400)
- Renamed the `File` option in the stdout exporter to `Writer`. (#404)
- Renamed all `Options` to `Config` for all metric exports where this wasn't already the case.

### Fixed

- Aggregator import path corrected. (#421)
- Correct links in README. (#368)
- The README was updated to match latest code changes in its examples. (#374)
- Don't capitalize error statements. (#375)
- Fix ignored errors. (#375)
- Fix ambiguous variable naming. (#375)
- Removed unnecessary type casting. (#375)
- Use named parameters. (#375)
- Updated release schedule. (#378)
- Correct http-stackdriver example module name. (#394)
- Removed the `http.request` span in `httptrace` package. (#397)
- Add comments in the metrics SDK (#399)
- Initialize checkpoint when creating ddsketch aggregator to prevent panic when merging into a empty one. (#402) (#403)
- Add documentation of compatible exporters in the README. (#405)
- Typo fix. (#408)
- Simplify span check logic in SDK tracer implementation. (#419)

## [0.2.0] - 2019-12-03

### Added

- Unary gRPC tracing example. (#351)
- Prometheus exporter. (#334)
- Dogstatsd metrics exporter. (#326)

### Changed

- Rename `MaxSumCount` aggregation to `MinMaxSumCount` and add the `Min` interface for this aggregation. (#352)
- Rename `GetMeter` to `Meter`. (#357)
- Rename `HTTPTraceContextPropagator` to `TraceContextPropagator`. (#355)
- Rename `HTTPB3Propagator` to `B3Propagator`. (#355)
- Rename `HTTPTraceContextPropagator` to `TraceContextPropagator`. (#355)
- Move `/global` package to `/api/global`. (#356)
- Rename `GetTracer` to `Tracer`. (#347)

### Removed

- `SetAttribute` from the `Span` interface in the trace API. (#361)
- `AddLink` from the `Span` interface in the trace API. (#349)
- `Link` from the `Span` interface in the trace API. (#349)

### Fixed

- Exclude example directories from coverage report. (#365)
- Lint make target now implements automatic fixes with `golangci-lint` before a second run to report the remaining issues. (#360)
- Drop `GO111MODULE` environment variable in Makefile as Go 1.13 is the project specified minimum version and this is environment variable is not needed for that version of Go. (#359)
- Run the race checker for all test. (#354)
- Redundant commands in the Makefile are removed. (#354)
- Split the `generate` and `lint` targets of the Makefile. (#354)
- Renames `circle-ci` target to more generic `ci` in Makefile. (#354)
- Add example Prometheus binary to gitignore. (#358)
- Support negative numbers with the `MaxSumCount`. (#335)
- Resolve race conditions in `push_test.go` identified in #339. (#340)
- Use `/usr/bin/env bash` as a shebang in scripts rather than `/bin/bash`. (#336)
- Trace benchmark now tests both `AlwaysSample` and `NeverSample`.
   Previously it was testing `AlwaysSample` twice. (#325)
- Trace benchmark now uses a `[]byte` for `TraceID` to fix failing test. (#325)
- Added a trace benchmark to test variadic functions in `setAttribute` vs `setAttributes` (#325)
- The `defaultkeys` batcher was only using the encoded label set as its map key while building a checkpoint.
   This allowed distinct label sets through, but any metrics sharing a label set could be overwritten or merged incorrectly.
   This was corrected. (#333)

## [0.1.2] - 2019-11-18

### Fixed

- Optimized the `simplelru` map for attributes to reduce the number of allocations. (#328)
- Removed unnecessary unslicing of parameters that are already a slice. (#324)

## [0.1.1] - 2019-11-18

This release contains a Metrics SDK with stdout exporter and supports basic aggregations such as counter, gauges, array, maxsumcount, and ddsketch.

### Added

- Metrics stdout export pipeline. (#265)
- Array aggregation for raw measure metrics. (#282)
- The core.Value now have a `MarshalJSON` method. (#281)

### Removed

- `WithService`, `WithResources`, and `WithComponent` methods of tracers. (#314)
- Prefix slash in `Tracer.Start()` for the Jaeger example. (#292)

### Changed

- Allocation in LabelSet construction to reduce GC overhead. (#318)
- `trace.WithAttributes` to append values instead of replacing (#315)
- Use a formula for tolerance in sampling tests. (#298)
- Move export types into trace and metric-specific sub-directories. (#289)
- `SpanKind` back to being based on an `int` type. (#288)

### Fixed

- URL to OpenTelemetry website in README. (#323)
- Name of othttp default tracer. (#321)
- `ExportSpans` for the stackdriver exporter now handles `nil` context. (#294)
- CI modules cache to correctly restore/save from/to the cache. (#316)
- Fix metric SDK race condition between `LoadOrStore` and the assignment `rec.recorder = i.meter.exporter.AggregatorFor(rec)`. (#293)
- README now reflects the new code structure introduced with these changes. (#291)
- Make the basic example work. (#279)

## [0.1.0] - 2019-11-04

This is the first release of open-telemetry go library.
It contains api and sdk for trace and meter.

### Added

- Initial OpenTelemetry trace and metric API prototypes.
- Initial OpenTelemetry trace, metric, and export SDK packages.
- A wireframe bridge to support compatibility with OpenTracing.
- Example code for a basic, http-stackdriver, http, jaeger, and named tracer setup.
- Exporters for Jaeger, Stackdriver, and stdout.
- Propagators for binary, B3, and trace-context protocols.
- Project information and guidelines in the form of a README and CONTRIBUTING.
- Tools to build the project and a Makefile to automate the process.
- Apache-2.0 license.
- CircleCI build CI manifest files.
- CODEOWNERS file to track owners of this project.

[Unreleased]: https://github.com/open-telemetry/opentelemetry-go/compare/v1.15.0-rc.2...HEAD
[1.15.0-rc.2/0.38.0-rc.2]: https://github.com/open-telemetry/opentelemetry-go/releases/tag/v1.15.0-rc.2
[1.15.0-rc.1/0.38.0-rc.1]: https://github.com/open-telemetry/opentelemetry-go/releases/tag/v1.15.0-rc.1
[1.14.0/0.37.0/0.0.4]: https://github.com/open-telemetry/opentelemetry-go/releases/tag/v1.14.0
[1.13.0/0.36.0]: https://github.com/open-telemetry/opentelemetry-go/releases/tag/v1.13.0
[1.12.0/0.35.0]: https://github.com/open-telemetry/opentelemetry-go/releases/tag/v1.12.0
[1.11.2/0.34.0]: https://github.com/open-telemetry/opentelemetry-go/releases/tag/v1.11.2
[1.11.1/0.33.0]: https://github.com/open-telemetry/opentelemetry-go/releases/tag/v1.11.1
[1.11.0/0.32.3]: https://github.com/open-telemetry/opentelemetry-go/releases/tag/v1.11.0
[0.32.2]: https://github.com/open-telemetry/opentelemetry-go/releases/tag/sdk/metric/v0.32.2
[0.32.1]: https://github.com/open-telemetry/opentelemetry-go/releases/tag/sdk/metric/v0.32.1
[0.32.0]: https://github.com/open-telemetry/opentelemetry-go/releases/tag/sdk/metric/v0.32.0
[1.10.0]: https://github.com/open-telemetry/opentelemetry-go/releases/tag/v1.10.0
[1.9.0/0.0.3]: https://github.com/open-telemetry/opentelemetry-go/releases/tag/v1.9.0
[1.8.0/0.31.0]: https://github.com/open-telemetry/opentelemetry-go/releases/tag/v1.8.0
[1.7.0/0.30.0]: https://github.com/open-telemetry/opentelemetry-go/releases/tag/v1.7.0
[0.29.0]: https://github.com/open-telemetry/opentelemetry-go/releases/tag/metric/v0.29.0
[1.6.3]: https://github.com/open-telemetry/opentelemetry-go/releases/tag/v1.6.3
[1.6.2]: https://github.com/open-telemetry/opentelemetry-go/releases/tag/v1.6.2
[1.6.1]: https://github.com/open-telemetry/opentelemetry-go/releases/tag/v1.6.1
[1.6.0/0.28.0]: https://github.com/open-telemetry/opentelemetry-go/releases/tag/v1.6.0
[1.5.0]: https://github.com/open-telemetry/opentelemetry-go/releases/tag/v1.5.0
[1.4.1]: https://github.com/open-telemetry/opentelemetry-go/releases/tag/v1.4.1
[1.4.0]: https://github.com/open-telemetry/opentelemetry-go/releases/tag/v1.4.0
[1.3.0]: https://github.com/open-telemetry/opentelemetry-go/releases/tag/v1.3.0
[1.2.0]: https://github.com/open-telemetry/opentelemetry-go/releases/tag/v1.2.0
[1.1.0]: https://github.com/open-telemetry/opentelemetry-go/releases/tag/v1.1.0
[1.0.1]: https://github.com/open-telemetry/opentelemetry-go/releases/tag/v1.0.1
[Metrics 0.24.0]: https://github.com/open-telemetry/opentelemetry-go/releases/tag/metric/v0.24.0
[1.0.0]: https://github.com/open-telemetry/opentelemetry-go/releases/tag/v1.0.0
[1.0.0-RC3]: https://github.com/open-telemetry/opentelemetry-go/releases/tag/v1.0.0-RC3
[1.0.0-RC2]: https://github.com/open-telemetry/opentelemetry-go/releases/tag/v1.0.0-RC2
[Experimental Metrics v0.22.0]: https://github.com/open-telemetry/opentelemetry-go/releases/tag/metric/v0.22.0
[1.0.0-RC1]: https://github.com/open-telemetry/opentelemetry-go/releases/tag/v1.0.0-RC1
[0.20.0]: https://github.com/open-telemetry/opentelemetry-go/releases/tag/v0.20.0
[0.19.0]: https://github.com/open-telemetry/opentelemetry-go/releases/tag/v0.19.0
[0.18.0]: https://github.com/open-telemetry/opentelemetry-go/releases/tag/v0.18.0
[0.17.0]: https://github.com/open-telemetry/opentelemetry-go/releases/tag/v0.17.0
[0.16.0]: https://github.com/open-telemetry/opentelemetry-go/releases/tag/v0.16.0
[0.15.0]: https://github.com/open-telemetry/opentelemetry-go/releases/tag/v0.15.0
[0.14.0]: https://github.com/open-telemetry/opentelemetry-go/releases/tag/v0.14.0
[0.13.0]: https://github.com/open-telemetry/opentelemetry-go/releases/tag/v0.13.0
[0.12.0]: https://github.com/open-telemetry/opentelemetry-go/releases/tag/v0.12.0
[0.11.0]: https://github.com/open-telemetry/opentelemetry-go/releases/tag/v0.11.0
[0.10.0]: https://github.com/open-telemetry/opentelemetry-go/releases/tag/v0.10.0
[0.9.0]: https://github.com/open-telemetry/opentelemetry-go/releases/tag/v0.9.0
[0.8.0]: https://github.com/open-telemetry/opentelemetry-go/releases/tag/v0.8.0
[0.7.0]: https://github.com/open-telemetry/opentelemetry-go/releases/tag/v0.7.0
[0.6.0]: https://github.com/open-telemetry/opentelemetry-go/releases/tag/v0.6.0
[0.5.0]: https://github.com/open-telemetry/opentelemetry-go/releases/tag/v0.5.0
[0.4.3]: https://github.com/open-telemetry/opentelemetry-go/releases/tag/v0.4.3
[0.4.2]: https://github.com/open-telemetry/opentelemetry-go/releases/tag/v0.4.2
[0.4.1]: https://github.com/open-telemetry/opentelemetry-go/releases/tag/v0.4.1
[0.4.0]: https://github.com/open-telemetry/opentelemetry-go/releases/tag/v0.4.0
[0.3.0]: https://github.com/open-telemetry/opentelemetry-go/releases/tag/v0.3.0
[0.2.3]: https://github.com/open-telemetry/opentelemetry-go/releases/tag/v0.2.3
[0.2.2]: https://github.com/open-telemetry/opentelemetry-go/releases/tag/v0.2.2
[0.2.1.1]: https://github.com/open-telemetry/opentelemetry-go/releases/tag/v0.2.1.1
[0.2.1]: https://github.com/open-telemetry/opentelemetry-go/releases/tag/v0.2.1
[0.2.0]: https://github.com/open-telemetry/opentelemetry-go/releases/tag/v0.2.0
[0.1.2]: https://github.com/open-telemetry/opentelemetry-go/releases/tag/v0.1.2
[0.1.1]: https://github.com/open-telemetry/opentelemetry-go/releases/tag/v0.1.1
[0.1.0]: https://github.com/open-telemetry/opentelemetry-go/releases/tag/v0.1.0

[Go 1.20]: https://go.dev/doc/go1.20
[Go 1.19]: https://go.dev/doc/go1.19
[Go 1.18]: https://go.dev/doc/go1.18<|MERGE_RESOLUTION|>--- conflicted
+++ resolved
@@ -7,6 +7,10 @@
 This project adheres to [Semantic Versioning](https://semver.org/spec/v2.0.0.html).
 
 ## [Unreleased]
+
+### Changed
+
+- The `Extrema` in `go.opentelemetry.io/otel/sdk/metric/metricdata` is redefined with a generic argument of `[N int64 | float64]`. (#3870)
 
 ## [1.15.0-rc.2/0.38.0-rc.2] 2023-03-23
 
@@ -32,9 +36,6 @@
 - The `New` and `Detect` functions from `go.opentelemetry.io/otel/sdk/resource` return errors that wrap underlying errors instead of just containing the underlying error strings. (#3844)
 - Both the `Histogram` and `HistogramDataPoint` are redefined with a generic argument of `[N int64 | float64]` in `go.opentelemetry.io/otel/sdk/metric/metricdata`. (#3849)
 - The metric `Export` interface from `go.opentelemetry.io/otel/sdk/metric` accepts a `*ResourceMetrics` instead of `ResourceMetrics`. (#3853)
-<<<<<<< HEAD
-- The `Extrema` in `go.opentelemetry.io/otel/sdk/metric/metricdata` is redefined with a generic argument of `[N int64 | float64]`. (#3870)
-=======
 - Rename `Asynchronous` to `Observable` in `go.opentelemetry.io/otel/metric/instrument`. (#3892)
 - Rename `Int64ObserverOption` to `Int64ObservableOption` in `go.opentelemetry.io/otel/metric/instrument`. (#3895)
 - Rename `Float64ObserverOption` to `Float64ObservableOption` in `go.opentelemetry.io/otel/metric/instrument`. (#3895)
@@ -43,7 +44,6 @@
 ### Fixed
 
 - `TracerProvider` consistently doesn't allow to register a `SpanProcessor` after shutdown. (#3845)
->>>>>>> b73a33c4
 
 ### Removed
 
