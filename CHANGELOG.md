# Changelog

All notable changes to this project will be documented in this file.

The format is based on [Keep a Changelog](https://keepachangelog.com/en/1.0.0/).

This project adheres to [Semantic Versioning](https://semver.org/spec/v2.0.0.html).

## [Unreleased]

### Added

- Added `WithOSDescription` resource configuration option to set OS (Operating System) description resource attribute (`os.description`). (#1840)
- Added `WithOS` resource configuration option to set all OS (Operating System) resource attributes at once. (#1840)
- Added the `WithRetry` option to the `go.opentelemetry.io/otel/exporters/otlp/otlptrace/otlptracehttp` package.
  This option is a replacement for the removed `WithMaxAttempts` and `WithBackoff` options. (#2095)
- Added API `LinkFromContext` to return Link which encapsulates SpanContext from provided context and also encapsulates attributes. (#2115)
- Added a new `Link` type under the SDK `otel/sdk/trace` package that counts the number of attributes that were dropped for surpassing the `AttributePerLinkCountLimit` configured in the Span's `SpanLimits`.
  This new type replaces the equal-named API `Link` type found in the `otel/trace` package for most usages within the SDK.
  For example, instances of this type are now returned by the `Links()` function of `ReadOnlySpan`s provided in places like the `OnEnd` function of `SpanProcessor` implementations. (#2118)

### Changed

- The `SpanModels` function is now exported from the `go.opentelemetry.io/otel/exporters/zipkin` package to convert OpenTelemetry spans into Zipkin model spans. (#2027)
- Rename the `"go.opentelemetry.io/otel/exporters/otlp/otlptrace/otlptracegrpc".RetrySettings` to `RetryConfig`. (#2095)
- Rename the `"go.opentelemetry.io/otel/exporters/otlp/otlptrace/otlptracehttp".RetrySettings` to `RetryConfig`. (#2095)

### Deprecated

- The `TextMapCarrier` and `TextMapPropagator` from the `go.opentelemetry.io/otel/oteltest` package and their associated creation functions (`TextMapCarrier`, `NewTextMapPropagator`) are deprecated. (#2114)
<<<<<<< HEAD
- The `Harness` type from the `go.opentelemetry.io/otel/oteltest` package and its associated creation function, `NewHarness` are deprecated and will be removed in the next release. (#2123)
=======
- The `TraceStateFromKeyValues` function from the `go.opentelemetry.io/otel/oteltest` package is deprecated.
  Use the `trace.ParseTraceState` function instead. (#2122)
>>>>>>> 7a624ac2

### Removed

- Removed the deprecated package `go.opentelemetry.io/otel/exporters/trace/jaeger`. (#2020)
- Removed the deprecated package `go.opentelemetry.io/otel/exporters/trace/zipkin`. (#2020)
- Removed the `"go.opentelemetry.io/otel/sdk/resource".WithBuiltinDetectors` function.
  The explicit `With*` options for every built-in detector should be used instead. (#2026 #2097)
- Removed the `WithMaxAttempts` and `WithBackoff` options from the `go.opentelemetry.io/otel/exporters/otlp/otlptrace/otlptracehttp` package.
  The retry logic of the package has been updated to match the `otlptracegrpc` package and accordingly a `WithRetry` option is added that should be used instead. (#2095)
- Removed metrics test package `go.opentelemetry.io/otel/sdk/export/metric/metrictest`. (#2105)
- Removed `DroppedAttributeCount` field from `otel/trace.Link` struct. (#2118)

### Fixed

- When using WithNewRoot, don't use the parent context for making sampling decisions. (#2032)
- `oteltest.Tracer` now creates a valid `SpanContext` when using `WithNewRoot`. (#2073)
- OS type detector now sets the correct `dragonflybsd` value for DragonFly BSD. (#2092)
- The OTel span status is correctly transformed into the OTLP status in the `go.opentelemetry.io/otel/exporters/otlp/otlptrace` package.
  This fix will by default set the status to `Unset` if it is not explicitly set to `Ok` or `Error`. (#2099 #2102)
- The `Inject` method for the `"go.opentelemetry.io/otel/propagation".TraceContext` type no longer injects empty `tracestate` values. (#2108)

### Security

## [Experimental Metrics v0.22.0] - 2021-07-19

### Added

- Adds HTTP support for OTLP metrics exporter. (#2022)

### Removed

- Removed the deprecated package `go.opentelemetry.io/otel/exporters/metric/prometheus`. (#2020)

## [1.0.0-RC1] / 0.21.0 - 2021-06-18

With this release we are introducing a split in module versions.  The tracing API and SDK are entering the `v1.0.0` Release Candidate phase with `v1.0.0-RC1`
while the experimental metrics API and SDK continue with `v0.x` releases at `v0.21.0`.  Modules at major version 1 or greater will not depend on modules
with major version 0.

### Added

- Adds `otlpgrpc.WithRetry`option for configuring the retry policy for transient errors on the otlp/gRPC exporter. (#1832)
  - The following status codes are defined as transient errors:
      | gRPC Status Code | Description |
      | ---------------- | ----------- |
      | 1  | Cancelled |
      | 4  | Deadline Exceeded |
      | 8  | Resource Exhausted |
      | 10 | Aborted |
      | 10 | Out of Range |
      | 14 | Unavailable |
      | 15 | Data Loss |
- Added `Status` type to the `go.opentelemetry.io/otel/sdk/trace` package to represent the status of a span. (#1874)
- Added `SpanStub` type and its associated functions to the `go.opentelemetry.io/otel/sdk/trace/tracetest` package.
  This type can be used as a testing replacement for the `SpanSnapshot` that was removed from the `go.opentelemetry.io/otel/sdk/trace` package. (#1873)
- Adds support for scheme in `OTEL_EXPORTER_OTLP_ENDPOINT` according to the spec. (#1886)
- Adds `trace.WithSchemaURL` option for configuring the tracer with a Schema URL. (#1889)
- Added an example of using OpenTelemetry Go as a trace context forwarder. (#1912)
- `ParseTraceState` is added to the `go.opentelemetry.io/otel/trace` package.
  It can be used to decode a `TraceState` from a `tracestate` header string value. (#1937)
- Added `Len` method to the `TraceState` type in the `go.opentelemetry.io/otel/trace` package.
  This method returns the number of list-members the `TraceState` holds. (#1937)
- Creates package `go.opentelemetry.io/otel/exporters/otlp/otlptrace` that defines a trace exporter that uses a `otlptrace.Client` to send data.
  Creates package `go.opentelemetry.io/otel/exporters/otlp/otlptrace/otlptracegrpc` implementing a gRPC `otlptrace.Client` and offers convenience functions, `NewExportPipeline` and `InstallNewPipeline`, to setup and install a `otlptrace.Exporter` in tracing .(#1922)
- Added `Baggage`, `Member`, and `Property` types to the `go.opentelemetry.io/otel/baggage` package along with their related functions. (#1967)
- Added `ContextWithBaggage`, `ContextWithoutBaggage`, and `FromContext` functions to the `go.opentelemetry.io/otel/baggage` package.
  These functions replace the `Set`, `Value`, `ContextWithValue`, `ContextWithoutValue`, and `ContextWithEmpty` functions from that package and directly work with the new `Baggage` type. (#1967)
- The `OTEL_SERVICE_NAME` environment variable is the preferred source for `service.name`, used by the environment resource detector if a service name is present both there and in `OTEL_RESOURCE_ATTRIBUTES`. (#1969)
- Creates package `go.opentelemetry.io/otel/exporters/otlp/otlptrace/otlptracehttp` implementing an HTTP `otlptrace.Client` and offers convenience functions, `NewExportPipeline` and `InstallNewPipeline`, to setup and install a `otlptrace.Exporter` in tracing. (#1963)
- Changes `go.opentelemetry.io/otel/sdk/resource.NewWithAttributes` to require a schema URL. The old function is still available as `resource.NewSchemaless`. This is a breaking change. (#1938)
- Several builtin resource detectors now correctly populate the schema URL. (#1938)
- Creates package `go.opentelemetry.io/otel/exporters/otlp/otlpmetric` that defines a metrics exporter that uses a `otlpmetric.Client` to send data.
- Creates package `go.opentelemetry.io/otel/exporters/otlp/otlpmetric/otlpmetricgrpc` implementing a gRPC `otlpmetric.Client` and offers convenience functions, `New` and `NewUnstarted`, to create an `otlpmetric.Exporter`.(#1991)
- Added `go.opentelemetry.io/otel/exporters/stdout/stdouttrace` exporter. (#2005)
- Added `go.opentelemetry.io/otel/exporters/stdout/stdoutmetric` exporter. (#2005)
- Added a `TracerProvider()` method to the `"go.opentelemetry.io/otel/trace".Span` interface. This can be used to obtain a `TracerProvider` from a given span that utilizes the same trace processing pipeline.  (#2009)

### Changed

- Make `NewSplitDriver` from `go.opentelemetry.io/otel/exporters/otlp` take variadic arguments instead of a `SplitConfig` item.
  `NewSplitDriver` now automatically implements an internal `noopDriver` for `SplitConfig` fields that are not initialized. (#1798)
- `resource.New()` now creates a Resource without builtin detectors. Previous behavior is now achieved by using `WithBuiltinDetectors` Option. (#1810)
- Move the `Event` type from the `go.opentelemetry.io/otel` package to the `go.opentelemetry.io/otel/sdk/trace` package. (#1846)
- CI builds validate against last two versions of Go, dropping 1.14 and adding 1.16. (#1865)
- BatchSpanProcessor now report export failures when calling `ForceFlush()` method. (#1860)
- `Set.Encoded(Encoder)` no longer caches the result of an encoding. (#1855)
- Renamed `CloudZoneKey` to `CloudAvailabilityZoneKey` in Resource semantic conventions according to spec. (#1871)
- The `StatusCode` and `StatusMessage` methods of the `ReadOnlySpan` interface and the `Span` produced by the `go.opentelemetry.io/otel/sdk/trace` package have been replaced with a single `Status` method.
  This method returns the status of a span using the new `Status` type. (#1874)
- Updated `ExportSpans` method of the`SpanExporter` interface type to accept `ReadOnlySpan`s instead of the removed `SpanSnapshot`.
  This brings the export interface into compliance with the specification in that it now accepts an explicitly immutable type instead of just an implied one. (#1873)
- Unembed `SpanContext` in `Link`. (#1877)
- Generate Semantic conventions from the specification YAML. (#1891)
- Spans created by the global `Tracer` obtained from `go.opentelemetry.io/otel`, prior to a functioning `TracerProvider` being set, now propagate the span context from their parent if one exists. (#1901)
- The `"go.opentelemetry.io/otel".Tracer` function now accepts tracer options. (#1902)
- Move the `go.opentelemetry.io/otel/unit` package to `go.opentelemetry.io/otel/metric/unit`. (#1903)
- Changed `go.opentelemetry.io/otel/trace.TracerConfig` to conform to the [Contributing guidelines](CONTRIBUTING.md#config.) (#1921)
- Changed `go.opentelemetry.io/otel/trace.SpanConfig` to conform to the [Contributing guidelines](CONTRIBUTING.md#config). (#1921)
- Changed `span.End()` now only accepts Options that are allowed at `End()`. (#1921)
- Changed `go.opentelemetry.io/otel/metric.InstrumentConfig` to conform to the [Contributing guidelines](CONTRIBUTING.md#config). (#1921)
- Changed `go.opentelemetry.io/otel/metric.MeterConfig` to conform to the [Contributing guidelines](CONTRIBUTING.md#config). (#1921)
- Refactored option types according to the contribution style guide. (#1882)
- Move the `go.opentelemetry.io/otel/trace.TraceStateFromKeyValues` function to the `go.opentelemetry.io/otel/oteltest` package.
  This function is preserved for testing purposes where it may be useful to create a `TraceState` from `attribute.KeyValue`s, but it is not intended for production use.
  The new `ParseTraceState` function should be used to create a `TraceState`. (#1931)
- Updated `MarshalJSON` method of the `go.opentelemetry.io/otel/trace.TraceState` type to marshal the type into the string representation of the `TraceState`. (#1931)
- The `TraceState.Delete` method from the `go.opentelemetry.io/otel/trace` package no longer returns an error in addition to a `TraceState`. (#1931)
- Updated `Get` method of the `TraceState` type from the `go.opentelemetry.io/otel/trace` package to accept a `string` instead of an `attribute.Key` type. (#1931)
- Updated `Insert` method of the `TraceState` type from the `go.opentelemetry.io/otel/trace` package to accept a pair of `string`s instead of an `attribute.KeyValue` type. (#1931)
- Updated `Delete` method of the `TraceState` type from the `go.opentelemetry.io/otel/trace` package to accept a `string` instead of an `attribute.Key` type. (#1931)
- Renamed `NewExporter` to `New` in the `go.opentelemetry.io/otel/exporters/stdout` package. (#1985)
- Renamed `NewExporter` to `New` in the `go.opentelemetry.io/otel/exporters/metric/prometheus` package. (#1985)
- Renamed `NewExporter` to `New` in the `go.opentelemetry.io/otel/exporters/trace/jaeger` package. (#1985)
- Renamed `NewExporter` to `New` in the `go.opentelemetry.io/otel/exporters/trace/zipkin` package. (#1985)
- Renamed `NewExporter` to `New` in the `go.opentelemetry.io/otel/exporters/otlp` package. (#1985)
- Renamed `NewUnstartedExporter` to `NewUnstarted` in the `go.opentelemetry.io/otel/exporters/otlp` package. (#1985)
- The `go.opentelemetry.io/otel/semconv` package has been moved to `go.opentelemetry.io/otel/semconv/v1.4.0` to allow for multiple [telemetry schema](https://github.com/open-telemetry/oteps/blob/main/text/0152-telemetry-schemas.md) versions to be used concurrently. (#1987)
- Metrics test helpers in `go.opentelemetry.io/otel/oteltest` have been moved to `go.opentelemetry.io/otel/metric/metrictest`. (#1988)

### Deprecated

- The `go.opentelemetry.io/otel/exporters/metric/prometheus` is deprecated, use `go.opentelemetry.io/otel/exporters/prometheus` instead. (#1993)
- The `go.opentelemetry.io/otel/exporters/trace/jaeger` is deprecated, use `go.opentelemetry.io/otel/exporters/jaeger` instead. (#1993)
- The `go.opentelemetry.io/otel/exporters/trace/zipkin` is deprecated, use `go.opentelemetry.io/otel/exporters/zipkin` instead. (#1993)

### Removed

- Removed `resource.WithoutBuiltin()`. Use `resource.New()`. (#1810)
- Unexported types `resource.FromEnv`, `resource.Host`, and `resource.TelemetrySDK`, Use the corresponding `With*()` to use individually. (#1810)
- Removed the `Tracer` and `IsRecording` method from the `ReadOnlySpan` in the `go.opentelemetry.io/otel/sdk/trace`.
  The `Tracer` method is not a required to be included in this interface and given the mutable nature of the tracer that is associated with a span, this method is not appropriate.
  The `IsRecording` method returns if the span is recording or not.
  A read-only span value does not need to know if updates to it will be recorded or not.
  By definition, it cannot be updated so there is no point in communicating if an update is recorded. (#1873)
- Removed the `SpanSnapshot` type from the `go.opentelemetry.io/otel/sdk/trace` package.
  The use of this type has been replaced with the use of the explicitly immutable `ReadOnlySpan` type.
  When a concrete representation of a read-only span is needed for testing, the newly added `SpanStub` in the `go.opentelemetry.io/otel/sdk/trace/tracetest` package should be used. (#1873)
- Removed the `Tracer` method from the `Span` interface in the `go.opentelemetry.io/otel/trace` package.
  Using the same tracer that created a span introduces the error where an instrumentation library's `Tracer` is used by other code instead of their own.
  The `"go.opentelemetry.io/otel".Tracer` function or a `TracerProvider` should be used to acquire a library specific `Tracer` instead. (#1900)
  - The `TracerProvider()` method on the `Span` interface may also be used to obtain a `TracerProvider` using the same trace processing pipeline. (#2009)
- The `http.url` attribute generated by `HTTPClientAttributesFromHTTPRequest` will no longer include username or password information. (#1919)
- Removed `IsEmpty` method of the `TraceState` type in the `go.opentelemetry.io/otel/trace` package in favor of using the added `TraceState.Len` method. (#1931)
- Removed `Set`, `Value`, `ContextWithValue`, `ContextWithoutValue`, and `ContextWithEmpty` functions in the `go.opentelemetry.io/otel/baggage` package.
  Handling of baggage is now done using the added `Baggage` type and related context functions (`ContextWithBaggage`, `ContextWithoutBaggage`, and `FromContext`) in that package. (#1967)
- The `InstallNewPipeline` and `NewExportPipeline` creation functions in all the exporters (prometheus, otlp, stdout, jaeger, and zipkin) have been removed.
  These functions were deemed premature attempts to provide convenience that did not achieve this aim. (#1985)
- The `go.opentelemetry.io/otel/exporters/otlp` exporter has been removed.  Use `go.opentelemetry.io/otel/exporters/otlp/otlptrace` instead. (#1990)
- The `go.opentelemetry.io/otel/exporters/stdout` exporter has been removed.  Use `go.opentelemetry.io/otel/exporters/stdout/stdouttrace` or `go.opentelemetry.io/otel/exporters/stdout/stdoutmetric` instead. (#2005)

### Fixed

- Only report errors from the `"go.opentelemetry.io/otel/sdk/resource".Environment` function when they are not `nil`. (#1850, #1851)
- The `Shutdown` method of the simple `SpanProcessor` in the `go.opentelemetry.io/otel/sdk/trace` package now honors the context deadline or cancellation. (#1616, #1856)
- BatchSpanProcessor now drops span batches that failed to be exported. (#1860)
- Use `http://localhost:14268/api/traces` as default Jaeger collector endpoint instead of `http://localhost:14250`. (#1898)
- Allow trailing and leading whitespace in the parsing of a `tracestate` header. (#1931)
- Add logic to determine if the channel is closed to fix Jaeger exporter test panic with close closed channel. (#1870, #1973)
- Avoid transport security when OTLP endpoint is a Unix socket. (#2001)

### Security

## [0.20.0] - 2021-04-23

### Added

- The OTLP exporter now has two new convenience functions, `NewExportPipeline` and `InstallNewPipeline`, setup and install the exporter in tracing and metrics pipelines. (#1373)
- Adds semantic conventions for exceptions. (#1492)
- Added Jaeger Environment variables: `OTEL_EXPORTER_JAEGER_AGENT_HOST`, `OTEL_EXPORTER_JAEGER_AGENT_PORT`
  These environment variables can be used to override Jaeger agent hostname and port (#1752)
- Option `ExportTimeout` was added to batch span processor. (#1755)
- `trace.TraceFlags` is now a defined type over `byte` and `WithSampled(bool) TraceFlags` and `IsSampled() bool` methods have been added to it. (#1770)
- The `Event` and `Link` struct types from the `go.opentelemetry.io/otel` package now include a `DroppedAttributeCount` field to record the number of attributes that were not recorded due to configured limits being reached. (#1771)
- The Jaeger exporter now reports dropped attributes for a Span event in the exported log. (#1771)
- Adds test to check BatchSpanProcessor ignores `OnEnd` and `ForceFlush` post `Shutdown`. (#1772)
- Extract resource attributes from the `OTEL_RESOURCE_ATTRIBUTES` environment variable and merge them with the `resource.Default` resource as well as resources provided to the `TracerProvider` and metric `Controller`. (#1785)
- Added `WithOSType` resource configuration option to set OS (Operating System) type resource attribute (`os.type`). (#1788)
- Added `WithProcess*` resource configuration options to set Process resource attributes. (#1788)
  - `process.pid`
  - `process.executable.name`
  - `process.executable.path`
  - `process.command_args`
  - `process.owner`
  - `process.runtime.name`
  - `process.runtime.version`
  - `process.runtime.description`
- Adds `k8s.node.name` and `k8s.node.uid` attribute keys to the `semconv` package. (#1789)
- Added support for configuring OTLP/HTTP and OTLP/gRPC Endpoints, TLS Certificates, Headers, Compression and Timeout via Environment Variables. (#1758, #1769 and #1811)
  - `OTEL_EXPORTER_OTLP_ENDPOINT`
  - `OTEL_EXPORTER_OTLP_TRACES_ENDPOINT`
  - `OTEL_EXPORTER_OTLP_METRICS_ENDPOINT`
  - `OTEL_EXPORTER_OTLP_HEADERS`
  - `OTEL_EXPORTER_OTLP_TRACES_HEADERS`
  - `OTEL_EXPORTER_OTLP_METRICS_HEADERS`
  - `OTEL_EXPORTER_OTLP_COMPRESSION`
  - `OTEL_EXPORTER_OTLP_TRACES_COMPRESSION`
  - `OTEL_EXPORTER_OTLP_METRICS_COMPRESSION`
  - `OTEL_EXPORTER_OTLP_TIMEOUT`
  - `OTEL_EXPORTER_OTLP_TRACES_TIMEOUT`
  - `OTEL_EXPORTER_OTLP_METRICS_TIMEOUT`
  - `OTEL_EXPORTER_OTLP_CERTIFICATE`
  - `OTEL_EXPORTER_OTLP_TRACES_CERTIFICATE`
  - `OTEL_EXPORTER_OTLP_METRICS_CERTIFICATE`
- Adds `otlpgrpc.WithTimeout` option for configuring timeout to the otlp/gRPC exporter. (#1821)
- Adds `jaeger.WithMaxPacketSize` option for configuring maximum UDP packet size used when connecting to the Jaeger agent. (#1853)

### Fixed

- The `Span.IsRecording` implementation from `go.opentelemetry.io/otel/sdk/trace` always returns false when not being sampled. (#1750)
- The Jaeger exporter now correctly sets tags for the Span status code and message.
  This means it uses the correct tag keys (`"otel.status_code"`, `"otel.status_description"`) and does not set the status message as a tag unless it is set on the span. (#1761)
- The Jaeger exporter now correctly records Span event's names using the `"event"` key for a tag.
  Additionally, this tag is overridden, as specified in the OTel specification, if the event contains an attribute with that key. (#1768)
- Zipkin Exporter: Ensure mapping between OTel and Zipkin span data complies with the specification. (#1688)
- Fixed typo for default service name in Jaeger Exporter. (#1797)
- Fix flaky OTLP for the reconnnection of the client connection. (#1527, #1814)
- Fix Jaeger exporter dropping of span batches that exceed the UDP packet size limit.
  Instead, the exporter now splits the batch into smaller sendable batches. (#1828)

### Changed

- Span `RecordError` now records an `exception` event to comply with the semantic convention specification. (#1492)
- Jaeger exporter was updated to use thrift v0.14.1. (#1712)
- Migrate from using internally built and maintained version of the OTLP to the one hosted at `go.opentelemetry.io/proto/otlp`. (#1713)
- Migrate from using `github.com/gogo/protobuf` to `google.golang.org/protobuf` to match `go.opentelemetry.io/proto/otlp`. (#1713)
- The storage of a local or remote Span in a `context.Context` using its SpanContext is unified to store just the current Span.
  The Span's SpanContext can now self-identify as being remote or not.
  This means that `"go.opentelemetry.io/otel/trace".ContextWithRemoteSpanContext` will now overwrite any existing current Span, not just existing remote Spans, and make it the current Span in a `context.Context`. (#1731)
- Improve OTLP/gRPC exporter connection errors. (#1737)
- Information about a parent span context in a `"go.opentelemetry.io/otel/export/trace".SpanSnapshot` is unified in a new `Parent` field.
  The existing `ParentSpanID` and `HasRemoteParent` fields are removed in favor of this. (#1748)
- The `ParentContext` field of the `"go.opentelemetry.io/otel/sdk/trace".SamplingParameters` is updated to hold a `context.Context` containing the parent span.
  This changes it to make `SamplingParameters` conform with the OpenTelemetry specification. (#1749)
- Updated Jaeger Environment Variables: `JAEGER_ENDPOINT`, `JAEGER_USER`, `JAEGER_PASSWORD`
  to `OTEL_EXPORTER_JAEGER_ENDPOINT`, `OTEL_EXPORTER_JAEGER_USER`, `OTEL_EXPORTER_JAEGER_PASSWORD` in compliance with OTel specification. (#1752)
- Modify `BatchSpanProcessor.ForceFlush` to abort after timeout/cancellation. (#1757)
- The `DroppedAttributeCount` field of the `Span` in the `go.opentelemetry.io/otel` package now only represents the number of attributes dropped for the span itself.
  It no longer is a conglomerate of itself, events, and link attributes that have been dropped. (#1771)
- Make `ExportSpans` in Jaeger Exporter honor context deadline. (#1773)
- Modify Zipkin Exporter default service name, use default resource's serviceName instead of empty. (#1777)
- The `go.opentelemetry.io/otel/sdk/export/trace` package is merged into the `go.opentelemetry.io/otel/sdk/trace` package. (#1778)
- The prometheus.InstallNewPipeline example is moved from comment to example test (#1796)
- The convenience functions for the stdout exporter have been updated to return the `TracerProvider` implementation and enable the shutdown of the exporter. (#1800)
- Replace the flush function returned from the Jaeger exporter's convenience creation functions (`InstallNewPipeline` and `NewExportPipeline`) with the `TracerProvider` implementation they create.
  This enables the caller to shutdown and flush using the related `TracerProvider` methods. (#1822)
- Updated the Jaeger exporter to have a default endpoint, `http://localhost:14250`, for the collector. (#1824)
- Changed the function `WithCollectorEndpoint` in the Jaeger exporter to no longer accept an endpoint as an argument.
  The endpoint can be passed with the `CollectorEndpointOption` using the `WithEndpoint` function or by setting the `OTEL_EXPORTER_JAEGER_ENDPOINT` environment variable value appropriately. (#1824)
- The Jaeger exporter no longer batches exported spans itself, instead it relies on the SDK's `BatchSpanProcessor` for this functionality. (#1830)
- The Jaeger exporter creation functions (`NewRawExporter`, `NewExportPipeline`, and `InstallNewPipeline`) no longer accept the removed `Option` type as a variadic argument. (#1830)

### Removed

- Removed Jaeger Environment variables: `JAEGER_SERVICE_NAME`, `JAEGER_DISABLED`, `JAEGER_TAGS`
  These environment variables will no longer be used to override values of the Jaeger exporter (#1752)
- No longer set the links for a `Span` in `go.opentelemetry.io/otel/sdk/trace` that is configured to be a new root.
  This is unspecified behavior that the OpenTelemetry community plans to standardize in the future.
  To prevent backwards incompatible changes when it is specified, these links are removed. (#1726)
- Setting error status while recording error with Span from oteltest package. (#1729)
- The concept of a remote and local Span stored in a context is unified to just the current Span.
  Because of this `"go.opentelemetry.io/otel/trace".RemoteSpanContextFromContext` is removed as it is no longer needed.
  Instead, `"go.opentelemetry.io/otel/trace".SpanContextFromContex` can be used to return the current Span.
  If needed, that Span's `SpanContext.IsRemote()` can then be used to determine if it is remote or not. (#1731)
- The `HasRemoteParent` field of the `"go.opentelemetry.io/otel/sdk/trace".SamplingParameters` is removed.
  This field is redundant to the information returned from the `Remote` method of the `SpanContext` held in the `ParentContext` field. (#1749)
- The `trace.FlagsDebug` and `trace.FlagsDeferred` constants have been removed and will be localized to the B3 propagator. (#1770)
- Remove `Process` configuration, `WithProcessFromEnv` and `ProcessFromEnv`, and type from the Jaeger exporter package.
  The information that could be configured in the `Process` struct should be configured in a `Resource` instead. (#1776, #1804)
- Remove the `WithDisabled` option from the Jaeger exporter.
  To disable the exporter unregister it from the `TracerProvider` or use a no-operation `TracerProvider`. (#1806)
- Removed the functions `CollectorEndpointFromEnv` and `WithCollectorEndpointOptionFromEnv` from the Jaeger exporter.
  These functions for retrieving specific environment variable values are redundant of other internal functions and
  are not intended for end user use. (#1824)
- Removed the Jaeger exporter `WithSDKOptions` `Option`.
  This option was used to set SDK options for the exporter creation convenience functions.
  These functions are provided as a way to easily setup or install the exporter with what are deemed reasonable SDK settings for common use cases.
  If the SDK needs to be configured differently, the `NewRawExporter` function and direct setup of the SDK with the desired settings should be used. (#1825)
- The `WithBufferMaxCount` and `WithBatchMaxCount` `Option`s from the Jaeger exporter are removed.
  The exporter no longer batches exports, instead relying on the SDK's `BatchSpanProcessor` for this functionality. (#1830)
- The Jaeger exporter `Option` type is removed.
  The type is no longer used by the exporter to configure anything.
  All the previous configurations these options provided were duplicates of SDK configuration.
  They have been removed in favor of using the SDK configuration and focuses the exporter configuration to be only about the endpoints it will send telemetry to. (#1830)

## [0.19.0] - 2021-03-18

### Added

- Added `Marshaler` config option to `otlphttp` to enable otlp over json or protobufs. (#1586)
- A `ForceFlush` method to the `"go.opentelemetry.io/otel/sdk/trace".TracerProvider` to flush all registered `SpanProcessor`s. (#1608)
- Added `WithSampler` and `WithSpanLimits` to tracer provider. (#1633, #1702)
- `"go.opentelemetry.io/otel/trace".SpanContext` now has a `remote` property, and `IsRemote()` predicate, that is true when the `SpanContext` has been extracted from remote context data. (#1701)
- A `Valid` method to the `"go.opentelemetry.io/otel/attribute".KeyValue` type. (#1703)

### Changed

- `trace.SpanContext` is now immutable and has no exported fields. (#1573)
  - `trace.NewSpanContext()` can be used in conjunction with the `trace.SpanContextConfig` struct to initialize a new `SpanContext` where all values are known.
- Update the `ForceFlush` method signature to the `"go.opentelemetry.io/otel/sdk/trace".SpanProcessor` to accept a `context.Context` and return an error. (#1608)
- Update the `Shutdown` method to the `"go.opentelemetry.io/otel/sdk/trace".TracerProvider` return an error on shutdown failure. (#1608)
- The SimpleSpanProcessor will now shut down the enclosed `SpanExporter` and gracefully ignore subsequent calls to `OnEnd` after `Shutdown` is called. (#1612)
- `"go.opentelemetry.io/sdk/metric/controller.basic".WithPusher` is replaced with `WithExporter` to provide consistent naming across project. (#1656)
- Added non-empty string check for trace `Attribute` keys. (#1659)
- Add `description` to SpanStatus only when `StatusCode` is set to error. (#1662)
- Jaeger exporter falls back to `resource.Default`'s `service.name` if the exported Span does not have one. (#1673)
- Jaeger exporter populates Jaeger's Span Process from Resource. (#1673)
- Renamed the `LabelSet` method of `"go.opentelemetry.io/otel/sdk/resource".Resource` to `Set`. (#1692)
- Changed `WithSDK` to `WithSDKOptions` to accept variadic arguments of `TracerProviderOption` type in `go.opentelemetry.io/otel/exporters/trace/jaeger` package. (#1693)
- Changed `WithSDK` to `WithSDKOptions` to accept variadic arguments of `TracerProviderOption` type in `go.opentelemetry.io/otel/exporters/trace/zipkin` package. (#1693)

### Removed

- Removed `serviceName` parameter from Zipkin exporter and uses resource instead. (#1549)
- Removed `WithConfig` from tracer provider to avoid overriding configuration. (#1633)
- Removed the exported `SimpleSpanProcessor` and `BatchSpanProcessor` structs.
   These are now returned as a SpanProcessor interface from their respective constructors. (#1638)
- Removed `WithRecord()` from `trace.SpanOption` when creating a span. (#1660)
- Removed setting status to `Error` while recording an error as a span event in `RecordError`. (#1663)
- Removed `jaeger.WithProcess` configuration option. (#1673)
- Removed `ApplyConfig` method from `"go.opentelemetry.io/otel/sdk/trace".TracerProvider` and the now unneeded `Config` struct. (#1693)

### Fixed

- Jaeger Exporter: Ensure mapping between OTEL and Jaeger span data complies with the specification. (#1626)
- `SamplingResult.TraceState` is correctly propagated to a newly created span's `SpanContext`. (#1655)
- The `otel-collector` example now correctly flushes metric events prior to shutting down the exporter. (#1678)
- Do not set span status message in `SpanStatusFromHTTPStatusCode` if it can be inferred from `http.status_code`. (#1681)
- Synchronization issues in global trace delegate implementation. (#1686)
- Reduced excess memory usage by global `TracerProvider`. (#1687)

## [0.18.0] - 2021-03-03

### Added

- Added `resource.Default()` for use with meter and tracer providers. (#1507)
- `AttributePerEventCountLimit` and `AttributePerLinkCountLimit` for `SpanLimits`. (#1535)
- Added `Keys()` method to `propagation.TextMapCarrier` and `propagation.HeaderCarrier` to adapt `http.Header` to this interface. (#1544)
- Added `code` attributes to `go.opentelemetry.io/otel/semconv` package. (#1558)
- Compatibility testing suite in the CI system for the following systems. (#1567)
   | OS      | Go Version | Architecture |
   | ------- | ---------- | ------------ |
   | Ubuntu  | 1.15       | amd64        |
   | Ubuntu  | 1.14       | amd64        |
   | Ubuntu  | 1.15       | 386          |
   | Ubuntu  | 1.14       | 386          |
   | MacOS   | 1.15       | amd64        |
   | MacOS   | 1.14       | amd64        |
   | Windows | 1.15       | amd64        |
   | Windows | 1.14       | amd64        |
   | Windows | 1.15       | 386          |
   | Windows | 1.14       | 386          |

### Changed

- Replaced interface `oteltest.SpanRecorder` with its existing implementation
  `StandardSpanRecorder`. (#1542)
- Default span limit values to 128. (#1535)
- Rename `MaxEventsPerSpan`, `MaxAttributesPerSpan` and `MaxLinksPerSpan` to `EventCountLimit`, `AttributeCountLimit` and `LinkCountLimit`, and move these fields into `SpanLimits`. (#1535)
- Renamed the `otel/label` package to `otel/attribute`. (#1541)
- Vendor the Jaeger exporter's dependency on Apache Thrift. (#1551)
- Parallelize the CI linting and testing. (#1567)
- Stagger timestamps in exact aggregator tests. (#1569)
- Changed all examples to use `WithBatchTimeout(5 * time.Second)` rather than `WithBatchTimeout(5)`. (#1621)
- Prevent end-users from implementing some interfaces (#1575)

  ```
      "otel/exporters/otlp/otlphttp".Option
      "otel/exporters/stdout".Option
      "otel/oteltest".Option
      "otel/trace".TracerOption
      "otel/trace".SpanOption
      "otel/trace".EventOption
      "otel/trace".LifeCycleOption
      "otel/trace".InstrumentationOption
      "otel/sdk/resource".Option
      "otel/sdk/trace".ParentBasedSamplerOption
      "otel/sdk/trace".ReadOnlySpan
      "otel/sdk/trace".ReadWriteSpan
  ```

### Removed

- Removed attempt to resample spans upon changing the span name with `span.SetName()`. (#1545)
- The `test-benchmark` is no longer a dependency of the `precommit` make target. (#1567)
- Removed the `test-386` make target.
   This was replaced with a full compatibility testing suite (i.e. multi OS/arch) in the CI system. (#1567)

### Fixed

- The sequential timing check of timestamps in the stdout exporter are now setup explicitly to be sequential (#1571). (#1572)
- Windows build of Jaeger tests now compiles with OS specific functions (#1576). (#1577)
- The sequential timing check of timestamps of go.opentelemetry.io/otel/sdk/metric/aggregator/lastvalue are now setup explicitly to be sequential (#1578). (#1579)
- Validate tracestate header keys with vendors according to the W3C TraceContext specification (#1475). (#1581)
- The OTLP exporter includes related labels for translations of a GaugeArray (#1563). (#1570)

## [0.17.0] - 2021-02-12

### Changed

- Rename project default branch from `master` to `main`. (#1505)
- Reverse order in which `Resource` attributes are merged, per change in spec. (#1501)
- Add tooling to maintain "replace" directives in go.mod files automatically. (#1528)
- Create new modules: otel/metric, otel/trace, otel/oteltest, otel/sdk/export/metric, otel/sdk/metric (#1528)
- Move metric-related public global APIs from otel to otel/metric/global. (#1528)

## Fixed

- Fixed otlpgrpc reconnection issue.
- The example code in the README.md of `go.opentelemetry.io/otel/exporters/otlp` is moved to a compiled example test and used the new `WithAddress` instead of `WithEndpoint`. (#1513)
- The otel-collector example now uses the default OTLP receiver port of the collector.

## [0.16.0] - 2021-01-13

### Added

- Add the `ReadOnlySpan` and `ReadWriteSpan` interfaces to provide better control for accessing span data. (#1360)
- `NewGRPCDriver` function returns a `ProtocolDriver` that maintains a single gRPC connection to the collector. (#1369)
- Added documentation about the project's versioning policy. (#1388)
- Added `NewSplitDriver` for OTLP exporter that allows sending traces and metrics to different endpoints. (#1418)
- Added codeql worfklow to GitHub Actions (#1428)
- Added Gosec workflow to GitHub Actions (#1429)
- Add new HTTP driver for OTLP exporter in `exporters/otlp/otlphttp`. Currently it only supports the binary protobuf payloads. (#1420)
- Add an OpenCensus exporter bridge. (#1444)

### Changed

- Rename `internal/testing` to `internal/internaltest`. (#1449)
- Rename `export.SpanData` to `export.SpanSnapshot` and use it only for exporting spans. (#1360)
- Store the parent's full `SpanContext` rather than just its span ID in the `span` struct. (#1360)
- Improve span duration accuracy. (#1360)
- Migrated CI/CD from CircleCI to GitHub Actions (#1382)
- Remove duplicate checkout from GitHub Actions workflow (#1407)
- Metric `array` aggregator renamed `exact` to match its `aggregation.Kind` (#1412)
- Metric `exact` aggregator includes per-point timestamps (#1412)
- Metric stdout exporter uses MinMaxSumCount aggregator for ValueRecorder instruments (#1412)
- `NewExporter` from `exporters/otlp` now takes a `ProtocolDriver` as a parameter. (#1369)
- Many OTLP Exporter options became gRPC ProtocolDriver options. (#1369)
- Unify endpoint API that related to OTel exporter. (#1401)
- Optimize metric histogram aggregator to re-use its slice of buckets. (#1435)
- Metric aggregator Count() and histogram Bucket.Counts are consistently `uint64`. (1430)
- Histogram aggregator accepts functional options, uses default boundaries if none given. (#1434)
- `SamplingResult` now passed a `Tracestate` from the parent `SpanContext` (#1432)
- Moved gRPC driver for OTLP exporter to `exporters/otlp/otlpgrpc`. (#1420)
- The `TraceContext` propagator now correctly propagates `TraceState` through the `SpanContext`. (#1447)
- Metric Push and Pull Controller components are combined into a single "basic" Controller:
  - `WithExporter()` and `Start()` to configure Push behavior
  - `Start()` is optional; use `Collect()` and `ForEach()` for Pull behavior
  - `Start()` and `Stop()` accept Context. (#1378)
- The `Event` type is moved from the `otel/sdk/export/trace` package to the `otel/trace` API package. (#1452)

### Removed

- Remove `errUninitializedSpan` as its only usage is now obsolete. (#1360)
- Remove Metric export functionality related to quantiles and summary data points: this is not specified (#1412)
- Remove DDSketch metric aggregator; our intention is to re-introduce this as an option of the histogram aggregator after [new OTLP histogram data types](https://github.com/open-telemetry/opentelemetry-proto/pull/226) are released (#1412)

### Fixed

- `BatchSpanProcessor.Shutdown()` will now shutdown underlying `export.SpanExporter`. (#1443)

## [0.15.0] - 2020-12-10

### Added

- The `WithIDGenerator` `TracerProviderOption` is added to the `go.opentelemetry.io/otel/trace` package to configure an `IDGenerator` for the `TracerProvider`. (#1363)

### Changed

- The Zipkin exporter now uses the Span status code to determine. (#1328)
- `NewExporter` and `Start` functions in `go.opentelemetry.io/otel/exporters/otlp` now receive `context.Context` as a first parameter. (#1357)
- Move the OpenCensus example into `example` directory. (#1359)
- Moved the SDK's `internal.IDGenerator` interface in to the `sdk/trace` package to enable support for externally-defined ID generators. (#1363)
- Bump `github.com/google/go-cmp` from 0.5.3 to 0.5.4 (#1374)
- Bump `github.com/golangci/golangci-lint` in `/internal/tools` (#1375)

### Fixed

- Metric SDK `SumObserver` and `UpDownSumObserver` instruments correctness fixes. (#1381)

## [0.14.0] - 2020-11-19

### Added

- An `EventOption` and the related `NewEventConfig` function are added to the `go.opentelemetry.io/otel` package to configure Span events. (#1254)
- A `TextMapPropagator` and associated `TextMapCarrier` are added to the `go.opentelemetry.io/otel/oteltest` package to test `TextMap` type propagators and their use. (#1259)
- `SpanContextFromContext` returns `SpanContext` from context. (#1255)
- `TraceState` has been added to `SpanContext`. (#1340)
- `DeploymentEnvironmentKey` added to `go.opentelemetry.io/otel/semconv` package. (#1323)
- Add an OpenCensus to OpenTelemetry tracing bridge. (#1305)
- Add a parent context argument to `SpanProcessor.OnStart` to follow the specification. (#1333)
- Add missing tests for `sdk/trace/attributes_map.go`. (#1337)

### Changed

- Move the `go.opentelemetry.io/otel/api/trace` package into `go.opentelemetry.io/otel/trace` with the following changes. (#1229) (#1307)
  - `ID` has been renamed to `TraceID`.
  - `IDFromHex` has been renamed to `TraceIDFromHex`.
  - `EmptySpanContext` is removed.
- Move the `go.opentelemetry.io/otel/api/trace/tracetest` package into `go.opentelemetry.io/otel/oteltest`. (#1229)
- OTLP Exporter updates:
  - supports OTLP v0.6.0 (#1230, #1354)
  - supports configurable aggregation temporality (default: Cumulative, optional: Stateless). (#1296)
- The Sampler is now called on local child spans. (#1233)
- The `Kind` type from the `go.opentelemetry.io/otel/api/metric` package was renamed to `InstrumentKind` to more specifically describe what it is and avoid semantic ambiguity. (#1240)
- The `MetricKind` method of the `Descriptor` type in the `go.opentelemetry.io/otel/api/metric` package was renamed to `Descriptor.InstrumentKind`.
   This matches the returned type and fixes misuse of the term metric. (#1240)
- Move test harness from the `go.opentelemetry.io/otel/api/apitest` package into `go.opentelemetry.io/otel/oteltest`. (#1241)
- Move the `go.opentelemetry.io/otel/api/metric/metrictest` package into `go.opentelemetry.io/oteltest` as part of #964. (#1252)
- Move the `go.opentelemetry.io/otel/api/metric` package into `go.opentelemetry.io/otel/metric` as part of #1303. (#1321)
- Move the `go.opentelemetry.io/otel/api/metric/registry` package into `go.opentelemetry.io/otel/metric/registry` as a part of #1303. (#1316)
- Move the `Number` type (together with related functions) from `go.opentelemetry.io/otel/api/metric` package into `go.opentelemetry.io/otel/metric/number` as a part of #1303. (#1316)
- The function signature of the Span `AddEvent` method in `go.opentelemetry.io/otel` is updated to no longer take an unused context and instead take a required name and a variable number of `EventOption`s. (#1254)
- The function signature of the Span `RecordError` method in `go.opentelemetry.io/otel` is updated to no longer take an unused context and instead take a required error value and a variable number of `EventOption`s. (#1254)
- Move the `go.opentelemetry.io/otel/api/global` package to `go.opentelemetry.io/otel`. (#1262) (#1330)
- Move the `Version` function from `go.opentelemetry.io/otel/sdk` to `go.opentelemetry.io/otel`. (#1330)
- Rename correlation context header from `"otcorrelations"` to `"baggage"` to match the OpenTelemetry specification. (#1267)
- Fix `Code.UnmarshalJSON` to work with valid JSON only. (#1276)
- The `resource.New()` method changes signature to support builtin attributes and functional options, including `telemetry.sdk.*` and
  `host.name` semantic conventions; the former method is renamed `resource.NewWithAttributes`. (#1235)
- The Prometheus exporter now exports non-monotonic counters (i.e. `UpDownCounter`s) as gauges. (#1210)
- Correct the `Span.End` method documentation in the `otel` API to state updates are not allowed on a span after it has ended. (#1310)
- Updated span collection limits for attribute, event and link counts to 1000 (#1318)
- Renamed `semconv.HTTPUrlKey` to `semconv.HTTPURLKey`. (#1338)

### Removed

- The `ErrInvalidHexID`, `ErrInvalidTraceIDLength`, `ErrInvalidSpanIDLength`, `ErrInvalidSpanIDLength`, or `ErrNilSpanID` from the `go.opentelemetry.io/otel` package are unexported now. (#1243)
- The `AddEventWithTimestamp` method on the `Span` interface in `go.opentelemetry.io/otel` is removed due to its redundancy.
   It is replaced by using the `AddEvent` method with a `WithTimestamp` option. (#1254)
- The `MockSpan` and `MockTracer` types are removed from `go.opentelemetry.io/otel/oteltest`.
   `Tracer` and `Span` from the same module should be used in their place instead. (#1306)
- `WorkerCount` option is removed from `go.opentelemetry.io/otel/exporters/otlp`. (#1350)
- Remove the following labels types: INT32, UINT32, UINT64 and FLOAT32. (#1314)

### Fixed

- Rename `MergeItererator` to `MergeIterator` in the `go.opentelemetry.io/otel/label` package. (#1244)
- The `go.opentelemetry.io/otel/api/global` packages global TextMapPropagator now delegates functionality to a globally set delegate for all previously returned propagators. (#1258)
- Fix condition in `label.Any`. (#1299)
- Fix global `TracerProvider` to pass options to its configured provider. (#1329)
- Fix missing handler for `ExactKind` aggregator in OTLP metrics transformer (#1309)

## [0.13.0] - 2020-10-08

### Added

- OTLP Metric exporter supports Histogram aggregation. (#1209)
- The `Code` struct from the `go.opentelemetry.io/otel/codes` package now supports JSON marshaling and unmarshaling as well as implements the `Stringer` interface. (#1214)
- A Baggage API to implement the OpenTelemetry specification. (#1217)
- Add Shutdown method to sdk/trace/provider, shutdown processors in the order they were registered. (#1227)

### Changed

- Set default propagator to no-op propagator. (#1184)
- The `HTTPSupplier`, `HTTPExtractor`, `HTTPInjector`, and `HTTPPropagator` from the `go.opentelemetry.io/otel/api/propagation` package were replaced with unified `TextMapCarrier` and `TextMapPropagator` in the `go.opentelemetry.io/otel/propagation` package. (#1212) (#1325)
- The `New` function from the `go.opentelemetry.io/otel/api/propagation` package was replaced with `NewCompositeTextMapPropagator` in the `go.opentelemetry.io/otel` package. (#1212)
- The status codes of the `go.opentelemetry.io/otel/codes` package have been updated to match the latest OpenTelemetry specification.
   They now are `Unset`, `Error`, and `Ok`.
   They no longer track the gRPC codes. (#1214)
- The `StatusCode` field of the `SpanData` struct in the `go.opentelemetry.io/otel/sdk/export/trace` package now uses the codes package from this package instead of the gRPC project. (#1214)
- Move the `go.opentelemetry.io/otel/api/baggage` package into `go.opentelemetry.io/otel/baggage`. (#1217) (#1325)
- A `Shutdown` method of `SpanProcessor` and all its implementations receives a context and returns an error. (#1264)

### Fixed

- Copies of data from arrays and slices passed to `go.opentelemetry.io/otel/label.ArrayValue()` are now used in the returned `Value` instead of using the mutable data itself. (#1226)

### Removed

- The `ExtractHTTP` and `InjectHTTP` functions from the `go.opentelemetry.io/otel/api/propagation` package were removed. (#1212)
- The `Propagators` interface from the `go.opentelemetry.io/otel/api/propagation` package was removed to conform to the OpenTelemetry specification.
   The explicit `TextMapPropagator` type can be used in its place as this is the `Propagator` type the specification defines. (#1212)
- The `SetAttribute` method of the `Span` from the `go.opentelemetry.io/otel/api/trace` package was removed given its redundancy with the `SetAttributes` method. (#1216)
- The internal implementation of Baggage storage is removed in favor of using the new Baggage API functionality. (#1217)
- Remove duplicate hostname key `HostHostNameKey` in Resource semantic conventions. (#1219)
- Nested array/slice support has been removed. (#1226)

## [0.12.0] - 2020-09-24

### Added

- A `SpanConfigure` function in `go.opentelemetry.io/otel/api/trace` to create a new `SpanConfig` from `SpanOption`s. (#1108)
- In the `go.opentelemetry.io/otel/api/trace` package, `NewTracerConfig` was added to construct new `TracerConfig`s.
   This addition was made to conform with our project option conventions. (#1155)
- Instrumentation library information was added to the Zipkin exporter. (#1119)
- The `SpanProcessor` interface now has a `ForceFlush()` method. (#1166)
- More semantic conventions for k8s as resource attributes. (#1167)

### Changed

- Add reconnecting udp connection type to Jaeger exporter.
   This change adds a new optional implementation of the udp conn interface used to detect changes to an agent's host dns record.
   It then adopts the new destination address to ensure the exporter doesn't get stuck. This change was ported from jaegertracing/jaeger-client-go#520. (#1063)
- Replace `StartOption` and `EndOption` in `go.opentelemetry.io/otel/api/trace` with `SpanOption`.
   This change is matched by replacing the `StartConfig` and `EndConfig` with a unified `SpanConfig`. (#1108)
- Replace the `LinkedTo` span option in `go.opentelemetry.io/otel/api/trace` with `WithLinks`.
   This is be more consistent with our other option patterns, i.e. passing the item to be configured directly instead of its component parts, and provides a cleaner function signature. (#1108)
- The `go.opentelemetry.io/otel/api/trace` `TracerOption` was changed to an interface to conform to project option conventions. (#1109)
- Move the `B3` and `TraceContext` from within the `go.opentelemetry.io/otel/api/trace` package to their own `go.opentelemetry.io/otel/propagators` package.
    This removal of the propagators is reflective of the OpenTelemetry specification for these propagators as well as cleans up the `go.opentelemetry.io/otel/api/trace` API. (#1118)
- Rename Jaeger tags used for instrumentation library information to reflect changes in OpenTelemetry specification. (#1119)
- Rename `ProbabilitySampler` to `TraceIDRatioBased` and change semantics to ignore parent span sampling status. (#1115)
- Move `tools` package under `internal`. (#1141)
- Move `go.opentelemetry.io/otel/api/correlation` package to `go.opentelemetry.io/otel/api/baggage`. (#1142)
   The `correlation.CorrelationContext` propagator has been renamed `baggage.Baggage`.  Other exported functions and types are unchanged.
- Rename `ParentOrElse` sampler to `ParentBased` and allow setting samplers depending on parent span. (#1153)
- In the `go.opentelemetry.io/otel/api/trace` package, `SpanConfigure` was renamed to `NewSpanConfig`. (#1155)
- Change `dependabot.yml` to add a `Skip Changelog` label to dependabot-sourced PRs. (#1161)
- The [configuration style guide](https://github.com/open-telemetry/opentelemetry-go/blob/master/CONTRIBUTING.md#config) has been updated to
   recommend the use of `newConfig()` instead of `configure()`. (#1163)
- The `otlp.Config` type has been unexported and changed to `otlp.config`, along with its initializer. (#1163)
- Ensure exported interface types include parameter names and update the
   Style Guide to reflect this styling rule. (#1172)
- Don't consider unset environment variable for resource detection to be an error. (#1170)
- Rename `go.opentelemetry.io/otel/api/metric.ConfigureInstrument` to `NewInstrumentConfig` and
  `go.opentelemetry.io/otel/api/metric.ConfigureMeter` to `NewMeterConfig`.
- ValueObserver instruments use LastValue aggregator by default. (#1165)
- OTLP Metric exporter supports LastValue aggregation. (#1165)
- Move the `go.opentelemetry.io/otel/api/unit` package to `go.opentelemetry.io/otel/unit`. (#1185)
- Rename `Provider` to `MeterProvider` in the `go.opentelemetry.io/otel/api/metric` package. (#1190)
- Rename `NoopProvider` to `NoopMeterProvider` in the `go.opentelemetry.io/otel/api/metric` package. (#1190)
- Rename `NewProvider` to `NewMeterProvider` in the `go.opentelemetry.io/otel/api/metric/metrictest` package. (#1190)
- Rename `Provider` to `MeterProvider` in the `go.opentelemetry.io/otel/api/metric/registry` package. (#1190)
- Rename `NewProvider` to `NewMeterProvider` in the `go.opentelemetry.io/otel/api/metri/registryc` package. (#1190)
- Rename `Provider` to `TracerProvider` in the `go.opentelemetry.io/otel/api/trace` package. (#1190)
- Rename `NoopProvider` to `NoopTracerProvider` in the `go.opentelemetry.io/otel/api/trace` package. (#1190)
- Rename `Provider` to `TracerProvider` in the `go.opentelemetry.io/otel/api/trace/tracetest` package. (#1190)
- Rename `NewProvider` to `NewTracerProvider` in the `go.opentelemetry.io/otel/api/trace/tracetest` package. (#1190)
- Rename `WrapperProvider` to `WrapperTracerProvider` in the `go.opentelemetry.io/otel/bridge/opentracing` package. (#1190)
- Rename `NewWrapperProvider` to `NewWrapperTracerProvider` in the `go.opentelemetry.io/otel/bridge/opentracing` package. (#1190)
- Rename `Provider` method of the pull controller to `MeterProvider` in the `go.opentelemetry.io/otel/sdk/metric/controller/pull` package. (#1190)
- Rename `Provider` method of the push controller to `MeterProvider` in the `go.opentelemetry.io/otel/sdk/metric/controller/push` package. (#1190)
- Rename `ProviderOptions` to `TracerProviderConfig` in the `go.opentelemetry.io/otel/sdk/trace` package. (#1190)
- Rename `ProviderOption` to `TracerProviderOption` in the `go.opentelemetry.io/otel/sdk/trace` package. (#1190)
- Rename `Provider` to `TracerProvider` in the `go.opentelemetry.io/otel/sdk/trace` package. (#1190)
- Rename `NewProvider` to `NewTracerProvider` in the `go.opentelemetry.io/otel/sdk/trace` package. (#1190)
- Renamed `SamplingDecision` values to comply with OpenTelemetry specification change. (#1192)
- Renamed Zipkin attribute names from `ot.status_code & ot.status_description` to `otel.status_code & otel.status_description`. (#1201)
- The default SDK now invokes registered `SpanProcessor`s in the order they were registered with the `TracerProvider`. (#1195)
- Add test of spans being processed by the `SpanProcessor`s in the order they were registered. (#1203)

### Removed

- Remove the B3 propagator from `go.opentelemetry.io/otel/propagators`. It is now located in the
   `go.opentelemetry.io/contrib/propagators/` module. (#1191)
- Remove the semantic convention for HTTP status text, `HTTPStatusTextKey` from package `go.opentelemetry.io/otel/semconv`. (#1194)

### Fixed

- Zipkin example no longer mentions `ParentSampler`, corrected to `ParentBased`. (#1171)
- Fix missing shutdown processor in otel-collector example. (#1186)
- Fix missing shutdown processor in basic and namedtracer examples. (#1197)

## [0.11.0] - 2020-08-24

### Added

- Support for exporting array-valued attributes via OTLP. (#992)
- `Noop` and `InMemory` `SpanBatcher` implementations to help with testing integrations. (#994)
- Support for filtering metric label sets. (#1047)
- A dimensionality-reducing metric Processor. (#1057)
- Integration tests for more OTel Collector Attribute types. (#1062)
- A new `WithSpanProcessor` `ProviderOption` is added to the `go.opentelemetry.io/otel/sdk/trace` package to create a `Provider` and automatically register the `SpanProcessor`. (#1078)

### Changed

- Rename `sdk/metric/processor/test` to `sdk/metric/processor/processortest`. (#1049)
- Rename `sdk/metric/controller/test` to `sdk/metric/controller/controllertest`. (#1049)
- Rename `api/testharness` to `api/apitest`. (#1049)
- Rename `api/trace/testtrace` to `api/trace/tracetest`. (#1049)
- Change Metric Processor to merge multiple observations. (#1024)
- The `go.opentelemetry.io/otel/bridge/opentracing` bridge package has been made into its own module.
   This removes the package dependencies of this bridge from the rest of the OpenTelemetry based project. (#1038)
- Renamed `go.opentelemetry.io/otel/api/standard` package to `go.opentelemetry.io/otel/semconv` to avoid the ambiguous and generic name `standard` and better describe the package as containing OpenTelemetry semantic conventions. (#1016)
- The environment variable used for resource detection has been changed from `OTEL_RESOURCE_LABELS` to `OTEL_RESOURCE_ATTRIBUTES` (#1042)
- Replace `WithSyncer` with `WithBatcher` in examples. (#1044)
- Replace the `google.golang.org/grpc/codes` dependency in the API with an equivalent `go.opentelemetry.io/otel/codes` package. (#1046)
- Merge the `go.opentelemetry.io/otel/api/label` and `go.opentelemetry.io/otel/api/kv` into the new `go.opentelemetry.io/otel/label` package. (#1060)
- Unify Callback Function Naming.
   Rename `*Callback` with `*Func`. (#1061)
- CI builds validate against last two versions of Go, dropping 1.13 and adding 1.15. (#1064)
- The `go.opentelemetry.io/otel/sdk/export/trace` interfaces `SpanSyncer` and `SpanBatcher` have been replaced with a specification compliant `Exporter` interface.
   This interface still supports the export of `SpanData`, but only as a slice.
   Implementation are also required now to return any error from `ExportSpans` if one occurs as well as implement a `Shutdown` method for exporter clean-up. (#1078)
- The `go.opentelemetry.io/otel/sdk/trace` `NewBatchSpanProcessor` function no longer returns an error.
   If a `nil` exporter is passed as an argument to this function, instead of it returning an error, it now returns a `BatchSpanProcessor` that handles the export of `SpanData` by not taking any action. (#1078)
- The `go.opentelemetry.io/otel/sdk/trace` `NewProvider` function to create a `Provider` no longer returns an error, instead only a `*Provider`.
   This change is related to `NewBatchSpanProcessor` not returning an error which was the only error this function would return. (#1078)

### Removed

- Duplicate, unused API sampler interface. (#999)
   Use the [`Sampler` interface](https://github.com/open-telemetry/opentelemetry-go/blob/v0.11.0/sdk/trace/sampling.go) provided by the SDK instead.
- The `grpctrace` instrumentation was moved to the `go.opentelemetry.io/contrib` repository and out of this repository.
   This move includes moving the `grpc` example to the `go.opentelemetry.io/contrib` as well. (#1027)
- The `WithSpan` method of the `Tracer` interface.
   The functionality this method provided was limited compared to what a user can provide themselves.
   It was removed with the understanding that if there is sufficient user need it can be added back based on actual user usage. (#1043)
- The `RegisterSpanProcessor` and `UnregisterSpanProcessor` functions.
   These were holdovers from an approach prior to the TracerProvider design. They were not used anymore. (#1077)
- The `oterror` package. (#1026)
- The `othttp` and `httptrace` instrumentations were moved to `go.opentelemetry.io/contrib`. (#1032)

### Fixed

- The `semconv.HTTPServerMetricAttributesFromHTTPRequest()` function no longer generates the high-cardinality `http.request.content.length` label. (#1031)
- Correct instrumentation version tag in Jaeger exporter. (#1037)
- The SDK span will now set an error event if the `End` method is called during a panic (i.e. it was deferred). (#1043)
- Move internally generated protobuf code from the `go.opentelemetry.io/otel` to the OTLP exporter to reduce dependency overhead. (#1050)
- The `otel-collector` example referenced outdated collector processors. (#1006)

## [0.10.0] - 2020-07-29

This release migrates the default OpenTelemetry SDK into its own Go module, decoupling the SDK from the API and reducing dependencies for instrumentation packages.

### Added

- The Zipkin exporter now has `NewExportPipeline` and `InstallNewPipeline` constructor functions to match the common pattern.
    These function build a new exporter with default SDK options and register the exporter with the `global` package respectively. (#944)
- Add propagator option for gRPC instrumentation. (#986)
- The `testtrace` package now tracks the `trace.SpanKind` for each span. (#987)

### Changed

- Replace the `RegisterGlobal` `Option` in the Jaeger exporter with an `InstallNewPipeline` constructor function.
   This matches the other exporter constructor patterns and will register a new exporter after building it with default configuration. (#944)
- The trace (`go.opentelemetry.io/otel/exporters/trace/stdout`) and metric (`go.opentelemetry.io/otel/exporters/metric/stdout`) `stdout` exporters are now merged into a single exporter at `go.opentelemetry.io/otel/exporters/stdout`.
   This new exporter was made into its own Go module to follow the pattern of all exporters and decouple it from the `go.opentelemetry.io/otel` module. (#956, #963)
- Move the `go.opentelemetry.io/otel/exporters/test` test package to `go.opentelemetry.io/otel/sdk/export/metric/metrictest`. (#962)
- The `go.opentelemetry.io/otel/api/kv/value` package was merged into the parent `go.opentelemetry.io/otel/api/kv` package. (#968)
  - `value.Bool` was replaced with `kv.BoolValue`.
  - `value.Int64` was replaced with `kv.Int64Value`.
  - `value.Uint64` was replaced with `kv.Uint64Value`.
  - `value.Float64` was replaced with `kv.Float64Value`.
  - `value.Int32` was replaced with `kv.Int32Value`.
  - `value.Uint32` was replaced with `kv.Uint32Value`.
  - `value.Float32` was replaced with `kv.Float32Value`.
  - `value.String` was replaced with `kv.StringValue`.
  - `value.Int` was replaced with `kv.IntValue`.
  - `value.Uint` was replaced with `kv.UintValue`.
  - `value.Array` was replaced with `kv.ArrayValue`.
- Rename `Infer` to `Any` in the `go.opentelemetry.io/otel/api/kv` package. (#972)
- Change `othttp` to use the `httpsnoop` package to wrap the `ResponseWriter` so that optional interfaces (`http.Hijacker`, `http.Flusher`, etc.) that are implemented by the original `ResponseWriter`are also implemented by the wrapped `ResponseWriter`. (#979)
- Rename `go.opentelemetry.io/otel/sdk/metric/aggregator/test` package to `go.opentelemetry.io/otel/sdk/metric/aggregator/aggregatortest`. (#980)
- Make the SDK into its own Go module called `go.opentelemetry.io/otel/sdk`. (#985)
- Changed the default trace `Sampler` from `AlwaysOn` to `ParentOrElse(AlwaysOn)`. (#989)

### Removed

- The `IndexedAttribute` function from the `go.opentelemetry.io/otel/api/label` package was removed in favor of `IndexedLabel` which it was synonymous with. (#970)

### Fixed

- Bump github.com/golangci/golangci-lint from 1.28.3 to 1.29.0 in /tools. (#953)
- Bump github.com/google/go-cmp from 0.5.0 to 0.5.1. (#957)
- Use `global.Handle` for span export errors in the OTLP exporter. (#946)
- Correct Go language formatting in the README documentation. (#961)
- Remove default SDK dependencies from the `go.opentelemetry.io/otel/api` package. (#977)
- Remove default SDK dependencies from the `go.opentelemetry.io/otel/instrumentation` package. (#983)
- Move documented examples for `go.opentelemetry.io/otel/instrumentation/grpctrace` interceptors into Go example tests. (#984)

## [0.9.0] - 2020-07-20

### Added

- A new Resource Detector interface is included to allow resources to be automatically detected and included. (#939)
- A Detector to automatically detect resources from an environment variable. (#939)
- Github action to generate protobuf Go bindings locally in `internal/opentelemetry-proto-gen`. (#938)
- OTLP .proto files from `open-telemetry/opentelemetry-proto` imported as a git submodule under `internal/opentelemetry-proto`.
   References to `github.com/open-telemetry/opentelemetry-proto` changed to `go.opentelemetry.io/otel/internal/opentelemetry-proto-gen`. (#942)

### Changed

- Non-nil value `struct`s for key-value pairs will be marshalled using JSON rather than `Sprintf`. (#948)

### Removed

- Removed dependency on `github.com/open-telemetry/opentelemetry-collector`. (#943)

## [0.8.0] - 2020-07-09

### Added

- The `B3Encoding` type to represent the B3 encoding(s) the B3 propagator can inject.
   A value for HTTP supported encodings (Multiple Header: `MultipleHeader`, Single Header: `SingleHeader`) are included. (#882)
- The `FlagsDeferred` trace flag to indicate if the trace sampling decision has been deferred. (#882)
- The `FlagsDebug` trace flag to indicate if the trace is a debug trace. (#882)
- Add `peer.service` semantic attribute. (#898)
- Add database-specific semantic attributes. (#899)
- Add semantic convention for `faas.coldstart` and `container.id`. (#909)
- Add http content size semantic conventions. (#905)
- Include `http.request_content_length` in HTTP request basic attributes. (#905)
- Add semantic conventions for operating system process resource attribute keys. (#919)
- The Jaeger exporter now has a `WithBatchMaxCount` option to specify the maximum number of spans sent in a batch. (#931)

### Changed

- Update `CONTRIBUTING.md` to ask for updates to `CHANGELOG.md` with each pull request. (#879)
- Use lowercase header names for B3 Multiple Headers. (#881)
- The B3 propagator `SingleHeader` field has been replaced with `InjectEncoding`.
   This new field can be set to combinations of the `B3Encoding` bitmasks and will inject trace information in these encodings.
   If no encoding is set, the propagator will default to `MultipleHeader` encoding. (#882)
- The B3 propagator now extracts from either HTTP encoding of B3 (Single Header or Multiple Header) based on what is contained in the header.
   Preference is given to Single Header encoding with Multiple Header being the fallback if Single Header is not found or is invalid.
   This behavior change is made to dynamically support all correctly encoded traces received instead of having to guess the expected encoding prior to receiving. (#882)
- Extend semantic conventions for RPC. (#900)
- To match constant naming conventions in the `api/standard` package, the `FaaS*` key names are appended with a suffix of `Key`. (#920)
  - `"api/standard".FaaSName` -> `FaaSNameKey`
  - `"api/standard".FaaSID` -> `FaaSIDKey`
  - `"api/standard".FaaSVersion` -> `FaaSVersionKey`
  - `"api/standard".FaaSInstance` -> `FaaSInstanceKey`

### Removed

- The `FlagsUnused` trace flag is removed.
   The purpose of this flag was to act as the inverse of `FlagsSampled`, the inverse of `FlagsSampled` is used instead. (#882)
- The B3 header constants (`B3SingleHeader`, `B3DebugFlagHeader`, `B3TraceIDHeader`, `B3SpanIDHeader`, `B3SampledHeader`, `B3ParentSpanIDHeader`) are removed.
   If B3 header keys are needed [the authoritative OpenZipkin package constants](https://pkg.go.dev/github.com/openzipkin/zipkin-go@v0.2.2/propagation/b3?tab=doc#pkg-constants) should be used instead. (#882)

### Fixed

- The B3 Single Header name is now correctly `b3` instead of the previous `X-B3`. (#881)
- The B3 propagator now correctly supports sampling only values (`b3: 0`, `b3: 1`, or `b3: d`) for a Single B3 Header. (#882)
- The B3 propagator now propagates the debug flag.
   This removes the behavior of changing the debug flag into a set sampling bit.
   Instead, this now follow the B3 specification and omits the `X-B3-Sampling` header. (#882)
- The B3 propagator now tracks "unset" sampling state (meaning "defer the decision") and does not set the `X-B3-Sampling` header when injecting. (#882)
- Bump github.com/itchyny/gojq from 0.10.3 to 0.10.4 in /tools. (#883)
- Bump github.com/opentracing/opentracing-go from v1.1.1-0.20190913142402-a7454ce5950e to v1.2.0. (#885)
- The tracing time conversion for OTLP spans is now correctly set to `UnixNano`. (#896)
- Ensure span status is not set to `Unknown` when no HTTP status code is provided as it is assumed to be `200 OK`. (#908)
- Ensure `httptrace.clientTracer` closes `http.headers` span. (#912)
- Prometheus exporter will not apply stale updates or forget inactive metrics. (#903)
- Add test for api.standard `HTTPClientAttributesFromHTTPRequest`. (#905)
- Bump github.com/golangci/golangci-lint from 1.27.0 to 1.28.1 in /tools. (#901, #913)
- Update otel-colector example to use the v0.5.0 collector. (#915)
- The `grpctrace` instrumentation uses a span name conforming to the OpenTelemetry semantic conventions (does not contain a leading slash (`/`)). (#922)
- The `grpctrace` instrumentation includes an `rpc.method` attribute now set to the gRPC method name. (#900, #922)
- The `grpctrace` instrumentation `rpc.service` attribute now contains the package name if one exists.
   This is in accordance with OpenTelemetry semantic conventions. (#922)
- Correlation Context extractor will no longer insert an empty map into the returned context when no valid values are extracted. (#923)
- Bump google.golang.org/api from 0.28.0 to 0.29.0 in /exporters/trace/jaeger. (#925)
- Bump github.com/itchyny/gojq from 0.10.4 to 0.11.0 in /tools. (#926)
- Bump github.com/golangci/golangci-lint from 1.28.1 to 1.28.2 in /tools. (#930)

## [0.7.0] - 2020-06-26

This release implements the v0.5.0 version of the OpenTelemetry specification.

### Added

- The othttp instrumentation now includes default metrics. (#861)
- This CHANGELOG file to track all changes in the project going forward.
- Support for array type attributes. (#798)
- Apply transitive dependabot go.mod dependency updates as part of a new automatic Github workflow. (#844)
- Timestamps are now passed to exporters for each export. (#835)
- Add new `Accumulation` type to metric SDK to transport telemetry from `Accumulator`s to `Processor`s.
   This replaces the prior `Record` `struct` use for this purpose. (#835)
- New dependabot integration to automate package upgrades. (#814)
- `Meter` and `Tracer` implementations accept instrumentation version version as an optional argument.
   This instrumentation version is passed on to exporters. (#811) (#805) (#802)
- The OTLP exporter includes the instrumentation version in telemetry it exports. (#811)
- Environment variables for Jaeger exporter are supported. (#796)
- New `aggregation.Kind` in the export metric API. (#808)
- New example that uses OTLP and the collector. (#790)
- Handle errors in the span `SetName` during span initialization. (#791)
- Default service config to enable retries for retry-able failed requests in the OTLP exporter and an option to override this default. (#777)
- New `go.opentelemetry.io/otel/api/oterror` package to uniformly support error handling and definitions for the project. (#778)
- New `global` default implementation of the `go.opentelemetry.io/otel/api/oterror.Handler` interface to be used to handle errors prior to an user defined `Handler`.
   There is also functionality for the user to register their `Handler` as well as a convenience function `Handle` to handle an error with this global `Handler`(#778)
- Options to specify propagators for httptrace and grpctrace instrumentation. (#784)
- The required `application/json` header for the Zipkin exporter is included in all exports. (#774)
- Integrate HTTP semantics helpers from the contrib repository into the `api/standard` package. #769

### Changed

- Rename `Integrator` to `Processor` in the metric SDK. (#863)
- Rename `AggregationSelector` to `AggregatorSelector`. (#859)
- Rename `SynchronizedCopy` to `SynchronizedMove`. (#858)
- Rename `simple` integrator to `basic` integrator. (#857)
- Merge otlp collector examples. (#841)
- Change the metric SDK to support cumulative, delta, and pass-through exporters directly.
   With these changes, cumulative and delta specific exporters are able to request the correct kind of aggregation from the SDK. (#840)
- The `Aggregator.Checkpoint` API is renamed to `SynchronizedCopy` and adds an argument, a different `Aggregator` into which the copy is stored. (#812)
- The `export.Aggregator` contract is that `Update()` and `SynchronizedCopy()` are synchronized with each other.
   All the aggregation interfaces (`Sum`, `LastValue`, ...) are not meant to be synchronized, as the caller is expected to synchronize aggregators at a higher level after the `Accumulator`.
   Some of the `Aggregators` used unnecessary locking and that has been cleaned up. (#812)
- Use of `metric.Number` was replaced by `int64` now that we use `sync.Mutex` in the `MinMaxSumCount` and `Histogram` `Aggregators`. (#812)
- Replace `AlwaysParentSample` with `ParentSample(fallback)` to match the OpenTelemetry v0.5.0 specification. (#810)
- Rename `sdk/export/metric/aggregator` to `sdk/export/metric/aggregation`. #808
- Send configured headers with every request in the OTLP exporter, instead of just on connection creation. (#806)
- Update error handling for any one off error handlers, replacing, instead, with the `global.Handle` function. (#791)
- Rename `plugin` directory to `instrumentation` to match the OpenTelemetry specification. (#779)
- Makes the argument order to Histogram and DDSketch `New()` consistent. (#781)

### Removed

- `Uint64NumberKind` and related functions from the API. (#864)
- Context arguments from `Aggregator.Checkpoint` and `Integrator.Process` as they were unused. (#803)
- `SpanID` is no longer included in parameters for sampling decision to match the OpenTelemetry specification. (#775)

### Fixed

- Upgrade OTLP exporter to opentelemetry-proto matching the opentelemetry-collector v0.4.0 release. (#866)
- Allow changes to `go.sum` and `go.mod` when running dependabot tidy-up. (#871)
- Bump github.com/stretchr/testify from 1.4.0 to 1.6.1. (#824)
- Bump github.com/prometheus/client_golang from 1.7.0 to 1.7.1 in /exporters/metric/prometheus. (#867)
- Bump google.golang.org/grpc from 1.29.1 to 1.30.0 in /exporters/trace/jaeger. (#853)
- Bump google.golang.org/grpc from 1.29.1 to 1.30.0 in /exporters/trace/zipkin. (#854)
- Bumps github.com/golang/protobuf from 1.3.2 to 1.4.2 (#848)
- Bump github.com/stretchr/testify from 1.4.0 to 1.6.1 in /exporters/otlp (#817)
- Bump github.com/golangci/golangci-lint from 1.25.1 to 1.27.0 in /tools (#828)
- Bump github.com/prometheus/client_golang from 1.5.0 to 1.7.0 in /exporters/metric/prometheus (#838)
- Bump github.com/stretchr/testify from 1.4.0 to 1.6.1 in /exporters/trace/jaeger (#829)
- Bump github.com/benbjohnson/clock from 1.0.0 to 1.0.3 (#815)
- Bump github.com/stretchr/testify from 1.4.0 to 1.6.1 in /exporters/trace/zipkin (#823)
- Bump github.com/itchyny/gojq from 0.10.1 to 0.10.3 in /tools (#830)
- Bump github.com/stretchr/testify from 1.4.0 to 1.6.1 in /exporters/metric/prometheus (#822)
- Bump google.golang.org/grpc from 1.27.1 to 1.29.1 in /exporters/trace/zipkin (#820)
- Bump google.golang.org/grpc from 1.27.1 to 1.29.1 in /exporters/trace/jaeger (#831)
- Bump github.com/google/go-cmp from 0.4.0 to 0.5.0 (#836)
- Bump github.com/google/go-cmp from 0.4.0 to 0.5.0 in /exporters/trace/jaeger (#837)
- Bump github.com/google/go-cmp from 0.4.0 to 0.5.0 in /exporters/otlp (#839)
- Bump google.golang.org/api from 0.20.0 to 0.28.0 in /exporters/trace/jaeger (#843)
- Set span status from HTTP status code in the othttp instrumentation. (#832)
- Fixed typo in push controller comment. (#834)
- The `Aggregator` testing has been updated and cleaned. (#812)
- `metric.Number(0)` expressions are replaced by `0` where possible. (#812)
- Fixed `global` `handler_test.go` test failure. #804
- Fixed `BatchSpanProcessor.Shutdown` to wait until all spans are processed. (#766)
- Fixed OTLP example's accidental early close of exporter. (#807)
- Ensure zipkin exporter reads and closes response body. (#788)
- Update instrumentation to use `api/standard` keys instead of custom keys. (#782)
- Clean up tools and RELEASING documentation. (#762)

## [0.6.0] - 2020-05-21

### Added

- Support for `Resource`s in the prometheus exporter. (#757)
- New pull controller. (#751)
- New `UpDownSumObserver` instrument. (#750)
- OpenTelemetry collector demo. (#711)
- New `SumObserver` instrument. (#747)
- New `UpDownCounter` instrument. (#745)
- New timeout `Option` and configuration function `WithTimeout` to the push controller. (#742)
- New `api/standards` package to implement semantic conventions and standard key-value generation. (#731)

### Changed

- Rename `Register*` functions in the metric API to `New*` for all `Observer` instruments. (#761)
- Use `[]float64` for histogram boundaries, not `[]metric.Number`. (#758)
- Change OTLP example to use exporter as a trace `Syncer` instead of as an unneeded `Batcher`. (#756)
- Replace `WithResourceAttributes()` with `WithResource()` in the trace SDK. (#754)
- The prometheus exporter now uses the new pull controller. (#751)
- Rename `ScheduleDelayMillis` to `BatchTimeout` in the trace `BatchSpanProcessor`.(#752)
- Support use of synchronous instruments in asynchronous callbacks (#725)
- Move `Resource` from the `Export` method parameter into the metric export `Record`. (#739)
- Rename `Observer` instrument to `ValueObserver`. (#734)
- The push controller now has a method (`Provider()`) to return a `metric.Provider` instead of the old `Meter` method that acted as a `metric.Provider`. (#738)
- Replace `Measure` instrument by `ValueRecorder` instrument. (#732)
- Rename correlation context header from `"Correlation-Context"` to `"otcorrelations"` to match the OpenTelemetry specification. (#727)

### Fixed

- Ensure gRPC `ClientStream` override methods do not panic in grpctrace package. (#755)
- Disable parts of `BatchSpanProcessor` test until a fix is found. (#743)
- Fix `string` case in `kv` `Infer` function. (#746)
- Fix panic in grpctrace client interceptors. (#740)
- Refactor the `api/metrics` push controller and add `CheckpointSet` synchronization. (#737)
- Rewrite span batch process queue batching logic. (#719)
- Remove the push controller named Meter map. (#738)
- Fix Histogram aggregator initial state (fix #735). (#736)
- Ensure golang alpine image is running `golang-1.14` for examples. (#733)
- Added test for grpctrace `UnaryInterceptorClient`. (#695)
- Rearrange `api/metric` code layout. (#724)

## [0.5.0] - 2020-05-13

### Added

- Batch `Observer` callback support. (#717)
- Alias `api` types to root package of project. (#696)
- Create basic `othttp.Transport` for simple client instrumentation. (#678)
- `SetAttribute(string, interface{})` to the trace API. (#674)
- Jaeger exporter option that allows user to specify custom http client. (#671)
- `Stringer` and `Infer` methods to `key`s. (#662)

### Changed

- Rename `NewKey` in the `kv` package to just `Key`. (#721)
- Move `core` and `key` to `kv` package. (#720)
- Make the metric API `Meter` a `struct` so the abstract `MeterImpl` can be passed and simplify implementation. (#709)
- Rename SDK `Batcher` to `Integrator` to match draft OpenTelemetry SDK specification. (#710)
- Rename SDK `Ungrouped` integrator to `simple.Integrator` to match draft OpenTelemetry SDK specification. (#710)
- Rename SDK `SDK` `struct` to `Accumulator` to match draft OpenTelemetry SDK specification. (#710)
- Move `Number` from `core` to `api/metric` package. (#706)
- Move `SpanContext` from `core` to `trace` package. (#692)
- Change traceparent header from `Traceparent` to `traceparent` to implement the W3C specification. (#681)

### Fixed

- Update tooling to run generators in all submodules. (#705)
- gRPC interceptor regexp to match methods without a service name. (#683)
- Use a `const` for padding 64-bit B3 trace IDs. (#701)
- Update `mockZipkin` listen address from `:0` to `127.0.0.1:0`. (#700)
- Left-pad 64-bit B3 trace IDs with zero. (#698)
- Propagate at least the first W3C tracestate header. (#694)
- Remove internal `StateLocker` implementation. (#688)
- Increase instance size CI system uses. (#690)
- Add a `key` benchmark and use reflection in `key.Infer()`. (#679)
- Fix internal `global` test by using `global.Meter` with `RecordBatch()`. (#680)
- Reimplement histogram using mutex instead of `StateLocker`. (#669)
- Switch `MinMaxSumCount` to a mutex lock implementation instead of `StateLocker`. (#667)
- Update documentation to not include any references to `WithKeys`. (#672)
- Correct misspelling. (#668)
- Fix clobbering of the span context if extraction fails. (#656)
- Bump `golangci-lint` and work around the corrupting bug. (#666) (#670)

## [0.4.3] - 2020-04-24

### Added

- `Dockerfile` and `docker-compose.yml` to run example code. (#635)
- New `grpctrace` package that provides gRPC client and server interceptors for both unary and stream connections. (#621)
- New `api/label` package, providing common label set implementation. (#651)
- Support for JSON marshaling of `Resources`. (#654)
- `TraceID` and `SpanID` implementations for `Stringer` interface. (#642)
- `RemoteAddrKey` in the othttp plugin to include the HTTP client address in top-level spans. (#627)
- `WithSpanFormatter` option to the othttp plugin. (#617)
- Updated README to include section for compatible libraries and include reference to the contrib repository. (#612)
- The prometheus exporter now supports exporting histograms. (#601)
- A `String` method to the `Resource` to return a hashable identifier for a now unique resource. (#613)
- An `Iter` method to the `Resource` to return an array `AttributeIterator`. (#613)
- An `Equal` method to the `Resource` test the equivalence of resources. (#613)
- An iterable structure (`AttributeIterator`) for `Resource` attributes.

### Changed

- zipkin export's `NewExporter` now requires a `serviceName` argument to ensure this needed values is provided. (#644)
- Pass `Resources` through the metrics export pipeline. (#659)

### Removed

- `WithKeys` option from the metric API. (#639)

### Fixed

- Use the `label.Set.Equivalent` value instead of an encoding in the batcher. (#658)
- Correct typo `trace.Exporter` to `trace.SpanSyncer` in comments. (#653)
- Use type names for return values in jaeger exporter. (#648)
- Increase the visibility of the `api/key` package by updating comments and fixing usages locally. (#650)
- `Checkpoint` only after `Update`; Keep records in the `sync.Map` longer. (#647)
- Do not cache `reflect.ValueOf()` in metric Labels. (#649)
- Batch metrics exported from the OTLP exporter based on `Resource` and labels. (#626)
- Add error wrapping to the prometheus exporter. (#631)
- Update the OTLP exporter batching of traces to use a unique `string` representation of an associated `Resource` as the batching key. (#623)
- Update OTLP `SpanData` transform to only include the `ParentSpanID` if one exists. (#614)
- Update `Resource` internal representation to uniquely and reliably identify resources. (#613)
- Check return value from `CheckpointSet.ForEach` in prometheus exporter. (#622)
- Ensure spans created by httptrace client tracer reflect operation structure. (#618)
- Create a new recorder rather than reuse when multiple observations in same epoch for asynchronous instruments. #610
- The default port the OTLP exporter uses to connect to the OpenTelemetry collector is updated to match the one the collector listens on by default. (#611)

## [0.4.2] - 2020-03-31

### Fixed

- Fix `pre_release.sh` to update version in `sdk/opentelemetry.go`. (#607)
- Fix time conversion from internal to OTLP in OTLP exporter. (#606)

## [0.4.1] - 2020-03-31

### Fixed

- Update `tag.sh` to create signed tags. (#604)

## [0.4.0] - 2020-03-30

### Added

- New API package `api/metric/registry` that exposes a `MeterImpl` wrapper for use by SDKs to generate unique instruments. (#580)
- Script to verify examples after a new release. (#579)

### Removed

- The dogstatsd exporter due to lack of support.
   This additionally removes support for statsd. (#591)
- `LabelSet` from the metric API.
   This is replaced by a `[]core.KeyValue` slice. (#595)
- `Labels` from the metric API's `Meter` interface. (#595)

### Changed

- The metric `export.Labels` became an interface which the SDK implements and the `export` package provides a simple, immutable implementation of this interface intended for testing purposes. (#574)
- Renamed `internal/metric.Meter` to `MeterImpl`. (#580)
- Renamed `api/global/internal.obsImpl` to `asyncImpl`. (#580)

### Fixed

- Corrected missing return in mock span. (#582)
- Update License header for all source files to match CNCF guidelines and include a test to ensure it is present. (#586) (#596)
- Update to v0.3.0 of the OTLP in the OTLP exporter. (#588)
- Update pre-release script to be compatible between GNU and BSD based systems. (#592)
- Add a `RecordBatch` benchmark. (#594)
- Moved span transforms of the OTLP exporter to the internal package. (#593)
- Build both go-1.13 and go-1.14 in circleci to test for all supported versions of Go. (#569)
- Removed unneeded allocation on empty labels in OLTP exporter. (#597)
- Update `BatchedSpanProcessor` to process the queue until no data but respect max batch size. (#599)
- Update project documentation godoc.org links to pkg.go.dev. (#602)

## [0.3.0] - 2020-03-21

This is a first official beta release, which provides almost fully complete metrics, tracing, and context propagation functionality.
There is still a possibility of breaking changes.

### Added

- Add `Observer` metric instrument. (#474)
- Add global `Propagators` functionality to enable deferred initialization for propagators registered before the first Meter SDK is installed. (#494)
- Simplified export setup pipeline for the jaeger exporter to match other exporters. (#459)
- The zipkin trace exporter. (#495)
- The OTLP exporter to export metric and trace telemetry to the OpenTelemetry collector. (#497) (#544) (#545)
- Add `StatusMessage` field to the trace `Span`. (#524)
- Context propagation in OpenTracing bridge in terms of OpenTelemetry context propagation. (#525)
- The `Resource` type was added to the SDK. (#528)
- The global API now supports a `Tracer` and `Meter` function as shortcuts to getting a global `*Provider` and calling these methods directly. (#538)
- The metric API now defines a generic `MeterImpl` interface to support general purpose `Meter` construction.
   Additionally, `SyncImpl` and `AsyncImpl` are added to support general purpose instrument construction. (#560)
- A metric `Kind` is added to represent the `MeasureKind`, `ObserverKind`, and `CounterKind`. (#560)
- Scripts to better automate the release process. (#576)

### Changed

- Default to to use `AlwaysSampler` instead of `ProbabilitySampler` to match OpenTelemetry specification. (#506)
- Renamed `AlwaysSampleSampler` to `AlwaysOnSampler` in the trace API. (#511)
- Renamed `NeverSampleSampler` to `AlwaysOffSampler` in the trace API. (#511)
- The `Status` field of the `Span` was changed to `StatusCode` to disambiguate with the added `StatusMessage`. (#524)
- Updated the trace `Sampler` interface conform to the OpenTelemetry specification. (#531)
- Rename metric API `Options` to `Config`. (#541)
- Rename metric `Counter` aggregator to be `Sum`. (#541)
- Unify metric options into `Option` from instrument specific options. (#541)
- The trace API's `TraceProvider` now support `Resource`s. (#545)
- Correct error in zipkin module name. (#548)
- The jaeger trace exporter now supports `Resource`s. (#551)
- Metric SDK now supports `Resource`s.
   The `WithResource` option was added to configure a `Resource` on creation and the `Resource` method was added to the metric `Descriptor` to return the associated `Resource`. (#552)
- Replace `ErrNoLastValue` and `ErrEmptyDataSet` by `ErrNoData` in the metric SDK. (#557)
- The stdout trace exporter now supports `Resource`s. (#558)
- The metric `Descriptor` is now included at the API instead of the SDK. (#560)
- Replace `Ordered` with an iterator in `export.Labels`. (#567)

### Removed

- The vendor specific Stackdriver. It is now hosted on 3rd party vendor infrastructure. (#452)
- The `Unregister` method for metric observers as it is not in the OpenTelemetry specification. (#560)
- `GetDescriptor` from the metric SDK. (#575)
- The `Gauge` instrument from the metric API. (#537)

### Fixed

- Make histogram aggregator checkpoint consistent. (#438)
- Update README with import instructions and how to build and test. (#505)
- The default label encoding was updated to be unique. (#508)
- Use `NewRoot` in the othttp plugin for public endpoints. (#513)
- Fix data race in `BatchedSpanProcessor`. (#518)
- Skip test-386 for Mac OS 10.15.x (Catalina and upwards). #521
- Use a variable-size array to represent ordered labels in maps. (#523)
- Update the OTLP protobuf and update changed import path. (#532)
- Use `StateLocker` implementation in `MinMaxSumCount`. (#546)
- Eliminate goroutine leak in histogram stress test. (#547)
- Update OTLP exporter with latest protobuf. (#550)
- Add filters to the othttp plugin. (#556)
- Provide an implementation of the `Header*` filters that do not depend on Go 1.14. (#565)
- Encode labels once during checkpoint.
   The checkpoint function is executed in a single thread so we can do the encoding lazily before passing the encoded version of labels to the exporter.
   This is a cheap and quick way to avoid encoding the labels on every collection interval. (#572)
- Run coverage over all packages in `COVERAGE_MOD_DIR`. (#573)

## [0.2.3] - 2020-03-04

### Added

- `RecordError` method on `Span`s in the trace API to Simplify adding error events to spans. (#473)
- Configurable push frequency for exporters setup pipeline. (#504)

### Changed

- Rename the `exporter` directory to `exporters`.
   The `go.opentelemetry.io/otel/exporter/trace/jaeger` package was mistakenly released with a `v1.0.0` tag instead of `v0.1.0`.
   This resulted in all subsequent releases not becoming the default latest.
   A consequence of this was that all `go get`s pulled in the incompatible `v0.1.0` release of that package when pulling in more recent packages from other otel packages.
   Renaming the `exporter` directory to `exporters` fixes this issue by renaming the package and therefore clearing any existing dependency tags.
   Consequentially, this action also renames *all* exporter packages. (#502)

### Removed

- The `CorrelationContextHeader` constant in the `correlation` package is no longer exported. (#503)

## [0.2.2] - 2020-02-27

### Added

- `HTTPSupplier` interface in the propagation API to specify methods to retrieve and store a single value for a key to be associated with a carrier. (#467)
- `HTTPExtractor` interface in the propagation API to extract information from an `HTTPSupplier` into a context. (#467)
- `HTTPInjector` interface in the propagation API to inject information into an `HTTPSupplier.` (#467)
- `Config` and configuring `Option` to the propagator API. (#467)
- `Propagators` interface in the propagation API to contain the set of injectors and extractors for all supported carrier formats. (#467)
- `HTTPPropagator` interface in the propagation API to inject and extract from an `HTTPSupplier.` (#467)
- `WithInjectors` and `WithExtractors` functions to the propagator API to configure injectors and extractors to use. (#467)
- `ExtractHTTP` and `InjectHTTP` functions to apply configured HTTP extractors and injectors to a passed context. (#467)
- Histogram aggregator. (#433)
- `DefaultPropagator` function and have it return `trace.TraceContext` as the default context propagator. (#456)
- `AlwaysParentSample` sampler to the trace API. (#455)
- `WithNewRoot` option function to the trace API to specify the created span should be considered a root span. (#451)

### Changed

- Renamed `WithMap` to `ContextWithMap` in the correlation package. (#481)
- Renamed `FromContext` to `MapFromContext` in the correlation package. (#481)
- Move correlation context propagation to correlation package. (#479)
- Do not default to putting remote span context into links. (#480)
- `Tracer.WithSpan` updated to accept `StartOptions`. (#472)
- Renamed `MetricKind` to `Kind` to not stutter in the type usage. (#432)
- Renamed the `export` package to `metric` to match directory structure. (#432)
- Rename the `api/distributedcontext` package to `api/correlation`. (#444)
- Rename the `api/propagators` package to `api/propagation`. (#444)
- Move the propagators from the `propagators` package into the `trace` API package. (#444)
- Update `Float64Gauge`, `Int64Gauge`, `Float64Counter`, `Int64Counter`, `Float64Measure`, and `Int64Measure` metric methods to use value receivers instead of pointers. (#462)
- Moved all dependencies of tools package to a tools directory. (#466)

### Removed

- Binary propagators. (#467)
- NOOP propagator. (#467)

### Fixed

- Upgraded `github.com/golangci/golangci-lint` from `v1.21.0` to `v1.23.6` in `tools/`. (#492)
- Fix a possible nil-dereference crash (#478)
- Correct comments for `InstallNewPipeline` in the stdout exporter. (#483)
- Correct comments for `InstallNewPipeline` in the dogstatsd exporter. (#484)
- Correct comments for `InstallNewPipeline` in the prometheus exporter. (#482)
- Initialize `onError` based on `Config` in prometheus exporter. (#486)
- Correct module name in prometheus exporter README. (#475)
- Removed tracer name prefix from span names. (#430)
- Fix `aggregator_test.go` import package comment. (#431)
- Improved detail in stdout exporter. (#436)
- Fix a dependency issue (generate target should depend on stringer, not lint target) in Makefile. (#442)
- Reorders the Makefile targets within `precommit` target so we generate files and build the code before doing linting, so we can get much nicer errors about syntax errors from the compiler. (#442)
- Reword function documentation in gRPC plugin. (#446)
- Send the `span.kind` tag to Jaeger from the jaeger exporter. (#441)
- Fix `metadataSupplier` in the jaeger exporter to overwrite the header if existing instead of appending to it. (#441)
- Upgraded to Go 1.13 in CI. (#465)
- Correct opentelemetry.io URL in trace SDK documentation. (#464)
- Refactored reference counting logic in SDK determination of stale records. (#468)
- Add call to `runtime.Gosched` in instrument `acquireHandle` logic to not block the collector. (#469)

## [0.2.1.1] - 2020-01-13

### Fixed

- Use stateful batcher on Prometheus exporter fixing regresion introduced in #395. (#428)

## [0.2.1] - 2020-01-08

### Added

- Global meter forwarding implementation.
   This enables deferred initialization for metric instruments registered before the first Meter SDK is installed. (#392)
- Global trace forwarding implementation.
   This enables deferred initialization for tracers registered before the first Trace SDK is installed. (#406)
- Standardize export pipeline creation in all exporters. (#395)
- A testing, organization, and comments for 64-bit field alignment. (#418)
- Script to tag all modules in the project. (#414)

### Changed

- Renamed `propagation` package to `propagators`. (#362)
- Renamed `B3Propagator` propagator to `B3`. (#362)
- Renamed `TextFormatPropagator` propagator to `TextFormat`. (#362)
- Renamed `BinaryPropagator` propagator to `Binary`. (#362)
- Renamed `BinaryFormatPropagator` propagator to `BinaryFormat`. (#362)
- Renamed `NoopTextFormatPropagator` propagator to `NoopTextFormat`. (#362)
- Renamed `TraceContextPropagator` propagator to `TraceContext`. (#362)
- Renamed `SpanOption` to `StartOption` in the trace API. (#369)
- Renamed `StartOptions` to `StartConfig` in the trace API. (#369)
- Renamed `EndOptions` to `EndConfig` in the trace API. (#369)
- `Number` now has a pointer receiver for its methods. (#375)
- Renamed `CurrentSpan` to `SpanFromContext` in the trace API. (#379)
- Renamed `SetCurrentSpan` to `ContextWithSpan` in the trace API. (#379)
- Renamed `Message` in Event to `Name` in the trace API. (#389)
- Prometheus exporter no longer aggregates metrics, instead it only exports them. (#385)
- Renamed `HandleImpl` to `BoundInstrumentImpl` in the metric API. (#400)
- Renamed `Float64CounterHandle` to `Float64CounterBoundInstrument` in the metric API. (#400)
- Renamed `Int64CounterHandle` to `Int64CounterBoundInstrument` in the metric API. (#400)
- Renamed `Float64GaugeHandle` to `Float64GaugeBoundInstrument` in the metric API. (#400)
- Renamed `Int64GaugeHandle` to `Int64GaugeBoundInstrument` in the metric API. (#400)
- Renamed `Float64MeasureHandle` to `Float64MeasureBoundInstrument` in the metric API. (#400)
- Renamed `Int64MeasureHandle` to `Int64MeasureBoundInstrument` in the metric API. (#400)
- Renamed `Release` method for bound instruments in the metric API to `Unbind`. (#400)
- Renamed `AcquireHandle` method for bound instruments in the metric API to `Bind`. (#400)
- Renamed the `File` option in the stdout exporter to `Writer`. (#404)
- Renamed all `Options` to `Config` for all metric exports where this wasn't already the case.

### Fixed

- Aggregator import path corrected. (#421)
- Correct links in README. (#368)
- The README was updated to match latest code changes in its examples. (#374)
- Don't capitalize error statements. (#375)
- Fix ignored errors. (#375)
- Fix ambiguous variable naming. (#375)
- Removed unnecessary type casting. (#375)
- Use named parameters. (#375)
- Updated release schedule. (#378)
- Correct http-stackdriver example module name. (#394)
- Removed the `http.request` span in `httptrace` package. (#397)
- Add comments in the metrics SDK (#399)
- Initialize checkpoint when creating ddsketch aggregator to prevent panic when merging into a empty one. (#402) (#403)
- Add documentation of compatible exporters in the README. (#405)
- Typo fix. (#408)
- Simplify span check logic in SDK tracer implementation. (#419)

## [0.2.0] - 2019-12-03

### Added

- Unary gRPC tracing example. (#351)
- Prometheus exporter. (#334)
- Dogstatsd metrics exporter. (#326)

### Changed

- Rename `MaxSumCount` aggregation to `MinMaxSumCount` and add the `Min` interface for this aggregation. (#352)
- Rename `GetMeter` to `Meter`. (#357)
- Rename `HTTPTraceContextPropagator` to `TraceContextPropagator`. (#355)
- Rename `HTTPB3Propagator` to `B3Propagator`. (#355)
- Rename `HTTPTraceContextPropagator` to `TraceContextPropagator`. (#355)
- Move `/global` package to `/api/global`. (#356)
- Rename `GetTracer` to `Tracer`. (#347)

### Removed

- `SetAttribute` from the `Span` interface in the trace API. (#361)
- `AddLink` from the `Span` interface in the trace API. (#349)
- `Link` from the `Span` interface in the trace API. (#349)

### Fixed

- Exclude example directories from coverage report. (#365)
- Lint make target now implements automatic fixes with `golangci-lint` before a second run to report the remaining issues. (#360)
- Drop `GO111MODULE` environment variable in Makefile as Go 1.13 is the project specified minimum version and this is environment variable is not needed for that version of Go. (#359)
- Run the race checker for all test. (#354)
- Redundant commands in the Makefile are removed. (#354)
- Split the `generate` and `lint` targets of the Makefile. (#354)
- Renames `circle-ci` target to more generic `ci` in Makefile. (#354)
- Add example Prometheus binary to gitignore. (#358)
- Support negative numbers with the `MaxSumCount`. (#335)
- Resolve race conditions in `push_test.go` identified in #339. (#340)
- Use `/usr/bin/env bash` as a shebang in scripts rather than `/bin/bash`. (#336)
- Trace benchmark now tests both `AlwaysSample` and `NeverSample`.
   Previously it was testing `AlwaysSample` twice. (#325)
- Trace benchmark now uses a `[]byte` for `TraceID` to fix failing test. (#325)
- Added a trace benchmark to test variadic functions in `setAttribute` vs `setAttributes` (#325)
- The `defaultkeys` batcher was only using the encoded label set as its map key while building a checkpoint.
   This allowed distinct label sets through, but any metrics sharing a label set could be overwritten or merged incorrectly.
   This was corrected. (#333)

## [0.1.2] - 2019-11-18

### Fixed

- Optimized the `simplelru` map for attributes to reduce the number of allocations. (#328)
- Removed unnecessary unslicing of parameters that are already a slice. (#324)

## [0.1.1] - 2019-11-18

This release contains a Metrics SDK with stdout exporter and supports basic aggregations such as counter, gauges, array, maxsumcount, and ddsketch.

### Added

- Metrics stdout export pipeline. (#265)
- Array aggregation for raw measure metrics. (#282)
- The core.Value now have a `MarshalJSON` method. (#281)

### Removed

- `WithService`, `WithResources`, and `WithComponent` methods of tracers. (#314)
- Prefix slash in `Tracer.Start()` for the Jaeger example. (#292)

### Changed

- Allocation in LabelSet construction to reduce GC overhead. (#318)
- `trace.WithAttributes` to append values instead of replacing (#315)
- Use a formula for tolerance in sampling tests. (#298)
- Move export types into trace and metric-specific sub-directories. (#289)
- `SpanKind` back to being based on an `int` type. (#288)

### Fixed

- URL to OpenTelemetry website in README. (#323)
- Name of othttp default tracer. (#321)
- `ExportSpans` for the stackdriver exporter now handles `nil` context. (#294)
- CI modules cache to correctly restore/save from/to the cache. (#316)
- Fix metric SDK race condition between `LoadOrStore` and the assignment `rec.recorder = i.meter.exporter.AggregatorFor(rec)`. (#293)
- README now reflects the new code structure introduced with these changes. (#291)
- Make the basic example work. (#279)

## [0.1.0] - 2019-11-04

This is the first release of open-telemetry go library.
It contains api and sdk for trace and meter.

### Added

- Initial OpenTelemetry trace and metric API prototypes.
- Initial OpenTelemetry trace, metric, and export SDK packages.
- A wireframe bridge to support compatibility with OpenTracing.
- Example code for a basic, http-stackdriver, http, jaeger, and named tracer setup.
- Exporters for Jaeger, Stackdriver, and stdout.
- Propagators for binary, B3, and trace-context protocols.
- Project information and guidelines in the form of a README and CONTRIBUTING.
- Tools to build the project and a Makefile to automate the process.
- Apache-2.0 license.
- CircleCI build CI manifest files.
- CODEOWNERS file to track owners of this project.

[Unreleased]: https://github.com/open-telemetry/opentelemetry-go/compare/v1.0.0-RC1...HEAD
[Experimental Metrics v0.22.0]: https://github.com/open-telemetry/opentelemetry-go/releases/tag/metric/v0.22.0
[1.0.0-RC1]: https://github.com/open-telemetry/opentelemetry-go/releases/tag/v1.0.0-RC1
[0.20.0]: https://github.com/open-telemetry/opentelemetry-go/releases/tag/v0.20.0
[0.19.0]: https://github.com/open-telemetry/opentelemetry-go/releases/tag/v0.19.0
[0.18.0]: https://github.com/open-telemetry/opentelemetry-go/releases/tag/v0.18.0
[0.17.0]: https://github.com/open-telemetry/opentelemetry-go/releases/tag/v0.17.0
[0.16.0]: https://github.com/open-telemetry/opentelemetry-go/releases/tag/v0.16.0
[0.15.0]: https://github.com/open-telemetry/opentelemetry-go/releases/tag/v0.15.0
[0.14.0]: https://github.com/open-telemetry/opentelemetry-go/releases/tag/v0.14.0
[0.13.0]: https://github.com/open-telemetry/opentelemetry-go/releases/tag/v0.13.0
[0.12.0]: https://github.com/open-telemetry/opentelemetry-go/releases/tag/v0.12.0
[0.11.0]: https://github.com/open-telemetry/opentelemetry-go/releases/tag/v0.11.0
[0.10.0]: https://github.com/open-telemetry/opentelemetry-go/releases/tag/v0.10.0
[0.9.0]: https://github.com/open-telemetry/opentelemetry-go/releases/tag/v0.9.0
[0.8.0]: https://github.com/open-telemetry/opentelemetry-go/releases/tag/v0.8.0
[0.7.0]: https://github.com/open-telemetry/opentelemetry-go/releases/tag/v0.7.0
[0.6.0]: https://github.com/open-telemetry/opentelemetry-go/releases/tag/v0.6.0
[0.5.0]: https://github.com/open-telemetry/opentelemetry-go/releases/tag/v0.5.0
[0.4.3]: https://github.com/open-telemetry/opentelemetry-go/releases/tag/v0.4.3
[0.4.2]: https://github.com/open-telemetry/opentelemetry-go/releases/tag/v0.4.2
[0.4.1]: https://github.com/open-telemetry/opentelemetry-go/releases/tag/v0.4.1
[0.4.0]: https://github.com/open-telemetry/opentelemetry-go/releases/tag/v0.4.0
[0.3.0]: https://github.com/open-telemetry/opentelemetry-go/releases/tag/v0.3.0
[0.2.3]: https://github.com/open-telemetry/opentelemetry-go/releases/tag/v0.2.3
[0.2.2]: https://github.com/open-telemetry/opentelemetry-go/releases/tag/v0.2.2
[0.2.1.1]: https://github.com/open-telemetry/opentelemetry-go/releases/tag/v0.2.1.1
[0.2.1]: https://github.com/open-telemetry/opentelemetry-go/releases/tag/v0.2.1
[0.2.0]: https://github.com/open-telemetry/opentelemetry-go/releases/tag/v0.2.0
[0.1.2]: https://github.com/open-telemetry/opentelemetry-go/releases/tag/v0.1.2
[0.1.1]: https://github.com/open-telemetry/opentelemetry-go/releases/tag/v0.1.1
[0.1.0]: https://github.com/open-telemetry/opentelemetry-go/releases/tag/v0.1.0<|MERGE_RESOLUTION|>--- conflicted
+++ resolved
@@ -28,12 +28,9 @@
 ### Deprecated
 
 - The `TextMapCarrier` and `TextMapPropagator` from the `go.opentelemetry.io/otel/oteltest` package and their associated creation functions (`TextMapCarrier`, `NewTextMapPropagator`) are deprecated. (#2114)
-<<<<<<< HEAD
 - The `Harness` type from the `go.opentelemetry.io/otel/oteltest` package and its associated creation function, `NewHarness` are deprecated and will be removed in the next release. (#2123)
-=======
 - The `TraceStateFromKeyValues` function from the `go.opentelemetry.io/otel/oteltest` package is deprecated.
   Use the `trace.ParseTraceState` function instead. (#2122)
->>>>>>> 7a624ac2
 
 ### Removed
 
