--- conflicted
+++ resolved
@@ -40,11 +40,8 @@
 - Correctly format log messages from the `go.opentelemetry.io/otel/exporters/zipkin` exporter. (#4143)
 - Log an error for calls to `NewView` in `go.opentelemetry.io/otel/sdk/metric` that have empty criteria. (#4307)
 - Fix `resource.WithHostID()` to not set an empty `host.id`. (#4317)
-<<<<<<< HEAD
+- Use the instrument identifying fields to cache aggregators and determine duplicate instrument registrations in `go.opentelemetry.io/otel/sdk/metric`. (#4337)
 - Detect duplicate instruments for case-insensitive names in `go.opentelemetry.io/otel/sdk/metric`. (#4338)
-=======
-- Use the instrument identifying fields to cache aggregators and determine duplicate instrument registrations in `go.opentelemetry.io/otel/sdk/metric`. (#4337)
->>>>>>> 84b2e546
 
 ## [1.16.0/0.39.0] 2023-05-18
 
