--- conflicted
+++ resolved
@@ -10,11 +10,6 @@
 
 ### Added
 
-<<<<<<< HEAD
-- Metrics Exponential Histogram support: Mapping functions have been made available
-  in `sdk/metric/aggregator/exponential/mapping` for other OpenTelemetry projects to take
-  dependencies on. (#2502)
-=======
 - Added support to configure the span limits with environment variables.
   The following environment variables are used. (#2606)
   - `OTEL_SPAN_ATTRIBUTE_COUNT_LIMIT`
@@ -24,6 +19,9 @@
   If the provided environment variables are invalid (negative), the default values would be used.
 - Rename the `gc` runtime name to `go` (#2560)
 - Log the Exporters configuration in the TracerProviders message. (#2578)
+- Metrics Exponential Histogram support: Mapping functions have been made available
+  in `sdk/metric/aggregator/exponential/mapping` for other OpenTelemetry projects to take
+  dependencies on. (#2502)
 
 ### Changed
 
@@ -41,7 +39,6 @@
 ### Fixed
 
 - Fix race condition in reading the dropped spans number for the `BatchSpanProcessor`. (#2615)
->>>>>>> a1fff3c2
 
 ## [1.4.0] - 2022-02-11
 
