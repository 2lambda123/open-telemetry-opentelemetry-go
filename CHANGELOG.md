--- conflicted
+++ resolved
@@ -18,11 +18,8 @@
   
   If the provided environment variables are invalid (negative), the default values would be used.
 - Rename the `gc` runtime name to `go` (#2560)
-<<<<<<< HEAD
+- Log the Exporters configuration in the TracerProviders message. (#2578)
 - Add container id support to Resource. (#2418)
-=======
-- Log the Exporters configuration in the TracerProviders message. (#2578)
->>>>>>> a1fff3c2
 
 ### Changed
 
