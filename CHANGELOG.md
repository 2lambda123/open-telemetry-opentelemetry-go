--- conflicted
+++ resolved
@@ -25,14 +25,10 @@
 ### Changed
 
 - Make `NewSplitDriver` from `go.opentelemetry.io/otel/exporters/otlp` take variadic arguments instead of a `SplitConfig` item.
-<<<<<<< HEAD
-  `NewSplitDriver` now automically implements an internal `noopDriver` for `SplitConfig` fields that are not initialized. (#1798)
+  `NewSplitDriver` now automatically implements an internal `noopDriver` for `SplitConfig` fields that are not initialized. (#1798)
 - `resource.New()` now creates a Resource without builtin detectors. Previous behavior is now achieved by using `WithBuiltinDetectors` Option. (#1810)
-=======
-  `NewSplitDriver` now automatically implements an internal `noopDriver` for `SplitConfig` fields that are not initialized. (#1798)
 - Move the `Event` type from the `go.opentelemetry.io/otel` package to the `go.opentelemetry.io/otel/sdk/trace` package. (#1846)
 - BatchSpanProcessor now report export failures when calling `ForceFlush()` method. (#1860)
->>>>>>> f92a6d83
 
 ### Deprecated
 
