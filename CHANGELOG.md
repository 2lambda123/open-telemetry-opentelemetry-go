# Changelog

All notable changes to this project will be documented in this file.

The format is based on [Keep a Changelog](https://keepachangelog.com/en/1.0.0/).

This project adheres to [Semantic Versioning](https://semver.org/spec/v2.0.0.html).

## [Unreleased]

<<<<<<< HEAD
### Removed

- Removed module the `go.opentelemetry.io/otel/sdk/export/metric`.
  Use the `go.opentelemetry.io/otel/sdk/metric` module instead. (#2720)
=======
## [1.6.1] - 2022-03-28

### Fixed

- The `go.opentelemetry.io/otel/schema/*` packages now use the correct schema URL for their `SchemaURL` constant.
  Instead of using `"https://opentelemetry.io/schemas/v<version>"` they now use the correct URL without a `v` prefix, `"https://opentelemetry.io/schemas/<version>"`. (#2743, #2744)

### Security

- Upgrade `go.opentelemetry.io/proto/otlp` from `v0.12.0` to `v0.12.1`.
  This includes an indirect upgrade of `github.com/grpc-ecosystem/grpc-gateway` which resolves [a vulnerability](https://nvd.nist.gov/vuln/detail/CVE-2019-11254) from `gopkg.in/yaml.v2` in version `v2.2.3`. (#2724, #2728)
>>>>>>> 8747a295

## [1.6.0/0.28.0] - 2022-03-23

### ⚠️ Notice ⚠️

This update is a breaking change of the unstable Metrics API.
Code instrumented with the `go.opentelemetry.io/otel/metric` will need to be modified.

### Added

- Add metrics exponential histogram support.
  New mapping functions have been made available in `sdk/metric/aggregator/exponential/mapping` for other OpenTelemetry projects to take dependencies on. (#2502)
- Add Go 1.18 to our compatibility tests. (#2679)
- Allow configuring the Sampler with the `OTEL_TRACES_SAMPLER` and `OTEL_TRACES_SAMPLER_ARG` environment variables. (#2305, #2517)
- Add the `metric/global` for obtaining and setting the global `MeterProvider`. (#2660)

### Changed

- The metrics API has been significantly changed to match the revised OpenTelemetry specification.
  High-level changes include:

  - Synchronous and asynchronous instruments are now handled by independent `InstrumentProvider`s.
    These `InstrumentProvider`s are managed with a `Meter`.
  - Synchronous and asynchronous instruments are grouped into their own packages based on value types.
  - Asynchronous callbacks can now be registered with a `Meter`.

  Be sure to check out the metric module documentation for more information on how to use the revised API. (#2587, #2660)

### Fixed

- Fallback to general attribute limits when span specific ones are not set in the environment. (#2675, #2677)

## [1.5.0] - 2022-03-16

### Added

- Log the Exporters configuration in the TracerProviders message. (#2578)
- Added support to configure the span limits with environment variables.
  The following environment variables are supported. (#2606, #2637)
  - `OTEL_SPAN_ATTRIBUTE_VALUE_LENGTH_LIMIT`
  - `OTEL_SPAN_ATTRIBUTE_COUNT_LIMIT`
  - `OTEL_SPAN_EVENT_COUNT_LIMIT`
  - `OTEL_EVENT_ATTRIBUTE_COUNT_LIMIT`
  - `OTEL_SPAN_LINK_COUNT_LIMIT`
  - `OTEL_LINK_ATTRIBUTE_COUNT_LIMIT`
  
  If the provided environment variables are invalid (negative), the default values would be used.
- Rename the `gc` runtime name to `go` (#2560)
- Add resource container ID detection. (#2418)
- Add span attribute value length limit.
  The new `AttributeValueLengthLimit` field is added to the `"go.opentelemetry.io/otel/sdk/trace".SpanLimits` type to configure this limit for a `TracerProvider`.
  The default limit for this resource is "unlimited". (#2637)
- Add the `WithRawSpanLimits` option to `go.opentelemetry.io/otel/sdk/trace`.
  This option replaces the `WithSpanLimits` option.
  Zero or negative values will not be changed to the default value like `WithSpanLimits` does.
  Setting a limit to zero will effectively disable the related resource it limits and setting to a negative value will mean that resource is unlimited.
  Consequentially, limits should be constructed using `NewSpanLimits` and updated accordingly. (#2637)

### Changed

- Drop oldest tracestate `Member` when capacity is reached. (#2592)
- Add event and link drop counts to the exported data from the `oltptrace` exporter. (#2601)
- Unify path cleaning functionally in the `otlpmetric` and `otlptrace` configuration. (#2639)
- Change the debug message from the `sdk/trace.BatchSpanProcessor` to reflect the count is cumulative. (#2640)
- Introduce new internal `envconfig` package for OTLP exporters. (#2608)
- If `http.Request.Host` is empty, fall back to use `URL.Host` when populating `http.host` in the `semconv` packages. (#2661)

### Fixed

- Remove the OTLP trace exporter limit of SpanEvents when exporting. (#2616)
- Default to port `4318` instead of `4317` for the `otlpmetrichttp` and `otlptracehttp` client. (#2614, #2625)
- Unlimited span limits are now supported (negative values). (#2636, #2637)

### Deprecated

- Deprecated `"go.opentelemetry.io/otel/sdk/trace".WithSpanLimits`.
  Use `WithRawSpanLimits` instead.
  That option allows setting unlimited and zero limits, this option does not.
  This option will be kept until the next major version incremented release. (#2637)

## [1.4.1] - 2022-02-16

### Fixed

- Fix race condition in reading the dropped spans number for the `BatchSpanProcessor`. (#2615)

## [1.4.0] - 2022-02-11

### Added

- Use `OTEL_EXPORTER_ZIPKIN_ENDPOINT` environment variable to specify zipkin collector endpoint. (#2490)
- Log the configuration of `TracerProvider`s, and `Tracer`s for debugging.
  To enable use a logger with Verbosity (V level) `>=1`. (#2500)
- Added support to configure the batch span-processor with environment variables.
  The following environment variables are used. (#2515)
  - `OTEL_BSP_SCHEDULE_DELAY`
  - `OTEL_BSP_EXPORT_TIMEOUT`
  - `OTEL_BSP_MAX_QUEUE_SIZE`.
  - `OTEL_BSP_MAX_EXPORT_BATCH_SIZE`

### Changed

- Zipkin exporter exports `Resource` attributes in the `Tags` field. (#2589)

### Deprecated

- Deprecate module the `go.opentelemetry.io/otel/sdk/export/metric`.
  Use the `go.opentelemetry.io/otel/sdk/metric` module instead. (#2382)
- Deprecate `"go.opentelemetry.io/otel/sdk/metric".AtomicFieldOffsets`. (#2445)

### Fixed

- Fixed the instrument kind for noop async instruments to correctly report an implementation. (#2461)
- Fix UDP packets overflowing with Jaeger payloads. (#2489, #2512)
- Change the `otlpmetric.Client` interface's `UploadMetrics` method to accept a single `ResourceMetrics` instead of a slice of them. (#2491)
- Specify explicit buckets in Prometheus example, fixing issue where example only has `+inf` bucket. (#2419, #2493)
- W3C baggage will now decode urlescaped values. (#2529)
- Baggage members are now only validated once, when calling `NewMember` and not also when adding it to the baggage itself. (#2522)
- The order attributes are dropped from spans in the `go.opentelemetry.io/otel/sdk/trace` package when capacity is reached is fixed to be in compliance with the OpenTelemetry specification.
  Instead of dropping the least-recently-used attribute, the last added attribute is dropped.
  This drop order still only applies to attributes with unique keys not already contained in the span.
  If an attribute is added with a key already contained in the span, that attribute is updated to the new value being added. (#2576)

### Removed

- Updated `go.opentelemetry.io/proto/otlp` from `v0.11.0` to `v0.12.0`. This version removes a number of deprecated methods. (#2546)
  - [`Metric.GetIntGauge()`](https://pkg.go.dev/go.opentelemetry.io/proto/otlp@v0.11.0/metrics/v1#Metric.GetIntGauge)
  - [`Metric.GetIntHistogram()`](https://pkg.go.dev/go.opentelemetry.io/proto/otlp@v0.11.0/metrics/v1#Metric.GetIntHistogram)
  - [`Metric.GetIntSum()`](https://pkg.go.dev/go.opentelemetry.io/proto/otlp@v0.11.0/metrics/v1#Metric.GetIntSum)

## [1.3.0] - 2021-12-10

### ⚠️ Notice ⚠️

We have updated the project minimum supported Go version to 1.16

### Added

- Added an internal Logger.
  This can be used by the SDK and API to provide users with feedback of the internal state.
  To enable verbose logs configure the logger which will print V(1) logs. For debugging information configure to print V(5) logs. (#2343)
- Add the `WithRetry` `Option` and the `RetryConfig` type to the `go.opentelemetry.io/otel/exporter/otel/otlpmetric/otlpmetrichttp` package to specify retry behavior consistently. (#2425)
- Add `SpanStatusFromHTTPStatusCodeAndSpanKind` to all `semconv` packages to return a span status code similar to `SpanStatusFromHTTPStatusCode`, but exclude `4XX` HTTP errors as span errors if the span is of server kind. (#2296)

### Changed

- The `"go.opentelemetry.io/otel/exporter/otel/otlptrace/otlptracegrpc".Client` now uses the underlying gRPC `ClientConn` to handle name resolution, TCP connection establishment (with retries and backoff) and TLS handshakes, and handling errors on established connections by re-resolving the name and reconnecting. (#2329)
- The `"go.opentelemetry.io/otel/exporter/otel/otlpmetric/otlpmetricgrpc".Client` now uses the underlying gRPC `ClientConn` to handle name resolution, TCP connection establishment (with retries and backoff) and TLS handshakes, and handling errors on established connections by re-resolving the name and reconnecting. (#2425)
- The `"go.opentelemetry.io/otel/exporter/otel/otlpmetric/otlpmetricgrpc".RetrySettings` type is renamed to `RetryConfig`. (#2425)
- The `go.opentelemetry.io/otel/exporter/otel/*` gRPC exporters now default to using the host's root CA set if none are provided by the user and `WithInsecure` is not specified. (#2432)
- Change `resource.Default` to be evaluated the first time it is called, rather than on import. This allows the caller the option to update `OTEL_RESOURCE_ATTRIBUTES` first, such as with `os.Setenv`. (#2371)

### Fixed

- The `go.opentelemetry.io/otel/exporter/otel/*` exporters are updated to handle per-signal and universal endpoints according to the OpenTelemetry specification.
  Any per-signal endpoint set via an `OTEL_EXPORTER_OTLP_<signal>_ENDPOINT` environment variable is now used without modification of the path.
  When `OTEL_EXPORTER_OTLP_ENDPOINT` is set, if it contains a path, that path is used as a base path which per-signal paths are appended to. (#2433)
- Basic metric controller updated to use sync.Map to avoid blocking calls (#2381)
- The `go.opentelemetry.io/otel/exporter/jaeger` correctly sets the `otel.status_code` value to be a string of `ERROR` or `OK` instead of an integer code. (#2439, #2440)

### Deprecated

- Deprecated the `"go.opentelemetry.io/otel/exporter/otel/otlpmetric/otlpmetrichttp".WithMaxAttempts` `Option`, use the new `WithRetry` `Option` instead. (#2425)
- Deprecated the `"go.opentelemetry.io/otel/exporter/otel/otlpmetric/otlpmetrichttp".WithBackoff` `Option`, use the new `WithRetry` `Option` instead. (#2425)

### Removed

- Remove the metric Processor's ability to convert cumulative to delta aggregation temporality. (#2350)
- Remove the metric Bound Instruments interface and implementations. (#2399)
- Remove the metric MinMaxSumCount kind aggregation and the corresponding OTLP export path. (#2423)
- Metric SDK removes the "exact" aggregator for histogram instruments, as it performed a non-standard aggregation for OTLP export (creating repeated Gauge points) and worked its way into a number of confusing examples. (#2348)

## [1.2.0] - 2021-11-12

### Changed

- Metric SDK `export.ExportKind`, `export.ExportKindSelector` types have been renamed to `aggregation.Temporality` and `aggregation.TemporalitySelector` respectively to keep in line with current specification and protocol along with built-in selectors (e.g., `aggregation.CumulativeTemporalitySelector`, ...). (#2274)
- The Metric `Exporter` interface now requires a `TemporalitySelector` method instead of an `ExportKindSelector`. (#2274)
- Metrics API cleanup. The `metric/sdkapi` package has been created to relocate the API-to-SDK interface:
  - The following interface types simply moved from `metric` to `metric/sdkapi`: `Descriptor`, `MeterImpl`, `InstrumentImpl`, `SyncImpl`, `BoundSyncImpl`, `AsyncImpl`, `AsyncRunner`, `AsyncSingleRunner`, and `AsyncBatchRunner`
  - The following struct types moved and are replaced with type aliases, since they are exposed to the user: `Observation`, `Measurement`.
  - The No-op implementations of sync and async instruments are no longer exported, new functions `sdkapi.NewNoopAsyncInstrument()` and `sdkapi.NewNoopSyncInstrument()` are provided instead. (#2271)
- Update the SDK `BatchSpanProcessor` to export all queued spans when `ForceFlush` is called. (#2080, #2335)

### Added

- Add the `"go.opentelemetry.io/otel/exporters/otlp/otlpmetric/otlpmetricgrpc".WithGRPCConn` option so the exporter can reuse an existing gRPC connection. (#2002)
- Added a new `schema` module to help parse Schema Files in OTEP 0152 format. (#2267)
- Added a new `MapCarrier` to the `go.opentelemetry.io/otel/propagation` package to hold propagated cross-cutting concerns as a `map[string]string` held in memory. (#2334)

## [1.1.0] - 2021-10-27

### Added

- Add the `"go.opentelemetry.io/otel/exporters/otlp/otlptrace/otlptracegrpc".WithGRPCConn` option so the exporter can reuse an existing gRPC connection. (#2002)
- Add the `go.opentelemetry.io/otel/semconv/v1.7.0` package.
  The package contains semantic conventions from the `v1.7.0` version of the OpenTelemetry specification. (#2320)
- Add the `go.opentelemetry.io/otel/semconv/v1.6.1` package.
  The package contains semantic conventions from the `v1.6.1` version of the OpenTelemetry specification. (#2321)
- Add the `go.opentelemetry.io/otel/semconv/v1.5.0` package.
  The package contains semantic conventions from the `v1.5.0` version of the OpenTelemetry specification. (#2322)
  - When upgrading from the `semconv/v1.4.0` package note the following name changes:
    - `K8SReplicasetUIDKey` -> `K8SReplicaSetUIDKey`
    - `K8SReplicasetNameKey` -> `K8SReplicaSetNameKey`
    - `K8SStatefulsetUIDKey` -> `K8SStatefulSetUIDKey`
    - `k8SStatefulsetNameKey` -> `K8SStatefulSetNameKey`
    - `K8SDaemonsetUIDKey` -> `K8SDaemonSetUIDKey`
    - `K8SDaemonsetNameKey` -> `K8SDaemonSetNameKey`

### Changed

- Links added to a span will be dropped by the SDK if they contain an invalid span context (#2275).

### Fixed

- The `"go.opentelemetry.io/otel/semconv/v1.4.0".HTTPServerAttributesFromHTTPRequest` now correctly only sets the HTTP client IP attribute even if the connection was routed with proxies and there are multiple addresses in the `X-Forwarded-For` header. (#2282, #2284)
- The `"go.opentelemetry.io/otel/semconv/v1.4.0".NetAttributesFromHTTPRequest` function correctly handles IPv6 addresses as IP addresses and sets the correct net peer IP instead of the net peer hostname attribute. (#2283, #2285)
- The simple span processor shutdown method deterministically returns the exporter error status if it simultaneously finishes when the deadline is reached. (#2290, #2289)

## [1.0.1] - 2021-10-01

### Fixed

- json stdout exporter no longer crashes due to concurrency bug. (#2265)

## [Metrics 0.24.0] - 2021-10-01

### Changed

- NoopMeterProvider is now private and NewNoopMeterProvider must be used to obtain a noopMeterProvider. (#2237)
- The Metric SDK `Export()` function takes a new two-level reader interface for iterating over results one instrumentation library at a time. (#2197)
  - The former `"go.opentelemetry.io/otel/sdk/export/metric".CheckpointSet` is renamed `Reader`.
  - The new interface is named `"go.opentelemetry.io/otel/sdk/export/metric".InstrumentationLibraryReader`.

## [1.0.0] - 2021-09-20

This is the first stable release for the project.
This release includes an API and SDK for the tracing signal that will comply with the stability guarantees defined by the projects [versioning policy](./VERSIONING.md).

### Added

- OTLP trace exporter now sets the `SchemaURL` field in the exported telemetry if the Tracer has `WithSchemaURL` option. (#2242)

### Fixed

- Slice-valued attributes can correctly be used as map keys. (#2223)

### Removed

- Removed the `"go.opentelemetry.io/otel/exporters/zipkin".WithSDKOptions` function. (#2248)
- Removed the deprecated package `go.opentelemetry.io/otel/oteltest`. (#2234)
- Removed the deprecated package `go.opentelemetry.io/otel/bridge/opencensus/utils`. (#2233)
- Removed deprecated functions, types, and methods from `go.opentelemetry.io/otel/attribute` package.
  Use the typed functions and methods added to the package instead. (#2235)
  - The `Key.Array` method is removed.
  - The `Array` function is removed.
  - The `Any` function is removed.
  - The `ArrayValue` function is removed.
  - The `AsArray` function is removed.

## [1.0.0-RC3] - 2021-09-02

### Added

- Added `ErrorHandlerFunc` to use a function as an `"go.opentelemetry.io/otel".ErrorHandler`. (#2149)
- Added `"go.opentelemetry.io/otel/trace".WithStackTrace` option to add a stack trace when using `span.RecordError` or when panic is handled in `span.End`. (#2163)
- Added typed slice attribute types and functionality to the `go.opentelemetry.io/otel/attribute` package to replace the existing array type and functions. (#2162)
  - `BoolSlice`, `IntSlice`, `Int64Slice`, `Float64Slice`, and `StringSlice` replace the use of the `Array` function in the package.
- Added the `go.opentelemetry.io/otel/example/fib` example package.
  Included is an example application that computes Fibonacci numbers. (#2203)

### Changed

- Metric instruments have been renamed to match the (feature-frozen) metric API specification:
  - ValueRecorder becomes Histogram
  - ValueObserver becomes Gauge
  - SumObserver becomes CounterObserver
  - UpDownSumObserver becomes UpDownCounterObserver
  The API exported from this project is still considered experimental. (#2202)
- Metric SDK/API implementation type `InstrumentKind` moves into `sdkapi` sub-package. (#2091)
- The Metrics SDK export record no longer contains a Resource pointer, the SDK `"go.opentelemetry.io/otel/sdk/trace/export/metric".Exporter.Export()` function for push-based exporters now takes a single Resource argument, pull-based exporters use `"go.opentelemetry.io/otel/sdk/metric/controller/basic".Controller.Resource()`. (#2120)
- The JSON output of the `go.opentelemetry.io/otel/exporters/stdout/stdouttrace` is harmonized now such that the output is "plain" JSON objects after each other of the form `{ ... } { ... } { ... }`. Earlier the JSON objects describing a span were wrapped in a slice for each `Exporter.ExportSpans` call, like `[ { ... } ][ { ... } { ... } ]`. Outputting JSON object directly after each other is consistent with JSON loggers, and a bit easier to parse and read. (#2196)
- Update the `NewTracerConfig`, `NewSpanStartConfig`, `NewSpanEndConfig`, and `NewEventConfig` function in the `go.opentelemetry.io/otel/trace` package to return their respective configurations as structs instead of pointers to the struct. (#2212)

### Deprecated

- The `go.opentelemetry.io/otel/bridge/opencensus/utils` package is deprecated.
  All functionality from this package now exists in the `go.opentelemetry.io/otel/bridge/opencensus` package.
  The functions from that package should be used instead. (#2166)
- The `"go.opentelemetry.io/otel/attribute".Array` function and the related `ARRAY` value type is deprecated.
  Use the typed `*Slice` functions and types added to the package instead. (#2162)
- The `"go.opentelemetry.io/otel/attribute".Any` function is deprecated.
  Use the typed functions instead. (#2181)
- The `go.opentelemetry.io/otel/oteltest` package is deprecated.
  The `"go.opentelemetry.io/otel/sdk/trace/tracetest".SpanRecorder` can be registered with the default SDK (`go.opentelemetry.io/otel/sdk/trace`) as a `SpanProcessor` and used as a replacement for this deprecated package. (#2188)

### Removed

- Removed metrics test package `go.opentelemetry.io/otel/sdk/export/metric/metrictest`. (#2105)

### Fixed

- The `fromEnv` detector no longer throws an error when `OTEL_RESOURCE_ATTRIBUTES` environment variable is not set or empty. (#2138)
- Setting the global `ErrorHandler` with `"go.opentelemetry.io/otel".SetErrorHandler` multiple times is now supported. (#2160, #2140)
- The `"go.opentelemetry.io/otel/attribute".Any` function now supports `int32` values. (#2169)
- Multiple calls to `"go.opentelemetry.io/otel/sdk/metric/controller/basic".WithResource()` are handled correctly, and when no resources are provided `"go.opentelemetry.io/otel/sdk/resource".Default()` is used. (#2120)
- The `WithoutTimestamps` option for the `go.opentelemetry.io/otel/exporters/stdout/stdouttrace` exporter causes the exporter to correctly ommit timestamps. (#2195)
- Fixed typos in resources.go. (#2201)

## [1.0.0-RC2] - 2021-07-26

### Added

- Added `WithOSDescription` resource configuration option to set OS (Operating System) description resource attribute (`os.description`). (#1840)
- Added `WithOS` resource configuration option to set all OS (Operating System) resource attributes at once. (#1840)
- Added the `WithRetry` option to the `go.opentelemetry.io/otel/exporters/otlp/otlptrace/otlptracehttp` package.
  This option is a replacement for the removed `WithMaxAttempts` and `WithBackoff` options. (#2095)
- Added API `LinkFromContext` to return Link which encapsulates SpanContext from provided context and also encapsulates attributes. (#2115)
- Added a new `Link` type under the SDK `otel/sdk/trace` package that counts the number of attributes that were dropped for surpassing the `AttributePerLinkCountLimit` configured in the Span's `SpanLimits`.
  This new type replaces the equal-named API `Link` type found in the `otel/trace` package for most usages within the SDK.
  For example, instances of this type are now returned by the `Links()` function of `ReadOnlySpan`s provided in places like the `OnEnd` function of `SpanProcessor` implementations. (#2118)
- Added the `SpanRecorder` type to the `go.opentelemetry.io/otel/skd/trace/tracetest` package.
  This type can be used with the default SDK as a `SpanProcessor` during testing. (#2132)

### Changed

- The `SpanModels` function is now exported from the `go.opentelemetry.io/otel/exporters/zipkin` package to convert OpenTelemetry spans into Zipkin model spans. (#2027)
- Rename the `"go.opentelemetry.io/otel/exporters/otlp/otlptrace/otlptracegrpc".RetrySettings` to `RetryConfig`. (#2095)

### Deprecated

- The `TextMapCarrier` and `TextMapPropagator` from the `go.opentelemetry.io/otel/oteltest` package and their associated creation functions (`TextMapCarrier`, `NewTextMapPropagator`) are deprecated. (#2114)
- The `Harness` type from the `go.opentelemetry.io/otel/oteltest` package and its associated creation function, `NewHarness` are deprecated and will be removed in the next release. (#2123)
- The `TraceStateFromKeyValues` function from the `go.opentelemetry.io/otel/oteltest` package is deprecated.
  Use the `trace.ParseTraceState` function instead. (#2122)

### Removed

- Removed the deprecated package `go.opentelemetry.io/otel/exporters/trace/jaeger`. (#2020)
- Removed the deprecated package `go.opentelemetry.io/otel/exporters/trace/zipkin`. (#2020)
- Removed the `"go.opentelemetry.io/otel/sdk/resource".WithBuiltinDetectors` function.
  The explicit `With*` options for every built-in detector should be used instead. (#2026 #2097)
- Removed the `WithMaxAttempts` and `WithBackoff` options from the `go.opentelemetry.io/otel/exporters/otlp/otlptrace/otlptracehttp` package.
  The retry logic of the package has been updated to match the `otlptracegrpc` package and accordingly a `WithRetry` option is added that should be used instead. (#2095)
- Removed `DroppedAttributeCount` field from `otel/trace.Link` struct. (#2118)

### Fixed

- When using WithNewRoot, don't use the parent context for making sampling decisions. (#2032)
- `oteltest.Tracer` now creates a valid `SpanContext` when using `WithNewRoot`. (#2073)
- OS type detector now sets the correct `dragonflybsd` value for DragonFly BSD. (#2092)
- The OTel span status is correctly transformed into the OTLP status in the `go.opentelemetry.io/otel/exporters/otlp/otlptrace` package.
  This fix will by default set the status to `Unset` if it is not explicitly set to `Ok` or `Error`. (#2099 #2102)
- The `Inject` method for the `"go.opentelemetry.io/otel/propagation".TraceContext` type no longer injects empty `tracestate` values. (#2108)
- Use `6831` as default Jaeger agent port instead of `6832`. (#2131)

## [Experimental Metrics v0.22.0] - 2021-07-19

### Added

- Adds HTTP support for OTLP metrics exporter. (#2022)

### Removed

- Removed the deprecated package `go.opentelemetry.io/otel/exporters/metric/prometheus`. (#2020)

## [1.0.0-RC1] / 0.21.0 - 2021-06-18

With this release we are introducing a split in module versions.  The tracing API and SDK are entering the `v1.0.0` Release Candidate phase with `v1.0.0-RC1`
while the experimental metrics API and SDK continue with `v0.x` releases at `v0.21.0`.  Modules at major version 1 or greater will not depend on modules
with major version 0.

### Added

- Adds `otlpgrpc.WithRetry`option for configuring the retry policy for transient errors on the otlp/gRPC exporter. (#1832)
  - The following status codes are defined as transient errors:
      | gRPC Status Code | Description |
      | ---------------- | ----------- |
      | 1  | Cancelled |
      | 4  | Deadline Exceeded |
      | 8  | Resource Exhausted |
      | 10 | Aborted |
      | 10 | Out of Range |
      | 14 | Unavailable |
      | 15 | Data Loss |
- Added `Status` type to the `go.opentelemetry.io/otel/sdk/trace` package to represent the status of a span. (#1874)
- Added `SpanStub` type and its associated functions to the `go.opentelemetry.io/otel/sdk/trace/tracetest` package.
  This type can be used as a testing replacement for the `SpanSnapshot` that was removed from the `go.opentelemetry.io/otel/sdk/trace` package. (#1873)
- Adds support for scheme in `OTEL_EXPORTER_OTLP_ENDPOINT` according to the spec. (#1886)
- Adds `trace.WithSchemaURL` option for configuring the tracer with a Schema URL. (#1889)
- Added an example of using OpenTelemetry Go as a trace context forwarder. (#1912)
- `ParseTraceState` is added to the `go.opentelemetry.io/otel/trace` package.
  It can be used to decode a `TraceState` from a `tracestate` header string value. (#1937)
- Added `Len` method to the `TraceState` type in the `go.opentelemetry.io/otel/trace` package.
  This method returns the number of list-members the `TraceState` holds. (#1937)
- Creates package `go.opentelemetry.io/otel/exporters/otlp/otlptrace` that defines a trace exporter that uses a `otlptrace.Client` to send data.
  Creates package `go.opentelemetry.io/otel/exporters/otlp/otlptrace/otlptracegrpc` implementing a gRPC `otlptrace.Client` and offers convenience functions, `NewExportPipeline` and `InstallNewPipeline`, to setup and install a `otlptrace.Exporter` in tracing .(#1922)
- Added `Baggage`, `Member`, and `Property` types to the `go.opentelemetry.io/otel/baggage` package along with their related functions. (#1967)
- Added `ContextWithBaggage`, `ContextWithoutBaggage`, and `FromContext` functions to the `go.opentelemetry.io/otel/baggage` package.
  These functions replace the `Set`, `Value`, `ContextWithValue`, `ContextWithoutValue`, and `ContextWithEmpty` functions from that package and directly work with the new `Baggage` type. (#1967)
- The `OTEL_SERVICE_NAME` environment variable is the preferred source for `service.name`, used by the environment resource detector if a service name is present both there and in `OTEL_RESOURCE_ATTRIBUTES`. (#1969)
- Creates package `go.opentelemetry.io/otel/exporters/otlp/otlptrace/otlptracehttp` implementing an HTTP `otlptrace.Client` and offers convenience functions, `NewExportPipeline` and `InstallNewPipeline`, to setup and install a `otlptrace.Exporter` in tracing. (#1963)
- Changes `go.opentelemetry.io/otel/sdk/resource.NewWithAttributes` to require a schema URL. The old function is still available as `resource.NewSchemaless`. This is a breaking change. (#1938)
- Several builtin resource detectors now correctly populate the schema URL. (#1938)
- Creates package `go.opentelemetry.io/otel/exporters/otlp/otlpmetric` that defines a metrics exporter that uses a `otlpmetric.Client` to send data.
- Creates package `go.opentelemetry.io/otel/exporters/otlp/otlpmetric/otlpmetricgrpc` implementing a gRPC `otlpmetric.Client` and offers convenience functions, `New` and `NewUnstarted`, to create an `otlpmetric.Exporter`.(#1991)
- Added `go.opentelemetry.io/otel/exporters/stdout/stdouttrace` exporter. (#2005)
- Added `go.opentelemetry.io/otel/exporters/stdout/stdoutmetric` exporter. (#2005)
- Added a `TracerProvider()` method to the `"go.opentelemetry.io/otel/trace".Span` interface. This can be used to obtain a `TracerProvider` from a given span that utilizes the same trace processing pipeline.  (#2009)

### Changed

- Make `NewSplitDriver` from `go.opentelemetry.io/otel/exporters/otlp` take variadic arguments instead of a `SplitConfig` item.
  `NewSplitDriver` now automatically implements an internal `noopDriver` for `SplitConfig` fields that are not initialized. (#1798)
- `resource.New()` now creates a Resource without builtin detectors. Previous behavior is now achieved by using `WithBuiltinDetectors` Option. (#1810)
- Move the `Event` type from the `go.opentelemetry.io/otel` package to the `go.opentelemetry.io/otel/sdk/trace` package. (#1846)
- CI builds validate against last two versions of Go, dropping 1.14 and adding 1.16. (#1865)
- BatchSpanProcessor now report export failures when calling `ForceFlush()` method. (#1860)
- `Set.Encoded(Encoder)` no longer caches the result of an encoding. (#1855)
- Renamed `CloudZoneKey` to `CloudAvailabilityZoneKey` in Resource semantic conventions according to spec. (#1871)
- The `StatusCode` and `StatusMessage` methods of the `ReadOnlySpan` interface and the `Span` produced by the `go.opentelemetry.io/otel/sdk/trace` package have been replaced with a single `Status` method.
  This method returns the status of a span using the new `Status` type. (#1874)
- Updated `ExportSpans` method of the`SpanExporter` interface type to accept `ReadOnlySpan`s instead of the removed `SpanSnapshot`.
  This brings the export interface into compliance with the specification in that it now accepts an explicitly immutable type instead of just an implied one. (#1873)
- Unembed `SpanContext` in `Link`. (#1877)
- Generate Semantic conventions from the specification YAML. (#1891)
- Spans created by the global `Tracer` obtained from `go.opentelemetry.io/otel`, prior to a functioning `TracerProvider` being set, now propagate the span context from their parent if one exists. (#1901)
- The `"go.opentelemetry.io/otel".Tracer` function now accepts tracer options. (#1902)
- Move the `go.opentelemetry.io/otel/unit` package to `go.opentelemetry.io/otel/metric/unit`. (#1903)
- Changed `go.opentelemetry.io/otel/trace.TracerConfig` to conform to the [Contributing guidelines](CONTRIBUTING.md#config.) (#1921)
- Changed `go.opentelemetry.io/otel/trace.SpanConfig` to conform to the [Contributing guidelines](CONTRIBUTING.md#config). (#1921)
- Changed `span.End()` now only accepts Options that are allowed at `End()`. (#1921)
- Changed `go.opentelemetry.io/otel/metric.InstrumentConfig` to conform to the [Contributing guidelines](CONTRIBUTING.md#config). (#1921)
- Changed `go.opentelemetry.io/otel/metric.MeterConfig` to conform to the [Contributing guidelines](CONTRIBUTING.md#config). (#1921)
- Refactored option types according to the contribution style guide. (#1882)
- Move the `go.opentelemetry.io/otel/trace.TraceStateFromKeyValues` function to the `go.opentelemetry.io/otel/oteltest` package.
  This function is preserved for testing purposes where it may be useful to create a `TraceState` from `attribute.KeyValue`s, but it is not intended for production use.
  The new `ParseTraceState` function should be used to create a `TraceState`. (#1931)
- Updated `MarshalJSON` method of the `go.opentelemetry.io/otel/trace.TraceState` type to marshal the type into the string representation of the `TraceState`. (#1931)
- The `TraceState.Delete` method from the `go.opentelemetry.io/otel/trace` package no longer returns an error in addition to a `TraceState`. (#1931)
- Updated `Get` method of the `TraceState` type from the `go.opentelemetry.io/otel/trace` package to accept a `string` instead of an `attribute.Key` type. (#1931)
- Updated `Insert` method of the `TraceState` type from the `go.opentelemetry.io/otel/trace` package to accept a pair of `string`s instead of an `attribute.KeyValue` type. (#1931)
- Updated `Delete` method of the `TraceState` type from the `go.opentelemetry.io/otel/trace` package to accept a `string` instead of an `attribute.Key` type. (#1931)
- Renamed `NewExporter` to `New` in the `go.opentelemetry.io/otel/exporters/stdout` package. (#1985)
- Renamed `NewExporter` to `New` in the `go.opentelemetry.io/otel/exporters/metric/prometheus` package. (#1985)
- Renamed `NewExporter` to `New` in the `go.opentelemetry.io/otel/exporters/trace/jaeger` package. (#1985)
- Renamed `NewExporter` to `New` in the `go.opentelemetry.io/otel/exporters/trace/zipkin` package. (#1985)
- Renamed `NewExporter` to `New` in the `go.opentelemetry.io/otel/exporters/otlp` package. (#1985)
- Renamed `NewUnstartedExporter` to `NewUnstarted` in the `go.opentelemetry.io/otel/exporters/otlp` package. (#1985)
- The `go.opentelemetry.io/otel/semconv` package has been moved to `go.opentelemetry.io/otel/semconv/v1.4.0` to allow for multiple [telemetry schema](https://github.com/open-telemetry/oteps/blob/main/text/0152-telemetry-schemas.md) versions to be used concurrently. (#1987)
- Metrics test helpers in `go.opentelemetry.io/otel/oteltest` have been moved to `go.opentelemetry.io/otel/metric/metrictest`. (#1988)

### Deprecated

- The `go.opentelemetry.io/otel/exporters/metric/prometheus` is deprecated, use `go.opentelemetry.io/otel/exporters/prometheus` instead. (#1993)
- The `go.opentelemetry.io/otel/exporters/trace/jaeger` is deprecated, use `go.opentelemetry.io/otel/exporters/jaeger` instead. (#1993)
- The `go.opentelemetry.io/otel/exporters/trace/zipkin` is deprecated, use `go.opentelemetry.io/otel/exporters/zipkin` instead. (#1993)

### Removed

- Removed `resource.WithoutBuiltin()`. Use `resource.New()`. (#1810)
- Unexported types `resource.FromEnv`, `resource.Host`, and `resource.TelemetrySDK`, Use the corresponding `With*()` to use individually. (#1810)
- Removed the `Tracer` and `IsRecording` method from the `ReadOnlySpan` in the `go.opentelemetry.io/otel/sdk/trace`.
  The `Tracer` method is not a required to be included in this interface and given the mutable nature of the tracer that is associated with a span, this method is not appropriate.
  The `IsRecording` method returns if the span is recording or not.
  A read-only span value does not need to know if updates to it will be recorded or not.
  By definition, it cannot be updated so there is no point in communicating if an update is recorded. (#1873)
- Removed the `SpanSnapshot` type from the `go.opentelemetry.io/otel/sdk/trace` package.
  The use of this type has been replaced with the use of the explicitly immutable `ReadOnlySpan` type.
  When a concrete representation of a read-only span is needed for testing, the newly added `SpanStub` in the `go.opentelemetry.io/otel/sdk/trace/tracetest` package should be used. (#1873)
- Removed the `Tracer` method from the `Span` interface in the `go.opentelemetry.io/otel/trace` package.
  Using the same tracer that created a span introduces the error where an instrumentation library's `Tracer` is used by other code instead of their own.
  The `"go.opentelemetry.io/otel".Tracer` function or a `TracerProvider` should be used to acquire a library specific `Tracer` instead. (#1900)
  - The `TracerProvider()` method on the `Span` interface may also be used to obtain a `TracerProvider` using the same trace processing pipeline. (#2009)
- The `http.url` attribute generated by `HTTPClientAttributesFromHTTPRequest` will no longer include username or password information. (#1919)
- Removed `IsEmpty` method of the `TraceState` type in the `go.opentelemetry.io/otel/trace` package in favor of using the added `TraceState.Len` method. (#1931)
- Removed `Set`, `Value`, `ContextWithValue`, `ContextWithoutValue`, and `ContextWithEmpty` functions in the `go.opentelemetry.io/otel/baggage` package.
  Handling of baggage is now done using the added `Baggage` type and related context functions (`ContextWithBaggage`, `ContextWithoutBaggage`, and `FromContext`) in that package. (#1967)
- The `InstallNewPipeline` and `NewExportPipeline` creation functions in all the exporters (prometheus, otlp, stdout, jaeger, and zipkin) have been removed.
  These functions were deemed premature attempts to provide convenience that did not achieve this aim. (#1985)
- The `go.opentelemetry.io/otel/exporters/otlp` exporter has been removed.  Use `go.opentelemetry.io/otel/exporters/otlp/otlptrace` instead. (#1990)
- The `go.opentelemetry.io/otel/exporters/stdout` exporter has been removed.  Use `go.opentelemetry.io/otel/exporters/stdout/stdouttrace` or `go.opentelemetry.io/otel/exporters/stdout/stdoutmetric` instead. (#2005)

### Fixed

- Only report errors from the `"go.opentelemetry.io/otel/sdk/resource".Environment` function when they are not `nil`. (#1850, #1851)
- The `Shutdown` method of the simple `SpanProcessor` in the `go.opentelemetry.io/otel/sdk/trace` package now honors the context deadline or cancellation. (#1616, #1856)
- BatchSpanProcessor now drops span batches that failed to be exported. (#1860)
- Use `http://localhost:14268/api/traces` as default Jaeger collector endpoint instead of `http://localhost:14250`. (#1898)
- Allow trailing and leading whitespace in the parsing of a `tracestate` header. (#1931)
- Add logic to determine if the channel is closed to fix Jaeger exporter test panic with close closed channel. (#1870, #1973)
- Avoid transport security when OTLP endpoint is a Unix socket. (#2001)

### Security

## [0.20.0] - 2021-04-23

### Added

- The OTLP exporter now has two new convenience functions, `NewExportPipeline` and `InstallNewPipeline`, setup and install the exporter in tracing and metrics pipelines. (#1373)
- Adds semantic conventions for exceptions. (#1492)
- Added Jaeger Environment variables: `OTEL_EXPORTER_JAEGER_AGENT_HOST`, `OTEL_EXPORTER_JAEGER_AGENT_PORT`
  These environment variables can be used to override Jaeger agent hostname and port (#1752)
- Option `ExportTimeout` was added to batch span processor. (#1755)
- `trace.TraceFlags` is now a defined type over `byte` and `WithSampled(bool) TraceFlags` and `IsSampled() bool` methods have been added to it. (#1770)
- The `Event` and `Link` struct types from the `go.opentelemetry.io/otel` package now include a `DroppedAttributeCount` field to record the number of attributes that were not recorded due to configured limits being reached. (#1771)
- The Jaeger exporter now reports dropped attributes for a Span event in the exported log. (#1771)
- Adds test to check BatchSpanProcessor ignores `OnEnd` and `ForceFlush` post `Shutdown`. (#1772)
- Extract resource attributes from the `OTEL_RESOURCE_ATTRIBUTES` environment variable and merge them with the `resource.Default` resource as well as resources provided to the `TracerProvider` and metric `Controller`. (#1785)
- Added `WithOSType` resource configuration option to set OS (Operating System) type resource attribute (`os.type`). (#1788)
- Added `WithProcess*` resource configuration options to set Process resource attributes. (#1788)
  - `process.pid`
  - `process.executable.name`
  - `process.executable.path`
  - `process.command_args`
  - `process.owner`
  - `process.runtime.name`
  - `process.runtime.version`
  - `process.runtime.description`
- Adds `k8s.node.name` and `k8s.node.uid` attribute keys to the `semconv` package. (#1789)
- Added support for configuring OTLP/HTTP and OTLP/gRPC Endpoints, TLS Certificates, Headers, Compression and Timeout via Environment Variables. (#1758, #1769 and #1811)
  - `OTEL_EXPORTER_OTLP_ENDPOINT`
  - `OTEL_EXPORTER_OTLP_TRACES_ENDPOINT`
  - `OTEL_EXPORTER_OTLP_METRICS_ENDPOINT`
  - `OTEL_EXPORTER_OTLP_HEADERS`
  - `OTEL_EXPORTER_OTLP_TRACES_HEADERS`
  - `OTEL_EXPORTER_OTLP_METRICS_HEADERS`
  - `OTEL_EXPORTER_OTLP_COMPRESSION`
  - `OTEL_EXPORTER_OTLP_TRACES_COMPRESSION`
  - `OTEL_EXPORTER_OTLP_METRICS_COMPRESSION`
  - `OTEL_EXPORTER_OTLP_TIMEOUT`
  - `OTEL_EXPORTER_OTLP_TRACES_TIMEOUT`
  - `OTEL_EXPORTER_OTLP_METRICS_TIMEOUT`
  - `OTEL_EXPORTER_OTLP_CERTIFICATE`
  - `OTEL_EXPORTER_OTLP_TRACES_CERTIFICATE`
  - `OTEL_EXPORTER_OTLP_METRICS_CERTIFICATE`
- Adds `otlpgrpc.WithTimeout` option for configuring timeout to the otlp/gRPC exporter. (#1821)
- Adds `jaeger.WithMaxPacketSize` option for configuring maximum UDP packet size used when connecting to the Jaeger agent. (#1853)

### Fixed

- The `Span.IsRecording` implementation from `go.opentelemetry.io/otel/sdk/trace` always returns false when not being sampled. (#1750)
- The Jaeger exporter now correctly sets tags for the Span status code and message.
  This means it uses the correct tag keys (`"otel.status_code"`, `"otel.status_description"`) and does not set the status message as a tag unless it is set on the span. (#1761)
- The Jaeger exporter now correctly records Span event's names using the `"event"` key for a tag.
  Additionally, this tag is overridden, as specified in the OTel specification, if the event contains an attribute with that key. (#1768)
- Zipkin Exporter: Ensure mapping between OTel and Zipkin span data complies with the specification. (#1688)
- Fixed typo for default service name in Jaeger Exporter. (#1797)
- Fix flaky OTLP for the reconnnection of the client connection. (#1527, #1814)
- Fix Jaeger exporter dropping of span batches that exceed the UDP packet size limit.
  Instead, the exporter now splits the batch into smaller sendable batches. (#1828)

### Changed

- Span `RecordError` now records an `exception` event to comply with the semantic convention specification. (#1492)
- Jaeger exporter was updated to use thrift v0.14.1. (#1712)
- Migrate from using internally built and maintained version of the OTLP to the one hosted at `go.opentelemetry.io/proto/otlp`. (#1713)
- Migrate from using `github.com/gogo/protobuf` to `google.golang.org/protobuf` to match `go.opentelemetry.io/proto/otlp`. (#1713)
- The storage of a local or remote Span in a `context.Context` using its SpanContext is unified to store just the current Span.
  The Span's SpanContext can now self-identify as being remote or not.
  This means that `"go.opentelemetry.io/otel/trace".ContextWithRemoteSpanContext` will now overwrite any existing current Span, not just existing remote Spans, and make it the current Span in a `context.Context`. (#1731)
- Improve OTLP/gRPC exporter connection errors. (#1737)
- Information about a parent span context in a `"go.opentelemetry.io/otel/export/trace".SpanSnapshot` is unified in a new `Parent` field.
  The existing `ParentSpanID` and `HasRemoteParent` fields are removed in favor of this. (#1748)
- The `ParentContext` field of the `"go.opentelemetry.io/otel/sdk/trace".SamplingParameters` is updated to hold a `context.Context` containing the parent span.
  This changes it to make `SamplingParameters` conform with the OpenTelemetry specification. (#1749)
- Updated Jaeger Environment Variables: `JAEGER_ENDPOINT`, `JAEGER_USER`, `JAEGER_PASSWORD`
  to `OTEL_EXPORTER_JAEGER_ENDPOINT`, `OTEL_EXPORTER_JAEGER_USER`, `OTEL_EXPORTER_JAEGER_PASSWORD` in compliance with OTel specification. (#1752)
- Modify `BatchSpanProcessor.ForceFlush` to abort after timeout/cancellation. (#1757)
- The `DroppedAttributeCount` field of the `Span` in the `go.opentelemetry.io/otel` package now only represents the number of attributes dropped for the span itself.
  It no longer is a conglomerate of itself, events, and link attributes that have been dropped. (#1771)
- Make `ExportSpans` in Jaeger Exporter honor context deadline. (#1773)
- Modify Zipkin Exporter default service name, use default resource's serviceName instead of empty. (#1777)
- The `go.opentelemetry.io/otel/sdk/export/trace` package is merged into the `go.opentelemetry.io/otel/sdk/trace` package. (#1778)
- The prometheus.InstallNewPipeline example is moved from comment to example test (#1796)
- The convenience functions for the stdout exporter have been updated to return the `TracerProvider` implementation and enable the shutdown of the exporter. (#1800)
- Replace the flush function returned from the Jaeger exporter's convenience creation functions (`InstallNewPipeline` and `NewExportPipeline`) with the `TracerProvider` implementation they create.
  This enables the caller to shutdown and flush using the related `TracerProvider` methods. (#1822)
- Updated the Jaeger exporter to have a default endpoint, `http://localhost:14250`, for the collector. (#1824)
- Changed the function `WithCollectorEndpoint` in the Jaeger exporter to no longer accept an endpoint as an argument.
  The endpoint can be passed with the `CollectorEndpointOption` using the `WithEndpoint` function or by setting the `OTEL_EXPORTER_JAEGER_ENDPOINT` environment variable value appropriately. (#1824)
- The Jaeger exporter no longer batches exported spans itself, instead it relies on the SDK's `BatchSpanProcessor` for this functionality. (#1830)
- The Jaeger exporter creation functions (`NewRawExporter`, `NewExportPipeline`, and `InstallNewPipeline`) no longer accept the removed `Option` type as a variadic argument. (#1830)

### Removed

- Removed Jaeger Environment variables: `JAEGER_SERVICE_NAME`, `JAEGER_DISABLED`, `JAEGER_TAGS`
  These environment variables will no longer be used to override values of the Jaeger exporter (#1752)
- No longer set the links for a `Span` in `go.opentelemetry.io/otel/sdk/trace` that is configured to be a new root.
  This is unspecified behavior that the OpenTelemetry community plans to standardize in the future.
  To prevent backwards incompatible changes when it is specified, these links are removed. (#1726)
- Setting error status while recording error with Span from oteltest package. (#1729)
- The concept of a remote and local Span stored in a context is unified to just the current Span.
  Because of this `"go.opentelemetry.io/otel/trace".RemoteSpanContextFromContext` is removed as it is no longer needed.
  Instead, `"go.opentelemetry.io/otel/trace".SpanContextFromContex` can be used to return the current Span.
  If needed, that Span's `SpanContext.IsRemote()` can then be used to determine if it is remote or not. (#1731)
- The `HasRemoteParent` field of the `"go.opentelemetry.io/otel/sdk/trace".SamplingParameters` is removed.
  This field is redundant to the information returned from the `Remote` method of the `SpanContext` held in the `ParentContext` field. (#1749)
- The `trace.FlagsDebug` and `trace.FlagsDeferred` constants have been removed and will be localized to the B3 propagator. (#1770)
- Remove `Process` configuration, `WithProcessFromEnv` and `ProcessFromEnv`, and type from the Jaeger exporter package.
  The information that could be configured in the `Process` struct should be configured in a `Resource` instead. (#1776, #1804)
- Remove the `WithDisabled` option from the Jaeger exporter.
  To disable the exporter unregister it from the `TracerProvider` or use a no-operation `TracerProvider`. (#1806)
- Removed the functions `CollectorEndpointFromEnv` and `WithCollectorEndpointOptionFromEnv` from the Jaeger exporter.
  These functions for retrieving specific environment variable values are redundant of other internal functions and
  are not intended for end user use. (#1824)
- Removed the Jaeger exporter `WithSDKOptions` `Option`.
  This option was used to set SDK options for the exporter creation convenience functions.
  These functions are provided as a way to easily setup or install the exporter with what are deemed reasonable SDK settings for common use cases.
  If the SDK needs to be configured differently, the `NewRawExporter` function and direct setup of the SDK with the desired settings should be used. (#1825)
- The `WithBufferMaxCount` and `WithBatchMaxCount` `Option`s from the Jaeger exporter are removed.
  The exporter no longer batches exports, instead relying on the SDK's `BatchSpanProcessor` for this functionality. (#1830)
- The Jaeger exporter `Option` type is removed.
  The type is no longer used by the exporter to configure anything.
  All the previous configurations these options provided were duplicates of SDK configuration.
  They have been removed in favor of using the SDK configuration and focuses the exporter configuration to be only about the endpoints it will send telemetry to. (#1830)

## [0.19.0] - 2021-03-18

### Added

- Added `Marshaler` config option to `otlphttp` to enable otlp over json or protobufs. (#1586)
- A `ForceFlush` method to the `"go.opentelemetry.io/otel/sdk/trace".TracerProvider` to flush all registered `SpanProcessor`s. (#1608)
- Added `WithSampler` and `WithSpanLimits` to tracer provider. (#1633, #1702)
- `"go.opentelemetry.io/otel/trace".SpanContext` now has a `remote` property, and `IsRemote()` predicate, that is true when the `SpanContext` has been extracted from remote context data. (#1701)
- A `Valid` method to the `"go.opentelemetry.io/otel/attribute".KeyValue` type. (#1703)

### Changed

- `trace.SpanContext` is now immutable and has no exported fields. (#1573)
  - `trace.NewSpanContext()` can be used in conjunction with the `trace.SpanContextConfig` struct to initialize a new `SpanContext` where all values are known.
- Update the `ForceFlush` method signature to the `"go.opentelemetry.io/otel/sdk/trace".SpanProcessor` to accept a `context.Context` and return an error. (#1608)
- Update the `Shutdown` method to the `"go.opentelemetry.io/otel/sdk/trace".TracerProvider` return an error on shutdown failure. (#1608)
- The SimpleSpanProcessor will now shut down the enclosed `SpanExporter` and gracefully ignore subsequent calls to `OnEnd` after `Shutdown` is called. (#1612)
- `"go.opentelemetry.io/sdk/metric/controller.basic".WithPusher` is replaced with `WithExporter` to provide consistent naming across project. (#1656)
- Added non-empty string check for trace `Attribute` keys. (#1659)
- Add `description` to SpanStatus only when `StatusCode` is set to error. (#1662)
- Jaeger exporter falls back to `resource.Default`'s `service.name` if the exported Span does not have one. (#1673)
- Jaeger exporter populates Jaeger's Span Process from Resource. (#1673)
- Renamed the `LabelSet` method of `"go.opentelemetry.io/otel/sdk/resource".Resource` to `Set`. (#1692)
- Changed `WithSDK` to `WithSDKOptions` to accept variadic arguments of `TracerProviderOption` type in `go.opentelemetry.io/otel/exporters/trace/jaeger` package. (#1693)
- Changed `WithSDK` to `WithSDKOptions` to accept variadic arguments of `TracerProviderOption` type in `go.opentelemetry.io/otel/exporters/trace/zipkin` package. (#1693)

### Removed

- Removed `serviceName` parameter from Zipkin exporter and uses resource instead. (#1549)
- Removed `WithConfig` from tracer provider to avoid overriding configuration. (#1633)
- Removed the exported `SimpleSpanProcessor` and `BatchSpanProcessor` structs.
   These are now returned as a SpanProcessor interface from their respective constructors. (#1638)
- Removed `WithRecord()` from `trace.SpanOption` when creating a span. (#1660)
- Removed setting status to `Error` while recording an error as a span event in `RecordError`. (#1663)
- Removed `jaeger.WithProcess` configuration option. (#1673)
- Removed `ApplyConfig` method from `"go.opentelemetry.io/otel/sdk/trace".TracerProvider` and the now unneeded `Config` struct. (#1693)

### Fixed

- Jaeger Exporter: Ensure mapping between OTEL and Jaeger span data complies with the specification. (#1626)
- `SamplingResult.TraceState` is correctly propagated to a newly created span's `SpanContext`. (#1655)
- The `otel-collector` example now correctly flushes metric events prior to shutting down the exporter. (#1678)
- Do not set span status message in `SpanStatusFromHTTPStatusCode` if it can be inferred from `http.status_code`. (#1681)
- Synchronization issues in global trace delegate implementation. (#1686)
- Reduced excess memory usage by global `TracerProvider`. (#1687)

## [0.18.0] - 2021-03-03

### Added

- Added `resource.Default()` for use with meter and tracer providers. (#1507)
- `AttributePerEventCountLimit` and `AttributePerLinkCountLimit` for `SpanLimits`. (#1535)
- Added `Keys()` method to `propagation.TextMapCarrier` and `propagation.HeaderCarrier` to adapt `http.Header` to this interface. (#1544)
- Added `code` attributes to `go.opentelemetry.io/otel/semconv` package. (#1558)
- Compatibility testing suite in the CI system for the following systems. (#1567)
   | OS      | Go Version | Architecture |
   | ------- | ---------- | ------------ |
   | Ubuntu  | 1.15       | amd64        |
   | Ubuntu  | 1.14       | amd64        |
   | Ubuntu  | 1.15       | 386          |
   | Ubuntu  | 1.14       | 386          |
   | MacOS   | 1.15       | amd64        |
   | MacOS   | 1.14       | amd64        |
   | Windows | 1.15       | amd64        |
   | Windows | 1.14       | amd64        |
   | Windows | 1.15       | 386          |
   | Windows | 1.14       | 386          |

### Changed

- Replaced interface `oteltest.SpanRecorder` with its existing implementation
  `StandardSpanRecorder`. (#1542)
- Default span limit values to 128. (#1535)
- Rename `MaxEventsPerSpan`, `MaxAttributesPerSpan` and `MaxLinksPerSpan` to `EventCountLimit`, `AttributeCountLimit` and `LinkCountLimit`, and move these fields into `SpanLimits`. (#1535)
- Renamed the `otel/label` package to `otel/attribute`. (#1541)
- Vendor the Jaeger exporter's dependency on Apache Thrift. (#1551)
- Parallelize the CI linting and testing. (#1567)
- Stagger timestamps in exact aggregator tests. (#1569)
- Changed all examples to use `WithBatchTimeout(5 * time.Second)` rather than `WithBatchTimeout(5)`. (#1621)
- Prevent end-users from implementing some interfaces (#1575)

  ```
      "otel/exporters/otlp/otlphttp".Option
      "otel/exporters/stdout".Option
      "otel/oteltest".Option
      "otel/trace".TracerOption
      "otel/trace".SpanOption
      "otel/trace".EventOption
      "otel/trace".LifeCycleOption
      "otel/trace".InstrumentationOption
      "otel/sdk/resource".Option
      "otel/sdk/trace".ParentBasedSamplerOption
      "otel/sdk/trace".ReadOnlySpan
      "otel/sdk/trace".ReadWriteSpan
  ```

### Removed

- Removed attempt to resample spans upon changing the span name with `span.SetName()`. (#1545)
- The `test-benchmark` is no longer a dependency of the `precommit` make target. (#1567)
- Removed the `test-386` make target.
   This was replaced with a full compatibility testing suite (i.e. multi OS/arch) in the CI system. (#1567)

### Fixed

- The sequential timing check of timestamps in the stdout exporter are now setup explicitly to be sequential (#1571). (#1572)
- Windows build of Jaeger tests now compiles with OS specific functions (#1576). (#1577)
- The sequential timing check of timestamps of go.opentelemetry.io/otel/sdk/metric/aggregator/lastvalue are now setup explicitly to be sequential (#1578). (#1579)
- Validate tracestate header keys with vendors according to the W3C TraceContext specification (#1475). (#1581)
- The OTLP exporter includes related labels for translations of a GaugeArray (#1563). (#1570)

## [0.17.0] - 2021-02-12

### Changed

- Rename project default branch from `master` to `main`. (#1505)
- Reverse order in which `Resource` attributes are merged, per change in spec. (#1501)
- Add tooling to maintain "replace" directives in go.mod files automatically. (#1528)
- Create new modules: otel/metric, otel/trace, otel/oteltest, otel/sdk/export/metric, otel/sdk/metric (#1528)
- Move metric-related public global APIs from otel to otel/metric/global. (#1528)

## Fixed

- Fixed otlpgrpc reconnection issue.
- The example code in the README.md of `go.opentelemetry.io/otel/exporters/otlp` is moved to a compiled example test and used the new `WithAddress` instead of `WithEndpoint`. (#1513)
- The otel-collector example now uses the default OTLP receiver port of the collector.

## [0.16.0] - 2021-01-13

### Added

- Add the `ReadOnlySpan` and `ReadWriteSpan` interfaces to provide better control for accessing span data. (#1360)
- `NewGRPCDriver` function returns a `ProtocolDriver` that maintains a single gRPC connection to the collector. (#1369)
- Added documentation about the project's versioning policy. (#1388)
- Added `NewSplitDriver` for OTLP exporter that allows sending traces and metrics to different endpoints. (#1418)
- Added codeql worfklow to GitHub Actions (#1428)
- Added Gosec workflow to GitHub Actions (#1429)
- Add new HTTP driver for OTLP exporter in `exporters/otlp/otlphttp`. Currently it only supports the binary protobuf payloads. (#1420)
- Add an OpenCensus exporter bridge. (#1444)

### Changed

- Rename `internal/testing` to `internal/internaltest`. (#1449)
- Rename `export.SpanData` to `export.SpanSnapshot` and use it only for exporting spans. (#1360)
- Store the parent's full `SpanContext` rather than just its span ID in the `span` struct. (#1360)
- Improve span duration accuracy. (#1360)
- Migrated CI/CD from CircleCI to GitHub Actions (#1382)
- Remove duplicate checkout from GitHub Actions workflow (#1407)
- Metric `array` aggregator renamed `exact` to match its `aggregation.Kind` (#1412)
- Metric `exact` aggregator includes per-point timestamps (#1412)
- Metric stdout exporter uses MinMaxSumCount aggregator for ValueRecorder instruments (#1412)
- `NewExporter` from `exporters/otlp` now takes a `ProtocolDriver` as a parameter. (#1369)
- Many OTLP Exporter options became gRPC ProtocolDriver options. (#1369)
- Unify endpoint API that related to OTel exporter. (#1401)
- Optimize metric histogram aggregator to re-use its slice of buckets. (#1435)
- Metric aggregator Count() and histogram Bucket.Counts are consistently `uint64`. (1430)
- Histogram aggregator accepts functional options, uses default boundaries if none given. (#1434)
- `SamplingResult` now passed a `Tracestate` from the parent `SpanContext` (#1432)
- Moved gRPC driver for OTLP exporter to `exporters/otlp/otlpgrpc`. (#1420)
- The `TraceContext` propagator now correctly propagates `TraceState` through the `SpanContext`. (#1447)
- Metric Push and Pull Controller components are combined into a single "basic" Controller:
  - `WithExporter()` and `Start()` to configure Push behavior
  - `Start()` is optional; use `Collect()` and `ForEach()` for Pull behavior
  - `Start()` and `Stop()` accept Context. (#1378)
- The `Event` type is moved from the `otel/sdk/export/trace` package to the `otel/trace` API package. (#1452)

### Removed

- Remove `errUninitializedSpan` as its only usage is now obsolete. (#1360)
- Remove Metric export functionality related to quantiles and summary data points: this is not specified (#1412)
- Remove DDSketch metric aggregator; our intention is to re-introduce this as an option of the histogram aggregator after [new OTLP histogram data types](https://github.com/open-telemetry/opentelemetry-proto/pull/226) are released (#1412)

### Fixed

- `BatchSpanProcessor.Shutdown()` will now shutdown underlying `export.SpanExporter`. (#1443)

## [0.15.0] - 2020-12-10

### Added

- The `WithIDGenerator` `TracerProviderOption` is added to the `go.opentelemetry.io/otel/trace` package to configure an `IDGenerator` for the `TracerProvider`. (#1363)

### Changed

- The Zipkin exporter now uses the Span status code to determine. (#1328)
- `NewExporter` and `Start` functions in `go.opentelemetry.io/otel/exporters/otlp` now receive `context.Context` as a first parameter. (#1357)
- Move the OpenCensus example into `example` directory. (#1359)
- Moved the SDK's `internal.IDGenerator` interface in to the `sdk/trace` package to enable support for externally-defined ID generators. (#1363)
- Bump `github.com/google/go-cmp` from 0.5.3 to 0.5.4 (#1374)
- Bump `github.com/golangci/golangci-lint` in `/internal/tools` (#1375)

### Fixed

- Metric SDK `SumObserver` and `UpDownSumObserver` instruments correctness fixes. (#1381)

## [0.14.0] - 2020-11-19

### Added

- An `EventOption` and the related `NewEventConfig` function are added to the `go.opentelemetry.io/otel` package to configure Span events. (#1254)
- A `TextMapPropagator` and associated `TextMapCarrier` are added to the `go.opentelemetry.io/otel/oteltest` package to test `TextMap` type propagators and their use. (#1259)
- `SpanContextFromContext` returns `SpanContext` from context. (#1255)
- `TraceState` has been added to `SpanContext`. (#1340)
- `DeploymentEnvironmentKey` added to `go.opentelemetry.io/otel/semconv` package. (#1323)
- Add an OpenCensus to OpenTelemetry tracing bridge. (#1305)
- Add a parent context argument to `SpanProcessor.OnStart` to follow the specification. (#1333)
- Add missing tests for `sdk/trace/attributes_map.go`. (#1337)

### Changed

- Move the `go.opentelemetry.io/otel/api/trace` package into `go.opentelemetry.io/otel/trace` with the following changes. (#1229) (#1307)
  - `ID` has been renamed to `TraceID`.
  - `IDFromHex` has been renamed to `TraceIDFromHex`.
  - `EmptySpanContext` is removed.
- Move the `go.opentelemetry.io/otel/api/trace/tracetest` package into `go.opentelemetry.io/otel/oteltest`. (#1229)
- OTLP Exporter updates:
  - supports OTLP v0.6.0 (#1230, #1354)
  - supports configurable aggregation temporality (default: Cumulative, optional: Stateless). (#1296)
- The Sampler is now called on local child spans. (#1233)
- The `Kind` type from the `go.opentelemetry.io/otel/api/metric` package was renamed to `InstrumentKind` to more specifically describe what it is and avoid semantic ambiguity. (#1240)
- The `MetricKind` method of the `Descriptor` type in the `go.opentelemetry.io/otel/api/metric` package was renamed to `Descriptor.InstrumentKind`.
   This matches the returned type and fixes misuse of the term metric. (#1240)
- Move test harness from the `go.opentelemetry.io/otel/api/apitest` package into `go.opentelemetry.io/otel/oteltest`. (#1241)
- Move the `go.opentelemetry.io/otel/api/metric/metrictest` package into `go.opentelemetry.io/oteltest` as part of #964. (#1252)
- Move the `go.opentelemetry.io/otel/api/metric` package into `go.opentelemetry.io/otel/metric` as part of #1303. (#1321)
- Move the `go.opentelemetry.io/otel/api/metric/registry` package into `go.opentelemetry.io/otel/metric/registry` as a part of #1303. (#1316)
- Move the `Number` type (together with related functions) from `go.opentelemetry.io/otel/api/metric` package into `go.opentelemetry.io/otel/metric/number` as a part of #1303. (#1316)
- The function signature of the Span `AddEvent` method in `go.opentelemetry.io/otel` is updated to no longer take an unused context and instead take a required name and a variable number of `EventOption`s. (#1254)
- The function signature of the Span `RecordError` method in `go.opentelemetry.io/otel` is updated to no longer take an unused context and instead take a required error value and a variable number of `EventOption`s. (#1254)
- Move the `go.opentelemetry.io/otel/api/global` package to `go.opentelemetry.io/otel`. (#1262) (#1330)
- Move the `Version` function from `go.opentelemetry.io/otel/sdk` to `go.opentelemetry.io/otel`. (#1330)
- Rename correlation context header from `"otcorrelations"` to `"baggage"` to match the OpenTelemetry specification. (#1267)
- Fix `Code.UnmarshalJSON` to work with valid JSON only. (#1276)
- The `resource.New()` method changes signature to support builtin attributes and functional options, including `telemetry.sdk.*` and
  `host.name` semantic conventions; the former method is renamed `resource.NewWithAttributes`. (#1235)
- The Prometheus exporter now exports non-monotonic counters (i.e. `UpDownCounter`s) as gauges. (#1210)
- Correct the `Span.End` method documentation in the `otel` API to state updates are not allowed on a span after it has ended. (#1310)
- Updated span collection limits for attribute, event and link counts to 1000 (#1318)
- Renamed `semconv.HTTPUrlKey` to `semconv.HTTPURLKey`. (#1338)

### Removed

- The `ErrInvalidHexID`, `ErrInvalidTraceIDLength`, `ErrInvalidSpanIDLength`, `ErrInvalidSpanIDLength`, or `ErrNilSpanID` from the `go.opentelemetry.io/otel` package are unexported now. (#1243)
- The `AddEventWithTimestamp` method on the `Span` interface in `go.opentelemetry.io/otel` is removed due to its redundancy.
   It is replaced by using the `AddEvent` method with a `WithTimestamp` option. (#1254)
- The `MockSpan` and `MockTracer` types are removed from `go.opentelemetry.io/otel/oteltest`.
   `Tracer` and `Span` from the same module should be used in their place instead. (#1306)
- `WorkerCount` option is removed from `go.opentelemetry.io/otel/exporters/otlp`. (#1350)
- Remove the following labels types: INT32, UINT32, UINT64 and FLOAT32. (#1314)

### Fixed

- Rename `MergeItererator` to `MergeIterator` in the `go.opentelemetry.io/otel/label` package. (#1244)
- The `go.opentelemetry.io/otel/api/global` packages global TextMapPropagator now delegates functionality to a globally set delegate for all previously returned propagators. (#1258)
- Fix condition in `label.Any`. (#1299)
- Fix global `TracerProvider` to pass options to its configured provider. (#1329)
- Fix missing handler for `ExactKind` aggregator in OTLP metrics transformer (#1309)

## [0.13.0] - 2020-10-08

### Added

- OTLP Metric exporter supports Histogram aggregation. (#1209)
- The `Code` struct from the `go.opentelemetry.io/otel/codes` package now supports JSON marshaling and unmarshaling as well as implements the `Stringer` interface. (#1214)
- A Baggage API to implement the OpenTelemetry specification. (#1217)
- Add Shutdown method to sdk/trace/provider, shutdown processors in the order they were registered. (#1227)

### Changed

- Set default propagator to no-op propagator. (#1184)
- The `HTTPSupplier`, `HTTPExtractor`, `HTTPInjector`, and `HTTPPropagator` from the `go.opentelemetry.io/otel/api/propagation` package were replaced with unified `TextMapCarrier` and `TextMapPropagator` in the `go.opentelemetry.io/otel/propagation` package. (#1212) (#1325)
- The `New` function from the `go.opentelemetry.io/otel/api/propagation` package was replaced with `NewCompositeTextMapPropagator` in the `go.opentelemetry.io/otel` package. (#1212)
- The status codes of the `go.opentelemetry.io/otel/codes` package have been updated to match the latest OpenTelemetry specification.
   They now are `Unset`, `Error`, and `Ok`.
   They no longer track the gRPC codes. (#1214)
- The `StatusCode` field of the `SpanData` struct in the `go.opentelemetry.io/otel/sdk/export/trace` package now uses the codes package from this package instead of the gRPC project. (#1214)
- Move the `go.opentelemetry.io/otel/api/baggage` package into `go.opentelemetry.io/otel/baggage`. (#1217) (#1325)
- A `Shutdown` method of `SpanProcessor` and all its implementations receives a context and returns an error. (#1264)

### Fixed

- Copies of data from arrays and slices passed to `go.opentelemetry.io/otel/label.ArrayValue()` are now used in the returned `Value` instead of using the mutable data itself. (#1226)

### Removed

- The `ExtractHTTP` and `InjectHTTP` functions from the `go.opentelemetry.io/otel/api/propagation` package were removed. (#1212)
- The `Propagators` interface from the `go.opentelemetry.io/otel/api/propagation` package was removed to conform to the OpenTelemetry specification.
   The explicit `TextMapPropagator` type can be used in its place as this is the `Propagator` type the specification defines. (#1212)
- The `SetAttribute` method of the `Span` from the `go.opentelemetry.io/otel/api/trace` package was removed given its redundancy with the `SetAttributes` method. (#1216)
- The internal implementation of Baggage storage is removed in favor of using the new Baggage API functionality. (#1217)
- Remove duplicate hostname key `HostHostNameKey` in Resource semantic conventions. (#1219)
- Nested array/slice support has been removed. (#1226)

## [0.12.0] - 2020-09-24

### Added

- A `SpanConfigure` function in `go.opentelemetry.io/otel/api/trace` to create a new `SpanConfig` from `SpanOption`s. (#1108)
- In the `go.opentelemetry.io/otel/api/trace` package, `NewTracerConfig` was added to construct new `TracerConfig`s.
   This addition was made to conform with our project option conventions. (#1155)
- Instrumentation library information was added to the Zipkin exporter. (#1119)
- The `SpanProcessor` interface now has a `ForceFlush()` method. (#1166)
- More semantic conventions for k8s as resource attributes. (#1167)

### Changed

- Add reconnecting udp connection type to Jaeger exporter.
   This change adds a new optional implementation of the udp conn interface used to detect changes to an agent's host dns record.
   It then adopts the new destination address to ensure the exporter doesn't get stuck. This change was ported from jaegertracing/jaeger-client-go#520. (#1063)
- Replace `StartOption` and `EndOption` in `go.opentelemetry.io/otel/api/trace` with `SpanOption`.
   This change is matched by replacing the `StartConfig` and `EndConfig` with a unified `SpanConfig`. (#1108)
- Replace the `LinkedTo` span option in `go.opentelemetry.io/otel/api/trace` with `WithLinks`.
   This is be more consistent with our other option patterns, i.e. passing the item to be configured directly instead of its component parts, and provides a cleaner function signature. (#1108)
- The `go.opentelemetry.io/otel/api/trace` `TracerOption` was changed to an interface to conform to project option conventions. (#1109)
- Move the `B3` and `TraceContext` from within the `go.opentelemetry.io/otel/api/trace` package to their own `go.opentelemetry.io/otel/propagators` package.
    This removal of the propagators is reflective of the OpenTelemetry specification for these propagators as well as cleans up the `go.opentelemetry.io/otel/api/trace` API. (#1118)
- Rename Jaeger tags used for instrumentation library information to reflect changes in OpenTelemetry specification. (#1119)
- Rename `ProbabilitySampler` to `TraceIDRatioBased` and change semantics to ignore parent span sampling status. (#1115)
- Move `tools` package under `internal`. (#1141)
- Move `go.opentelemetry.io/otel/api/correlation` package to `go.opentelemetry.io/otel/api/baggage`. (#1142)
   The `correlation.CorrelationContext` propagator has been renamed `baggage.Baggage`.  Other exported functions and types are unchanged.
- Rename `ParentOrElse` sampler to `ParentBased` and allow setting samplers depending on parent span. (#1153)
- In the `go.opentelemetry.io/otel/api/trace` package, `SpanConfigure` was renamed to `NewSpanConfig`. (#1155)
- Change `dependabot.yml` to add a `Skip Changelog` label to dependabot-sourced PRs. (#1161)
- The [configuration style guide](https://github.com/open-telemetry/opentelemetry-go/blob/master/CONTRIBUTING.md#config) has been updated to
   recommend the use of `newConfig()` instead of `configure()`. (#1163)
- The `otlp.Config` type has been unexported and changed to `otlp.config`, along with its initializer. (#1163)
- Ensure exported interface types include parameter names and update the
   Style Guide to reflect this styling rule. (#1172)
- Don't consider unset environment variable for resource detection to be an error. (#1170)
- Rename `go.opentelemetry.io/otel/api/metric.ConfigureInstrument` to `NewInstrumentConfig` and
  `go.opentelemetry.io/otel/api/metric.ConfigureMeter` to `NewMeterConfig`.
- ValueObserver instruments use LastValue aggregator by default. (#1165)
- OTLP Metric exporter supports LastValue aggregation. (#1165)
- Move the `go.opentelemetry.io/otel/api/unit` package to `go.opentelemetry.io/otel/unit`. (#1185)
- Rename `Provider` to `MeterProvider` in the `go.opentelemetry.io/otel/api/metric` package. (#1190)
- Rename `NoopProvider` to `NoopMeterProvider` in the `go.opentelemetry.io/otel/api/metric` package. (#1190)
- Rename `NewProvider` to `NewMeterProvider` in the `go.opentelemetry.io/otel/api/metric/metrictest` package. (#1190)
- Rename `Provider` to `MeterProvider` in the `go.opentelemetry.io/otel/api/metric/registry` package. (#1190)
- Rename `NewProvider` to `NewMeterProvider` in the `go.opentelemetry.io/otel/api/metri/registryc` package. (#1190)
- Rename `Provider` to `TracerProvider` in the `go.opentelemetry.io/otel/api/trace` package. (#1190)
- Rename `NoopProvider` to `NoopTracerProvider` in the `go.opentelemetry.io/otel/api/trace` package. (#1190)
- Rename `Provider` to `TracerProvider` in the `go.opentelemetry.io/otel/api/trace/tracetest` package. (#1190)
- Rename `NewProvider` to `NewTracerProvider` in the `go.opentelemetry.io/otel/api/trace/tracetest` package. (#1190)
- Rename `WrapperProvider` to `WrapperTracerProvider` in the `go.opentelemetry.io/otel/bridge/opentracing` package. (#1190)
- Rename `NewWrapperProvider` to `NewWrapperTracerProvider` in the `go.opentelemetry.io/otel/bridge/opentracing` package. (#1190)
- Rename `Provider` method of the pull controller to `MeterProvider` in the `go.opentelemetry.io/otel/sdk/metric/controller/pull` package. (#1190)
- Rename `Provider` method of the push controller to `MeterProvider` in the `go.opentelemetry.io/otel/sdk/metric/controller/push` package. (#1190)
- Rename `ProviderOptions` to `TracerProviderConfig` in the `go.opentelemetry.io/otel/sdk/trace` package. (#1190)
- Rename `ProviderOption` to `TracerProviderOption` in the `go.opentelemetry.io/otel/sdk/trace` package. (#1190)
- Rename `Provider` to `TracerProvider` in the `go.opentelemetry.io/otel/sdk/trace` package. (#1190)
- Rename `NewProvider` to `NewTracerProvider` in the `go.opentelemetry.io/otel/sdk/trace` package. (#1190)
- Renamed `SamplingDecision` values to comply with OpenTelemetry specification change. (#1192)
- Renamed Zipkin attribute names from `ot.status_code & ot.status_description` to `otel.status_code & otel.status_description`. (#1201)
- The default SDK now invokes registered `SpanProcessor`s in the order they were registered with the `TracerProvider`. (#1195)
- Add test of spans being processed by the `SpanProcessor`s in the order they were registered. (#1203)

### Removed

- Remove the B3 propagator from `go.opentelemetry.io/otel/propagators`. It is now located in the
   `go.opentelemetry.io/contrib/propagators/` module. (#1191)
- Remove the semantic convention for HTTP status text, `HTTPStatusTextKey` from package `go.opentelemetry.io/otel/semconv`. (#1194)

### Fixed

- Zipkin example no longer mentions `ParentSampler`, corrected to `ParentBased`. (#1171)
- Fix missing shutdown processor in otel-collector example. (#1186)
- Fix missing shutdown processor in basic and namedtracer examples. (#1197)

## [0.11.0] - 2020-08-24

### Added

- Support for exporting array-valued attributes via OTLP. (#992)
- `Noop` and `InMemory` `SpanBatcher` implementations to help with testing integrations. (#994)
- Support for filtering metric label sets. (#1047)
- A dimensionality-reducing metric Processor. (#1057)
- Integration tests for more OTel Collector Attribute types. (#1062)
- A new `WithSpanProcessor` `ProviderOption` is added to the `go.opentelemetry.io/otel/sdk/trace` package to create a `Provider` and automatically register the `SpanProcessor`. (#1078)

### Changed

- Rename `sdk/metric/processor/test` to `sdk/metric/processor/processortest`. (#1049)
- Rename `sdk/metric/controller/test` to `sdk/metric/controller/controllertest`. (#1049)
- Rename `api/testharness` to `api/apitest`. (#1049)
- Rename `api/trace/testtrace` to `api/trace/tracetest`. (#1049)
- Change Metric Processor to merge multiple observations. (#1024)
- The `go.opentelemetry.io/otel/bridge/opentracing` bridge package has been made into its own module.
   This removes the package dependencies of this bridge from the rest of the OpenTelemetry based project. (#1038)
- Renamed `go.opentelemetry.io/otel/api/standard` package to `go.opentelemetry.io/otel/semconv` to avoid the ambiguous and generic name `standard` and better describe the package as containing OpenTelemetry semantic conventions. (#1016)
- The environment variable used for resource detection has been changed from `OTEL_RESOURCE_LABELS` to `OTEL_RESOURCE_ATTRIBUTES` (#1042)
- Replace `WithSyncer` with `WithBatcher` in examples. (#1044)
- Replace the `google.golang.org/grpc/codes` dependency in the API with an equivalent `go.opentelemetry.io/otel/codes` package. (#1046)
- Merge the `go.opentelemetry.io/otel/api/label` and `go.opentelemetry.io/otel/api/kv` into the new `go.opentelemetry.io/otel/label` package. (#1060)
- Unify Callback Function Naming.
   Rename `*Callback` with `*Func`. (#1061)
- CI builds validate against last two versions of Go, dropping 1.13 and adding 1.15. (#1064)
- The `go.opentelemetry.io/otel/sdk/export/trace` interfaces `SpanSyncer` and `SpanBatcher` have been replaced with a specification compliant `Exporter` interface.
   This interface still supports the export of `SpanData`, but only as a slice.
   Implementation are also required now to return any error from `ExportSpans` if one occurs as well as implement a `Shutdown` method for exporter clean-up. (#1078)
- The `go.opentelemetry.io/otel/sdk/trace` `NewBatchSpanProcessor` function no longer returns an error.
   If a `nil` exporter is passed as an argument to this function, instead of it returning an error, it now returns a `BatchSpanProcessor` that handles the export of `SpanData` by not taking any action. (#1078)
- The `go.opentelemetry.io/otel/sdk/trace` `NewProvider` function to create a `Provider` no longer returns an error, instead only a `*Provider`.
   This change is related to `NewBatchSpanProcessor` not returning an error which was the only error this function would return. (#1078)

### Removed

- Duplicate, unused API sampler interface. (#999)
   Use the [`Sampler` interface](https://github.com/open-telemetry/opentelemetry-go/blob/v0.11.0/sdk/trace/sampling.go) provided by the SDK instead.
- The `grpctrace` instrumentation was moved to the `go.opentelemetry.io/contrib` repository and out of this repository.
   This move includes moving the `grpc` example to the `go.opentelemetry.io/contrib` as well. (#1027)
- The `WithSpan` method of the `Tracer` interface.
   The functionality this method provided was limited compared to what a user can provide themselves.
   It was removed with the understanding that if there is sufficient user need it can be added back based on actual user usage. (#1043)
- The `RegisterSpanProcessor` and `UnregisterSpanProcessor` functions.
   These were holdovers from an approach prior to the TracerProvider design. They were not used anymore. (#1077)
- The `oterror` package. (#1026)
- The `othttp` and `httptrace` instrumentations were moved to `go.opentelemetry.io/contrib`. (#1032)

### Fixed

- The `semconv.HTTPServerMetricAttributesFromHTTPRequest()` function no longer generates the high-cardinality `http.request.content.length` label. (#1031)
- Correct instrumentation version tag in Jaeger exporter. (#1037)
- The SDK span will now set an error event if the `End` method is called during a panic (i.e. it was deferred). (#1043)
- Move internally generated protobuf code from the `go.opentelemetry.io/otel` to the OTLP exporter to reduce dependency overhead. (#1050)
- The `otel-collector` example referenced outdated collector processors. (#1006)

## [0.10.0] - 2020-07-29

This release migrates the default OpenTelemetry SDK into its own Go module, decoupling the SDK from the API and reducing dependencies for instrumentation packages.

### Added

- The Zipkin exporter now has `NewExportPipeline` and `InstallNewPipeline` constructor functions to match the common pattern.
    These function build a new exporter with default SDK options and register the exporter with the `global` package respectively. (#944)
- Add propagator option for gRPC instrumentation. (#986)
- The `testtrace` package now tracks the `trace.SpanKind` for each span. (#987)

### Changed

- Replace the `RegisterGlobal` `Option` in the Jaeger exporter with an `InstallNewPipeline` constructor function.
   This matches the other exporter constructor patterns and will register a new exporter after building it with default configuration. (#944)
- The trace (`go.opentelemetry.io/otel/exporters/trace/stdout`) and metric (`go.opentelemetry.io/otel/exporters/metric/stdout`) `stdout` exporters are now merged into a single exporter at `go.opentelemetry.io/otel/exporters/stdout`.
   This new exporter was made into its own Go module to follow the pattern of all exporters and decouple it from the `go.opentelemetry.io/otel` module. (#956, #963)
- Move the `go.opentelemetry.io/otel/exporters/test` test package to `go.opentelemetry.io/otel/sdk/export/metric/metrictest`. (#962)
- The `go.opentelemetry.io/otel/api/kv/value` package was merged into the parent `go.opentelemetry.io/otel/api/kv` package. (#968)
  - `value.Bool` was replaced with `kv.BoolValue`.
  - `value.Int64` was replaced with `kv.Int64Value`.
  - `value.Uint64` was replaced with `kv.Uint64Value`.
  - `value.Float64` was replaced with `kv.Float64Value`.
  - `value.Int32` was replaced with `kv.Int32Value`.
  - `value.Uint32` was replaced with `kv.Uint32Value`.
  - `value.Float32` was replaced with `kv.Float32Value`.
  - `value.String` was replaced with `kv.StringValue`.
  - `value.Int` was replaced with `kv.IntValue`.
  - `value.Uint` was replaced with `kv.UintValue`.
  - `value.Array` was replaced with `kv.ArrayValue`.
- Rename `Infer` to `Any` in the `go.opentelemetry.io/otel/api/kv` package. (#972)
- Change `othttp` to use the `httpsnoop` package to wrap the `ResponseWriter` so that optional interfaces (`http.Hijacker`, `http.Flusher`, etc.) that are implemented by the original `ResponseWriter`are also implemented by the wrapped `ResponseWriter`. (#979)
- Rename `go.opentelemetry.io/otel/sdk/metric/aggregator/test` package to `go.opentelemetry.io/otel/sdk/metric/aggregator/aggregatortest`. (#980)
- Make the SDK into its own Go module called `go.opentelemetry.io/otel/sdk`. (#985)
- Changed the default trace `Sampler` from `AlwaysOn` to `ParentOrElse(AlwaysOn)`. (#989)

### Removed

- The `IndexedAttribute` function from the `go.opentelemetry.io/otel/api/label` package was removed in favor of `IndexedLabel` which it was synonymous with. (#970)

### Fixed

- Bump github.com/golangci/golangci-lint from 1.28.3 to 1.29.0 in /tools. (#953)
- Bump github.com/google/go-cmp from 0.5.0 to 0.5.1. (#957)
- Use `global.Handle` for span export errors in the OTLP exporter. (#946)
- Correct Go language formatting in the README documentation. (#961)
- Remove default SDK dependencies from the `go.opentelemetry.io/otel/api` package. (#977)
- Remove default SDK dependencies from the `go.opentelemetry.io/otel/instrumentation` package. (#983)
- Move documented examples for `go.opentelemetry.io/otel/instrumentation/grpctrace` interceptors into Go example tests. (#984)

## [0.9.0] - 2020-07-20

### Added

- A new Resource Detector interface is included to allow resources to be automatically detected and included. (#939)
- A Detector to automatically detect resources from an environment variable. (#939)
- Github action to generate protobuf Go bindings locally in `internal/opentelemetry-proto-gen`. (#938)
- OTLP .proto files from `open-telemetry/opentelemetry-proto` imported as a git submodule under `internal/opentelemetry-proto`.
   References to `github.com/open-telemetry/opentelemetry-proto` changed to `go.opentelemetry.io/otel/internal/opentelemetry-proto-gen`. (#942)

### Changed

- Non-nil value `struct`s for key-value pairs will be marshalled using JSON rather than `Sprintf`. (#948)

### Removed

- Removed dependency on `github.com/open-telemetry/opentelemetry-collector`. (#943)

## [0.8.0] - 2020-07-09

### Added

- The `B3Encoding` type to represent the B3 encoding(s) the B3 propagator can inject.
   A value for HTTP supported encodings (Multiple Header: `MultipleHeader`, Single Header: `SingleHeader`) are included. (#882)
- The `FlagsDeferred` trace flag to indicate if the trace sampling decision has been deferred. (#882)
- The `FlagsDebug` trace flag to indicate if the trace is a debug trace. (#882)
- Add `peer.service` semantic attribute. (#898)
- Add database-specific semantic attributes. (#899)
- Add semantic convention for `faas.coldstart` and `container.id`. (#909)
- Add http content size semantic conventions. (#905)
- Include `http.request_content_length` in HTTP request basic attributes. (#905)
- Add semantic conventions for operating system process resource attribute keys. (#919)
- The Jaeger exporter now has a `WithBatchMaxCount` option to specify the maximum number of spans sent in a batch. (#931)

### Changed

- Update `CONTRIBUTING.md` to ask for updates to `CHANGELOG.md` with each pull request. (#879)
- Use lowercase header names for B3 Multiple Headers. (#881)
- The B3 propagator `SingleHeader` field has been replaced with `InjectEncoding`.
   This new field can be set to combinations of the `B3Encoding` bitmasks and will inject trace information in these encodings.
   If no encoding is set, the propagator will default to `MultipleHeader` encoding. (#882)
- The B3 propagator now extracts from either HTTP encoding of B3 (Single Header or Multiple Header) based on what is contained in the header.
   Preference is given to Single Header encoding with Multiple Header being the fallback if Single Header is not found or is invalid.
   This behavior change is made to dynamically support all correctly encoded traces received instead of having to guess the expected encoding prior to receiving. (#882)
- Extend semantic conventions for RPC. (#900)
- To match constant naming conventions in the `api/standard` package, the `FaaS*` key names are appended with a suffix of `Key`. (#920)
  - `"api/standard".FaaSName` -> `FaaSNameKey`
  - `"api/standard".FaaSID` -> `FaaSIDKey`
  - `"api/standard".FaaSVersion` -> `FaaSVersionKey`
  - `"api/standard".FaaSInstance` -> `FaaSInstanceKey`

### Removed

- The `FlagsUnused` trace flag is removed.
   The purpose of this flag was to act as the inverse of `FlagsSampled`, the inverse of `FlagsSampled` is used instead. (#882)
- The B3 header constants (`B3SingleHeader`, `B3DebugFlagHeader`, `B3TraceIDHeader`, `B3SpanIDHeader`, `B3SampledHeader`, `B3ParentSpanIDHeader`) are removed.
   If B3 header keys are needed [the authoritative OpenZipkin package constants](https://pkg.go.dev/github.com/openzipkin/zipkin-go@v0.2.2/propagation/b3?tab=doc#pkg-constants) should be used instead. (#882)

### Fixed

- The B3 Single Header name is now correctly `b3` instead of the previous `X-B3`. (#881)
- The B3 propagator now correctly supports sampling only values (`b3: 0`, `b3: 1`, or `b3: d`) for a Single B3 Header. (#882)
- The B3 propagator now propagates the debug flag.
   This removes the behavior of changing the debug flag into a set sampling bit.
   Instead, this now follow the B3 specification and omits the `X-B3-Sampling` header. (#882)
- The B3 propagator now tracks "unset" sampling state (meaning "defer the decision") and does not set the `X-B3-Sampling` header when injecting. (#882)
- Bump github.com/itchyny/gojq from 0.10.3 to 0.10.4 in /tools. (#883)
- Bump github.com/opentracing/opentracing-go from v1.1.1-0.20190913142402-a7454ce5950e to v1.2.0. (#885)
- The tracing time conversion for OTLP spans is now correctly set to `UnixNano`. (#896)
- Ensure span status is not set to `Unknown` when no HTTP status code is provided as it is assumed to be `200 OK`. (#908)
- Ensure `httptrace.clientTracer` closes `http.headers` span. (#912)
- Prometheus exporter will not apply stale updates or forget inactive metrics. (#903)
- Add test for api.standard `HTTPClientAttributesFromHTTPRequest`. (#905)
- Bump github.com/golangci/golangci-lint from 1.27.0 to 1.28.1 in /tools. (#901, #913)
- Update otel-colector example to use the v0.5.0 collector. (#915)
- The `grpctrace` instrumentation uses a span name conforming to the OpenTelemetry semantic conventions (does not contain a leading slash (`/`)). (#922)
- The `grpctrace` instrumentation includes an `rpc.method` attribute now set to the gRPC method name. (#900, #922)
- The `grpctrace` instrumentation `rpc.service` attribute now contains the package name if one exists.
   This is in accordance with OpenTelemetry semantic conventions. (#922)
- Correlation Context extractor will no longer insert an empty map into the returned context when no valid values are extracted. (#923)
- Bump google.golang.org/api from 0.28.0 to 0.29.0 in /exporters/trace/jaeger. (#925)
- Bump github.com/itchyny/gojq from 0.10.4 to 0.11.0 in /tools. (#926)
- Bump github.com/golangci/golangci-lint from 1.28.1 to 1.28.2 in /tools. (#930)

## [0.7.0] - 2020-06-26

This release implements the v0.5.0 version of the OpenTelemetry specification.

### Added

- The othttp instrumentation now includes default metrics. (#861)
- This CHANGELOG file to track all changes in the project going forward.
- Support for array type attributes. (#798)
- Apply transitive dependabot go.mod dependency updates as part of a new automatic Github workflow. (#844)
- Timestamps are now passed to exporters for each export. (#835)
- Add new `Accumulation` type to metric SDK to transport telemetry from `Accumulator`s to `Processor`s.
   This replaces the prior `Record` `struct` use for this purpose. (#835)
- New dependabot integration to automate package upgrades. (#814)
- `Meter` and `Tracer` implementations accept instrumentation version version as an optional argument.
   This instrumentation version is passed on to exporters. (#811) (#805) (#802)
- The OTLP exporter includes the instrumentation version in telemetry it exports. (#811)
- Environment variables for Jaeger exporter are supported. (#796)
- New `aggregation.Kind` in the export metric API. (#808)
- New example that uses OTLP and the collector. (#790)
- Handle errors in the span `SetName` during span initialization. (#791)
- Default service config to enable retries for retry-able failed requests in the OTLP exporter and an option to override this default. (#777)
- New `go.opentelemetry.io/otel/api/oterror` package to uniformly support error handling and definitions for the project. (#778)
- New `global` default implementation of the `go.opentelemetry.io/otel/api/oterror.Handler` interface to be used to handle errors prior to an user defined `Handler`.
   There is also functionality for the user to register their `Handler` as well as a convenience function `Handle` to handle an error with this global `Handler`(#778)
- Options to specify propagators for httptrace and grpctrace instrumentation. (#784)
- The required `application/json` header for the Zipkin exporter is included in all exports. (#774)
- Integrate HTTP semantics helpers from the contrib repository into the `api/standard` package. #769

### Changed

- Rename `Integrator` to `Processor` in the metric SDK. (#863)
- Rename `AggregationSelector` to `AggregatorSelector`. (#859)
- Rename `SynchronizedCopy` to `SynchronizedMove`. (#858)
- Rename `simple` integrator to `basic` integrator. (#857)
- Merge otlp collector examples. (#841)
- Change the metric SDK to support cumulative, delta, and pass-through exporters directly.
   With these changes, cumulative and delta specific exporters are able to request the correct kind of aggregation from the SDK. (#840)
- The `Aggregator.Checkpoint` API is renamed to `SynchronizedCopy` and adds an argument, a different `Aggregator` into which the copy is stored. (#812)
- The `export.Aggregator` contract is that `Update()` and `SynchronizedCopy()` are synchronized with each other.
   All the aggregation interfaces (`Sum`, `LastValue`, ...) are not meant to be synchronized, as the caller is expected to synchronize aggregators at a higher level after the `Accumulator`.
   Some of the `Aggregators` used unnecessary locking and that has been cleaned up. (#812)
- Use of `metric.Number` was replaced by `int64` now that we use `sync.Mutex` in the `MinMaxSumCount` and `Histogram` `Aggregators`. (#812)
- Replace `AlwaysParentSample` with `ParentSample(fallback)` to match the OpenTelemetry v0.5.0 specification. (#810)
- Rename `sdk/export/metric/aggregator` to `sdk/export/metric/aggregation`. #808
- Send configured headers with every request in the OTLP exporter, instead of just on connection creation. (#806)
- Update error handling for any one off error handlers, replacing, instead, with the `global.Handle` function. (#791)
- Rename `plugin` directory to `instrumentation` to match the OpenTelemetry specification. (#779)
- Makes the argument order to Histogram and DDSketch `New()` consistent. (#781)

### Removed

- `Uint64NumberKind` and related functions from the API. (#864)
- Context arguments from `Aggregator.Checkpoint` and `Integrator.Process` as they were unused. (#803)
- `SpanID` is no longer included in parameters for sampling decision to match the OpenTelemetry specification. (#775)

### Fixed

- Upgrade OTLP exporter to opentelemetry-proto matching the opentelemetry-collector v0.4.0 release. (#866)
- Allow changes to `go.sum` and `go.mod` when running dependabot tidy-up. (#871)
- Bump github.com/stretchr/testify from 1.4.0 to 1.6.1. (#824)
- Bump github.com/prometheus/client_golang from 1.7.0 to 1.7.1 in /exporters/metric/prometheus. (#867)
- Bump google.golang.org/grpc from 1.29.1 to 1.30.0 in /exporters/trace/jaeger. (#853)
- Bump google.golang.org/grpc from 1.29.1 to 1.30.0 in /exporters/trace/zipkin. (#854)
- Bumps github.com/golang/protobuf from 1.3.2 to 1.4.2 (#848)
- Bump github.com/stretchr/testify from 1.4.0 to 1.6.1 in /exporters/otlp (#817)
- Bump github.com/golangci/golangci-lint from 1.25.1 to 1.27.0 in /tools (#828)
- Bump github.com/prometheus/client_golang from 1.5.0 to 1.7.0 in /exporters/metric/prometheus (#838)
- Bump github.com/stretchr/testify from 1.4.0 to 1.6.1 in /exporters/trace/jaeger (#829)
- Bump github.com/benbjohnson/clock from 1.0.0 to 1.0.3 (#815)
- Bump github.com/stretchr/testify from 1.4.0 to 1.6.1 in /exporters/trace/zipkin (#823)
- Bump github.com/itchyny/gojq from 0.10.1 to 0.10.3 in /tools (#830)
- Bump github.com/stretchr/testify from 1.4.0 to 1.6.1 in /exporters/metric/prometheus (#822)
- Bump google.golang.org/grpc from 1.27.1 to 1.29.1 in /exporters/trace/zipkin (#820)
- Bump google.golang.org/grpc from 1.27.1 to 1.29.1 in /exporters/trace/jaeger (#831)
- Bump github.com/google/go-cmp from 0.4.0 to 0.5.0 (#836)
- Bump github.com/google/go-cmp from 0.4.0 to 0.5.0 in /exporters/trace/jaeger (#837)
- Bump github.com/google/go-cmp from 0.4.0 to 0.5.0 in /exporters/otlp (#839)
- Bump google.golang.org/api from 0.20.0 to 0.28.0 in /exporters/trace/jaeger (#843)
- Set span status from HTTP status code in the othttp instrumentation. (#832)
- Fixed typo in push controller comment. (#834)
- The `Aggregator` testing has been updated and cleaned. (#812)
- `metric.Number(0)` expressions are replaced by `0` where possible. (#812)
- Fixed `global` `handler_test.go` test failure. #804
- Fixed `BatchSpanProcessor.Shutdown` to wait until all spans are processed. (#766)
- Fixed OTLP example's accidental early close of exporter. (#807)
- Ensure zipkin exporter reads and closes response body. (#788)
- Update instrumentation to use `api/standard` keys instead of custom keys. (#782)
- Clean up tools and RELEASING documentation. (#762)

## [0.6.0] - 2020-05-21

### Added

- Support for `Resource`s in the prometheus exporter. (#757)
- New pull controller. (#751)
- New `UpDownSumObserver` instrument. (#750)
- OpenTelemetry collector demo. (#711)
- New `SumObserver` instrument. (#747)
- New `UpDownCounter` instrument. (#745)
- New timeout `Option` and configuration function `WithTimeout` to the push controller. (#742)
- New `api/standards` package to implement semantic conventions and standard key-value generation. (#731)

### Changed

- Rename `Register*` functions in the metric API to `New*` for all `Observer` instruments. (#761)
- Use `[]float64` for histogram boundaries, not `[]metric.Number`. (#758)
- Change OTLP example to use exporter as a trace `Syncer` instead of as an unneeded `Batcher`. (#756)
- Replace `WithResourceAttributes()` with `WithResource()` in the trace SDK. (#754)
- The prometheus exporter now uses the new pull controller. (#751)
- Rename `ScheduleDelayMillis` to `BatchTimeout` in the trace `BatchSpanProcessor`.(#752)
- Support use of synchronous instruments in asynchronous callbacks (#725)
- Move `Resource` from the `Export` method parameter into the metric export `Record`. (#739)
- Rename `Observer` instrument to `ValueObserver`. (#734)
- The push controller now has a method (`Provider()`) to return a `metric.Provider` instead of the old `Meter` method that acted as a `metric.Provider`. (#738)
- Replace `Measure` instrument by `ValueRecorder` instrument. (#732)
- Rename correlation context header from `"Correlation-Context"` to `"otcorrelations"` to match the OpenTelemetry specification. (#727)

### Fixed

- Ensure gRPC `ClientStream` override methods do not panic in grpctrace package. (#755)
- Disable parts of `BatchSpanProcessor` test until a fix is found. (#743)
- Fix `string` case in `kv` `Infer` function. (#746)
- Fix panic in grpctrace client interceptors. (#740)
- Refactor the `api/metrics` push controller and add `CheckpointSet` synchronization. (#737)
- Rewrite span batch process queue batching logic. (#719)
- Remove the push controller named Meter map. (#738)
- Fix Histogram aggregator initial state (fix #735). (#736)
- Ensure golang alpine image is running `golang-1.14` for examples. (#733)
- Added test for grpctrace `UnaryInterceptorClient`. (#695)
- Rearrange `api/metric` code layout. (#724)

## [0.5.0] - 2020-05-13

### Added

- Batch `Observer` callback support. (#717)
- Alias `api` types to root package of project. (#696)
- Create basic `othttp.Transport` for simple client instrumentation. (#678)
- `SetAttribute(string, interface{})` to the trace API. (#674)
- Jaeger exporter option that allows user to specify custom http client. (#671)
- `Stringer` and `Infer` methods to `key`s. (#662)

### Changed

- Rename `NewKey` in the `kv` package to just `Key`. (#721)
- Move `core` and `key` to `kv` package. (#720)
- Make the metric API `Meter` a `struct` so the abstract `MeterImpl` can be passed and simplify implementation. (#709)
- Rename SDK `Batcher` to `Integrator` to match draft OpenTelemetry SDK specification. (#710)
- Rename SDK `Ungrouped` integrator to `simple.Integrator` to match draft OpenTelemetry SDK specification. (#710)
- Rename SDK `SDK` `struct` to `Accumulator` to match draft OpenTelemetry SDK specification. (#710)
- Move `Number` from `core` to `api/metric` package. (#706)
- Move `SpanContext` from `core` to `trace` package. (#692)
- Change traceparent header from `Traceparent` to `traceparent` to implement the W3C specification. (#681)

### Fixed

- Update tooling to run generators in all submodules. (#705)
- gRPC interceptor regexp to match methods without a service name. (#683)
- Use a `const` for padding 64-bit B3 trace IDs. (#701)
- Update `mockZipkin` listen address from `:0` to `127.0.0.1:0`. (#700)
- Left-pad 64-bit B3 trace IDs with zero. (#698)
- Propagate at least the first W3C tracestate header. (#694)
- Remove internal `StateLocker` implementation. (#688)
- Increase instance size CI system uses. (#690)
- Add a `key` benchmark and use reflection in `key.Infer()`. (#679)
- Fix internal `global` test by using `global.Meter` with `RecordBatch()`. (#680)
- Reimplement histogram using mutex instead of `StateLocker`. (#669)
- Switch `MinMaxSumCount` to a mutex lock implementation instead of `StateLocker`. (#667)
- Update documentation to not include any references to `WithKeys`. (#672)
- Correct misspelling. (#668)
- Fix clobbering of the span context if extraction fails. (#656)
- Bump `golangci-lint` and work around the corrupting bug. (#666) (#670)

## [0.4.3] - 2020-04-24

### Added

- `Dockerfile` and `docker-compose.yml` to run example code. (#635)
- New `grpctrace` package that provides gRPC client and server interceptors for both unary and stream connections. (#621)
- New `api/label` package, providing common label set implementation. (#651)
- Support for JSON marshaling of `Resources`. (#654)
- `TraceID` and `SpanID` implementations for `Stringer` interface. (#642)
- `RemoteAddrKey` in the othttp plugin to include the HTTP client address in top-level spans. (#627)
- `WithSpanFormatter` option to the othttp plugin. (#617)
- Updated README to include section for compatible libraries and include reference to the contrib repository. (#612)
- The prometheus exporter now supports exporting histograms. (#601)
- A `String` method to the `Resource` to return a hashable identifier for a now unique resource. (#613)
- An `Iter` method to the `Resource` to return an array `AttributeIterator`. (#613)
- An `Equal` method to the `Resource` test the equivalence of resources. (#613)
- An iterable structure (`AttributeIterator`) for `Resource` attributes.

### Changed

- zipkin export's `NewExporter` now requires a `serviceName` argument to ensure this needed values is provided. (#644)
- Pass `Resources` through the metrics export pipeline. (#659)

### Removed

- `WithKeys` option from the metric API. (#639)

### Fixed

- Use the `label.Set.Equivalent` value instead of an encoding in the batcher. (#658)
- Correct typo `trace.Exporter` to `trace.SpanSyncer` in comments. (#653)
- Use type names for return values in jaeger exporter. (#648)
- Increase the visibility of the `api/key` package by updating comments and fixing usages locally. (#650)
- `Checkpoint` only after `Update`; Keep records in the `sync.Map` longer. (#647)
- Do not cache `reflect.ValueOf()` in metric Labels. (#649)
- Batch metrics exported from the OTLP exporter based on `Resource` and labels. (#626)
- Add error wrapping to the prometheus exporter. (#631)
- Update the OTLP exporter batching of traces to use a unique `string` representation of an associated `Resource` as the batching key. (#623)
- Update OTLP `SpanData` transform to only include the `ParentSpanID` if one exists. (#614)
- Update `Resource` internal representation to uniquely and reliably identify resources. (#613)
- Check return value from `CheckpointSet.ForEach` in prometheus exporter. (#622)
- Ensure spans created by httptrace client tracer reflect operation structure. (#618)
- Create a new recorder rather than reuse when multiple observations in same epoch for asynchronous instruments. #610
- The default port the OTLP exporter uses to connect to the OpenTelemetry collector is updated to match the one the collector listens on by default. (#611)

## [0.4.2] - 2020-03-31

### Fixed

- Fix `pre_release.sh` to update version in `sdk/opentelemetry.go`. (#607)
- Fix time conversion from internal to OTLP in OTLP exporter. (#606)

## [0.4.1] - 2020-03-31

### Fixed

- Update `tag.sh` to create signed tags. (#604)

## [0.4.0] - 2020-03-30

### Added

- New API package `api/metric/registry` that exposes a `MeterImpl` wrapper for use by SDKs to generate unique instruments. (#580)
- Script to verify examples after a new release. (#579)

### Removed

- The dogstatsd exporter due to lack of support.
   This additionally removes support for statsd. (#591)
- `LabelSet` from the metric API.
   This is replaced by a `[]core.KeyValue` slice. (#595)
- `Labels` from the metric API's `Meter` interface. (#595)

### Changed

- The metric `export.Labels` became an interface which the SDK implements and the `export` package provides a simple, immutable implementation of this interface intended for testing purposes. (#574)
- Renamed `internal/metric.Meter` to `MeterImpl`. (#580)
- Renamed `api/global/internal.obsImpl` to `asyncImpl`. (#580)

### Fixed

- Corrected missing return in mock span. (#582)
- Update License header for all source files to match CNCF guidelines and include a test to ensure it is present. (#586) (#596)
- Update to v0.3.0 of the OTLP in the OTLP exporter. (#588)
- Update pre-release script to be compatible between GNU and BSD based systems. (#592)
- Add a `RecordBatch` benchmark. (#594)
- Moved span transforms of the OTLP exporter to the internal package. (#593)
- Build both go-1.13 and go-1.14 in circleci to test for all supported versions of Go. (#569)
- Removed unneeded allocation on empty labels in OLTP exporter. (#597)
- Update `BatchedSpanProcessor` to process the queue until no data but respect max batch size. (#599)
- Update project documentation godoc.org links to pkg.go.dev. (#602)

## [0.3.0] - 2020-03-21

This is a first official beta release, which provides almost fully complete metrics, tracing, and context propagation functionality.
There is still a possibility of breaking changes.

### Added

- Add `Observer` metric instrument. (#474)
- Add global `Propagators` functionality to enable deferred initialization for propagators registered before the first Meter SDK is installed. (#494)
- Simplified export setup pipeline for the jaeger exporter to match other exporters. (#459)
- The zipkin trace exporter. (#495)
- The OTLP exporter to export metric and trace telemetry to the OpenTelemetry collector. (#497) (#544) (#545)
- Add `StatusMessage` field to the trace `Span`. (#524)
- Context propagation in OpenTracing bridge in terms of OpenTelemetry context propagation. (#525)
- The `Resource` type was added to the SDK. (#528)
- The global API now supports a `Tracer` and `Meter` function as shortcuts to getting a global `*Provider` and calling these methods directly. (#538)
- The metric API now defines a generic `MeterImpl` interface to support general purpose `Meter` construction.
   Additionally, `SyncImpl` and `AsyncImpl` are added to support general purpose instrument construction. (#560)
- A metric `Kind` is added to represent the `MeasureKind`, `ObserverKind`, and `CounterKind`. (#560)
- Scripts to better automate the release process. (#576)

### Changed

- Default to to use `AlwaysSampler` instead of `ProbabilitySampler` to match OpenTelemetry specification. (#506)
- Renamed `AlwaysSampleSampler` to `AlwaysOnSampler` in the trace API. (#511)
- Renamed `NeverSampleSampler` to `AlwaysOffSampler` in the trace API. (#511)
- The `Status` field of the `Span` was changed to `StatusCode` to disambiguate with the added `StatusMessage`. (#524)
- Updated the trace `Sampler` interface conform to the OpenTelemetry specification. (#531)
- Rename metric API `Options` to `Config`. (#541)
- Rename metric `Counter` aggregator to be `Sum`. (#541)
- Unify metric options into `Option` from instrument specific options. (#541)
- The trace API's `TraceProvider` now support `Resource`s. (#545)
- Correct error in zipkin module name. (#548)
- The jaeger trace exporter now supports `Resource`s. (#551)
- Metric SDK now supports `Resource`s.
   The `WithResource` option was added to configure a `Resource` on creation and the `Resource` method was added to the metric `Descriptor` to return the associated `Resource`. (#552)
- Replace `ErrNoLastValue` and `ErrEmptyDataSet` by `ErrNoData` in the metric SDK. (#557)
- The stdout trace exporter now supports `Resource`s. (#558)
- The metric `Descriptor` is now included at the API instead of the SDK. (#560)
- Replace `Ordered` with an iterator in `export.Labels`. (#567)

### Removed

- The vendor specific Stackdriver. It is now hosted on 3rd party vendor infrastructure. (#452)
- The `Unregister` method for metric observers as it is not in the OpenTelemetry specification. (#560)
- `GetDescriptor` from the metric SDK. (#575)
- The `Gauge` instrument from the metric API. (#537)

### Fixed

- Make histogram aggregator checkpoint consistent. (#438)
- Update README with import instructions and how to build and test. (#505)
- The default label encoding was updated to be unique. (#508)
- Use `NewRoot` in the othttp plugin for public endpoints. (#513)
- Fix data race in `BatchedSpanProcessor`. (#518)
- Skip test-386 for Mac OS 10.15.x (Catalina and upwards). #521
- Use a variable-size array to represent ordered labels in maps. (#523)
- Update the OTLP protobuf and update changed import path. (#532)
- Use `StateLocker` implementation in `MinMaxSumCount`. (#546)
- Eliminate goroutine leak in histogram stress test. (#547)
- Update OTLP exporter with latest protobuf. (#550)
- Add filters to the othttp plugin. (#556)
- Provide an implementation of the `Header*` filters that do not depend on Go 1.14. (#565)
- Encode labels once during checkpoint.
   The checkpoint function is executed in a single thread so we can do the encoding lazily before passing the encoded version of labels to the exporter.
   This is a cheap and quick way to avoid encoding the labels on every collection interval. (#572)
- Run coverage over all packages in `COVERAGE_MOD_DIR`. (#573)

## [0.2.3] - 2020-03-04

### Added

- `RecordError` method on `Span`s in the trace API to Simplify adding error events to spans. (#473)
- Configurable push frequency for exporters setup pipeline. (#504)

### Changed

- Rename the `exporter` directory to `exporters`.
   The `go.opentelemetry.io/otel/exporter/trace/jaeger` package was mistakenly released with a `v1.0.0` tag instead of `v0.1.0`.
   This resulted in all subsequent releases not becoming the default latest.
   A consequence of this was that all `go get`s pulled in the incompatible `v0.1.0` release of that package when pulling in more recent packages from other otel packages.
   Renaming the `exporter` directory to `exporters` fixes this issue by renaming the package and therefore clearing any existing dependency tags.
   Consequentially, this action also renames *all* exporter packages. (#502)

### Removed

- The `CorrelationContextHeader` constant in the `correlation` package is no longer exported. (#503)

## [0.2.2] - 2020-02-27

### Added

- `HTTPSupplier` interface in the propagation API to specify methods to retrieve and store a single value for a key to be associated with a carrier. (#467)
- `HTTPExtractor` interface in the propagation API to extract information from an `HTTPSupplier` into a context. (#467)
- `HTTPInjector` interface in the propagation API to inject information into an `HTTPSupplier.` (#467)
- `Config` and configuring `Option` to the propagator API. (#467)
- `Propagators` interface in the propagation API to contain the set of injectors and extractors for all supported carrier formats. (#467)
- `HTTPPropagator` interface in the propagation API to inject and extract from an `HTTPSupplier.` (#467)
- `WithInjectors` and `WithExtractors` functions to the propagator API to configure injectors and extractors to use. (#467)
- `ExtractHTTP` and `InjectHTTP` functions to apply configured HTTP extractors and injectors to a passed context. (#467)
- Histogram aggregator. (#433)
- `DefaultPropagator` function and have it return `trace.TraceContext` as the default context propagator. (#456)
- `AlwaysParentSample` sampler to the trace API. (#455)
- `WithNewRoot` option function to the trace API to specify the created span should be considered a root span. (#451)

### Changed

- Renamed `WithMap` to `ContextWithMap` in the correlation package. (#481)
- Renamed `FromContext` to `MapFromContext` in the correlation package. (#481)
- Move correlation context propagation to correlation package. (#479)
- Do not default to putting remote span context into links. (#480)
- `Tracer.WithSpan` updated to accept `StartOptions`. (#472)
- Renamed `MetricKind` to `Kind` to not stutter in the type usage. (#432)
- Renamed the `export` package to `metric` to match directory structure. (#432)
- Rename the `api/distributedcontext` package to `api/correlation`. (#444)
- Rename the `api/propagators` package to `api/propagation`. (#444)
- Move the propagators from the `propagators` package into the `trace` API package. (#444)
- Update `Float64Gauge`, `Int64Gauge`, `Float64Counter`, `Int64Counter`, `Float64Measure`, and `Int64Measure` metric methods to use value receivers instead of pointers. (#462)
- Moved all dependencies of tools package to a tools directory. (#466)

### Removed

- Binary propagators. (#467)
- NOOP propagator. (#467)

### Fixed

- Upgraded `github.com/golangci/golangci-lint` from `v1.21.0` to `v1.23.6` in `tools/`. (#492)
- Fix a possible nil-dereference crash (#478)
- Correct comments for `InstallNewPipeline` in the stdout exporter. (#483)
- Correct comments for `InstallNewPipeline` in the dogstatsd exporter. (#484)
- Correct comments for `InstallNewPipeline` in the prometheus exporter. (#482)
- Initialize `onError` based on `Config` in prometheus exporter. (#486)
- Correct module name in prometheus exporter README. (#475)
- Removed tracer name prefix from span names. (#430)
- Fix `aggregator_test.go` import package comment. (#431)
- Improved detail in stdout exporter. (#436)
- Fix a dependency issue (generate target should depend on stringer, not lint target) in Makefile. (#442)
- Reorders the Makefile targets within `precommit` target so we generate files and build the code before doing linting, so we can get much nicer errors about syntax errors from the compiler. (#442)
- Reword function documentation in gRPC plugin. (#446)
- Send the `span.kind` tag to Jaeger from the jaeger exporter. (#441)
- Fix `metadataSupplier` in the jaeger exporter to overwrite the header if existing instead of appending to it. (#441)
- Upgraded to Go 1.13 in CI. (#465)
- Correct opentelemetry.io URL in trace SDK documentation. (#464)
- Refactored reference counting logic in SDK determination of stale records. (#468)
- Add call to `runtime.Gosched` in instrument `acquireHandle` logic to not block the collector. (#469)

## [0.2.1.1] - 2020-01-13

### Fixed

- Use stateful batcher on Prometheus exporter fixing regresion introduced in #395. (#428)

## [0.2.1] - 2020-01-08

### Added

- Global meter forwarding implementation.
   This enables deferred initialization for metric instruments registered before the first Meter SDK is installed. (#392)
- Global trace forwarding implementation.
   This enables deferred initialization for tracers registered before the first Trace SDK is installed. (#406)
- Standardize export pipeline creation in all exporters. (#395)
- A testing, organization, and comments for 64-bit field alignment. (#418)
- Script to tag all modules in the project. (#414)

### Changed

- Renamed `propagation` package to `propagators`. (#362)
- Renamed `B3Propagator` propagator to `B3`. (#362)
- Renamed `TextFormatPropagator` propagator to `TextFormat`. (#362)
- Renamed `BinaryPropagator` propagator to `Binary`. (#362)
- Renamed `BinaryFormatPropagator` propagator to `BinaryFormat`. (#362)
- Renamed `NoopTextFormatPropagator` propagator to `NoopTextFormat`. (#362)
- Renamed `TraceContextPropagator` propagator to `TraceContext`. (#362)
- Renamed `SpanOption` to `StartOption` in the trace API. (#369)
- Renamed `StartOptions` to `StartConfig` in the trace API. (#369)
- Renamed `EndOptions` to `EndConfig` in the trace API. (#369)
- `Number` now has a pointer receiver for its methods. (#375)
- Renamed `CurrentSpan` to `SpanFromContext` in the trace API. (#379)
- Renamed `SetCurrentSpan` to `ContextWithSpan` in the trace API. (#379)
- Renamed `Message` in Event to `Name` in the trace API. (#389)
- Prometheus exporter no longer aggregates metrics, instead it only exports them. (#385)
- Renamed `HandleImpl` to `BoundInstrumentImpl` in the metric API. (#400)
- Renamed `Float64CounterHandle` to `Float64CounterBoundInstrument` in the metric API. (#400)
- Renamed `Int64CounterHandle` to `Int64CounterBoundInstrument` in the metric API. (#400)
- Renamed `Float64GaugeHandle` to `Float64GaugeBoundInstrument` in the metric API. (#400)
- Renamed `Int64GaugeHandle` to `Int64GaugeBoundInstrument` in the metric API. (#400)
- Renamed `Float64MeasureHandle` to `Float64MeasureBoundInstrument` in the metric API. (#400)
- Renamed `Int64MeasureHandle` to `Int64MeasureBoundInstrument` in the metric API. (#400)
- Renamed `Release` method for bound instruments in the metric API to `Unbind`. (#400)
- Renamed `AcquireHandle` method for bound instruments in the metric API to `Bind`. (#400)
- Renamed the `File` option in the stdout exporter to `Writer`. (#404)
- Renamed all `Options` to `Config` for all metric exports where this wasn't already the case.

### Fixed

- Aggregator import path corrected. (#421)
- Correct links in README. (#368)
- The README was updated to match latest code changes in its examples. (#374)
- Don't capitalize error statements. (#375)
- Fix ignored errors. (#375)
- Fix ambiguous variable naming. (#375)
- Removed unnecessary type casting. (#375)
- Use named parameters. (#375)
- Updated release schedule. (#378)
- Correct http-stackdriver example module name. (#394)
- Removed the `http.request` span in `httptrace` package. (#397)
- Add comments in the metrics SDK (#399)
- Initialize checkpoint when creating ddsketch aggregator to prevent panic when merging into a empty one. (#402) (#403)
- Add documentation of compatible exporters in the README. (#405)
- Typo fix. (#408)
- Simplify span check logic in SDK tracer implementation. (#419)

## [0.2.0] - 2019-12-03

### Added

- Unary gRPC tracing example. (#351)
- Prometheus exporter. (#334)
- Dogstatsd metrics exporter. (#326)

### Changed

- Rename `MaxSumCount` aggregation to `MinMaxSumCount` and add the `Min` interface for this aggregation. (#352)
- Rename `GetMeter` to `Meter`. (#357)
- Rename `HTTPTraceContextPropagator` to `TraceContextPropagator`. (#355)
- Rename `HTTPB3Propagator` to `B3Propagator`. (#355)
- Rename `HTTPTraceContextPropagator` to `TraceContextPropagator`. (#355)
- Move `/global` package to `/api/global`. (#356)
- Rename `GetTracer` to `Tracer`. (#347)

### Removed

- `SetAttribute` from the `Span` interface in the trace API. (#361)
- `AddLink` from the `Span` interface in the trace API. (#349)
- `Link` from the `Span` interface in the trace API. (#349)

### Fixed

- Exclude example directories from coverage report. (#365)
- Lint make target now implements automatic fixes with `golangci-lint` before a second run to report the remaining issues. (#360)
- Drop `GO111MODULE` environment variable in Makefile as Go 1.13 is the project specified minimum version and this is environment variable is not needed for that version of Go. (#359)
- Run the race checker for all test. (#354)
- Redundant commands in the Makefile are removed. (#354)
- Split the `generate` and `lint` targets of the Makefile. (#354)
- Renames `circle-ci` target to more generic `ci` in Makefile. (#354)
- Add example Prometheus binary to gitignore. (#358)
- Support negative numbers with the `MaxSumCount`. (#335)
- Resolve race conditions in `push_test.go` identified in #339. (#340)
- Use `/usr/bin/env bash` as a shebang in scripts rather than `/bin/bash`. (#336)
- Trace benchmark now tests both `AlwaysSample` and `NeverSample`.
   Previously it was testing `AlwaysSample` twice. (#325)
- Trace benchmark now uses a `[]byte` for `TraceID` to fix failing test. (#325)
- Added a trace benchmark to test variadic functions in `setAttribute` vs `setAttributes` (#325)
- The `defaultkeys` batcher was only using the encoded label set as its map key while building a checkpoint.
   This allowed distinct label sets through, but any metrics sharing a label set could be overwritten or merged incorrectly.
   This was corrected. (#333)

## [0.1.2] - 2019-11-18

### Fixed

- Optimized the `simplelru` map for attributes to reduce the number of allocations. (#328)
- Removed unnecessary unslicing of parameters that are already a slice. (#324)

## [0.1.1] - 2019-11-18

This release contains a Metrics SDK with stdout exporter and supports basic aggregations such as counter, gauges, array, maxsumcount, and ddsketch.

### Added

- Metrics stdout export pipeline. (#265)
- Array aggregation for raw measure metrics. (#282)
- The core.Value now have a `MarshalJSON` method. (#281)

### Removed

- `WithService`, `WithResources`, and `WithComponent` methods of tracers. (#314)
- Prefix slash in `Tracer.Start()` for the Jaeger example. (#292)

### Changed

- Allocation in LabelSet construction to reduce GC overhead. (#318)
- `trace.WithAttributes` to append values instead of replacing (#315)
- Use a formula for tolerance in sampling tests. (#298)
- Move export types into trace and metric-specific sub-directories. (#289)
- `SpanKind` back to being based on an `int` type. (#288)

### Fixed

- URL to OpenTelemetry website in README. (#323)
- Name of othttp default tracer. (#321)
- `ExportSpans` for the stackdriver exporter now handles `nil` context. (#294)
- CI modules cache to correctly restore/save from/to the cache. (#316)
- Fix metric SDK race condition between `LoadOrStore` and the assignment `rec.recorder = i.meter.exporter.AggregatorFor(rec)`. (#293)
- README now reflects the new code structure introduced with these changes. (#291)
- Make the basic example work. (#279)

## [0.1.0] - 2019-11-04

This is the first release of open-telemetry go library.
It contains api and sdk for trace and meter.

### Added

- Initial OpenTelemetry trace and metric API prototypes.
- Initial OpenTelemetry trace, metric, and export SDK packages.
- A wireframe bridge to support compatibility with OpenTracing.
- Example code for a basic, http-stackdriver, http, jaeger, and named tracer setup.
- Exporters for Jaeger, Stackdriver, and stdout.
- Propagators for binary, B3, and trace-context protocols.
- Project information and guidelines in the form of a README and CONTRIBUTING.
- Tools to build the project and a Makefile to automate the process.
- Apache-2.0 license.
- CircleCI build CI manifest files.
- CODEOWNERS file to track owners of this project.

[Unreleased]: https://github.com/open-telemetry/opentelemetry-go/compare/v1.6.1...HEAD
[1.6.1]: https://github.com/open-telemetry/opentelemetry-go/releases/tag/v1.6.1
[1.6.0/0.28.0]: https://github.com/open-telemetry/opentelemetry-go/releases/tag/v1.6.0
[1.5.0]: https://github.com/open-telemetry/opentelemetry-go/releases/tag/v1.5.0
[1.4.1]: https://github.com/open-telemetry/opentelemetry-go/releases/tag/v1.4.1
[1.4.0]: https://github.com/open-telemetry/opentelemetry-go/releases/tag/v1.4.0
[1.3.0]: https://github.com/open-telemetry/opentelemetry-go/releases/tag/v1.3.0
[1.2.0]: https://github.com/open-telemetry/opentelemetry-go/releases/tag/v1.2.0
[1.1.0]: https://github.com/open-telemetry/opentelemetry-go/releases/tag/v1.1.0
[1.0.1]: https://github.com/open-telemetry/opentelemetry-go/releases/tag/v1.0.1
[Metrics 0.24.0]: https://github.com/open-telemetry/opentelemetry-go/releases/tag/metric/v0.24.0
[1.0.0]: https://github.com/open-telemetry/opentelemetry-go/releases/tag/v1.0.0
[1.0.0-RC3]: https://github.com/open-telemetry/opentelemetry-go/releases/tag/v1.0.0-RC3
[1.0.0-RC2]: https://github.com/open-telemetry/opentelemetry-go/releases/tag/v1.0.0-RC2
[Experimental Metrics v0.22.0]: https://github.com/open-telemetry/opentelemetry-go/releases/tag/metric/v0.22.0
[1.0.0-RC1]: https://github.com/open-telemetry/opentelemetry-go/releases/tag/v1.0.0-RC1
[0.20.0]: https://github.com/open-telemetry/opentelemetry-go/releases/tag/v0.20.0
[0.19.0]: https://github.com/open-telemetry/opentelemetry-go/releases/tag/v0.19.0
[0.18.0]: https://github.com/open-telemetry/opentelemetry-go/releases/tag/v0.18.0
[0.17.0]: https://github.com/open-telemetry/opentelemetry-go/releases/tag/v0.17.0
[0.16.0]: https://github.com/open-telemetry/opentelemetry-go/releases/tag/v0.16.0
[0.15.0]: https://github.com/open-telemetry/opentelemetry-go/releases/tag/v0.15.0
[0.14.0]: https://github.com/open-telemetry/opentelemetry-go/releases/tag/v0.14.0
[0.13.0]: https://github.com/open-telemetry/opentelemetry-go/releases/tag/v0.13.0
[0.12.0]: https://github.com/open-telemetry/opentelemetry-go/releases/tag/v0.12.0
[0.11.0]: https://github.com/open-telemetry/opentelemetry-go/releases/tag/v0.11.0
[0.10.0]: https://github.com/open-telemetry/opentelemetry-go/releases/tag/v0.10.0
[0.9.0]: https://github.com/open-telemetry/opentelemetry-go/releases/tag/v0.9.0
[0.8.0]: https://github.com/open-telemetry/opentelemetry-go/releases/tag/v0.8.0
[0.7.0]: https://github.com/open-telemetry/opentelemetry-go/releases/tag/v0.7.0
[0.6.0]: https://github.com/open-telemetry/opentelemetry-go/releases/tag/v0.6.0
[0.5.0]: https://github.com/open-telemetry/opentelemetry-go/releases/tag/v0.5.0
[0.4.3]: https://github.com/open-telemetry/opentelemetry-go/releases/tag/v0.4.3
[0.4.2]: https://github.com/open-telemetry/opentelemetry-go/releases/tag/v0.4.2
[0.4.1]: https://github.com/open-telemetry/opentelemetry-go/releases/tag/v0.4.1
[0.4.0]: https://github.com/open-telemetry/opentelemetry-go/releases/tag/v0.4.0
[0.3.0]: https://github.com/open-telemetry/opentelemetry-go/releases/tag/v0.3.0
[0.2.3]: https://github.com/open-telemetry/opentelemetry-go/releases/tag/v0.2.3
[0.2.2]: https://github.com/open-telemetry/opentelemetry-go/releases/tag/v0.2.2
[0.2.1.1]: https://github.com/open-telemetry/opentelemetry-go/releases/tag/v0.2.1.1
[0.2.1]: https://github.com/open-telemetry/opentelemetry-go/releases/tag/v0.2.1
[0.2.0]: https://github.com/open-telemetry/opentelemetry-go/releases/tag/v0.2.0
[0.1.2]: https://github.com/open-telemetry/opentelemetry-go/releases/tag/v0.1.2
[0.1.1]: https://github.com/open-telemetry/opentelemetry-go/releases/tag/v0.1.1
[0.1.0]: https://github.com/open-telemetry/opentelemetry-go/releases/tag/v0.1.0<|MERGE_RESOLUTION|>--- conflicted
+++ resolved
@@ -8,12 +8,11 @@
 
 ## [Unreleased]
 
-<<<<<<< HEAD
 ### Removed
 
 - Removed module the `go.opentelemetry.io/otel/sdk/export/metric`.
   Use the `go.opentelemetry.io/otel/sdk/metric` module instead. (#2720)
-=======
+
 ## [1.6.1] - 2022-03-28
 
 ### Fixed
@@ -25,7 +24,6 @@
 
 - Upgrade `go.opentelemetry.io/proto/otlp` from `v0.12.0` to `v0.12.1`.
   This includes an indirect upgrade of `github.com/grpc-ecosystem/grpc-gateway` which resolves [a vulnerability](https://nvd.nist.gov/vuln/detail/CVE-2019-11254) from `gopkg.in/yaml.v2` in version `v2.2.3`. (#2724, #2728)
->>>>>>> 8747a295
 
 ## [1.6.0/0.28.0] - 2022-03-23
 
