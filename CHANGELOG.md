# Changelog

All notable changes to this project will be documented in this file.

The format is based on [Keep a Changelog](https://keepachangelog.com/en/1.0.0/).

This project adheres to [Semantic Versioning](https://semver.org/spec/v2.0.0.html).

## [Unreleased]

### Added

- A `SpanConfigure` function in `go.opentelemetry.io/otel/api/trace` to create a new `SpanConfig` from `SpanOption`s. (#1108)
- In the `go.opentelemetry.io/otel/api/trace` package, `NewTracerConfig` was added to construct new `TracerConfig`s.
   This addition was made to conform with our project option conventions. (#1155)
- Instrumentation library information was added to the Zipkin exporter. (#1119)
- More semantic conventions for k8s as resource attributes. (#1167)

### Changed

- Add reconnecting udp connection type to Jaeger exporter.
   This change adds a new optional implementation of the udp conn interface used to detect changes to an agent's host dns record.
   It then adopts the new destination address to ensure the exporter doesn't get stuck. This change was ported from jaegertracing/jaeger-client-go#520. (#1063)
- Replace `StartOption` and `EndOption` in `go.opentelemetry.io/otel/api/trace` with `SpanOption`.
   This change is matched by replacing the `StartConfig` and `EndConfig` with a unified `SpanConfig`. (#1108)
- Replace the `LinkedTo` span option in `go.opentelemetry.io/otel/api/trace` with `WithLinks`.
   This is be more consistent with our other option patterns, i.e. passing the item to be configured directly instead of its component parts, and provides a cleaner function signature. (#1108)
- The `go.opentelemetry.io/otel/api/trace` `TracerOption` was changed to an interface to conform to project option conventions. (#1109)
- Move the `B3` and `TraceContext` from within the `go.opentelemetry.io/otel/api/trace` package to their own `go.opentelemetry.io/otel/propagators` package.
    This removal of the propagators is reflective of the OpenTelemetry specification for these propagators as well as cleans up the `go.opentelemetry.io/otel/api/trace` API. (#1118)
- Rename Jaeger tags used for instrumentation library information to reflect changes in OpenTelemetry specification. (#1119)
- Rename `ProbabilitySampler` to `TraceIDRatioBased` and change semantics to ignore parent span sampling status. (#1115)
- Move `tools` package under `internal`. (#1141)
- Move `go.opentelemetry.io/otel/api/correlation` package to `go.opentelemetry.io/otel/api/baggage`. (#1142)
   The `correlation.CorrelationContext` propagator has been renamed `baggage.Baggage`.  Other exported functions and types are unchanged.
- Rename `ParentOrElse` sampler to `ParentBased` and allow setting samplers depending on parent span. (#1153)
- In the `go.opentelemetry.io/otel/api/trace` package, `SpanConfigure` was renamed to `NewSpanConfig`. (#1155)
- Change `dependabot.yml` to add a `Skip Changelog` label to dependabot-sourced PRs. (#1161)
- The [configuration style guide](https://github.com/open-telemetry/opentelemetry-go/blob/master/CONTRIBUTING.md#config) has been updated to
   recommend the use of `newConfig()` instead of `configure()`. (#1163)
- The `otlp.Config` type has been unexported and changed to `otlp.config`, along with its initializer. (#1163)
<<<<<<< HEAD
- Ensure exported interface types include parameter names and update the
   Style Guide to reflect this styling rule. (#1172)
=======
- Don't consider unset environment variable for resource detection to be an error. (#1170)
- Rename `go.opentelemetry.io/otel/api/metric.ConfigureInstrument` to `NewInstrumentConfig` and
  `go.opentelemetry.io/otel/api/metric.ConfigureMeter` to `NewMeterConfig`.
>>>>>>> 2621bd48

### Fixed

- Zipkin example no longer mentions `ParentSampler`, corrected to `ParentBased`. (#1171)

## [0.11.0] - 2020-08-24

### Added

- Support for exporting array-valued attributes via OTLP. (#992)
- `Noop` and `InMemory` `SpanBatcher` implementations to help with testing integrations. (#994)
- Support for filtering metric label sets. (#1047)
- A dimensionality-reducing metric Processor. (#1057)
- Integration tests for more OTel Collector Attribute types. (#1062)
- A new `WithSpanProcessor` `ProviderOption` is added to the `go.opentelemetry.io/otel/sdk/trace` package to create a `Provider` and automatically register the `SpanProcessor`. (#1078)

### Changed

- Rename `sdk/metric/processor/test` to `sdk/metric/processor/processortest`. (#1049)
- Rename `sdk/metric/controller/test` to `sdk/metric/controller/controllertest`. (#1049)
- Rename `api/testharness` to `api/apitest`. (#1049)
- Rename `api/trace/testtrace` to `api/trace/tracetest`. (#1049)
- Change Metric Processor to merge multiple observations. (#1024)
- The `go.opentelemetry.io/otel/bridge/opentracing` bridge package has been made into its own module.
   This removes the package dependencies of this bridge from the rest of the OpenTelemetry based project. (#1038)
- Renamed `go.opentelemetry.io/otel/api/standard` package to `go.opentelemetry.io/otel/semconv` to avoid the ambiguous and generic name `standard` and better describe the package as containing OpenTelemetry semantic conventions. (#1016)
- The environment variable used for resource detection has been changed from `OTEL_RESOURCE_LABELS` to `OTEL_RESOURCE_ATTRIBUTES` (#1042)
- Replace `WithSyncer` with `WithBatcher` in examples. (#1044)
- Replace the `google.golang.org/grpc/codes` dependency in the API with an equivalent `go.opentelemetry.io/otel/codes` package. (#1046)
- Merge the `go.opentelemetry.io/otel/api/label` and `go.opentelemetry.io/otel/api/kv` into the new `go.opentelemetry.io/otel/label` package. (#1060)
- Unify Callback Function Naming.
   Rename `*Callback` with `*Func`. (#1061)
- CI builds validate against last two versions of Go, dropping 1.13 and adding 1.15. (#1064)
- The `go.opentelemetry.io/otel/sdk/export/trace` interfaces `SpanSyncer` and `SpanBatcher` have been replaced with a specification compliant `Exporter` interface.
   This interface still supports the export of `SpanData`, but only as a slice.
   Implementation are also required now to return any error from `ExportSpans` if one occurs as well as implement a `Shutdown` method for exporter clean-up. (#1078)
- The `go.opentelemetry.io/otel/sdk/trace` `NewBatchSpanProcessor` function no longer returns an error.
   If a `nil` exporter is passed as an argument to this function, instead of it returning an error, it now returns a `BatchSpanProcessor` that handles the export of `SpanData` by not taking any action. (#1078)
- The `go.opentelemetry.io/otel/sdk/trace` `NewProvider` function to create a `Provider` no longer returns an error, instead only a `*Provider`.
   This change is related to `NewBatchSpanProcessor` not returning an error which was the only error this function would return. (#1078)

### Removed

- Duplicate, unused API sampler interface. (#999)
   Use the [`Sampler` interface](https://github.com/open-telemetry/opentelemetry-go/blob/v0.11.0/sdk/trace/sampling.go) provided by the SDK instead.
- The `grpctrace` instrumentation was moved to the `go.opentelemetry.io/contrib` repository and out of this repository.
   This move includes moving the `grpc` example to the `go.opentelemetry.io/contrib` as well. (#1027)
- The `WithSpan` method of the `Tracer` interface.
   The functionality this method provided was limited compared to what a user can provide themselves.
   It was removed with the understanding that if there is sufficient user need it can be added back based on actual user usage. (#1043)
- The `RegisterSpanProcessor` and `UnregisterSpanProcessor` functions.
   These were holdovers from an approach prior to the TracerProvider design. They were not used anymore. (#1077)
- The `oterror` package. (#1026)
- The `othttp` and `httptrace` instrumentations were moved to `go.opentelemetry.io/contrib`. (#1032)

### Fixed

- The `semconv.HTTPServerMetricAttributesFromHTTPRequest()` function no longer generates the high-cardinality `http.request.content.length` label. (#1031)
- Correct instrumentation version tag in Jaeger exporter. (#1037)
- The SDK span will now set an error event if the `End` method is called during a panic (i.e. it was deferred). (#1043)
- Move internally generated protobuf code from the `go.opentelemetry.io/otel` to the OTLP exporter to reduce dependency overhead. (#1050)
- The `otel-collector` example referenced outdated collector processors. (#1006)

## [0.10.0] - 2020-07-29

This release migrates the default OpenTelemetry SDK into its own Go module, decoupling the SDK from the API and reducing dependencies for instrumentation packages.

### Added

- The Zipkin exporter now has `NewExportPipeline` and `InstallNewPipeline` constructor functions to match the common pattern.
    These function build a new exporter with default SDK options and register the exporter with the `global` package respectively. (#944)
- Add propagator option for gRPC instrumentation. (#986)
- The `testtrace` package now tracks the `trace.SpanKind` for each span. (#987)

### Changed

- Replace the `RegisterGlobal` `Option` in the Jaeger exporter with an `InstallNewPipeline` constructor function.
   This matches the other exporter constructor patterns and will register a new exporter after building it with default configuration. (#944)
- The trace (`go.opentelemetry.io/otel/exporters/trace/stdout`) and metric (`go.opentelemetry.io/otel/exporters/metric/stdout`) `stdout` exporters are now merged into a single exporter at `go.opentelemetry.io/otel/exporters/stdout`.
   This new exporter was made into its own Go module to follow the pattern of all exporters and decouple it from the `go.opentelemetry.io/otel` module. (#956, #963)
- Move the `go.opentelemetry.io/otel/exporters/test` test package to `go.opentelemetry.io/otel/sdk/export/metric/metrictest`. (#962)
- The `go.opentelemetry.io/otel/api/kv/value` package was merged into the parent `go.opentelemetry.io/otel/api/kv` package. (#968)
  - `value.Bool` was replaced with `kv.BoolValue`.
  - `value.Int64` was replaced with `kv.Int64Value`.
  - `value.Uint64` was replaced with `kv.Uint64Value`.
  - `value.Float64` was replaced with `kv.Float64Value`.
  - `value.Int32` was replaced with `kv.Int32Value`.
  - `value.Uint32` was replaced with `kv.Uint32Value`.
  - `value.Float32` was replaced with `kv.Float32Value`.
  - `value.String` was replaced with `kv.StringValue`.
  - `value.Int` was replaced with `kv.IntValue`.
  - `value.Uint` was replaced with `kv.UintValue`.
  - `value.Array` was replaced with `kv.ArrayValue`.
- Rename `Infer` to `Any` in the `go.opentelemetry.io/otel/api/kv` package. (#972)
- Change `othttp` to use the `httpsnoop` package to wrap the `ResponseWriter` so that optional interfaces (`http.Hijacker`, `http.Flusher`, etc.) that are implemented by the original `ResponseWriter`are also implemented by the wrapped `ResponseWriter`. (#979)
- Rename `go.opentelemetry.io/otel/sdk/metric/aggregator/test` package to `go.opentelemetry.io/otel/sdk/metric/aggregator/aggregatortest`. (#980)
- Make the SDK into its own Go module called `go.opentelemetry.io/otel/sdk`. (#985)
- Changed the default trace `Sampler` from `AlwaysOn` to `ParentOrElse(AlwaysOn)`. (#989)

### Removed

- The `IndexedAttribute` function from the `go.opentelemetry.io/otel/api/label` package was removed in favor of `IndexedLabel` which it was synonymous with. (#970)

### Fixed

- Bump github.com/golangci/golangci-lint from 1.28.3 to 1.29.0 in /tools. (#953)
- Bump github.com/google/go-cmp from 0.5.0 to 0.5.1. (#957)
- Use `global.Handle` for span export errors in the OTLP exporter. (#946)
- Correct Go language formatting in the README documentation. (#961)
- Remove default SDK dependencies from the `go.opentelemetry.io/otel/api` package. (#977)
- Remove default SDK dependencies from the `go.opentelemetry.io/otel/instrumentation` package. (#983)
- Move documented examples for `go.opentelemetry.io/otel/instrumentation/grpctrace` interceptors into Go example tests. (#984)

## [0.9.0] - 2020-07-20

### Added

- A new Resource Detector interface is included to allow resources to be automatically detected and included. (#939)
- A Detector to automatically detect resources from an environment variable. (#939)
- Github action to generate protobuf Go bindings locally in `internal/opentelemetry-proto-gen`. (#938)
- OTLP .proto files from `open-telemetry/opentelemetry-proto` imported as a git submodule under `internal/opentelemetry-proto`.
   References to `github.com/open-telemetry/opentelemetry-proto` changed to `go.opentelemetry.io/otel/internal/opentelemetry-proto-gen`. (#942)

### Changed

- Non-nil value `struct`s for key-value pairs will be marshalled using JSON rather than `Sprintf`. (#948)

### Removed

- Removed dependency on `github.com/open-telemetry/opentelemetry-collector`. (#943)

## [0.8.0] - 2020-07-09

### Added

- The `B3Encoding` type to represent the B3 encoding(s) the B3 propagator can inject.
   A value for HTTP supported encodings (Multiple Header: `MultipleHeader`, Single Header: `SingleHeader`) are included. (#882)
- The `FlagsDeferred` trace flag to indicate if the trace sampling decision has been deferred. (#882)
- The `FlagsDebug` trace flag to indicate if the trace is a debug trace. (#882)
- Add `peer.service` semantic attribute. (#898)
- Add database-specific semantic attributes. (#899)
- Add semantic convention for `faas.coldstart` and `container.id`. (#909)
- Add http content size semantic conventions. (#905)
- Include `http.request_content_length` in HTTP request basic attributes. (#905)
- Add semantic conventions for operating system process resource attribute keys. (#919)
- The Jaeger exporter now has a `WithBatchMaxCount` option to specify the maximum number of spans sent in a batch. (#931)

### Changed

- Update `CONTRIBUTING.md` to ask for updates to `CHANGELOG.md` with each pull request. (#879)
- Use lowercase header names for B3 Multiple Headers. (#881)
- The B3 propagator `SingleHeader` field has been replaced with `InjectEncoding`.
   This new field can be set to combinations of the `B3Encoding` bitmasks and will inject trace information in these encodings.
   If no encoding is set, the propagator will default to `MultipleHeader` encoding. (#882)
- The B3 propagator now extracts from either HTTP encoding of B3 (Single Header or Multiple Header) based on what is contained in the header.
   Preference is given to Single Header encoding with Multiple Header being the fallback if Single Header is not found or is invalid.
   This behavior change is made to dynamically support all correctly encoded traces received instead of having to guess the expected encoding prior to receiving. (#882)
- Extend semantic conventions for RPC. (#900)
- To match constant naming conventions in the `api/standard` package, the `FaaS*` key names are appended with a suffix of `Key`. (#920)
  - `"api/standard".FaaSName` -> `FaaSNameKey`
  - `"api/standard".FaaSID` -> `FaaSIDKey`
  - `"api/standard".FaaSVersion` -> `FaaSVersionKey`
  - `"api/standard".FaaSInstance` -> `FaaSInstanceKey`

### Removed

- The `FlagsUnused` trace flag is removed.
   The purpose of this flag was to act as the inverse of `FlagsSampled`, the inverse of `FlagsSampled` is used instead. (#882)
- The B3 header constants (`B3SingleHeader`, `B3DebugFlagHeader`, `B3TraceIDHeader`, `B3SpanIDHeader`, `B3SampledHeader`, `B3ParentSpanIDHeader`) are removed.
   If B3 header keys are needed [the authoritative OpenZipkin package constants](https://pkg.go.dev/github.com/openzipkin/zipkin-go@v0.2.2/propagation/b3?tab=doc#pkg-constants) should be used instead. (#882)

### Fixed

- The B3 Single Header name is now correctly `b3` instead of the previous `X-B3`. (#881)
- The B3 propagator now correctly supports sampling only values (`b3: 0`, `b3: 1`, or `b3: d`) for a Single B3 Header. (#882)
- The B3 propagator now propagates the debug flag.
   This removes the behavior of changing the debug flag into a set sampling bit.
   Instead, this now follow the B3 specification and omits the `X-B3-Sampling` header. (#882)
- The B3 propagator now tracks "unset" sampling state (meaning "defer the decision") and does not set the `X-B3-Sampling` header when injecting. (#882)
- Bump github.com/itchyny/gojq from 0.10.3 to 0.10.4 in /tools. (#883)
- Bump github.com/opentracing/opentracing-go from v1.1.1-0.20190913142402-a7454ce5950e to v1.2.0. (#885)
- The tracing time conversion for OTLP spans is now correctly set to `UnixNano`. (#896)
- Ensure span status is not set to `Unknown` when no HTTP status code is provided as it is assumed to be `200 OK`. (#908)
- Ensure `httptrace.clientTracer` closes `http.headers` span. (#912)
- Prometheus exporter will not apply stale updates or forget inactive metrics. (#903)
- Add test for api.standard `HTTPClientAttributesFromHTTPRequest`. (#905)
- Bump github.com/golangci/golangci-lint from 1.27.0 to 1.28.1 in /tools. (#901, #913)
- Update otel-colector example to use the v0.5.0 collector. (#915)
- The `grpctrace` instrumentation uses a span name conforming to the OpenTelemetry semantic conventions (does not contain a leading slash (`/`)). (#922)
- The `grpctrace` instrumentation includes an `rpc.method` attribute now set to the gRPC method name. (#900, #922)
- The `grpctrace` instrumentation `rpc.service` attribute now contains the package name if one exists.
   This is in accordance with OpenTelemetry semantic conventions. (#922)
- Correlation Context extractor will no longer insert an empty map into the returned context when no valid values are extracted. (#923)
- Bump google.golang.org/api from 0.28.0 to 0.29.0 in /exporters/trace/jaeger. (#925)
- Bump github.com/itchyny/gojq from 0.10.4 to 0.11.0 in /tools. (#926)
- Bump github.com/golangci/golangci-lint from 1.28.1 to 1.28.2 in /tools. (#930)

## [0.7.0] - 2020-06-26

This release implements the v0.5.0 version of the OpenTelemetry specification.

### Added

- The othttp instrumentation now includes default metrics. (#861)
- This CHANGELOG file to track all changes in the project going forward.
- Support for array type attributes. (#798)
- Apply transitive dependabot go.mod dependency updates as part of a new automatic Github workflow. (#844)
- Timestamps are now passed to exporters for each export. (#835)
- Add new `Accumulation` type to metric SDK to transport telemetry from `Accumulator`s to `Processor`s.
   This replaces the prior `Record` `struct` use for this purpose. (#835)
- New dependabot integration to automate package upgrades. (#814)
- `Meter` and `Tracer` implementations accept instrumentation version version as an optional argument.
   This instrumentation version is passed on to exporters. (#811) (#805) (#802)
- The OTLP exporter includes the instrumentation version in telemetry it exports. (#811)
- Environment variables for Jaeger exporter are supported. (#796)
- New `aggregation.Kind` in the export metric API. (#808)
- New example that uses OTLP and the collector. (#790)
- Handle errors in the span `SetName` during span initialization. (#791)
- Default service config to enable retries for retry-able failed requests in the OTLP exporter and an option to override this default. (#777)
- New `go.opentelemetry.io/otel/api/oterror` package to uniformly support error handling and definitions for the project. (#778)
- New `global` default implementation of the `go.opentelemetry.io/otel/api/oterror.Handler` interface to be used to handle errors prior to an user defined `Handler`.
   There is also functionality for the user to register their `Handler` as well as a convenience function `Handle` to handle an error with this global `Handler`(#778)
- Options to specify propagators for httptrace and grpctrace instrumentation. (#784)
- The required `application/json` header for the Zipkin exporter is included in all exports. (#774)
- Integrate HTTP semantics helpers from the contrib repository into the `api/standard` package. #769

### Changed

- Rename `Integrator` to `Processor` in the metric SDK. (#863)
- Rename `AggregationSelector` to `AggregatorSelector`. (#859)
- Rename `SynchronizedCopy` to `SynchronizedMove`. (#858)
- Rename `simple` integrator to `basic` integrator. (#857)
- Merge otlp collector examples. (#841)
- Change the metric SDK to support cumulative, delta, and pass-through exporters directly.
   With these changes, cumulative and delta specific exporters are able to request the correct kind of aggregation from the SDK. (#840)
- The `Aggregator.Checkpoint` API is renamed to `SynchronizedCopy` and adds an argument, a different `Aggregator` into which the copy is stored. (#812)
- The `export.Aggregator` contract is that `Update()` and `SynchronizedCopy()` are synchronized with each other.
   All the aggregation interfaces (`Sum`, `LastValue`, ...) are not meant to be synchronized, as the caller is expected to synchronize aggregators at a higher level after the `Accumulator`.
   Some of the `Aggregators` used unnecessary locking and that has been cleaned up. (#812)
- Use of `metric.Number` was replaced by `int64` now that we use `sync.Mutex` in the `MinMaxSumCount` and `Histogram` `Aggregators`. (#812)
- Replace `AlwaysParentSample` with `ParentSample(fallback)` to match the OpenTelemetry v0.5.0 specification. (#810)
- Rename `sdk/export/metric/aggregator` to `sdk/export/metric/aggregation`. #808
- Send configured headers with every request in the OTLP exporter, instead of just on connection creation. (#806)
- Update error handling for any one off error handlers, replacing, instead, with the `global.Handle` function. (#791)
- Rename `plugin` directory to `instrumentation` to match the OpenTelemetry specification. (#779)
- Makes the argument order to Histogram and DDSketch `New()` consistent. (#781)

### Removed

- `Uint64NumberKind` and related functions from the API. (#864)
- Context arguments from `Aggregator.Checkpoint` and `Integrator.Process` as they were unused. (#803)
- `SpanID` is no longer included in parameters for sampling decision to match the OpenTelemetry specification. (#775)

### Fixed

- Upgrade OTLP exporter to opentelemetry-proto matching the opentelemetry-collector v0.4.0 release. (#866)
- Allow changes to `go.sum` and `go.mod` when running dependabot tidy-up. (#871)
- Bump github.com/stretchr/testify from 1.4.0 to 1.6.1. (#824)
- Bump github.com/prometheus/client_golang from 1.7.0 to 1.7.1 in /exporters/metric/prometheus. (#867)
- Bump google.golang.org/grpc from 1.29.1 to 1.30.0 in /exporters/trace/jaeger. (#853)
- Bump google.golang.org/grpc from 1.29.1 to 1.30.0 in /exporters/trace/zipkin. (#854)
- Bumps github.com/golang/protobuf from 1.3.2 to 1.4.2 (#848)
- Bump github.com/stretchr/testify from 1.4.0 to 1.6.1 in /exporters/otlp (#817)
- Bump github.com/golangci/golangci-lint from 1.25.1 to 1.27.0 in /tools (#828)
- Bump github.com/prometheus/client_golang from 1.5.0 to 1.7.0 in /exporters/metric/prometheus (#838)
- Bump github.com/stretchr/testify from 1.4.0 to 1.6.1 in /exporters/trace/jaeger (#829)
- Bump github.com/benbjohnson/clock from 1.0.0 to 1.0.3 (#815)
- Bump github.com/stretchr/testify from 1.4.0 to 1.6.1 in /exporters/trace/zipkin (#823)
- Bump github.com/itchyny/gojq from 0.10.1 to 0.10.3 in /tools (#830)
- Bump github.com/stretchr/testify from 1.4.0 to 1.6.1 in /exporters/metric/prometheus (#822)
- Bump google.golang.org/grpc from 1.27.1 to 1.29.1 in /exporters/trace/zipkin (#820)
- Bump google.golang.org/grpc from 1.27.1 to 1.29.1 in /exporters/trace/jaeger (#831)
- Bump github.com/google/go-cmp from 0.4.0 to 0.5.0 (#836)
- Bump github.com/google/go-cmp from 0.4.0 to 0.5.0 in /exporters/trace/jaeger (#837)
- Bump github.com/google/go-cmp from 0.4.0 to 0.5.0 in /exporters/otlp (#839)
- Bump google.golang.org/api from 0.20.0 to 0.28.0 in /exporters/trace/jaeger (#843)
- Set span status from HTTP status code in the othttp instrumentation. (#832)
- Fixed typo in push controller comment. (#834)
- The `Aggregator` testing has been updated and cleaned. (#812)
- `metric.Number(0)` expressions are replaced by `0` where possible. (#812)
- Fixed `global` `handler_test.go` test failure. #804
- Fixed `BatchSpanProcessor.Shutdown` to wait until all spans are processed. (#766)
- Fixed OTLP example's accidental early close of exporter. (#807)
- Ensure zipkin exporter reads and closes response body. (#788)
- Update instrumentation to use `api/standard` keys instead of custom keys. (#782)
- Clean up tools and RELEASING documentation. (#762)

## [0.6.0] - 2020-05-21

### Added

- Support for `Resource`s in the prometheus exporter. (#757)
- New pull controller. (#751)
- New `UpDownSumObserver` instrument. (#750)
- OpenTelemetry collector demo. (#711)
- New `SumObserver` instrument. (#747)
- New `UpDownCounter` instrument. (#745)
- New timeout `Option` and configuration function `WithTimeout` to the push controller. (#742)
- New `api/standards` package to implement semantic conventions and standard key-value generation. (#731)

### Changed

- Rename `Register*` functions in the metric API to `New*` for all `Observer` instruments. (#761)
- Use `[]float64` for histogram boundaries, not `[]metric.Number`. (#758)
- Change OTLP example to use exporter as a trace `Syncer` instead of as an unneeded `Batcher`. (#756)
- Replace `WithResourceAttributes()` with `WithResource()` in the trace SDK. (#754)
- The prometheus exporter now uses the new pull controller. (#751)
- Rename `ScheduleDelayMillis` to `BatchTimeout` in the trace `BatchSpanProcessor`.(#752)
- Support use of synchronous instruments in asynchronous callbacks (#725)
- Move `Resource` from the `Export` method parameter into the metric export `Record`. (#739)
- Rename `Observer` instrument to `ValueObserver`. (#734)
- The push controller now has a method (`Provider()`) to return a `metric.Provider` instead of the old `Meter` method that acted as a `metric.Provider`. (#738)
- Replace `Measure` instrument by `ValueRecorder` instrument. (#732)
- Rename correlation context header from `"Correlation-Context"` to `"otcorrelations"` to match the OpenTelemetry specification. 727)

### Fixed

- Ensure gRPC `ClientStream` override methods do not panic in grpctrace package. (#755)
- Disable parts of `BatchSpanProcessor` test until a fix is found. (#743)
- Fix `string` case in `kv` `Infer` function. (#746)
- Fix panic in grpctrace client interceptors. (#740)
- Refactor the `api/metrics` push controller and add `CheckpointSet` synchronization. (#737)
- Rewrite span batch process queue batching logic. (#719)
- Remove the push controller named Meter map. (#738)
- Fix Histogram aggregator initial state (fix #735). (#736)
- Ensure golang alpine image is running `golang-1.14` for examples. (#733)
- Added test for grpctrace `UnaryInterceptorClient`. (#695)
- Rearrange `api/metric` code layout. (#724)

## [0.5.0] - 2020-05-13

### Added

- Batch `Observer` callback support. (#717)
- Alias `api` types to root package of project. (#696)
- Create basic `othttp.Transport` for simple client instrumentation. (#678)
- `SetAttribute(string, interface{})` to the trace API. (#674)
- Jaeger exporter option that allows user to specify custom http client. (#671)
- `Stringer` and `Infer` methods to `key`s. (#662)

### Changed

- Rename `NewKey` in the `kv` package to just `Key`. (#721)
- Move `core` and `key` to `kv` package. (#720)
- Make the metric API `Meter` a `struct` so the abstract `MeterImpl` can be passed and simplify implementation. (#709)
- Rename SDK `Batcher` to `Integrator` to match draft OpenTelemetry SDK specification. (#710)
- Rename SDK `Ungrouped` integrator to `simple.Integrator` to match draft OpenTelemetry SDK specification. (#710)
- Rename SDK `SDK` `struct` to `Accumulator` to match draft OpenTelemetry SDK specification. (#710)
- Move `Number` from `core` to `api/metric` package. (#706)
- Move `SpanContext` from `core` to `trace` package. (#692)
- Change traceparent header from `Traceparent` to `traceparent` to implement the W3C specification. (#681)

### Fixed

- Update tooling to run generators in all submodules. (#705)
- gRPC interceptor regexp to match methods without a service name. (#683)
- Use a `const` for padding 64-bit B3 trace IDs. (#701)
- Update `mockZipkin` listen address from `:0` to `127.0.0.1:0`. (#700)
- Left-pad 64-bit B3 trace IDs with zero. (#698)
- Propagate at least the first W3C tracestate header. (#694)
- Remove internal `StateLocker` implementation. (#688)
- Increase instance size CI system uses. (#690)
- Add a `key` benchmark and use reflection in `key.Infer()`. (#679)
- Fix internal `global` test by using `global.Meter` with `RecordBatch()`. (#680)
- Reimplement histogram using mutex instead of `StateLocker`. (#669)
- Switch `MinMaxSumCount` to a mutex lock implementation instead of `StateLocker`. (#667)
- Update documentation to not include any references to `WithKeys`. (#672)
- Correct misspelling. (#668)
- Fix clobbering of the span context if extraction fails. (#656)
- Bump `golangci-lint` and work around the corrupting bug. (#666) (#670)

## [0.4.3] - 2020-04-24

### Added

- `Dockerfile` and `docker-compose.yml` to run example code. (#635)
- New `grpctrace` package that provides gRPC client and server interceptors for both unary and stream connections. (#621)
- New `api/label` package, providing common label set implementation. (#651)
- Support for JSON marshaling of `Resources`. (#654)
- `TraceID` and `SpanID` implementations for `Stringer` interface. (#642)
- `RemoteAddrKey` in the othttp plugin to include the HTTP client address in top-level spans. (#627)
- `WithSpanFormatter` option to the othttp plugin. (#617)
- Updated README to include section for compatible libraries and include reference to the contrib repository. (#612)
- The prometheus exporter now supports exporting histograms. (#601)
- A `String` method to the `Resource` to return a hashable identifier for a now unique resource. (#613)
- An `Iter` method to the `Resource` to return an array `AttributeIterator`. (#613)
- An `Equal` method to the `Resource` test the equivalence of resources. (#613)
- An iterable structure (`AttributeIterator`) for `Resource` attributes.

### Changed

- zipkin export's `NewExporter` now requires a `serviceName` argument to ensure this needed values is provided. (#644)
- Pass `Resources` through the metrics export pipeline. (#659)

### Removed

- `WithKeys` option from the metric API. (#639)

### Fixed

- Use the `label.Set.Equivalent` value instead of an encoding in the batcher. (#658)
- Correct typo `trace.Exporter` to `trace.SpanSyncer` in comments. (#653)
- Use type names for return values in jaeger exporter. (#648)
- Increase the visibility of the `api/key` package by updating comments and fixing usages locally. (#650)
- `Checkpoint` only after `Update`; Keep records in the `sync.Map` longer. (#647)
- Do not cache `reflect.ValueOf()` in metric Labels. (#649)
- Batch metrics exported from the OTLP exporter based on `Resource` and labels. (#626)
- Add error wrapping to the prometheus exporter. (#631)
- Update the OTLP exporter batching of traces to use a unique `string` representation of an associated `Resource` as the batching key. (#623)
- Update OTLP `SpanData` transform to only include the `ParentSpanID` if one exists. (#614)
- Update `Resource` internal representation to uniquely and reliably identify resources. (#613)
- Check return value from `CheckpointSet.ForEach` in prometheus exporter. (#622)
- Ensure spans created by httptrace client tracer reflect operation structure. (#618)
- Create a new recorder rather than reuse when multiple observations in same epoch for asynchronous instruments. #610
- The default port the OTLP exporter uses to connect to the OpenTelemetry collector is updated to match the one the collector listens on by default. (#611)


## [0.4.2] - 2020-03-31

### Fixed

- Fix `pre_release.sh` to update version in `sdk/opentelemetry.go`. (#607)
- Fix time conversion from internal to OTLP in OTLP exporter. (#606)

## [0.4.1] - 2020-03-31

### Fixed

- Update `tag.sh` to create signed tags. (#604)

## [0.4.0] - 2020-03-30

### Added

- New API package `api/metric/registry` that exposes a `MeterImpl` wrapper for use by SDKs to generate unique instruments. (#580)
- Script to verify examples after a new release. (#579)

### Removed

- The dogstatsd exporter due to lack of support.
   This additionally removes support for statsd. (#591)
- `LabelSet` from the metric API.
   This is replaced by a `[]core.KeyValue` slice. (#595)
- `Labels` from the metric API's `Meter` interface. (#595)

### Changed

- The metric `export.Labels` became an interface which the SDK implements and the `export` package provides a simple, immutable implementation of this interface intended for testing purposes. (#574)
- Renamed `internal/metric.Meter` to `MeterImpl`. (#580)
- Renamed `api/global/internal.obsImpl` to `asyncImpl`. (#580)

### Fixed

- Corrected missing return in mock span. (#582)
- Update License header for all source files to match CNCF guidelines and include a test to ensure it is present. (#586) (#596)
- Update to v0.3.0 of the OTLP in the OTLP exporter. (#588)
- Update pre-release script to be compatible between GNU and BSD based systems. (#592)
- Add a `RecordBatch` benchmark. (#594)
- Moved span transforms of the OTLP exporter to the internal package. (#593)
- Build both go-1.13 and go-1.14 in circleci to test for all supported versions of Go. (#569)
- Removed unneeded allocation on empty labels in OLTP exporter. (#597)
- Update `BatchedSpanProcessor` to process the queue until no data but respect max batch size. (#599)
- Update project documentation godoc.org links to pkg.go.dev. (#602)

## [0.3.0] - 2020-03-21

This is a first official beta release, which provides almost fully complete metrics, tracing, and context propagation functionality.
There is still a possibility of breaking changes.

### Added

- Add `Observer` metric instrument. (#474)
- Add global `Propagators` functionality to enable deferred initialization for propagators registered before the first Meter SDK is installed. (#494)
- Simplified export setup pipeline for the jaeger exporter to match other exporters. (#459)
- The zipkin trace exporter. (#495)
- The OTLP exporter to export metric and trace telemetry to the OpenTelemetry collector. (#497) (#544) (#545)
- The `StatusMessage` field was add to the trace `Span`. (#524)
- Context propagation in OpenTracing bridge in terms of OpenTelemetry context propagation. (#525)
- The `Resource` type was added to the SDK. (#528)
- The global API now supports a `Tracer` and `Meter` function as shortcuts to getting a global `*Provider` and calling these methods directly. (#538)
- The metric API now defines a generic `MeterImpl` interface to support general purpose `Meter` construction.
   Additionally, `SyncImpl` and `AsyncImpl` are added to support general purpose instrument construction. (#560)
- A metric `Kind` is added to represent the `MeasureKind`, `ObserverKind`, and `CounterKind`. (#560)
- Scripts to better automate the release process. (#576)

### Changed

- Default to to use `AlwaysSampler` instead of `ProbabilitySampler` to match OpenTelemetry specification. (#506)
- Renamed `AlwaysSampleSampler` to `AlwaysOnSampler` in the trace API. (#511)
- Renamed `NeverSampleSampler` to `AlwaysOffSampler` in the trace API. (#511)
- The `Status` field of the `Span` was changed to `StatusCode` to disambiguate with the added `StatusMessage`. (#524)
- Updated the trace `Sampler` interface conform to the OpenTelemetry specification. (#531)
- Rename metric API `Options` to `Config`. (#541)
- Rename metric `Counter` aggregator to be `Sum`. (#541)
- Unify metric options into `Option` from instrument specific options. (#541)
- The trace API's `TraceProvider` now support `Resource`s. (#545)
- Correct error in zipkin module name. (#548)
- The jaeger trace exporter now supports `Resource`s. (#551)
- Metric SDK now supports `Resource`s.
   The `WithResource` option was added to configure a `Resource` on creation and the `Resource` method was added to the metric `Descriptor` to return the associated `Resource`. (#552)
- Replace `ErrNoLastValue` and `ErrEmptyDataSet` by `ErrNoData` in the metric SDK. (#557)
- The stdout trace exporter now supports `Resource`s. (#558)
- The metric `Descriptor` is now included at the API instead of the SDK. (#560)
- Replace `Ordered` with an iterator in `export.Labels`. (#567)

### Removed

- The vendor specific Stackdriver. It is now hosted on 3rd party vendor infrastructure. (#452)
- The `Unregister` method for metric observers as it is not in the OpenTelemetry specification. (#560)
- `GetDescriptor` from the metric SDK. (#575)
- The `Gauge` instrument from the metric API. (#537)

### Fixed

- Make histogram aggregator checkpoint consistent. (#438)
- Update README with import instructions and how to build and test. (#505)
- The default label encoding was updated to be unique. (#508)
- Use `NewRoot` in the othttp plugin for public endpoints. (#513)
- Fix data race in `BatchedSpanProcessor`. (#518)
- Skip test-386 for Mac OS 10.15.x (Catalina and upwards). #521
- Use a variable-size array to represent ordered labels in maps. (#523)
- Update the OTLP protobuf and update changed import path. (#532)
- Use `StateLocker` implementation in `MinMaxSumCount`. (#546)
- Eliminate goroutine leak in histogram stress test. (#547)
- Update OTLP exporter with latest protobuf. (#550)
- Add filters to the othttp plugin. (#556)
- Provide an implementation of the `Header*` filters that do not depend on Go 1.14. (#565)
- Encode labels once during checkpoint.
   The checkpoint function is executed in a single thread so we can do the encoding lazily before passing the encoded version of labels to the exporter.
   This is a cheap and quick way to avoid encoding the labels on every collection interval. (#572)
- Run coverage over all packages in `COVERAGE_MOD_DIR`. (#573)

## [0.2.3] - 2020-03-04

### Added

- `RecordError` method on `Span`s in the trace API to Simplify adding error events to spans. (#473)
- Configurable push frequency for exporters setup pipeline. (#504)

### Changed

- Rename the `exporter` directory to `exporters`.
   The `go.opentelemetry.io/otel/exporter/trace/jaeger` package was mistakenly released with a `v1.0.0` tag instead of `v0.1.0`.
   This resulted in all subsequent releases not becoming the default latest.
   A consequence of this was that all `go get`s pulled in the incompatible `v0.1.0` release of that package when pulling in more recent packages from other otel packages.
   Renaming the `exporter` directory to `exporters` fixes this issue by renaming the package and therefore clearing any existing dependency tags.
   Consequentially, this action also renames *all* exporter packages. (#502)

### Removed

- The `CorrelationContextHeader` constant in the `correlation` package is no longer exported. (#503)

## [0.2.2] - 2020-02-27

### Added

- `HTTPSupplier` interface in the propagation API to specify methods to retrieve and store a single value for a key to be associated with a carrier. (#467)
- `HTTPExtractor` interface in the propagation API to extract information from an `HTTPSupplier` into a context. (#467)
- `HTTPInjector` interface in the propagation API to inject information into an `HTTPSupplier.` (#467)
- `Config` and configuring `Option` to the propagator API. (#467)
- `Propagators` interface in the propagation API to contain the set of injectors and extractors for all supported carrier formats. (#467)
- `HTTPPropagator` interface in the propagation API to inject and extract from an `HTTPSupplier.` (#467)
- `WithInjectors` and `WithExtractors` functions to the propagator API to configure injectors and extractors to use. (#467)
- `ExtractHTTP` and `InjectHTTP` functions to apply configured HTTP extractors and injectors to a passed context. (#467)
- Histogram aggregator. (#433)
- `DefaultPropagator` function and have it return `trace.TraceContext` as the default context propagator. (#456)
- `AlwaysParentSample` sampler to the trace API. (#455)
- `WithNewRoot` option function to the trace API to specify the created span should be considered a root span. (#451)


### Changed

- Renamed `WithMap` to `ContextWithMap` in the correlation package. (#481)
- Renamed `FromContext` to `MapFromContext` in the correlation package. (#481)
- Move correlation context propagation to correlation package. (#479)
- Do not default to putting remote span context into links. (#480)
- Propagators extrac
- `Tracer.WithSpan` updated to accept `StartOptions`. (#472)
- Renamed `MetricKind` to `Kind` to not stutter in the type usage. (#432)
- Renamed the `export` package to `metric` to match directory structure. (#432)
- Rename the `api/distributedcontext` package to `api/correlation`. (#444)
- Rename the `api/propagators` package to `api/propagation`. (#444)
- Move the propagators from the `propagators` package into the `trace` API package. (#444)
- Update `Float64Gauge`, `Int64Gauge`, `Float64Counter`, `Int64Counter`, `Float64Measure`, and `Int64Measure` metric methods to use value receivers instead of pointers. (#462)
- Moved all dependencies of tools package to a tools directory. (#466)

### Removed

- Binary propagators. (#467)
- NOOP propagator. (#467)

### Fixed

- Upgraded `github.com/golangci/golangci-lint` from `v1.21.0` to `v1.23.6` in `tools/`. (#492)
- Fix a possible nil-dereference crash (#478)
- Correct comments for `InstallNewPipeline` in the stdout exporter. (#483)
- Correct comments for `InstallNewPipeline` in the dogstatsd exporter. (#484)
- Correct comments for `InstallNewPipeline` in the prometheus exporter. (#482)
- Initialize `onError` based on `Config` in prometheus exporter. (#486)
- Correct module name in prometheus exporter README. (#475)
- Removed tracer name prefix from span names. (#430)
- Fix `aggregator_test.go` import package comment. (#431)
- Improved detail in stdout exporter. (#436)
- Fix a dependency issue (generate target should depend on stringer, not lint target) in Makefile. (#442)
- Reorders the Makefile targets within `precommit` target so we generate files and build the code before doing linting, so we can get much nicer errors about syntax errors from the compiler. (#442)
- Reword function documentation in gRPC plugin. (#446)
- Send the `span.kind` tag to Jaeger from the jaeger exporter. (#441)
- Fix `metadataSupplier` in the jaeger exporter to overwrite the header if existing instead of appending to it. (#441)
- Upgraded to Go 1.13 in CI. (#465)
- Correct opentelemetry.io URL in trace SDK documentation. (#464)
- Refactored reference counting logic in SDK determination of stale records. (#468)
- Add call to `runtime.Gosched` in instrument `acquireHandle` logic to not block the collector. (#469)

## [0.2.1.1] - 2020-01-13

### Fixed

- Use stateful batcher on Prometheus exporter fixing regresion introduced in #395. (#428)

## [0.2.1] - 2020-01-08

### Added

- Global meter forwarding implementation.
   This enables deferred initialization for metric instruments registered before the first Meter SDK is installed. (#392)
- Global trace forwarding implementation.
   This enables deferred initialization for tracers registered before the first Trace SDK is installed. (#406)
- Standardize export pipeline creation in all exporters. (#395)
- A testing, organization, and comments for 64-bit field alignment. (#418)
- Script to tag all modules in the project. (#414)

### Changed

- Renamed `propagation` package to `propagators`. (#362)
- Renamed `B3Propagator` propagator to `B3`. (#362)
- Renamed `TextFormatPropagator` propagator to `TextFormat`. (#362)
- Renamed `BinaryPropagator` propagator to `Binary`. (#362)
- Renamed `BinaryFormatPropagator` propagator to `BinaryFormat`. (#362)
- Renamed `NoopTextFormatPropagator` propagator to `NoopTextFormat`. (#362)
- Renamed `TraceContextPropagator` propagator to `TraceContext`. (#362)
- Renamed `SpanOption` to `StartOption` in the trace API. (#369)
- Renamed `StartOptions` to `StartConfig` in the trace API. (#369)
- Renamed `EndOptions` to `EndConfig` in the trace API. (#369)
- `Number` now has a pointer receiver for its methods. (#375)
- Renamed `CurrentSpan` to `SpanFromContext` in the trace API. (#379)
- Renamed `SetCurrentSpan` to `ContextWithSpan` in the trace API. (#379)
- Renamed `Message` in Event to `Name` in the trace API. (#389)
- Prometheus exporter no longer aggregates metrics, instead it only exports them. (#385)
- Renamed `HandleImpl` to `BoundInstrumentImpl` in the metric API. (#400)
- Renamed `Float64CounterHandle` to `Float64CounterBoundInstrument` in the metric API. (#400)
- Renamed `Int64CounterHandle` to `Int64CounterBoundInstrument` in the metric API. (#400)
- Renamed `Float64GaugeHandle` to `Float64GaugeBoundInstrument` in the metric API. (#400)
- Renamed `Int64GaugeHandle` to `Int64GaugeBoundInstrument` in the metric API. (#400)
- Renamed `Float64MeasureHandle` to `Float64MeasureBoundInstrument` in the metric API. (#400)
- Renamed `Int64MeasureHandle` to `Int64MeasureBoundInstrument` in the metric API. (#400)
- Renamed `Release` method for bound instruments in the metric API to `Unbind`. (#400)
- Renamed `AcquireHandle` method for bound instruments in the metric API to `Bind`. (#400)
- Renamed the `File` option in the stdout exporter to `Writer`. (#404)
- Renamed all `Options` to `Config` for all metric exports where this wasn't already the case.

### Fixed

- Aggregator import path corrected. (#421)
- Correct links in README. (#368)
- The README was updated to match latest code changes in its examples. (#374)
- Don't capitalize error statements. (#375)
- Fix ignored errors. (#375)
- Fix ambiguous variable naming. (#375)
- Removed unnecessary type casting. (#375)
- Use named parameters. (#375)
- Updated release schedule. (#378)
- Correct http-stackdriver example module name. (#394)
- Removed the `http.request` span in `httptrace` package. (#397)
- Add comments in the metrics SDK (#399)
- Initialize checkpoint when creating ddsketch aggregator to prevent panic when merging into a empty one. (#402) (#403)
- Add documentation of compatible exporters in the README. (#405)
- Typo fix. (#408)
- Simplify span check logic in SDK tracer implementation. (#419)

## [0.2.0] - 2019-12-03

### Added

- Unary gRPC tracing example. (#351)
- Prometheus exporter. (#334)
- Dogstatsd metrics exporter. (#326)

### Changed

- Rename `MaxSumCount` aggregation to `MinMaxSumCount` and add the `Min` interface for this aggregation. (#352)
- Rename `GetMeter` to `Meter`. (#357)
- Rename `HTTPTraceContextPropagator` to `TraceContextPropagator`. (#355)
- Rename `HTTPB3Propagator` to `B3Propagator`. (#355)
- Rename `HTTPTraceContextPropagator` to `TraceContextPropagator`. (#355)
- Move `/global` package to `/api/global`. (#356)
- Rename `GetTracer` to `Tracer`. (#347)

### Removed

- `SetAttribute` from the `Span` interface in the trace API. (#361)
- `AddLink` from the `Span` interface in the trace API. (#349)
- `Link` from the `Span` interface in the trace API. (#349)

### Fixed

- Exclude example directories from coverage report. (#365)
- Lint make target now implements automatic fixes with `golangci-lint` before a second run to report the remaining issues. (#360)
- Drop `GO111MODULE` environment variable in Makefile as Go 1.13 is the project specified minimum version and this is environment variable is not needed for that version of Go. (#359)
- Run the race checker for all test. (#354)
- Redundant commands in the Makefile are removed. (#354)
- Split the `generate` and `lint` targets of the Makefile. (#354)
- Renames `circle-ci` target to more generic `ci` in Makefile. (#354)
- Add example Prometheus binary to gitignore. (#358)
- Support negative numbers with the `MaxSumCount`. (#335)
- Resolve race conditions in `push_test.go` identified in #339. (#340)
- Use `/usr/bin/env bash` as a shebang in scripts rather than `/bin/bash`. (#336)
- Trace benchmark now tests both `AlwaysSample` and `NeverSample`.
   Previously it was testing `AlwaysSample` twice. (#325)
- Trace benchmark now uses a `[]byte` for `TraceID` to fix failing test. (#325)
- Added a trace benchmark to test variadic functions in `setAttribute` vs `setAttributes` (#325)
- The `defaultkeys` batcher was only using the encoded label set as its map key while building a checkpoint.
   This allowed distinct label sets through, but any metrics sharing a label set could be overwritten or merged incorrectly.
   This was corrected. (#333)


## [0.1.2] - 2019-11-18

### Fixed

- Optimized the `simplelru` map for attributes to reduce the number of allocations. (#328)
- Removed unnecessary unslicing of parameters that are already a slice. (#324)

## [0.1.1] - 2019-11-18

This release contains a Metrics SDK with stdout exporter and supports basic aggregations such as counter, gauges, array, maxsumcount, and ddsketch.

### Added

- Metrics stdout export pipeline. (#265)
- Array aggregation for raw measure metrics. (#282)
- The core.Value now have a `MarshalJSON` method. (#281)

### Removed

- `WithService`, `WithResources`, and `WithComponent` methods of tracers. (#314)
- Prefix slash in `Tracer.Start()` for the Jaeger example. (#292)

### Changed

- Allocation in LabelSet construction to reduce GC overhead. (#318)
- `trace.WithAttributes` to append values instead of replacing (#315)
- Use a formula for tolerance in sampling tests. (#298)
- Move export types into trace and metric-specific sub-directories. (#289)
- `SpanKind` back to being based on an `int` type. (#288)

### Fixed

- URL to OpenTelemetry website in README. (#323)
- Name of othttp default tracer. (#321)
- `ExportSpans` for the stackdriver exporter now handles `nil` context. (#294)
- CI modules cache to correctly restore/save from/to the cache. (#316)
- Fix metric SDK race condition between `LoadOrStore` and the assignment `rec.recorder = i.meter.exporter.AggregatorFor(rec)`. (#293)
- README now reflects the new code structure introduced with these changes. (#291)
- Make the basic example work. (#279)

## [0.1.0] - 2019-11-04

This is the first release of open-telemetry go library.
It contains api and sdk for trace and meter.

### Added

- Initial OpenTelemetry trace and metric API prototypes.
- Initial OpenTelemetry trace, metric, and export SDK packages.
- A wireframe bridge to support compatibility with OpenTracing.
- Example code for a basic, http-stackdriver, http, jaeger, and named tracer setup.
- Exporters for Jaeger, Stackdriver, and stdout.
- Propagators for binary, B3, and trace-context protocols.
- Project information and guidelines in the form of a README and CONTRIBUTING.
- Tools to build the project and a Makefile to automate the process.
- Apache-2.0 license.
- CircleCI build CI manifest files.
- CODEOWNERS file to track owners of this project.


[Unreleased]: https://github.com/open-telemetry/opentelemetry-go/compare/v0.11.0...HEAD
[0.11.0]: https://github.com/open-telemetry/opentelemetry-go/releases/tag/v0.11.0
[0.10.0]: https://github.com/open-telemetry/opentelemetry-go/releases/tag/v0.10.0
[0.9.0]: https://github.com/open-telemetry/opentelemetry-go/releases/tag/v0.9.0
[0.8.0]: https://github.com/open-telemetry/opentelemetry-go/releases/tag/v0.8.0
[0.7.0]: https://github.com/open-telemetry/opentelemetry-go/releases/tag/v0.7.0
[0.6.0]: https://github.com/open-telemetry/opentelemetry-go/releases/tag/v0.6.0
[0.5.0]: https://github.com/open-telemetry/opentelemetry-go/releases/tag/v0.5.0
[0.4.3]: https://github.com/open-telemetry/opentelemetry-go/releases/tag/v0.4.3
[0.4.2]: https://github.com/open-telemetry/opentelemetry-go/releases/tag/v0.4.2
[0.4.1]: https://github.com/open-telemetry/opentelemetry-go/releases/tag/v0.4.1
[0.4.0]: https://github.com/open-telemetry/opentelemetry-go/releases/tag/v0.4.0
[0.3.0]: https://github.com/open-telemetry/opentelemetry-go/releases/tag/v0.3.0
[0.2.3]: https://github.com/open-telemetry/opentelemetry-go/releases/tag/v0.2.3
[0.2.2]: https://github.com/open-telemetry/opentelemetry-go/releases/tag/v0.2.2
[0.2.1.1]: https://github.com/open-telemetry/opentelemetry-go/releases/tag/v0.2.1.1
[0.2.1]: https://github.com/open-telemetry/opentelemetry-go/releases/tag/v0.2.1
[0.2.0]: https://github.com/open-telemetry/opentelemetry-go/releases/tag/v0.2.0
[0.1.2]: https://github.com/open-telemetry/opentelemetry-go/releases/tag/v0.1.2
[0.1.1]: https://github.com/open-telemetry/opentelemetry-go/releases/tag/v0.1.1
[0.1.0]: https://github.com/open-telemetry/opentelemetry-go/releases/tag/v0.1.0<|MERGE_RESOLUTION|>--- conflicted
+++ resolved
@@ -39,14 +39,11 @@
 - The [configuration style guide](https://github.com/open-telemetry/opentelemetry-go/blob/master/CONTRIBUTING.md#config) has been updated to
    recommend the use of `newConfig()` instead of `configure()`. (#1163)
 - The `otlp.Config` type has been unexported and changed to `otlp.config`, along with its initializer. (#1163)
-<<<<<<< HEAD
 - Ensure exported interface types include parameter names and update the
    Style Guide to reflect this styling rule. (#1172)
-=======
 - Don't consider unset environment variable for resource detection to be an error. (#1170)
 - Rename `go.opentelemetry.io/otel/api/metric.ConfigureInstrument` to `NewInstrumentConfig` and
   `go.opentelemetry.io/otel/api/metric.ConfigureMeter` to `NewMeterConfig`.
->>>>>>> 2621bd48
 
 ### Fixed
 
