--- conflicted
+++ resolved
@@ -12,8 +12,8 @@
 
 - Prometheus exporter will register with a prometheus registerer on creation, there are options to control this. (#3239)
 - Added the `WithAggregationSelector` option to the `go.opentelemetry.io/otel/exporters/prometheus` package to change the `AggregationSelector` used. (#3341)
-<<<<<<< HEAD
-- OTLP exporters now recognize:
+- Prometheus exporter will convert metrics `Resource` into a `target_info` metric. (#3285)
+- OTLP exporters now recognize: (#3363)
   - `OTEL_EXPORTER_OTLP_INSECURE`
   - `OTEL_EXPORTER_OTLP_TRACES_INSECURE`
   - `OTEL_EXPORTER_OTLP_METRICS_INSECURE`
@@ -23,9 +23,6 @@
   - `OTEL_EXPORTER_OTLP_CLIENT_CERTIFICATE`
   - `OTEL_EXPORTER_OTLP_TRACES_CLIENT_CERTIFICATE`
   - `OTEL_EXPORTER_OTLP_METRICS_CLIENT_CERTIFICATE`
-=======
-- Prometheus exporter will convert metrics `Resource` into a `target_info` metric. (#3285)
->>>>>>> 2d02a2f1
 
 ### Changed
 
