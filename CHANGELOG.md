# Changelog

All notable changes to this project will be documented in this file.

The format is based on [Keep a Changelog](https://keepachangelog.com/en/1.0.0/).

This project adheres to [Semantic Versioning](https://semver.org/spec/v2.0.0.html).

## [Unreleased]

<<<<<<< HEAD
- The OTLP exporter now has two new convenience functions, `NewExportPipeline` and `InstallNewPipeline`, setup and install the exporter in tracing and metrics pipelines. (#1348)
=======
## [0.16.0] - 2020-01-13
>>>>>>> c5622777

### Added

- Add the `ReadOnlySpan` and `ReadWriteSpan` interfaces to provide better control for accessing span data. (#1360)
- `NewGRPCDriver` function returns a `ProtocolDriver` that maintains a single gRPC connection to the collector. (#1369)
- Added documentation about the project's versioning policy. (#1388)
- Added `NewSplitDriver` for OTLP exporter that allows sending traces and metrics to different endpoints. (#1418)
- Added codeql worfklow to GitHub Actions (#1428)
- Added Gosec workflow to GitHub Actions (#1429)
- Add new HTTP driver for OTLP exporter in `exporters/otlp/otlphttp`. Currently it only supports the binary protobuf payloads. (#1420)

### Changed

- Rename `internal/testing` to `internal/internaltest`. (#1449)
- Rename `export.SpanData` to `export.SpanSnapshot` and use it only for exporting spans. (#1360)
- Store the parent's full `SpanContext` rather than just its span ID in the `span` struct. (#1360)
- Improve span duration accuracy. (#1360)
- Migrated CI/CD from CircleCI to GitHub Actions (#1382)
- Remove duplicate checkout from GitHub Actions workflow (#1407)
- Metric `array` aggregator renamed `exact` to match its `aggregation.Kind` (#1412)
- Metric `exact` aggregator includes per-point timestamps (#1412)
- Metric stdout exporter uses MinMaxSumCount aggregator for ValueRecorder instruments (#1412)
- `NewExporter` from `exporters/otlp` now takes a `ProtocolDriver` as a parameter. (#1369)
- Many OTLP Exporter options became gRPC ProtocolDriver options. (#1369)
- Unify endpoint API that related to OTel exporter. (#1401)
- Optimize metric histogram aggregator to re-use its slice of buckets. (#1435)
- Metric aggregator Count() and histogram Bucket.Counts are consistently `uint64`. (1430)
- Histogram aggregator accepts functional options, uses default boundaries if none given. (#1434)
- `SamplingResult` now passed a `Tracestate` from the parent `SpanContext` (#1432)
- Moved gRPC driver for OTLP exporter to `exporters/otlp/otlpgrpc`. (#1420)
- The `TraceContext` propagator now correctly propagates `TraceState` through the `SpanContext`. (#1447)
- Metric Push and Pull Controller components are combined into a single "basic" Controller:
  - `WithExporter()` and `Start()` to configure Push behavior
  - `Start()` is optional; use `Collect()` and `ForEach()` for Pull behavior
  - `Start()` and `Stop()` accept Context. (#1378)
- The `Event` type is moved from the `otel/sdk/export/trace` package to the `otel/trace` API package. (#1452)

### Removed

- Remove `errUninitializedSpan` as its only usage is now obsolete. (#1360)
- Remove Metric export functionality related to quantiles and summary data points: this is not specified (#1412)
- Remove DDSketch metric aggregator; our intention is to re-introduce this as an option of the histogram aggregator after [new OTLP histogram data types](https://github.com/open-telemetry/opentelemetry-proto/pull/226) are released (#1412)

### Fixed

- `BatchSpanProcessor.Shutdown()` will now shutdown underlying `export.SpanExporter`. (#1443)

## [0.15.0] - 2020-12-10

### Added

- The `WithIDGenerator` `TracerProviderOption` is added to the `go.opentelemetry.io/otel/trace` package to configure an `IDGenerator` for the `TracerProvider`. (#1363)

### Changed

- The Zipkin exporter now uses the Span status code to determine. (#1328)
- `NewExporter` and `Start` functions in `go.opentelemetry.io/otel/exporters/otlp` now receive `context.Context` as a first parameter. (#1357)
- Move the OpenCensus example into `example` directory. (#1359)
- Moved the SDK's `internal.IDGenerator` interface in to the `sdk/trace` package to enable support for externally-defined ID generators. (#1363)
- Bump `github.com/google/go-cmp` from 0.5.3 to 0.5.4 (#1374)
- Bump `github.com/golangci/golangci-lint` in `/internal/tools` (#1375)

### Fixed

- Metric SDK `SumObserver` and `UpDownSumObserver` instruments correctness fixes. (#1381)

## [0.14.0] - 2020-11-19

### Added

- An `EventOption` and the related `NewEventConfig` function are added to the `go.opentelemetry.io/otel` package to configure Span events. (#1254)
- A `TextMapPropagator` and associated `TextMapCarrier` are added to the `go.opentelemetry.io/otel/oteltest` package to test `TextMap` type propagators and their use. (#1259)
- `SpanContextFromContext` returns `SpanContext` from context. (#1255)
- `TraceState` has been added to `SpanContext`. (#1340)
- `DeploymentEnvironmentKey` added to `go.opentelemetry.io/otel/semconv` package. (#1323)
- Add an OpenCensus to OpenTelemetry tracing bridge. (#1305)
- Add a parent context argument to `SpanProcessor.OnStart` to follow the specification. (#1333)
- Add missing tests for `sdk/trace/attributes_map.go`. (#1337)

### Changed

- Move the `go.opentelemetry.io/otel/api/trace` package into `go.opentelemetry.io/otel/trace` with the following changes. (#1229) (#1307)
  - `ID` has been renamed to `TraceID`.
  - `IDFromHex` has been renamed to `TraceIDFromHex`.
  - `EmptySpanContext` is removed.
- Move the `go.opentelemetry.io/otel/api/trace/tracetest` package into `go.opentelemetry.io/otel/oteltest`. (#1229)
- OTLP Exporter updates:
  - supports OTLP v0.6.0 (#1230, #1354)
  - supports configurable aggregation temporality (default: Cumulative, optional: Stateless). (#1296)
- The Sampler is now called on local child spans. (#1233)
- The `Kind` type from the `go.opentelemetry.io/otel/api/metric` package was renamed to `InstrumentKind` to more specifically describe what it is and avoid semantic ambiguity. (#1240)
- The `MetricKind` method of the `Descriptor` type in the `go.opentelemetry.io/otel/api/metric` package was renamed to `Descriptor.InstrumentKind`.
   This matches the returned type and fixes misuse of the term metric. (#1240)
- Move test harness from the `go.opentelemetry.io/otel/api/apitest` package into `go.opentelemetry.io/otel/oteltest`. (#1241)
- Move the `go.opentelemetry.io/otel/api/metric/metrictest` package into `go.opentelemetry.io/oteltest` as part of #964. (#1252)
- Move the `go.opentelemetry.io/otel/api/metric` package into `go.opentelemetry.io/otel/metric` as part of #1303. (#1321)
- Move the `go.opentelemetry.io/otel/api/metric/registry` package into `go.opentelemetry.io/otel/metric/registry` as a part of #1303. (#1316)
- Move the `Number` type (together with related functions) from `go.opentelemetry.io/otel/api/metric` package into `go.opentelemetry.io/otel/metric/number` as a part of #1303. (#1316)
- The function signature of the Span `AddEvent` method in `go.opentelemetry.io/otel` is updated to no longer take an unused context and instead take a required name and a variable number of `EventOption`s. (#1254)
- The function signature of the Span `RecordError` method in `go.opentelemetry.io/otel` is updated to no longer take an unused context and instead take a required error value and a variable number of `EventOption`s. (#1254)
- Move the `go.opentelemetry.io/otel/api/global` package to `go.opentelemetry.io/otel`. (#1262) (#1330)
- Move the `Version` function from `go.opentelemetry.io/otel/sdk` to `go.opentelemetry.io/otel`. (#1330)
- Rename correlation context header from `"otcorrelations"` to `"baggage"` to match the OpenTelemetry specification. (#1267)
- Fix `Code.UnmarshalJSON` to work with valid JSON only. (#1276)
- The `resource.New()` method changes signature to support builtin attributes and functional options, including `telemetry.sdk.*` and
  `host.name` semantic conventions; the former method is renamed `resource.NewWithAttributes`. (#1235)
- The Prometheus exporter now exports non-monotonic counters (i.e. `UpDownCounter`s) as gauges. (#1210)
- Correct the `Span.End` method documentation in the `otel` API to state updates are not allowed on a span after it has ended. (#1310)
- Updated span collection limits for attribute, event and link counts to 1000 (#1318)
- Renamed `semconv.HTTPUrlKey` to `semconv.HTTPURLKey`. (#1338)

### Removed

- The `ErrInvalidHexID`, `ErrInvalidTraceIDLength`, `ErrInvalidSpanIDLength`, `ErrInvalidSpanIDLength`, or `ErrNilSpanID` from the `go.opentelemetry.io/otel` package are unexported now. (#1243)
- The `AddEventWithTimestamp` method on the `Span` interface in `go.opentelemetry.io/otel` is removed due to its redundancy.
   It is replaced by using the `AddEvent` method with a `WithTimestamp` option. (#1254)
- The `MockSpan` and `MockTracer` types are removed from `go.opentelemetry.io/otel/oteltest`.
   `Tracer` and `Span` from the same module should be used in their place instead. (#1306)
- `WorkerCount` option is removed from `go.opentelemetry.io/otel/exporters/otlp`. (#1350)

### Fixed

- Rename `MergeItererator` to `MergeIterator` in the `go.opentelemetry.io/otel/label` package. (#1244)
- The `go.opentelemetry.io/otel/api/global` packages global TextMapPropagator now delegates functionality to a globally set delegate for all previously returned propagators. (#1258)
- Fix condition in `label.Any`. (#1299)
- Fix global `TracerProvider` to pass options to its configured provider. (#1329)
- Fix missing handler for `ExactKind` aggregator in OTLP metrics transformer (#1309)

## [0.13.0] - 2020-10-08

### Added

- OTLP Metric exporter supports Histogram aggregation. (#1209)
- The `Code` struct from the `go.opentelemetry.io/otel/codes` package now supports JSON marshaling and unmarshaling as well as implements the `Stringer` interface. (#1214)
- A Baggage API to implement the OpenTelemetry specification. (#1217)
- Add Shutdown method to sdk/trace/provider, shutdown processors in the order they were registered. (#1227)

### Changed

- Set default propagator to no-op propagator. (#1184)
- The `HTTPSupplier`, `HTTPExtractor`, `HTTPInjector`, and `HTTPPropagator` from the `go.opentelemetry.io/otel/api/propagation` package were replaced with unified `TextMapCarrier` and `TextMapPropagator` in the `go.opentelemetry.io/otel/propagation` package. (#1212) (#1325)
- The `New` function from the `go.opentelemetry.io/otel/api/propagation` package was replaced with `NewCompositeTextMapPropagator` in the `go.opentelemetry.io/otel` package. (#1212)
- The status codes of the `go.opentelemetry.io/otel/codes` package have been updated to match the latest OpenTelemetry specification.
   They now are `Unset`, `Error`, and `Ok`.
   They no longer track the gRPC codes. (#1214)
- The `StatusCode` field of the `SpanData` struct in the `go.opentelemetry.io/otel/sdk/export/trace` package now uses the codes package from this package instead of the gRPC project. (#1214)
- Move the `go.opentelemetry.io/otel/api/baggage` package into `go.opentelemetry.io/otel/baggage`. (#1217) (#1325)
- A `Shutdown` method of `SpanProcessor` and all its implementations receives a context and returns an error. (#1264)

### Fixed

- Copies of data from arrays and slices passed to `go.opentelemetry.io/otel/label.ArrayValue()` are now used in the returned `Value` instead of using the mutable data itself. (#1226)

### Removed

- The `ExtractHTTP` and `InjectHTTP` functions from the `go.opentelemetry.io/otel/api/propagation` package were removed. (#1212)
- The `Propagators` interface from the `go.opentelemetry.io/otel/api/propagation` package was removed to conform to the OpenTelemetry specification.
   The explicit `TextMapPropagator` type can be used in its place as this is the `Propagator` type the specification defines. (#1212)
- The `SetAttribute` method of the `Span` from the `go.opentelemetry.io/otel/api/trace` package was removed given its redundancy with the `SetAttributes` method. (#1216)
- The internal implementation of Baggage storage is removed in favor of using the new Baggage API functionality. (#1217)
- Remove duplicate hostname key `HostHostNameKey` in Resource semantic conventions. (#1219)
- Nested array/slice support has been removed. (#1226)

## [0.12.0] - 2020-09-24

### Added

- A `SpanConfigure` function in `go.opentelemetry.io/otel/api/trace` to create a new `SpanConfig` from `SpanOption`s. (#1108)
- In the `go.opentelemetry.io/otel/api/trace` package, `NewTracerConfig` was added to construct new `TracerConfig`s.
   This addition was made to conform with our project option conventions. (#1155)
- Instrumentation library information was added to the Zipkin exporter. (#1119)
- The `SpanProcessor` interface now has a `ForceFlush()` method. (#1166)
- More semantic conventions for k8s as resource attributes. (#1167)

### Changed

- Add reconnecting udp connection type to Jaeger exporter.
   This change adds a new optional implementation of the udp conn interface used to detect changes to an agent's host dns record.
   It then adopts the new destination address to ensure the exporter doesn't get stuck. This change was ported from jaegertracing/jaeger-client-go#520. (#1063)
- Replace `StartOption` and `EndOption` in `go.opentelemetry.io/otel/api/trace` with `SpanOption`.
   This change is matched by replacing the `StartConfig` and `EndConfig` with a unified `SpanConfig`. (#1108)
- Replace the `LinkedTo` span option in `go.opentelemetry.io/otel/api/trace` with `WithLinks`.
   This is be more consistent with our other option patterns, i.e. passing the item to be configured directly instead of its component parts, and provides a cleaner function signature. (#1108)
- The `go.opentelemetry.io/otel/api/trace` `TracerOption` was changed to an interface to conform to project option conventions. (#1109)
- Move the `B3` and `TraceContext` from within the `go.opentelemetry.io/otel/api/trace` package to their own `go.opentelemetry.io/otel/propagators` package.
    This removal of the propagators is reflective of the OpenTelemetry specification for these propagators as well as cleans up the `go.opentelemetry.io/otel/api/trace` API. (#1118)
- Rename Jaeger tags used for instrumentation library information to reflect changes in OpenTelemetry specification. (#1119)
- Rename `ProbabilitySampler` to `TraceIDRatioBased` and change semantics to ignore parent span sampling status. (#1115)
- Move `tools` package under `internal`. (#1141)
- Move `go.opentelemetry.io/otel/api/correlation` package to `go.opentelemetry.io/otel/api/baggage`. (#1142)
   The `correlation.CorrelationContext` propagator has been renamed `baggage.Baggage`.  Other exported functions and types are unchanged.
- Rename `ParentOrElse` sampler to `ParentBased` and allow setting samplers depending on parent span. (#1153)
- In the `go.opentelemetry.io/otel/api/trace` package, `SpanConfigure` was renamed to `NewSpanConfig`. (#1155)
- Change `dependabot.yml` to add a `Skip Changelog` label to dependabot-sourced PRs. (#1161)
- The [configuration style guide](https://github.com/open-telemetry/opentelemetry-go/blob/master/CONTRIBUTING.md#config) has been updated to
   recommend the use of `newConfig()` instead of `configure()`. (#1163)
- The `otlp.Config` type has been unexported and changed to `otlp.config`, along with its initializer. (#1163)
- Ensure exported interface types include parameter names and update the
   Style Guide to reflect this styling rule. (#1172)
- Don't consider unset environment variable for resource detection to be an error. (#1170)
- Rename `go.opentelemetry.io/otel/api/metric.ConfigureInstrument` to `NewInstrumentConfig` and
  `go.opentelemetry.io/otel/api/metric.ConfigureMeter` to `NewMeterConfig`.
- ValueObserver instruments use LastValue aggregator by default. (#1165)
- OTLP Metric exporter supports LastValue aggregation. (#1165)
- Move the `go.opentelemetry.io/otel/api/unit` package to `go.opentelemetry.io/otel/unit`. (#1185)
- Rename `Provider` to `MeterProvider` in the `go.opentelemetry.io/otel/api/metric` package. (#1190)
- Rename `NoopProvider` to `NoopMeterProvider` in the `go.opentelemetry.io/otel/api/metric` package. (#1190)
- Rename `NewProvider` to `NewMeterProvider` in the `go.opentelemetry.io/otel/api/metric/metrictest` package. (#1190)
- Rename `Provider` to `MeterProvider` in the `go.opentelemetry.io/otel/api/metric/registry` package. (#1190)
- Rename `NewProvider` to `NewMeterProvider` in the `go.opentelemetry.io/otel/api/metri/registryc` package. (#1190)
- Rename `Provider` to `TracerProvider` in the `go.opentelemetry.io/otel/api/trace` package. (#1190)
- Rename `NoopProvider` to `NoopTracerProvider` in the `go.opentelemetry.io/otel/api/trace` package. (#1190)
- Rename `Provider` to `TracerProvider` in the `go.opentelemetry.io/otel/api/trace/tracetest` package. (#1190)
- Rename `NewProvider` to `NewTracerProvider` in the `go.opentelemetry.io/otel/api/trace/tracetest` package. (#1190)
- Rename `WrapperProvider` to `WrapperTracerProvider` in the `go.opentelemetry.io/otel/bridge/opentracing` package. (#1190)
- Rename `NewWrapperProvider` to `NewWrapperTracerProvider` in the `go.opentelemetry.io/otel/bridge/opentracing` package. (#1190)
- Rename `Provider` method of the pull controller to `MeterProvider` in the `go.opentelemetry.io/otel/sdk/metric/controller/pull` package. (#1190)
- Rename `Provider` method of the push controller to `MeterProvider` in the `go.opentelemetry.io/otel/sdk/metric/controller/push` package. (#1190)
- Rename `ProviderOptions` to `TracerProviderConfig` in the `go.opentelemetry.io/otel/sdk/trace` package. (#1190)
- Rename `ProviderOption` to `TracerProviderOption` in the `go.opentelemetry.io/otel/sdk/trace` package. (#1190)
- Rename `Provider` to `TracerProvider` in the `go.opentelemetry.io/otel/sdk/trace` package. (#1190)
- Rename `NewProvider` to `NewTracerProvider` in the `go.opentelemetry.io/otel/sdk/trace` package. (#1190)
- Renamed `SamplingDecision` values to comply with OpenTelemetry specification change. (#1192)
- Renamed Zipkin attribute names from `ot.status_code & ot.status_description` to `otel.status_code & otel.status_description`. (#1201)
- The default SDK now invokes registered `SpanProcessor`s in the order they were registered with the `TracerProvider`. (#1195)
- Add test of spans being processed by the `SpanProcessor`s in the order they were registered. (#1203)

### Removed

- Remove the B3 propagator from `go.opentelemetry.io/otel/propagators`. It is now located in the
   `go.opentelemetry.io/contrib/propagators/` module. (#1191)
- Remove the semantic convention for HTTP status text, `HTTPStatusTextKey` from package `go.opentelemetry.io/otel/semconv`. (#1194)

### Fixed

- Zipkin example no longer mentions `ParentSampler`, corrected to `ParentBased`. (#1171)
- Fix missing shutdown processor in otel-collector example. (#1186)
- Fix missing shutdown processor in basic and namedtracer examples. (#1197)

## [0.11.0] - 2020-08-24

### Added

- Support for exporting array-valued attributes via OTLP. (#992)
- `Noop` and `InMemory` `SpanBatcher` implementations to help with testing integrations. (#994)
- Support for filtering metric label sets. (#1047)
- A dimensionality-reducing metric Processor. (#1057)
- Integration tests for more OTel Collector Attribute types. (#1062)
- A new `WithSpanProcessor` `ProviderOption` is added to the `go.opentelemetry.io/otel/sdk/trace` package to create a `Provider` and automatically register the `SpanProcessor`. (#1078)

### Changed

- Rename `sdk/metric/processor/test` to `sdk/metric/processor/processortest`. (#1049)
- Rename `sdk/metric/controller/test` to `sdk/metric/controller/controllertest`. (#1049)
- Rename `api/testharness` to `api/apitest`. (#1049)
- Rename `api/trace/testtrace` to `api/trace/tracetest`. (#1049)
- Change Metric Processor to merge multiple observations. (#1024)
- The `go.opentelemetry.io/otel/bridge/opentracing` bridge package has been made into its own module.
   This removes the package dependencies of this bridge from the rest of the OpenTelemetry based project. (#1038)
- Renamed `go.opentelemetry.io/otel/api/standard` package to `go.opentelemetry.io/otel/semconv` to avoid the ambiguous and generic name `standard` and better describe the package as containing OpenTelemetry semantic conventions. (#1016)
- The environment variable used for resource detection has been changed from `OTEL_RESOURCE_LABELS` to `OTEL_RESOURCE_ATTRIBUTES` (#1042)
- Replace `WithSyncer` with `WithBatcher` in examples. (#1044)
- Replace the `google.golang.org/grpc/codes` dependency in the API with an equivalent `go.opentelemetry.io/otel/codes` package. (#1046)
- Merge the `go.opentelemetry.io/otel/api/label` and `go.opentelemetry.io/otel/api/kv` into the new `go.opentelemetry.io/otel/label` package. (#1060)
- Unify Callback Function Naming.
   Rename `*Callback` with `*Func`. (#1061)
- CI builds validate against last two versions of Go, dropping 1.13 and adding 1.15. (#1064)
- The `go.opentelemetry.io/otel/sdk/export/trace` interfaces `SpanSyncer` and `SpanBatcher` have been replaced with a specification compliant `Exporter` interface.
   This interface still supports the export of `SpanData`, but only as a slice.
   Implementation are also required now to return any error from `ExportSpans` if one occurs as well as implement a `Shutdown` method for exporter clean-up. (#1078)
- The `go.opentelemetry.io/otel/sdk/trace` `NewBatchSpanProcessor` function no longer returns an error.
   If a `nil` exporter is passed as an argument to this function, instead of it returning an error, it now returns a `BatchSpanProcessor` that handles the export of `SpanData` by not taking any action. (#1078)
- The `go.opentelemetry.io/otel/sdk/trace` `NewProvider` function to create a `Provider` no longer returns an error, instead only a `*Provider`.
   This change is related to `NewBatchSpanProcessor` not returning an error which was the only error this function would return. (#1078)

### Removed

- Duplicate, unused API sampler interface. (#999)
   Use the [`Sampler` interface](https://github.com/open-telemetry/opentelemetry-go/blob/v0.11.0/sdk/trace/sampling.go) provided by the SDK instead.
- The `grpctrace` instrumentation was moved to the `go.opentelemetry.io/contrib` repository and out of this repository.
   This move includes moving the `grpc` example to the `go.opentelemetry.io/contrib` as well. (#1027)
- The `WithSpan` method of the `Tracer` interface.
   The functionality this method provided was limited compared to what a user can provide themselves.
   It was removed with the understanding that if there is sufficient user need it can be added back based on actual user usage. (#1043)
- The `RegisterSpanProcessor` and `UnregisterSpanProcessor` functions.
   These were holdovers from an approach prior to the TracerProvider design. They were not used anymore. (#1077)
- The `oterror` package. (#1026)
- The `othttp` and `httptrace` instrumentations were moved to `go.opentelemetry.io/contrib`. (#1032)

### Fixed

- The `semconv.HTTPServerMetricAttributesFromHTTPRequest()` function no longer generates the high-cardinality `http.request.content.length` label. (#1031)
- Correct instrumentation version tag in Jaeger exporter. (#1037)
- The SDK span will now set an error event if the `End` method is called during a panic (i.e. it was deferred). (#1043)
- Move internally generated protobuf code from the `go.opentelemetry.io/otel` to the OTLP exporter to reduce dependency overhead. (#1050)
- The `otel-collector` example referenced outdated collector processors. (#1006)

## [0.10.0] - 2020-07-29

This release migrates the default OpenTelemetry SDK into its own Go module, decoupling the SDK from the API and reducing dependencies for instrumentation packages.

### Added

- The Zipkin exporter now has `NewExportPipeline` and `InstallNewPipeline` constructor functions to match the common pattern.
    These function build a new exporter with default SDK options and register the exporter with the `global` package respectively. (#944)
- Add propagator option for gRPC instrumentation. (#986)
- The `testtrace` package now tracks the `trace.SpanKind` for each span. (#987)

### Changed

- Replace the `RegisterGlobal` `Option` in the Jaeger exporter with an `InstallNewPipeline` constructor function.
   This matches the other exporter constructor patterns and will register a new exporter after building it with default configuration. (#944)
- The trace (`go.opentelemetry.io/otel/exporters/trace/stdout`) and metric (`go.opentelemetry.io/otel/exporters/metric/stdout`) `stdout` exporters are now merged into a single exporter at `go.opentelemetry.io/otel/exporters/stdout`.
   This new exporter was made into its own Go module to follow the pattern of all exporters and decouple it from the `go.opentelemetry.io/otel` module. (#956, #963)
- Move the `go.opentelemetry.io/otel/exporters/test` test package to `go.opentelemetry.io/otel/sdk/export/metric/metrictest`. (#962)
- The `go.opentelemetry.io/otel/api/kv/value` package was merged into the parent `go.opentelemetry.io/otel/api/kv` package. (#968)
  - `value.Bool` was replaced with `kv.BoolValue`.
  - `value.Int64` was replaced with `kv.Int64Value`.
  - `value.Uint64` was replaced with `kv.Uint64Value`.
  - `value.Float64` was replaced with `kv.Float64Value`.
  - `value.Int32` was replaced with `kv.Int32Value`.
  - `value.Uint32` was replaced with `kv.Uint32Value`.
  - `value.Float32` was replaced with `kv.Float32Value`.
  - `value.String` was replaced with `kv.StringValue`.
  - `value.Int` was replaced with `kv.IntValue`.
  - `value.Uint` was replaced with `kv.UintValue`.
  - `value.Array` was replaced with `kv.ArrayValue`.
- Rename `Infer` to `Any` in the `go.opentelemetry.io/otel/api/kv` package. (#972)
- Change `othttp` to use the `httpsnoop` package to wrap the `ResponseWriter` so that optional interfaces (`http.Hijacker`, `http.Flusher`, etc.) that are implemented by the original `ResponseWriter`are also implemented by the wrapped `ResponseWriter`. (#979)
- Rename `go.opentelemetry.io/otel/sdk/metric/aggregator/test` package to `go.opentelemetry.io/otel/sdk/metric/aggregator/aggregatortest`. (#980)
- Make the SDK into its own Go module called `go.opentelemetry.io/otel/sdk`. (#985)
- Changed the default trace `Sampler` from `AlwaysOn` to `ParentOrElse(AlwaysOn)`. (#989)

### Removed

- The `IndexedAttribute` function from the `go.opentelemetry.io/otel/api/label` package was removed in favor of `IndexedLabel` which it was synonymous with. (#970)

### Fixed

- Bump github.com/golangci/golangci-lint from 1.28.3 to 1.29.0 in /tools. (#953)
- Bump github.com/google/go-cmp from 0.5.0 to 0.5.1. (#957)
- Use `global.Handle` for span export errors in the OTLP exporter. (#946)
- Correct Go language formatting in the README documentation. (#961)
- Remove default SDK dependencies from the `go.opentelemetry.io/otel/api` package. (#977)
- Remove default SDK dependencies from the `go.opentelemetry.io/otel/instrumentation` package. (#983)
- Move documented examples for `go.opentelemetry.io/otel/instrumentation/grpctrace` interceptors into Go example tests. (#984)

## [0.9.0] - 2020-07-20

### Added

- A new Resource Detector interface is included to allow resources to be automatically detected and included. (#939)
- A Detector to automatically detect resources from an environment variable. (#939)
- Github action to generate protobuf Go bindings locally in `internal/opentelemetry-proto-gen`. (#938)
- OTLP .proto files from `open-telemetry/opentelemetry-proto` imported as a git submodule under `internal/opentelemetry-proto`.
   References to `github.com/open-telemetry/opentelemetry-proto` changed to `go.opentelemetry.io/otel/internal/opentelemetry-proto-gen`. (#942)

### Changed

- Non-nil value `struct`s for key-value pairs will be marshalled using JSON rather than `Sprintf`. (#948)

### Removed

- Removed dependency on `github.com/open-telemetry/opentelemetry-collector`. (#943)

## [0.8.0] - 2020-07-09

### Added

- The `B3Encoding` type to represent the B3 encoding(s) the B3 propagator can inject.
   A value for HTTP supported encodings (Multiple Header: `MultipleHeader`, Single Header: `SingleHeader`) are included. (#882)
- The `FlagsDeferred` trace flag to indicate if the trace sampling decision has been deferred. (#882)
- The `FlagsDebug` trace flag to indicate if the trace is a debug trace. (#882)
- Add `peer.service` semantic attribute. (#898)
- Add database-specific semantic attributes. (#899)
- Add semantic convention for `faas.coldstart` and `container.id`. (#909)
- Add http content size semantic conventions. (#905)
- Include `http.request_content_length` in HTTP request basic attributes. (#905)
- Add semantic conventions for operating system process resource attribute keys. (#919)
- The Jaeger exporter now has a `WithBatchMaxCount` option to specify the maximum number of spans sent in a batch. (#931)

### Changed

- Update `CONTRIBUTING.md` to ask for updates to `CHANGELOG.md` with each pull request. (#879)
- Use lowercase header names for B3 Multiple Headers. (#881)
- The B3 propagator `SingleHeader` field has been replaced with `InjectEncoding`.
   This new field can be set to combinations of the `B3Encoding` bitmasks and will inject trace information in these encodings.
   If no encoding is set, the propagator will default to `MultipleHeader` encoding. (#882)
- The B3 propagator now extracts from either HTTP encoding of B3 (Single Header or Multiple Header) based on what is contained in the header.
   Preference is given to Single Header encoding with Multiple Header being the fallback if Single Header is not found or is invalid.
   This behavior change is made to dynamically support all correctly encoded traces received instead of having to guess the expected encoding prior to receiving. (#882)
- Extend semantic conventions for RPC. (#900)
- To match constant naming conventions in the `api/standard` package, the `FaaS*` key names are appended with a suffix of `Key`. (#920)
  - `"api/standard".FaaSName` -> `FaaSNameKey`
  - `"api/standard".FaaSID` -> `FaaSIDKey`
  - `"api/standard".FaaSVersion` -> `FaaSVersionKey`
  - `"api/standard".FaaSInstance` -> `FaaSInstanceKey`

### Removed

- The `FlagsUnused` trace flag is removed.
   The purpose of this flag was to act as the inverse of `FlagsSampled`, the inverse of `FlagsSampled` is used instead. (#882)
- The B3 header constants (`B3SingleHeader`, `B3DebugFlagHeader`, `B3TraceIDHeader`, `B3SpanIDHeader`, `B3SampledHeader`, `B3ParentSpanIDHeader`) are removed.
   If B3 header keys are needed [the authoritative OpenZipkin package constants](https://pkg.go.dev/github.com/openzipkin/zipkin-go@v0.2.2/propagation/b3?tab=doc#pkg-constants) should be used instead. (#882)

### Fixed

- The B3 Single Header name is now correctly `b3` instead of the previous `X-B3`. (#881)
- The B3 propagator now correctly supports sampling only values (`b3: 0`, `b3: 1`, or `b3: d`) for a Single B3 Header. (#882)
- The B3 propagator now propagates the debug flag.
   This removes the behavior of changing the debug flag into a set sampling bit.
   Instead, this now follow the B3 specification and omits the `X-B3-Sampling` header. (#882)
- The B3 propagator now tracks "unset" sampling state (meaning "defer the decision") and does not set the `X-B3-Sampling` header when injecting. (#882)
- Bump github.com/itchyny/gojq from 0.10.3 to 0.10.4 in /tools. (#883)
- Bump github.com/opentracing/opentracing-go from v1.1.1-0.20190913142402-a7454ce5950e to v1.2.0. (#885)
- The tracing time conversion for OTLP spans is now correctly set to `UnixNano`. (#896)
- Ensure span status is not set to `Unknown` when no HTTP status code is provided as it is assumed to be `200 OK`. (#908)
- Ensure `httptrace.clientTracer` closes `http.headers` span. (#912)
- Prometheus exporter will not apply stale updates or forget inactive metrics. (#903)
- Add test for api.standard `HTTPClientAttributesFromHTTPRequest`. (#905)
- Bump github.com/golangci/golangci-lint from 1.27.0 to 1.28.1 in /tools. (#901, #913)
- Update otel-colector example to use the v0.5.0 collector. (#915)
- The `grpctrace` instrumentation uses a span name conforming to the OpenTelemetry semantic conventions (does not contain a leading slash (`/`)). (#922)
- The `grpctrace` instrumentation includes an `rpc.method` attribute now set to the gRPC method name. (#900, #922)
- The `grpctrace` instrumentation `rpc.service` attribute now contains the package name if one exists.
   This is in accordance with OpenTelemetry semantic conventions. (#922)
- Correlation Context extractor will no longer insert an empty map into the returned context when no valid values are extracted. (#923)
- Bump google.golang.org/api from 0.28.0 to 0.29.0 in /exporters/trace/jaeger. (#925)
- Bump github.com/itchyny/gojq from 0.10.4 to 0.11.0 in /tools. (#926)
- Bump github.com/golangci/golangci-lint from 1.28.1 to 1.28.2 in /tools. (#930)

## [0.7.0] - 2020-06-26

This release implements the v0.5.0 version of the OpenTelemetry specification.

### Added

- The othttp instrumentation now includes default metrics. (#861)
- This CHANGELOG file to track all changes in the project going forward.
- Support for array type attributes. (#798)
- Apply transitive dependabot go.mod dependency updates as part of a new automatic Github workflow. (#844)
- Timestamps are now passed to exporters for each export. (#835)
- Add new `Accumulation` type to metric SDK to transport telemetry from `Accumulator`s to `Processor`s.
   This replaces the prior `Record` `struct` use for this purpose. (#835)
- New dependabot integration to automate package upgrades. (#814)
- `Meter` and `Tracer` implementations accept instrumentation version version as an optional argument.
   This instrumentation version is passed on to exporters. (#811) (#805) (#802)
- The OTLP exporter includes the instrumentation version in telemetry it exports. (#811)
- Environment variables for Jaeger exporter are supported. (#796)
- New `aggregation.Kind` in the export metric API. (#808)
- New example that uses OTLP and the collector. (#790)
- Handle errors in the span `SetName` during span initialization. (#791)
- Default service config to enable retries for retry-able failed requests in the OTLP exporter and an option to override this default. (#777)
- New `go.opentelemetry.io/otel/api/oterror` package to uniformly support error handling and definitions for the project. (#778)
- New `global` default implementation of the `go.opentelemetry.io/otel/api/oterror.Handler` interface to be used to handle errors prior to an user defined `Handler`.
   There is also functionality for the user to register their `Handler` as well as a convenience function `Handle` to handle an error with this global `Handler`(#778)
- Options to specify propagators for httptrace and grpctrace instrumentation. (#784)
- The required `application/json` header for the Zipkin exporter is included in all exports. (#774)
- Integrate HTTP semantics helpers from the contrib repository into the `api/standard` package. #769

### Changed

- Rename `Integrator` to `Processor` in the metric SDK. (#863)
- Rename `AggregationSelector` to `AggregatorSelector`. (#859)
- Rename `SynchronizedCopy` to `SynchronizedMove`. (#858)
- Rename `simple` integrator to `basic` integrator. (#857)
- Merge otlp collector examples. (#841)
- Change the metric SDK to support cumulative, delta, and pass-through exporters directly.
   With these changes, cumulative and delta specific exporters are able to request the correct kind of aggregation from the SDK. (#840)
- The `Aggregator.Checkpoint` API is renamed to `SynchronizedCopy` and adds an argument, a different `Aggregator` into which the copy is stored. (#812)
- The `export.Aggregator` contract is that `Update()` and `SynchronizedCopy()` are synchronized with each other.
   All the aggregation interfaces (`Sum`, `LastValue`, ...) are not meant to be synchronized, as the caller is expected to synchronize aggregators at a higher level after the `Accumulator`.
   Some of the `Aggregators` used unnecessary locking and that has been cleaned up. (#812)
- Use of `metric.Number` was replaced by `int64` now that we use `sync.Mutex` in the `MinMaxSumCount` and `Histogram` `Aggregators`. (#812)
- Replace `AlwaysParentSample` with `ParentSample(fallback)` to match the OpenTelemetry v0.5.0 specification. (#810)
- Rename `sdk/export/metric/aggregator` to `sdk/export/metric/aggregation`. #808
- Send configured headers with every request in the OTLP exporter, instead of just on connection creation. (#806)
- Update error handling for any one off error handlers, replacing, instead, with the `global.Handle` function. (#791)
- Rename `plugin` directory to `instrumentation` to match the OpenTelemetry specification. (#779)
- Makes the argument order to Histogram and DDSketch `New()` consistent. (#781)

### Removed

- `Uint64NumberKind` and related functions from the API. (#864)
- Context arguments from `Aggregator.Checkpoint` and `Integrator.Process` as they were unused. (#803)
- `SpanID` is no longer included in parameters for sampling decision to match the OpenTelemetry specification. (#775)

### Fixed

- Upgrade OTLP exporter to opentelemetry-proto matching the opentelemetry-collector v0.4.0 release. (#866)
- Allow changes to `go.sum` and `go.mod` when running dependabot tidy-up. (#871)
- Bump github.com/stretchr/testify from 1.4.0 to 1.6.1. (#824)
- Bump github.com/prometheus/client_golang from 1.7.0 to 1.7.1 in /exporters/metric/prometheus. (#867)
- Bump google.golang.org/grpc from 1.29.1 to 1.30.0 in /exporters/trace/jaeger. (#853)
- Bump google.golang.org/grpc from 1.29.1 to 1.30.0 in /exporters/trace/zipkin. (#854)
- Bumps github.com/golang/protobuf from 1.3.2 to 1.4.2 (#848)
- Bump github.com/stretchr/testify from 1.4.0 to 1.6.1 in /exporters/otlp (#817)
- Bump github.com/golangci/golangci-lint from 1.25.1 to 1.27.0 in /tools (#828)
- Bump github.com/prometheus/client_golang from 1.5.0 to 1.7.0 in /exporters/metric/prometheus (#838)
- Bump github.com/stretchr/testify from 1.4.0 to 1.6.1 in /exporters/trace/jaeger (#829)
- Bump github.com/benbjohnson/clock from 1.0.0 to 1.0.3 (#815)
- Bump github.com/stretchr/testify from 1.4.0 to 1.6.1 in /exporters/trace/zipkin (#823)
- Bump github.com/itchyny/gojq from 0.10.1 to 0.10.3 in /tools (#830)
- Bump github.com/stretchr/testify from 1.4.0 to 1.6.1 in /exporters/metric/prometheus (#822)
- Bump google.golang.org/grpc from 1.27.1 to 1.29.1 in /exporters/trace/zipkin (#820)
- Bump google.golang.org/grpc from 1.27.1 to 1.29.1 in /exporters/trace/jaeger (#831)
- Bump github.com/google/go-cmp from 0.4.0 to 0.5.0 (#836)
- Bump github.com/google/go-cmp from 0.4.0 to 0.5.0 in /exporters/trace/jaeger (#837)
- Bump github.com/google/go-cmp from 0.4.0 to 0.5.0 in /exporters/otlp (#839)
- Bump google.golang.org/api from 0.20.0 to 0.28.0 in /exporters/trace/jaeger (#843)
- Set span status from HTTP status code in the othttp instrumentation. (#832)
- Fixed typo in push controller comment. (#834)
- The `Aggregator` testing has been updated and cleaned. (#812)
- `metric.Number(0)` expressions are replaced by `0` where possible. (#812)
- Fixed `global` `handler_test.go` test failure. #804
- Fixed `BatchSpanProcessor.Shutdown` to wait until all spans are processed. (#766)
- Fixed OTLP example's accidental early close of exporter. (#807)
- Ensure zipkin exporter reads and closes response body. (#788)
- Update instrumentation to use `api/standard` keys instead of custom keys. (#782)
- Clean up tools and RELEASING documentation. (#762)

## [0.6.0] - 2020-05-21

### Added

- Support for `Resource`s in the prometheus exporter. (#757)
- New pull controller. (#751)
- New `UpDownSumObserver` instrument. (#750)
- OpenTelemetry collector demo. (#711)
- New `SumObserver` instrument. (#747)
- New `UpDownCounter` instrument. (#745)
- New timeout `Option` and configuration function `WithTimeout` to the push controller. (#742)
- New `api/standards` package to implement semantic conventions and standard key-value generation. (#731)

### Changed

- Rename `Register*` functions in the metric API to `New*` for all `Observer` instruments. (#761)
- Use `[]float64` for histogram boundaries, not `[]metric.Number`. (#758)
- Change OTLP example to use exporter as a trace `Syncer` instead of as an unneeded `Batcher`. (#756)
- Replace `WithResourceAttributes()` with `WithResource()` in the trace SDK. (#754)
- The prometheus exporter now uses the new pull controller. (#751)
- Rename `ScheduleDelayMillis` to `BatchTimeout` in the trace `BatchSpanProcessor`.(#752)
- Support use of synchronous instruments in asynchronous callbacks (#725)
- Move `Resource` from the `Export` method parameter into the metric export `Record`. (#739)
- Rename `Observer` instrument to `ValueObserver`. (#734)
- The push controller now has a method (`Provider()`) to return a `metric.Provider` instead of the old `Meter` method that acted as a `metric.Provider`. (#738)
- Replace `Measure` instrument by `ValueRecorder` instrument. (#732)
- Rename correlation context header from `"Correlation-Context"` to `"otcorrelations"` to match the OpenTelemetry specification. 727)

### Fixed

- Ensure gRPC `ClientStream` override methods do not panic in grpctrace package. (#755)
- Disable parts of `BatchSpanProcessor` test until a fix is found. (#743)
- Fix `string` case in `kv` `Infer` function. (#746)
- Fix panic in grpctrace client interceptors. (#740)
- Refactor the `api/metrics` push controller and add `CheckpointSet` synchronization. (#737)
- Rewrite span batch process queue batching logic. (#719)
- Remove the push controller named Meter map. (#738)
- Fix Histogram aggregator initial state (fix #735). (#736)
- Ensure golang alpine image is running `golang-1.14` for examples. (#733)
- Added test for grpctrace `UnaryInterceptorClient`. (#695)
- Rearrange `api/metric` code layout. (#724)

## [0.5.0] - 2020-05-13

### Added

- Batch `Observer` callback support. (#717)
- Alias `api` types to root package of project. (#696)
- Create basic `othttp.Transport` for simple client instrumentation. (#678)
- `SetAttribute(string, interface{})` to the trace API. (#674)
- Jaeger exporter option that allows user to specify custom http client. (#671)
- `Stringer` and `Infer` methods to `key`s. (#662)

### Changed

- Rename `NewKey` in the `kv` package to just `Key`. (#721)
- Move `core` and `key` to `kv` package. (#720)
- Make the metric API `Meter` a `struct` so the abstract `MeterImpl` can be passed and simplify implementation. (#709)
- Rename SDK `Batcher` to `Integrator` to match draft OpenTelemetry SDK specification. (#710)
- Rename SDK `Ungrouped` integrator to `simple.Integrator` to match draft OpenTelemetry SDK specification. (#710)
- Rename SDK `SDK` `struct` to `Accumulator` to match draft OpenTelemetry SDK specification. (#710)
- Move `Number` from `core` to `api/metric` package. (#706)
- Move `SpanContext` from `core` to `trace` package. (#692)
- Change traceparent header from `Traceparent` to `traceparent` to implement the W3C specification. (#681)

### Fixed

- Update tooling to run generators in all submodules. (#705)
- gRPC interceptor regexp to match methods without a service name. (#683)
- Use a `const` for padding 64-bit B3 trace IDs. (#701)
- Update `mockZipkin` listen address from `:0` to `127.0.0.1:0`. (#700)
- Left-pad 64-bit B3 trace IDs with zero. (#698)
- Propagate at least the first W3C tracestate header. (#694)
- Remove internal `StateLocker` implementation. (#688)
- Increase instance size CI system uses. (#690)
- Add a `key` benchmark and use reflection in `key.Infer()`. (#679)
- Fix internal `global` test by using `global.Meter` with `RecordBatch()`. (#680)
- Reimplement histogram using mutex instead of `StateLocker`. (#669)
- Switch `MinMaxSumCount` to a mutex lock implementation instead of `StateLocker`. (#667)
- Update documentation to not include any references to `WithKeys`. (#672)
- Correct misspelling. (#668)
- Fix clobbering of the span context if extraction fails. (#656)
- Bump `golangci-lint` and work around the corrupting bug. (#666) (#670)

## [0.4.3] - 2020-04-24

### Added

- `Dockerfile` and `docker-compose.yml` to run example code. (#635)
- New `grpctrace` package that provides gRPC client and server interceptors for both unary and stream connections. (#621)
- New `api/label` package, providing common label set implementation. (#651)
- Support for JSON marshaling of `Resources`. (#654)
- `TraceID` and `SpanID` implementations for `Stringer` interface. (#642)
- `RemoteAddrKey` in the othttp plugin to include the HTTP client address in top-level spans. (#627)
- `WithSpanFormatter` option to the othttp plugin. (#617)
- Updated README to include section for compatible libraries and include reference to the contrib repository. (#612)
- The prometheus exporter now supports exporting histograms. (#601)
- A `String` method to the `Resource` to return a hashable identifier for a now unique resource. (#613)
- An `Iter` method to the `Resource` to return an array `AttributeIterator`. (#613)
- An `Equal` method to the `Resource` test the equivalence of resources. (#613)
- An iterable structure (`AttributeIterator`) for `Resource` attributes.

### Changed

- zipkin export's `NewExporter` now requires a `serviceName` argument to ensure this needed values is provided. (#644)
- Pass `Resources` through the metrics export pipeline. (#659)

### Removed

- `WithKeys` option from the metric API. (#639)

### Fixed

- Use the `label.Set.Equivalent` value instead of an encoding in the batcher. (#658)
- Correct typo `trace.Exporter` to `trace.SpanSyncer` in comments. (#653)
- Use type names for return values in jaeger exporter. (#648)
- Increase the visibility of the `api/key` package by updating comments and fixing usages locally. (#650)
- `Checkpoint` only after `Update`; Keep records in the `sync.Map` longer. (#647)
- Do not cache `reflect.ValueOf()` in metric Labels. (#649)
- Batch metrics exported from the OTLP exporter based on `Resource` and labels. (#626)
- Add error wrapping to the prometheus exporter. (#631)
- Update the OTLP exporter batching of traces to use a unique `string` representation of an associated `Resource` as the batching key. (#623)
- Update OTLP `SpanData` transform to only include the `ParentSpanID` if one exists. (#614)
- Update `Resource` internal representation to uniquely and reliably identify resources. (#613)
- Check return value from `CheckpointSet.ForEach` in prometheus exporter. (#622)
- Ensure spans created by httptrace client tracer reflect operation structure. (#618)
- Create a new recorder rather than reuse when multiple observations in same epoch for asynchronous instruments. #610
- The default port the OTLP exporter uses to connect to the OpenTelemetry collector is updated to match the one the collector listens on by default. (#611)


## [0.4.2] - 2020-03-31

### Fixed

- Fix `pre_release.sh` to update version in `sdk/opentelemetry.go`. (#607)
- Fix time conversion from internal to OTLP in OTLP exporter. (#606)

## [0.4.1] - 2020-03-31

### Fixed

- Update `tag.sh` to create signed tags. (#604)

## [0.4.0] - 2020-03-30

### Added

- New API package `api/metric/registry` that exposes a `MeterImpl` wrapper for use by SDKs to generate unique instruments. (#580)
- Script to verify examples after a new release. (#579)

### Removed

- The dogstatsd exporter due to lack of support.
   This additionally removes support for statsd. (#591)
- `LabelSet` from the metric API.
   This is replaced by a `[]core.KeyValue` slice. (#595)
- `Labels` from the metric API's `Meter` interface. (#595)

### Changed

- The metric `export.Labels` became an interface which the SDK implements and the `export` package provides a simple, immutable implementation of this interface intended for testing purposes. (#574)
- Renamed `internal/metric.Meter` to `MeterImpl`. (#580)
- Renamed `api/global/internal.obsImpl` to `asyncImpl`. (#580)

### Fixed

- Corrected missing return in mock span. (#582)
- Update License header for all source files to match CNCF guidelines and include a test to ensure it is present. (#586) (#596)
- Update to v0.3.0 of the OTLP in the OTLP exporter. (#588)
- Update pre-release script to be compatible between GNU and BSD based systems. (#592)
- Add a `RecordBatch` benchmark. (#594)
- Moved span transforms of the OTLP exporter to the internal package. (#593)
- Build both go-1.13 and go-1.14 in circleci to test for all supported versions of Go. (#569)
- Removed unneeded allocation on empty labels in OLTP exporter. (#597)
- Update `BatchedSpanProcessor` to process the queue until no data but respect max batch size. (#599)
- Update project documentation godoc.org links to pkg.go.dev. (#602)

## [0.3.0] - 2020-03-21

This is a first official beta release, which provides almost fully complete metrics, tracing, and context propagation functionality.
There is still a possibility of breaking changes.

### Added

- Add `Observer` metric instrument. (#474)
- Add global `Propagators` functionality to enable deferred initialization for propagators registered before the first Meter SDK is installed. (#494)
- Simplified export setup pipeline for the jaeger exporter to match other exporters. (#459)
- The zipkin trace exporter. (#495)
- The OTLP exporter to export metric and trace telemetry to the OpenTelemetry collector. (#497) (#544) (#545)
- The `StatusMessage` field was add to the trace `Span`. (#524)
- Context propagation in OpenTracing bridge in terms of OpenTelemetry context propagation. (#525)
- The `Resource` type was added to the SDK. (#528)
- The global API now supports a `Tracer` and `Meter` function as shortcuts to getting a global `*Provider` and calling these methods directly. (#538)
- The metric API now defines a generic `MeterImpl` interface to support general purpose `Meter` construction.
   Additionally, `SyncImpl` and `AsyncImpl` are added to support general purpose instrument construction. (#560)
- A metric `Kind` is added to represent the `MeasureKind`, `ObserverKind`, and `CounterKind`. (#560)
- Scripts to better automate the release process. (#576)

### Changed

- Default to to use `AlwaysSampler` instead of `ProbabilitySampler` to match OpenTelemetry specification. (#506)
- Renamed `AlwaysSampleSampler` to `AlwaysOnSampler` in the trace API. (#511)
- Renamed `NeverSampleSampler` to `AlwaysOffSampler` in the trace API. (#511)
- The `Status` field of the `Span` was changed to `StatusCode` to disambiguate with the added `StatusMessage`. (#524)
- Updated the trace `Sampler` interface conform to the OpenTelemetry specification. (#531)
- Rename metric API `Options` to `Config`. (#541)
- Rename metric `Counter` aggregator to be `Sum`. (#541)
- Unify metric options into `Option` from instrument specific options. (#541)
- The trace API's `TraceProvider` now support `Resource`s. (#545)
- Correct error in zipkin module name. (#548)
- The jaeger trace exporter now supports `Resource`s. (#551)
- Metric SDK now supports `Resource`s.
   The `WithResource` option was added to configure a `Resource` on creation and the `Resource` method was added to the metric `Descriptor` to return the associated `Resource`. (#552)
- Replace `ErrNoLastValue` and `ErrEmptyDataSet` by `ErrNoData` in the metric SDK. (#557)
- The stdout trace exporter now supports `Resource`s. (#558)
- The metric `Descriptor` is now included at the API instead of the SDK. (#560)
- Replace `Ordered` with an iterator in `export.Labels`. (#567)

### Removed

- The vendor specific Stackdriver. It is now hosted on 3rd party vendor infrastructure. (#452)
- The `Unregister` method for metric observers as it is not in the OpenTelemetry specification. (#560)
- `GetDescriptor` from the metric SDK. (#575)
- The `Gauge` instrument from the metric API. (#537)

### Fixed

- Make histogram aggregator checkpoint consistent. (#438)
- Update README with import instructions and how to build and test. (#505)
- The default label encoding was updated to be unique. (#508)
- Use `NewRoot` in the othttp plugin for public endpoints. (#513)
- Fix data race in `BatchedSpanProcessor`. (#518)
- Skip test-386 for Mac OS 10.15.x (Catalina and upwards). #521
- Use a variable-size array to represent ordered labels in maps. (#523)
- Update the OTLP protobuf and update changed import path. (#532)
- Use `StateLocker` implementation in `MinMaxSumCount`. (#546)
- Eliminate goroutine leak in histogram stress test. (#547)
- Update OTLP exporter with latest protobuf. (#550)
- Add filters to the othttp plugin. (#556)
- Provide an implementation of the `Header*` filters that do not depend on Go 1.14. (#565)
- Encode labels once during checkpoint.
   The checkpoint function is executed in a single thread so we can do the encoding lazily before passing the encoded version of labels to the exporter.
   This is a cheap and quick way to avoid encoding the labels on every collection interval. (#572)
- Run coverage over all packages in `COVERAGE_MOD_DIR`. (#573)

## [0.2.3] - 2020-03-04

### Added

- `RecordError` method on `Span`s in the trace API to Simplify adding error events to spans. (#473)
- Configurable push frequency for exporters setup pipeline. (#504)

### Changed

- Rename the `exporter` directory to `exporters`.
   The `go.opentelemetry.io/otel/exporter/trace/jaeger` package was mistakenly released with a `v1.0.0` tag instead of `v0.1.0`.
   This resulted in all subsequent releases not becoming the default latest.
   A consequence of this was that all `go get`s pulled in the incompatible `v0.1.0` release of that package when pulling in more recent packages from other otel packages.
   Renaming the `exporter` directory to `exporters` fixes this issue by renaming the package and therefore clearing any existing dependency tags.
   Consequentially, this action also renames *all* exporter packages. (#502)

### Removed

- The `CorrelationContextHeader` constant in the `correlation` package is no longer exported. (#503)

## [0.2.2] - 2020-02-27

### Added

- `HTTPSupplier` interface in the propagation API to specify methods to retrieve and store a single value for a key to be associated with a carrier. (#467)
- `HTTPExtractor` interface in the propagation API to extract information from an `HTTPSupplier` into a context. (#467)
- `HTTPInjector` interface in the propagation API to inject information into an `HTTPSupplier.` (#467)
- `Config` and configuring `Option` to the propagator API. (#467)
- `Propagators` interface in the propagation API to contain the set of injectors and extractors for all supported carrier formats. (#467)
- `HTTPPropagator` interface in the propagation API to inject and extract from an `HTTPSupplier.` (#467)
- `WithInjectors` and `WithExtractors` functions to the propagator API to configure injectors and extractors to use. (#467)
- `ExtractHTTP` and `InjectHTTP` functions to apply configured HTTP extractors and injectors to a passed context. (#467)
- Histogram aggregator. (#433)
- `DefaultPropagator` function and have it return `trace.TraceContext` as the default context propagator. (#456)
- `AlwaysParentSample` sampler to the trace API. (#455)
- `WithNewRoot` option function to the trace API to specify the created span should be considered a root span. (#451)


### Changed

- Renamed `WithMap` to `ContextWithMap` in the correlation package. (#481)
- Renamed `FromContext` to `MapFromContext` in the correlation package. (#481)
- Move correlation context propagation to correlation package. (#479)
- Do not default to putting remote span context into links. (#480)
- Propagators extrac
- `Tracer.WithSpan` updated to accept `StartOptions`. (#472)
- Renamed `MetricKind` to `Kind` to not stutter in the type usage. (#432)
- Renamed the `export` package to `metric` to match directory structure. (#432)
- Rename the `api/distributedcontext` package to `api/correlation`. (#444)
- Rename the `api/propagators` package to `api/propagation`. (#444)
- Move the propagators from the `propagators` package into the `trace` API package. (#444)
- Update `Float64Gauge`, `Int64Gauge`, `Float64Counter`, `Int64Counter`, `Float64Measure`, and `Int64Measure` metric methods to use value receivers instead of pointers. (#462)
- Moved all dependencies of tools package to a tools directory. (#466)

### Removed

- Binary propagators. (#467)
- NOOP propagator. (#467)

### Fixed

- Upgraded `github.com/golangci/golangci-lint` from `v1.21.0` to `v1.23.6` in `tools/`. (#492)
- Fix a possible nil-dereference crash (#478)
- Correct comments for `InstallNewPipeline` in the stdout exporter. (#483)
- Correct comments for `InstallNewPipeline` in the dogstatsd exporter. (#484)
- Correct comments for `InstallNewPipeline` in the prometheus exporter. (#482)
- Initialize `onError` based on `Config` in prometheus exporter. (#486)
- Correct module name in prometheus exporter README. (#475)
- Removed tracer name prefix from span names. (#430)
- Fix `aggregator_test.go` import package comment. (#431)
- Improved detail in stdout exporter. (#436)
- Fix a dependency issue (generate target should depend on stringer, not lint target) in Makefile. (#442)
- Reorders the Makefile targets within `precommit` target so we generate files and build the code before doing linting, so we can get much nicer errors about syntax errors from the compiler. (#442)
- Reword function documentation in gRPC plugin. (#446)
- Send the `span.kind` tag to Jaeger from the jaeger exporter. (#441)
- Fix `metadataSupplier` in the jaeger exporter to overwrite the header if existing instead of appending to it. (#441)
- Upgraded to Go 1.13 in CI. (#465)
- Correct opentelemetry.io URL in trace SDK documentation. (#464)
- Refactored reference counting logic in SDK determination of stale records. (#468)
- Add call to `runtime.Gosched` in instrument `acquireHandle` logic to not block the collector. (#469)

## [0.2.1.1] - 2020-01-13

### Fixed

- Use stateful batcher on Prometheus exporter fixing regresion introduced in #395. (#428)

## [0.2.1] - 2020-01-08

### Added

- Global meter forwarding implementation.
   This enables deferred initialization for metric instruments registered before the first Meter SDK is installed. (#392)
- Global trace forwarding implementation.
   This enables deferred initialization for tracers registered before the first Trace SDK is installed. (#406)
- Standardize export pipeline creation in all exporters. (#395)
- A testing, organization, and comments for 64-bit field alignment. (#418)
- Script to tag all modules in the project. (#414)

### Changed

- Renamed `propagation` package to `propagators`. (#362)
- Renamed `B3Propagator` propagator to `B3`. (#362)
- Renamed `TextFormatPropagator` propagator to `TextFormat`. (#362)
- Renamed `BinaryPropagator` propagator to `Binary`. (#362)
- Renamed `BinaryFormatPropagator` propagator to `BinaryFormat`. (#362)
- Renamed `NoopTextFormatPropagator` propagator to `NoopTextFormat`. (#362)
- Renamed `TraceContextPropagator` propagator to `TraceContext`. (#362)
- Renamed `SpanOption` to `StartOption` in the trace API. (#369)
- Renamed `StartOptions` to `StartConfig` in the trace API. (#369)
- Renamed `EndOptions` to `EndConfig` in the trace API. (#369)
- `Number` now has a pointer receiver for its methods. (#375)
- Renamed `CurrentSpan` to `SpanFromContext` in the trace API. (#379)
- Renamed `SetCurrentSpan` to `ContextWithSpan` in the trace API. (#379)
- Renamed `Message` in Event to `Name` in the trace API. (#389)
- Prometheus exporter no longer aggregates metrics, instead it only exports them. (#385)
- Renamed `HandleImpl` to `BoundInstrumentImpl` in the metric API. (#400)
- Renamed `Float64CounterHandle` to `Float64CounterBoundInstrument` in the metric API. (#400)
- Renamed `Int64CounterHandle` to `Int64CounterBoundInstrument` in the metric API. (#400)
- Renamed `Float64GaugeHandle` to `Float64GaugeBoundInstrument` in the metric API. (#400)
- Renamed `Int64GaugeHandle` to `Int64GaugeBoundInstrument` in the metric API. (#400)
- Renamed `Float64MeasureHandle` to `Float64MeasureBoundInstrument` in the metric API. (#400)
- Renamed `Int64MeasureHandle` to `Int64MeasureBoundInstrument` in the metric API. (#400)
- Renamed `Release` method for bound instruments in the metric API to `Unbind`. (#400)
- Renamed `AcquireHandle` method for bound instruments in the metric API to `Bind`. (#400)
- Renamed the `File` option in the stdout exporter to `Writer`. (#404)
- Renamed all `Options` to `Config` for all metric exports where this wasn't already the case.

### Fixed

- Aggregator import path corrected. (#421)
- Correct links in README. (#368)
- The README was updated to match latest code changes in its examples. (#374)
- Don't capitalize error statements. (#375)
- Fix ignored errors. (#375)
- Fix ambiguous variable naming. (#375)
- Removed unnecessary type casting. (#375)
- Use named parameters. (#375)
- Updated release schedule. (#378)
- Correct http-stackdriver example module name. (#394)
- Removed the `http.request` span in `httptrace` package. (#397)
- Add comments in the metrics SDK (#399)
- Initialize checkpoint when creating ddsketch aggregator to prevent panic when merging into a empty one. (#402) (#403)
- Add documentation of compatible exporters in the README. (#405)
- Typo fix. (#408)
- Simplify span check logic in SDK tracer implementation. (#419)

## [0.2.0] - 2019-12-03

### Added

- Unary gRPC tracing example. (#351)
- Prometheus exporter. (#334)
- Dogstatsd metrics exporter. (#326)

### Changed

- Rename `MaxSumCount` aggregation to `MinMaxSumCount` and add the `Min` interface for this aggregation. (#352)
- Rename `GetMeter` to `Meter`. (#357)
- Rename `HTTPTraceContextPropagator` to `TraceContextPropagator`. (#355)
- Rename `HTTPB3Propagator` to `B3Propagator`. (#355)
- Rename `HTTPTraceContextPropagator` to `TraceContextPropagator`. (#355)
- Move `/global` package to `/api/global`. (#356)
- Rename `GetTracer` to `Tracer`. (#347)

### Removed

- `SetAttribute` from the `Span` interface in the trace API. (#361)
- `AddLink` from the `Span` interface in the trace API. (#349)
- `Link` from the `Span` interface in the trace API. (#349)

### Fixed

- Exclude example directories from coverage report. (#365)
- Lint make target now implements automatic fixes with `golangci-lint` before a second run to report the remaining issues. (#360)
- Drop `GO111MODULE` environment variable in Makefile as Go 1.13 is the project specified minimum version and this is environment variable is not needed for that version of Go. (#359)
- Run the race checker for all test. (#354)
- Redundant commands in the Makefile are removed. (#354)
- Split the `generate` and `lint` targets of the Makefile. (#354)
- Renames `circle-ci` target to more generic `ci` in Makefile. (#354)
- Add example Prometheus binary to gitignore. (#358)
- Support negative numbers with the `MaxSumCount`. (#335)
- Resolve race conditions in `push_test.go` identified in #339. (#340)
- Use `/usr/bin/env bash` as a shebang in scripts rather than `/bin/bash`. (#336)
- Trace benchmark now tests both `AlwaysSample` and `NeverSample`.
   Previously it was testing `AlwaysSample` twice. (#325)
- Trace benchmark now uses a `[]byte` for `TraceID` to fix failing test. (#325)
- Added a trace benchmark to test variadic functions in `setAttribute` vs `setAttributes` (#325)
- The `defaultkeys` batcher was only using the encoded label set as its map key while building a checkpoint.
   This allowed distinct label sets through, but any metrics sharing a label set could be overwritten or merged incorrectly.
   This was corrected. (#333)


## [0.1.2] - 2019-11-18

### Fixed

- Optimized the `simplelru` map for attributes to reduce the number of allocations. (#328)
- Removed unnecessary unslicing of parameters that are already a slice. (#324)

## [0.1.1] - 2019-11-18

This release contains a Metrics SDK with stdout exporter and supports basic aggregations such as counter, gauges, array, maxsumcount, and ddsketch.

### Added

- Metrics stdout export pipeline. (#265)
- Array aggregation for raw measure metrics. (#282)
- The core.Value now have a `MarshalJSON` method. (#281)

### Removed

- `WithService`, `WithResources`, and `WithComponent` methods of tracers. (#314)
- Prefix slash in `Tracer.Start()` for the Jaeger example. (#292)

### Changed

- Allocation in LabelSet construction to reduce GC overhead. (#318)
- `trace.WithAttributes` to append values instead of replacing (#315)
- Use a formula for tolerance in sampling tests. (#298)
- Move export types into trace and metric-specific sub-directories. (#289)
- `SpanKind` back to being based on an `int` type. (#288)

### Fixed

- URL to OpenTelemetry website in README. (#323)
- Name of othttp default tracer. (#321)
- `ExportSpans` for the stackdriver exporter now handles `nil` context. (#294)
- CI modules cache to correctly restore/save from/to the cache. (#316)
- Fix metric SDK race condition between `LoadOrStore` and the assignment `rec.recorder = i.meter.exporter.AggregatorFor(rec)`. (#293)
- README now reflects the new code structure introduced with these changes. (#291)
- Make the basic example work. (#279)

## [0.1.0] - 2019-11-04

This is the first release of open-telemetry go library.
It contains api and sdk for trace and meter.

### Added

- Initial OpenTelemetry trace and metric API prototypes.
- Initial OpenTelemetry trace, metric, and export SDK packages.
- A wireframe bridge to support compatibility with OpenTracing.
- Example code for a basic, http-stackdriver, http, jaeger, and named tracer setup.
- Exporters for Jaeger, Stackdriver, and stdout.
- Propagators for binary, B3, and trace-context protocols.
- Project information and guidelines in the form of a README and CONTRIBUTING.
- Tools to build the project and a Makefile to automate the process.
- Apache-2.0 license.
- CircleCI build CI manifest files.
- CODEOWNERS file to track owners of this project.


[Unreleased]: https://github.com/open-telemetry/opentelemetry-go/compare/v0.16.0...HEAD
[0.16.0]: https://github.com/open-telemetry/opentelemetry-go/releases/tag/v0.16.0
[0.15.0]: https://github.com/open-telemetry/opentelemetry-go/releases/tag/v0.15.0
[0.14.0]: https://github.com/open-telemetry/opentelemetry-go/releases/tag/v0.14.0
[0.13.0]: https://github.com/open-telemetry/opentelemetry-go/releases/tag/v0.13.0
[0.12.0]: https://github.com/open-telemetry/opentelemetry-go/releases/tag/v0.12.0
[0.11.0]: https://github.com/open-telemetry/opentelemetry-go/releases/tag/v0.11.0
[0.10.0]: https://github.com/open-telemetry/opentelemetry-go/releases/tag/v0.10.0
[0.9.0]: https://github.com/open-telemetry/opentelemetry-go/releases/tag/v0.9.0
[0.8.0]: https://github.com/open-telemetry/opentelemetry-go/releases/tag/v0.8.0
[0.7.0]: https://github.com/open-telemetry/opentelemetry-go/releases/tag/v0.7.0
[0.6.0]: https://github.com/open-telemetry/opentelemetry-go/releases/tag/v0.6.0
[0.5.0]: https://github.com/open-telemetry/opentelemetry-go/releases/tag/v0.5.0
[0.4.3]: https://github.com/open-telemetry/opentelemetry-go/releases/tag/v0.4.3
[0.4.2]: https://github.com/open-telemetry/opentelemetry-go/releases/tag/v0.4.2
[0.4.1]: https://github.com/open-telemetry/opentelemetry-go/releases/tag/v0.4.1
[0.4.0]: https://github.com/open-telemetry/opentelemetry-go/releases/tag/v0.4.0
[0.3.0]: https://github.com/open-telemetry/opentelemetry-go/releases/tag/v0.3.0
[0.2.3]: https://github.com/open-telemetry/opentelemetry-go/releases/tag/v0.2.3
[0.2.2]: https://github.com/open-telemetry/opentelemetry-go/releases/tag/v0.2.2
[0.2.1.1]: https://github.com/open-telemetry/opentelemetry-go/releases/tag/v0.2.1.1
[0.2.1]: https://github.com/open-telemetry/opentelemetry-go/releases/tag/v0.2.1
[0.2.0]: https://github.com/open-telemetry/opentelemetry-go/releases/tag/v0.2.0
[0.1.2]: https://github.com/open-telemetry/opentelemetry-go/releases/tag/v0.1.2
[0.1.1]: https://github.com/open-telemetry/opentelemetry-go/releases/tag/v0.1.1
[0.1.0]: https://github.com/open-telemetry/opentelemetry-go/releases/tag/v0.1.0<|MERGE_RESOLUTION|>--- conflicted
+++ resolved
@@ -8,11 +8,9 @@
 
 ## [Unreleased]
 
-<<<<<<< HEAD
 - The OTLP exporter now has two new convenience functions, `NewExportPipeline` and `InstallNewPipeline`, setup and install the exporter in tracing and metrics pipelines. (#1348)
-=======
+
 ## [0.16.0] - 2020-01-13
->>>>>>> c5622777
 
 ### Added
 
