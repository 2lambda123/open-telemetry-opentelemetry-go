# Changelog

All notable changes to this project will be documented in this file.

The format is based on [Keep a Changelog](https://keepachangelog.com/en/1.0.0/).

This project adheres to [Semantic Versioning](https://semver.org/spec/v2.0.0.html).

## [Unreleased]

### Added

- The `go.opentelemetry.io/otel/semconv/v1.22.0` package.
  The package contains semantic conventions from the `v1.22.0` version of the OpenTelemetry Semantic Conventions. (#4735)
- The `go.opentelemetry.io/otel/semconv/v1.23.0` package.
  The package contains semantic conventions from the `v1.23.0` version of the OpenTelemetry Semantic Conventions. (#4746)
- The `go.opentelemetry.io/otel/semconv/v1.23.1` package.
  The package contains semantic conventions from the `v1.23.1` version of the OpenTelemetry Semantic Conventions. (#4749)
- The `go.opentelemetry.io/otel/semconv/v1.24.0` package.
  The package contains semantic conventions from the `v1.24.0` version of the OpenTelemetry Semantic Conventions. (#4770)
- Add `WithResourceAsConstantLabels` option to apply resource attributes for every metric emitted by the Prometheus exporter. (#4733)
- Experimental cardinality limiting is added to the metric SDK.
  See [metric documentation](./sdk/metric/EXPERIMENTAL.md#cardinality-limit) for more information about this feature and how to enable it. (#4457)
<<<<<<< HEAD
- Add `WithHostHeader` config option to override Host header in opentelemetry requests (#4780)
=======
- Add `NewMemberRaw` and `NewKeyValuePropertyRaw` in `go.opentelemetry.io/otel/baggage`. (#4804)
>>>>>>> 7fa7d1b2

### Changed

- Upgrade all use of `go.opentelemetry.io/otel/semconv` to use `v1.24.0`. (#4754)
- Update transformations in `go.opentelemetry.io/otel/exporters/zipkin` to follow `v1.19.0` version of the OpenTelemetry specification. (#4754)
- Record synchronous measurements when the passed context is canceled instead of dropping in `go.opentelemetry.io/otel/sdk/metric`.
  If you do not want to make a measurement when the context is cancelled, you need to handle it yourself (e.g  `if ctx.Err() != nil`). (#4671)
- Improve `go.opentelemetry.io/otel/trace.TraceState`'s performance. (#4722)
- Improve `go.opentelemetry.io/otel/propagation.TraceContext`'s performance. (#4721)
- Improve `go.opentelemetry.io/otel/baggage` performance. (#4743)
- Improve performance of the `(*Set).Filter` method in `go.opentelemetry.io/otel/attribute` when the passed filter does not filter out any attributes from the set. (#4774)
- `Member.String` in `go.opentelemetry.io/otel/baggage` percent-encodes only when necessary. (#4775)
- `Property.Value` in `go.opentelemetry.io/otel/baggage` now returns a raw string instead of a percent-encoded value. (#4804)

### Fixed

- Fix `Parse` in `go.opentelemetry.io/otel/baggage` to validate member value before percent-decoding. (#4755)
- Fix whitespace encoding of `Member.String` in `go.opentelemetry.io/otel/baggage`. (#4756)
- Fix observable not registered error when the asynchronous instrument has a drop aggregation in `go.opentelemetry.io/otel/sdk/metric`. (#4772)
- Fix baggage item key so that it is not canonicalized in `go.opentelemetry.io/otel/bridge/opentracing`. (#4776)
- Fix `go.opentelemetry.io/otel/bridge/opentracing` to properly handle baggage values that requires escaping during propagation. (#4804)

## [1.21.0/0.44.0] 2023-11-16

### Removed

- Remove the deprecated `go.opentelemetry.io/otel/bridge/opencensus.NewTracer`. (#4706)
- Remove the deprecated `go.opentelemetry.io/otel/exporters/otlp/otlpmetric` module. (#4707)
- Remove the deprecated `go.opentelemetry.io/otel/example/view` module. (#4708)
- Remove the deprecated `go.opentelemetry.io/otel/example/fib` module. (#4723)

### Fixed

- Do not parse non-protobuf responses in `go.opentelemetry.io/otel/exporters/otlp/otlpmetric/otlpmetrichttp`. (#4719)
- Do not parse non-protobuf responses in `go.opentelemetry.io/otel/exporters/otlp/otlptrace/otlptracehttp`. (#4719)
- Fix a bug where using multiple readers resulted in incorrect asynchronous counter values in `go.opentelemetry.io/otel/sdk/metric`. (#4742)

## [1.20.0/0.43.0] 2023-11-10

This release brings a breaking change for custom trace API implementations. Some interfaces (`TracerProvider`, `Tracer`, `Span`) now embed the `go.opentelemetry.io/otel/trace/embedded` types. Implementors need to update their implementations based on what they want the default behavior to be. See the "API Implementations" section of the [trace API] package documentation for more information about how to accomplish this.

### Added

- Add `go.opentelemetry.io/otel/bridge/opencensus.InstallTraceBridge`, which installs the OpenCensus trace bridge, and replaces `opencensus.NewTracer`. (#4567)
- Add scope version to trace and metric bridges in `go.opentelemetry.io/otel/bridge/opencensus`. (#4584)
- Add the `go.opentelemetry.io/otel/trace/embedded` package to be embedded in the exported trace API interfaces. (#4620)
- Add the `go.opentelemetry.io/otel/trace/noop` package as a default no-op implementation of the trace API. (#4620)
- Add context propagation in `go.opentelemetry.io/otel/example/dice`. (#4644)
- Add view configuration to `go.opentelemetry.io/otel/example/prometheus`. (#4649)
- Add `go.opentelemetry.io/otel/metric.WithExplicitBucketBoundaries`, which allows defining default explicit bucket boundaries when creating histogram instruments. (#4603)
- Add `Version` function in `go.opentelemetry.io/otel/exporters/otlp/otlpmetric/otlpmetricgrpc`. (#4660)
- Add `Version` function in `go.opentelemetry.io/otel/exporters/otlp/otlpmetric/otlpmetrichttp`. (#4660)
- Add Summary, SummaryDataPoint, and QuantileValue to `go.opentelemetry.io/sdk/metric/metricdata`. (#4622)
- `go.opentelemetry.io/otel/bridge/opencensus.NewMetricProducer` now supports exemplars from OpenCensus. (#4585)
- Add support for `WithExplicitBucketBoundaries` in `go.opentelemetry.io/otel/sdk/metric`. (#4605)
- Add support for Summary metrics in `go.opentelemetry.io/otel/bridge/opencensus`. (#4668)

### Deprecated

- Deprecate `go.opentelemetry.io/otel/bridge/opencensus.NewTracer` in favor of `opencensus.InstallTraceBridge`. (#4567)
- Deprecate `go.opentelemetry.io/otel/example/fib` package is in favor of `go.opentelemetry.io/otel/example/dice`. (#4618)
- Deprecate `go.opentelemetry.io/otel/trace.NewNoopTracerProvider`.
  Use the added `NewTracerProvider` function in `go.opentelemetry.io/otel/trace/noop` instead. (#4620)
- Deprecate `go.opentelemetry.io/otel/example/view` package in favor of `go.opentelemetry.io/otel/example/prometheus`. (#4649)
- Deprecate `go.opentelemetry.io/otel/exporters/otlp/otlpmetric`. (#4693)

### Changed

- `go.opentelemetry.io/otel/bridge/opencensus.NewMetricProducer` returns a `*MetricProducer` struct instead of the metric.Producer interface. (#4583)
- The `TracerProvider` in `go.opentelemetry.io/otel/trace` now embeds the `go.opentelemetry.io/otel/trace/embedded.TracerProvider` type.
  This extends the `TracerProvider` interface and is is a breaking change for any existing implementation.
  Implementors need to update their implementations based on what they want the default behavior of the interface to be.
  See the "API Implementations" section of the `go.opentelemetry.io/otel/trace` package documentation for more information about how to accomplish this. (#4620)
- The `Tracer` in `go.opentelemetry.io/otel/trace` now embeds the `go.opentelemetry.io/otel/trace/embedded.Tracer` type.
  This extends the `Tracer` interface and is is a breaking change for any existing implementation.
  Implementors need to update their implementations based on what they want the default behavior of the interface to be.
  See the "API Implementations" section of the `go.opentelemetry.io/otel/trace` package documentation for more information about how to accomplish this. (#4620)
- The `Span` in `go.opentelemetry.io/otel/trace` now embeds the `go.opentelemetry.io/otel/trace/embedded.Span` type.
  This extends the `Span` interface and is is a breaking change for any existing implementation.
  Implementors need to update their implementations based on what they want the default behavior of the interface to be.
  See the "API Implementations" section of the `go.opentelemetry.io/otel/trace` package documentation for more information about how to accomplish this. (#4620)
- `go.opentelemetry.io/otel/exporters/otlp/otlpmetric/otlpmetricgrpc` does no longer depend on `go.opentelemetry.io/otel/exporters/otlp/otlpmetric`. (#4660)
- `go.opentelemetry.io/otel/exporters/otlp/otlpmetric/otlpmetrichttp` does no longer depend on `go.opentelemetry.io/otel/exporters/otlp/otlpmetric`. (#4660)
- Retry for `502 Bad Gateway` and `504 Gateway Timeout` HTTP statuses in `go.opentelemetry.io/otel/exporters/otlp/otlpmetric/otlpmetrichttp`. (#4670)
- Retry for `502 Bad Gateway` and `504 Gateway Timeout` HTTP statuses in `go.opentelemetry.io/otel/exporters/otlp/otlptrace/otlptracehttp`. (#4670)
- Retry for `RESOURCE_EXHAUSTED` only if RetryInfo is returned in `go.opentelemetry.io/otel/exporters/otlp/otlpmetric/otlpmetricgrpc`. (#4669)
- Retry for `RESOURCE_EXHAUSTED` only if RetryInfo is returned in `go.opentelemetry.io/otel/exporters/otlp/otlptrace/otlptracegrpc`. (#4669)
- Retry temporary HTTP request failures in `go.opentelemetry.io/otel/exporters/otlp/otlpmetric/otlpmetrichttp`. (#4679)
- Retry temporary HTTP request failures in `go.opentelemetry.io/otel/exporters/otlp/otlptrace/otlptracehttp`. (#4679)

### Fixed

- Fix improper parsing of characters such us `+`, `/` by `Parse` in `go.opentelemetry.io/otel/baggage` as they were rendered as a whitespace. (#4667)
- Fix improper parsing of characters such us `+`, `/` passed via `OTEL_RESOURCE_ATTRIBUTES` in `go.opentelemetry.io/otel/sdk/resource` as they were rendered as a whitespace. (#4699)
- Fix improper parsing of characters such us `+`, `/` passed via `OTEL_EXPORTER_OTLP_HEADERS` and `OTEL_EXPORTER_OTLP_METRICS_HEADERS` in `go.opentelemetry.io/otel/exporters/otlp/otlpmetric/otlpmetricgrpc` as they were rendered as a whitespace. (#4699)
- Fix improper parsing of characters such us `+`, `/` passed via `OTEL_EXPORTER_OTLP_HEADERS` and `OTEL_EXPORTER_OTLP_METRICS_HEADERS` in `go.opentelemetry.io/otel/exporters/otlp/otlpmetric/otlpmetrichttp` as they were rendered as a whitespace. (#4699)
- Fix improper parsing of characters such us `+`, `/` passed via `OTEL_EXPORTER_OTLP_HEADERS` and `OTEL_EXPORTER_OTLP_TRACES_HEADERS` in `go.opentelemetry.io/otel/exporters/otlp/otlpmetric/otlptracegrpc` as they were rendered as a whitespace. (#4699)
- Fix improper parsing of characters such us `+`, `/` passed via `OTEL_EXPORTER_OTLP_HEADERS` and `OTEL_EXPORTER_OTLP_TRACES_HEADERS` in `go.opentelemetry.io/otel/exporters/otlp/otlpmetric/otlptracehttp` as they were rendered as a whitespace. (#4699)
- In `go.opentelemetry.op/otel/exporters/prometheus`, the exporter no longer `Collect`s metrics after `Shutdown` is invoked. (#4648)
- Fix documentation for `WithCompressor` in `go.opentelemetry.io/otel/exporters/otlp/otlptrace/otlptracegrpc`. (#4695)
- Fix documentation for `WithCompressor` in `go.opentelemetry.io/otel/exporters/otlp/otlpmetric/otlpmetricgrpc`. (#4695)

## [1.19.0/0.42.0/0.0.7] 2023-09-28

This release contains the first stable release of the OpenTelemetry Go [metric SDK].
Our project stability guarantees now apply to the `go.opentelemetry.io/otel/sdk/metric` package.
See our [versioning policy](VERSIONING.md) for more information about these stability guarantees.

### Added

- Add the "Roll the dice" getting started application example in `go.opentelemetry.io/otel/example/dice`. (#4539)
- The `WithWriter` and `WithPrettyPrint` options to `go.opentelemetry.io/otel/exporters/stdout/stdoutmetric` to set a custom `io.Writer`, and allow displaying the output in human-readable JSON. (#4507)

### Changed

- Allow '/' characters in metric instrument names. (#4501)
- The exporter in `go.opentelemetry.io/otel/exporters/stdout/stdoutmetric` does not prettify its output by default anymore. (#4507)
- Upgrade `gopkg.io/yaml` from `v2` to `v3` in `go.opentelemetry.io/otel/schema`. (#4535)

### Fixed

- In `go.opentelemetry.op/otel/exporters/prometheus`, don't try to create the Prometheus metric on every `Collect` if we know the scope is invalid. (#4499)

### Removed

- Remove `"go.opentelemetry.io/otel/bridge/opencensus".NewMetricExporter`, which is replaced by `NewMetricProducer`. (#4566)

## [1.19.0-rc.1/0.42.0-rc.1] 2023-09-14

This is a release candidate for the v1.19.0/v0.42.0 release.
That release is expected to include the `v1` release of the OpenTelemetry Go metric SDK and will provide stability guarantees of that SDK.
See our [versioning policy](VERSIONING.md) for more information about these stability guarantees.

### Changed

- Allow '/' characters in metric instrument names. (#4501)

### Fixed

- In `go.opentelemetry.op/otel/exporters/prometheus`, don't try to create the prometheus metric on every `Collect` if we know the scope is invalid. (#4499)

## [1.18.0/0.41.0/0.0.6] 2023-09-12

This release drops the compatibility guarantee of [Go 1.19].

### Added

- Add `WithProducer` option in `go.opentelemetry.op/otel/exporters/prometheus` to restore the ability to register producers on the prometheus exporter's manual reader. (#4473)
- Add `IgnoreValue` option in `go.opentelemetry.io/otel/sdk/metric/metricdata/metricdatatest` to allow ignoring values when comparing metrics. (#4447)

### Changed

- Use a `TestingT` interface instead of `*testing.T` struct in `go.opentelemetry.io/otel/sdk/metric/metricdata/metricdatatest`. (#4483)

### Deprecated

- The `NewMetricExporter` in `go.opentelemetry.io/otel/bridge/opencensus` was deprecated in `v0.35.0` (#3541).
  The deprecation notice format for the function has been corrected to trigger Go documentation and build tooling. (#4470)

### Removed

- Removed the deprecated `go.opentelemetry.io/otel/exporters/jaeger` package. (#4467)
- Removed the deprecated `go.opentelemetry.io/otel/example/jaeger` package. (#4467)
- Removed the deprecated `go.opentelemetry.io/otel/sdk/metric/aggregation` package. (#4468)
- Removed the deprecated internal packages in `go.opentelemetry.io/otel/exporters/otlp` and its sub-packages. (#4469)
- Dropped guaranteed support for versions of Go less than 1.20. (#4481)

## [1.17.0/0.40.0/0.0.5] 2023-08-28

### Added

- Export the `ManualReader` struct in `go.opentelemetry.io/otel/sdk/metric`. (#4244)
- Export the `PeriodicReader` struct in `go.opentelemetry.io/otel/sdk/metric`. (#4244)
- Add support for exponential histogram aggregations.
  A histogram can be configured as an exponential histogram using a view with `"go.opentelemetry.io/otel/sdk/metric".ExponentialHistogram` as the aggregation. (#4245)
- Export the `Exporter` struct in `go.opentelemetry.io/otel/exporters/otlp/otlpmetric/otlpmetricgrpc`. (#4272)
- Export the `Exporter` struct in `go.opentelemetry.io/otel/exporters/otlp/otlpmetric/otlpmetrichttp`. (#4272)
- The exporters in `go.opentelemetry.io/otel/exporters/otlp/otlpmetric` now support the `OTEL_EXPORTER_OTLP_METRICS_TEMPORALITY_PREFERENCE` environment variable. (#4287)
- Add `WithoutCounterSuffixes` option in `go.opentelemetry.io/otel/exporters/prometheus` to disable addition of `_total` suffixes. (#4306)
- Add info and debug logging to the metric SDK in `go.opentelemetry.io/otel/sdk/metric`. (#4315)
- The `go.opentelemetry.io/otel/semconv/v1.21.0` package.
  The package contains semantic conventions from the `v1.21.0` version of the OpenTelemetry Semantic Conventions. (#4362)
- Accept 201 to 299 HTTP status as success in `go.opentelemetry.io/otel/exporters/otlp/otlpmetric/otlpmetrichttp` and `go.opentelemetry.io/otel/exporters/otlp/otlptrace/otlptracehttp`. (#4365)
- Document the `Temporality` and `Aggregation` methods of the `"go.opentelemetry.io/otel/sdk/metric".Exporter"` need to be concurrent safe. (#4381)
- Expand the set of units supported by the Prometheus exporter, and don't add unit suffixes if they are already present in `go.opentelemetry.op/otel/exporters/prometheus` (#4374)
- Move the `Aggregation` interface and its implementations from `go.opentelemetry.io/otel/sdk/metric/aggregation` to `go.opentelemetry.io/otel/sdk/metric`. (#4435)
- The exporters in `go.opentelemetry.io/otel/exporters/otlp/otlpmetric` now support the `OTEL_EXPORTER_OTLP_METRICS_DEFAULT_HISTOGRAM_AGGREGATION` environment variable. (#4437)
- Add the `NewAllowKeysFilter` and `NewDenyKeysFilter` functions to `go.opentelemetry.io/otel/attribute` to allow convenient creation of allow-keys and deny-keys filters. (#4444)
- Support Go 1.21. (#4463)

### Changed

- Starting from `v1.21.0` of semantic conventions, `go.opentelemetry.io/otel/semconv/{version}/httpconv` and `go.opentelemetry.io/otel/semconv/{version}/netconv` packages will no longer be published. (#4145)
- Log duplicate instrument conflict at a warning level instead of info in `go.opentelemetry.io/otel/sdk/metric`. (#4202)
- Return an error on the creation of new instruments in `go.opentelemetry.io/otel/sdk/metric` if their name doesn't pass regexp validation. (#4210)
- `NewManualReader` in `go.opentelemetry.io/otel/sdk/metric` returns `*ManualReader` instead of `Reader`. (#4244)
- `NewPeriodicReader` in `go.opentelemetry.io/otel/sdk/metric` returns `*PeriodicReader` instead of `Reader`. (#4244)
- Count the Collect time in the `PeriodicReader` timeout in `go.opentelemetry.io/otel/sdk/metric`. (#4221)
- The function `New` in `go.opentelemetry.io/otel/exporters/otlp/otlpmetric/otlpmetricgrpc` returns `*Exporter` instead of `"go.opentelemetry.io/otel/sdk/metric".Exporter`. (#4272)
- The function `New` in `go.opentelemetry.io/otel/exporters/otlp/otlpmetric/otlpmetrichttp` returns `*Exporter` instead of `"go.opentelemetry.io/otel/sdk/metric".Exporter`. (#4272)
- If an attribute set is omitted from an async callback, the previous value will no longer be exported in `go.opentelemetry.io/otel/sdk/metric`. (#4290)
- If an attribute set is observed multiple times in an async callback in `go.opentelemetry.io/otel/sdk/metric`, the values will be summed instead of the last observation winning. (#4289)
- Allow the explicit bucket histogram aggregation to be used for the up-down counter, observable counter, observable up-down counter, and observable gauge in the `go.opentelemetry.io/otel/sdk/metric` package. (#4332)
- Restrict `Meter`s in `go.opentelemetry.io/otel/sdk/metric` to only register and collect instruments it created. (#4333)
- `PeriodicReader.Shutdown` and `PeriodicReader.ForceFlush` in `go.opentelemetry.io/otel/sdk/metric` now apply the periodic reader's timeout to the operation if the user provided context does not contain a deadline. (#4356, #4377)
- Upgrade all use of `go.opentelemetry.io/otel/semconv` to use `v1.21.0`. (#4408)
- Increase instrument name maximum length from 63 to 255 characters in `go.opentelemetry.io/otel/sdk/metric`. (#4434)
- Add `go.opentelemetry.op/otel/sdk/metric.WithProducer` as an `Option` for `"go.opentelemetry.io/otel/sdk/metric".NewManualReader` and `"go.opentelemetry.io/otel/sdk/metric".NewPeriodicReader`. (#4346)

### Removed

- Remove `Reader.RegisterProducer` in `go.opentelemetry.io/otel/metric`.
  Use the added `WithProducer` option instead. (#4346)
- Remove `Reader.ForceFlush` in `go.opentelemetry.io/otel/metric`.
  Notice that `PeriodicReader.ForceFlush` is still available. (#4375)

### Fixed

- Correctly format log messages from the `go.opentelemetry.io/otel/exporters/zipkin` exporter. (#4143)
- Log an error for calls to `NewView` in `go.opentelemetry.io/otel/sdk/metric` that have empty criteria. (#4307)
- Fix `"go.opentelemetry.io/otel/sdk/resource".WithHostID()` to not set an empty `host.id`. (#4317)
- Use the instrument identifying fields to cache aggregators and determine duplicate instrument registrations in `go.opentelemetry.io/otel/sdk/metric`. (#4337)
- Detect duplicate instruments for case-insensitive names in `go.opentelemetry.io/otel/sdk/metric`. (#4338)
- The `ManualReader` will not panic if `AggregationSelector` returns `nil` in `go.opentelemetry.io/otel/sdk/metric`. (#4350)
- If a `Reader`'s `AggregationSelector` returns `nil` or `DefaultAggregation` the pipeline will use the default aggregation. (#4350)
- Log a suggested view that fixes instrument conflicts in `go.opentelemetry.io/otel/sdk/metric`. (#4349)
- Fix possible panic, deadlock and race condition in batch span processor in `go.opentelemetry.io/otel/sdk/trace`. (#4353)
- Improve context cancellation handling in batch span processor's `ForceFlush` in  `go.opentelemetry.io/otel/sdk/trace`. (#4369)
- Decouple `go.opentelemetry.io/otel/exporters/otlp/otlptrace/internal` from `go.opentelemetry.io/otel/exporters/otlp/internal` using gotmpl. (#4397, #3846)
- Decouple `go.opentelemetry.io/otel/exporters/otlp/otlpmetric/otlpmetricgrpc/internal` from `go.opentelemetry.io/otel/exporters/otlp/internal` and `go.opentelemetry.io/otel/exporters/otlp/otlpmetric/internal` using gotmpl. (#4404, #3846)
- Decouple `go.opentelemetry.io/otel/exporters/otlp/otlpmetric/otlpmetrichttp/internal` from `go.opentelemetry.io/otel/exporters/otlp/internal` and `go.opentelemetry.io/otel/exporters/otlp/otlpmetric/internal` using gotmpl. (#4407, #3846)
- Decouple `go.opentelemetry.io/otel/exporters/otlp/otlptrace/otlptracegrpc/internal` from `go.opentelemetry.io/otel/exporters/otlp/internal` and `go.opentelemetry.io/otel/exporters/otlp/otlptrace/internal` using gotmpl. (#4400, #3846)
- Decouple `go.opentelemetry.io/otel/exporters/otlp/otlptrace/otlptracehttp/internal` from `go.opentelemetry.io/otel/exporters/otlp/internal` and `go.opentelemetry.io/otel/exporters/otlp/otlptrace/internal` using gotmpl. (#4401, #3846)
- Do not block the metric SDK when OTLP metric exports are blocked in `go.opentelemetry.io/otel/exporters/otlp/otlpmetric/otlpmetricgrpc` and `go.opentelemetry.io/otel/exporters/otlp/otlpmetric/otlpmetrichttp`. (#3925, #4395)
- Do not append `_total` if the counter already has that suffix for the Prometheus exproter in `go.opentelemetry.io/otel/exporter/prometheus`. (#4373)
- Fix resource detection data race in `go.opentelemetry.io/otel/sdk/resource`. (#4409)
- Use the first-seen instrument name during instrument name conflicts in `go.opentelemetry.io/otel/sdk/metric`. (#4428)

### Deprecated

- The `go.opentelemetry.io/otel/exporters/jaeger` package is deprecated.
  OpenTelemetry dropped support for Jaeger exporter in July 2023.
  Use `go.opentelemetry.io/otel/exporters/otlp/otlptrace/otlptracehttp`
  or `go.opentelemetry.io/otel/exporters/otlp/otlptrace/otlptracegrpc` instead. (#4423)
- The `go.opentelemetry.io/otel/example/jaeger` package is deprecated. (#4423)
- The `go.opentelemetry.io/otel/exporters/otlp/otlpmetric/internal` package is deprecated. (#4420)
- The `go.opentelemetry.io/otel/exporters/otlp/otlpmetric/internal/oconf` package is deprecated. (#4420)
- The `go.opentelemetry.io/otel/exporters/otlp/otlpmetric/internal/otest` package is deprecated. (#4420)
- The `go.opentelemetry.io/otel/exporters/otlp/otlpmetric/internal/transform` package is deprecated. (#4420)
- The `go.opentelemetry.io/otel/exporters/otlp/internal` package is deprecated. (#4421)
- The `go.opentelemetry.io/otel/exporters/otlp/internal/envconfig` package is deprecated. (#4421)
- The `go.opentelemetry.io/otel/exporters/otlp/internal/retry` package is deprecated. (#4421)
- The `go.opentelemetry.io/otel/exporters/otlp/otlptrace/internal` package is deprecated. (#4425)
- The `go.opentelemetry.io/otel/exporters/otlp/otlptrace/internal/envconfig` package is deprecated. (#4425)
- The `go.opentelemetry.io/otel/exporters/otlp/otlptrace/internal/otlpconfig` package is deprecated. (#4425)
- The `go.opentelemetry.io/otel/exporters/otlp/otlptrace/internal/otlptracetest` package is deprecated. (#4425)
- The `go.opentelemetry.io/otel/exporters/otlp/otlptrace/internal/retry` package is deprecated. (#4425)
- The `go.opentelemetry.io/otel/sdk/metric/aggregation` package is deprecated.
  Use the aggregation types added to `go.opentelemetry.io/otel/sdk/metric` instead. (#4435)

## [1.16.0/0.39.0] 2023-05-18

This release contains the first stable release of the OpenTelemetry Go [metric API].
Our project stability guarantees now apply to the `go.opentelemetry.io/otel/metric` package.
See our [versioning policy](VERSIONING.md) for more information about these stability guarantees.

### Added

- The `go.opentelemetry.io/otel/semconv/v1.19.0` package.
  The package contains semantic conventions from the `v1.19.0` version of the OpenTelemetry specification. (#3848)
- The `go.opentelemetry.io/otel/semconv/v1.20.0` package.
  The package contains semantic conventions from the `v1.20.0` version of the OpenTelemetry specification. (#4078)
- The Exponential Histogram data types in `go.opentelemetry.io/otel/sdk/metric/metricdata`. (#4165)
- OTLP metrics exporter now supports the Exponential Histogram Data Type. (#4222)
- Fix serialization of `time.Time` zero values in `go.opentelemetry.io/otel/exporters/otlp/otlpmetric/otlpmetricgrpc` and `go.opentelemetry.io/otel/exporters/otlp/otlpmetric/otlpmetrichttp` packages. (#4271)

### Changed

- Use `strings.Cut()` instead of `string.SplitN()` for better readability and memory use. (#4049)
- `MeterProvider` returns noop meters once it has been shutdown. (#4154)

### Removed

- The deprecated `go.opentelemetry.io/otel/metric/instrument` package is removed.
  Use `go.opentelemetry.io/otel/metric` instead. (#4055)

### Fixed

- Fix build for BSD based systems in `go.opentelemetry.io/otel/sdk/resource`. (#4077)

## [1.16.0-rc.1/0.39.0-rc.1] 2023-05-03

This is a release candidate for the v1.16.0/v0.39.0 release.
That release is expected to include the `v1` release of the OpenTelemetry Go metric API and will provide stability guarantees of that API.
See our [versioning policy](VERSIONING.md) for more information about these stability guarantees.

### Added

- Support global `MeterProvider` in `go.opentelemetry.io/otel`. (#4039)
  - Use `Meter` for a `metric.Meter` from the global `metric.MeterProvider`.
  - Use `GetMeterProivder` for a global `metric.MeterProvider`.
  - Use `SetMeterProivder` to set the global `metric.MeterProvider`.

### Changed

- Move the `go.opentelemetry.io/otel/metric` module to the `stable-v1` module set.
  This stages the metric API to be released as a stable module. (#4038)

### Removed

- The `go.opentelemetry.io/otel/metric/global` package is removed.
  Use `go.opentelemetry.io/otel` instead. (#4039)

## [1.15.1/0.38.1] 2023-05-02

### Fixed

- Remove unused imports from `sdk/resource/host_id_bsd.go` which caused build failures. (#4040, #4041)

## [1.15.0/0.38.0] 2023-04-27

### Added

- The `go.opentelemetry.io/otel/metric/embedded` package. (#3916)
- The `Version` function to `go.opentelemetry.io/otel/sdk` to return the SDK version. (#3949)
- Add a `WithNamespace` option to `go.opentelemetry.io/otel/exporters/prometheus` to allow users to prefix metrics with a namespace. (#3970)
- The following configuration types were added to `go.opentelemetry.io/otel/metric/instrument` to be used in the configuration of measurement methods. (#3971)
  - The `AddConfig` used to hold configuration for addition measurements
    - `NewAddConfig` used to create a new `AddConfig`
    - `AddOption` used to configure an `AddConfig`
  - The `RecordConfig` used to hold configuration for recorded measurements
    - `NewRecordConfig` used to create a new `RecordConfig`
    - `RecordOption` used to configure a `RecordConfig`
  - The `ObserveConfig` used to hold configuration for observed measurements
    - `NewObserveConfig` used to create a new `ObserveConfig`
    - `ObserveOption` used to configure an `ObserveConfig`
- `WithAttributeSet` and `WithAttributes` are added to `go.opentelemetry.io/otel/metric/instrument`.
  They return an option used during a measurement that defines the attribute Set associated with the measurement. (#3971)
- The `Version` function to `go.opentelemetry.io/otel/exporters/otlp/otlpmetric` to return the OTLP metrics client version. (#3956)
- The `Version` function to `go.opentelemetry.io/otel/exporters/otlp/otlptrace` to return the OTLP trace client version. (#3956)

### Changed

- The `Extrema` in `go.opentelemetry.io/otel/sdk/metric/metricdata` is redefined with a generic argument of `[N int64 | float64]`. (#3870)
- Update all exported interfaces from `go.opentelemetry.io/otel/metric` to embed their corresponding interface from `go.opentelemetry.io/otel/metric/embedded`.
  This adds an implementation requirement to set the interface default behavior for unimplemented methods. (#3916)
- Move No-Op implementation from `go.opentelemetry.io/otel/metric` into its own package `go.opentelemetry.io/otel/metric/noop`. (#3941)
  - `metric.NewNoopMeterProvider` is replaced with `noop.NewMeterProvider`
- Add all the methods from `"go.opentelemetry.io/otel/trace".SpanContext` to `bridgeSpanContext` by embedding `otel.SpanContext` in `bridgeSpanContext`. (#3966)
- Wrap `UploadMetrics` error in `go.opentelemetry.io/otel/exporters/otlp/otlpmetric/` to improve error message when encountering generic grpc errors. (#3974)
- The measurement methods for all instruments in `go.opentelemetry.io/otel/metric/instrument` accept an option instead of the variadic `"go.opentelemetry.io/otel/attribute".KeyValue`. (#3971)
  - The `Int64Counter.Add` method now accepts `...AddOption`
  - The `Float64Counter.Add` method now accepts `...AddOption`
  - The `Int64UpDownCounter.Add` method now accepts `...AddOption`
  - The `Float64UpDownCounter.Add` method now accepts `...AddOption`
  - The `Int64Histogram.Record` method now accepts `...RecordOption`
  - The `Float64Histogram.Record` method now accepts `...RecordOption`
  - The `Int64Observer.Observe` method now accepts `...ObserveOption`
  - The `Float64Observer.Observe` method now accepts `...ObserveOption`
- The `Observer` methods in `go.opentelemetry.io/otel/metric` accept an option instead of the variadic `"go.opentelemetry.io/otel/attribute".KeyValue`. (#3971)
  - The `Observer.ObserveInt64` method now accepts `...ObserveOption`
  - The `Observer.ObserveFloat64` method now accepts `...ObserveOption`
- Move global metric back to `go.opentelemetry.io/otel/metric/global` from `go.opentelemetry.io/otel`. (#3986)

### Fixed

- `TracerProvider` allows calling `Tracer()` while it's shutting down.
  It used to deadlock. (#3924)
- Use the SDK version for the Telemetry SDK resource detector in `go.opentelemetry.io/otel/sdk/resource`. (#3949)
- Fix a data race in `SpanProcessor` returned by `NewSimpleSpanProcessor` in `go.opentelemetry.io/otel/sdk/trace`. (#3951)
- Automatically figure out the default aggregation with `aggregation.Default`. (#3967)

### Deprecated

- The `go.opentelemetry.io/otel/metric/instrument` package is deprecated.
  Use the equivalent types added to `go.opentelemetry.io/otel/metric` instead. (#4018)

## [1.15.0-rc.2/0.38.0-rc.2] 2023-03-23

This is a release candidate for the v1.15.0/v0.38.0 release.
That release will include the `v1` release of the OpenTelemetry Go metric API and will provide stability guarantees of that API.
See our [versioning policy](VERSIONING.md) for more information about these stability guarantees.

### Added

- The `WithHostID` option to `go.opentelemetry.io/otel/sdk/resource`. (#3812)
- The `WithoutTimestamps` option to `go.opentelemetry.io/otel/exporters/stdout/stdoutmetric` to sets all timestamps to zero. (#3828)
- The new `Exemplar` type is added to `go.opentelemetry.io/otel/sdk/metric/metricdata`.
  Both the `DataPoint` and `HistogramDataPoint` types from that package have a new field of `Exemplars` containing the sampled exemplars for their timeseries. (#3849)
- Configuration for each metric instrument in `go.opentelemetry.io/otel/sdk/metric/instrument`. (#3895)
- The internal logging introduces a warning level verbosity equal to `V(1)`. (#3900)
- Added a log message warning about usage of `SimpleSpanProcessor` in production environments. (#3854)

### Changed

- Optimize memory allocation when creation a new `Set` using `NewSet` or `NewSetWithFiltered` in `go.opentelemetry.io/otel/attribute`. (#3832)
- Optimize memory allocation when creation new metric instruments in `go.opentelemetry.io/otel/sdk/metric`. (#3832)
- Avoid creating new objects on all calls to `WithDeferredSetup` and `SkipContextSetup` in OpenTracing bridge. (#3833)
- The `New` and `Detect` functions from `go.opentelemetry.io/otel/sdk/resource` return errors that wrap underlying errors instead of just containing the underlying error strings. (#3844)
- Both the `Histogram` and `HistogramDataPoint` are redefined with a generic argument of `[N int64 | float64]` in `go.opentelemetry.io/otel/sdk/metric/metricdata`. (#3849)
- The metric `Export` interface from `go.opentelemetry.io/otel/sdk/metric` accepts a `*ResourceMetrics` instead of `ResourceMetrics`. (#3853)
- Rename `Asynchronous` to `Observable` in `go.opentelemetry.io/otel/metric/instrument`. (#3892)
- Rename `Int64ObserverOption` to `Int64ObservableOption` in `go.opentelemetry.io/otel/metric/instrument`. (#3895)
- Rename `Float64ObserverOption` to `Float64ObservableOption` in `go.opentelemetry.io/otel/metric/instrument`. (#3895)
- The internal logging changes the verbosity level of info to `V(4)`, the verbosity level of debug to `V(8)`. (#3900)

### Fixed

- `TracerProvider` consistently doesn't allow to register a `SpanProcessor` after shutdown. (#3845)

### Removed

- The deprecated `go.opentelemetry.io/otel/metric/global` package is removed. (#3829)
- The unneeded `Synchronous` interface in `go.opentelemetry.io/otel/metric/instrument` was removed. (#3892)
- The `Float64ObserverConfig` and `NewFloat64ObserverConfig` in `go.opentelemetry.io/otel/sdk/metric/instrument`.
  Use the added `float64` instrument configuration instead. (#3895)
- The `Int64ObserverConfig` and `NewInt64ObserverConfig` in `go.opentelemetry.io/otel/sdk/metric/instrument`.
  Use the added `int64` instrument configuration instead. (#3895)
- The `NewNoopMeter` function in `go.opentelemetry.io/otel/metric`, use `NewMeterProvider().Meter("")` instead. (#3893)

## [1.15.0-rc.1/0.38.0-rc.1] 2023-03-01

This is a release candidate for the v1.15.0/v0.38.0 release.
That release will include the `v1` release of the OpenTelemetry Go metric API and will provide stability guarantees of that API.
See our [versioning policy](VERSIONING.md) for more information about these stability guarantees.

This release drops the compatibility guarantee of [Go 1.18].

### Added

- Support global `MeterProvider` in `go.opentelemetry.io/otel`. (#3818)
  - Use `Meter` for a `metric.Meter` from the global `metric.MeterProvider`.
  - Use `GetMeterProivder` for a global `metric.MeterProvider`.
  - Use `SetMeterProivder` to set the global `metric.MeterProvider`.

### Changed

- Dropped compatibility testing for [Go 1.18].
  The project no longer guarantees support for this version of Go. (#3813)

### Fixed

- Handle empty environment variable as it they were not set. (#3764)
- Clarify the `httpconv` and `netconv` packages in `go.opentelemetry.io/otel/semconv/*` provide tracing semantic conventions. (#3823)
- Fix race conditions in `go.opentelemetry.io/otel/exporters/metric/prometheus` that could cause a panic. (#3899)
- Fix sending nil `scopeInfo` to metrics channel in `go.opentelemetry.io/otel/exporters/metric/prometheus` that could cause a panic in `github.com/prometheus/client_golang/prometheus`. (#3899)

### Deprecated

- The `go.opentelemetry.io/otel/metric/global` package is deprecated.
  Use `go.opentelemetry.io/otel` instead. (#3818)

### Removed

- The deprecated `go.opentelemetry.io/otel/metric/unit` package is removed. (#3814)

## [1.14.0/0.37.0/0.0.4] 2023-02-27

This release is the last to support [Go 1.18].
The next release will require at least [Go 1.19].

### Added

- The `event` type semantic conventions are added to `go.opentelemetry.io/otel/semconv/v1.17.0`. (#3697)
- Support [Go 1.20]. (#3693)
- The `go.opentelemetry.io/otel/semconv/v1.18.0` package.
  The package contains semantic conventions from the `v1.18.0` version of the OpenTelemetry specification. (#3719)
  - The following `const` renames from `go.opentelemetry.io/otel/semconv/v1.17.0` are included:
    - `OtelScopeNameKey` -> `OTelScopeNameKey`
    - `OtelScopeVersionKey` -> `OTelScopeVersionKey`
    - `OtelLibraryNameKey` -> `OTelLibraryNameKey`
    - `OtelLibraryVersionKey` -> `OTelLibraryVersionKey`
    - `OtelStatusCodeKey` -> `OTelStatusCodeKey`
    - `OtelStatusDescriptionKey` -> `OTelStatusDescriptionKey`
    - `OtelStatusCodeOk` -> `OTelStatusCodeOk`
    - `OtelStatusCodeError` -> `OTelStatusCodeError`
  - The following `func` renames from `go.opentelemetry.io/otel/semconv/v1.17.0` are included:
    - `OtelScopeName` -> `OTelScopeName`
    - `OtelScopeVersion` -> `OTelScopeVersion`
    - `OtelLibraryName` -> `OTelLibraryName`
    - `OtelLibraryVersion` -> `OTelLibraryVersion`
    - `OtelStatusDescription` -> `OTelStatusDescription`
- A `IsSampled` method is added to the `SpanContext` implementation in `go.opentelemetry.io/otel/bridge/opentracing` to expose the span sampled state.
  See the [README](./bridge/opentracing/README.md) for more information. (#3570)
- The `WithInstrumentationAttributes` option to `go.opentelemetry.io/otel/metric`. (#3738)
- The `WithInstrumentationAttributes` option to `go.opentelemetry.io/otel/trace`. (#3739)
- The following environment variables are supported by the periodic `Reader` in `go.opentelemetry.io/otel/sdk/metric`. (#3763)
  - `OTEL_METRIC_EXPORT_INTERVAL` sets the time between collections and exports.
  - `OTEL_METRIC_EXPORT_TIMEOUT` sets the timeout an export is attempted.

### Changed

- Fall-back to `TextMapCarrier` when it's not `HttpHeader`s in `go.opentelemetry.io/otel/bridge/opentracing`. (#3679)
- The `Collect` method of the `"go.opentelemetry.io/otel/sdk/metric".Reader` interface is updated to accept the `metricdata.ResourceMetrics` value the collection will be made into.
  This change is made to enable memory reuse by SDK users. (#3732)
- The `WithUnit` option in `go.opentelemetry.io/otel/sdk/metric/instrument` is updated to accept a `string` for the unit value. (#3776)

### Fixed

- Ensure `go.opentelemetry.io/otel` does not use generics. (#3723, #3725)
- Multi-reader `MeterProvider`s now export metrics for all readers, instead of just the first reader. (#3720, #3724)
- Remove use of deprecated `"math/rand".Seed` in `go.opentelemetry.io/otel/example/prometheus`. (#3733)
- Do not silently drop unknown schema data with `Parse` in  `go.opentelemetry.io/otel/schema/v1.1`. (#3743)
- Data race issue in OTLP exporter retry mechanism. (#3755, #3756)
- Wrapping empty errors when exporting in `go.opentelemetry.io/otel/sdk/metric`. (#3698, #3772)
- Incorrect "all" and "resource" definition for schema files in `go.opentelemetry.io/otel/schema/v1.1`. (#3777)

### Deprecated

- The `go.opentelemetry.io/otel/metric/unit` package is deprecated.
  Use the equivalent unit string instead. (#3776)
  - Use `"1"` instead of `unit.Dimensionless`
  - Use `"By"` instead of `unit.Bytes`
  - Use `"ms"` instead of `unit.Milliseconds`

## [1.13.0/0.36.0] 2023-02-07

### Added

- Attribute `KeyValue` creations functions to `go.opentelemetry.io/otel/semconv/v1.17.0` for all non-enum semantic conventions.
  These functions ensure semantic convention type correctness. (#3675)

### Fixed

- Removed the `http.target` attribute from being added by `ServerRequest` in the following packages. (#3687)
  - `go.opentelemetry.io/otel/semconv/v1.13.0/httpconv`
  - `go.opentelemetry.io/otel/semconv/v1.14.0/httpconv`
  - `go.opentelemetry.io/otel/semconv/v1.15.0/httpconv`
  - `go.opentelemetry.io/otel/semconv/v1.16.0/httpconv`
  - `go.opentelemetry.io/otel/semconv/v1.17.0/httpconv`

### Removed

- The deprecated `go.opentelemetry.io/otel/metric/instrument/asyncfloat64` package is removed. (#3631)
- The deprecated `go.opentelemetry.io/otel/metric/instrument/asyncint64` package is removed. (#3631)
- The deprecated `go.opentelemetry.io/otel/metric/instrument/syncfloat64` package is removed. (#3631)
- The deprecated `go.opentelemetry.io/otel/metric/instrument/syncint64` package is removed. (#3631)

## [1.12.0/0.35.0] 2023-01-28

### Added

- The `WithInt64Callback` option to `go.opentelemetry.io/otel/metric/instrument`.
  This options is used to configure `int64` Observer callbacks during their creation. (#3507)
- The `WithFloat64Callback` option to `go.opentelemetry.io/otel/metric/instrument`.
  This options is used to configure `float64` Observer callbacks during their creation. (#3507)
- The `Producer` interface and `Reader.RegisterProducer(Producer)` to `go.opentelemetry.io/otel/sdk/metric`.
  These additions are used to enable external metric Producers. (#3524)
- The `Callback` function type to `go.opentelemetry.io/otel/metric`.
  This new named function type is registered with a `Meter`. (#3564)
- The `go.opentelemetry.io/otel/semconv/v1.13.0` package.
  The package contains semantic conventions from the `v1.13.0` version of the OpenTelemetry specification. (#3499)
  - The `EndUserAttributesFromHTTPRequest` function in `go.opentelemetry.io/otel/semconv/v1.12.0` is merged into `ClientRequest` and `ServerRequest` in `go.opentelemetry.io/otel/semconv/v1.13.0/httpconv`.
  - The `HTTPAttributesFromHTTPStatusCode` function in `go.opentelemetry.io/otel/semconv/v1.12.0` is merged into `ClientResponse` in `go.opentelemetry.io/otel/semconv/v1.13.0/httpconv`.
  - The `HTTPClientAttributesFromHTTPRequest` function in `go.opentelemetry.io/otel/semconv/v1.12.0` is replaced by `ClientRequest` in `go.opentelemetry.io/otel/semconv/v1.13.0/httpconv`.
  - The `HTTPServerAttributesFromHTTPRequest` function in `go.opentelemetry.io/otel/semconv/v1.12.0` is replaced by `ServerRequest` in `go.opentelemetry.io/otel/semconv/v1.13.0/httpconv`.
  - The `HTTPServerMetricAttributesFromHTTPRequest` function in `go.opentelemetry.io/otel/semconv/v1.12.0` is replaced by `ServerRequest` in `go.opentelemetry.io/otel/semconv/v1.13.0/httpconv`.
  - The `NetAttributesFromHTTPRequest` function in `go.opentelemetry.io/otel/semconv/v1.12.0` is split into `Transport` in `go.opentelemetry.io/otel/semconv/v1.13.0/netconv` and `ClientRequest` or `ServerRequest` in `go.opentelemetry.io/otel/semconv/v1.13.0/httpconv`.
  - The `SpanStatusFromHTTPStatusCode` function in `go.opentelemetry.io/otel/semconv/v1.12.0` is replaced by `ClientStatus` in `go.opentelemetry.io/otel/semconv/v1.13.0/httpconv`.
  - The `SpanStatusFromHTTPStatusCodeAndSpanKind` function in `go.opentelemetry.io/otel/semconv/v1.12.0` is split into `ClientStatus` and `ServerStatus` in `go.opentelemetry.io/otel/semconv/v1.13.0/httpconv`.
  - The `Client` function is included in `go.opentelemetry.io/otel/semconv/v1.13.0/netconv` to generate attributes for a `net.Conn`.
  - The `Server` function is included in `go.opentelemetry.io/otel/semconv/v1.13.0/netconv` to generate attributes for a `net.Listener`.
- The `go.opentelemetry.io/otel/semconv/v1.14.0` package.
  The package contains semantic conventions from the `v1.14.0` version of the OpenTelemetry specification. (#3566)
- The `go.opentelemetry.io/otel/semconv/v1.15.0` package.
  The package contains semantic conventions from the `v1.15.0` version of the OpenTelemetry specification. (#3578)
- The `go.opentelemetry.io/otel/semconv/v1.16.0` package.
  The package contains semantic conventions from the `v1.16.0` version of the OpenTelemetry specification. (#3579)
- Metric instruments to `go.opentelemetry.io/otel/metric/instrument`.
  These instruments are use as replacements of the deprecated `go.opentelemetry.io/otel/metric/instrument/{asyncfloat64,asyncint64,syncfloat64,syncint64}` packages.(#3575, #3586)
  - `Float64ObservableCounter` replaces the `asyncfloat64.Counter`
  - `Float64ObservableUpDownCounter` replaces the `asyncfloat64.UpDownCounter`
  - `Float64ObservableGauge` replaces the `asyncfloat64.Gauge`
  - `Int64ObservableCounter` replaces the `asyncint64.Counter`
  - `Int64ObservableUpDownCounter` replaces the `asyncint64.UpDownCounter`
  - `Int64ObservableGauge` replaces the `asyncint64.Gauge`
  - `Float64Counter` replaces the `syncfloat64.Counter`
  - `Float64UpDownCounter` replaces the `syncfloat64.UpDownCounter`
  - `Float64Histogram` replaces the `syncfloat64.Histogram`
  - `Int64Counter` replaces the `syncint64.Counter`
  - `Int64UpDownCounter` replaces the `syncint64.UpDownCounter`
  - `Int64Histogram` replaces the `syncint64.Histogram`
- `NewTracerProvider` to `go.opentelemetry.io/otel/bridge/opentracing`.
  This is used to create `WrapperTracer` instances from a `TracerProvider`. (#3116)
- The `Extrema` type to `go.opentelemetry.io/otel/sdk/metric/metricdata`.
  This type is used to represent min/max values and still be able to distinguish unset and zero values. (#3487)
- The `go.opentelemetry.io/otel/semconv/v1.17.0` package.
  The package contains semantic conventions from the `v1.17.0` version of the OpenTelemetry specification. (#3599)

### Changed

- Jaeger and Zipkin exporter use `github.com/go-logr/logr` as the logging interface, and add the `WithLogr` option. (#3497, #3500)
- Instrument configuration in `go.opentelemetry.io/otel/metric/instrument` is split into specific options and configuration based on the instrument type. (#3507)
  - Use the added `Int64Option` type to configure instruments from `go.opentelemetry.io/otel/metric/instrument/syncint64`.
  - Use the added `Float64Option` type to configure instruments from `go.opentelemetry.io/otel/metric/instrument/syncfloat64`.
  - Use the added `Int64ObserverOption` type to configure instruments from `go.opentelemetry.io/otel/metric/instrument/asyncint64`.
  - Use the added `Float64ObserverOption` type to configure instruments from `go.opentelemetry.io/otel/metric/instrument/asyncfloat64`.
- Return a `Registration` from the `RegisterCallback` method of a `Meter` in the `go.opentelemetry.io/otel/metric` package.
  This `Registration` can be used to unregister callbacks. (#3522)
- Global error handler uses an atomic value instead of a mutex. (#3543)
- Add `NewMetricProducer` to `go.opentelemetry.io/otel/bridge/opencensus`, which can be used to pass OpenCensus metrics to an OpenTelemetry Reader. (#3541)
- Global logger uses an atomic value instead of a mutex. (#3545)
- The `Shutdown` method of the `"go.opentelemetry.io/otel/sdk/trace".TracerProvider` releases all computational resources when called the first time. (#3551)
- The `Sampler` returned from `TraceIDRatioBased` `go.opentelemetry.io/otel/sdk/trace` now uses the rightmost bits for sampling decisions.
  This fixes random sampling when using ID generators like `xray.IDGenerator` and increasing parity with other language implementations. (#3557)
- Errors from `go.opentelemetry.io/otel/exporters/otlp/otlptrace` exporters are wrapped in errors identifying their signal name.
  Existing users of the exporters attempting to identify specific errors will need to use `errors.Unwrap()` to get the underlying error. (#3516)
- Exporters from `go.opentelemetry.io/otel/exporters/otlp` will print the final retryable error message when attempts to retry time out. (#3514)
- The instrument kind names in `go.opentelemetry.io/otel/sdk/metric` are updated to match the API. (#3562)
  - `InstrumentKindSyncCounter` is renamed to `InstrumentKindCounter`
  - `InstrumentKindSyncUpDownCounter` is renamed to `InstrumentKindUpDownCounter`
  - `InstrumentKindSyncHistogram` is renamed to `InstrumentKindHistogram`
  - `InstrumentKindAsyncCounter` is renamed to `InstrumentKindObservableCounter`
  - `InstrumentKindAsyncUpDownCounter` is renamed to `InstrumentKindObservableUpDownCounter`
  - `InstrumentKindAsyncGauge` is renamed to `InstrumentKindObservableGauge`
- The `RegisterCallback` method of the `Meter` in `go.opentelemetry.io/otel/metric` changed.
  - The named `Callback` replaces the inline function parameter. (#3564)
  - `Callback` is required to return an error. (#3576)
  - `Callback` accepts the added `Observer` parameter added.
    This new parameter is used by `Callback` implementations to observe values for asynchronous instruments instead of calling the `Observe` method of the instrument directly. (#3584)
  - The slice of `instrument.Asynchronous` is now passed as a variadic argument. (#3587)
- The exporter from `go.opentelemetry.io/otel/exporters/zipkin` is updated to use the `v1.16.0` version of semantic conventions.
  This means it no longer uses the removed `net.peer.ip` or `http.host` attributes to determine the remote endpoint.
  Instead it uses the `net.sock.peer` attributes. (#3581)
- The `Min` and `Max` fields of the `HistogramDataPoint` in `go.opentelemetry.io/otel/sdk/metric/metricdata` are now defined with the added `Extrema` type instead of a `*float64`. (#3487)

### Fixed

- Asynchronous instruments that use sum aggregators and attribute filters correctly add values from equivalent attribute sets that have been filtered. (#3439, #3549)
- The `RegisterCallback` method of the `Meter` from `go.opentelemetry.io/otel/sdk/metric` only registers a callback for instruments created by that meter.
  Trying to register a callback with instruments from a different meter will result in an error being returned. (#3584)

### Deprecated

- The `NewMetricExporter` in `go.opentelemetry.io/otel/bridge/opencensus` is deprecated.
  Use `NewMetricProducer` instead. (#3541)
- The `go.opentelemetry.io/otel/metric/instrument/asyncfloat64` package is deprecated.
  Use the instruments from `go.opentelemetry.io/otel/metric/instrument` instead. (#3575)
- The `go.opentelemetry.io/otel/metric/instrument/asyncint64` package is deprecated.
  Use the instruments from `go.opentelemetry.io/otel/metric/instrument` instead. (#3575)
- The `go.opentelemetry.io/otel/metric/instrument/syncfloat64` package is deprecated.
  Use the instruments from `go.opentelemetry.io/otel/metric/instrument` instead. (#3575)
- The `go.opentelemetry.io/otel/metric/instrument/syncint64` package is deprecated.
  Use the instruments from `go.opentelemetry.io/otel/metric/instrument` instead. (#3575)
- The `NewWrappedTracerProvider` in `go.opentelemetry.io/otel/bridge/opentracing` is now deprecated.
  Use `NewTracerProvider` instead. (#3116)

### Removed

- The deprecated `go.opentelemetry.io/otel/sdk/metric/view` package is removed. (#3520)
- The `InstrumentProvider` from `go.opentelemetry.io/otel/sdk/metric/asyncint64` is removed.
  Use the new creation methods of the `Meter` in `go.opentelemetry.io/otel/sdk/metric` instead. (#3530)
  - The `Counter` method is replaced by `Meter.Int64ObservableCounter`
  - The `UpDownCounter` method is replaced by `Meter.Int64ObservableUpDownCounter`
  - The `Gauge` method is replaced by `Meter.Int64ObservableGauge`
- The `InstrumentProvider` from `go.opentelemetry.io/otel/sdk/metric/asyncfloat64` is removed.
  Use the new creation methods of the `Meter` in `go.opentelemetry.io/otel/sdk/metric` instead. (#3530)
  - The `Counter` method is replaced by `Meter.Float64ObservableCounter`
  - The `UpDownCounter` method is replaced by `Meter.Float64ObservableUpDownCounter`
  - The `Gauge` method is replaced by `Meter.Float64ObservableGauge`
- The `InstrumentProvider` from `go.opentelemetry.io/otel/sdk/metric/syncint64` is removed.
  Use the new creation methods of the `Meter` in `go.opentelemetry.io/otel/sdk/metric` instead. (#3530)
  - The `Counter` method is replaced by `Meter.Int64Counter`
  - The `UpDownCounter` method is replaced by `Meter.Int64UpDownCounter`
  - The `Histogram` method is replaced by `Meter.Int64Histogram`
- The `InstrumentProvider` from `go.opentelemetry.io/otel/sdk/metric/syncfloat64` is removed.
  Use the new creation methods of the `Meter` in `go.opentelemetry.io/otel/sdk/metric` instead. (#3530)
  - The `Counter` method is replaced by `Meter.Float64Counter`
  - The `UpDownCounter` method is replaced by `Meter.Float64UpDownCounter`
  - The `Histogram` method is replaced by `Meter.Float64Histogram`

## [1.11.2/0.34.0] 2022-12-05

### Added

- The `WithView` `Option` is added to the `go.opentelemetry.io/otel/sdk/metric` package.
   This option is used to configure the view(s) a `MeterProvider` will use for all `Reader`s that are registered with it. (#3387)
- Add Instrumentation Scope and Version as info metric and label in Prometheus exporter.
  This can be disabled using the `WithoutScopeInfo()` option added to that package.(#3273, #3357)
- OTLP exporters now recognize: (#3363)
  - `OTEL_EXPORTER_OTLP_INSECURE`
  - `OTEL_EXPORTER_OTLP_TRACES_INSECURE`
  - `OTEL_EXPORTER_OTLP_METRICS_INSECURE`
  - `OTEL_EXPORTER_OTLP_CLIENT_KEY`
  - `OTEL_EXPORTER_OTLP_TRACES_CLIENT_KEY`
  - `OTEL_EXPORTER_OTLP_METRICS_CLIENT_KEY`
  - `OTEL_EXPORTER_OTLP_CLIENT_CERTIFICATE`
  - `OTEL_EXPORTER_OTLP_TRACES_CLIENT_CERTIFICATE`
  - `OTEL_EXPORTER_OTLP_METRICS_CLIENT_CERTIFICATE`
- The `View` type and related `NewView` function to create a view according to the OpenTelemetry specification are added to `go.opentelemetry.io/otel/sdk/metric`.
  These additions are replacements for the `View` type and `New` function from `go.opentelemetry.io/otel/sdk/metric/view`. (#3459)
- The `Instrument` and `InstrumentKind` type are added to `go.opentelemetry.io/otel/sdk/metric`.
  These additions are replacements for the `Instrument` and `InstrumentKind` types from `go.opentelemetry.io/otel/sdk/metric/view`. (#3459)
- The `Stream` type is added to `go.opentelemetry.io/otel/sdk/metric` to define a metric data stream a view will produce. (#3459)
- The `AssertHasAttributes` allows instrument authors to test that datapoints returned have appropriate attributes. (#3487)

### Changed

- The `"go.opentelemetry.io/otel/sdk/metric".WithReader` option no longer accepts views to associate with the `Reader`.
   Instead, views are now registered directly with the `MeterProvider` via the new `WithView` option.
   The views registered with the `MeterProvider` apply to all `Reader`s. (#3387)
- The `Temporality(view.InstrumentKind) metricdata.Temporality` and `Aggregation(view.InstrumentKind) aggregation.Aggregation` methods are added to the `"go.opentelemetry.io/otel/sdk/metric".Exporter` interface. (#3260)
- The `Temporality(view.InstrumentKind) metricdata.Temporality` and `Aggregation(view.InstrumentKind) aggregation.Aggregation` methods are added to the `"go.opentelemetry.io/otel/exporters/otlp/otlpmetric".Client` interface. (#3260)
- The `WithTemporalitySelector` and `WithAggregationSelector` `ReaderOption`s have been changed to `ManualReaderOption`s in the `go.opentelemetry.io/otel/sdk/metric` package. (#3260)
- The periodic reader in the `go.opentelemetry.io/otel/sdk/metric` package now uses the temporality and aggregation selectors from its configured exporter instead of accepting them as options. (#3260)

### Fixed

- The `go.opentelemetry.io/otel/exporters/prometheus` exporter fixes duplicated `_total` suffixes. (#3369)
- Remove comparable requirement for `Reader`s. (#3387)
- Cumulative metrics from the OpenCensus bridge (`go.opentelemetry.io/otel/bridge/opencensus`) are defined as monotonic sums, instead of non-monotonic. (#3389)
- Asynchronous counters (`Counter` and `UpDownCounter`) from the metric SDK now produce delta sums when configured with delta temporality. (#3398)
- Exported `Status` codes in the `go.opentelemetry.io/otel/exporters/zipkin` exporter are now exported as all upper case values. (#3340)
- `Aggregation`s from `go.opentelemetry.io/otel/sdk/metric` with no data are not exported. (#3394, #3436)
- Re-enabled Attribute Filters in the Metric SDK. (#3396)
- Asynchronous callbacks are only called if they are registered with at least one instrument that does not use drop aggragation. (#3408)
- Do not report empty partial-success responses in the `go.opentelemetry.io/otel/exporters/otlp` exporters. (#3438, #3432)
- Handle partial success responses in `go.opentelemetry.io/otel/exporters/otlp/otlpmetric` exporters. (#3162, #3440)
- Prevent duplicate Prometheus description, unit, and type. (#3469)
- Prevents panic when using incorrect `attribute.Value.As[Type]Slice()`. (#3489)

### Removed

- The `go.opentelemetry.io/otel/exporters/otlp/otlpmetric.Client` interface is removed. (#3486)
- The `go.opentelemetry.io/otel/exporters/otlp/otlpmetric.New` function is removed. Use the `otlpmetric[http|grpc].New` directly. (#3486)

### Deprecated

- The `go.opentelemetry.io/otel/sdk/metric/view` package is deprecated.
  Use `Instrument`, `InstrumentKind`, `View`, and `NewView` in `go.opentelemetry.io/otel/sdk/metric` instead. (#3476)

## [1.11.1/0.33.0] 2022-10-19

### Added

- The Prometheus exporter in `go.opentelemetry.io/otel/exporters/prometheus` registers with a Prometheus registerer on creation.
   By default, it will register with the default Prometheus registerer.
   A non-default registerer can be used by passing the `WithRegisterer` option. (#3239)
- Added the `WithAggregationSelector` option to the `go.opentelemetry.io/otel/exporters/prometheus` package to change the default `AggregationSelector` used. (#3341)
- The Prometheus exporter in `go.opentelemetry.io/otel/exporters/prometheus` converts the `Resource` associated with metric exports into a `target_info` metric. (#3285)

### Changed

- The `"go.opentelemetry.io/otel/exporters/prometheus".New` function is updated to return an error.
   It will return an error if the exporter fails to register with Prometheus. (#3239)

### Fixed

- The URL-encoded values from the `OTEL_RESOURCE_ATTRIBUTES` environment variable are decoded. (#2963)
- The `baggage.NewMember` function decodes the `value` parameter instead of directly using it.
   This fixes the implementation to be compliant with the W3C specification. (#3226)
- Slice attributes of the `attribute` package are now comparable based on their value, not instance. (#3108 #3252)
- The `Shutdown` and `ForceFlush` methods of the `"go.opentelemetry.io/otel/sdk/trace".TraceProvider` no longer return an error when no processor is registered. (#3268)
- The Prometheus exporter in `go.opentelemetry.io/otel/exporters/prometheus` cumulatively sums histogram buckets. (#3281)
- The sum of each histogram data point is now uniquely exported by the `go.opentelemetry.io/otel/exporters/otlpmetric` exporters. (#3284, #3293)
- Recorded values for asynchronous counters (`Counter` and `UpDownCounter`) are interpreted as exact, not incremental, sum values by the metric SDK. (#3350, #3278)
- `UpDownCounters` are now correctly output as Prometheus gauges in the `go.opentelemetry.io/otel/exporters/prometheus` exporter. (#3358)
- The Prometheus exporter in `go.opentelemetry.io/otel/exporters/prometheus` no longer describes the metrics it will send to Prometheus on startup.
   Instead the exporter is defined as an "unchecked" collector for Prometheus.
   This fixes the `reader is not registered` warning currently emitted on startup. (#3291 #3342)
- The `go.opentelemetry.io/otel/exporters/prometheus` exporter now correctly adds `_total` suffixes to counter metrics. (#3360)
- The `go.opentelemetry.io/otel/exporters/prometheus` exporter now adds a unit suffix to metric names.
   This can be disabled using the `WithoutUnits()` option added to that package. (#3352)

## [1.11.0/0.32.3] 2022-10-12

### Added

- Add default User-Agent header to OTLP exporter requests (`go.opentelemetry.io/otel/exporters/otlptrace/otlptracegrpc` and `go.opentelemetry.io/otel/exporters/otlptrace/otlptracehttp`). (#3261)

### Changed

- `span.SetStatus` has been updated such that calls that lower the status are now no-ops. (#3214)
- Upgrade `golang.org/x/sys/unix` from `v0.0.0-20210423185535-09eb48e85fd7` to `v0.0.0-20220919091848-fb04ddd9f9c8`.
  This addresses [GO-2022-0493](https://pkg.go.dev/vuln/GO-2022-0493). (#3235)

## [0.32.2] Metric SDK (Alpha) - 2022-10-11

### Added

- Added an example of using metric views to customize instruments. (#3177)
- Add default User-Agent header to OTLP exporter requests (`go.opentelemetry.io/otel/exporters/otlpmetric/otlpmetricgrpc` and `go.opentelemetry.io/otel/exporters/otlpmetric/otlpmetrichttp`). (#3261)

### Changed

- Flush pending measurements with the `PeriodicReader` in the `go.opentelemetry.io/otel/sdk/metric` when `ForceFlush` or `Shutdown` are called. (#3220)
- Update histogram default bounds to match the requirements of the latest specification. (#3222)
- Encode the HTTP status code in the OpenTracing bridge (`go.opentelemetry.io/otel/bridge/opentracing`) as an integer.  (#3265)

### Fixed

- Use default view if instrument does not match any registered view of a reader. (#3224, #3237)
- Return the same instrument every time a user makes the exact same instrument creation call. (#3229, #3251)
- Return the existing instrument when a view transforms a creation call to match an existing instrument. (#3240, #3251)
- Log a warning when a conflicting instrument (e.g. description, unit, data-type) is created instead of returning an error. (#3251)
- The OpenCensus bridge no longer sends empty batches of metrics. (#3263)

## [0.32.1] Metric SDK (Alpha) - 2022-09-22

### Changed

- The Prometheus exporter sanitizes OpenTelemetry instrument names when exporting.
   Invalid characters are replaced with `_`. (#3212)

### Added

- The metric portion of the OpenCensus bridge (`go.opentelemetry.io/otel/bridge/opencensus`) has been reintroduced. (#3192)
- The OpenCensus bridge example (`go.opentelemetry.io/otel/example/opencensus`) has been reintroduced. (#3206)

### Fixed

- Updated go.mods to point to valid versions of the sdk. (#3216)
- Set the `MeterProvider` resource on all exported metric data. (#3218)

## [0.32.0] Revised Metric SDK (Alpha) - 2022-09-18

### Changed

- The metric SDK in `go.opentelemetry.io/otel/sdk/metric` is completely refactored to comply with the OpenTelemetry specification.
  Please see the package documentation for how the new SDK is initialized and configured. (#3175)
- Update the minimum supported go version to go1.18. Removes support for go1.17 (#3179)

### Removed

- The metric portion of the OpenCensus bridge (`go.opentelemetry.io/otel/bridge/opencensus`) has been removed.
  A new bridge compliant with the revised metric SDK will be added back in a future release. (#3175)
- The `go.opentelemetry.io/otel/sdk/metric/aggregator/aggregatortest` package is removed, see the new metric SDK. (#3175)
- The `go.opentelemetry.io/otel/sdk/metric/aggregator/histogram` package is removed, see the new metric SDK. (#3175)
- The `go.opentelemetry.io/otel/sdk/metric/aggregator/lastvalue` package is removed, see the new metric SDK. (#3175)
- The `go.opentelemetry.io/otel/sdk/metric/aggregator/sum` package is removed, see the new metric SDK. (#3175)
- The `go.opentelemetry.io/otel/sdk/metric/aggregator` package is removed, see the new metric SDK. (#3175)
- The `go.opentelemetry.io/otel/sdk/metric/controller/basic` package is removed, see the new metric SDK. (#3175)
- The `go.opentelemetry.io/otel/sdk/metric/controller/controllertest` package is removed, see the new metric SDK. (#3175)
- The `go.opentelemetry.io/otel/sdk/metric/controller/time` package is removed, see the new metric SDK. (#3175)
- The `go.opentelemetry.io/otel/sdk/metric/export/aggregation` package is removed, see the new metric SDK. (#3175)
- The `go.opentelemetry.io/otel/sdk/metric/export` package is removed, see the new metric SDK. (#3175)
- The `go.opentelemetry.io/otel/sdk/metric/metrictest` package is removed.
  A replacement package that supports the new metric SDK will be added back in a future release. (#3175)
- The `go.opentelemetry.io/otel/sdk/metric/number` package is removed, see the new metric SDK. (#3175)
- The `go.opentelemetry.io/otel/sdk/metric/processor/basic` package is removed, see the new metric SDK. (#3175)
- The `go.opentelemetry.io/otel/sdk/metric/processor/processortest` package is removed, see the new metric SDK. (#3175)
- The `go.opentelemetry.io/otel/sdk/metric/processor/reducer` package is removed, see the new metric SDK. (#3175)
- The `go.opentelemetry.io/otel/sdk/metric/registry` package is removed, see the new metric SDK. (#3175)
- The `go.opentelemetry.io/otel/sdk/metric/sdkapi` package is removed, see the new metric SDK. (#3175)
- The `go.opentelemetry.io/otel/sdk/metric/selector/simple` package is removed, see the new metric SDK. (#3175)
- The `"go.opentelemetry.io/otel/sdk/metric".ErrUninitializedInstrument` variable was removed. (#3175)
- The `"go.opentelemetry.io/otel/sdk/metric".ErrBadInstrument` variable was removed. (#3175)
- The `"go.opentelemetry.io/otel/sdk/metric".Accumulator` type was removed, see the `MeterProvider`in the new metric SDK. (#3175)
- The `"go.opentelemetry.io/otel/sdk/metric".NewAccumulator` function was removed, see `NewMeterProvider`in the new metric SDK. (#3175)
- The deprecated `"go.opentelemetry.io/otel/sdk/metric".AtomicFieldOffsets` function was removed. (#3175)

## [1.10.0] - 2022-09-09

### Added

- Support Go 1.19. (#3077)
  Include compatibility testing and document support. (#3077)
- Support the OTLP ExportTracePartialSuccess response; these are passed to the registered error handler. (#3106)
- Upgrade go.opentelemetry.io/proto/otlp from v0.18.0 to v0.19.0 (#3107)

### Changed

- Fix misidentification of OpenTelemetry `SpanKind` in OpenTracing bridge (`go.opentelemetry.io/otel/bridge/opentracing`).  (#3096)
- Attempting to start a span with a nil `context` will no longer cause a panic. (#3110)
- All exporters will be shutdown even if one reports an error (#3091)
- Ensure valid UTF-8 when truncating over-length attribute values. (#3156)

## [1.9.0/0.0.3] - 2022-08-01

### Added

- Add support for Schema Files format 1.1.x (metric "split" transform) with the new `go.opentelemetry.io/otel/schema/v1.1` package. (#2999)
- Add the `go.opentelemetry.io/otel/semconv/v1.11.0` package.
  The package contains semantic conventions from the `v1.11.0` version of the OpenTelemetry specification. (#3009)
- Add the `go.opentelemetry.io/otel/semconv/v1.12.0` package.
  The package contains semantic conventions from the `v1.12.0` version of the OpenTelemetry specification. (#3010)
- Add the `http.method` attribute to HTTP server metric from all `go.opentelemetry.io/otel/semconv/*` packages. (#3018)

### Fixed

- Invalid warning for context setup being deferred in `go.opentelemetry.io/otel/bridge/opentracing` package. (#3029)

## [1.8.0/0.31.0] - 2022-07-08

### Added

- Add support for `opentracing.TextMap` format in the `Inject` and `Extract` methods
of the `"go.opentelemetry.io/otel/bridge/opentracing".BridgeTracer` type. (#2911)

### Changed

- The `crosslink` make target has been updated to use the `go.opentelemetry.io/build-tools/crosslink` package. (#2886)
- In the `go.opentelemetry.io/otel/sdk/instrumentation` package rename `Library` to `Scope` and alias `Library` as `Scope` (#2976)
- Move metric no-op implementation form `nonrecording` to `metric` package. (#2866)

### Removed

- Support for go1.16. Support is now only for go1.17 and go1.18 (#2917)

### Deprecated

- The `Library` struct in the `go.opentelemetry.io/otel/sdk/instrumentation` package is deprecated.
  Use the equivalent `Scope` struct instead. (#2977)
- The `ReadOnlySpan.InstrumentationLibrary` method from the `go.opentelemetry.io/otel/sdk/trace` package is deprecated.
  Use the equivalent `ReadOnlySpan.InstrumentationScope` method instead. (#2977)

## [1.7.0/0.30.0] - 2022-04-28

### Added

- Add the `go.opentelemetry.io/otel/semconv/v1.8.0` package.
  The package contains semantic conventions from the `v1.8.0` version of the OpenTelemetry specification. (#2763)
- Add the `go.opentelemetry.io/otel/semconv/v1.9.0` package.
  The package contains semantic conventions from the `v1.9.0` version of the OpenTelemetry specification. (#2792)
- Add the `go.opentelemetry.io/otel/semconv/v1.10.0` package.
  The package contains semantic conventions from the `v1.10.0` version of the OpenTelemetry specification. (#2842)
- Added an in-memory exporter to metrictest to aid testing with a full SDK. (#2776)

### Fixed

- Globally delegated instruments are unwrapped before delegating asynchronous callbacks. (#2784)
- Remove import of `testing` package in non-tests builds of the `go.opentelemetry.io/otel` package. (#2786)

### Changed

- The `WithLabelEncoder` option from the `go.opentelemetry.io/otel/exporters/stdout/stdoutmetric` package is renamed to `WithAttributeEncoder`. (#2790)
- The `LabelFilterSelector` interface from `go.opentelemetry.io/otel/sdk/metric/processor/reducer` is renamed to `AttributeFilterSelector`.
  The method included in the renamed interface also changed from `LabelFilterFor` to `AttributeFilterFor`. (#2790)
- The `Metadata.Labels` method from the `go.opentelemetry.io/otel/sdk/metric/export` package is renamed to `Metadata.Attributes`.
  Consequentially, the `Record` type from the same package also has had the embedded method renamed. (#2790)

### Deprecated

- The `Iterator.Label` method in the `go.opentelemetry.io/otel/attribute` package is deprecated.
  Use the equivalent `Iterator.Attribute` method instead. (#2790)
- The `Iterator.IndexedLabel` method in the `go.opentelemetry.io/otel/attribute` package is deprecated.
  Use the equivalent `Iterator.IndexedAttribute` method instead. (#2790)
- The `MergeIterator.Label` method in the `go.opentelemetry.io/otel/attribute` package is deprecated.
  Use the equivalent `MergeIterator.Attribute` method instead. (#2790)

### Removed

- Removed the `Batch` type from the `go.opentelemetry.io/otel/sdk/metric/metrictest` package. (#2864)
- Removed the `Measurement` type from the `go.opentelemetry.io/otel/sdk/metric/metrictest` package. (#2864)

## [0.29.0] - 2022-04-11

### Added

- The metrics global package was added back into several test files. (#2764)
- The `Meter` function is added back to the `go.opentelemetry.io/otel/metric/global` package.
  This function is a convenience function equivalent to calling `global.MeterProvider().Meter(...)`. (#2750)

### Removed

- Removed module the `go.opentelemetry.io/otel/sdk/export/metric`.
  Use the `go.opentelemetry.io/otel/sdk/metric` module instead. (#2720)

### Changed

- Don't panic anymore when setting a global MeterProvider to itself. (#2749)
- Upgrade `go.opentelemetry.io/proto/otlp` in `go.opentelemetry.io/otel/exporters/otlp/otlpmetric` from `v0.12.1` to `v0.15.0`.
  This replaces the use of the now deprecated `InstrumentationLibrary` and `InstrumentationLibraryMetrics` types and fields in the proto library with the equivalent `InstrumentationScope` and `ScopeMetrics`. (#2748)

## [1.6.3] - 2022-04-07

### Fixed

- Allow non-comparable global `MeterProvider`, `TracerProvider`, and `TextMapPropagator` types to be set. (#2772, #2773)

## [1.6.2] - 2022-04-06

### Changed

- Don't panic anymore when setting a global TracerProvider or TextMapPropagator to itself. (#2749)
- Upgrade `go.opentelemetry.io/proto/otlp` in `go.opentelemetry.io/otel/exporters/otlp/otlptrace` from `v0.12.1` to `v0.15.0`.
  This replaces the use of the now deprecated `InstrumentationLibrary` and `InstrumentationLibrarySpans` types and fields in the proto library with the equivalent `InstrumentationScope` and `ScopeSpans`. (#2748)

## [1.6.1] - 2022-03-28

### Fixed

- The `go.opentelemetry.io/otel/schema/*` packages now use the correct schema URL for their `SchemaURL` constant.
  Instead of using `"https://opentelemetry.io/schemas/v<version>"` they now use the correct URL without a `v` prefix, `"https://opentelemetry.io/schemas/<version>"`. (#2743, #2744)

### Security

- Upgrade `go.opentelemetry.io/proto/otlp` from `v0.12.0` to `v0.12.1`.
  This includes an indirect upgrade of `github.com/grpc-ecosystem/grpc-gateway` which resolves [a vulnerability](https://nvd.nist.gov/vuln/detail/CVE-2019-11254) from `gopkg.in/yaml.v2` in version `v2.2.3`. (#2724, #2728)

## [1.6.0/0.28.0] - 2022-03-23

### ⚠️ Notice ⚠️

This update is a breaking change of the unstable Metrics API.
Code instrumented with the `go.opentelemetry.io/otel/metric` will need to be modified.

### Added

- Add metrics exponential histogram support.
  New mapping functions have been made available in `sdk/metric/aggregator/exponential/mapping` for other OpenTelemetry projects to take dependencies on. (#2502)
- Add Go 1.18 to our compatibility tests. (#2679)
- Allow configuring the Sampler with the `OTEL_TRACES_SAMPLER` and `OTEL_TRACES_SAMPLER_ARG` environment variables. (#2305, #2517)
- Add the `metric/global` for obtaining and setting the global `MeterProvider`. (#2660)

### Changed

- The metrics API has been significantly changed to match the revised OpenTelemetry specification.
  High-level changes include:

  - Synchronous and asynchronous instruments are now handled by independent `InstrumentProvider`s.
    These `InstrumentProvider`s are managed with a `Meter`.
  - Synchronous and asynchronous instruments are grouped into their own packages based on value types.
  - Asynchronous callbacks can now be registered with a `Meter`.

  Be sure to check out the metric module documentation for more information on how to use the revised API. (#2587, #2660)

### Fixed

- Fallback to general attribute limits when span specific ones are not set in the environment. (#2675, #2677)

## [1.5.0] - 2022-03-16

### Added

- Log the Exporters configuration in the TracerProviders message. (#2578)
- Added support to configure the span limits with environment variables.
  The following environment variables are supported. (#2606, #2637)
  - `OTEL_SPAN_ATTRIBUTE_VALUE_LENGTH_LIMIT`
  - `OTEL_SPAN_ATTRIBUTE_COUNT_LIMIT`
  - `OTEL_SPAN_EVENT_COUNT_LIMIT`
  - `OTEL_EVENT_ATTRIBUTE_COUNT_LIMIT`
  - `OTEL_SPAN_LINK_COUNT_LIMIT`
  - `OTEL_LINK_ATTRIBUTE_COUNT_LIMIT`

  If the provided environment variables are invalid (negative), the default values would be used.
- Rename the `gc` runtime name to `go` (#2560)
- Add resource container ID detection. (#2418)
- Add span attribute value length limit.
  The new `AttributeValueLengthLimit` field is added to the `"go.opentelemetry.io/otel/sdk/trace".SpanLimits` type to configure this limit for a `TracerProvider`.
  The default limit for this resource is "unlimited". (#2637)
- Add the `WithRawSpanLimits` option to `go.opentelemetry.io/otel/sdk/trace`.
  This option replaces the `WithSpanLimits` option.
  Zero or negative values will not be changed to the default value like `WithSpanLimits` does.
  Setting a limit to zero will effectively disable the related resource it limits and setting to a negative value will mean that resource is unlimited.
  Consequentially, limits should be constructed using `NewSpanLimits` and updated accordingly. (#2637)

### Changed

- Drop oldest tracestate `Member` when capacity is reached. (#2592)
- Add event and link drop counts to the exported data from the `oltptrace` exporter. (#2601)
- Unify path cleaning functionally in the `otlpmetric` and `otlptrace` configuration. (#2639)
- Change the debug message from the `sdk/trace.BatchSpanProcessor` to reflect the count is cumulative. (#2640)
- Introduce new internal `envconfig` package for OTLP exporters. (#2608)
- If `http.Request.Host` is empty, fall back to use `URL.Host` when populating `http.host` in the `semconv` packages. (#2661)

### Fixed

- Remove the OTLP trace exporter limit of SpanEvents when exporting. (#2616)
- Default to port `4318` instead of `4317` for the `otlpmetrichttp` and `otlptracehttp` client. (#2614, #2625)
- Unlimited span limits are now supported (negative values). (#2636, #2637)

### Deprecated

- Deprecated `"go.opentelemetry.io/otel/sdk/trace".WithSpanLimits`.
  Use `WithRawSpanLimits` instead.
  That option allows setting unlimited and zero limits, this option does not.
  This option will be kept until the next major version incremented release. (#2637)

## [1.4.1] - 2022-02-16

### Fixed

- Fix race condition in reading the dropped spans number for the `BatchSpanProcessor`. (#2615)

## [1.4.0] - 2022-02-11

### Added

- Use `OTEL_EXPORTER_ZIPKIN_ENDPOINT` environment variable to specify zipkin collector endpoint. (#2490)
- Log the configuration of `TracerProvider`s, and `Tracer`s for debugging.
  To enable use a logger with Verbosity (V level) `>=1`. (#2500)
- Added support to configure the batch span-processor with environment variables.
  The following environment variables are used. (#2515)
  - `OTEL_BSP_SCHEDULE_DELAY`
  - `OTEL_BSP_EXPORT_TIMEOUT`
  - `OTEL_BSP_MAX_QUEUE_SIZE`.
  - `OTEL_BSP_MAX_EXPORT_BATCH_SIZE`

### Changed

- Zipkin exporter exports `Resource` attributes in the `Tags` field. (#2589)

### Deprecated

- Deprecate module the `go.opentelemetry.io/otel/sdk/export/metric`.
  Use the `go.opentelemetry.io/otel/sdk/metric` module instead. (#2382)
- Deprecate `"go.opentelemetry.io/otel/sdk/metric".AtomicFieldOffsets`. (#2445)

### Fixed

- Fixed the instrument kind for noop async instruments to correctly report an implementation. (#2461)
- Fix UDP packets overflowing with Jaeger payloads. (#2489, #2512)
- Change the `otlpmetric.Client` interface's `UploadMetrics` method to accept a single `ResourceMetrics` instead of a slice of them. (#2491)
- Specify explicit buckets in Prometheus example, fixing issue where example only has `+inf` bucket. (#2419, #2493)
- W3C baggage will now decode urlescaped values. (#2529)
- Baggage members are now only validated once, when calling `NewMember` and not also when adding it to the baggage itself. (#2522)
- The order attributes are dropped from spans in the `go.opentelemetry.io/otel/sdk/trace` package when capacity is reached is fixed to be in compliance with the OpenTelemetry specification.
  Instead of dropping the least-recently-used attribute, the last added attribute is dropped.
  This drop order still only applies to attributes with unique keys not already contained in the span.
  If an attribute is added with a key already contained in the span, that attribute is updated to the new value being added. (#2576)

### Removed

- Updated `go.opentelemetry.io/proto/otlp` from `v0.11.0` to `v0.12.0`. This version removes a number of deprecated methods. (#2546)
  - [`Metric.GetIntGauge()`](https://pkg.go.dev/go.opentelemetry.io/proto/otlp@v0.11.0/metrics/v1#Metric.GetIntGauge)
  - [`Metric.GetIntHistogram()`](https://pkg.go.dev/go.opentelemetry.io/proto/otlp@v0.11.0/metrics/v1#Metric.GetIntHistogram)
  - [`Metric.GetIntSum()`](https://pkg.go.dev/go.opentelemetry.io/proto/otlp@v0.11.0/metrics/v1#Metric.GetIntSum)

## [1.3.0] - 2021-12-10

### ⚠️ Notice ⚠️

We have updated the project minimum supported Go version to 1.16

### Added

- Added an internal Logger.
  This can be used by the SDK and API to provide users with feedback of the internal state.
  To enable verbose logs configure the logger which will print V(1) logs. For debugging information configure to print V(5) logs. (#2343)
- Add the `WithRetry` `Option` and the `RetryConfig` type to the `go.opentelemetry.io/otel/exporter/otel/otlpmetric/otlpmetrichttp` package to specify retry behavior consistently. (#2425)
- Add `SpanStatusFromHTTPStatusCodeAndSpanKind` to all `semconv` packages to return a span status code similar to `SpanStatusFromHTTPStatusCode`, but exclude `4XX` HTTP errors as span errors if the span is of server kind. (#2296)

### Changed

- The `"go.opentelemetry.io/otel/exporter/otel/otlptrace/otlptracegrpc".Client` now uses the underlying gRPC `ClientConn` to handle name resolution, TCP connection establishment (with retries and backoff) and TLS handshakes, and handling errors on established connections by re-resolving the name and reconnecting. (#2329)
- The `"go.opentelemetry.io/otel/exporter/otel/otlpmetric/otlpmetricgrpc".Client` now uses the underlying gRPC `ClientConn` to handle name resolution, TCP connection establishment (with retries and backoff) and TLS handshakes, and handling errors on established connections by re-resolving the name and reconnecting. (#2425)
- The `"go.opentelemetry.io/otel/exporter/otel/otlpmetric/otlpmetricgrpc".RetrySettings` type is renamed to `RetryConfig`. (#2425)
- The `go.opentelemetry.io/otel/exporter/otel/*` gRPC exporters now default to using the host's root CA set if none are provided by the user and `WithInsecure` is not specified. (#2432)
- Change `resource.Default` to be evaluated the first time it is called, rather than on import. This allows the caller the option to update `OTEL_RESOURCE_ATTRIBUTES` first, such as with `os.Setenv`. (#2371)

### Fixed

- The `go.opentelemetry.io/otel/exporter/otel/*` exporters are updated to handle per-signal and universal endpoints according to the OpenTelemetry specification.
  Any per-signal endpoint set via an `OTEL_EXPORTER_OTLP_<signal>_ENDPOINT` environment variable is now used without modification of the path.
  When `OTEL_EXPORTER_OTLP_ENDPOINT` is set, if it contains a path, that path is used as a base path which per-signal paths are appended to. (#2433)
- Basic metric controller updated to use sync.Map to avoid blocking calls (#2381)
- The `go.opentelemetry.io/otel/exporter/jaeger` correctly sets the `otel.status_code` value to be a string of `ERROR` or `OK` instead of an integer code. (#2439, #2440)

### Deprecated

- Deprecated the `"go.opentelemetry.io/otel/exporter/otel/otlpmetric/otlpmetrichttp".WithMaxAttempts` `Option`, use the new `WithRetry` `Option` instead. (#2425)
- Deprecated the `"go.opentelemetry.io/otel/exporter/otel/otlpmetric/otlpmetrichttp".WithBackoff` `Option`, use the new `WithRetry` `Option` instead. (#2425)

### Removed

- Remove the metric Processor's ability to convert cumulative to delta aggregation temporality. (#2350)
- Remove the metric Bound Instruments interface and implementations. (#2399)
- Remove the metric MinMaxSumCount kind aggregation and the corresponding OTLP export path. (#2423)
- Metric SDK removes the "exact" aggregator for histogram instruments, as it performed a non-standard aggregation for OTLP export (creating repeated Gauge points) and worked its way into a number of confusing examples. (#2348)

## [1.2.0] - 2021-11-12

### Changed

- Metric SDK `export.ExportKind`, `export.ExportKindSelector` types have been renamed to `aggregation.Temporality` and `aggregation.TemporalitySelector` respectively to keep in line with current specification and protocol along with built-in selectors (e.g., `aggregation.CumulativeTemporalitySelector`, ...). (#2274)
- The Metric `Exporter` interface now requires a `TemporalitySelector` method instead of an `ExportKindSelector`. (#2274)
- Metrics API cleanup. The `metric/sdkapi` package has been created to relocate the API-to-SDK interface:
  - The following interface types simply moved from `metric` to `metric/sdkapi`: `Descriptor`, `MeterImpl`, `InstrumentImpl`, `SyncImpl`, `BoundSyncImpl`, `AsyncImpl`, `AsyncRunner`, `AsyncSingleRunner`, and `AsyncBatchRunner`
  - The following struct types moved and are replaced with type aliases, since they are exposed to the user: `Observation`, `Measurement`.
  - The No-op implementations of sync and async instruments are no longer exported, new functions `sdkapi.NewNoopAsyncInstrument()` and `sdkapi.NewNoopSyncInstrument()` are provided instead. (#2271)
- Update the SDK `BatchSpanProcessor` to export all queued spans when `ForceFlush` is called. (#2080, #2335)

### Added

- Add the `"go.opentelemetry.io/otel/exporters/otlp/otlpmetric/otlpmetricgrpc".WithGRPCConn` option so the exporter can reuse an existing gRPC connection. (#2002)
- Added a new `schema` module to help parse Schema Files in OTEP 0152 format. (#2267)
- Added a new `MapCarrier` to the `go.opentelemetry.io/otel/propagation` package to hold propagated cross-cutting concerns as a `map[string]string` held in memory. (#2334)

## [1.1.0] - 2021-10-27

### Added

- Add the `"go.opentelemetry.io/otel/exporters/otlp/otlptrace/otlptracegrpc".WithGRPCConn` option so the exporter can reuse an existing gRPC connection. (#2002)
- Add the `go.opentelemetry.io/otel/semconv/v1.7.0` package.
  The package contains semantic conventions from the `v1.7.0` version of the OpenTelemetry specification. (#2320)
- Add the `go.opentelemetry.io/otel/semconv/v1.6.1` package.
  The package contains semantic conventions from the `v1.6.1` version of the OpenTelemetry specification. (#2321)
- Add the `go.opentelemetry.io/otel/semconv/v1.5.0` package.
  The package contains semantic conventions from the `v1.5.0` version of the OpenTelemetry specification. (#2322)
  - When upgrading from the `semconv/v1.4.0` package note the following name changes:
    - `K8SReplicasetUIDKey` -> `K8SReplicaSetUIDKey`
    - `K8SReplicasetNameKey` -> `K8SReplicaSetNameKey`
    - `K8SStatefulsetUIDKey` -> `K8SStatefulSetUIDKey`
    - `k8SStatefulsetNameKey` -> `K8SStatefulSetNameKey`
    - `K8SDaemonsetUIDKey` -> `K8SDaemonSetUIDKey`
    - `K8SDaemonsetNameKey` -> `K8SDaemonSetNameKey`

### Changed

- Links added to a span will be dropped by the SDK if they contain an invalid span context (#2275).

### Fixed

- The `"go.opentelemetry.io/otel/semconv/v1.4.0".HTTPServerAttributesFromHTTPRequest` now correctly only sets the HTTP client IP attribute even if the connection was routed with proxies and there are multiple addresses in the `X-Forwarded-For` header. (#2282, #2284)
- The `"go.opentelemetry.io/otel/semconv/v1.4.0".NetAttributesFromHTTPRequest` function correctly handles IPv6 addresses as IP addresses and sets the correct net peer IP instead of the net peer hostname attribute. (#2283, #2285)
- The simple span processor shutdown method deterministically returns the exporter error status if it simultaneously finishes when the deadline is reached. (#2290, #2289)

## [1.0.1] - 2021-10-01

### Fixed

- json stdout exporter no longer crashes due to concurrency bug. (#2265)

## [Metrics 0.24.0] - 2021-10-01

### Changed

- NoopMeterProvider is now private and NewNoopMeterProvider must be used to obtain a noopMeterProvider. (#2237)
- The Metric SDK `Export()` function takes a new two-level reader interface for iterating over results one instrumentation library at a time. (#2197)
  - The former `"go.opentelemetry.io/otel/sdk/export/metric".CheckpointSet` is renamed `Reader`.
  - The new interface is named `"go.opentelemetry.io/otel/sdk/export/metric".InstrumentationLibraryReader`.

## [1.0.0] - 2021-09-20

This is the first stable release for the project.
This release includes an API and SDK for the tracing signal that will comply with the stability guarantees defined by the projects [versioning policy](./VERSIONING.md).

### Added

- OTLP trace exporter now sets the `SchemaURL` field in the exported telemetry if the Tracer has `WithSchemaURL` option. (#2242)

### Fixed

- Slice-valued attributes can correctly be used as map keys. (#2223)

### Removed

- Removed the `"go.opentelemetry.io/otel/exporters/zipkin".WithSDKOptions` function. (#2248)
- Removed the deprecated package `go.opentelemetry.io/otel/oteltest`. (#2234)
- Removed the deprecated package `go.opentelemetry.io/otel/bridge/opencensus/utils`. (#2233)
- Removed deprecated functions, types, and methods from `go.opentelemetry.io/otel/attribute` package.
  Use the typed functions and methods added to the package instead. (#2235)
  - The `Key.Array` method is removed.
  - The `Array` function is removed.
  - The `Any` function is removed.
  - The `ArrayValue` function is removed.
  - The `AsArray` function is removed.

## [1.0.0-RC3] - 2021-09-02

### Added

- Added `ErrorHandlerFunc` to use a function as an `"go.opentelemetry.io/otel".ErrorHandler`. (#2149)
- Added `"go.opentelemetry.io/otel/trace".WithStackTrace` option to add a stack trace when using `span.RecordError` or when panic is handled in `span.End`. (#2163)
- Added typed slice attribute types and functionality to the `go.opentelemetry.io/otel/attribute` package to replace the existing array type and functions. (#2162)
  - `BoolSlice`, `IntSlice`, `Int64Slice`, `Float64Slice`, and `StringSlice` replace the use of the `Array` function in the package.
- Added the `go.opentelemetry.io/otel/example/fib` example package.
  Included is an example application that computes Fibonacci numbers. (#2203)

### Changed

- Metric instruments have been renamed to match the (feature-frozen) metric API specification:
  - ValueRecorder becomes Histogram
  - ValueObserver becomes Gauge
  - SumObserver becomes CounterObserver
  - UpDownSumObserver becomes UpDownCounterObserver
  The API exported from this project is still considered experimental. (#2202)
- Metric SDK/API implementation type `InstrumentKind` moves into `sdkapi` sub-package. (#2091)
- The Metrics SDK export record no longer contains a Resource pointer, the SDK `"go.opentelemetry.io/otel/sdk/trace/export/metric".Exporter.Export()` function for push-based exporters now takes a single Resource argument, pull-based exporters use `"go.opentelemetry.io/otel/sdk/metric/controller/basic".Controller.Resource()`. (#2120)
- The JSON output of the `go.opentelemetry.io/otel/exporters/stdout/stdouttrace` is harmonized now such that the output is "plain" JSON objects after each other of the form `{ ... } { ... } { ... }`. Earlier the JSON objects describing a span were wrapped in a slice for each `Exporter.ExportSpans` call, like `[ { ... } ][ { ... } { ... } ]`. Outputting JSON object directly after each other is consistent with JSON loggers, and a bit easier to parse and read. (#2196)
- Update the `NewTracerConfig`, `NewSpanStartConfig`, `NewSpanEndConfig`, and `NewEventConfig` function in the `go.opentelemetry.io/otel/trace` package to return their respective configurations as structs instead of pointers to the struct. (#2212)

### Deprecated

- The `go.opentelemetry.io/otel/bridge/opencensus/utils` package is deprecated.
  All functionality from this package now exists in the `go.opentelemetry.io/otel/bridge/opencensus` package.
  The functions from that package should be used instead. (#2166)
- The `"go.opentelemetry.io/otel/attribute".Array` function and the related `ARRAY` value type is deprecated.
  Use the typed `*Slice` functions and types added to the package instead. (#2162)
- The `"go.opentelemetry.io/otel/attribute".Any` function is deprecated.
  Use the typed functions instead. (#2181)
- The `go.opentelemetry.io/otel/oteltest` package is deprecated.
  The `"go.opentelemetry.io/otel/sdk/trace/tracetest".SpanRecorder` can be registered with the default SDK (`go.opentelemetry.io/otel/sdk/trace`) as a `SpanProcessor` and used as a replacement for this deprecated package. (#2188)

### Removed

- Removed metrics test package `go.opentelemetry.io/otel/sdk/export/metric/metrictest`. (#2105)

### Fixed

- The `fromEnv` detector no longer throws an error when `OTEL_RESOURCE_ATTRIBUTES` environment variable is not set or empty. (#2138)
- Setting the global `ErrorHandler` with `"go.opentelemetry.io/otel".SetErrorHandler` multiple times is now supported. (#2160, #2140)
- The `"go.opentelemetry.io/otel/attribute".Any` function now supports `int32` values. (#2169)
- Multiple calls to `"go.opentelemetry.io/otel/sdk/metric/controller/basic".WithResource()` are handled correctly, and when no resources are provided `"go.opentelemetry.io/otel/sdk/resource".Default()` is used. (#2120)
- The `WithoutTimestamps` option for the `go.opentelemetry.io/otel/exporters/stdout/stdouttrace` exporter causes the exporter to correctly omit timestamps. (#2195)
- Fixed typos in resources.go. (#2201)

## [1.0.0-RC2] - 2021-07-26

### Added

- Added `WithOSDescription` resource configuration option to set OS (Operating System) description resource attribute (`os.description`). (#1840)
- Added `WithOS` resource configuration option to set all OS (Operating System) resource attributes at once. (#1840)
- Added the `WithRetry` option to the `go.opentelemetry.io/otel/exporters/otlp/otlptrace/otlptracehttp` package.
  This option is a replacement for the removed `WithMaxAttempts` and `WithBackoff` options. (#2095)
- Added API `LinkFromContext` to return Link which encapsulates SpanContext from provided context and also encapsulates attributes. (#2115)
- Added a new `Link` type under the SDK `otel/sdk/trace` package that counts the number of attributes that were dropped for surpassing the `AttributePerLinkCountLimit` configured in the Span's `SpanLimits`.
  This new type replaces the equal-named API `Link` type found in the `otel/trace` package for most usages within the SDK.
  For example, instances of this type are now returned by the `Links()` function of `ReadOnlySpan`s provided in places like the `OnEnd` function of `SpanProcessor` implementations. (#2118)
- Added the `SpanRecorder` type to the `go.opentelemetry.io/otel/skd/trace/tracetest` package.
  This type can be used with the default SDK as a `SpanProcessor` during testing. (#2132)

### Changed

- The `SpanModels` function is now exported from the `go.opentelemetry.io/otel/exporters/zipkin` package to convert OpenTelemetry spans into Zipkin model spans. (#2027)
- Rename the `"go.opentelemetry.io/otel/exporters/otlp/otlptrace/otlptracegrpc".RetrySettings` to `RetryConfig`. (#2095)

### Deprecated

- The `TextMapCarrier` and `TextMapPropagator` from the `go.opentelemetry.io/otel/oteltest` package and their associated creation functions (`TextMapCarrier`, `NewTextMapPropagator`) are deprecated. (#2114)
- The `Harness` type from the `go.opentelemetry.io/otel/oteltest` package and its associated creation function, `NewHarness` are deprecated and will be removed in the next release. (#2123)
- The `TraceStateFromKeyValues` function from the `go.opentelemetry.io/otel/oteltest` package is deprecated.
  Use the `trace.ParseTraceState` function instead. (#2122)

### Removed

- Removed the deprecated package `go.opentelemetry.io/otel/exporters/trace/jaeger`. (#2020)
- Removed the deprecated package `go.opentelemetry.io/otel/exporters/trace/zipkin`. (#2020)
- Removed the `"go.opentelemetry.io/otel/sdk/resource".WithBuiltinDetectors` function.
  The explicit `With*` options for every built-in detector should be used instead. (#2026 #2097)
- Removed the `WithMaxAttempts` and `WithBackoff` options from the `go.opentelemetry.io/otel/exporters/otlp/otlptrace/otlptracehttp` package.
  The retry logic of the package has been updated to match the `otlptracegrpc` package and accordingly a `WithRetry` option is added that should be used instead. (#2095)
- Removed `DroppedAttributeCount` field from `otel/trace.Link` struct. (#2118)

### Fixed

- When using WithNewRoot, don't use the parent context for making sampling decisions. (#2032)
- `oteltest.Tracer` now creates a valid `SpanContext` when using `WithNewRoot`. (#2073)
- OS type detector now sets the correct `dragonflybsd` value for DragonFly BSD. (#2092)
- The OTel span status is correctly transformed into the OTLP status in the `go.opentelemetry.io/otel/exporters/otlp/otlptrace` package.
  This fix will by default set the status to `Unset` if it is not explicitly set to `Ok` or `Error`. (#2099 #2102)
- The `Inject` method for the `"go.opentelemetry.io/otel/propagation".TraceContext` type no longer injects empty `tracestate` values. (#2108)
- Use `6831` as default Jaeger agent port instead of `6832`. (#2131)

## [Experimental Metrics v0.22.0] - 2021-07-19

### Added

- Adds HTTP support for OTLP metrics exporter. (#2022)

### Removed

- Removed the deprecated package `go.opentelemetry.io/otel/exporters/metric/prometheus`. (#2020)

## [1.0.0-RC1] / 0.21.0 - 2021-06-18

With this release we are introducing a split in module versions.  The tracing API and SDK are entering the `v1.0.0` Release Candidate phase with `v1.0.0-RC1`
while the experimental metrics API and SDK continue with `v0.x` releases at `v0.21.0`.  Modules at major version 1 or greater will not depend on modules
with major version 0.

### Added

- Adds `otlpgrpc.WithRetry`option for configuring the retry policy for transient errors on the otlp/gRPC exporter. (#1832)
  - The following status codes are defined as transient errors:
      | gRPC Status Code | Description |
      | ---------------- | ----------- |
      | 1  | Cancelled |
      | 4  | Deadline Exceeded |
      | 8  | Resource Exhausted |
      | 10 | Aborted |
      | 10 | Out of Range |
      | 14 | Unavailable |
      | 15 | Data Loss |
- Added `Status` type to the `go.opentelemetry.io/otel/sdk/trace` package to represent the status of a span. (#1874)
- Added `SpanStub` type and its associated functions to the `go.opentelemetry.io/otel/sdk/trace/tracetest` package.
  This type can be used as a testing replacement for the `SpanSnapshot` that was removed from the `go.opentelemetry.io/otel/sdk/trace` package. (#1873)
- Adds support for scheme in `OTEL_EXPORTER_OTLP_ENDPOINT` according to the spec. (#1886)
- Adds `trace.WithSchemaURL` option for configuring the tracer with a Schema URL. (#1889)
- Added an example of using OpenTelemetry Go as a trace context forwarder. (#1912)
- `ParseTraceState` is added to the `go.opentelemetry.io/otel/trace` package.
  It can be used to decode a `TraceState` from a `tracestate` header string value. (#1937)
- Added `Len` method to the `TraceState` type in the `go.opentelemetry.io/otel/trace` package.
  This method returns the number of list-members the `TraceState` holds. (#1937)
- Creates package `go.opentelemetry.io/otel/exporters/otlp/otlptrace` that defines a trace exporter that uses a `otlptrace.Client` to send data.
  Creates package `go.opentelemetry.io/otel/exporters/otlp/otlptrace/otlptracegrpc` implementing a gRPC `otlptrace.Client` and offers convenience functions, `NewExportPipeline` and `InstallNewPipeline`, to setup and install a `otlptrace.Exporter` in tracing .(#1922)
- Added `Baggage`, `Member`, and `Property` types to the `go.opentelemetry.io/otel/baggage` package along with their related functions. (#1967)
- Added `ContextWithBaggage`, `ContextWithoutBaggage`, and `FromContext` functions to the `go.opentelemetry.io/otel/baggage` package.
  These functions replace the `Set`, `Value`, `ContextWithValue`, `ContextWithoutValue`, and `ContextWithEmpty` functions from that package and directly work with the new `Baggage` type. (#1967)
- The `OTEL_SERVICE_NAME` environment variable is the preferred source for `service.name`, used by the environment resource detector if a service name is present both there and in `OTEL_RESOURCE_ATTRIBUTES`. (#1969)
- Creates package `go.opentelemetry.io/otel/exporters/otlp/otlptrace/otlptracehttp` implementing an HTTP `otlptrace.Client` and offers convenience functions, `NewExportPipeline` and `InstallNewPipeline`, to setup and install a `otlptrace.Exporter` in tracing. (#1963)
- Changes `go.opentelemetry.io/otel/sdk/resource.NewWithAttributes` to require a schema URL. The old function is still available as `resource.NewSchemaless`. This is a breaking change. (#1938)
- Several builtin resource detectors now correctly populate the schema URL. (#1938)
- Creates package `go.opentelemetry.io/otel/exporters/otlp/otlpmetric` that defines a metrics exporter that uses a `otlpmetric.Client` to send data.
- Creates package `go.opentelemetry.io/otel/exporters/otlp/otlpmetric/otlpmetricgrpc` implementing a gRPC `otlpmetric.Client` and offers convenience functions, `New` and `NewUnstarted`, to create an `otlpmetric.Exporter`.(#1991)
- Added `go.opentelemetry.io/otel/exporters/stdout/stdouttrace` exporter. (#2005)
- Added `go.opentelemetry.io/otel/exporters/stdout/stdoutmetric` exporter. (#2005)
- Added a `TracerProvider()` method to the `"go.opentelemetry.io/otel/trace".Span` interface. This can be used to obtain a `TracerProvider` from a given span that utilizes the same trace processing pipeline.  (#2009)

### Changed

- Make `NewSplitDriver` from `go.opentelemetry.io/otel/exporters/otlp` take variadic arguments instead of a `SplitConfig` item.
  `NewSplitDriver` now automatically implements an internal `noopDriver` for `SplitConfig` fields that are not initialized. (#1798)
- `resource.New()` now creates a Resource without builtin detectors. Previous behavior is now achieved by using `WithBuiltinDetectors` Option. (#1810)
- Move the `Event` type from the `go.opentelemetry.io/otel` package to the `go.opentelemetry.io/otel/sdk/trace` package. (#1846)
- CI builds validate against last two versions of Go, dropping 1.14 and adding 1.16. (#1865)
- BatchSpanProcessor now report export failures when calling `ForceFlush()` method. (#1860)
- `Set.Encoded(Encoder)` no longer caches the result of an encoding. (#1855)
- Renamed `CloudZoneKey` to `CloudAvailabilityZoneKey` in Resource semantic conventions according to spec. (#1871)
- The `StatusCode` and `StatusMessage` methods of the `ReadOnlySpan` interface and the `Span` produced by the `go.opentelemetry.io/otel/sdk/trace` package have been replaced with a single `Status` method.
  This method returns the status of a span using the new `Status` type. (#1874)
- Updated `ExportSpans` method of the`SpanExporter` interface type to accept `ReadOnlySpan`s instead of the removed `SpanSnapshot`.
  This brings the export interface into compliance with the specification in that it now accepts an explicitly immutable type instead of just an implied one. (#1873)
- Unembed `SpanContext` in `Link`. (#1877)
- Generate Semantic conventions from the specification YAML. (#1891)
- Spans created by the global `Tracer` obtained from `go.opentelemetry.io/otel`, prior to a functioning `TracerProvider` being set, now propagate the span context from their parent if one exists. (#1901)
- The `"go.opentelemetry.io/otel".Tracer` function now accepts tracer options. (#1902)
- Move the `go.opentelemetry.io/otel/unit` package to `go.opentelemetry.io/otel/metric/unit`. (#1903)
- Changed `go.opentelemetry.io/otel/trace.TracerConfig` to conform to the [Contributing guidelines](CONTRIBUTING.md#config.) (#1921)
- Changed `go.opentelemetry.io/otel/trace.SpanConfig` to conform to the [Contributing guidelines](CONTRIBUTING.md#config). (#1921)
- Changed `span.End()` now only accepts Options that are allowed at `End()`. (#1921)
- Changed `go.opentelemetry.io/otel/metric.InstrumentConfig` to conform to the [Contributing guidelines](CONTRIBUTING.md#config). (#1921)
- Changed `go.opentelemetry.io/otel/metric.MeterConfig` to conform to the [Contributing guidelines](CONTRIBUTING.md#config). (#1921)
- Refactored option types according to the contribution style guide. (#1882)
- Move the `go.opentelemetry.io/otel/trace.TraceStateFromKeyValues` function to the `go.opentelemetry.io/otel/oteltest` package.
  This function is preserved for testing purposes where it may be useful to create a `TraceState` from `attribute.KeyValue`s, but it is not intended for production use.
  The new `ParseTraceState` function should be used to create a `TraceState`. (#1931)
- Updated `MarshalJSON` method of the `go.opentelemetry.io/otel/trace.TraceState` type to marshal the type into the string representation of the `TraceState`. (#1931)
- The `TraceState.Delete` method from the `go.opentelemetry.io/otel/trace` package no longer returns an error in addition to a `TraceState`. (#1931)
- Updated `Get` method of the `TraceState` type from the `go.opentelemetry.io/otel/trace` package to accept a `string` instead of an `attribute.Key` type. (#1931)
- Updated `Insert` method of the `TraceState` type from the `go.opentelemetry.io/otel/trace` package to accept a pair of `string`s instead of an `attribute.KeyValue` type. (#1931)
- Updated `Delete` method of the `TraceState` type from the `go.opentelemetry.io/otel/trace` package to accept a `string` instead of an `attribute.Key` type. (#1931)
- Renamed `NewExporter` to `New` in the `go.opentelemetry.io/otel/exporters/stdout` package. (#1985)
- Renamed `NewExporter` to `New` in the `go.opentelemetry.io/otel/exporters/metric/prometheus` package. (#1985)
- Renamed `NewExporter` to `New` in the `go.opentelemetry.io/otel/exporters/trace/jaeger` package. (#1985)
- Renamed `NewExporter` to `New` in the `go.opentelemetry.io/otel/exporters/trace/zipkin` package. (#1985)
- Renamed `NewExporter` to `New` in the `go.opentelemetry.io/otel/exporters/otlp` package. (#1985)
- Renamed `NewUnstartedExporter` to `NewUnstarted` in the `go.opentelemetry.io/otel/exporters/otlp` package. (#1985)
- The `go.opentelemetry.io/otel/semconv` package has been moved to `go.opentelemetry.io/otel/semconv/v1.4.0` to allow for multiple [telemetry schema](https://github.com/open-telemetry/oteps/blob/main/text/0152-telemetry-schemas.md) versions to be used concurrently. (#1987)
- Metrics test helpers in `go.opentelemetry.io/otel/oteltest` have been moved to `go.opentelemetry.io/otel/metric/metrictest`. (#1988)

### Deprecated

- The `go.opentelemetry.io/otel/exporters/metric/prometheus` is deprecated, use `go.opentelemetry.io/otel/exporters/prometheus` instead. (#1993)
- The `go.opentelemetry.io/otel/exporters/trace/jaeger` is deprecated, use `go.opentelemetry.io/otel/exporters/jaeger` instead. (#1993)
- The `go.opentelemetry.io/otel/exporters/trace/zipkin` is deprecated, use `go.opentelemetry.io/otel/exporters/zipkin` instead. (#1993)

### Removed

- Removed `resource.WithoutBuiltin()`. Use `resource.New()`. (#1810)
- Unexported types `resource.FromEnv`, `resource.Host`, and `resource.TelemetrySDK`, Use the corresponding `With*()` to use individually. (#1810)
- Removed the `Tracer` and `IsRecording` method from the `ReadOnlySpan` in the `go.opentelemetry.io/otel/sdk/trace`.
  The `Tracer` method is not a required to be included in this interface and given the mutable nature of the tracer that is associated with a span, this method is not appropriate.
  The `IsRecording` method returns if the span is recording or not.
  A read-only span value does not need to know if updates to it will be recorded or not.
  By definition, it cannot be updated so there is no point in communicating if an update is recorded. (#1873)
- Removed the `SpanSnapshot` type from the `go.opentelemetry.io/otel/sdk/trace` package.
  The use of this type has been replaced with the use of the explicitly immutable `ReadOnlySpan` type.
  When a concrete representation of a read-only span is needed for testing, the newly added `SpanStub` in the `go.opentelemetry.io/otel/sdk/trace/tracetest` package should be used. (#1873)
- Removed the `Tracer` method from the `Span` interface in the `go.opentelemetry.io/otel/trace` package.
  Using the same tracer that created a span introduces the error where an instrumentation library's `Tracer` is used by other code instead of their own.
  The `"go.opentelemetry.io/otel".Tracer` function or a `TracerProvider` should be used to acquire a library specific `Tracer` instead. (#1900)
  - The `TracerProvider()` method on the `Span` interface may also be used to obtain a `TracerProvider` using the same trace processing pipeline. (#2009)
- The `http.url` attribute generated by `HTTPClientAttributesFromHTTPRequest` will no longer include username or password information. (#1919)
- Removed `IsEmpty` method of the `TraceState` type in the `go.opentelemetry.io/otel/trace` package in favor of using the added `TraceState.Len` method. (#1931)
- Removed `Set`, `Value`, `ContextWithValue`, `ContextWithoutValue`, and `ContextWithEmpty` functions in the `go.opentelemetry.io/otel/baggage` package.
  Handling of baggage is now done using the added `Baggage` type and related context functions (`ContextWithBaggage`, `ContextWithoutBaggage`, and `FromContext`) in that package. (#1967)
- The `InstallNewPipeline` and `NewExportPipeline` creation functions in all the exporters (prometheus, otlp, stdout, jaeger, and zipkin) have been removed.
  These functions were deemed premature attempts to provide convenience that did not achieve this aim. (#1985)
- The `go.opentelemetry.io/otel/exporters/otlp` exporter has been removed.  Use `go.opentelemetry.io/otel/exporters/otlp/otlptrace` instead. (#1990)
- The `go.opentelemetry.io/otel/exporters/stdout` exporter has been removed.  Use `go.opentelemetry.io/otel/exporters/stdout/stdouttrace` or `go.opentelemetry.io/otel/exporters/stdout/stdoutmetric` instead. (#2005)

### Fixed

- Only report errors from the `"go.opentelemetry.io/otel/sdk/resource".Environment` function when they are not `nil`. (#1850, #1851)
- The `Shutdown` method of the simple `SpanProcessor` in the `go.opentelemetry.io/otel/sdk/trace` package now honors the context deadline or cancellation. (#1616, #1856)
- BatchSpanProcessor now drops span batches that failed to be exported. (#1860)
- Use `http://localhost:14268/api/traces` as default Jaeger collector endpoint instead of `http://localhost:14250`. (#1898)
- Allow trailing and leading whitespace in the parsing of a `tracestate` header. (#1931)
- Add logic to determine if the channel is closed to fix Jaeger exporter test panic with close closed channel. (#1870, #1973)
- Avoid transport security when OTLP endpoint is a Unix socket. (#2001)

### Security

## [0.20.0] - 2021-04-23

### Added

- The OTLP exporter now has two new convenience functions, `NewExportPipeline` and `InstallNewPipeline`, setup and install the exporter in tracing and metrics pipelines. (#1373)
- Adds semantic conventions for exceptions. (#1492)
- Added Jaeger Environment variables: `OTEL_EXPORTER_JAEGER_AGENT_HOST`, `OTEL_EXPORTER_JAEGER_AGENT_PORT`
  These environment variables can be used to override Jaeger agent hostname and port (#1752)
- Option `ExportTimeout` was added to batch span processor. (#1755)
- `trace.TraceFlags` is now a defined type over `byte` and `WithSampled(bool) TraceFlags` and `IsSampled() bool` methods have been added to it. (#1770)
- The `Event` and `Link` struct types from the `go.opentelemetry.io/otel` package now include a `DroppedAttributeCount` field to record the number of attributes that were not recorded due to configured limits being reached. (#1771)
- The Jaeger exporter now reports dropped attributes for a Span event in the exported log. (#1771)
- Adds test to check BatchSpanProcessor ignores `OnEnd` and `ForceFlush` post `Shutdown`. (#1772)
- Extract resource attributes from the `OTEL_RESOURCE_ATTRIBUTES` environment variable and merge them with the `resource.Default` resource as well as resources provided to the `TracerProvider` and metric `Controller`. (#1785)
- Added `WithOSType` resource configuration option to set OS (Operating System) type resource attribute (`os.type`). (#1788)
- Added `WithProcess*` resource configuration options to set Process resource attributes. (#1788)
  - `process.pid`
  - `process.executable.name`
  - `process.executable.path`
  - `process.command_args`
  - `process.owner`
  - `process.runtime.name`
  - `process.runtime.version`
  - `process.runtime.description`
- Adds `k8s.node.name` and `k8s.node.uid` attribute keys to the `semconv` package. (#1789)
- Added support for configuring OTLP/HTTP and OTLP/gRPC Endpoints, TLS Certificates, Headers, Compression and Timeout via Environment Variables. (#1758, #1769 and #1811)
  - `OTEL_EXPORTER_OTLP_ENDPOINT`
  - `OTEL_EXPORTER_OTLP_TRACES_ENDPOINT`
  - `OTEL_EXPORTER_OTLP_METRICS_ENDPOINT`
  - `OTEL_EXPORTER_OTLP_HEADERS`
  - `OTEL_EXPORTER_OTLP_TRACES_HEADERS`
  - `OTEL_EXPORTER_OTLP_METRICS_HEADERS`
  - `OTEL_EXPORTER_OTLP_COMPRESSION`
  - `OTEL_EXPORTER_OTLP_TRACES_COMPRESSION`
  - `OTEL_EXPORTER_OTLP_METRICS_COMPRESSION`
  - `OTEL_EXPORTER_OTLP_TIMEOUT`
  - `OTEL_EXPORTER_OTLP_TRACES_TIMEOUT`
  - `OTEL_EXPORTER_OTLP_METRICS_TIMEOUT`
  - `OTEL_EXPORTER_OTLP_CERTIFICATE`
  - `OTEL_EXPORTER_OTLP_TRACES_CERTIFICATE`
  - `OTEL_EXPORTER_OTLP_METRICS_CERTIFICATE`
- Adds `otlpgrpc.WithTimeout` option for configuring timeout to the otlp/gRPC exporter. (#1821)
- Adds `jaeger.WithMaxPacketSize` option for configuring maximum UDP packet size used when connecting to the Jaeger agent. (#1853)

### Fixed

- The `Span.IsRecording` implementation from `go.opentelemetry.io/otel/sdk/trace` always returns false when not being sampled. (#1750)
- The Jaeger exporter now correctly sets tags for the Span status code and message.
  This means it uses the correct tag keys (`"otel.status_code"`, `"otel.status_description"`) and does not set the status message as a tag unless it is set on the span. (#1761)
- The Jaeger exporter now correctly records Span event's names using the `"event"` key for a tag.
  Additionally, this tag is overridden, as specified in the OTel specification, if the event contains an attribute with that key. (#1768)
- Zipkin Exporter: Ensure mapping between OTel and Zipkin span data complies with the specification. (#1688)
- Fixed typo for default service name in Jaeger Exporter. (#1797)
- Fix flaky OTLP for the reconnnection of the client connection. (#1527, #1814)
- Fix Jaeger exporter dropping of span batches that exceed the UDP packet size limit.
  Instead, the exporter now splits the batch into smaller sendable batches. (#1828)

### Changed

- Span `RecordError` now records an `exception` event to comply with the semantic convention specification. (#1492)
- Jaeger exporter was updated to use thrift v0.14.1. (#1712)
- Migrate from using internally built and maintained version of the OTLP to the one hosted at `go.opentelemetry.io/proto/otlp`. (#1713)
- Migrate from using `github.com/gogo/protobuf` to `google.golang.org/protobuf` to match `go.opentelemetry.io/proto/otlp`. (#1713)
- The storage of a local or remote Span in a `context.Context` using its SpanContext is unified to store just the current Span.
  The Span's SpanContext can now self-identify as being remote or not.
  This means that `"go.opentelemetry.io/otel/trace".ContextWithRemoteSpanContext` will now overwrite any existing current Span, not just existing remote Spans, and make it the current Span in a `context.Context`. (#1731)
- Improve OTLP/gRPC exporter connection errors. (#1737)
- Information about a parent span context in a `"go.opentelemetry.io/otel/export/trace".SpanSnapshot` is unified in a new `Parent` field.
  The existing `ParentSpanID` and `HasRemoteParent` fields are removed in favor of this. (#1748)
- The `ParentContext` field of the `"go.opentelemetry.io/otel/sdk/trace".SamplingParameters` is updated to hold a `context.Context` containing the parent span.
  This changes it to make `SamplingParameters` conform with the OpenTelemetry specification. (#1749)
- Updated Jaeger Environment Variables: `JAEGER_ENDPOINT`, `JAEGER_USER`, `JAEGER_PASSWORD`
  to `OTEL_EXPORTER_JAEGER_ENDPOINT`, `OTEL_EXPORTER_JAEGER_USER`, `OTEL_EXPORTER_JAEGER_PASSWORD` in compliance with OTel specification. (#1752)
- Modify `BatchSpanProcessor.ForceFlush` to abort after timeout/cancellation. (#1757)
- The `DroppedAttributeCount` field of the `Span` in the `go.opentelemetry.io/otel` package now only represents the number of attributes dropped for the span itself.
  It no longer is a conglomerate of itself, events, and link attributes that have been dropped. (#1771)
- Make `ExportSpans` in Jaeger Exporter honor context deadline. (#1773)
- Modify Zipkin Exporter default service name, use default resource's serviceName instead of empty. (#1777)
- The `go.opentelemetry.io/otel/sdk/export/trace` package is merged into the `go.opentelemetry.io/otel/sdk/trace` package. (#1778)
- The prometheus.InstallNewPipeline example is moved from comment to example test (#1796)
- The convenience functions for the stdout exporter have been updated to return the `TracerProvider` implementation and enable the shutdown of the exporter. (#1800)
- Replace the flush function returned from the Jaeger exporter's convenience creation functions (`InstallNewPipeline` and `NewExportPipeline`) with the `TracerProvider` implementation they create.
  This enables the caller to shutdown and flush using the related `TracerProvider` methods. (#1822)
- Updated the Jaeger exporter to have a default endpoint, `http://localhost:14250`, for the collector. (#1824)
- Changed the function `WithCollectorEndpoint` in the Jaeger exporter to no longer accept an endpoint as an argument.
  The endpoint can be passed with the `CollectorEndpointOption` using the `WithEndpoint` function or by setting the `OTEL_EXPORTER_JAEGER_ENDPOINT` environment variable value appropriately. (#1824)
- The Jaeger exporter no longer batches exported spans itself, instead it relies on the SDK's `BatchSpanProcessor` for this functionality. (#1830)
- The Jaeger exporter creation functions (`NewRawExporter`, `NewExportPipeline`, and `InstallNewPipeline`) no longer accept the removed `Option` type as a variadic argument. (#1830)

### Removed

- Removed Jaeger Environment variables: `JAEGER_SERVICE_NAME`, `JAEGER_DISABLED`, `JAEGER_TAGS`
  These environment variables will no longer be used to override values of the Jaeger exporter (#1752)
- No longer set the links for a `Span` in `go.opentelemetry.io/otel/sdk/trace` that is configured to be a new root.
  This is unspecified behavior that the OpenTelemetry community plans to standardize in the future.
  To prevent backwards incompatible changes when it is specified, these links are removed. (#1726)
- Setting error status while recording error with Span from oteltest package. (#1729)
- The concept of a remote and local Span stored in a context is unified to just the current Span.
  Because of this `"go.opentelemetry.io/otel/trace".RemoteSpanContextFromContext` is removed as it is no longer needed.
  Instead, `"go.opentelemetry.io/otel/trace".SpanContextFromContex` can be used to return the current Span.
  If needed, that Span's `SpanContext.IsRemote()` can then be used to determine if it is remote or not. (#1731)
- The `HasRemoteParent` field of the `"go.opentelemetry.io/otel/sdk/trace".SamplingParameters` is removed.
  This field is redundant to the information returned from the `Remote` method of the `SpanContext` held in the `ParentContext` field. (#1749)
- The `trace.FlagsDebug` and `trace.FlagsDeferred` constants have been removed and will be localized to the B3 propagator. (#1770)
- Remove `Process` configuration, `WithProcessFromEnv` and `ProcessFromEnv`, and type from the Jaeger exporter package.
  The information that could be configured in the `Process` struct should be configured in a `Resource` instead. (#1776, #1804)
- Remove the `WithDisabled` option from the Jaeger exporter.
  To disable the exporter unregister it from the `TracerProvider` or use a no-operation `TracerProvider`. (#1806)
- Removed the functions `CollectorEndpointFromEnv` and `WithCollectorEndpointOptionFromEnv` from the Jaeger exporter.
  These functions for retrieving specific environment variable values are redundant of other internal functions and
  are not intended for end user use. (#1824)
- Removed the Jaeger exporter `WithSDKOptions` `Option`.
  This option was used to set SDK options for the exporter creation convenience functions.
  These functions are provided as a way to easily setup or install the exporter with what are deemed reasonable SDK settings for common use cases.
  If the SDK needs to be configured differently, the `NewRawExporter` function and direct setup of the SDK with the desired settings should be used. (#1825)
- The `WithBufferMaxCount` and `WithBatchMaxCount` `Option`s from the Jaeger exporter are removed.
  The exporter no longer batches exports, instead relying on the SDK's `BatchSpanProcessor` for this functionality. (#1830)
- The Jaeger exporter `Option` type is removed.
  The type is no longer used by the exporter to configure anything.
  All the previous configurations these options provided were duplicates of SDK configuration.
  They have been removed in favor of using the SDK configuration and focuses the exporter configuration to be only about the endpoints it will send telemetry to. (#1830)

## [0.19.0] - 2021-03-18

### Added

- Added `Marshaler` config option to `otlphttp` to enable otlp over json or protobufs. (#1586)
- A `ForceFlush` method to the `"go.opentelemetry.io/otel/sdk/trace".TracerProvider` to flush all registered `SpanProcessor`s. (#1608)
- Added `WithSampler` and `WithSpanLimits` to tracer provider. (#1633, #1702)
- `"go.opentelemetry.io/otel/trace".SpanContext` now has a `remote` property, and `IsRemote()` predicate, that is true when the `SpanContext` has been extracted from remote context data. (#1701)
- A `Valid` method to the `"go.opentelemetry.io/otel/attribute".KeyValue` type. (#1703)

### Changed

- `trace.SpanContext` is now immutable and has no exported fields. (#1573)
  - `trace.NewSpanContext()` can be used in conjunction with the `trace.SpanContextConfig` struct to initialize a new `SpanContext` where all values are known.
- Update the `ForceFlush` method signature to the `"go.opentelemetry.io/otel/sdk/trace".SpanProcessor` to accept a `context.Context` and return an error. (#1608)
- Update the `Shutdown` method to the `"go.opentelemetry.io/otel/sdk/trace".TracerProvider` return an error on shutdown failure. (#1608)
- The SimpleSpanProcessor will now shut down the enclosed `SpanExporter` and gracefully ignore subsequent calls to `OnEnd` after `Shutdown` is called. (#1612)
- `"go.opentelemetry.io/sdk/metric/controller.basic".WithPusher` is replaced with `WithExporter` to provide consistent naming across project. (#1656)
- Added non-empty string check for trace `Attribute` keys. (#1659)
- Add `description` to SpanStatus only when `StatusCode` is set to error. (#1662)
- Jaeger exporter falls back to `resource.Default`'s `service.name` if the exported Span does not have one. (#1673)
- Jaeger exporter populates Jaeger's Span Process from Resource. (#1673)
- Renamed the `LabelSet` method of `"go.opentelemetry.io/otel/sdk/resource".Resource` to `Set`. (#1692)
- Changed `WithSDK` to `WithSDKOptions` to accept variadic arguments of `TracerProviderOption` type in `go.opentelemetry.io/otel/exporters/trace/jaeger` package. (#1693)
- Changed `WithSDK` to `WithSDKOptions` to accept variadic arguments of `TracerProviderOption` type in `go.opentelemetry.io/otel/exporters/trace/zipkin` package. (#1693)

### Removed

- Removed `serviceName` parameter from Zipkin exporter and uses resource instead. (#1549)
- Removed `WithConfig` from tracer provider to avoid overriding configuration. (#1633)
- Removed the exported `SimpleSpanProcessor` and `BatchSpanProcessor` structs.
   These are now returned as a SpanProcessor interface from their respective constructors. (#1638)
- Removed `WithRecord()` from `trace.SpanOption` when creating a span. (#1660)
- Removed setting status to `Error` while recording an error as a span event in `RecordError`. (#1663)
- Removed `jaeger.WithProcess` configuration option. (#1673)
- Removed `ApplyConfig` method from `"go.opentelemetry.io/otel/sdk/trace".TracerProvider` and the now unneeded `Config` struct. (#1693)

### Fixed

- Jaeger Exporter: Ensure mapping between OTEL and Jaeger span data complies with the specification. (#1626)
- `SamplingResult.TraceState` is correctly propagated to a newly created span's `SpanContext`. (#1655)
- The `otel-collector` example now correctly flushes metric events prior to shutting down the exporter. (#1678)
- Do not set span status message in `SpanStatusFromHTTPStatusCode` if it can be inferred from `http.status_code`. (#1681)
- Synchronization issues in global trace delegate implementation. (#1686)
- Reduced excess memory usage by global `TracerProvider`. (#1687)

## [0.18.0] - 2021-03-03

### Added

- Added `resource.Default()` for use with meter and tracer providers. (#1507)
- `AttributePerEventCountLimit` and `AttributePerLinkCountLimit` for `SpanLimits`. (#1535)
- Added `Keys()` method to `propagation.TextMapCarrier` and `propagation.HeaderCarrier` to adapt `http.Header` to this interface. (#1544)
- Added `code` attributes to `go.opentelemetry.io/otel/semconv` package. (#1558)
- Compatibility testing suite in the CI system for the following systems. (#1567)
   | OS      | Go Version | Architecture |
   | ------- | ---------- | ------------ |
   | Ubuntu  | 1.15       | amd64        |
   | Ubuntu  | 1.14       | amd64        |
   | Ubuntu  | 1.15       | 386          |
   | Ubuntu  | 1.14       | 386          |
   | MacOS   | 1.15       | amd64        |
   | MacOS   | 1.14       | amd64        |
   | Windows | 1.15       | amd64        |
   | Windows | 1.14       | amd64        |
   | Windows | 1.15       | 386          |
   | Windows | 1.14       | 386          |

### Changed

- Replaced interface `oteltest.SpanRecorder` with its existing implementation
  `StandardSpanRecorder`. (#1542)
- Default span limit values to 128. (#1535)
- Rename `MaxEventsPerSpan`, `MaxAttributesPerSpan` and `MaxLinksPerSpan` to `EventCountLimit`, `AttributeCountLimit` and `LinkCountLimit`, and move these fields into `SpanLimits`. (#1535)
- Renamed the `otel/label` package to `otel/attribute`. (#1541)
- Vendor the Jaeger exporter's dependency on Apache Thrift. (#1551)
- Parallelize the CI linting and testing. (#1567)
- Stagger timestamps in exact aggregator tests. (#1569)
- Changed all examples to use `WithBatchTimeout(5 * time.Second)` rather than `WithBatchTimeout(5)`. (#1621)
- Prevent end-users from implementing some interfaces (#1575)

  ```
      "otel/exporters/otlp/otlphttp".Option
      "otel/exporters/stdout".Option
      "otel/oteltest".Option
      "otel/trace".TracerOption
      "otel/trace".SpanOption
      "otel/trace".EventOption
      "otel/trace".LifeCycleOption
      "otel/trace".InstrumentationOption
      "otel/sdk/resource".Option
      "otel/sdk/trace".ParentBasedSamplerOption
      "otel/sdk/trace".ReadOnlySpan
      "otel/sdk/trace".ReadWriteSpan
  ```

### Removed

- Removed attempt to resample spans upon changing the span name with `span.SetName()`. (#1545)
- The `test-benchmark` is no longer a dependency of the `precommit` make target. (#1567)
- Removed the `test-386` make target.
   This was replaced with a full compatibility testing suite (i.e. multi OS/arch) in the CI system. (#1567)

### Fixed

- The sequential timing check of timestamps in the stdout exporter are now setup explicitly to be sequential (#1571). (#1572)
- Windows build of Jaeger tests now compiles with OS specific functions (#1576). (#1577)
- The sequential timing check of timestamps of go.opentelemetry.io/otel/sdk/metric/aggregator/lastvalue are now setup explicitly to be sequential (#1578). (#1579)
- Validate tracestate header keys with vendors according to the W3C TraceContext specification (#1475). (#1581)
- The OTLP exporter includes related labels for translations of a GaugeArray (#1563). (#1570)

## [0.17.0] - 2021-02-12

### Changed

- Rename project default branch from `master` to `main`. (#1505)
- Reverse order in which `Resource` attributes are merged, per change in spec. (#1501)
- Add tooling to maintain "replace" directives in go.mod files automatically. (#1528)
- Create new modules: otel/metric, otel/trace, otel/oteltest, otel/sdk/export/metric, otel/sdk/metric (#1528)
- Move metric-related public global APIs from otel to otel/metric/global. (#1528)

## Fixed

- Fixed otlpgrpc reconnection issue.
- The example code in the README.md of `go.opentelemetry.io/otel/exporters/otlp` is moved to a compiled example test and used the new `WithAddress` instead of `WithEndpoint`. (#1513)
- The otel-collector example now uses the default OTLP receiver port of the collector.

## [0.16.0] - 2021-01-13

### Added

- Add the `ReadOnlySpan` and `ReadWriteSpan` interfaces to provide better control for accessing span data. (#1360)
- `NewGRPCDriver` function returns a `ProtocolDriver` that maintains a single gRPC connection to the collector. (#1369)
- Added documentation about the project's versioning policy. (#1388)
- Added `NewSplitDriver` for OTLP exporter that allows sending traces and metrics to different endpoints. (#1418)
- Added codeql workflow to GitHub Actions (#1428)
- Added Gosec workflow to GitHub Actions (#1429)
- Add new HTTP driver for OTLP exporter in `exporters/otlp/otlphttp`. Currently it only supports the binary protobuf payloads. (#1420)
- Add an OpenCensus exporter bridge. (#1444)

### Changed

- Rename `internal/testing` to `internal/internaltest`. (#1449)
- Rename `export.SpanData` to `export.SpanSnapshot` and use it only for exporting spans. (#1360)
- Store the parent's full `SpanContext` rather than just its span ID in the `span` struct. (#1360)
- Improve span duration accuracy. (#1360)
- Migrated CI/CD from CircleCI to GitHub Actions (#1382)
- Remove duplicate checkout from GitHub Actions workflow (#1407)
- Metric `array` aggregator renamed `exact` to match its `aggregation.Kind` (#1412)
- Metric `exact` aggregator includes per-point timestamps (#1412)
- Metric stdout exporter uses MinMaxSumCount aggregator for ValueRecorder instruments (#1412)
- `NewExporter` from `exporters/otlp` now takes a `ProtocolDriver` as a parameter. (#1369)
- Many OTLP Exporter options became gRPC ProtocolDriver options. (#1369)
- Unify endpoint API that related to OTel exporter. (#1401)
- Optimize metric histogram aggregator to re-use its slice of buckets. (#1435)
- Metric aggregator Count() and histogram Bucket.Counts are consistently `uint64`. (1430)
- Histogram aggregator accepts functional options, uses default boundaries if none given. (#1434)
- `SamplingResult` now passed a `Tracestate` from the parent `SpanContext` (#1432)
- Moved gRPC driver for OTLP exporter to `exporters/otlp/otlpgrpc`. (#1420)
- The `TraceContext` propagator now correctly propagates `TraceState` through the `SpanContext`. (#1447)
- Metric Push and Pull Controller components are combined into a single "basic" Controller:
  - `WithExporter()` and `Start()` to configure Push behavior
  - `Start()` is optional; use `Collect()` and `ForEach()` for Pull behavior
  - `Start()` and `Stop()` accept Context. (#1378)
- The `Event` type is moved from the `otel/sdk/export/trace` package to the `otel/trace` API package. (#1452)

### Removed

- Remove `errUninitializedSpan` as its only usage is now obsolete. (#1360)
- Remove Metric export functionality related to quantiles and summary data points: this is not specified (#1412)
- Remove DDSketch metric aggregator; our intention is to re-introduce this as an option of the histogram aggregator after [new OTLP histogram data types](https://github.com/open-telemetry/opentelemetry-proto/pull/226) are released (#1412)

### Fixed

- `BatchSpanProcessor.Shutdown()` will now shutdown underlying `export.SpanExporter`. (#1443)

## [0.15.0] - 2020-12-10

### Added

- The `WithIDGenerator` `TracerProviderOption` is added to the `go.opentelemetry.io/otel/trace` package to configure an `IDGenerator` for the `TracerProvider`. (#1363)

### Changed

- The Zipkin exporter now uses the Span status code to determine. (#1328)
- `NewExporter` and `Start` functions in `go.opentelemetry.io/otel/exporters/otlp` now receive `context.Context` as a first parameter. (#1357)
- Move the OpenCensus example into `example` directory. (#1359)
- Moved the SDK's `internal.IDGenerator` interface in to the `sdk/trace` package to enable support for externally-defined ID generators. (#1363)
- Bump `github.com/google/go-cmp` from 0.5.3 to 0.5.4 (#1374)
- Bump `github.com/golangci/golangci-lint` in `/internal/tools` (#1375)

### Fixed

- Metric SDK `SumObserver` and `UpDownSumObserver` instruments correctness fixes. (#1381)

## [0.14.0] - 2020-11-19

### Added

- An `EventOption` and the related `NewEventConfig` function are added to the `go.opentelemetry.io/otel` package to configure Span events. (#1254)
- A `TextMapPropagator` and associated `TextMapCarrier` are added to the `go.opentelemetry.io/otel/oteltest` package to test `TextMap` type propagators and their use. (#1259)
- `SpanContextFromContext` returns `SpanContext` from context. (#1255)
- `TraceState` has been added to `SpanContext`. (#1340)
- `DeploymentEnvironmentKey` added to `go.opentelemetry.io/otel/semconv` package. (#1323)
- Add an OpenCensus to OpenTelemetry tracing bridge. (#1305)
- Add a parent context argument to `SpanProcessor.OnStart` to follow the specification. (#1333)
- Add missing tests for `sdk/trace/attributes_map.go`. (#1337)

### Changed

- Move the `go.opentelemetry.io/otel/api/trace` package into `go.opentelemetry.io/otel/trace` with the following changes. (#1229) (#1307)
  - `ID` has been renamed to `TraceID`.
  - `IDFromHex` has been renamed to `TraceIDFromHex`.
  - `EmptySpanContext` is removed.
- Move the `go.opentelemetry.io/otel/api/trace/tracetest` package into `go.opentelemetry.io/otel/oteltest`. (#1229)
- OTLP Exporter updates:
  - supports OTLP v0.6.0 (#1230, #1354)
  - supports configurable aggregation temporality (default: Cumulative, optional: Stateless). (#1296)
- The Sampler is now called on local child spans. (#1233)
- The `Kind` type from the `go.opentelemetry.io/otel/api/metric` package was renamed to `InstrumentKind` to more specifically describe what it is and avoid semantic ambiguity. (#1240)
- The `MetricKind` method of the `Descriptor` type in the `go.opentelemetry.io/otel/api/metric` package was renamed to `Descriptor.InstrumentKind`.
   This matches the returned type and fixes misuse of the term metric. (#1240)
- Move test harness from the `go.opentelemetry.io/otel/api/apitest` package into `go.opentelemetry.io/otel/oteltest`. (#1241)
- Move the `go.opentelemetry.io/otel/api/metric/metrictest` package into `go.opentelemetry.io/oteltest` as part of #964. (#1252)
- Move the `go.opentelemetry.io/otel/api/metric` package into `go.opentelemetry.io/otel/metric` as part of #1303. (#1321)
- Move the `go.opentelemetry.io/otel/api/metric/registry` package into `go.opentelemetry.io/otel/metric/registry` as a part of #1303. (#1316)
- Move the `Number` type (together with related functions) from `go.opentelemetry.io/otel/api/metric` package into `go.opentelemetry.io/otel/metric/number` as a part of #1303. (#1316)
- The function signature of the Span `AddEvent` method in `go.opentelemetry.io/otel` is updated to no longer take an unused context and instead take a required name and a variable number of `EventOption`s. (#1254)
- The function signature of the Span `RecordError` method in `go.opentelemetry.io/otel` is updated to no longer take an unused context and instead take a required error value and a variable number of `EventOption`s. (#1254)
- Move the `go.opentelemetry.io/otel/api/global` package to `go.opentelemetry.io/otel`. (#1262) (#1330)
- Move the `Version` function from `go.opentelemetry.io/otel/sdk` to `go.opentelemetry.io/otel`. (#1330)
- Rename correlation context header from `"otcorrelations"` to `"baggage"` to match the OpenTelemetry specification. (#1267)
- Fix `Code.UnmarshalJSON` to work with valid JSON only. (#1276)
- The `resource.New()` method changes signature to support builtin attributes and functional options, including `telemetry.sdk.*` and
  `host.name` semantic conventions; the former method is renamed `resource.NewWithAttributes`. (#1235)
- The Prometheus exporter now exports non-monotonic counters (i.e. `UpDownCounter`s) as gauges. (#1210)
- Correct the `Span.End` method documentation in the `otel` API to state updates are not allowed on a span after it has ended. (#1310)
- Updated span collection limits for attribute, event and link counts to 1000 (#1318)
- Renamed `semconv.HTTPUrlKey` to `semconv.HTTPURLKey`. (#1338)

### Removed

- The `ErrInvalidHexID`, `ErrInvalidTraceIDLength`, `ErrInvalidSpanIDLength`, `ErrInvalidSpanIDLength`, or `ErrNilSpanID` from the `go.opentelemetry.io/otel` package are unexported now. (#1243)
- The `AddEventWithTimestamp` method on the `Span` interface in `go.opentelemetry.io/otel` is removed due to its redundancy.
   It is replaced by using the `AddEvent` method with a `WithTimestamp` option. (#1254)
- The `MockSpan` and `MockTracer` types are removed from `go.opentelemetry.io/otel/oteltest`.
   `Tracer` and `Span` from the same module should be used in their place instead. (#1306)
- `WorkerCount` option is removed from `go.opentelemetry.io/otel/exporters/otlp`. (#1350)
- Remove the following labels types: INT32, UINT32, UINT64 and FLOAT32. (#1314)

### Fixed

- Rename `MergeItererator` to `MergeIterator` in the `go.opentelemetry.io/otel/label` package. (#1244)
- The `go.opentelemetry.io/otel/api/global` packages global TextMapPropagator now delegates functionality to a globally set delegate for all previously returned propagators. (#1258)
- Fix condition in `label.Any`. (#1299)
- Fix global `TracerProvider` to pass options to its configured provider. (#1329)
- Fix missing handler for `ExactKind` aggregator in OTLP metrics transformer (#1309)

## [0.13.0] - 2020-10-08

### Added

- OTLP Metric exporter supports Histogram aggregation. (#1209)
- The `Code` struct from the `go.opentelemetry.io/otel/codes` package now supports JSON marshaling and unmarshaling as well as implements the `Stringer` interface. (#1214)
- A Baggage API to implement the OpenTelemetry specification. (#1217)
- Add Shutdown method to sdk/trace/provider, shutdown processors in the order they were registered. (#1227)

### Changed

- Set default propagator to no-op propagator. (#1184)
- The `HTTPSupplier`, `HTTPExtractor`, `HTTPInjector`, and `HTTPPropagator` from the `go.opentelemetry.io/otel/api/propagation` package were replaced with unified `TextMapCarrier` and `TextMapPropagator` in the `go.opentelemetry.io/otel/propagation` package. (#1212) (#1325)
- The `New` function from the `go.opentelemetry.io/otel/api/propagation` package was replaced with `NewCompositeTextMapPropagator` in the `go.opentelemetry.io/otel` package. (#1212)
- The status codes of the `go.opentelemetry.io/otel/codes` package have been updated to match the latest OpenTelemetry specification.
   They now are `Unset`, `Error`, and `Ok`.
   They no longer track the gRPC codes. (#1214)
- The `StatusCode` field of the `SpanData` struct in the `go.opentelemetry.io/otel/sdk/export/trace` package now uses the codes package from this package instead of the gRPC project. (#1214)
- Move the `go.opentelemetry.io/otel/api/baggage` package into `go.opentelemetry.io/otel/baggage`. (#1217) (#1325)
- A `Shutdown` method of `SpanProcessor` and all its implementations receives a context and returns an error. (#1264)

### Fixed

- Copies of data from arrays and slices passed to `go.opentelemetry.io/otel/label.ArrayValue()` are now used in the returned `Value` instead of using the mutable data itself. (#1226)

### Removed

- The `ExtractHTTP` and `InjectHTTP` functions from the `go.opentelemetry.io/otel/api/propagation` package were removed. (#1212)
- The `Propagators` interface from the `go.opentelemetry.io/otel/api/propagation` package was removed to conform to the OpenTelemetry specification.
   The explicit `TextMapPropagator` type can be used in its place as this is the `Propagator` type the specification defines. (#1212)
- The `SetAttribute` method of the `Span` from the `go.opentelemetry.io/otel/api/trace` package was removed given its redundancy with the `SetAttributes` method. (#1216)
- The internal implementation of Baggage storage is removed in favor of using the new Baggage API functionality. (#1217)
- Remove duplicate hostname key `HostHostNameKey` in Resource semantic conventions. (#1219)
- Nested array/slice support has been removed. (#1226)

## [0.12.0] - 2020-09-24

### Added

- A `SpanConfigure` function in `go.opentelemetry.io/otel/api/trace` to create a new `SpanConfig` from `SpanOption`s. (#1108)
- In the `go.opentelemetry.io/otel/api/trace` package, `NewTracerConfig` was added to construct new `TracerConfig`s.
   This addition was made to conform with our project option conventions. (#1155)
- Instrumentation library information was added to the Zipkin exporter. (#1119)
- The `SpanProcessor` interface now has a `ForceFlush()` method. (#1166)
- More semantic conventions for k8s as resource attributes. (#1167)

### Changed

- Add reconnecting udp connection type to Jaeger exporter.
   This change adds a new optional implementation of the udp conn interface used to detect changes to an agent's host dns record.
   It then adopts the new destination address to ensure the exporter doesn't get stuck. This change was ported from jaegertracing/jaeger-client-go#520. (#1063)
- Replace `StartOption` and `EndOption` in `go.opentelemetry.io/otel/api/trace` with `SpanOption`.
   This change is matched by replacing the `StartConfig` and `EndConfig` with a unified `SpanConfig`. (#1108)
- Replace the `LinkedTo` span option in `go.opentelemetry.io/otel/api/trace` with `WithLinks`.
   This is be more consistent with our other option patterns, i.e. passing the item to be configured directly instead of its component parts, and provides a cleaner function signature. (#1108)
- The `go.opentelemetry.io/otel/api/trace` `TracerOption` was changed to an interface to conform to project option conventions. (#1109)
- Move the `B3` and `TraceContext` from within the `go.opentelemetry.io/otel/api/trace` package to their own `go.opentelemetry.io/otel/propagators` package.
    This removal of the propagators is reflective of the OpenTelemetry specification for these propagators as well as cleans up the `go.opentelemetry.io/otel/api/trace` API. (#1118)
- Rename Jaeger tags used for instrumentation library information to reflect changes in OpenTelemetry specification. (#1119)
- Rename `ProbabilitySampler` to `TraceIDRatioBased` and change semantics to ignore parent span sampling status. (#1115)
- Move `tools` package under `internal`. (#1141)
- Move `go.opentelemetry.io/otel/api/correlation` package to `go.opentelemetry.io/otel/api/baggage`. (#1142)
   The `correlation.CorrelationContext` propagator has been renamed `baggage.Baggage`.  Other exported functions and types are unchanged.
- Rename `ParentOrElse` sampler to `ParentBased` and allow setting samplers depending on parent span. (#1153)
- In the `go.opentelemetry.io/otel/api/trace` package, `SpanConfigure` was renamed to `NewSpanConfig`. (#1155)
- Change `dependabot.yml` to add a `Skip Changelog` label to dependabot-sourced PRs. (#1161)
- The [configuration style guide](https://github.com/open-telemetry/opentelemetry-go/blob/master/CONTRIBUTING.md#config) has been updated to
   recommend the use of `newConfig()` instead of `configure()`. (#1163)
- The `otlp.Config` type has been unexported and changed to `otlp.config`, along with its initializer. (#1163)
- Ensure exported interface types include parameter names and update the
   Style Guide to reflect this styling rule. (#1172)
- Don't consider unset environment variable for resource detection to be an error. (#1170)
- Rename `go.opentelemetry.io/otel/api/metric.ConfigureInstrument` to `NewInstrumentConfig` and
  `go.opentelemetry.io/otel/api/metric.ConfigureMeter` to `NewMeterConfig`.
- ValueObserver instruments use LastValue aggregator by default. (#1165)
- OTLP Metric exporter supports LastValue aggregation. (#1165)
- Move the `go.opentelemetry.io/otel/api/unit` package to `go.opentelemetry.io/otel/unit`. (#1185)
- Rename `Provider` to `MeterProvider` in the `go.opentelemetry.io/otel/api/metric` package. (#1190)
- Rename `NoopProvider` to `NoopMeterProvider` in the `go.opentelemetry.io/otel/api/metric` package. (#1190)
- Rename `NewProvider` to `NewMeterProvider` in the `go.opentelemetry.io/otel/api/metric/metrictest` package. (#1190)
- Rename `Provider` to `MeterProvider` in the `go.opentelemetry.io/otel/api/metric/registry` package. (#1190)
- Rename `NewProvider` to `NewMeterProvider` in the `go.opentelemetry.io/otel/api/metri/registryc` package. (#1190)
- Rename `Provider` to `TracerProvider` in the `go.opentelemetry.io/otel/api/trace` package. (#1190)
- Rename `NoopProvider` to `NoopTracerProvider` in the `go.opentelemetry.io/otel/api/trace` package. (#1190)
- Rename `Provider` to `TracerProvider` in the `go.opentelemetry.io/otel/api/trace/tracetest` package. (#1190)
- Rename `NewProvider` to `NewTracerProvider` in the `go.opentelemetry.io/otel/api/trace/tracetest` package. (#1190)
- Rename `WrapperProvider` to `WrapperTracerProvider` in the `go.opentelemetry.io/otel/bridge/opentracing` package. (#1190)
- Rename `NewWrapperProvider` to `NewWrapperTracerProvider` in the `go.opentelemetry.io/otel/bridge/opentracing` package. (#1190)
- Rename `Provider` method of the pull controller to `MeterProvider` in the `go.opentelemetry.io/otel/sdk/metric/controller/pull` package. (#1190)
- Rename `Provider` method of the push controller to `MeterProvider` in the `go.opentelemetry.io/otel/sdk/metric/controller/push` package. (#1190)
- Rename `ProviderOptions` to `TracerProviderConfig` in the `go.opentelemetry.io/otel/sdk/trace` package. (#1190)
- Rename `ProviderOption` to `TracerProviderOption` in the `go.opentelemetry.io/otel/sdk/trace` package. (#1190)
- Rename `Provider` to `TracerProvider` in the `go.opentelemetry.io/otel/sdk/trace` package. (#1190)
- Rename `NewProvider` to `NewTracerProvider` in the `go.opentelemetry.io/otel/sdk/trace` package. (#1190)
- Renamed `SamplingDecision` values to comply with OpenTelemetry specification change. (#1192)
- Renamed Zipkin attribute names from `ot.status_code & ot.status_description` to `otel.status_code & otel.status_description`. (#1201)
- The default SDK now invokes registered `SpanProcessor`s in the order they were registered with the `TracerProvider`. (#1195)
- Add test of spans being processed by the `SpanProcessor`s in the order they were registered. (#1203)

### Removed

- Remove the B3 propagator from `go.opentelemetry.io/otel/propagators`. It is now located in the
   `go.opentelemetry.io/contrib/propagators/` module. (#1191)
- Remove the semantic convention for HTTP status text, `HTTPStatusTextKey` from package `go.opentelemetry.io/otel/semconv`. (#1194)

### Fixed

- Zipkin example no longer mentions `ParentSampler`, corrected to `ParentBased`. (#1171)
- Fix missing shutdown processor in otel-collector example. (#1186)
- Fix missing shutdown processor in basic and namedtracer examples. (#1197)

## [0.11.0] - 2020-08-24

### Added

- Support for exporting array-valued attributes via OTLP. (#992)
- `Noop` and `InMemory` `SpanBatcher` implementations to help with testing integrations. (#994)
- Support for filtering metric label sets. (#1047)
- A dimensionality-reducing metric Processor. (#1057)
- Integration tests for more OTel Collector Attribute types. (#1062)
- A new `WithSpanProcessor` `ProviderOption` is added to the `go.opentelemetry.io/otel/sdk/trace` package to create a `Provider` and automatically register the `SpanProcessor`. (#1078)

### Changed

- Rename `sdk/metric/processor/test` to `sdk/metric/processor/processortest`. (#1049)
- Rename `sdk/metric/controller/test` to `sdk/metric/controller/controllertest`. (#1049)
- Rename `api/testharness` to `api/apitest`. (#1049)
- Rename `api/trace/testtrace` to `api/trace/tracetest`. (#1049)
- Change Metric Processor to merge multiple observations. (#1024)
- The `go.opentelemetry.io/otel/bridge/opentracing` bridge package has been made into its own module.
   This removes the package dependencies of this bridge from the rest of the OpenTelemetry based project. (#1038)
- Renamed `go.opentelemetry.io/otel/api/standard` package to `go.opentelemetry.io/otel/semconv` to avoid the ambiguous and generic name `standard` and better describe the package as containing OpenTelemetry semantic conventions. (#1016)
- The environment variable used for resource detection has been changed from `OTEL_RESOURCE_LABELS` to `OTEL_RESOURCE_ATTRIBUTES` (#1042)
- Replace `WithSyncer` with `WithBatcher` in examples. (#1044)
- Replace the `google.golang.org/grpc/codes` dependency in the API with an equivalent `go.opentelemetry.io/otel/codes` package. (#1046)
- Merge the `go.opentelemetry.io/otel/api/label` and `go.opentelemetry.io/otel/api/kv` into the new `go.opentelemetry.io/otel/label` package. (#1060)
- Unify Callback Function Naming.
   Rename `*Callback` with `*Func`. (#1061)
- CI builds validate against last two versions of Go, dropping 1.13 and adding 1.15. (#1064)
- The `go.opentelemetry.io/otel/sdk/export/trace` interfaces `SpanSyncer` and `SpanBatcher` have been replaced with a specification compliant `Exporter` interface.
   This interface still supports the export of `SpanData`, but only as a slice.
   Implementation are also required now to return any error from `ExportSpans` if one occurs as well as implement a `Shutdown` method for exporter clean-up. (#1078)
- The `go.opentelemetry.io/otel/sdk/trace` `NewBatchSpanProcessor` function no longer returns an error.
   If a `nil` exporter is passed as an argument to this function, instead of it returning an error, it now returns a `BatchSpanProcessor` that handles the export of `SpanData` by not taking any action. (#1078)
- The `go.opentelemetry.io/otel/sdk/trace` `NewProvider` function to create a `Provider` no longer returns an error, instead only a `*Provider`.
   This change is related to `NewBatchSpanProcessor` not returning an error which was the only error this function would return. (#1078)

### Removed

- Duplicate, unused API sampler interface. (#999)
   Use the [`Sampler` interface](https://github.com/open-telemetry/opentelemetry-go/blob/v0.11.0/sdk/trace/sampling.go) provided by the SDK instead.
- The `grpctrace` instrumentation was moved to the `go.opentelemetry.io/contrib` repository and out of this repository.
   This move includes moving the `grpc` example to the `go.opentelemetry.io/contrib` as well. (#1027)
- The `WithSpan` method of the `Tracer` interface.
   The functionality this method provided was limited compared to what a user can provide themselves.
   It was removed with the understanding that if there is sufficient user need it can be added back based on actual user usage. (#1043)
- The `RegisterSpanProcessor` and `UnregisterSpanProcessor` functions.
   These were holdovers from an approach prior to the TracerProvider design. They were not used anymore. (#1077)
- The `oterror` package. (#1026)
- The `othttp` and `httptrace` instrumentations were moved to `go.opentelemetry.io/contrib`. (#1032)

### Fixed

- The `semconv.HTTPServerMetricAttributesFromHTTPRequest()` function no longer generates the high-cardinality `http.request.content.length` label. (#1031)
- Correct instrumentation version tag in Jaeger exporter. (#1037)
- The SDK span will now set an error event if the `End` method is called during a panic (i.e. it was deferred). (#1043)
- Move internally generated protobuf code from the `go.opentelemetry.io/otel` to the OTLP exporter to reduce dependency overhead. (#1050)
- The `otel-collector` example referenced outdated collector processors. (#1006)

## [0.10.0] - 2020-07-29

This release migrates the default OpenTelemetry SDK into its own Go module, decoupling the SDK from the API and reducing dependencies for instrumentation packages.

### Added

- The Zipkin exporter now has `NewExportPipeline` and `InstallNewPipeline` constructor functions to match the common pattern.
    These function build a new exporter with default SDK options and register the exporter with the `global` package respectively. (#944)
- Add propagator option for gRPC instrumentation. (#986)
- The `testtrace` package now tracks the `trace.SpanKind` for each span. (#987)

### Changed

- Replace the `RegisterGlobal` `Option` in the Jaeger exporter with an `InstallNewPipeline` constructor function.
   This matches the other exporter constructor patterns and will register a new exporter after building it with default configuration. (#944)
- The trace (`go.opentelemetry.io/otel/exporters/trace/stdout`) and metric (`go.opentelemetry.io/otel/exporters/metric/stdout`) `stdout` exporters are now merged into a single exporter at `go.opentelemetry.io/otel/exporters/stdout`.
   This new exporter was made into its own Go module to follow the pattern of all exporters and decouple it from the `go.opentelemetry.io/otel` module. (#956, #963)
- Move the `go.opentelemetry.io/otel/exporters/test` test package to `go.opentelemetry.io/otel/sdk/export/metric/metrictest`. (#962)
- The `go.opentelemetry.io/otel/api/kv/value` package was merged into the parent `go.opentelemetry.io/otel/api/kv` package. (#968)
  - `value.Bool` was replaced with `kv.BoolValue`.
  - `value.Int64` was replaced with `kv.Int64Value`.
  - `value.Uint64` was replaced with `kv.Uint64Value`.
  - `value.Float64` was replaced with `kv.Float64Value`.
  - `value.Int32` was replaced with `kv.Int32Value`.
  - `value.Uint32` was replaced with `kv.Uint32Value`.
  - `value.Float32` was replaced with `kv.Float32Value`.
  - `value.String` was replaced with `kv.StringValue`.
  - `value.Int` was replaced with `kv.IntValue`.
  - `value.Uint` was replaced with `kv.UintValue`.
  - `value.Array` was replaced with `kv.ArrayValue`.
- Rename `Infer` to `Any` in the `go.opentelemetry.io/otel/api/kv` package. (#972)
- Change `othttp` to use the `httpsnoop` package to wrap the `ResponseWriter` so that optional interfaces (`http.Hijacker`, `http.Flusher`, etc.) that are implemented by the original `ResponseWriter`are also implemented by the wrapped `ResponseWriter`. (#979)
- Rename `go.opentelemetry.io/otel/sdk/metric/aggregator/test` package to `go.opentelemetry.io/otel/sdk/metric/aggregator/aggregatortest`. (#980)
- Make the SDK into its own Go module called `go.opentelemetry.io/otel/sdk`. (#985)
- Changed the default trace `Sampler` from `AlwaysOn` to `ParentOrElse(AlwaysOn)`. (#989)

### Removed

- The `IndexedAttribute` function from the `go.opentelemetry.io/otel/api/label` package was removed in favor of `IndexedLabel` which it was synonymous with. (#970)

### Fixed

- Bump github.com/golangci/golangci-lint from 1.28.3 to 1.29.0 in /tools. (#953)
- Bump github.com/google/go-cmp from 0.5.0 to 0.5.1. (#957)
- Use `global.Handle` for span export errors in the OTLP exporter. (#946)
- Correct Go language formatting in the README documentation. (#961)
- Remove default SDK dependencies from the `go.opentelemetry.io/otel/api` package. (#977)
- Remove default SDK dependencies from the `go.opentelemetry.io/otel/instrumentation` package. (#983)
- Move documented examples for `go.opentelemetry.io/otel/instrumentation/grpctrace` interceptors into Go example tests. (#984)

## [0.9.0] - 2020-07-20

### Added

- A new Resource Detector interface is included to allow resources to be automatically detected and included. (#939)
- A Detector to automatically detect resources from an environment variable. (#939)
- Github action to generate protobuf Go bindings locally in `internal/opentelemetry-proto-gen`. (#938)
- OTLP .proto files from `open-telemetry/opentelemetry-proto` imported as a git submodule under `internal/opentelemetry-proto`.
   References to `github.com/open-telemetry/opentelemetry-proto` changed to `go.opentelemetry.io/otel/internal/opentelemetry-proto-gen`. (#942)

### Changed

- Non-nil value `struct`s for key-value pairs will be marshalled using JSON rather than `Sprintf`. (#948)

### Removed

- Removed dependency on `github.com/open-telemetry/opentelemetry-collector`. (#943)

## [0.8.0] - 2020-07-09

### Added

- The `B3Encoding` type to represent the B3 encoding(s) the B3 propagator can inject.
   A value for HTTP supported encodings (Multiple Header: `MultipleHeader`, Single Header: `SingleHeader`) are included. (#882)
- The `FlagsDeferred` trace flag to indicate if the trace sampling decision has been deferred. (#882)
- The `FlagsDebug` trace flag to indicate if the trace is a debug trace. (#882)
- Add `peer.service` semantic attribute. (#898)
- Add database-specific semantic attributes. (#899)
- Add semantic convention for `faas.coldstart` and `container.id`. (#909)
- Add http content size semantic conventions. (#905)
- Include `http.request_content_length` in HTTP request basic attributes. (#905)
- Add semantic conventions for operating system process resource attribute keys. (#919)
- The Jaeger exporter now has a `WithBatchMaxCount` option to specify the maximum number of spans sent in a batch. (#931)

### Changed

- Update `CONTRIBUTING.md` to ask for updates to `CHANGELOG.md` with each pull request. (#879)
- Use lowercase header names for B3 Multiple Headers. (#881)
- The B3 propagator `SingleHeader` field has been replaced with `InjectEncoding`.
   This new field can be set to combinations of the `B3Encoding` bitmasks and will inject trace information in these encodings.
   If no encoding is set, the propagator will default to `MultipleHeader` encoding. (#882)
- The B3 propagator now extracts from either HTTP encoding of B3 (Single Header or Multiple Header) based on what is contained in the header.
   Preference is given to Single Header encoding with Multiple Header being the fallback if Single Header is not found or is invalid.
   This behavior change is made to dynamically support all correctly encoded traces received instead of having to guess the expected encoding prior to receiving. (#882)
- Extend semantic conventions for RPC. (#900)
- To match constant naming conventions in the `api/standard` package, the `FaaS*` key names are appended with a suffix of `Key`. (#920)
  - `"api/standard".FaaSName` -> `FaaSNameKey`
  - `"api/standard".FaaSID` -> `FaaSIDKey`
  - `"api/standard".FaaSVersion` -> `FaaSVersionKey`
  - `"api/standard".FaaSInstance` -> `FaaSInstanceKey`

### Removed

- The `FlagsUnused` trace flag is removed.
   The purpose of this flag was to act as the inverse of `FlagsSampled`, the inverse of `FlagsSampled` is used instead. (#882)
- The B3 header constants (`B3SingleHeader`, `B3DebugFlagHeader`, `B3TraceIDHeader`, `B3SpanIDHeader`, `B3SampledHeader`, `B3ParentSpanIDHeader`) are removed.
   If B3 header keys are needed [the authoritative OpenZipkin package constants](https://pkg.go.dev/github.com/openzipkin/zipkin-go@v0.2.2/propagation/b3?tab=doc#pkg-constants) should be used instead. (#882)

### Fixed

- The B3 Single Header name is now correctly `b3` instead of the previous `X-B3`. (#881)
- The B3 propagator now correctly supports sampling only values (`b3: 0`, `b3: 1`, or `b3: d`) for a Single B3 Header. (#882)
- The B3 propagator now propagates the debug flag.
   This removes the behavior of changing the debug flag into a set sampling bit.
   Instead, this now follow the B3 specification and omits the `X-B3-Sampling` header. (#882)
- The B3 propagator now tracks "unset" sampling state (meaning "defer the decision") and does not set the `X-B3-Sampling` header when injecting. (#882)
- Bump github.com/itchyny/gojq from 0.10.3 to 0.10.4 in /tools. (#883)
- Bump github.com/opentracing/opentracing-go from v1.1.1-0.20190913142402-a7454ce5950e to v1.2.0. (#885)
- The tracing time conversion for OTLP spans is now correctly set to `UnixNano`. (#896)
- Ensure span status is not set to `Unknown` when no HTTP status code is provided as it is assumed to be `200 OK`. (#908)
- Ensure `httptrace.clientTracer` closes `http.headers` span. (#912)
- Prometheus exporter will not apply stale updates or forget inactive metrics. (#903)
- Add test for api.standard `HTTPClientAttributesFromHTTPRequest`. (#905)
- Bump github.com/golangci/golangci-lint from 1.27.0 to 1.28.1 in /tools. (#901, #913)
- Update otel-colector example to use the v0.5.0 collector. (#915)
- The `grpctrace` instrumentation uses a span name conforming to the OpenTelemetry semantic conventions (does not contain a leading slash (`/`)). (#922)
- The `grpctrace` instrumentation includes an `rpc.method` attribute now set to the gRPC method name. (#900, #922)
- The `grpctrace` instrumentation `rpc.service` attribute now contains the package name if one exists.
   This is in accordance with OpenTelemetry semantic conventions. (#922)
- Correlation Context extractor will no longer insert an empty map into the returned context when no valid values are extracted. (#923)
- Bump google.golang.org/api from 0.28.0 to 0.29.0 in /exporters/trace/jaeger. (#925)
- Bump github.com/itchyny/gojq from 0.10.4 to 0.11.0 in /tools. (#926)
- Bump github.com/golangci/golangci-lint from 1.28.1 to 1.28.2 in /tools. (#930)

## [0.7.0] - 2020-06-26

This release implements the v0.5.0 version of the OpenTelemetry specification.

### Added

- The othttp instrumentation now includes default metrics. (#861)
- This CHANGELOG file to track all changes in the project going forward.
- Support for array type attributes. (#798)
- Apply transitive dependabot go.mod dependency updates as part of a new automatic Github workflow. (#844)
- Timestamps are now passed to exporters for each export. (#835)
- Add new `Accumulation` type to metric SDK to transport telemetry from `Accumulator`s to `Processor`s.
   This replaces the prior `Record` `struct` use for this purpose. (#835)
- New dependabot integration to automate package upgrades. (#814)
- `Meter` and `Tracer` implementations accept instrumentation version version as an optional argument.
   This instrumentation version is passed on to exporters. (#811) (#805) (#802)
- The OTLP exporter includes the instrumentation version in telemetry it exports. (#811)
- Environment variables for Jaeger exporter are supported. (#796)
- New `aggregation.Kind` in the export metric API. (#808)
- New example that uses OTLP and the collector. (#790)
- Handle errors in the span `SetName` during span initialization. (#791)
- Default service config to enable retries for retry-able failed requests in the OTLP exporter and an option to override this default. (#777)
- New `go.opentelemetry.io/otel/api/oterror` package to uniformly support error handling and definitions for the project. (#778)
- New `global` default implementation of the `go.opentelemetry.io/otel/api/oterror.Handler` interface to be used to handle errors prior to an user defined `Handler`.
   There is also functionality for the user to register their `Handler` as well as a convenience function `Handle` to handle an error with this global `Handler`(#778)
- Options to specify propagators for httptrace and grpctrace instrumentation. (#784)
- The required `application/json` header for the Zipkin exporter is included in all exports. (#774)
- Integrate HTTP semantics helpers from the contrib repository into the `api/standard` package. #769

### Changed

- Rename `Integrator` to `Processor` in the metric SDK. (#863)
- Rename `AggregationSelector` to `AggregatorSelector`. (#859)
- Rename `SynchronizedCopy` to `SynchronizedMove`. (#858)
- Rename `simple` integrator to `basic` integrator. (#857)
- Merge otlp collector examples. (#841)
- Change the metric SDK to support cumulative, delta, and pass-through exporters directly.
   With these changes, cumulative and delta specific exporters are able to request the correct kind of aggregation from the SDK. (#840)
- The `Aggregator.Checkpoint` API is renamed to `SynchronizedCopy` and adds an argument, a different `Aggregator` into which the copy is stored. (#812)
- The `export.Aggregator` contract is that `Update()` and `SynchronizedCopy()` are synchronized with each other.
   All the aggregation interfaces (`Sum`, `LastValue`, ...) are not meant to be synchronized, as the caller is expected to synchronize aggregators at a higher level after the `Accumulator`.
   Some of the `Aggregators` used unnecessary locking and that has been cleaned up. (#812)
- Use of `metric.Number` was replaced by `int64` now that we use `sync.Mutex` in the `MinMaxSumCount` and `Histogram` `Aggregators`. (#812)
- Replace `AlwaysParentSample` with `ParentSample(fallback)` to match the OpenTelemetry v0.5.0 specification. (#810)
- Rename `sdk/export/metric/aggregator` to `sdk/export/metric/aggregation`. #808
- Send configured headers with every request in the OTLP exporter, instead of just on connection creation. (#806)
- Update error handling for any one off error handlers, replacing, instead, with the `global.Handle` function. (#791)
- Rename `plugin` directory to `instrumentation` to match the OpenTelemetry specification. (#779)
- Makes the argument order to Histogram and DDSketch `New()` consistent. (#781)

### Removed

- `Uint64NumberKind` and related functions from the API. (#864)
- Context arguments from `Aggregator.Checkpoint` and `Integrator.Process` as they were unused. (#803)
- `SpanID` is no longer included in parameters for sampling decision to match the OpenTelemetry specification. (#775)

### Fixed

- Upgrade OTLP exporter to opentelemetry-proto matching the opentelemetry-collector v0.4.0 release. (#866)
- Allow changes to `go.sum` and `go.mod` when running dependabot tidy-up. (#871)
- Bump github.com/stretchr/testify from 1.4.0 to 1.6.1. (#824)
- Bump github.com/prometheus/client_golang from 1.7.0 to 1.7.1 in /exporters/metric/prometheus. (#867)
- Bump google.golang.org/grpc from 1.29.1 to 1.30.0 in /exporters/trace/jaeger. (#853)
- Bump google.golang.org/grpc from 1.29.1 to 1.30.0 in /exporters/trace/zipkin. (#854)
- Bumps github.com/golang/protobuf from 1.3.2 to 1.4.2 (#848)
- Bump github.com/stretchr/testify from 1.4.0 to 1.6.1 in /exporters/otlp (#817)
- Bump github.com/golangci/golangci-lint from 1.25.1 to 1.27.0 in /tools (#828)
- Bump github.com/prometheus/client_golang from 1.5.0 to 1.7.0 in /exporters/metric/prometheus (#838)
- Bump github.com/stretchr/testify from 1.4.0 to 1.6.1 in /exporters/trace/jaeger (#829)
- Bump github.com/benbjohnson/clock from 1.0.0 to 1.0.3 (#815)
- Bump github.com/stretchr/testify from 1.4.0 to 1.6.1 in /exporters/trace/zipkin (#823)
- Bump github.com/itchyny/gojq from 0.10.1 to 0.10.3 in /tools (#830)
- Bump github.com/stretchr/testify from 1.4.0 to 1.6.1 in /exporters/metric/prometheus (#822)
- Bump google.golang.org/grpc from 1.27.1 to 1.29.1 in /exporters/trace/zipkin (#820)
- Bump google.golang.org/grpc from 1.27.1 to 1.29.1 in /exporters/trace/jaeger (#831)
- Bump github.com/google/go-cmp from 0.4.0 to 0.5.0 (#836)
- Bump github.com/google/go-cmp from 0.4.0 to 0.5.0 in /exporters/trace/jaeger (#837)
- Bump github.com/google/go-cmp from 0.4.0 to 0.5.0 in /exporters/otlp (#839)
- Bump google.golang.org/api from 0.20.0 to 0.28.0 in /exporters/trace/jaeger (#843)
- Set span status from HTTP status code in the othttp instrumentation. (#832)
- Fixed typo in push controller comment. (#834)
- The `Aggregator` testing has been updated and cleaned. (#812)
- `metric.Number(0)` expressions are replaced by `0` where possible. (#812)
- Fixed `global` `handler_test.go` test failure. #804
- Fixed `BatchSpanProcessor.Shutdown` to wait until all spans are processed. (#766)
- Fixed OTLP example's accidental early close of exporter. (#807)
- Ensure zipkin exporter reads and closes response body. (#788)
- Update instrumentation to use `api/standard` keys instead of custom keys. (#782)
- Clean up tools and RELEASING documentation. (#762)

## [0.6.0] - 2020-05-21

### Added

- Support for `Resource`s in the prometheus exporter. (#757)
- New pull controller. (#751)
- New `UpDownSumObserver` instrument. (#750)
- OpenTelemetry collector demo. (#711)
- New `SumObserver` instrument. (#747)
- New `UpDownCounter` instrument. (#745)
- New timeout `Option` and configuration function `WithTimeout` to the push controller. (#742)
- New `api/standards` package to implement semantic conventions and standard key-value generation. (#731)

### Changed

- Rename `Register*` functions in the metric API to `New*` for all `Observer` instruments. (#761)
- Use `[]float64` for histogram boundaries, not `[]metric.Number`. (#758)
- Change OTLP example to use exporter as a trace `Syncer` instead of as an unneeded `Batcher`. (#756)
- Replace `WithResourceAttributes()` with `WithResource()` in the trace SDK. (#754)
- The prometheus exporter now uses the new pull controller. (#751)
- Rename `ScheduleDelayMillis` to `BatchTimeout` in the trace `BatchSpanProcessor`.(#752)
- Support use of synchronous instruments in asynchronous callbacks (#725)
- Move `Resource` from the `Export` method parameter into the metric export `Record`. (#739)
- Rename `Observer` instrument to `ValueObserver`. (#734)
- The push controller now has a method (`Provider()`) to return a `metric.Provider` instead of the old `Meter` method that acted as a `metric.Provider`. (#738)
- Replace `Measure` instrument by `ValueRecorder` instrument. (#732)
- Rename correlation context header from `"Correlation-Context"` to `"otcorrelations"` to match the OpenTelemetry specification. (#727)

### Fixed

- Ensure gRPC `ClientStream` override methods do not panic in grpctrace package. (#755)
- Disable parts of `BatchSpanProcessor` test until a fix is found. (#743)
- Fix `string` case in `kv` `Infer` function. (#746)
- Fix panic in grpctrace client interceptors. (#740)
- Refactor the `api/metrics` push controller and add `CheckpointSet` synchronization. (#737)
- Rewrite span batch process queue batching logic. (#719)
- Remove the push controller named Meter map. (#738)
- Fix Histogram aggregator initial state (fix #735). (#736)
- Ensure golang alpine image is running `golang-1.14` for examples. (#733)
- Added test for grpctrace `UnaryInterceptorClient`. (#695)
- Rearrange `api/metric` code layout. (#724)

## [0.5.0] - 2020-05-13

### Added

- Batch `Observer` callback support. (#717)
- Alias `api` types to root package of project. (#696)
- Create basic `othttp.Transport` for simple client instrumentation. (#678)
- `SetAttribute(string, interface{})` to the trace API. (#674)
- Jaeger exporter option that allows user to specify custom http client. (#671)
- `Stringer` and `Infer` methods to `key`s. (#662)

### Changed

- Rename `NewKey` in the `kv` package to just `Key`. (#721)
- Move `core` and `key` to `kv` package. (#720)
- Make the metric API `Meter` a `struct` so the abstract `MeterImpl` can be passed and simplify implementation. (#709)
- Rename SDK `Batcher` to `Integrator` to match draft OpenTelemetry SDK specification. (#710)
- Rename SDK `Ungrouped` integrator to `simple.Integrator` to match draft OpenTelemetry SDK specification. (#710)
- Rename SDK `SDK` `struct` to `Accumulator` to match draft OpenTelemetry SDK specification. (#710)
- Move `Number` from `core` to `api/metric` package. (#706)
- Move `SpanContext` from `core` to `trace` package. (#692)
- Change traceparent header from `Traceparent` to `traceparent` to implement the W3C specification. (#681)

### Fixed

- Update tooling to run generators in all submodules. (#705)
- gRPC interceptor regexp to match methods without a service name. (#683)
- Use a `const` for padding 64-bit B3 trace IDs. (#701)
- Update `mockZipkin` listen address from `:0` to `127.0.0.1:0`. (#700)
- Left-pad 64-bit B3 trace IDs with zero. (#698)
- Propagate at least the first W3C tracestate header. (#694)
- Remove internal `StateLocker` implementation. (#688)
- Increase instance size CI system uses. (#690)
- Add a `key` benchmark and use reflection in `key.Infer()`. (#679)
- Fix internal `global` test by using `global.Meter` with `RecordBatch()`. (#680)
- Reimplement histogram using mutex instead of `StateLocker`. (#669)
- Switch `MinMaxSumCount` to a mutex lock implementation instead of `StateLocker`. (#667)
- Update documentation to not include any references to `WithKeys`. (#672)
- Correct misspelling. (#668)
- Fix clobbering of the span context if extraction fails. (#656)
- Bump `golangci-lint` and work around the corrupting bug. (#666) (#670)

## [0.4.3] - 2020-04-24

### Added

- `Dockerfile` and `docker-compose.yml` to run example code. (#635)
- New `grpctrace` package that provides gRPC client and server interceptors for both unary and stream connections. (#621)
- New `api/label` package, providing common label set implementation. (#651)
- Support for JSON marshaling of `Resources`. (#654)
- `TraceID` and `SpanID` implementations for `Stringer` interface. (#642)
- `RemoteAddrKey` in the othttp plugin to include the HTTP client address in top-level spans. (#627)
- `WithSpanFormatter` option to the othttp plugin. (#617)
- Updated README to include section for compatible libraries and include reference to the contrib repository. (#612)
- The prometheus exporter now supports exporting histograms. (#601)
- A `String` method to the `Resource` to return a hashable identifier for a now unique resource. (#613)
- An `Iter` method to the `Resource` to return an array `AttributeIterator`. (#613)
- An `Equal` method to the `Resource` test the equivalence of resources. (#613)
- An iterable structure (`AttributeIterator`) for `Resource` attributes.

### Changed

- zipkin export's `NewExporter` now requires a `serviceName` argument to ensure this needed values is provided. (#644)
- Pass `Resources` through the metrics export pipeline. (#659)

### Removed

- `WithKeys` option from the metric API. (#639)

### Fixed

- Use the `label.Set.Equivalent` value instead of an encoding in the batcher. (#658)
- Correct typo `trace.Exporter` to `trace.SpanSyncer` in comments. (#653)
- Use type names for return values in jaeger exporter. (#648)
- Increase the visibility of the `api/key` package by updating comments and fixing usages locally. (#650)
- `Checkpoint` only after `Update`; Keep records in the `sync.Map` longer. (#647)
- Do not cache `reflect.ValueOf()` in metric Labels. (#649)
- Batch metrics exported from the OTLP exporter based on `Resource` and labels. (#626)
- Add error wrapping to the prometheus exporter. (#631)
- Update the OTLP exporter batching of traces to use a unique `string` representation of an associated `Resource` as the batching key. (#623)
- Update OTLP `SpanData` transform to only include the `ParentSpanID` if one exists. (#614)
- Update `Resource` internal representation to uniquely and reliably identify resources. (#613)
- Check return value from `CheckpointSet.ForEach` in prometheus exporter. (#622)
- Ensure spans created by httptrace client tracer reflect operation structure. (#618)
- Create a new recorder rather than reuse when multiple observations in same epoch for asynchronous instruments. #610
- The default port the OTLP exporter uses to connect to the OpenTelemetry collector is updated to match the one the collector listens on by default. (#611)

## [0.4.2] - 2020-03-31

### Fixed

- Fix `pre_release.sh` to update version in `sdk/opentelemetry.go`. (#607)
- Fix time conversion from internal to OTLP in OTLP exporter. (#606)

## [0.4.1] - 2020-03-31

### Fixed

- Update `tag.sh` to create signed tags. (#604)

## [0.4.0] - 2020-03-30

### Added

- New API package `api/metric/registry` that exposes a `MeterImpl` wrapper for use by SDKs to generate unique instruments. (#580)
- Script to verify examples after a new release. (#579)

### Removed

- The dogstatsd exporter due to lack of support.
   This additionally removes support for statsd. (#591)
- `LabelSet` from the metric API.
   This is replaced by a `[]core.KeyValue` slice. (#595)
- `Labels` from the metric API's `Meter` interface. (#595)

### Changed

- The metric `export.Labels` became an interface which the SDK implements and the `export` package provides a simple, immutable implementation of this interface intended for testing purposes. (#574)
- Renamed `internal/metric.Meter` to `MeterImpl`. (#580)
- Renamed `api/global/internal.obsImpl` to `asyncImpl`. (#580)

### Fixed

- Corrected missing return in mock span. (#582)
- Update License header for all source files to match CNCF guidelines and include a test to ensure it is present. (#586) (#596)
- Update to v0.3.0 of the OTLP in the OTLP exporter. (#588)
- Update pre-release script to be compatible between GNU and BSD based systems. (#592)
- Add a `RecordBatch` benchmark. (#594)
- Moved span transforms of the OTLP exporter to the internal package. (#593)
- Build both go-1.13 and go-1.14 in circleci to test for all supported versions of Go. (#569)
- Removed unneeded allocation on empty labels in OLTP exporter. (#597)
- Update `BatchedSpanProcessor` to process the queue until no data but respect max batch size. (#599)
- Update project documentation godoc.org links to pkg.go.dev. (#602)

## [0.3.0] - 2020-03-21

This is a first official beta release, which provides almost fully complete metrics, tracing, and context propagation functionality.
There is still a possibility of breaking changes.

### Added

- Add `Observer` metric instrument. (#474)
- Add global `Propagators` functionality to enable deferred initialization for propagators registered before the first Meter SDK is installed. (#494)
- Simplified export setup pipeline for the jaeger exporter to match other exporters. (#459)
- The zipkin trace exporter. (#495)
- The OTLP exporter to export metric and trace telemetry to the OpenTelemetry collector. (#497) (#544) (#545)
- Add `StatusMessage` field to the trace `Span`. (#524)
- Context propagation in OpenTracing bridge in terms of OpenTelemetry context propagation. (#525)
- The `Resource` type was added to the SDK. (#528)
- The global API now supports a `Tracer` and `Meter` function as shortcuts to getting a global `*Provider` and calling these methods directly. (#538)
- The metric API now defines a generic `MeterImpl` interface to support general purpose `Meter` construction.
   Additionally, `SyncImpl` and `AsyncImpl` are added to support general purpose instrument construction. (#560)
- A metric `Kind` is added to represent the `MeasureKind`, `ObserverKind`, and `CounterKind`. (#560)
- Scripts to better automate the release process. (#576)

### Changed

- Default to to use `AlwaysSampler` instead of `ProbabilitySampler` to match OpenTelemetry specification. (#506)
- Renamed `AlwaysSampleSampler` to `AlwaysOnSampler` in the trace API. (#511)
- Renamed `NeverSampleSampler` to `AlwaysOffSampler` in the trace API. (#511)
- The `Status` field of the `Span` was changed to `StatusCode` to disambiguate with the added `StatusMessage`. (#524)
- Updated the trace `Sampler` interface conform to the OpenTelemetry specification. (#531)
- Rename metric API `Options` to `Config`. (#541)
- Rename metric `Counter` aggregator to be `Sum`. (#541)
- Unify metric options into `Option` from instrument specific options. (#541)
- The trace API's `TraceProvider` now support `Resource`s. (#545)
- Correct error in zipkin module name. (#548)
- The jaeger trace exporter now supports `Resource`s. (#551)
- Metric SDK now supports `Resource`s.
   The `WithResource` option was added to configure a `Resource` on creation and the `Resource` method was added to the metric `Descriptor` to return the associated `Resource`. (#552)
- Replace `ErrNoLastValue` and `ErrEmptyDataSet` by `ErrNoData` in the metric SDK. (#557)
- The stdout trace exporter now supports `Resource`s. (#558)
- The metric `Descriptor` is now included at the API instead of the SDK. (#560)
- Replace `Ordered` with an iterator in `export.Labels`. (#567)

### Removed

- The vendor specific Stackdriver. It is now hosted on 3rd party vendor infrastructure. (#452)
- The `Unregister` method for metric observers as it is not in the OpenTelemetry specification. (#560)
- `GetDescriptor` from the metric SDK. (#575)
- The `Gauge` instrument from the metric API. (#537)

### Fixed

- Make histogram aggregator checkpoint consistent. (#438)
- Update README with import instructions and how to build and test. (#505)
- The default label encoding was updated to be unique. (#508)
- Use `NewRoot` in the othttp plugin for public endpoints. (#513)
- Fix data race in `BatchedSpanProcessor`. (#518)
- Skip test-386 for Mac OS 10.15.x (Catalina and upwards). #521
- Use a variable-size array to represent ordered labels in maps. (#523)
- Update the OTLP protobuf and update changed import path. (#532)
- Use `StateLocker` implementation in `MinMaxSumCount`. (#546)
- Eliminate goroutine leak in histogram stress test. (#547)
- Update OTLP exporter with latest protobuf. (#550)
- Add filters to the othttp plugin. (#556)
- Provide an implementation of the `Header*` filters that do not depend on Go 1.14. (#565)
- Encode labels once during checkpoint.
   The checkpoint function is executed in a single thread so we can do the encoding lazily before passing the encoded version of labels to the exporter.
   This is a cheap and quick way to avoid encoding the labels on every collection interval. (#572)
- Run coverage over all packages in `COVERAGE_MOD_DIR`. (#573)

## [0.2.3] - 2020-03-04

### Added

- `RecordError` method on `Span`s in the trace API to Simplify adding error events to spans. (#473)
- Configurable push frequency for exporters setup pipeline. (#504)

### Changed

- Rename the `exporter` directory to `exporters`.
   The `go.opentelemetry.io/otel/exporter/trace/jaeger` package was mistakenly released with a `v1.0.0` tag instead of `v0.1.0`.
   This resulted in all subsequent releases not becoming the default latest.
   A consequence of this was that all `go get`s pulled in the incompatible `v0.1.0` release of that package when pulling in more recent packages from other otel packages.
   Renaming the `exporter` directory to `exporters` fixes this issue by renaming the package and therefore clearing any existing dependency tags.
   Consequentially, this action also renames *all* exporter packages. (#502)

### Removed

- The `CorrelationContextHeader` constant in the `correlation` package is no longer exported. (#503)

## [0.2.2] - 2020-02-27

### Added

- `HTTPSupplier` interface in the propagation API to specify methods to retrieve and store a single value for a key to be associated with a carrier. (#467)
- `HTTPExtractor` interface in the propagation API to extract information from an `HTTPSupplier` into a context. (#467)
- `HTTPInjector` interface in the propagation API to inject information into an `HTTPSupplier.` (#467)
- `Config` and configuring `Option` to the propagator API. (#467)
- `Propagators` interface in the propagation API to contain the set of injectors and extractors for all supported carrier formats. (#467)
- `HTTPPropagator` interface in the propagation API to inject and extract from an `HTTPSupplier.` (#467)
- `WithInjectors` and `WithExtractors` functions to the propagator API to configure injectors and extractors to use. (#467)
- `ExtractHTTP` and `InjectHTTP` functions to apply configured HTTP extractors and injectors to a passed context. (#467)
- Histogram aggregator. (#433)
- `DefaultPropagator` function and have it return `trace.TraceContext` as the default context propagator. (#456)
- `AlwaysParentSample` sampler to the trace API. (#455)
- `WithNewRoot` option function to the trace API to specify the created span should be considered a root span. (#451)

### Changed

- Renamed `WithMap` to `ContextWithMap` in the correlation package. (#481)
- Renamed `FromContext` to `MapFromContext` in the correlation package. (#481)
- Move correlation context propagation to correlation package. (#479)
- Do not default to putting remote span context into links. (#480)
- `Tracer.WithSpan` updated to accept `StartOptions`. (#472)
- Renamed `MetricKind` to `Kind` to not stutter in the type usage. (#432)
- Renamed the `export` package to `metric` to match directory structure. (#432)
- Rename the `api/distributedcontext` package to `api/correlation`. (#444)
- Rename the `api/propagators` package to `api/propagation`. (#444)
- Move the propagators from the `propagators` package into the `trace` API package. (#444)
- Update `Float64Gauge`, `Int64Gauge`, `Float64Counter`, `Int64Counter`, `Float64Measure`, and `Int64Measure` metric methods to use value receivers instead of pointers. (#462)
- Moved all dependencies of tools package to a tools directory. (#466)

### Removed

- Binary propagators. (#467)
- NOOP propagator. (#467)

### Fixed

- Upgraded `github.com/golangci/golangci-lint` from `v1.21.0` to `v1.23.6` in `tools/`. (#492)
- Fix a possible nil-dereference crash (#478)
- Correct comments for `InstallNewPipeline` in the stdout exporter. (#483)
- Correct comments for `InstallNewPipeline` in the dogstatsd exporter. (#484)
- Correct comments for `InstallNewPipeline` in the prometheus exporter. (#482)
- Initialize `onError` based on `Config` in prometheus exporter. (#486)
- Correct module name in prometheus exporter README. (#475)
- Removed tracer name prefix from span names. (#430)
- Fix `aggregator_test.go` import package comment. (#431)
- Improved detail in stdout exporter. (#436)
- Fix a dependency issue (generate target should depend on stringer, not lint target) in Makefile. (#442)
- Reorders the Makefile targets within `precommit` target so we generate files and build the code before doing linting, so we can get much nicer errors about syntax errors from the compiler. (#442)
- Reword function documentation in gRPC plugin. (#446)
- Send the `span.kind` tag to Jaeger from the jaeger exporter. (#441)
- Fix `metadataSupplier` in the jaeger exporter to overwrite the header if existing instead of appending to it. (#441)
- Upgraded to Go 1.13 in CI. (#465)
- Correct opentelemetry.io URL in trace SDK documentation. (#464)
- Refactored reference counting logic in SDK determination of stale records. (#468)
- Add call to `runtime.Gosched` in instrument `acquireHandle` logic to not block the collector. (#469)

## [0.2.1.1] - 2020-01-13

### Fixed

- Use stateful batcher on Prometheus exporter fixing regression introduced in #395. (#428)

## [0.2.1] - 2020-01-08

### Added

- Global meter forwarding implementation.
   This enables deferred initialization for metric instruments registered before the first Meter SDK is installed. (#392)
- Global trace forwarding implementation.
   This enables deferred initialization for tracers registered before the first Trace SDK is installed. (#406)
- Standardize export pipeline creation in all exporters. (#395)
- A testing, organization, and comments for 64-bit field alignment. (#418)
- Script to tag all modules in the project. (#414)

### Changed

- Renamed `propagation` package to `propagators`. (#362)
- Renamed `B3Propagator` propagator to `B3`. (#362)
- Renamed `TextFormatPropagator` propagator to `TextFormat`. (#362)
- Renamed `BinaryPropagator` propagator to `Binary`. (#362)
- Renamed `BinaryFormatPropagator` propagator to `BinaryFormat`. (#362)
- Renamed `NoopTextFormatPropagator` propagator to `NoopTextFormat`. (#362)
- Renamed `TraceContextPropagator` propagator to `TraceContext`. (#362)
- Renamed `SpanOption` to `StartOption` in the trace API. (#369)
- Renamed `StartOptions` to `StartConfig` in the trace API. (#369)
- Renamed `EndOptions` to `EndConfig` in the trace API. (#369)
- `Number` now has a pointer receiver for its methods. (#375)
- Renamed `CurrentSpan` to `SpanFromContext` in the trace API. (#379)
- Renamed `SetCurrentSpan` to `ContextWithSpan` in the trace API. (#379)
- Renamed `Message` in Event to `Name` in the trace API. (#389)
- Prometheus exporter no longer aggregates metrics, instead it only exports them. (#385)
- Renamed `HandleImpl` to `BoundInstrumentImpl` in the metric API. (#400)
- Renamed `Float64CounterHandle` to `Float64CounterBoundInstrument` in the metric API. (#400)
- Renamed `Int64CounterHandle` to `Int64CounterBoundInstrument` in the metric API. (#400)
- Renamed `Float64GaugeHandle` to `Float64GaugeBoundInstrument` in the metric API. (#400)
- Renamed `Int64GaugeHandle` to `Int64GaugeBoundInstrument` in the metric API. (#400)
- Renamed `Float64MeasureHandle` to `Float64MeasureBoundInstrument` in the metric API. (#400)
- Renamed `Int64MeasureHandle` to `Int64MeasureBoundInstrument` in the metric API. (#400)
- Renamed `Release` method for bound instruments in the metric API to `Unbind`. (#400)
- Renamed `AcquireHandle` method for bound instruments in the metric API to `Bind`. (#400)
- Renamed the `File` option in the stdout exporter to `Writer`. (#404)
- Renamed all `Options` to `Config` for all metric exports where this wasn't already the case.

### Fixed

- Aggregator import path corrected. (#421)
- Correct links in README. (#368)
- The README was updated to match latest code changes in its examples. (#374)
- Don't capitalize error statements. (#375)
- Fix ignored errors. (#375)
- Fix ambiguous variable naming. (#375)
- Removed unnecessary type casting. (#375)
- Use named parameters. (#375)
- Updated release schedule. (#378)
- Correct http-stackdriver example module name. (#394)
- Removed the `http.request` span in `httptrace` package. (#397)
- Add comments in the metrics SDK (#399)
- Initialize checkpoint when creating ddsketch aggregator to prevent panic when merging into a empty one. (#402) (#403)
- Add documentation of compatible exporters in the README. (#405)
- Typo fix. (#408)
- Simplify span check logic in SDK tracer implementation. (#419)

## [0.2.0] - 2019-12-03

### Added

- Unary gRPC tracing example. (#351)
- Prometheus exporter. (#334)
- Dogstatsd metrics exporter. (#326)

### Changed

- Rename `MaxSumCount` aggregation to `MinMaxSumCount` and add the `Min` interface for this aggregation. (#352)
- Rename `GetMeter` to `Meter`. (#357)
- Rename `HTTPTraceContextPropagator` to `TraceContextPropagator`. (#355)
- Rename `HTTPB3Propagator` to `B3Propagator`. (#355)
- Rename `HTTPTraceContextPropagator` to `TraceContextPropagator`. (#355)
- Move `/global` package to `/api/global`. (#356)
- Rename `GetTracer` to `Tracer`. (#347)

### Removed

- `SetAttribute` from the `Span` interface in the trace API. (#361)
- `AddLink` from the `Span` interface in the trace API. (#349)
- `Link` from the `Span` interface in the trace API. (#349)

### Fixed

- Exclude example directories from coverage report. (#365)
- Lint make target now implements automatic fixes with `golangci-lint` before a second run to report the remaining issues. (#360)
- Drop `GO111MODULE` environment variable in Makefile as Go 1.13 is the project specified minimum version and this is environment variable is not needed for that version of Go. (#359)
- Run the race checker for all test. (#354)
- Redundant commands in the Makefile are removed. (#354)
- Split the `generate` and `lint` targets of the Makefile. (#354)
- Renames `circle-ci` target to more generic `ci` in Makefile. (#354)
- Add example Prometheus binary to gitignore. (#358)
- Support negative numbers with the `MaxSumCount`. (#335)
- Resolve race conditions in `push_test.go` identified in #339. (#340)
- Use `/usr/bin/env bash` as a shebang in scripts rather than `/bin/bash`. (#336)
- Trace benchmark now tests both `AlwaysSample` and `NeverSample`.
   Previously it was testing `AlwaysSample` twice. (#325)
- Trace benchmark now uses a `[]byte` for `TraceID` to fix failing test. (#325)
- Added a trace benchmark to test variadic functions in `setAttribute` vs `setAttributes` (#325)
- The `defaultkeys` batcher was only using the encoded label set as its map key while building a checkpoint.
   This allowed distinct label sets through, but any metrics sharing a label set could be overwritten or merged incorrectly.
   This was corrected. (#333)

## [0.1.2] - 2019-11-18

### Fixed

- Optimized the `simplelru` map for attributes to reduce the number of allocations. (#328)
- Removed unnecessary unslicing of parameters that are already a slice. (#324)

## [0.1.1] - 2019-11-18

This release contains a Metrics SDK with stdout exporter and supports basic aggregations such as counter, gauges, array, maxsumcount, and ddsketch.

### Added

- Metrics stdout export pipeline. (#265)
- Array aggregation for raw measure metrics. (#282)
- The core.Value now have a `MarshalJSON` method. (#281)

### Removed

- `WithService`, `WithResources`, and `WithComponent` methods of tracers. (#314)
- Prefix slash in `Tracer.Start()` for the Jaeger example. (#292)

### Changed

- Allocation in LabelSet construction to reduce GC overhead. (#318)
- `trace.WithAttributes` to append values instead of replacing (#315)
- Use a formula for tolerance in sampling tests. (#298)
- Move export types into trace and metric-specific sub-directories. (#289)
- `SpanKind` back to being based on an `int` type. (#288)

### Fixed

- URL to OpenTelemetry website in README. (#323)
- Name of othttp default tracer. (#321)
- `ExportSpans` for the stackdriver exporter now handles `nil` context. (#294)
- CI modules cache to correctly restore/save from/to the cache. (#316)
- Fix metric SDK race condition between `LoadOrStore` and the assignment `rec.recorder = i.meter.exporter.AggregatorFor(rec)`. (#293)
- README now reflects the new code structure introduced with these changes. (#291)
- Make the basic example work. (#279)

## [0.1.0] - 2019-11-04

This is the first release of open-telemetry go library.
It contains api and sdk for trace and meter.

### Added

- Initial OpenTelemetry trace and metric API prototypes.
- Initial OpenTelemetry trace, metric, and export SDK packages.
- A wireframe bridge to support compatibility with OpenTracing.
- Example code for a basic, http-stackdriver, http, jaeger, and named tracer setup.
- Exporters for Jaeger, Stackdriver, and stdout.
- Propagators for binary, B3, and trace-context protocols.
- Project information and guidelines in the form of a README and CONTRIBUTING.
- Tools to build the project and a Makefile to automate the process.
- Apache-2.0 license.
- CircleCI build CI manifest files.
- CODEOWNERS file to track owners of this project.

[Unreleased]: https://github.com/open-telemetry/opentelemetry-go/compare/v1.21.0...HEAD
[1.21.0/0.44.0]: https://github.com/open-telemetry/opentelemetry-go/releases/tag/v1.21.0
[1.20.0/0.43.0]: https://github.com/open-telemetry/opentelemetry-go/releases/tag/v1.20.0
[1.19.0/0.42.0/0.0.7]: https://github.com/open-telemetry/opentelemetry-go/releases/tag/v1.19.0
[1.19.0-rc.1/0.42.0-rc.1]: https://github.com/open-telemetry/opentelemetry-go/releases/tag/v1.19.0-rc.1
[1.18.0/0.41.0/0.0.6]: https://github.com/open-telemetry/opentelemetry-go/releases/tag/v1.18.0
[1.17.0/0.40.0/0.0.5]: https://github.com/open-telemetry/opentelemetry-go/releases/tag/v1.17.0
[1.16.0/0.39.0]: https://github.com/open-telemetry/opentelemetry-go/releases/tag/v1.16.0
[1.16.0-rc.1/0.39.0-rc.1]: https://github.com/open-telemetry/opentelemetry-go/releases/tag/v1.16.0-rc.1
[1.15.1/0.38.1]: https://github.com/open-telemetry/opentelemetry-go/releases/tag/v1.15.1
[1.15.0/0.38.0]: https://github.com/open-telemetry/opentelemetry-go/releases/tag/v1.15.0
[1.15.0-rc.2/0.38.0-rc.2]: https://github.com/open-telemetry/opentelemetry-go/releases/tag/v1.15.0-rc.2
[1.15.0-rc.1/0.38.0-rc.1]: https://github.com/open-telemetry/opentelemetry-go/releases/tag/v1.15.0-rc.1
[1.14.0/0.37.0/0.0.4]: https://github.com/open-telemetry/opentelemetry-go/releases/tag/v1.14.0
[1.13.0/0.36.0]: https://github.com/open-telemetry/opentelemetry-go/releases/tag/v1.13.0
[1.12.0/0.35.0]: https://github.com/open-telemetry/opentelemetry-go/releases/tag/v1.12.0
[1.11.2/0.34.0]: https://github.com/open-telemetry/opentelemetry-go/releases/tag/v1.11.2
[1.11.1/0.33.0]: https://github.com/open-telemetry/opentelemetry-go/releases/tag/v1.11.1
[1.11.0/0.32.3]: https://github.com/open-telemetry/opentelemetry-go/releases/tag/v1.11.0
[0.32.2]: https://github.com/open-telemetry/opentelemetry-go/releases/tag/sdk/metric/v0.32.2
[0.32.1]: https://github.com/open-telemetry/opentelemetry-go/releases/tag/sdk/metric/v0.32.1
[0.32.0]: https://github.com/open-telemetry/opentelemetry-go/releases/tag/sdk/metric/v0.32.0
[1.10.0]: https://github.com/open-telemetry/opentelemetry-go/releases/tag/v1.10.0
[1.9.0/0.0.3]: https://github.com/open-telemetry/opentelemetry-go/releases/tag/v1.9.0
[1.8.0/0.31.0]: https://github.com/open-telemetry/opentelemetry-go/releases/tag/v1.8.0
[1.7.0/0.30.0]: https://github.com/open-telemetry/opentelemetry-go/releases/tag/v1.7.0
[0.29.0]: https://github.com/open-telemetry/opentelemetry-go/releases/tag/metric/v0.29.0
[1.6.3]: https://github.com/open-telemetry/opentelemetry-go/releases/tag/v1.6.3
[1.6.2]: https://github.com/open-telemetry/opentelemetry-go/releases/tag/v1.6.2
[1.6.1]: https://github.com/open-telemetry/opentelemetry-go/releases/tag/v1.6.1
[1.6.0/0.28.0]: https://github.com/open-telemetry/opentelemetry-go/releases/tag/v1.6.0
[1.5.0]: https://github.com/open-telemetry/opentelemetry-go/releases/tag/v1.5.0
[1.4.1]: https://github.com/open-telemetry/opentelemetry-go/releases/tag/v1.4.1
[1.4.0]: https://github.com/open-telemetry/opentelemetry-go/releases/tag/v1.4.0
[1.3.0]: https://github.com/open-telemetry/opentelemetry-go/releases/tag/v1.3.0
[1.2.0]: https://github.com/open-telemetry/opentelemetry-go/releases/tag/v1.2.0
[1.1.0]: https://github.com/open-telemetry/opentelemetry-go/releases/tag/v1.1.0
[1.0.1]: https://github.com/open-telemetry/opentelemetry-go/releases/tag/v1.0.1
[Metrics 0.24.0]: https://github.com/open-telemetry/opentelemetry-go/releases/tag/metric/v0.24.0
[1.0.0]: https://github.com/open-telemetry/opentelemetry-go/releases/tag/v1.0.0
[1.0.0-RC3]: https://github.com/open-telemetry/opentelemetry-go/releases/tag/v1.0.0-RC3
[1.0.0-RC2]: https://github.com/open-telemetry/opentelemetry-go/releases/tag/v1.0.0-RC2
[Experimental Metrics v0.22.0]: https://github.com/open-telemetry/opentelemetry-go/releases/tag/metric/v0.22.0
[1.0.0-RC1]: https://github.com/open-telemetry/opentelemetry-go/releases/tag/v1.0.0-RC1
[0.20.0]: https://github.com/open-telemetry/opentelemetry-go/releases/tag/v0.20.0
[0.19.0]: https://github.com/open-telemetry/opentelemetry-go/releases/tag/v0.19.0
[0.18.0]: https://github.com/open-telemetry/opentelemetry-go/releases/tag/v0.18.0
[0.17.0]: https://github.com/open-telemetry/opentelemetry-go/releases/tag/v0.17.0
[0.16.0]: https://github.com/open-telemetry/opentelemetry-go/releases/tag/v0.16.0
[0.15.0]: https://github.com/open-telemetry/opentelemetry-go/releases/tag/v0.15.0
[0.14.0]: https://github.com/open-telemetry/opentelemetry-go/releases/tag/v0.14.0
[0.13.0]: https://github.com/open-telemetry/opentelemetry-go/releases/tag/v0.13.0
[0.12.0]: https://github.com/open-telemetry/opentelemetry-go/releases/tag/v0.12.0
[0.11.0]: https://github.com/open-telemetry/opentelemetry-go/releases/tag/v0.11.0
[0.10.0]: https://github.com/open-telemetry/opentelemetry-go/releases/tag/v0.10.0
[0.9.0]: https://github.com/open-telemetry/opentelemetry-go/releases/tag/v0.9.0
[0.8.0]: https://github.com/open-telemetry/opentelemetry-go/releases/tag/v0.8.0
[0.7.0]: https://github.com/open-telemetry/opentelemetry-go/releases/tag/v0.7.0
[0.6.0]: https://github.com/open-telemetry/opentelemetry-go/releases/tag/v0.6.0
[0.5.0]: https://github.com/open-telemetry/opentelemetry-go/releases/tag/v0.5.0
[0.4.3]: https://github.com/open-telemetry/opentelemetry-go/releases/tag/v0.4.3
[0.4.2]: https://github.com/open-telemetry/opentelemetry-go/releases/tag/v0.4.2
[0.4.1]: https://github.com/open-telemetry/opentelemetry-go/releases/tag/v0.4.1
[0.4.0]: https://github.com/open-telemetry/opentelemetry-go/releases/tag/v0.4.0
[0.3.0]: https://github.com/open-telemetry/opentelemetry-go/releases/tag/v0.3.0
[0.2.3]: https://github.com/open-telemetry/opentelemetry-go/releases/tag/v0.2.3
[0.2.2]: https://github.com/open-telemetry/opentelemetry-go/releases/tag/v0.2.2
[0.2.1.1]: https://github.com/open-telemetry/opentelemetry-go/releases/tag/v0.2.1.1
[0.2.1]: https://github.com/open-telemetry/opentelemetry-go/releases/tag/v0.2.1
[0.2.0]: https://github.com/open-telemetry/opentelemetry-go/releases/tag/v0.2.0
[0.1.2]: https://github.com/open-telemetry/opentelemetry-go/releases/tag/v0.1.2
[0.1.1]: https://github.com/open-telemetry/opentelemetry-go/releases/tag/v0.1.1
[0.1.0]: https://github.com/open-telemetry/opentelemetry-go/releases/tag/v0.1.0

[Go 1.20]: https://go.dev/doc/go1.20
[Go 1.19]: https://go.dev/doc/go1.19
[Go 1.18]: https://go.dev/doc/go1.18

[metric API]:https://pkg.go.dev/go.opentelemetry.io/otel/metric
[metric SDK]:https://pkg.go.dev/go.opentelemetry.io/otel/sdk/metric
[trace API]:https://pkg.go.dev/go.opentelemetry.io/otel/trace<|MERGE_RESOLUTION|>--- conflicted
+++ resolved
@@ -21,11 +21,8 @@
 - Add `WithResourceAsConstantLabels` option to apply resource attributes for every metric emitted by the Prometheus exporter. (#4733)
 - Experimental cardinality limiting is added to the metric SDK.
   See [metric documentation](./sdk/metric/EXPERIMENTAL.md#cardinality-limit) for more information about this feature and how to enable it. (#4457)
-<<<<<<< HEAD
-- Add `WithHostHeader` config option to override Host header in opentelemetry requests (#4780)
-=======
+- Add `WithHostHeader` config option to override Host header in opentelemetry requests (#4780
 - Add `NewMemberRaw` and `NewKeyValuePropertyRaw` in `go.opentelemetry.io/otel/baggage`. (#4804)
->>>>>>> 7fa7d1b2
 
 ### Changed
 
