--- conflicted
+++ resolved
@@ -45,11 +45,8 @@
 - Use `global.Handle` for span export errors in the OTLP exporter. (#946)
 - Correct Go language formatting in the README documentation. (#961)
 - Remove default SDK dependencies from the `go.opentelemetry.io/otel/api` package. (#977)
-<<<<<<< HEAD
 - Remove default SDK dependencies from the `go.opentelemetry.io/otel/instrumentation` package. (#983)
-=======
 - Move documented examples for `go.opentelemetry.io/otel/instrumentation/grpctrace` interceptors into Go example tests. (#984)
->>>>>>> 42c2a86e
 
 ## [0.9.0] - 2020-07-20
 
