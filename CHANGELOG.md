# Changelog

All notable changes to this project will be documented in this file.

The format is based on [Keep a Changelog](https://keepachangelog.com/en/1.0.0/).

This project adheres to [Semantic Versioning](https://semver.org/spec/v2.0.0.html).

## [Unreleased]

### Added

<<<<<<< HEAD
- A `SpanConfigure` function in `go.opentelemetry.io/otel/api/trace` to create a new `SpanConfig` from `SpanOption`s. (#1108)

### Changed

- Replace `StartOption` and `EndOption` in `go.opentelemetry.io/otel/api/trace` with `SpanOption`.
   This change is matched by replacing the `StartConfig` and `EndConfig` with a unified `SpanConfig`. (#1108)
- Replace the `LinkedTo` span option in `go.opentelemetry.io/otel/api/trace` with `WithLinks`.
   This is be more consistent with our other option patterns, i.e. passing the item to be configured directly instead of its component parts, and provides a cleaner function signature. (#1108)
=======
- Add reconnecting udp connection type to Jaeger exporter.
   This change adds a new optional implementation of the udp conn interface used to detect changes to an agent's host dns record.
   It then adopts the new destination address to ensure the exporter doesn't get stuck. This change was ported from jaegertracing/jaeger-client-go#520. (#1063)
>>>>>>> a304e828

## [0.11.0] - 2020-08-24

### Added

- `Noop` and `InMemory` `SpanBatcher` implementations to help with testing integrations. (#994)
- Integration tests for more OTel Collector Attribute types. (#1062)
- A dimensionality-reducing metric Processor. (#1057)
- Support for filtering metric label sets. (#1047)
- Support for exporting array-valued attributes via OTLP. (#992)

### Changed

- Rename `sdk/metric/processor/test` to `sdk/metric/processor/processortest`. (#1049)
- Rename `sdk/metric/controller/test` to `sdk/metric/controller/controllertest`. (#1049)
- Rename `api/testharness` to `api/apitest`. (#1049)
- Rename `api/trace/testtrace` to `api/trace/tracetest`. (#1049)
- Change Metric Processor to merge multiple observations. (#1024)
- The `go.opentelemetry.io/otel/bridge/opentracing` bridge package has been made into its own module.
   This removes the package dependencies of this bridge from the rest of the OpenTelemetry based project. (#1038)
- Renamed `go.opentelemetry.io/otel/api/standard` package to `go.opentelemetry.io/otel/semconv` to avoid the ambiguous and generic name `standard` and better describe the package as containing OpenTelemetry semantic conventions. (#1016)
- The environment variable used for resource detection has been changed from `OTEL_RESOURCE_LABELS` to `OTEL_RESOURCE_ATTRIBUTES` (#1042)
- Replace `WithSyncer` with `WithBatcher` in examples. (#1044)
- Replace the `google.golang.org/grpc/codes` dependency in the API with an equivalent `go.opentelemetry.io/otel/codes` package. (#1046)
- Merge the `go.opentelemetry.io/otel/api/label` and `go.opentelemetry.io/otel/api/kv` into the new `go.opentelemetry.io/otel/label` package. (#1060)
- Unify Callback Function Naming.
   Rename `*Callback` with `*Func`. (#1061)
- CI builds validate against last two versions of Go, dropping 1.13 and adding 1.15. (#1064)

### Removed

- Duplicate, unused API sampler interface. (#999)
   Use the [`Sampler` interface](https://github.com/open-telemetry/opentelemetry-go/blob/v0.11.0/sdk/trace/sampling.go) provided by the SDK instead.
- The `grpctrace` instrumentation was moved to the `go.opentelemetry.io/contrib` repository and out of this repository.
   This move includes moving the `grpc` example to the `go.opentelemetry.io/contrib` as well. (#1027)
- The `WithSpan` method of the `Tracer` interface.
   The functionality this method provided was limited compared to what a user can provide themselves.
   It was removed with the understanding that if there is sufficient user need it can be added back based on actual user usage. (#1043)
- The `RegisterSpanProcessor` and `UnregisterSpanProcessor` functions.
   These were holdovers from an approach prior to the TracerProvider design. They were not used anymore. (#1077)
- The `oterror` package. (#1026)
- The `othttp` and `httptrace` instrumentations were moved to `go.opentelemetry.io/contrib`. (#1032)

### Fixed

- The `semconv.HTTPServerMetricAttributesFromHTTPRequest()` function no longer generates the high-cardinality `http.request.content.length` label. (#1031)
- Correct instrumentation version tag in Jaeger exporter. (#1037)
- The SDK span will now set an error event if the `End` method is called during a panic (i.e. it was deferred). (#1043)
- Move internally generated protobuf code from the `go.opentelemetry.io/otel` to the OTLP exporter to reduce dependency overhead. (#1050)
- The `otel-collector` example referenced outdated collector processors. (#1006)

## [0.10.0] - 2020-07-29

This release migrates the default OpenTelemetry SDK into its own Go module, decoupling the SDK from the API and reducing dependencies for instrumentation packages.

### Added

- The Zipkin exporter now has `NewExportPipeline` and `InstallNewPipeline` constructor functions to match the common pattern.
    These function build a new exporter with default SDK options and register the exporter with the `global` package respectively. (#944)
- Add propagator option for gRPC instrumentation. (#986)
- The `testtrace` package now tracks the `trace.SpanKind` for each span. (#987)

### Changed

- Replace the `RegisterGlobal` `Option` in the Jaeger exporter with an `InstallNewPipeline` constructor function.
   This matches the other exporter constructor patterns and will register a new exporter after building it with default configuration. (#944)
- The trace (`go.opentelemetry.io/otel/exporters/trace/stdout`) and metric (`go.opentelemetry.io/otel/exporters/metric/stdout`) `stdout` exporters are now merged into a single exporter at `go.opentelemetry.io/otel/exporters/stdout`.
   This new exporter was made into its own Go module to follow the pattern of all exporters and decouple it from the `go.opentelemetry.io/otel` module. (#956, #963)
- Move the `go.opentelemetry.io/otel/exporters/test` test package to `go.opentelemetry.io/otel/sdk/export/metric/metrictest`. (#962)
- The `go.opentelemetry.io/otel/api/kv/value` package was merged into the parent `go.opentelemetry.io/otel/api/kv` package. (#968)
  - `value.Bool` was replaced with `kv.BoolValue`.
  - `value.Int64` was replaced with `kv.Int64Value`.
  - `value.Uint64` was replaced with `kv.Uint64Value`.
  - `value.Float64` was replaced with `kv.Float64Value`.
  - `value.Int32` was replaced with `kv.Int32Value`.
  - `value.Uint32` was replaced with `kv.Uint32Value`.
  - `value.Float32` was replaced with `kv.Float32Value`.
  - `value.String` was replaced with `kv.StringValue`.
  - `value.Int` was replaced with `kv.IntValue`.
  - `value.Uint` was replaced with `kv.UintValue`.
  - `value.Array` was replaced with `kv.ArrayValue`.
- Rename `Infer` to `Any` in the `go.opentelemetry.io/otel/api/kv` package. (#972)
- Change `othttp` to use the `httpsnoop` package to wrap the `ResponseWriter` so that optional interfaces (`http.Hijacker`, `http.Flusher`, etc.) that are implemented by the original `ResponseWriter`are also implemented by the wrapped `ResponseWriter`. (#979)
- Rename `go.opentelemetry.io/otel/sdk/metric/aggregator/test` package to `go.opentelemetry.io/otel/sdk/metric/aggregator/aggregatortest`. (#980)
- Make the SDK into its own Go module called `go.opentelemetry.io/otel/sdk`. (#985)
- Changed the default trace `Sampler` from `AlwaysOn` to `ParentOrElse(AlwaysOn)`. (#989)

### Removed

- The `IndexedAttribute` function from the `go.opentelemetry.io/otel/api/label` package was removed in favor of `IndexedLabel` which it was synonymous with. (#970)

### Fixed

- Bump github.com/golangci/golangci-lint from 1.28.3 to 1.29.0 in /tools. (#953)
- Bump github.com/google/go-cmp from 0.5.0 to 0.5.1. (#957)
- Use `global.Handle` for span export errors in the OTLP exporter. (#946)
- Correct Go language formatting in the README documentation. (#961)
- Remove default SDK dependencies from the `go.opentelemetry.io/otel/api` package. (#977)
- Remove default SDK dependencies from the `go.opentelemetry.io/otel/instrumentation` package. (#983)
- Move documented examples for `go.opentelemetry.io/otel/instrumentation/grpctrace` interceptors into Go example tests. (#984)

## [0.9.0] - 2020-07-20

### Added

- A new Resource Detector interface is included to allow resources to be automatically detected and included. (#939)
- A Detector to automatically detect resources from an environment variable. (#939)
- Github action to generate protobuf Go bindings locally in `internal/opentelemetry-proto-gen`. (#938)
- OTLP .proto files from `open-telemetry/opentelemetry-proto` imported as a git submodule under `internal/opentelemetry-proto`.
   References to `github.com/open-telemetry/opentelemetry-proto` changed to `go.opentelemetry.io/otel/internal/opentelemetry-proto-gen`. (#942)

### Changed

- Non-nil value `struct`s for key-value pairs will be marshalled using JSON rather than `Sprintf`. (#948)

### Removed

- Removed dependency on `github.com/open-telemetry/opentelemetry-collector`. (#943)

## [0.8.0] - 2020-07-09

### Added

- The `B3Encoding` type to represent the B3 encoding(s) the B3 propagator can inject.
   A value for HTTP supported encodings (Multiple Header: `MultipleHeader`, Single Header: `SingleHeader`) are included. (#882)
- The `FlagsDeferred` trace flag to indicate if the trace sampling decision has been deferred. (#882)
- The `FlagsDebug` trace flag to indicate if the trace is a debug trace. (#882)
- Add `peer.service` semantic attribute. (#898)
- Add database-specific semantic attributes. (#899)
- Add semantic convention for `faas.coldstart` and `container.id`. (#909)
- Add http content size semantic conventions. (#905)
- Include `http.request_content_length` in HTTP request basic attributes. (#905)
- Add semantic conventions for operating system process resource attribute keys. (#919)
- The Jaeger exporter now has a `WithBatchMaxCount` option to specify the maximum number of spans sent in a batch. (#931)

### Changed

- Update `CONTRIBUTING.md` to ask for updates to `CHANGELOG.md` with each pull request. (#879)
- Use lowercase header names for B3 Multiple Headers. (#881)
- The B3 propagator `SingleHeader` field has been replaced with `InjectEncoding`.
   This new field can be set to combinations of the `B3Encoding` bitmasks and will inject trace information in these encodings.
   If no encoding is set, the propagator will default to `MultipleHeader` encoding. (#882)
- The B3 propagator now extracts from either HTTP encoding of B3 (Single Header or Multiple Header) based on what is contained in the header.
   Preference is given to Single Header encoding with Multiple Header being the fallback if Single Header is not found or is invalid.
   This behavior change is made to dynamically support all correctly encoded traces received instead of having to guess the expected encoding prior to receiving. (#882)
- Extend semantic conventions for RPC. (#900)
- To match constant naming conventions in the `api/standard` package, the `FaaS*` key names are appended with a suffix of `Key`. (#920)
  - `"api/standard".FaaSName` -> `FaaSNameKey`
  - `"api/standard".FaaSID` -> `FaaSIDKey`
  - `"api/standard".FaaSVersion` -> `FaaSVersionKey`
  - `"api/standard".FaaSInstance` -> `FaaSInstanceKey`

### Removed

- The `FlagsUnused` trace flag is removed.
   The purpose of this flag was to act as the inverse of `FlagsSampled`, the inverse of `FlagsSampled` is used instead. (#882)
- The B3 header constants (`B3SingleHeader`, `B3DebugFlagHeader`, `B3TraceIDHeader`, `B3SpanIDHeader`, `B3SampledHeader`, `B3ParentSpanIDHeader`) are removed.
   If B3 header keys are needed [the authoritative OpenZipkin package constants](https://pkg.go.dev/github.com/openzipkin/zipkin-go@v0.2.2/propagation/b3?tab=doc#pkg-constants) should be used instead. (#882)

### Fixed

- The B3 Single Header name is now correctly `b3` instead of the previous `X-B3`. (#881)
- The B3 propagator now correctly supports sampling only values (`b3: 0`, `b3: 1`, or `b3: d`) for a Single B3 Header. (#882)
- The B3 propagator now propagates the debug flag.
   This removes the behavior of changing the debug flag into a set sampling bit.
   Instead, this now follow the B3 specification and omits the `X-B3-Sampling` header. (#882)
- The B3 propagator now tracks "unset" sampling state (meaning "defer the decision") and does not set the `X-B3-Sampling` header when injecting. (#882)
- Bump github.com/itchyny/gojq from 0.10.3 to 0.10.4 in /tools. (#883)
- Bump github.com/opentracing/opentracing-go from v1.1.1-0.20190913142402-a7454ce5950e to v1.2.0. (#885)
- The tracing time conversion for OTLP spans is now correctly set to `UnixNano`. (#896)
- Ensure span status is not set to `Unknown` when no HTTP status code is provided as it is assumed to be `200 OK`. (#908)
- Ensure `httptrace.clientTracer` closes `http.headers` span. (#912)
- Prometheus exporter will not apply stale updates or forget inactive metrics. (#903)
- Add test for api.standard `HTTPClientAttributesFromHTTPRequest`. (#905)
- Bump github.com/golangci/golangci-lint from 1.27.0 to 1.28.1 in /tools. (#901, #913)
- Update otel-colector example to use the v0.5.0 collector. (#915)
- The `grpctrace` instrumentation uses a span name conforming to the OpenTelemetry semantic conventions (does not contain a leading slash (`/`)). (#922)
- The `grpctrace` instrumentation includes an `rpc.method` attribute now set to the gRPC method name. (#900, #922)
- The `grpctrace` instrumentation `rpc.service` attribute now contains the package name if one exists.
   This is in accordance with OpenTelemetry semantic conventions. (#922)
- Correlation Context extractor will no longer insert an empty map into the returned context when no valid values are extracted. (#923)
- Bump google.golang.org/api from 0.28.0 to 0.29.0 in /exporters/trace/jaeger. (#925)
- Bump github.com/itchyny/gojq from 0.10.4 to 0.11.0 in /tools. (#926)
- Bump github.com/golangci/golangci-lint from 1.28.1 to 1.28.2 in /tools. (#930)

## [0.7.0] - 2020-06-26

This release implements the v0.5.0 version of the OpenTelemetry specification.

### Added

- The othttp instrumentation now includes default metrics. (#861)
- This CHANGELOG file to track all changes in the project going forward.
- Support for array type attributes. (#798)
- Apply transitive dependabot go.mod dependency updates as part of a new automatic Github workflow. (#844)
- Timestamps are now passed to exporters for each export. (#835)
- Add new `Accumulation` type to metric SDK to transport telemetry from `Accumulator`s to `Processor`s.
   This replaces the prior `Record` `struct` use for this purpose. (#835)
- New dependabot integration to automate package upgrades. (#814)
- `Meter` and `Tracer` implementations accept instrumentation version version as an optional argument.
   This instrumentation version is passed on to exporters. (#811) (#805) (#802)
- The OTLP exporter includes the instrumentation version in telemetry it exports. (#811)
- Environment variables for Jaeger exporter are supported. (#796)
- New `aggregation.Kind` in the export metric API. (#808)
- New example that uses OTLP and the collector. (#790)
- Handle errors in the span `SetName` during span initialization. (#791)
- Default service config to enable retries for retry-able failed requests in the OTLP exporter and an option to override this default. (#777)
- New `go.opentelemetry.io/otel/api/oterror` package to uniformly support error handling and definitions for the project. (#778)
- New `global` default implementation of the `go.opentelemetry.io/otel/api/oterror.Handler` interface to be used to handle errors prior to an user defined `Handler`.
   There is also functionality for the user to register their `Handler` as well as a convenience function `Handle` to handle an error with this global `Handler`(#778)
- Options to specify propagators for httptrace and grpctrace instrumentation. (#784)
- The required `application/json` header for the Zipkin exporter is included in all exports. (#774)
- Integrate HTTP semantics helpers from the contrib repository into the `api/standard` package. #769

### Changed

- Rename `Integrator` to `Processor` in the metric SDK. (#863)
- Rename `AggregationSelector` to `AggregatorSelector`. (#859)
- Rename `SynchronizedCopy` to `SynchronizedMove`. (#858)
- Rename `simple` integrator to `basic` integrator. (#857)
- Merge otlp collector examples. (#841)
- Change the metric SDK to support cumulative, delta, and pass-through exporters directly.
   With these changes, cumulative and delta specific exporters are able to request the correct kind of aggregation from the SDK. (#840)
- The `Aggregator.Checkpoint` API is renamed to `SynchronizedCopy` and adds an argument, a different `Aggregator` into which the copy is stored. (#812)
- The `export.Aggregator` contract is that `Update()` and `SynchronizedCopy()` are synchronized with each other.
   All the aggregation interfaces (`Sum`, `LastValue`, ...) are not meant to be synchronized, as the caller is expected to synchronize aggregators at a higher level after the `Accumulator`.
   Some of the `Aggregators` used unnecessary locking and that has been cleaned up. (#812)
- Use of `metric.Number` was replaced by `int64` now that we use `sync.Mutex` in the `MinMaxSumCount` and `Histogram` `Aggregators`. (#812)
- Replace `AlwaysParentSample` with `ParentSample(fallback)` to match the OpenTelemetry v0.5.0 specification. (#810)
- Rename `sdk/export/metric/aggregator` to `sdk/export/metric/aggregation`. #808
- Send configured headers with every request in the OTLP exporter, instead of just on connection creation. (#806)
- Update error handling for any one off error handlers, replacing, instead, with the `global.Handle` function. (#791)
- Rename `plugin` directory to `instrumentation` to match the OpenTelemetry specification. (#779)
- Makes the argument order to Histogram and DDSketch `New()` consistent. (#781)

### Removed

- `Uint64NumberKind` and related functions from the API. (#864)
- Context arguments from `Aggregator.Checkpoint` and `Integrator.Process` as they were unused. (#803)
- `SpanID` is no longer included in parameters for sampling decision to match the OpenTelemetry specification. (#775)

### Fixed

- Upgrade OTLP exporter to opentelemetry-proto matching the opentelemetry-collector v0.4.0 release. (#866)
- Allow changes to `go.sum` and `go.mod` when running dependabot tidy-up. (#871)
- Bump github.com/stretchr/testify from 1.4.0 to 1.6.1. (#824)
- Bump github.com/prometheus/client_golang from 1.7.0 to 1.7.1 in /exporters/metric/prometheus. (#867)
- Bump google.golang.org/grpc from 1.29.1 to 1.30.0 in /exporters/trace/jaeger. (#853)
- Bump google.golang.org/grpc from 1.29.1 to 1.30.0 in /exporters/trace/zipkin. (#854)
- Bumps github.com/golang/protobuf from 1.3.2 to 1.4.2 (#848)
- Bump github.com/stretchr/testify from 1.4.0 to 1.6.1 in /exporters/otlp (#817)
- Bump github.com/golangci/golangci-lint from 1.25.1 to 1.27.0 in /tools (#828)
- Bump github.com/prometheus/client_golang from 1.5.0 to 1.7.0 in /exporters/metric/prometheus (#838)
- Bump github.com/stretchr/testify from 1.4.0 to 1.6.1 in /exporters/trace/jaeger (#829)
- Bump github.com/benbjohnson/clock from 1.0.0 to 1.0.3 (#815)
- Bump github.com/stretchr/testify from 1.4.0 to 1.6.1 in /exporters/trace/zipkin (#823)
- Bump github.com/itchyny/gojq from 0.10.1 to 0.10.3 in /tools (#830)
- Bump github.com/stretchr/testify from 1.4.0 to 1.6.1 in /exporters/metric/prometheus (#822)
- Bump google.golang.org/grpc from 1.27.1 to 1.29.1 in /exporters/trace/zipkin (#820)
- Bump google.golang.org/grpc from 1.27.1 to 1.29.1 in /exporters/trace/jaeger (#831)
- Bump github.com/google/go-cmp from 0.4.0 to 0.5.0 (#836)
- Bump github.com/google/go-cmp from 0.4.0 to 0.5.0 in /exporters/trace/jaeger (#837)
- Bump github.com/google/go-cmp from 0.4.0 to 0.5.0 in /exporters/otlp (#839)
- Bump google.golang.org/api from 0.20.0 to 0.28.0 in /exporters/trace/jaeger (#843)
- Set span status from HTTP status code in the othttp instrumentation. (#832)
- Fixed typo in push controller comment. (#834)
- The `Aggregator` testing has been updated and cleaned. (#812)
- `metric.Number(0)` expressions are replaced by `0` where possible. (#812)
- Fixed `global` `handler_test.go` test failure. #804
- Fixed `BatchSpanProcessor.Shutdown` to wait until all spans are processed. (#766)
- Fixed OTLP example's accidental early close of exporter. (#807)
- Ensure zipkin exporter reads and closes response body. (#788)
- Update instrumentation to use `api/standard` keys instead of custom keys. (#782)
- Clean up tools and RELEASING documentation. (#762)

## [0.6.0] - 2020-05-21

### Added

- Support for `Resource`s in the prometheus exporter. (#757)
- New pull controller. (#751)
- New `UpDownSumObserver` instrument. (#750)
- OpenTelemetry collector demo. (#711)
- New `SumObserver` instrument. (#747)
- New `UpDownCounter` instrument. (#745)
- New timeout `Option` and configuration function `WithTimeout` to the push controller. (#742)
- New `api/standards` package to implement semantic conventions and standard key-value generation. (#731)

### Changed

- Rename `Register*` functions in the metric API to `New*` for all `Observer` instruments. (#761)
- Use `[]float64` for histogram boundaries, not `[]metric.Number`. (#758)
- Change OTLP example to use exporter as a trace `Syncer` instead of as an unneeded `Batcher`. (#756)
- Replace `WithResourceAttributes()` with `WithResource()` in the trace SDK. (#754)
- The prometheus exporter now uses the new pull controller. (#751)
- Rename `ScheduleDelayMillis` to `BatchTimeout` in the trace `BatchSpanProcessor`.(#752)
- Support use of synchronous instruments in asynchronous callbacks (#725)
- Move `Resource` from the `Export` method parameter into the metric export `Record`. (#739)
- Rename `Observer` instrument to `ValueObserver`. (#734)
- The push controller now has a method (`Provider()`) to return a `metric.Provider` instead of the old `Meter` method that acted as a `metric.Provider`. (#738)
- Replace `Measure` instrument by `ValueRecorder` instrument. (#732)
- Rename correlation context header from `"Correlation-Context"` to `"otcorrelations"` to match the OpenTelemetry specification. 727)

### Fixed

- Ensure gRPC `ClientStream` override methods do not panic in grpctrace package. (#755)
- Disable parts of `BatchSpanProcessor` test until a fix is found. (#743)
- Fix `string` case in `kv` `Infer` function. (#746)
- Fix panic in grpctrace client interceptors. (#740)
- Refactor the `api/metrics` push controller and add `CheckpointSet` synchronization. (#737)
- Rewrite span batch process queue batching logic. (#719)
- Remove the push controller named Meter map. (#738)
- Fix Histogram aggregator initial state (fix #735). (#736)
- Ensure golang alpine image is running `golang-1.14` for examples. (#733)
- Added test for grpctrace `UnaryInterceptorClient`. (#695)
- Rearrange `api/metric` code layout. (#724)

## [0.5.0] - 2020-05-13

### Added

- Batch `Observer` callback support. (#717)
- Alias `api` types to root package of project. (#696)
- Create basic `othttp.Transport` for simple client instrumentation. (#678)
- `SetAttribute(string, interface{})` to the trace API. (#674)
- Jaeger exporter option that allows user to specify custom http client. (#671)
- `Stringer` and `Infer` methods to `key`s. (#662)

### Changed

- Rename `NewKey` in the `kv` package to just `Key`. (#721)
- Move `core` and `key` to `kv` package. (#720)
- Make the metric API `Meter` a `struct` so the abstract `MeterImpl` can be passed and simplify implementation. (#709)
- Rename SDK `Batcher` to `Integrator` to match draft OpenTelemetry SDK specification. (#710)
- Rename SDK `Ungrouped` integrator to `simple.Integrator` to match draft OpenTelemetry SDK specification. (#710)
- Rename SDK `SDK` `struct` to `Accumulator` to match draft OpenTelemetry SDK specification. (#710)
- Move `Number` from `core` to `api/metric` package. (#706)
- Move `SpanContext` from `core` to `trace` package. (#692)
- Change traceparent header from `Traceparent` to `traceparent` to implement the W3C specification. (#681)

### Fixed

- Update tooling to run generators in all submodules. (#705)
- gRPC interceptor regexp to match methods without a service name. (#683)
- Use a `const` for padding 64-bit B3 trace IDs. (#701)
- Update `mockZipkin` listen address from `:0` to `127.0.0.1:0`. (#700)
- Left-pad 64-bit B3 trace IDs with zero. (#698)
- Propagate at least the first W3C tracestate header. (#694)
- Remove internal `StateLocker` implementation. (#688)
- Increase instance size CI system uses. (#690)
- Add a `key` benchmark and use reflection in `key.Infer()`. (#679)
- Fix internal `global` test by using `global.Meter` with `RecordBatch()`. (#680)
- Reimplement histogram using mutex instead of `StateLocker`. (#669)
- Switch `MinMaxSumCount` to a mutex lock implementation instead of `StateLocker`. (#667)
- Update documentation to not include any references to `WithKeys`. (#672)
- Correct misspelling. (#668)
- Fix clobbering of the span context if extraction fails. (#656)
- Bump `golangci-lint` and work around the corrupting bug. (#666) (#670)

## [0.4.3] - 2020-04-24

### Added

- `Dockerfile` and `docker-compose.yml` to run example code. (#635)
- New `grpctrace` package that provides gRPC client and server interceptors for both unary and stream connections. (#621)
- New `api/label` package, providing common label set implementation. (#651)
- Support for JSON marshaling of `Resources`. (#654)
- `TraceID` and `SpanID` implementations for `Stringer` interface. (#642)
- `RemoteAddrKey` in the othttp plugin to include the HTTP client address in top-level spans. (#627)
- `WithSpanFormatter` option to the othttp plugin. (#617)
- Updated README to include section for compatible libraries and include reference to the contrib repository. (#612)
- The prometheus exporter now supports exporting histograms. (#601)
- A `String` method to the `Resource` to return a hashable identifier for a now unique resource. (#613)
- An `Iter` method to the `Resource` to return an array `AttributeIterator`. (#613)
- An `Equal` method to the `Resource` test the equivalence of resources. (#613)
- An iterable structure (`AttributeIterator`) for `Resource` attributes.

### Changed

- zipkin export's `NewExporter` now requires a `serviceName` argument to ensure this needed values is provided. (#644)
- Pass `Resources` through the metrics export pipeline. (#659)

### Removed

- `WithKeys` option from the metric API. (#639)

### Fixed

- Use the `label.Set.Equivalent` value instead of an encoding in the batcher. (#658)
- Correct typo `trace.Exporter` to `trace.SpanSyncer` in comments. (#653)
- Use type names for return values in jaeger exporter. (#648)
- Increase the visibility of the `api/key` package by updating comments and fixing usages locally. (#650)
- `Checkpoint` only after `Update`; Keep records in the `sync.Map` longer. (#647)
- Do not cache `reflect.ValueOf()` in metric Labels. (#649)
- Batch metrics exported from the OTLP exporter based on `Resource` and labels. (#626)
- Add error wrapping to the prometheus exporter. (#631)
- Update the OTLP exporter batching of traces to use a unique `string` representation of an associated `Resource` as the batching key. (#623)
- Update OTLP `SpanData` transform to only include the `ParentSpanID` if one exists. (#614)
- Update `Resource` internal representation to uniquely and reliably identify resources. (#613)
- Check return value from `CheckpointSet.ForEach` in prometheus exporter. (#622)
- Ensure spans created by httptrace client tracer reflect operation structure. (#618)
- Create a new recorder rather than reuse when multiple observations in same epoch for asynchronous instruments. #610
- The default port the OTLP exporter uses to connect to the OpenTelemetry collector is updated to match the one the collector listens on by default. (#611)


## [0.4.2] - 2020-03-31

### Fixed

- Fix `pre_release.sh` to update version in `sdk/opentelemetry.go`. (#607)
- Fix time conversion from internal to OTLP in OTLP exporter. (#606)

## [0.4.1] - 2020-03-31

### Fixed

- Update `tag.sh` to create signed tags. (#604)

## [0.4.0] - 2020-03-30

### Added

- New API package `api/metric/registry` that exposes a `MeterImpl` wrapper for use by SDKs to generate unique instruments. (#580)
- Script to verify examples after a new release. (#579)

### Removed

- The dogstatsd exporter due to lack of support.
   This additionally removes support for statsd. (#591)
- `LabelSet` from the metric API.
   This is replaced by a `[]core.KeyValue` slice. (#595)
- `Labels` from the metric API's `Meter` interface. (#595)

### Changed

- The metric `export.Labels` became an interface which the SDK implements and the `export` package provides a simple, immutable implementation of this interface intended for testing purposes. (#574)
- Renamed `internal/metric.Meter` to `MeterImpl`. (#580)
- Renamed `api/global/internal.obsImpl` to `asyncImpl`. (#580)

### Fixed

- Corrected missing return in mock span. (#582)
- Update License header for all source files to match CNCF guidelines and include a test to ensure it is present. (#586) (#596)
- Update to v0.3.0 of the OTLP in the OTLP exporter. (#588)
- Update pre-release script to be compatible between GNU and BSD based systems. (#592)
- Add a `RecordBatch` benchmark. (#594)
- Moved span transforms of the OTLP exporter to the internal package. (#593)
- Build both go-1.13 and go-1.14 in circleci to test for all supported versions of Go. (#569)
- Removed unneeded allocation on empty labels in OLTP exporter. (#597)
- Update `BatchedSpanProcessor` to process the queue until no data but respect max batch size. (#599)
- Update project documentation godoc.org links to pkg.go.dev. (#602)

## [0.3.0] - 2020-03-21

This is a first official beta release, which provides almost fully complete metrics, tracing, and context propagation functionality.
There is still a possibility of breaking changes.

### Added

- Add `Observer` metric instrument. (#474)
- Add global `Propagators` functionality to enable deferred initialization for propagators registered before the first Meter SDK is installed. (#494)
- Simplified export setup pipeline for the jaeger exporter to match other exporters. (#459)
- The zipkin trace exporter. (#495)
- The OTLP exporter to export metric and trace telemetry to the OpenTelemetry collector. (#497) (#544) (#545)
- The `StatusMessage` field was add to the trace `Span`. (#524)
- Context propagation in OpenTracing bridge in terms of OpenTelemetry context propagation. (#525)
- The `Resource` type was added to the SDK. (#528)
- The global API now supports a `Tracer` and `Meter` function as shortcuts to getting a global `*Provider` and calling these methods directly. (#538)
- The metric API now defines a generic `MeterImpl` interface to support general purpose `Meter` construction.
   Additionally, `SyncImpl` and `AsyncImpl` are added to support general purpose instrument construction. (#560)
- A metric `Kind` is added to represent the `MeasureKind`, `ObserverKind`, and `CounterKind`. (#560)
- Scripts to better automate the release process. (#576)

### Changed

- Default to to use `AlwaysSampler` instead of `ProbabilitySampler` to match OpenTelemetry specification. (#506)
- Renamed `AlwaysSampleSampler` to `AlwaysOnSampler` in the trace API. (#511)
- Renamed `NeverSampleSampler` to `AlwaysOffSampler` in the trace API. (#511)
- The `Status` field of the `Span` was changed to `StatusCode` to disambiguate with the added `StatusMessage`. (#524)
- Updated the trace `Sampler` interface conform to the OpenTelemetry specification. (#531)
- Rename metric API `Options` to `Config`. (#541)
- Rename metric `Counter` aggregator to be `Sum`. (#541)
- Unify metric options into `Option` from instrument specific options. (#541)
- The trace API's `TraceProvider` now support `Resource`s. (#545)
- Correct error in zipkin module name. (#548)
- The jaeger trace exporter now supports `Resource`s. (#551)
- Metric SDK now supports `Resource`s.
   The `WithResource` option was added to configure a `Resource` on creation and the `Resource` method was added to the metric `Descriptor` to return the associated `Resource`. (#552)
- Replace `ErrNoLastValue` and `ErrEmptyDataSet` by `ErrNoData` in the metric SDK. (#557)
- The stdout trace exporter now supports `Resource`s. (#558)
- The metric `Descriptor` is now included at the API instead of the SDK. (#560)
- Replace `Ordered` with an iterator in `export.Labels`. (#567)

### Removed

- The vendor specific Stackdriver. It is now hosted on 3rd party vendor infrastructure. (#452)
- The `Unregister` method for metric observers as it is not in the OpenTelemetry specification. (#560)
- `GetDescriptor` from the metric SDK. (#575)
- The `Gauge` instrument from the metric API. (#537)

### Fixed

- Make histogram aggregator checkpoint consistent. (#438)
- Update README with import instructions and how to build and test. (#505)
- The default label encoding was updated to be unique. (#508)
- Use `NewRoot` in the othttp plugin for public endpoints. (#513)
- Fix data race in `BatchedSpanProcessor`. (#518)
- Skip test-386 for Mac OS 10.15.x (Catalina and upwards). #521
- Use a variable-size array to represent ordered labels in maps. (#523)
- Update the OTLP protobuf and update changed import path. (#532)
- Use `StateLocker` implementation in `MinMaxSumCount`. (#546)
- Eliminate goroutine leak in histogram stress test. (#547)
- Update OTLP exporter with latest protobuf. (#550)
- Add filters to the othttp plugin. (#556)
- Provide an implementation of the `Header*` filters that do not depend on Go 1.14. (#565)
- Encode labels once during checkpoint.
   The checkpoint function is executed in a single thread so we can do the encoding lazily before passing the encoded version of labels to the exporter.
   This is a cheap and quick way to avoid encoding the labels on every collection interval. (#572)
- Run coverage over all packages in `COVERAGE_MOD_DIR`. (#573)

## [0.2.3] - 2020-03-04

### Added

- `RecordError` method on `Span`s in the trace API to Simplify adding error events to spans. (#473)
- Configurable push frequency for exporters setup pipeline. (#504)

### Changed

- Rename the `exporter` directory to `exporters`.
   The `go.opentelemetry.io/otel/exporter/trace/jaeger` package was mistakenly released with a `v1.0.0` tag instead of `v0.1.0`.
   This resulted in all subsequent releases not becoming the default latest.
   A consequence of this was that all `go get`s pulled in the incompatible `v0.1.0` release of that package when pulling in more recent packages from other otel packages.
   Renaming the `exporter` directory to `exporters` fixes this issue by renaming the package and therefore clearing any existing dependency tags.
   Consequentially, this action also renames *all* exporter packages. (#502)

### Removed

- The `CorrelationContextHeader` constant in the `correlation` package is no longer exported. (#503)

## [0.2.2] - 2020-02-27

### Added

- `HTTPSupplier` interface in the propagation API to specify methods to retrieve and store a single value for a key to be associated with a carrier. (#467)
- `HTTPExtractor` interface in the propagation API to extract information from an `HTTPSupplier` into a context. (#467)
- `HTTPInjector` interface in the propagation API to inject information into an `HTTPSupplier.` (#467)
- `Config` and configuring `Option` to the propagator API. (#467)
- `Propagators` interface in the propagation API to contain the set of injectors and extractors for all supported carrier formats. (#467)
- `HTTPPropagator` interface in the propagation API to inject and extract from an `HTTPSupplier.` (#467)
- `WithInjectors` and `WithExtractors` functions to the propagator API to configure injectors and extractors to use. (#467)
- `ExtractHTTP` and `InjectHTTP` functions to apply configured HTTP extractors and injectors to a passed context. (#467)
- Histogram aggregator. (#433)
- `DefaultPropagator` function and have it return `trace.TraceContext` as the default context propagator. (#456)
- `AlwaysParentSample` sampler to the trace API. (#455)
- `WithNewRoot` option function to the trace API to specify the created span should be considered a root span. (#451)


### Changed

- Renamed `WithMap` to `ContextWithMap` in the correlation package. (#481)
- Renamed `FromContext` to `MapFromContext` in the correlation package. (#481)
- Move correlation context propagation to correlation package. (#479)
- Do not default to putting remote span context into links. (#480)
- Propagators extrac
- `Tracer.WithSpan` updated to accept `StartOptions`. (#472)
- Renamed `MetricKind` to `Kind` to not stutter in the type usage. (#432)
- Renamed the `export` package to `metric` to match directory structure. (#432)
- Rename the `api/distributedcontext` package to `api/correlation`. (#444)
- Rename the `api/propagators` package to `api/propagation`. (#444)
- Move the propagators from the `propagators` package into the `trace` API package. (#444)
- Update `Float64Gauge`, `Int64Gauge`, `Float64Counter`, `Int64Counter`, `Float64Measure`, and `Int64Measure` metric methods to use value receivers instead of pointers. (#462)
- Moved all dependencies of tools package to a tools directory. (#466)

### Removed

- Binary propagators. (#467)
- NOOP propagator. (#467)

### Fixed

- Upgraded `github.com/golangci/golangci-lint` from `v1.21.0` to `v1.23.6` in `tools/`. (#492)
- Fix a possible nil-dereference crash (#478)
- Correct comments for `InstallNewPipeline` in the stdout exporter. (#483)
- Correct comments for `InstallNewPipeline` in the dogstatsd exporter. (#484)
- Correct comments for `InstallNewPipeline` in the prometheus exporter. (#482)
- Initialize `onError` based on `Config` in prometheus exporter. (#486)
- Correct module name in prometheus exporter README. (#475)
- Removed tracer name prefix from span names. (#430)
- Fix `aggregator_test.go` import package comment. (#431)
- Improved detail in stdout exporter. (#436)
- Fix a dependency issue (generate target should depend on stringer, not lint target) in Makefile. (#442)
- Reorders the Makefile targets within `precommit` target so we generate files and build the code before doing linting, so we can get much nicer errors about syntax errors from the compiler. (#442)
- Reword function documentation in gRPC plugin. (#446)
- Send the `span.kind` tag to Jaeger from the jaeger exporter. (#441)
- Fix `metadataSupplier` in the jaeger exporter to overwrite the header if existing instead of appending to it. (#441)
- Upgraded to Go 1.13 in CI. (#465)
- Correct opentelemetry.io URL in trace SDK documentation. (#464)
- Refactored reference counting logic in SDK determination of stale records. (#468)
- Add call to `runtime.Gosched` in instrument `acquireHandle` logic to not block the collector. (#469)

## [0.2.1.1] - 2020-01-13

### Fixed

- Use stateful batcher on Prometheus exporter fixing regresion introduced in #395. (#428)

## [0.2.1] - 2020-01-08

### Added

- Global meter forwarding implementation.
   This enables deferred initialization for metric instruments registered before the first Meter SDK is installed. (#392)
- Global trace forwarding implementation.
   This enables deferred initialization for tracers registered before the first Trace SDK is installed. (#406)
- Standardize export pipeline creation in all exporters. (#395)
- A testing, organization, and comments for 64-bit field alignment. (#418)
- Script to tag all modules in the project. (#414)

### Changed

- Renamed `propagation` package to `propagators`. (#362)
- Renamed `B3Propagator` propagator to `B3`. (#362)
- Renamed `TextFormatPropagator` propagator to `TextFormat`. (#362)
- Renamed `BinaryPropagator` propagator to `Binary`. (#362)
- Renamed `BinaryFormatPropagator` propagator to `BinaryFormat`. (#362)
- Renamed `NoopTextFormatPropagator` propagator to `NoopTextFormat`. (#362)
- Renamed `TraceContextPropagator` propagator to `TraceContext`. (#362)
- Renamed `SpanOption` to `StartOption` in the trace API. (#369)
- Renamed `StartOptions` to `StartConfig` in the trace API. (#369)
- Renamed `EndOptions` to `EndConfig` in the trace API. (#369)
- `Number` now has a pointer receiver for its methods. (#375)
- Renamed `CurrentSpan` to `SpanFromContext` in the trace API. (#379)
- Renamed `SetCurrentSpan` to `ContextWithSpan` in the trace API. (#379)
- Renamed `Message` in Event to `Name` in the trace API. (#389)
- Prometheus exporter no longer aggregates metrics, instead it only exports them. (#385)
- Renamed `HandleImpl` to `BoundInstrumentImpl` in the metric API. (#400)
- Renamed `Float64CounterHandle` to `Float64CounterBoundInstrument` in the metric API. (#400)
- Renamed `Int64CounterHandle` to `Int64CounterBoundInstrument` in the metric API. (#400)
- Renamed `Float64GaugeHandle` to `Float64GaugeBoundInstrument` in the metric API. (#400)
- Renamed `Int64GaugeHandle` to `Int64GaugeBoundInstrument` in the metric API. (#400)
- Renamed `Float64MeasureHandle` to `Float64MeasureBoundInstrument` in the metric API. (#400)
- Renamed `Int64MeasureHandle` to `Int64MeasureBoundInstrument` in the metric API. (#400)
- Renamed `Release` method for bound instruments in the metric API to `Unbind`. (#400)
- Renamed `AcquireHandle` method for bound instruments in the metric API to `Bind`. (#400)
- Renamed the `File` option in the stdout exporter to `Writer`. (#404)
- Renamed all `Options` to `Config` for all metric exports where this wasn't already the case.

### Fixed

- Aggregator import path corrected. (#421)
- Correct links in README. (#368)
- The README was updated to match latest code changes in its examples. (#374)
- Don't capitalize error statements. (#375)
- Fix ignored errors. (#375)
- Fix ambiguous variable naming. (#375)
- Removed unnecessary type casting. (#375)
- Use named parameters. (#375)
- Updated release schedule. (#378)
- Correct http-stackdriver example module name. (#394)
- Removed the `http.request` span in `httptrace` package. (#397)
- Add comments in the metrics SDK (#399)
- Initialize checkpoint when creating ddsketch aggregator to prevent panic when merging into a empty one. (#402) (#403)
- Add documentation of compatible exporters in the README. (#405)
- Typo fix. (#408)
- Simplify span check logic in SDK tracer implementation. (#419)

## [0.2.0] - 2019-12-03

### Added

- Unary gRPC tracing example. (#351)
- Prometheus exporter. (#334)
- Dogstatsd metrics exporter. (#326)

### Changed

- Rename `MaxSumCount` aggregation to `MinMaxSumCount` and add the `Min` interface for this aggregation. (#352)
- Rename `GetMeter` to `Meter`. (#357)
- Rename `HTTPTraceContextPropagator` to `TraceContextPropagator`. (#355)
- Rename `HTTPB3Propagator` to `B3Propagator`. (#355)
- Rename `HTTPTraceContextPropagator` to `TraceContextPropagator`. (#355)
- Move `/global` package to `/api/global`. (#356)
- Rename `GetTracer` to `Tracer`. (#347)

### Removed

- `SetAttribute` from the `Span` interface in the trace API. (#361)
- `AddLink` from the `Span` interface in the trace API. (#349)
- `Link` from the `Span` interface in the trace API. (#349)

### Fixed

- Exclude example directories from coverage report. (#365)
- Lint make target now implements automatic fixes with `golangci-lint` before a second run to report the remaining issues. (#360)
- Drop `GO111MODULE` environment variable in Makefile as Go 1.13 is the project specified minimum version and this is environment variable is not needed for that version of Go. (#359)
- Run the race checker for all test. (#354)
- Redundant commands in the Makefile are removed. (#354)
- Split the `generate` and `lint` targets of the Makefile. (#354)
- Renames `circle-ci` target to more generic `ci` in Makefile. (#354)
- Add example Prometheus binary to gitignore. (#358)
- Support negative numbers with the `MaxSumCount`. (#335)
- Resolve race conditions in `push_test.go` identified in #339. (#340)
- Use `/usr/bin/env bash` as a shebang in scripts rather than `/bin/bash`. (#336)
- Trace benchmark now tests both `AlwaysSample` and `NeverSample`.
   Previously it was testing `AlwaysSample` twice. (#325)
- Trace benchmark now uses a `[]byte` for `TraceID` to fix failing test. (#325)
- Added a trace benchmark to test variadic functions in `setAttribute` vs `setAttributes` (#325)
- The `defaultkeys` batcher was only using the encoded label set as its map key while building a checkpoint.
   This allowed distinct label sets through, but any metrics sharing a label set could be overwritten or merged incorrectly.
   This was corrected. (#333)


## [0.1.2] - 2019-11-18

### Fixed

- Optimized the `simplelru` map for attributes to reduce the number of allocations. (#328)
- Removed unnecessary unslicing of parameters that are already a slice. (#324)

## [0.1.1] - 2019-11-18

This release contains a Metrics SDK with stdout exporter and supports basic aggregations such as counter, gauges, array, maxsumcount, and ddsketch.

### Added

- Metrics stdout export pipeline. (#265)
- Array aggregation for raw measure metrics. (#282)
- The core.Value now have a `MarshalJSON` method. (#281)

### Removed

- `WithService`, `WithResources`, and `WithComponent` methods of tracers. (#314)
- Prefix slash in `Tracer.Start()` for the Jaeger example. (#292)

### Changed

- Allocation in LabelSet construction to reduce GC overhead. (#318)
- `trace.WithAttributes` to append values instead of replacing (#315)
- Use a formula for tolerance in sampling tests. (#298)
- Move export types into trace and metric-specific sub-directories. (#289)
- `SpanKind` back to being based on an `int` type. (#288)

### Fixed

- URL to OpenTelemetry website in README. (#323)
- Name of othttp default tracer. (#321)
- `ExportSpans` for the stackdriver exporter now handles `nil` context. (#294)
- CI modules cache to correctly restore/save from/to the cache. (#316)
- Fix metric SDK race condition between `LoadOrStore` and the assignment `rec.recorder = i.meter.exporter.AggregatorFor(rec)`. (#293)
- README now reflects the new code structure introduced with these changes. (#291)
- Make the basic example work. (#279)

## [0.1.0] - 2019-11-04

This is the first release of open-telemetry go library.
It contains api and sdk for trace and meter.

### Added

- Initial OpenTelemetry trace and metric API prototypes.
- Initial OpenTelemetry trace, metric, and export SDK packages.
- A wireframe bridge to support compatibility with OpenTracing.
- Example code for a basic, http-stackdriver, http, jaeger, and named tracer setup.
- Exporters for Jaeger, Stackdriver, and stdout.
- Propagators for binary, B3, and trace-context protocols.
- Project information and guidelines in the form of a README and CONTRIBUTING.
- Tools to build the project and a Makefile to automate the process.
- Apache-2.0 license.
- CircleCI build CI manifest files.
- CODEOWNERS file to track owners of this project.


[Unreleased]: https://github.com/open-telemetry/opentelemetry-go/compare/v0.11.0...HEAD
[0.11.0]: https://github.com/open-telemetry/opentelemetry-go/releases/tag/v0.11.0
[0.10.0]: https://github.com/open-telemetry/opentelemetry-go/releases/tag/v0.10.0
[0.9.0]: https://github.com/open-telemetry/opentelemetry-go/releases/tag/v0.9.0
[0.8.0]: https://github.com/open-telemetry/opentelemetry-go/releases/tag/v0.8.0
[0.7.0]: https://github.com/open-telemetry/opentelemetry-go/releases/tag/v0.7.0
[0.6.0]: https://github.com/open-telemetry/opentelemetry-go/releases/tag/v0.6.0
[0.5.0]: https://github.com/open-telemetry/opentelemetry-go/releases/tag/v0.5.0
[0.4.3]: https://github.com/open-telemetry/opentelemetry-go/releases/tag/v0.4.3
[0.4.2]: https://github.com/open-telemetry/opentelemetry-go/releases/tag/v0.4.2
[0.4.1]: https://github.com/open-telemetry/opentelemetry-go/releases/tag/v0.4.1
[0.4.0]: https://github.com/open-telemetry/opentelemetry-go/releases/tag/v0.4.0
[0.3.0]: https://github.com/open-telemetry/opentelemetry-go/releases/tag/v0.3.0
[0.2.3]: https://github.com/open-telemetry/opentelemetry-go/releases/tag/v0.2.3
[0.2.2]: https://github.com/open-telemetry/opentelemetry-go/releases/tag/v0.2.2
[0.2.1.1]: https://github.com/open-telemetry/opentelemetry-go/releases/tag/v0.2.1.1
[0.2.1]: https://github.com/open-telemetry/opentelemetry-go/releases/tag/v0.2.1
[0.2.0]: https://github.com/open-telemetry/opentelemetry-go/releases/tag/v0.2.0
[0.1.2]: https://github.com/open-telemetry/opentelemetry-go/releases/tag/v0.1.2
[0.1.1]: https://github.com/open-telemetry/opentelemetry-go/releases/tag/v0.1.1
[0.1.0]: https://github.com/open-telemetry/opentelemetry-go/releases/tag/v0.1.0<|MERGE_RESOLUTION|>--- conflicted
+++ resolved
@@ -10,7 +10,9 @@
 
 ### Added
 
-<<<<<<< HEAD
+- Add reconnecting udp connection type to Jaeger exporter.
+   This change adds a new optional implementation of the udp conn interface used to detect changes to an agent's host dns record.
+   It then adopts the new destination address to ensure the exporter doesn't get stuck. This change was ported from jaegertracing/jaeger-client-go#520. (#1063)
 - A `SpanConfigure` function in `go.opentelemetry.io/otel/api/trace` to create a new `SpanConfig` from `SpanOption`s. (#1108)
 
 ### Changed
@@ -19,11 +21,6 @@
    This change is matched by replacing the `StartConfig` and `EndConfig` with a unified `SpanConfig`. (#1108)
 - Replace the `LinkedTo` span option in `go.opentelemetry.io/otel/api/trace` with `WithLinks`.
    This is be more consistent with our other option patterns, i.e. passing the item to be configured directly instead of its component parts, and provides a cleaner function signature. (#1108)
-=======
-- Add reconnecting udp connection type to Jaeger exporter.
-   This change adds a new optional implementation of the udp conn interface used to detect changes to an agent's host dns record.
-   It then adopts the new destination address to ensure the exporter doesn't get stuck. This change was ported from jaegertracing/jaeger-client-go#520. (#1063)
->>>>>>> a304e828
 
 ## [0.11.0] - 2020-08-24
 
