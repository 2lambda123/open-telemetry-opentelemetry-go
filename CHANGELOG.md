--- conflicted
+++ resolved
@@ -71,12 +71,9 @@
   It no longer is a conglomerate of itself, events, and link attributes that have been dropped. (#1771)
 - Make `ExportSpans` in Jaeger Exporter honor context deadline. (#1773)
 - The `go.opentelemetry.io/otel/sdk/export/trace` package is merged into the `go.opentelemetry.io/otel/sdk/trace` package. (#1778)
-<<<<<<< HEAD
-- Resources default detectors are overwritten by using `WithDetectors()` (#1810)
-=======
 - The prometheus.InstallNewPipeline example is moved from comment to example test (#1796)
 - Convenience functions for stdout exporter have been updated to return the `TracerProvider` implementation and enable the shutdown of the exporter. (#1800)
->>>>>>> 1b9f16d3
+- Resources default detectors are overwritten by using `WithDetectors()` (#1810)
 
 ### Removed
 
@@ -93,17 +90,13 @@
 - The `HasRemoteParent` field of the `"go.opentelemetry.io/otel/sdk/trace".SamplingParameters` is removed.
   This field is redundant to the information returned from the `Remote` method of the `SpanContext` held in the `ParentContext` field. (#1749)
 - The `trace.FlagsDebug` and `trace.FlagsDeferred` constants have been removed and will be localized to the B3 propagator. (#1770)
-<<<<<<< HEAD
-- Remove `Process` configuration, `WithProcessFromEnv` and `ProcessFromEnv`, from the Jaeger exporter package.
-  The information that could be configured in the `Process` struct should be configured in a `Resource` instead. (#1776)
-- Remove `resource.WithoutBuiltin()`. Any use of `resource.WithDetecors()` will have the same effect (#1810)
-- Remove `resource.WithHost()`, `resource.WithTelemetrySDK()`, and `resource.WithFromEnv()`.  To replace these effects use `resource.WithDetectors()` (#1810)
-=======
 - Remove `Process` configuration, `WithProcessFromEnv` and `ProcessFromEnv`, and type from the Jaeger exporter package.
   The information that could be configured in the `Process` struct should be configured in a `Resource` instead. (#1776, #1804)
 - Remove the `WithDisabled` option from the Jaeger exporter.
   To disable the exporter unregister it from the `TracerProvider` or use a no-operation `TracerProvider`. (#1806)
->>>>>>> 1b9f16d3
+- Remove `resource.WithoutBuiltin()`. Any use of `resource.WithDetecors()` will have the same effect (#1810)
+- Remove `resource.WithHost()`, `resource.WithTelemetrySDK()`, and `resource.WithFromEnv()`.  To replace these effects use `resource.WithDetectors()` (#1810)
+
 
 ## [0.19.0] - 2021-03-18
 
