--- conflicted
+++ resolved
@@ -23,13 +23,9 @@
   This adds an implementation requirement to set the interface default behavior for unimplemented methods. (#3916)
 - Move No-Op implementation from `go.opentelemetry.io/otel/metric` into its own package `go.opentelemetry.io/otel/metric/noop`. (#3941)
   - `metric.NewNoopMeterProvider` is replaced with `noop.NewMeterProvider`
-<<<<<<< HEAD
-- Add all the methods from `"go.opentelemetry.io/otel/trace".SpanContext`
-  to `bridgeSpanContext` by embedding `otel.SpanContext` in `bridgeSpanContext`. (#3966)
-=======
+- Add all the methods from `"go.opentelemetry.io/otel/trace".SpanContext` to `bridgeSpanContext` by embedding `otel.SpanContext` in `bridgeSpanContext`. (#3966)
 - Wrap `UploadMetrics` error in `go.opentelemetry.io/otel/exporters/otlp/otlpmetric/` to improve error message when encountering generic grpc errors. (#3974)
 - Move global metric back to `go.opentelemetry.io/otel/metric/global` from `go.opentelemetry.io/otel`. (#3986)
->>>>>>> eb2b89f3
 
 ### Fixed
 
