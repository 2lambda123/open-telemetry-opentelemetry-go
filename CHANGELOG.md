# Changelog

All notable changes to this project will be documented in this file.

The format is based on [Keep a Changelog](https://keepachangelog.com/en/1.0.0/).

This project adheres to [Semantic Versioning](https://semver.org/spec/v2.0.0.html).

## [Unreleased]

<<<<<<< HEAD
This release is the last to support [Go 1.20].
The next release will require at least [Go 1.21].

### Added

- Support [Go 1.22]. (#4890)
=======
## [1.23.1] 2024-02-07
>>>>>>> c5b112f3

### Fixed

- Register all callbacks passed during observable instrument creation instead of just the last one multiple times in `go.opentelemetry.io/otel/sdk/metric`. (#4888)

## [1.23.0] 2024-02-06

This release contains the first stable, `v1`, release of the following modules:

- `go.opentelemetry.io/otel/bridge/opencensus`
- `go.opentelemetry.io/otel/bridge/opencensus/test`
- `go.opentelemetry.io/otel/example/opencensus`
- `go.opentelemetry.io/otel/exporters/otlp/otlpmetric/otlpmetricgrpc`
- `go.opentelemetry.io/otel/exporters/otlp/otlpmetric/otlpmetrichttp`
- `go.opentelemetry.io/otel/exporters/stdout/stdoutmetric`

See our [versioning policy](VERSIONING.md) for more information about these stability guarantees.

### Added

- Add `WithEndpointURL` option to the `exporters/otlp/otlpmetric/otlpmetricgrpc`, `exporters/otlp/otlpmetric/otlpmetrichttp`, `exporters/otlp/otlptrace/otlptracegrpc` and `exporters/otlp/otlptrace/otlptracehttp` packages. (#4808)
- Experimental exemplar exporting is added to the metric SDK.
  See [metric documentation](./sdk/metric/EXPERIMENTAL.md#exemplars) for more information about this feature and how to enable it. (#4871)
- `ErrSchemaURLConflict` is added to `go.opentelemetry.io/otel/sdk/resource`.
  This error is returned when a merge of two `Resource`s with different (non-empty) schema URL is attempted. (#4876)

### Changed

- The `Merge` and `New` functions in `go.opentelemetry.io/otel/sdk/resource` now returns a partial result if there is a schema URL merge conflict.
  Instead of returning `nil` when two `Resource`s with different (non-empty) schema URLs are merged the merged `Resource`, along with the new `ErrSchemaURLConflict` error, is returned.
  It is up to the user to decide if they want to use the returned `Resource` or not.
  It may have desired attributes overwritten or include stale semantic conventions. (#4876)

### Fixed

- Fix `ContainerID` resource detection on systemd when cgroup path has a colon. (#4449)
- Fix `go.opentelemetry.io/otel/sdk/metric` to cache instruments to avoid leaking memory when the same instrument is created multiple times. (#4820)
- Fix missing `Mix` and `Max` values for `go.opentelemetry.io/otel/exporters/stdout/stdoutmetric` by introducing `MarshalText` and `MarshalJSON` for the `Extrema` type in `go.opentelemetry.io/sdk/metric/metricdata`. (#4827)

## [1.23.0-rc.1] 2024-01-18

This is a release candidate for the v1.23.0 release.
That release is expected to include the `v1` release of the following modules:

- `go.opentelemetry.io/otel/bridge/opencensus`
- `go.opentelemetry.io/otel/bridge/opencensus/test`
- `go.opentelemetry.io/otel/example/opencensus`
- `go.opentelemetry.io/otel/exporters/otlp/otlpmetric/otlpmetricgrpc`
- `go.opentelemetry.io/otel/exporters/otlp/otlpmetric/otlpmetrichttp`
- `go.opentelemetry.io/otel/exporters/stdout/stdoutmetric`

See our [versioning policy](VERSIONING.md) for more information about these stability guarantees.

## [1.22.0/0.45.0] 2024-01-17

### Added

- The `go.opentelemetry.io/otel/semconv/v1.22.0` package.
  The package contains semantic conventions from the `v1.22.0` version of the OpenTelemetry Semantic Conventions. (#4735)
- The `go.opentelemetry.io/otel/semconv/v1.23.0` package.
  The package contains semantic conventions from the `v1.23.0` version of the OpenTelemetry Semantic Conventions. (#4746)
- The `go.opentelemetry.io/otel/semconv/v1.23.1` package.
  The package contains semantic conventions from the `v1.23.1` version of the OpenTelemetry Semantic Conventions. (#4749)
- The `go.opentelemetry.io/otel/semconv/v1.24.0` package.
  The package contains semantic conventions from the `v1.24.0` version of the OpenTelemetry Semantic Conventions. (#4770)
- Add `WithResourceAsConstantLabels` option to apply resource attributes for every metric emitted by the Prometheus exporter. (#4733)
- Experimental cardinality limiting is added to the metric SDK.
  See [metric documentation](./sdk/metric/EXPERIMENTAL.md#cardinality-limit) for more information about this feature and how to enable it. (#4457)
- Add `NewMemberRaw` and `NewKeyValuePropertyRaw` in `go.opentelemetry.io/otel/baggage`. (#4804)

### Changed

- Upgrade all use of `go.opentelemetry.io/otel/semconv` to use `v1.24.0`. (#4754)
- Update transformations in `go.opentelemetry.io/otel/exporters/zipkin` to follow `v1.24.0` version of the OpenTelemetry specification. (#4754)
- Record synchronous measurements when the passed context is canceled instead of dropping in `go.opentelemetry.io/otel/sdk/metric`.
  If you do not want to make a measurement when the context is cancelled, you need to handle it yourself (e.g  `if ctx.Err() != nil`). (#4671)
- Improve `go.opentelemetry.io/otel/trace.TraceState`'s performance. (#4722)
- Improve `go.opentelemetry.io/otel/propagation.TraceContext`'s performance. (#4721)
- Improve `go.opentelemetry.io/otel/baggage` performance. (#4743)
- Improve performance of the `(*Set).Filter` method in `go.opentelemetry.io/otel/attribute` when the passed filter does not filter out any attributes from the set. (#4774)
- `Member.String` in `go.opentelemetry.io/otel/baggage` percent-encodes only when necessary. (#4775)
- Improve `go.opentelemetry.io/otel/trace.Span`'s performance when adding multiple attributes. (#4818)
- `Property.Value` in `go.opentelemetry.io/otel/baggage` now returns a raw string instead of a percent-encoded value. (#4804)

### Fixed

- Fix `Parse` in `go.opentelemetry.io/otel/baggage` to validate member value before percent-decoding. (#4755)
- Fix whitespace encoding of `Member.String` in `go.opentelemetry.io/otel/baggage`. (#4756)
- Fix observable not registered error when the asynchronous instrument has a drop aggregation in `go.opentelemetry.io/otel/sdk/metric`. (#4772)
- Fix baggage item key so that it is not canonicalized in `go.opentelemetry.io/otel/bridge/opentracing`. (#4776)
- Fix `go.opentelemetry.io/otel/bridge/opentracing` to properly handle baggage values that requires escaping during propagation. (#4804)
- Fix a bug where using multiple readers resulted in incorrect asynchronous counter values in `go.opentelemetry.io/otel/sdk/metric`. (#4742)

## [1.21.0/0.44.0] 2023-11-16

### Removed

- Remove the deprecated `go.opentelemetry.io/otel/bridge/opencensus.NewTracer`. (#4706)
- Remove the deprecated `go.opentelemetry.io/otel/exporters/otlp/otlpmetric` module. (#4707)
- Remove the deprecated `go.opentelemetry.io/otel/example/view` module. (#4708)
- Remove the deprecated `go.opentelemetry.io/otel/example/fib` module. (#4723)

### Fixed

- Do not parse non-protobuf responses in `go.opentelemetry.io/otel/exporters/otlp/otlpmetric/otlpmetrichttp`. (#4719)
- Do not parse non-protobuf responses in `go.opentelemetry.io/otel/exporters/otlp/otlptrace/otlptracehttp`. (#4719)

## [1.20.0/0.43.0] 2023-11-10

This release brings a breaking change for custom trace API implementations. Some interfaces (`TracerProvider`, `Tracer`, `Span`) now embed the `go.opentelemetry.io/otel/trace/embedded` types. Implementors need to update their implementations based on what they want the default behavior to be. See the "API Implementations" section of the [trace API] package documentation for more information about how to accomplish this.

### Added

- Add `go.opentelemetry.io/otel/bridge/opencensus.InstallTraceBridge`, which installs the OpenCensus trace bridge, and replaces `opencensus.NewTracer`. (#4567)
- Add scope version to trace and metric bridges in `go.opentelemetry.io/otel/bridge/opencensus`. (#4584)
- Add the `go.opentelemetry.io/otel/trace/embedded` package to be embedded in the exported trace API interfaces. (#4620)
- Add the `go.opentelemetry.io/otel/trace/noop` package as a default no-op implementation of the trace API. (#4620)
- Add context propagation in `go.opentelemetry.io/otel/example/dice`. (#4644)
- Add view configuration to `go.opentelemetry.io/otel/example/prometheus`. (#4649)
- Add `go.opentelemetry.io/otel/metric.WithExplicitBucketBoundaries`, which allows defining default explicit bucket boundaries when creating histogram instruments. (#4603)
- Add `Version` function in `go.opentelemetry.io/otel/exporters/otlp/otlpmetric/otlpmetricgrpc`. (#4660)
- Add `Version` function in `go.opentelemetry.io/otel/exporters/otlp/otlpmetric/otlpmetrichttp`. (#4660)
- Add Summary, SummaryDataPoint, and QuantileValue to `go.opentelemetry.io/sdk/metric/metricdata`. (#4622)
- `go.opentelemetry.io/otel/bridge/opencensus.NewMetricProducer` now supports exemplars from OpenCensus. (#4585)
- Add support for `WithExplicitBucketBoundaries` in `go.opentelemetry.io/otel/sdk/metric`. (#4605)
- Add support for Summary metrics in `go.opentelemetry.io/otel/bridge/opencensus`. (#4668)

### Deprecated

- Deprecate `go.opentelemetry.io/otel/bridge/opencensus.NewTracer` in favor of `opencensus.InstallTraceBridge`. (#4567)
- Deprecate `go.opentelemetry.io/otel/example/fib` package is in favor of `go.opentelemetry.io/otel/example/dice`. (#4618)
- Deprecate `go.opentelemetry.io/otel/trace.NewNoopTracerProvider`.
  Use the added `NewTracerProvider` function in `go.opentelemetry.io/otel/trace/noop` instead. (#4620)
- Deprecate `go.opentelemetry.io/otel/example/view` package in favor of `go.opentelemetry.io/otel/example/prometheus`. (#4649)
- Deprecate `go.opentelemetry.io/otel/exporters/otlp/otlpmetric`. (#4693)

### Changed

- `go.opentelemetry.io/otel/bridge/opencensus.NewMetricProducer` returns a `*MetricProducer` struct instead of the metric.Producer interface. (#4583)
- The `TracerProvider` in `go.opentelemetry.io/otel/trace` now embeds the `go.opentelemetry.io/otel/trace/embedded.TracerProvider` type.
  This extends the `TracerProvider` interface and is is a breaking change for any existing implementation.
  Implementors need to update their implementations based on what they want the default behavior of the interface to be.
  See the "API Implementations" section of the `go.opentelemetry.io/otel/trace` package documentation for more information about how to accomplish this. (#4620)
- The `Tracer` in `go.opentelemetry.io/otel/trace` now embeds the `go.opentelemetry.io/otel/trace/embedded.Tracer` type.
  This extends the `Tracer` interface and is is a breaking change for any existing implementation.
  Implementors need to update their implementations based on what they want the default behavior of the interface to be.
  See the "API Implementations" section of the `go.opentelemetry.io/otel/trace` package documentation for more information about how to accomplish this. (#4620)
- The `Span` in `go.opentelemetry.io/otel/trace` now embeds the `go.opentelemetry.io/otel/trace/embedded.Span` type.
  This extends the `Span` interface and is is a breaking change for any existing implementation.
  Implementors need to update their implementations based on what they want the default behavior of the interface to be.
  See the "API Implementations" section of the `go.opentelemetry.io/otel/trace` package documentation for more information about how to accomplish this. (#4620)
- `go.opentelemetry.io/otel/exporters/otlp/otlpmetric/otlpmetricgrpc` does no longer depend on `go.opentelemetry.io/otel/exporters/otlp/otlpmetric`. (#4660)
- `go.opentelemetry.io/otel/exporters/otlp/otlpmetric/otlpmetrichttp` does no longer depend on `go.opentelemetry.io/otel/exporters/otlp/otlpmetric`. (#4660)
- Retry for `502 Bad Gateway` and `504 Gateway Timeout` HTTP statuses in `go.opentelemetry.io/otel/exporters/otlp/otlpmetric/otlpmetrichttp`. (#4670)
- Retry for `502 Bad Gateway` and `504 Gateway Timeout` HTTP statuses in `go.opentelemetry.io/otel/exporters/otlp/otlptrace/otlptracehttp`. (#4670)
- Retry for `RESOURCE_EXHAUSTED` only if RetryInfo is returned in `go.opentelemetry.io/otel/exporters/otlp/otlpmetric/otlpmetricgrpc`. (#4669)
- Retry for `RESOURCE_EXHAUSTED` only if RetryInfo is returned in `go.opentelemetry.io/otel/exporters/otlp/otlptrace/otlptracegrpc`. (#4669)
- Retry temporary HTTP request failures in `go.opentelemetry.io/otel/exporters/otlp/otlpmetric/otlpmetrichttp`. (#4679)
- Retry temporary HTTP request failures in `go.opentelemetry.io/otel/exporters/otlp/otlptrace/otlptracehttp`. (#4679)

### Fixed

- Fix improper parsing of characters such us `+`, `/` by `Parse` in `go.opentelemetry.io/otel/baggage` as they were rendered as a whitespace. (#4667)
- Fix improper parsing of characters such us `+`, `/` passed via `OTEL_RESOURCE_ATTRIBUTES` in `go.opentelemetry.io/otel/sdk/resource` as they were rendered as a whitespace. (#4699)
- Fix improper parsing of characters such us `+`, `/` passed via `OTEL_EXPORTER_OTLP_HEADERS` and `OTEL_EXPORTER_OTLP_METRICS_HEADERS` in `go.opentelemetry.io/otel/exporters/otlp/otlpmetric/otlpmetricgrpc` as they were rendered as a whitespace. (#4699)
- Fix improper parsing of characters such us `+`, `/` passed via `OTEL_EXPORTER_OTLP_HEADERS` and `OTEL_EXPORTER_OTLP_METRICS_HEADERS` in `go.opentelemetry.io/otel/exporters/otlp/otlpmetric/otlpmetrichttp` as they were rendered as a whitespace. (#4699)
- Fix improper parsing of characters such us `+`, `/` passed via `OTEL_EXPORTER_OTLP_HEADERS` and `OTEL_EXPORTER_OTLP_TRACES_HEADERS` in `go.opentelemetry.io/otel/exporters/otlp/otlpmetric/otlptracegrpc` as they were rendered as a whitespace. (#4699)
- Fix improper parsing of characters such us `+`, `/` passed via `OTEL_EXPORTER_OTLP_HEADERS` and `OTEL_EXPORTER_OTLP_TRACES_HEADERS` in `go.opentelemetry.io/otel/exporters/otlp/otlpmetric/otlptracehttp` as they were rendered as a whitespace. (#4699)
- In `go.opentelemetry.op/otel/exporters/prometheus`, the exporter no longer `Collect`s metrics after `Shutdown` is invoked. (#4648)
- Fix documentation for `WithCompressor` in `go.opentelemetry.io/otel/exporters/otlp/otlptrace/otlptracegrpc`. (#4695)
- Fix documentation for `WithCompressor` in `go.opentelemetry.io/otel/exporters/otlp/otlpmetric/otlpmetricgrpc`. (#4695)

## [1.19.0/0.42.0/0.0.7] 2023-09-28

This release contains the first stable release of the OpenTelemetry Go [metric SDK].
Our project stability guarantees now apply to the `go.opentelemetry.io/otel/sdk/metric` package.
See our [versioning policy](VERSIONING.md) for more information about these stability guarantees.

### Added

- Add the "Roll the dice" getting started application example in `go.opentelemetry.io/otel/example/dice`. (#4539)
- The `WithWriter` and `WithPrettyPrint` options to `go.opentelemetry.io/otel/exporters/stdout/stdoutmetric` to set a custom `io.Writer`, and allow displaying the output in human-readable JSON. (#4507)

### Changed

- Allow '/' characters in metric instrument names. (#4501)
- The exporter in `go.opentelemetry.io/otel/exporters/stdout/stdoutmetric` does not prettify its output by default anymore. (#4507)
- Upgrade `gopkg.io/yaml` from `v2` to `v3` in `go.opentelemetry.io/otel/schema`. (#4535)

### Fixed

- In `go.opentelemetry.op/otel/exporters/prometheus`, don't try to create the Prometheus metric on every `Collect` if we know the scope is invalid. (#4499)

### Removed

- Remove `"go.opentelemetry.io/otel/bridge/opencensus".NewMetricExporter`, which is replaced by `NewMetricProducer`. (#4566)

## [1.19.0-rc.1/0.42.0-rc.1] 2023-09-14

This is a release candidate for the v1.19.0/v0.42.0 release.
That release is expected to include the `v1` release of the OpenTelemetry Go metric SDK and will provide stability guarantees of that SDK.
See our [versioning policy](VERSIONING.md) for more information about these stability guarantees.

### Changed

- Allow '/' characters in metric instrument names. (#4501)

### Fixed

- In `go.opentelemetry.op/otel/exporters/prometheus`, don't try to create the prometheus metric on every `Collect` if we know the scope is invalid. (#4499)

## [1.18.0/0.41.0/0.0.6] 2023-09-12

This release drops the compatibility guarantee of [Go 1.19].

### Added

- Add `WithProducer` option in `go.opentelemetry.op/otel/exporters/prometheus` to restore the ability to register producers on the prometheus exporter's manual reader. (#4473)
- Add `IgnoreValue` option in `go.opentelemetry.io/otel/sdk/metric/metricdata/metricdatatest` to allow ignoring values when comparing metrics. (#4447)

### Changed

- Use a `TestingT` interface instead of `*testing.T` struct in `go.opentelemetry.io/otel/sdk/metric/metricdata/metricdatatest`. (#4483)

### Deprecated

- The `NewMetricExporter` in `go.opentelemetry.io/otel/bridge/opencensus` was deprecated in `v0.35.0` (#3541).
  The deprecation notice format for the function has been corrected to trigger Go documentation and build tooling. (#4470)

### Removed

- Removed the deprecated `go.opentelemetry.io/otel/exporters/jaeger` package. (#4467)
- Removed the deprecated `go.opentelemetry.io/otel/example/jaeger` package. (#4467)
- Removed the deprecated `go.opentelemetry.io/otel/sdk/metric/aggregation` package. (#4468)
- Removed the deprecated internal packages in `go.opentelemetry.io/otel/exporters/otlp` and its sub-packages. (#4469)
- Dropped guaranteed support for versions of Go less than 1.20. (#4481)

## [1.17.0/0.40.0/0.0.5] 2023-08-28

### Added

- Export the `ManualReader` struct in `go.opentelemetry.io/otel/sdk/metric`. (#4244)
- Export the `PeriodicReader` struct in `go.opentelemetry.io/otel/sdk/metric`. (#4244)
- Add support for exponential histogram aggregations.
  A histogram can be configured as an exponential histogram using a view with `"go.opentelemetry.io/otel/sdk/metric".ExponentialHistogram` as the aggregation. (#4245)
- Export the `Exporter` struct in `go.opentelemetry.io/otel/exporters/otlp/otlpmetric/otlpmetricgrpc`. (#4272)
- Export the `Exporter` struct in `go.opentelemetry.io/otel/exporters/otlp/otlpmetric/otlpmetrichttp`. (#4272)
- The exporters in `go.opentelemetry.io/otel/exporters/otlp/otlpmetric` now support the `OTEL_EXPORTER_OTLP_METRICS_TEMPORALITY_PREFERENCE` environment variable. (#4287)
- Add `WithoutCounterSuffixes` option in `go.opentelemetry.io/otel/exporters/prometheus` to disable addition of `_total` suffixes. (#4306)
- Add info and debug logging to the metric SDK in `go.opentelemetry.io/otel/sdk/metric`. (#4315)
- The `go.opentelemetry.io/otel/semconv/v1.21.0` package.
  The package contains semantic conventions from the `v1.21.0` version of the OpenTelemetry Semantic Conventions. (#4362)
- Accept 201 to 299 HTTP status as success in `go.opentelemetry.io/otel/exporters/otlp/otlpmetric/otlpmetrichttp` and `go.opentelemetry.io/otel/exporters/otlp/otlptrace/otlptracehttp`. (#4365)
- Document the `Temporality` and `Aggregation` methods of the `"go.opentelemetry.io/otel/sdk/metric".Exporter"` need to be concurrent safe. (#4381)
- Expand the set of units supported by the Prometheus exporter, and don't add unit suffixes if they are already present in `go.opentelemetry.op/otel/exporters/prometheus` (#4374)
- Move the `Aggregation` interface and its implementations from `go.opentelemetry.io/otel/sdk/metric/aggregation` to `go.opentelemetry.io/otel/sdk/metric`. (#4435)
- The exporters in `go.opentelemetry.io/otel/exporters/otlp/otlpmetric` now support the `OTEL_EXPORTER_OTLP_METRICS_DEFAULT_HISTOGRAM_AGGREGATION` environment variable. (#4437)
- Add the `NewAllowKeysFilter` and `NewDenyKeysFilter` functions to `go.opentelemetry.io/otel/attribute` to allow convenient creation of allow-keys and deny-keys filters. (#4444)
- Support Go 1.21. (#4463)

### Changed

- Starting from `v1.21.0` of semantic conventions, `go.opentelemetry.io/otel/semconv/{version}/httpconv` and `go.opentelemetry.io/otel/semconv/{version}/netconv` packages will no longer be published. (#4145)
- Log duplicate instrument conflict at a warning level instead of info in `go.opentelemetry.io/otel/sdk/metric`. (#4202)
- Return an error on the creation of new instruments in `go.opentelemetry.io/otel/sdk/metric` if their name doesn't pass regexp validation. (#4210)
- `NewManualReader` in `go.opentelemetry.io/otel/sdk/metric` returns `*ManualReader` instead of `Reader`. (#4244)
- `NewPeriodicReader` in `go.opentelemetry.io/otel/sdk/metric` returns `*PeriodicReader` instead of `Reader`. (#4244)
- Count the Collect time in the `PeriodicReader` timeout in `go.opentelemetry.io/otel/sdk/metric`. (#4221)
- The function `New` in `go.opentelemetry.io/otel/exporters/otlp/otlpmetric/otlpmetricgrpc` returns `*Exporter` instead of `"go.opentelemetry.io/otel/sdk/metric".Exporter`. (#4272)
- The function `New` in `go.opentelemetry.io/otel/exporters/otlp/otlpmetric/otlpmetrichttp` returns `*Exporter` instead of `"go.opentelemetry.io/otel/sdk/metric".Exporter`. (#4272)
- If an attribute set is omitted from an async callback, the previous value will no longer be exported in `go.opentelemetry.io/otel/sdk/metric`. (#4290)
- If an attribute set is observed multiple times in an async callback in `go.opentelemetry.io/otel/sdk/metric`, the values will be summed instead of the last observation winning. (#4289)
- Allow the explicit bucket histogram aggregation to be used for the up-down counter, observable counter, observable up-down counter, and observable gauge in the `go.opentelemetry.io/otel/sdk/metric` package. (#4332)
- Restrict `Meter`s in `go.opentelemetry.io/otel/sdk/metric` to only register and collect instruments it created. (#4333)
- `PeriodicReader.Shutdown` and `PeriodicReader.ForceFlush` in `go.opentelemetry.io/otel/sdk/metric` now apply the periodic reader's timeout to the operation if the user provided context does not contain a deadline. (#4356, #4377)
- Upgrade all use of `go.opentelemetry.io/otel/semconv` to use `v1.21.0`. (#4408)
- Increase instrument name maximum length from 63 to 255 characters in `go.opentelemetry.io/otel/sdk/metric`. (#4434)
- Add `go.opentelemetry.op/otel/sdk/metric.WithProducer` as an `Option` for `"go.opentelemetry.io/otel/sdk/metric".NewManualReader` and `"go.opentelemetry.io/otel/sdk/metric".NewPeriodicReader`. (#4346)

### Removed

- Remove `Reader.RegisterProducer` in `go.opentelemetry.io/otel/metric`.
  Use the added `WithProducer` option instead. (#4346)
- Remove `Reader.ForceFlush` in `go.opentelemetry.io/otel/metric`.
  Notice that `PeriodicReader.ForceFlush` is still available. (#4375)

### Fixed

- Correctly format log messages from the `go.opentelemetry.io/otel/exporters/zipkin` exporter. (#4143)
- Log an error for calls to `NewView` in `go.opentelemetry.io/otel/sdk/metric` that have empty criteria. (#4307)
- Fix `"go.opentelemetry.io/otel/sdk/resource".WithHostID()` to not set an empty `host.id`. (#4317)
- Use the instrument identifying fields to cache aggregators and determine duplicate instrument registrations in `go.opentelemetry.io/otel/sdk/metric`. (#4337)
- Detect duplicate instruments for case-insensitive names in `go.opentelemetry.io/otel/sdk/metric`. (#4338)
- The `ManualReader` will not panic if `AggregationSelector` returns `nil` in `go.opentelemetry.io/otel/sdk/metric`. (#4350)
- If a `Reader`'s `AggregationSelector` returns `nil` or `DefaultAggregation` the pipeline will use the default aggregation. (#4350)
- Log a suggested view that fixes instrument conflicts in `go.opentelemetry.io/otel/sdk/metric`. (#4349)
- Fix possible panic, deadlock and race condition in batch span processor in `go.opentelemetry.io/otel/sdk/trace`. (#4353)
- Improve context cancellation handling in batch span processor's `ForceFlush` in  `go.opentelemetry.io/otel/sdk/trace`. (#4369)
- Decouple `go.opentelemetry.io/otel/exporters/otlp/otlptrace/internal` from `go.opentelemetry.io/otel/exporters/otlp/internal` using gotmpl. (#4397, #3846)
- Decouple `go.opentelemetry.io/otel/exporters/otlp/otlpmetric/otlpmetricgrpc/internal` from `go.opentelemetry.io/otel/exporters/otlp/internal` and `go.opentelemetry.io/otel/exporters/otlp/otlpmetric/internal` using gotmpl. (#4404, #3846)
- Decouple `go.opentelemetry.io/otel/exporters/otlp/otlpmetric/otlpmetrichttp/internal` from `go.opentelemetry.io/otel/exporters/otlp/internal` and `go.opentelemetry.io/otel/exporters/otlp/otlpmetric/internal` using gotmpl. (#4407, #3846)
- Decouple `go.opentelemetry.io/otel/exporters/otlp/otlptrace/otlptracegrpc/internal` from `go.opentelemetry.io/otel/exporters/otlp/internal` and `go.opentelemetry.io/otel/exporters/otlp/otlptrace/internal` using gotmpl. (#4400, #3846)
- Decouple `go.opentelemetry.io/otel/exporters/otlp/otlptrace/otlptracehttp/internal` from `go.opentelemetry.io/otel/exporters/otlp/internal` and `go.opentelemetry.io/otel/exporters/otlp/otlptrace/internal` using gotmpl. (#4401, #3846)
- Do not block the metric SDK when OTLP metric exports are blocked in `go.opentelemetry.io/otel/exporters/otlp/otlpmetric/otlpmetricgrpc` and `go.opentelemetry.io/otel/exporters/otlp/otlpmetric/otlpmetrichttp`. (#3925, #4395)
- Do not append `_total` if the counter already has that suffix for the Prometheus exproter in `go.opentelemetry.io/otel/exporter/prometheus`. (#4373)
- Fix resource detection data race in `go.opentelemetry.io/otel/sdk/resource`. (#4409)
- Use the first-seen instrument name during instrument name conflicts in `go.opentelemetry.io/otel/sdk/metric`. (#4428)

### Deprecated

- The `go.opentelemetry.io/otel/exporters/jaeger` package is deprecated.
  OpenTelemetry dropped support for Jaeger exporter in July 2023.
  Use `go.opentelemetry.io/otel/exporters/otlp/otlptrace/otlptracehttp`
  or `go.opentelemetry.io/otel/exporters/otlp/otlptrace/otlptracegrpc` instead. (#4423)
- The `go.opentelemetry.io/otel/example/jaeger` package is deprecated. (#4423)
- The `go.opentelemetry.io/otel/exporters/otlp/otlpmetric/internal` package is deprecated. (#4420)
- The `go.opentelemetry.io/otel/exporters/otlp/otlpmetric/internal/oconf` package is deprecated. (#4420)
- The `go.opentelemetry.io/otel/exporters/otlp/otlpmetric/internal/otest` package is deprecated. (#4420)
- The `go.opentelemetry.io/otel/exporters/otlp/otlpmetric/internal/transform` package is deprecated. (#4420)
- The `go.opentelemetry.io/otel/exporters/otlp/internal` package is deprecated. (#4421)
- The `go.opentelemetry.io/otel/exporters/otlp/internal/envconfig` package is deprecated. (#4421)
- The `go.opentelemetry.io/otel/exporters/otlp/internal/retry` package is deprecated. (#4421)
- The `go.opentelemetry.io/otel/exporters/otlp/otlptrace/internal` package is deprecated. (#4425)
- The `go.opentelemetry.io/otel/exporters/otlp/otlptrace/internal/envconfig` package is deprecated. (#4425)
- The `go.opentelemetry.io/otel/exporters/otlp/otlptrace/internal/otlpconfig` package is deprecated. (#4425)
- The `go.opentelemetry.io/otel/exporters/otlp/otlptrace/internal/otlptracetest` package is deprecated. (#4425)
- The `go.opentelemetry.io/otel/exporters/otlp/otlptrace/internal/retry` package is deprecated. (#4425)
- The `go.opentelemetry.io/otel/sdk/metric/aggregation` package is deprecated.
  Use the aggregation types added to `go.opentelemetry.io/otel/sdk/metric` instead. (#4435)

## [1.16.0/0.39.0] 2023-05-18

This release contains the first stable release of the OpenTelemetry Go [metric API].
Our project stability guarantees now apply to the `go.opentelemetry.io/otel/metric` package.
See our [versioning policy](VERSIONING.md) for more information about these stability guarantees.

### Added

- The `go.opentelemetry.io/otel/semconv/v1.19.0` package.
  The package contains semantic conventions from the `v1.19.0` version of the OpenTelemetry specification. (#3848)
- The `go.opentelemetry.io/otel/semconv/v1.20.0` package.
  The package contains semantic conventions from the `v1.20.0` version of the OpenTelemetry specification. (#4078)
- The Exponential Histogram data types in `go.opentelemetry.io/otel/sdk/metric/metricdata`. (#4165)
- OTLP metrics exporter now supports the Exponential Histogram Data Type. (#4222)
- Fix serialization of `time.Time` zero values in `go.opentelemetry.io/otel/exporters/otlp/otlpmetric/otlpmetricgrpc` and `go.opentelemetry.io/otel/exporters/otlp/otlpmetric/otlpmetrichttp` packages. (#4271)

### Changed

- Use `strings.Cut()` instead of `string.SplitN()` for better readability and memory use. (#4049)
- `MeterProvider` returns noop meters once it has been shutdown. (#4154)

### Removed

- The deprecated `go.opentelemetry.io/otel/metric/instrument` package is removed.
  Use `go.opentelemetry.io/otel/metric` instead. (#4055)

### Fixed

- Fix build for BSD based systems in `go.opentelemetry.io/otel/sdk/resource`. (#4077)

## [1.16.0-rc.1/0.39.0-rc.1] 2023-05-03

This is a release candidate for the v1.16.0/v0.39.0 release.
That release is expected to include the `v1` release of the OpenTelemetry Go metric API and will provide stability guarantees of that API.
See our [versioning policy](VERSIONING.md) for more information about these stability guarantees.

### Added

- Support global `MeterProvider` in `go.opentelemetry.io/otel`. (#4039)
  - Use `Meter` for a `metric.Meter` from the global `metric.MeterProvider`.
  - Use `GetMeterProivder` for a global `metric.MeterProvider`.
  - Use `SetMeterProivder` to set the global `metric.MeterProvider`.

### Changed

- Move the `go.opentelemetry.io/otel/metric` module to the `stable-v1` module set.
  This stages the metric API to be released as a stable module. (#4038)

### Removed

- The `go.opentelemetry.io/otel/metric/global` package is removed.
  Use `go.opentelemetry.io/otel` instead. (#4039)

## [1.15.1/0.38.1] 2023-05-02

### Fixed

- Remove unused imports from `sdk/resource/host_id_bsd.go` which caused build failures. (#4040, #4041)

## [1.15.0/0.38.0] 2023-04-27

### Added

- The `go.opentelemetry.io/otel/metric/embedded` package. (#3916)
- The `Version` function to `go.opentelemetry.io/otel/sdk` to return the SDK version. (#3949)
- Add a `WithNamespace` option to `go.opentelemetry.io/otel/exporters/prometheus` to allow users to prefix metrics with a namespace. (#3970)
- The following configuration types were added to `go.opentelemetry.io/otel/metric/instrument` to be used in the configuration of measurement methods. (#3971)
  - The `AddConfig` used to hold configuration for addition measurements
    - `NewAddConfig` used to create a new `AddConfig`
    - `AddOption` used to configure an `AddConfig`
  - The `RecordConfig` used to hold configuration for recorded measurements
    - `NewRecordConfig` used to create a new `RecordConfig`
    - `RecordOption` used to configure a `RecordConfig`
  - The `ObserveConfig` used to hold configuration for observed measurements
    - `NewObserveConfig` used to create a new `ObserveConfig`
    - `ObserveOption` used to configure an `ObserveConfig`
- `WithAttributeSet` and `WithAttributes` are added to `go.opentelemetry.io/otel/metric/instrument`.
  They return an option used during a measurement that defines the attribute Set associated with the measurement. (#3971)
- The `Version` function to `go.opentelemetry.io/otel/exporters/otlp/otlpmetric` to return the OTLP metrics client version. (#3956)
- The `Version` function to `go.opentelemetry.io/otel/exporters/otlp/otlptrace` to return the OTLP trace client version. (#3956)

### Changed

- The `Extrema` in `go.opentelemetry.io/otel/sdk/metric/metricdata` is redefined with a generic argument of `[N int64 | float64]`. (#3870)
- Update all exported interfaces from `go.opentelemetry.io/otel/metric` to embed their corresponding interface from `go.opentelemetry.io/otel/metric/embedded`.
  This adds an implementation requirement to set the interface default behavior for unimplemented methods. (#3916)
- Move No-Op implementation from `go.opentelemetry.io/otel/metric` into its own package `go.opentelemetry.io/otel/metric/noop`. (#3941)
  - `metric.NewNoopMeterProvider` is replaced with `noop.NewMeterProvider`
- Add all the methods from `"go.opentelemetry.io/otel/trace".SpanContext` to `bridgeSpanContext` by embedding `otel.SpanContext` in `bridgeSpanContext`. (#3966)
- Wrap `UploadMetrics` error in `go.opentelemetry.io/otel/exporters/otlp/otlpmetric/` to improve error message when encountering generic grpc errors. (#3974)
- The measurement methods for all instruments in `go.opentelemetry.io/otel/metric/instrument` accept an option instead of the variadic `"go.opentelemetry.io/otel/attribute".KeyValue`. (#3971)
  - The `Int64Counter.Add` method now accepts `...AddOption`
  - The `Float64Counter.Add` method now accepts `...AddOption`
  - The `Int64UpDownCounter.Add` method now accepts `...AddOption`
  - The `Float64UpDownCounter.Add` method now accepts `...AddOption`
  - The `Int64Histogram.Record` method now accepts `...RecordOption`
  - The `Float64Histogram.Record` method now accepts `...RecordOption`
  - The `Int64Observer.Observe` method now accepts `...ObserveOption`
  - The `Float64Observer.Observe` method now accepts `...ObserveOption`
- The `Observer` methods in `go.opentelemetry.io/otel/metric` accept an option instead of the variadic `"go.opentelemetry.io/otel/attribute".KeyValue`. (#3971)
  - The `Observer.ObserveInt64` method now accepts `...ObserveOption`
  - The `Observer.ObserveFloat64` method now accepts `...ObserveOption`
- Move global metric back to `go.opentelemetry.io/otel/metric/global` from `go.opentelemetry.io/otel`. (#3986)

### Fixed

- `TracerProvider` allows calling `Tracer()` while it's shutting down.
  It used to deadlock. (#3924)
- Use the SDK version for the Telemetry SDK resource detector in `go.opentelemetry.io/otel/sdk/resource`. (#3949)
- Fix a data race in `SpanProcessor` returned by `NewSimpleSpanProcessor` in `go.opentelemetry.io/otel/sdk/trace`. (#3951)
- Automatically figure out the default aggregation with `aggregation.Default`. (#3967)

### Deprecated

- The `go.opentelemetry.io/otel/metric/instrument` package is deprecated.
  Use the equivalent types added to `go.opentelemetry.io/otel/metric` instead. (#4018)

## [1.15.0-rc.2/0.38.0-rc.2] 2023-03-23

This is a release candidate for the v1.15.0/v0.38.0 release.
That release will include the `v1` release of the OpenTelemetry Go metric API and will provide stability guarantees of that API.
See our [versioning policy](VERSIONING.md) for more information about these stability guarantees.

### Added

- The `WithHostID` option to `go.opentelemetry.io/otel/sdk/resource`. (#3812)
- The `WithoutTimestamps` option to `go.opentelemetry.io/otel/exporters/stdout/stdoutmetric` to sets all timestamps to zero. (#3828)
- The new `Exemplar` type is added to `go.opentelemetry.io/otel/sdk/metric/metricdata`.
  Both the `DataPoint` and `HistogramDataPoint` types from that package have a new field of `Exemplars` containing the sampled exemplars for their timeseries. (#3849)
- Configuration for each metric instrument in `go.opentelemetry.io/otel/sdk/metric/instrument`. (#3895)
- The internal logging introduces a warning level verbosity equal to `V(1)`. (#3900)
- Added a log message warning about usage of `SimpleSpanProcessor` in production environments. (#3854)

### Changed

- Optimize memory allocation when creation a new `Set` using `NewSet` or `NewSetWithFiltered` in `go.opentelemetry.io/otel/attribute`. (#3832)
- Optimize memory allocation when creation new metric instruments in `go.opentelemetry.io/otel/sdk/metric`. (#3832)
- Avoid creating new objects on all calls to `WithDeferredSetup` and `SkipContextSetup` in OpenTracing bridge. (#3833)
- The `New` and `Detect` functions from `go.opentelemetry.io/otel/sdk/resource` return errors that wrap underlying errors instead of just containing the underlying error strings. (#3844)
- Both the `Histogram` and `HistogramDataPoint` are redefined with a generic argument of `[N int64 | float64]` in `go.opentelemetry.io/otel/sdk/metric/metricdata`. (#3849)
- The metric `Export` interface from `go.opentelemetry.io/otel/sdk/metric` accepts a `*ResourceMetrics` instead of `ResourceMetrics`. (#3853)
- Rename `Asynchronous` to `Observable` in `go.opentelemetry.io/otel/metric/instrument`. (#3892)
- Rename `Int64ObserverOption` to `Int64ObservableOption` in `go.opentelemetry.io/otel/metric/instrument`. (#3895)
- Rename `Float64ObserverOption` to `Float64ObservableOption` in `go.opentelemetry.io/otel/metric/instrument`. (#3895)
- The internal logging changes the verbosity level of info to `V(4)`, the verbosity level of debug to `V(8)`. (#3900)

### Fixed

- `TracerProvider` consistently doesn't allow to register a `SpanProcessor` after shutdown. (#3845)

### Removed

- The deprecated `go.opentelemetry.io/otel/metric/global` package is removed. (#3829)
- The unneeded `Synchronous` interface in `go.opentelemetry.io/otel/metric/instrument` was removed. (#3892)
- The `Float64ObserverConfig` and `NewFloat64ObserverConfig` in `go.opentelemetry.io/otel/sdk/metric/instrument`.
  Use the added `float64` instrument configuration instead. (#3895)
- The `Int64ObserverConfig` and `NewInt64ObserverConfig` in `go.opentelemetry.io/otel/sdk/metric/instrument`.
  Use the added `int64` instrument configuration instead. (#3895)
- The `NewNoopMeter` function in `go.opentelemetry.io/otel/metric`, use `NewMeterProvider().Meter("")` instead. (#3893)

## [1.15.0-rc.1/0.38.0-rc.1] 2023-03-01

This is a release candidate for the v1.15.0/v0.38.0 release.
That release will include the `v1` release of the OpenTelemetry Go metric API and will provide stability guarantees of that API.
See our [versioning policy](VERSIONING.md) for more information about these stability guarantees.

This release drops the compatibility guarantee of [Go 1.18].

### Added

- Support global `MeterProvider` in `go.opentelemetry.io/otel`. (#3818)
  - Use `Meter` for a `metric.Meter` from the global `metric.MeterProvider`.
  - Use `GetMeterProivder` for a global `metric.MeterProvider`.
  - Use `SetMeterProivder` to set the global `metric.MeterProvider`.

### Changed

- Dropped compatibility testing for [Go 1.18].
  The project no longer guarantees support for this version of Go. (#3813)

### Fixed

- Handle empty environment variable as it they were not set. (#3764)
- Clarify the `httpconv` and `netconv` packages in `go.opentelemetry.io/otel/semconv/*` provide tracing semantic conventions. (#3823)
- Fix race conditions in `go.opentelemetry.io/otel/exporters/metric/prometheus` that could cause a panic. (#3899)
- Fix sending nil `scopeInfo` to metrics channel in `go.opentelemetry.io/otel/exporters/metric/prometheus` that could cause a panic in `github.com/prometheus/client_golang/prometheus`. (#3899)

### Deprecated

- The `go.opentelemetry.io/otel/metric/global` package is deprecated.
  Use `go.opentelemetry.io/otel` instead. (#3818)

### Removed

- The deprecated `go.opentelemetry.io/otel/metric/unit` package is removed. (#3814)

## [1.14.0/0.37.0/0.0.4] 2023-02-27

This release is the last to support [Go 1.18].
The next release will require at least [Go 1.19].

### Added

- The `event` type semantic conventions are added to `go.opentelemetry.io/otel/semconv/v1.17.0`. (#3697)
- Support [Go 1.20]. (#3693)
- The `go.opentelemetry.io/otel/semconv/v1.18.0` package.
  The package contains semantic conventions from the `v1.18.0` version of the OpenTelemetry specification. (#3719)
  - The following `const` renames from `go.opentelemetry.io/otel/semconv/v1.17.0` are included:
    - `OtelScopeNameKey` -> `OTelScopeNameKey`
    - `OtelScopeVersionKey` -> `OTelScopeVersionKey`
    - `OtelLibraryNameKey` -> `OTelLibraryNameKey`
    - `OtelLibraryVersionKey` -> `OTelLibraryVersionKey`
    - `OtelStatusCodeKey` -> `OTelStatusCodeKey`
    - `OtelStatusDescriptionKey` -> `OTelStatusDescriptionKey`
    - `OtelStatusCodeOk` -> `OTelStatusCodeOk`
    - `OtelStatusCodeError` -> `OTelStatusCodeError`
  - The following `func` renames from `go.opentelemetry.io/otel/semconv/v1.17.0` are included:
    - `OtelScopeName` -> `OTelScopeName`
    - `OtelScopeVersion` -> `OTelScopeVersion`
    - `OtelLibraryName` -> `OTelLibraryName`
    - `OtelLibraryVersion` -> `OTelLibraryVersion`
    - `OtelStatusDescription` -> `OTelStatusDescription`
- A `IsSampled` method is added to the `SpanContext` implementation in `go.opentelemetry.io/otel/bridge/opentracing` to expose the span sampled state.
  See the [README](./bridge/opentracing/README.md) for more information. (#3570)
- The `WithInstrumentationAttributes` option to `go.opentelemetry.io/otel/metric`. (#3738)
- The `WithInstrumentationAttributes` option to `go.opentelemetry.io/otel/trace`. (#3739)
- The following environment variables are supported by the periodic `Reader` in `go.opentelemetry.io/otel/sdk/metric`. (#3763)
  - `OTEL_METRIC_EXPORT_INTERVAL` sets the time between collections and exports.
  - `OTEL_METRIC_EXPORT_TIMEOUT` sets the timeout an export is attempted.

### Changed

- Fall-back to `TextMapCarrier` when it's not `HttpHeader`s in `go.opentelemetry.io/otel/bridge/opentracing`. (#3679)
- The `Collect` method of the `"go.opentelemetry.io/otel/sdk/metric".Reader` interface is updated to accept the `metricdata.ResourceMetrics` value the collection will be made into.
  This change is made to enable memory reuse by SDK users. (#3732)
- The `WithUnit` option in `go.opentelemetry.io/otel/sdk/metric/instrument` is updated to accept a `string` for the unit value. (#3776)

### Fixed

- Ensure `go.opentelemetry.io/otel` does not use generics. (#3723, #3725)
- Multi-reader `MeterProvider`s now export metrics for all readers, instead of just the first reader. (#3720, #3724)
- Remove use of deprecated `"math/rand".Seed` in `go.opentelemetry.io/otel/example/prometheus`. (#3733)
- Do not silently drop unknown schema data with `Parse` in  `go.opentelemetry.io/otel/schema/v1.1`. (#3743)
- Data race issue in OTLP exporter retry mechanism. (#3755, #3756)
- Wrapping empty errors when exporting in `go.opentelemetry.io/otel/sdk/metric`. (#3698, #3772)
- Incorrect "all" and "resource" definition for schema files in `go.opentelemetry.io/otel/schema/v1.1`. (#3777)

### Deprecated

- The `go.opentelemetry.io/otel/metric/unit` package is deprecated.
  Use the equivalent unit string instead. (#3776)
  - Use `"1"` instead of `unit.Dimensionless`
  - Use `"By"` instead of `unit.Bytes`
  - Use `"ms"` instead of `unit.Milliseconds`

## [1.13.0/0.36.0] 2023-02-07

### Added

- Attribute `KeyValue` creations functions to `go.opentelemetry.io/otel/semconv/v1.17.0` for all non-enum semantic conventions.
  These functions ensure semantic convention type correctness. (#3675)

### Fixed

- Removed the `http.target` attribute from being added by `ServerRequest` in the following packages. (#3687)
  - `go.opentelemetry.io/otel/semconv/v1.13.0/httpconv`
  - `go.opentelemetry.io/otel/semconv/v1.14.0/httpconv`
  - `go.opentelemetry.io/otel/semconv/v1.15.0/httpconv`
  - `go.opentelemetry.io/otel/semconv/v1.16.0/httpconv`
  - `go.opentelemetry.io/otel/semconv/v1.17.0/httpconv`

### Removed

- The deprecated `go.opentelemetry.io/otel/metric/instrument/asyncfloat64` package is removed. (#3631)
- The deprecated `go.opentelemetry.io/otel/metric/instrument/asyncint64` package is removed. (#3631)
- The deprecated `go.opentelemetry.io/otel/metric/instrument/syncfloat64` package is removed. (#3631)
- The deprecated `go.opentelemetry.io/otel/metric/instrument/syncint64` package is removed. (#3631)

## [1.12.0/0.35.0] 2023-01-28

### Added

- The `WithInt64Callback` option to `go.opentelemetry.io/otel/metric/instrument`.
  This options is used to configure `int64` Observer callbacks during their creation. (#3507)
- The `WithFloat64Callback` option to `go.opentelemetry.io/otel/metric/instrument`.
  This options is used to configure `float64` Observer callbacks during their creation. (#3507)
- The `Producer` interface and `Reader.RegisterProducer(Producer)` to `go.opentelemetry.io/otel/sdk/metric`.
  These additions are used to enable external metric Producers. (#3524)
- The `Callback` function type to `go.opentelemetry.io/otel/metric`.
  This new named function type is registered with a `Meter`. (#3564)
- The `go.opentelemetry.io/otel/semconv/v1.13.0` package.
  The package contains semantic conventions from the `v1.13.0` version of the OpenTelemetry specification. (#3499)
  - The `EndUserAttributesFromHTTPRequest` function in `go.opentelemetry.io/otel/semconv/v1.12.0` is merged into `ClientRequest` and `ServerRequest` in `go.opentelemetry.io/otel/semconv/v1.13.0/httpconv`.
  - The `HTTPAttributesFromHTTPStatusCode` function in `go.opentelemetry.io/otel/semconv/v1.12.0` is merged into `ClientResponse` in `go.opentelemetry.io/otel/semconv/v1.13.0/httpconv`.
  - The `HTTPClientAttributesFromHTTPRequest` function in `go.opentelemetry.io/otel/semconv/v1.12.0` is replaced by `ClientRequest` in `go.opentelemetry.io/otel/semconv/v1.13.0/httpconv`.
  - The `HTTPServerAttributesFromHTTPRequest` function in `go.opentelemetry.io/otel/semconv/v1.12.0` is replaced by `ServerRequest` in `go.opentelemetry.io/otel/semconv/v1.13.0/httpconv`.
  - The `HTTPServerMetricAttributesFromHTTPRequest` function in `go.opentelemetry.io/otel/semconv/v1.12.0` is replaced by `ServerRequest` in `go.opentelemetry.io/otel/semconv/v1.13.0/httpconv`.
  - The `NetAttributesFromHTTPRequest` function in `go.opentelemetry.io/otel/semconv/v1.12.0` is split into `Transport` in `go.opentelemetry.io/otel/semconv/v1.13.0/netconv` and `ClientRequest` or `ServerRequest` in `go.opentelemetry.io/otel/semconv/v1.13.0/httpconv`.
  - The `SpanStatusFromHTTPStatusCode` function in `go.opentelemetry.io/otel/semconv/v1.12.0` is replaced by `ClientStatus` in `go.opentelemetry.io/otel/semconv/v1.13.0/httpconv`.
  - The `SpanStatusFromHTTPStatusCodeAndSpanKind` function in `go.opentelemetry.io/otel/semconv/v1.12.0` is split into `ClientStatus` and `ServerStatus` in `go.opentelemetry.io/otel/semconv/v1.13.0/httpconv`.
  - The `Client` function is included in `go.opentelemetry.io/otel/semconv/v1.13.0/netconv` to generate attributes for a `net.Conn`.
  - The `Server` function is included in `go.opentelemetry.io/otel/semconv/v1.13.0/netconv` to generate attributes for a `net.Listener`.
- The `go.opentelemetry.io/otel/semconv/v1.14.0` package.
  The package contains semantic conventions from the `v1.14.0` version of the OpenTelemetry specification. (#3566)
- The `go.opentelemetry.io/otel/semconv/v1.15.0` package.
  The package contains semantic conventions from the `v1.15.0` version of the OpenTelemetry specification. (#3578)
- The `go.opentelemetry.io/otel/semconv/v1.16.0` package.
  The package contains semantic conventions from the `v1.16.0` version of the OpenTelemetry specification. (#3579)
- Metric instruments to `go.opentelemetry.io/otel/metric/instrument`.
  These instruments are use as replacements of the deprecated `go.opentelemetry.io/otel/metric/instrument/{asyncfloat64,asyncint64,syncfloat64,syncint64}` packages.(#3575, #3586)
  - `Float64ObservableCounter` replaces the `asyncfloat64.Counter`
  - `Float64ObservableUpDownCounter` replaces the `asyncfloat64.UpDownCounter`
  - `Float64ObservableGauge` replaces the `asyncfloat64.Gauge`
  - `Int64ObservableCounter` replaces the `asyncint64.Counter`
  - `Int64ObservableUpDownCounter` replaces the `asyncint64.UpDownCounter`
  - `Int64ObservableGauge` replaces the `asyncint64.Gauge`
  - `Float64Counter` replaces the `syncfloat64.Counter`
  - `Float64UpDownCounter` replaces the `syncfloat64.UpDownCounter`
  - `Float64Histogram` replaces the `syncfloat64.Histogram`
  - `Int64Counter` replaces the `syncint64.Counter`
  - `Int64UpDownCounter` replaces the `syncint64.UpDownCounter`
  - `Int64Histogram` replaces the `syncint64.Histogram`
- `NewTracerProvider` to `go.opentelemetry.io/otel/bridge/opentracing`.
  This is used to create `WrapperTracer` instances from a `TracerProvider`. (#3116)
- The `Extrema` type to `go.opentelemetry.io/otel/sdk/metric/metricdata`.
  This type is used to represent min/max values and still be able to distinguish unset and zero values. (#3487)
- The `go.opentelemetry.io/otel/semconv/v1.17.0` package.
  The package contains semantic conventions from the `v1.17.0` version of the OpenTelemetry specification. (#3599)

### Changed

- Jaeger and Zipkin exporter use `github.com/go-logr/logr` as the logging interface, and add the `WithLogr` option. (#3497, #3500)
- Instrument configuration in `go.opentelemetry.io/otel/metric/instrument` is split into specific options and configuration based on the instrument type. (#3507)
  - Use the added `Int64Option` type to configure instruments from `go.opentelemetry.io/otel/metric/instrument/syncint64`.
  - Use the added `Float64Option` type to configure instruments from `go.opentelemetry.io/otel/metric/instrument/syncfloat64`.
  - Use the added `Int64ObserverOption` type to configure instruments from `go.opentelemetry.io/otel/metric/instrument/asyncint64`.
  - Use the added `Float64ObserverOption` type to configure instruments from `go.opentelemetry.io/otel/metric/instrument/asyncfloat64`.
- Return a `Registration` from the `RegisterCallback` method of a `Meter` in the `go.opentelemetry.io/otel/metric` package.
  This `Registration` can be used to unregister callbacks. (#3522)
- Global error handler uses an atomic value instead of a mutex. (#3543)
- Add `NewMetricProducer` to `go.opentelemetry.io/otel/bridge/opencensus`, which can be used to pass OpenCensus metrics to an OpenTelemetry Reader. (#3541)
- Global logger uses an atomic value instead of a mutex. (#3545)
- The `Shutdown` method of the `"go.opentelemetry.io/otel/sdk/trace".TracerProvider` releases all computational resources when called the first time. (#3551)
- The `Sampler` returned from `TraceIDRatioBased` `go.opentelemetry.io/otel/sdk/trace` now uses the rightmost bits for sampling decisions.
  This fixes random sampling when using ID generators like `xray.IDGenerator` and increasing parity with other language implementations. (#3557)
- Errors from `go.opentelemetry.io/otel/exporters/otlp/otlptrace` exporters are wrapped in errors identifying their signal name.
  Existing users of the exporters attempting to identify specific errors will need to use `errors.Unwrap()` to get the underlying error. (#3516)
- Exporters from `go.opentelemetry.io/otel/exporters/otlp` will print the final retryable error message when attempts to retry time out. (#3514)
- The instrument kind names in `go.opentelemetry.io/otel/sdk/metric` are updated to match the API. (#3562)
  - `InstrumentKindSyncCounter` is renamed to `InstrumentKindCounter`
  - `InstrumentKindSyncUpDownCounter` is renamed to `InstrumentKindUpDownCounter`
  - `InstrumentKindSyncHistogram` is renamed to `InstrumentKindHistogram`
  - `InstrumentKindAsyncCounter` is renamed to `InstrumentKindObservableCounter`
  - `InstrumentKindAsyncUpDownCounter` is renamed to `InstrumentKindObservableUpDownCounter`
  - `InstrumentKindAsyncGauge` is renamed to `InstrumentKindObservableGauge`
- The `RegisterCallback` method of the `Meter` in `go.opentelemetry.io/otel/metric` changed.
  - The named `Callback` replaces the inline function parameter. (#3564)
  - `Callback` is required to return an error. (#3576)
  - `Callback` accepts the added `Observer` parameter added.
    This new parameter is used by `Callback` implementations to observe values for asynchronous instruments instead of calling the `Observe` method of the instrument directly. (#3584)
  - The slice of `instrument.Asynchronous` is now passed as a variadic argument. (#3587)
- The exporter from `go.opentelemetry.io/otel/exporters/zipkin` is updated to use the `v1.16.0` version of semantic conventions.
  This means it no longer uses the removed `net.peer.ip` or `http.host` attributes to determine the remote endpoint.
  Instead it uses the `net.sock.peer` attributes. (#3581)
- The `Min` and `Max` fields of the `HistogramDataPoint` in `go.opentelemetry.io/otel/sdk/metric/metricdata` are now defined with the added `Extrema` type instead of a `*float64`. (#3487)

### Fixed

- Asynchronous instruments that use sum aggregators and attribute filters correctly add values from equivalent attribute sets that have been filtered. (#3439, #3549)
- The `RegisterCallback` method of the `Meter` from `go.opentelemetry.io/otel/sdk/metric` only registers a callback for instruments created by that meter.
  Trying to register a callback with instruments from a different meter will result in an error being returned. (#3584)

### Deprecated

- The `NewMetricExporter` in `go.opentelemetry.io/otel/bridge/opencensus` is deprecated.
  Use `NewMetricProducer` instead. (#3541)
- The `go.opentelemetry.io/otel/metric/instrument/asyncfloat64` package is deprecated.
  Use the instruments from `go.opentelemetry.io/otel/metric/instrument` instead. (#3575)
- The `go.opentelemetry.io/otel/metric/instrument/asyncint64` package is deprecated.
  Use the instruments from `go.opentelemetry.io/otel/metric/instrument` instead. (#3575)
- The `go.opentelemetry.io/otel/metric/instrument/syncfloat64` package is deprecated.
  Use the instruments from `go.opentelemetry.io/otel/metric/instrument` instead. (#3575)
- The `go.opentelemetry.io/otel/metric/instrument/syncint64` package is deprecated.
  Use the instruments from `go.opentelemetry.io/otel/metric/instrument` instead. (#3575)
- The `NewWrappedTracerProvider` in `go.opentelemetry.io/otel/bridge/opentracing` is now deprecated.
  Use `NewTracerProvider` instead. (#3116)

### Removed

- The deprecated `go.opentelemetry.io/otel/sdk/metric/view` package is removed. (#3520)
- The `InstrumentProvider` from `go.opentelemetry.io/otel/sdk/metric/asyncint64` is removed.
  Use the new creation methods of the `Meter` in `go.opentelemetry.io/otel/sdk/metric` instead. (#3530)
  - The `Counter` method is replaced by `Meter.Int64ObservableCounter`
  - The `UpDownCounter` method is replaced by `Meter.Int64ObservableUpDownCounter`
  - The `Gauge` method is replaced by `Meter.Int64ObservableGauge`
- The `InstrumentProvider` from `go.opentelemetry.io/otel/sdk/metric/asyncfloat64` is removed.
  Use the new creation methods of the `Meter` in `go.opentelemetry.io/otel/sdk/metric` instead. (#3530)
  - The `Counter` method is replaced by `Meter.Float64ObservableCounter`
  - The `UpDownCounter` method is replaced by `Meter.Float64ObservableUpDownCounter`
  - The `Gauge` method is replaced by `Meter.Float64ObservableGauge`
- The `InstrumentProvider` from `go.opentelemetry.io/otel/sdk/metric/syncint64` is removed.
  Use the new creation methods of the `Meter` in `go.opentelemetry.io/otel/sdk/metric` instead. (#3530)
  - The `Counter` method is replaced by `Meter.Int64Counter`
  - The `UpDownCounter` method is replaced by `Meter.Int64UpDownCounter`
  - The `Histogram` method is replaced by `Meter.Int64Histogram`
- The `InstrumentProvider` from `go.opentelemetry.io/otel/sdk/metric/syncfloat64` is removed.
  Use the new creation methods of the `Meter` in `go.opentelemetry.io/otel/sdk/metric` instead. (#3530)
  - The `Counter` method is replaced by `Meter.Float64Counter`
  - The `UpDownCounter` method is replaced by `Meter.Float64UpDownCounter`
  - The `Histogram` method is replaced by `Meter.Float64Histogram`

## [1.11.2/0.34.0] 2022-12-05

### Added

- The `WithView` `Option` is added to the `go.opentelemetry.io/otel/sdk/metric` package.
   This option is used to configure the view(s) a `MeterProvider` will use for all `Reader`s that are registered with it. (#3387)
- Add Instrumentation Scope and Version as info metric and label in Prometheus exporter.
  This can be disabled using the `WithoutScopeInfo()` option added to that package.(#3273, #3357)
- OTLP exporters now recognize: (#3363)
  - `OTEL_EXPORTER_OTLP_INSECURE`
  - `OTEL_EXPORTER_OTLP_TRACES_INSECURE`
  - `OTEL_EXPORTER_OTLP_METRICS_INSECURE`
  - `OTEL_EXPORTER_OTLP_CLIENT_KEY`
  - `OTEL_EXPORTER_OTLP_TRACES_CLIENT_KEY`
  - `OTEL_EXPORTER_OTLP_METRICS_CLIENT_KEY`
  - `OTEL_EXPORTER_OTLP_CLIENT_CERTIFICATE`
  - `OTEL_EXPORTER_OTLP_TRACES_CLIENT_CERTIFICATE`
  - `OTEL_EXPORTER_OTLP_METRICS_CLIENT_CERTIFICATE`
- The `View` type and related `NewView` function to create a view according to the OpenTelemetry specification are added to `go.opentelemetry.io/otel/sdk/metric`.
  These additions are replacements for the `View` type and `New` function from `go.opentelemetry.io/otel/sdk/metric/view`. (#3459)
- The `Instrument` and `InstrumentKind` type are added to `go.opentelemetry.io/otel/sdk/metric`.
  These additions are replacements for the `Instrument` and `InstrumentKind` types from `go.opentelemetry.io/otel/sdk/metric/view`. (#3459)
- The `Stream` type is added to `go.opentelemetry.io/otel/sdk/metric` to define a metric data stream a view will produce. (#3459)
- The `AssertHasAttributes` allows instrument authors to test that datapoints returned have appropriate attributes. (#3487)

### Changed

- The `"go.opentelemetry.io/otel/sdk/metric".WithReader` option no longer accepts views to associate with the `Reader`.
   Instead, views are now registered directly with the `MeterProvider` via the new `WithView` option.
   The views registered with the `MeterProvider` apply to all `Reader`s. (#3387)
- The `Temporality(view.InstrumentKind) metricdata.Temporality` and `Aggregation(view.InstrumentKind) aggregation.Aggregation` methods are added to the `"go.opentelemetry.io/otel/sdk/metric".Exporter` interface. (#3260)
- The `Temporality(view.InstrumentKind) metricdata.Temporality` and `Aggregation(view.InstrumentKind) aggregation.Aggregation` methods are added to the `"go.opentelemetry.io/otel/exporters/otlp/otlpmetric".Client` interface. (#3260)
- The `WithTemporalitySelector` and `WithAggregationSelector` `ReaderOption`s have been changed to `ManualReaderOption`s in the `go.opentelemetry.io/otel/sdk/metric` package. (#3260)
- The periodic reader in the `go.opentelemetry.io/otel/sdk/metric` package now uses the temporality and aggregation selectors from its configured exporter instead of accepting them as options. (#3260)

### Fixed

- The `go.opentelemetry.io/otel/exporters/prometheus` exporter fixes duplicated `_total` suffixes. (#3369)
- Remove comparable requirement for `Reader`s. (#3387)
- Cumulative metrics from the OpenCensus bridge (`go.opentelemetry.io/otel/bridge/opencensus`) are defined as monotonic sums, instead of non-monotonic. (#3389)
- Asynchronous counters (`Counter` and `UpDownCounter`) from the metric SDK now produce delta sums when configured with delta temporality. (#3398)
- Exported `Status` codes in the `go.opentelemetry.io/otel/exporters/zipkin` exporter are now exported as all upper case values. (#3340)
- `Aggregation`s from `go.opentelemetry.io/otel/sdk/metric` with no data are not exported. (#3394, #3436)
- Re-enabled Attribute Filters in the Metric SDK. (#3396)
- Asynchronous callbacks are only called if they are registered with at least one instrument that does not use drop aggragation. (#3408)
- Do not report empty partial-success responses in the `go.opentelemetry.io/otel/exporters/otlp` exporters. (#3438, #3432)
- Handle partial success responses in `go.opentelemetry.io/otel/exporters/otlp/otlpmetric` exporters. (#3162, #3440)
- Prevent duplicate Prometheus description, unit, and type. (#3469)
- Prevents panic when using incorrect `attribute.Value.As[Type]Slice()`. (#3489)

### Removed

- The `go.opentelemetry.io/otel/exporters/otlp/otlpmetric.Client` interface is removed. (#3486)
- The `go.opentelemetry.io/otel/exporters/otlp/otlpmetric.New` function is removed. Use the `otlpmetric[http|grpc].New` directly. (#3486)

### Deprecated

- The `go.opentelemetry.io/otel/sdk/metric/view` package is deprecated.
  Use `Instrument`, `InstrumentKind`, `View`, and `NewView` in `go.opentelemetry.io/otel/sdk/metric` instead. (#3476)

## [1.11.1/0.33.0] 2022-10-19

### Added

- The Prometheus exporter in `go.opentelemetry.io/otel/exporters/prometheus` registers with a Prometheus registerer on creation.
   By default, it will register with the default Prometheus registerer.
   A non-default registerer can be used by passing the `WithRegisterer` option. (#3239)
- Added the `WithAggregationSelector` option to the `go.opentelemetry.io/otel/exporters/prometheus` package to change the default `AggregationSelector` used. (#3341)
- The Prometheus exporter in `go.opentelemetry.io/otel/exporters/prometheus` converts the `Resource` associated with metric exports into a `target_info` metric. (#3285)

### Changed

- The `"go.opentelemetry.io/otel/exporters/prometheus".New` function is updated to return an error.
   It will return an error if the exporter fails to register with Prometheus. (#3239)

### Fixed

- The URL-encoded values from the `OTEL_RESOURCE_ATTRIBUTES` environment variable are decoded. (#2963)
- The `baggage.NewMember` function decodes the `value` parameter instead of directly using it.
   This fixes the implementation to be compliant with the W3C specification. (#3226)
- Slice attributes of the `attribute` package are now comparable based on their value, not instance. (#3108 #3252)
- The `Shutdown` and `ForceFlush` methods of the `"go.opentelemetry.io/otel/sdk/trace".TraceProvider` no longer return an error when no processor is registered. (#3268)
- The Prometheus exporter in `go.opentelemetry.io/otel/exporters/prometheus` cumulatively sums histogram buckets. (#3281)
- The sum of each histogram data point is now uniquely exported by the `go.opentelemetry.io/otel/exporters/otlpmetric` exporters. (#3284, #3293)
- Recorded values for asynchronous counters (`Counter` and `UpDownCounter`) are interpreted as exact, not incremental, sum values by the metric SDK. (#3350, #3278)
- `UpDownCounters` are now correctly output as Prometheus gauges in the `go.opentelemetry.io/otel/exporters/prometheus` exporter. (#3358)
- The Prometheus exporter in `go.opentelemetry.io/otel/exporters/prometheus` no longer describes the metrics it will send to Prometheus on startup.
   Instead the exporter is defined as an "unchecked" collector for Prometheus.
   This fixes the `reader is not registered` warning currently emitted on startup. (#3291 #3342)
- The `go.opentelemetry.io/otel/exporters/prometheus` exporter now correctly adds `_total` suffixes to counter metrics. (#3360)
- The `go.opentelemetry.io/otel/exporters/prometheus` exporter now adds a unit suffix to metric names.
   This can be disabled using the `WithoutUnits()` option added to that package. (#3352)

## [1.11.0/0.32.3] 2022-10-12

### Added

- Add default User-Agent header to OTLP exporter requests (`go.opentelemetry.io/otel/exporters/otlptrace/otlptracegrpc` and `go.opentelemetry.io/otel/exporters/otlptrace/otlptracehttp`). (#3261)

### Changed

- `span.SetStatus` has been updated such that calls that lower the status are now no-ops. (#3214)
- Upgrade `golang.org/x/sys/unix` from `v0.0.0-20210423185535-09eb48e85fd7` to `v0.0.0-20220919091848-fb04ddd9f9c8`.
  This addresses [GO-2022-0493](https://pkg.go.dev/vuln/GO-2022-0493). (#3235)

## [0.32.2] Metric SDK (Alpha) - 2022-10-11

### Added

- Added an example of using metric views to customize instruments. (#3177)
- Add default User-Agent header to OTLP exporter requests (`go.opentelemetry.io/otel/exporters/otlpmetric/otlpmetricgrpc` and `go.opentelemetry.io/otel/exporters/otlpmetric/otlpmetrichttp`). (#3261)

### Changed

- Flush pending measurements with the `PeriodicReader` in the `go.opentelemetry.io/otel/sdk/metric` when `ForceFlush` or `Shutdown` are called. (#3220)
- Update histogram default bounds to match the requirements of the latest specification. (#3222)
- Encode the HTTP status code in the OpenTracing bridge (`go.opentelemetry.io/otel/bridge/opentracing`) as an integer.  (#3265)

### Fixed

- Use default view if instrument does not match any registered view of a reader. (#3224, #3237)
- Return the same instrument every time a user makes the exact same instrument creation call. (#3229, #3251)
- Return the existing instrument when a view transforms a creation call to match an existing instrument. (#3240, #3251)
- Log a warning when a conflicting instrument (e.g. description, unit, data-type) is created instead of returning an error. (#3251)
- The OpenCensus bridge no longer sends empty batches of metrics. (#3263)

## [0.32.1] Metric SDK (Alpha) - 2022-09-22

### Changed

- The Prometheus exporter sanitizes OpenTelemetry instrument names when exporting.
   Invalid characters are replaced with `_`. (#3212)

### Added

- The metric portion of the OpenCensus bridge (`go.opentelemetry.io/otel/bridge/opencensus`) has been reintroduced. (#3192)
- The OpenCensus bridge example (`go.opentelemetry.io/otel/example/opencensus`) has been reintroduced. (#3206)

### Fixed

- Updated go.mods to point to valid versions of the sdk. (#3216)
- Set the `MeterProvider` resource on all exported metric data. (#3218)

## [0.32.0] Revised Metric SDK (Alpha) - 2022-09-18

### Changed

- The metric SDK in `go.opentelemetry.io/otel/sdk/metric` is completely refactored to comply with the OpenTelemetry specification.
  Please see the package documentation for how the new SDK is initialized and configured. (#3175)
- Update the minimum supported go version to go1.18. Removes support for go1.17 (#3179)

### Removed

- The metric portion of the OpenCensus bridge (`go.opentelemetry.io/otel/bridge/opencensus`) has been removed.
  A new bridge compliant with the revised metric SDK will be added back in a future release. (#3175)
- The `go.opentelemetry.io/otel/sdk/metric/aggregator/aggregatortest` package is removed, see the new metric SDK. (#3175)
- The `go.opentelemetry.io/otel/sdk/metric/aggregator/histogram` package is removed, see the new metric SDK. (#3175)
- The `go.opentelemetry.io/otel/sdk/metric/aggregator/lastvalue` package is removed, see the new metric SDK. (#3175)
- The `go.opentelemetry.io/otel/sdk/metric/aggregator/sum` package is removed, see the new metric SDK. (#3175)
- The `go.opentelemetry.io/otel/sdk/metric/aggregator` package is removed, see the new metric SDK. (#3175)
- The `go.opentelemetry.io/otel/sdk/metric/controller/basic` package is removed, see the new metric SDK. (#3175)
- The `go.opentelemetry.io/otel/sdk/metric/controller/controllertest` package is removed, see the new metric SDK. (#3175)
- The `go.opentelemetry.io/otel/sdk/metric/controller/time` package is removed, see the new metric SDK. (#3175)
- The `go.opentelemetry.io/otel/sdk/metric/export/aggregation` package is removed, see the new metric SDK. (#3175)
- The `go.opentelemetry.io/otel/sdk/metric/export` package is removed, see the new metric SDK. (#3175)
- The `go.opentelemetry.io/otel/sdk/metric/metrictest` package is removed.
  A replacement package that supports the new metric SDK will be added back in a future release. (#3175)
- The `go.opentelemetry.io/otel/sdk/metric/number` package is removed, see the new metric SDK. (#3175)
- The `go.opentelemetry.io/otel/sdk/metric/processor/basic` package is removed, see the new metric SDK. (#3175)
- The `go.opentelemetry.io/otel/sdk/metric/processor/processortest` package is removed, see the new metric SDK. (#3175)
- The `go.opentelemetry.io/otel/sdk/metric/processor/reducer` package is removed, see the new metric SDK. (#3175)
- The `go.opentelemetry.io/otel/sdk/metric/registry` package is removed, see the new metric SDK. (#3175)
- The `go.opentelemetry.io/otel/sdk/metric/sdkapi` package is removed, see the new metric SDK. (#3175)
- The `go.opentelemetry.io/otel/sdk/metric/selector/simple` package is removed, see the new metric SDK. (#3175)
- The `"go.opentelemetry.io/otel/sdk/metric".ErrUninitializedInstrument` variable was removed. (#3175)
- The `"go.opentelemetry.io/otel/sdk/metric".ErrBadInstrument` variable was removed. (#3175)
- The `"go.opentelemetry.io/otel/sdk/metric".Accumulator` type was removed, see the `MeterProvider`in the new metric SDK. (#3175)
- The `"go.opentelemetry.io/otel/sdk/metric".NewAccumulator` function was removed, see `NewMeterProvider`in the new metric SDK. (#3175)
- The deprecated `"go.opentelemetry.io/otel/sdk/metric".AtomicFieldOffsets` function was removed. (#3175)

## [1.10.0] - 2022-09-09

### Added

- Support Go 1.19. (#3077)
  Include compatibility testing and document support. (#3077)
- Support the OTLP ExportTracePartialSuccess response; these are passed to the registered error handler. (#3106)
- Upgrade go.opentelemetry.io/proto/otlp from v0.18.0 to v0.19.0 (#3107)

### Changed

- Fix misidentification of OpenTelemetry `SpanKind` in OpenTracing bridge (`go.opentelemetry.io/otel/bridge/opentracing`).  (#3096)
- Attempting to start a span with a nil `context` will no longer cause a panic. (#3110)
- All exporters will be shutdown even if one reports an error (#3091)
- Ensure valid UTF-8 when truncating over-length attribute values. (#3156)

## [1.9.0/0.0.3] - 2022-08-01

### Added

- Add support for Schema Files format 1.1.x (metric "split" transform) with the new `go.opentelemetry.io/otel/schema/v1.1` package. (#2999)
- Add the `go.opentelemetry.io/otel/semconv/v1.11.0` package.
  The package contains semantic conventions from the `v1.11.0` version of the OpenTelemetry specification. (#3009)
- Add the `go.opentelemetry.io/otel/semconv/v1.12.0` package.
  The package contains semantic conventions from the `v1.12.0` version of the OpenTelemetry specification. (#3010)
- Add the `http.method` attribute to HTTP server metric from all `go.opentelemetry.io/otel/semconv/*` packages. (#3018)

### Fixed

- Invalid warning for context setup being deferred in `go.opentelemetry.io/otel/bridge/opentracing` package. (#3029)

## [1.8.0/0.31.0] - 2022-07-08

### Added

- Add support for `opentracing.TextMap` format in the `Inject` and `Extract` methods
of the `"go.opentelemetry.io/otel/bridge/opentracing".BridgeTracer` type. (#2911)

### Changed

- The `crosslink` make target has been updated to use the `go.opentelemetry.io/build-tools/crosslink` package. (#2886)
- In the `go.opentelemetry.io/otel/sdk/instrumentation` package rename `Library` to `Scope` and alias `Library` as `Scope` (#2976)
- Move metric no-op implementation form `nonrecording` to `metric` package. (#2866)

### Removed

- Support for go1.16. Support is now only for go1.17 and go1.18 (#2917)

### Deprecated

- The `Library` struct in the `go.opentelemetry.io/otel/sdk/instrumentation` package is deprecated.
  Use the equivalent `Scope` struct instead. (#2977)
- The `ReadOnlySpan.InstrumentationLibrary` method from the `go.opentelemetry.io/otel/sdk/trace` package is deprecated.
  Use the equivalent `ReadOnlySpan.InstrumentationScope` method instead. (#2977)

## [1.7.0/0.30.0] - 2022-04-28

### Added

- Add the `go.opentelemetry.io/otel/semconv/v1.8.0` package.
  The package contains semantic conventions from the `v1.8.0` version of the OpenTelemetry specification. (#2763)
- Add the `go.opentelemetry.io/otel/semconv/v1.9.0` package.
  The package contains semantic conventions from the `v1.9.0` version of the OpenTelemetry specification. (#2792)
- Add the `go.opentelemetry.io/otel/semconv/v1.10.0` package.
  The package contains semantic conventions from the `v1.10.0` version of the OpenTelemetry specification. (#2842)
- Added an in-memory exporter to metrictest to aid testing with a full SDK. (#2776)

### Fixed

- Globally delegated instruments are unwrapped before delegating asynchronous callbacks. (#2784)
- Remove import of `testing` package in non-tests builds of the `go.opentelemetry.io/otel` package. (#2786)

### Changed

- The `WithLabelEncoder` option from the `go.opentelemetry.io/otel/exporters/stdout/stdoutmetric` package is renamed to `WithAttributeEncoder`. (#2790)
- The `LabelFilterSelector` interface from `go.opentelemetry.io/otel/sdk/metric/processor/reducer` is renamed to `AttributeFilterSelector`.
  The method included in the renamed interface also changed from `LabelFilterFor` to `AttributeFilterFor`. (#2790)
- The `Metadata.Labels` method from the `go.opentelemetry.io/otel/sdk/metric/export` package is renamed to `Metadata.Attributes`.
  Consequentially, the `Record` type from the same package also has had the embedded method renamed. (#2790)

### Deprecated

- The `Iterator.Label` method in the `go.opentelemetry.io/otel/attribute` package is deprecated.
  Use the equivalent `Iterator.Attribute` method instead. (#2790)
- The `Iterator.IndexedLabel` method in the `go.opentelemetry.io/otel/attribute` package is deprecated.
  Use the equivalent `Iterator.IndexedAttribute` method instead. (#2790)
- The `MergeIterator.Label` method in the `go.opentelemetry.io/otel/attribute` package is deprecated.
  Use the equivalent `MergeIterator.Attribute` method instead. (#2790)

### Removed

- Removed the `Batch` type from the `go.opentelemetry.io/otel/sdk/metric/metrictest` package. (#2864)
- Removed the `Measurement` type from the `go.opentelemetry.io/otel/sdk/metric/metrictest` package. (#2864)

## [0.29.0] - 2022-04-11

### Added

- The metrics global package was added back into several test files. (#2764)
- The `Meter` function is added back to the `go.opentelemetry.io/otel/metric/global` package.
  This function is a convenience function equivalent to calling `global.MeterProvider().Meter(...)`. (#2750)

### Removed

- Removed module the `go.opentelemetry.io/otel/sdk/export/metric`.
  Use the `go.opentelemetry.io/otel/sdk/metric` module instead. (#2720)

### Changed

- Don't panic anymore when setting a global MeterProvider to itself. (#2749)
- Upgrade `go.opentelemetry.io/proto/otlp` in `go.opentelemetry.io/otel/exporters/otlp/otlpmetric` from `v0.12.1` to `v0.15.0`.
  This replaces the use of the now deprecated `InstrumentationLibrary` and `InstrumentationLibraryMetrics` types and fields in the proto library with the equivalent `InstrumentationScope` and `ScopeMetrics`. (#2748)

## [1.6.3] - 2022-04-07

### Fixed

- Allow non-comparable global `MeterProvider`, `TracerProvider`, and `TextMapPropagator` types to be set. (#2772, #2773)

## [1.6.2] - 2022-04-06

### Changed

- Don't panic anymore when setting a global TracerProvider or TextMapPropagator to itself. (#2749)
- Upgrade `go.opentelemetry.io/proto/otlp` in `go.opentelemetry.io/otel/exporters/otlp/otlptrace` from `v0.12.1` to `v0.15.0`.
  This replaces the use of the now deprecated `InstrumentationLibrary` and `InstrumentationLibrarySpans` types and fields in the proto library with the equivalent `InstrumentationScope` and `ScopeSpans`. (#2748)

## [1.6.1] - 2022-03-28

### Fixed

- The `go.opentelemetry.io/otel/schema/*` packages now use the correct schema URL for their `SchemaURL` constant.
  Instead of using `"https://opentelemetry.io/schemas/v<version>"` they now use the correct URL without a `v` prefix, `"https://opentelemetry.io/schemas/<version>"`. (#2743, #2744)

### Security

- Upgrade `go.opentelemetry.io/proto/otlp` from `v0.12.0` to `v0.12.1`.
  This includes an indirect upgrade of `github.com/grpc-ecosystem/grpc-gateway` which resolves [a vulnerability](https://nvd.nist.gov/vuln/detail/CVE-2019-11254) from `gopkg.in/yaml.v2` in version `v2.2.3`. (#2724, #2728)

## [1.6.0/0.28.0] - 2022-03-23

### ⚠️ Notice ⚠️

This update is a breaking change of the unstable Metrics API.
Code instrumented with the `go.opentelemetry.io/otel/metric` will need to be modified.

### Added

- Add metrics exponential histogram support.
  New mapping functions have been made available in `sdk/metric/aggregator/exponential/mapping` for other OpenTelemetry projects to take dependencies on. (#2502)
- Add Go 1.18 to our compatibility tests. (#2679)
- Allow configuring the Sampler with the `OTEL_TRACES_SAMPLER` and `OTEL_TRACES_SAMPLER_ARG` environment variables. (#2305, #2517)
- Add the `metric/global` for obtaining and setting the global `MeterProvider`. (#2660)

### Changed

- The metrics API has been significantly changed to match the revised OpenTelemetry specification.
  High-level changes include:

  - Synchronous and asynchronous instruments are now handled by independent `InstrumentProvider`s.
    These `InstrumentProvider`s are managed with a `Meter`.
  - Synchronous and asynchronous instruments are grouped into their own packages based on value types.
  - Asynchronous callbacks can now be registered with a `Meter`.

  Be sure to check out the metric module documentation for more information on how to use the revised API. (#2587, #2660)

### Fixed

- Fallback to general attribute limits when span specific ones are not set in the environment. (#2675, #2677)

## [1.5.0] - 2022-03-16

### Added

- Log the Exporters configuration in the TracerProviders message. (#2578)
- Added support to configure the span limits with environment variables.
  The following environment variables are supported. (#2606, #2637)
  - `OTEL_SPAN_ATTRIBUTE_VALUE_LENGTH_LIMIT`
  - `OTEL_SPAN_ATTRIBUTE_COUNT_LIMIT`
  - `OTEL_SPAN_EVENT_COUNT_LIMIT`
  - `OTEL_EVENT_ATTRIBUTE_COUNT_LIMIT`
  - `OTEL_SPAN_LINK_COUNT_LIMIT`
  - `OTEL_LINK_ATTRIBUTE_COUNT_LIMIT`

  If the provided environment variables are invalid (negative), the default values would be used.
- Rename the `gc` runtime name to `go` (#2560)
- Add resource container ID detection. (#2418)
- Add span attribute value length limit.
  The new `AttributeValueLengthLimit` field is added to the `"go.opentelemetry.io/otel/sdk/trace".SpanLimits` type to configure this limit for a `TracerProvider`.
  The default limit for this resource is "unlimited". (#2637)
- Add the `WithRawSpanLimits` option to `go.opentelemetry.io/otel/sdk/trace`.
  This option replaces the `WithSpanLimits` option.
  Zero or negative values will not be changed to the default value like `WithSpanLimits` does.
  Setting a limit to zero will effectively disable the related resource it limits and setting to a negative value will mean that resource is unlimited.
  Consequentially, limits should be constructed using `NewSpanLimits` and updated accordingly. (#2637)

### Changed

- Drop oldest tracestate `Member` when capacity is reached. (#2592)
- Add event and link drop counts to the exported data from the `oltptrace` exporter. (#2601)
- Unify path cleaning functionally in the `otlpmetric` and `otlptrace` configuration. (#2639)
- Change the debug message from the `sdk/trace.BatchSpanProcessor` to reflect the count is cumulative. (#2640)
- Introduce new internal `envconfig` package for OTLP exporters. (#2608)
- If `http.Request.Host` is empty, fall back to use `URL.Host` when populating `http.host` in the `semconv` packages. (#2661)

### Fixed

- Remove the OTLP trace exporter limit of SpanEvents when exporting. (#2616)
- Default to port `4318` instead of `4317` for the `otlpmetrichttp` and `otlptracehttp` client. (#2614, #2625)
- Unlimited span limits are now supported (negative values). (#2636, #2637)

### Deprecated

- Deprecated `"go.opentelemetry.io/otel/sdk/trace".WithSpanLimits`.
  Use `WithRawSpanLimits` instead.
  That option allows setting unlimited and zero limits, this option does not.
  This option will be kept until the next major version incremented release. (#2637)

## [1.4.1] - 2022-02-16

### Fixed

- Fix race condition in reading the dropped spans number for the `BatchSpanProcessor`. (#2615)

## [1.4.0] - 2022-02-11

### Added

- Use `OTEL_EXPORTER_ZIPKIN_ENDPOINT` environment variable to specify zipkin collector endpoint. (#2490)
- Log the configuration of `TracerProvider`s, and `Tracer`s for debugging.
  To enable use a logger with Verbosity (V level) `>=1`. (#2500)
- Added support to configure the batch span-processor with environment variables.
  The following environment variables are used. (#2515)
  - `OTEL_BSP_SCHEDULE_DELAY`
  - `OTEL_BSP_EXPORT_TIMEOUT`
  - `OTEL_BSP_MAX_QUEUE_SIZE`.
  - `OTEL_BSP_MAX_EXPORT_BATCH_SIZE`

### Changed

- Zipkin exporter exports `Resource` attributes in the `Tags` field. (#2589)

### Deprecated

- Deprecate module the `go.opentelemetry.io/otel/sdk/export/metric`.
  Use the `go.opentelemetry.io/otel/sdk/metric` module instead. (#2382)
- Deprecate `"go.opentelemetry.io/otel/sdk/metric".AtomicFieldOffsets`. (#2445)

### Fixed

- Fixed the instrument kind for noop async instruments to correctly report an implementation. (#2461)
- Fix UDP packets overflowing with Jaeger payloads. (#2489, #2512)
- Change the `otlpmetric.Client` interface's `UploadMetrics` method to accept a single `ResourceMetrics` instead of a slice of them. (#2491)
- Specify explicit buckets in Prometheus example, fixing issue where example only has `+inf` bucket. (#2419, #2493)
- W3C baggage will now decode urlescaped values. (#2529)
- Baggage members are now only validated once, when calling `NewMember` and not also when adding it to the baggage itself. (#2522)
- The order attributes are dropped from spans in the `go.opentelemetry.io/otel/sdk/trace` package when capacity is reached is fixed to be in compliance with the OpenTelemetry specification.
  Instead of dropping the least-recently-used attribute, the last added attribute is dropped.
  This drop order still only applies to attributes with unique keys not already contained in the span.
  If an attribute is added with a key already contained in the span, that attribute is updated to the new value being added. (#2576)

### Removed

- Updated `go.opentelemetry.io/proto/otlp` from `v0.11.0` to `v0.12.0`. This version removes a number of deprecated methods. (#2546)
  - [`Metric.GetIntGauge()`](https://pkg.go.dev/go.opentelemetry.io/proto/otlp@v0.11.0/metrics/v1#Metric.GetIntGauge)
  - [`Metric.GetIntHistogram()`](https://pkg.go.dev/go.opentelemetry.io/proto/otlp@v0.11.0/metrics/v1#Metric.GetIntHistogram)
  - [`Metric.GetIntSum()`](https://pkg.go.dev/go.opentelemetry.io/proto/otlp@v0.11.0/metrics/v1#Metric.GetIntSum)

## [1.3.0] - 2021-12-10

### ⚠️ Notice ⚠️

We have updated the project minimum supported Go version to 1.16

### Added

- Added an internal Logger.
  This can be used by the SDK and API to provide users with feedback of the internal state.
  To enable verbose logs configure the logger which will print V(1) logs. For debugging information configure to print V(5) logs. (#2343)
- Add the `WithRetry` `Option` and the `RetryConfig` type to the `go.opentelemetry.io/otel/exporter/otel/otlpmetric/otlpmetrichttp` package to specify retry behavior consistently. (#2425)
- Add `SpanStatusFromHTTPStatusCodeAndSpanKind` to all `semconv` packages to return a span status code similar to `SpanStatusFromHTTPStatusCode`, but exclude `4XX` HTTP errors as span errors if the span is of server kind. (#2296)

### Changed

- The `"go.opentelemetry.io/otel/exporter/otel/otlptrace/otlptracegrpc".Client` now uses the underlying gRPC `ClientConn` to handle name resolution, TCP connection establishment (with retries and backoff) and TLS handshakes, and handling errors on established connections by re-resolving the name and reconnecting. (#2329)
- The `"go.opentelemetry.io/otel/exporter/otel/otlpmetric/otlpmetricgrpc".Client` now uses the underlying gRPC `ClientConn` to handle name resolution, TCP connection establishment (with retries and backoff) and TLS handshakes, and handling errors on established connections by re-resolving the name and reconnecting. (#2425)
- The `"go.opentelemetry.io/otel/exporter/otel/otlpmetric/otlpmetricgrpc".RetrySettings` type is renamed to `RetryConfig`. (#2425)
- The `go.opentelemetry.io/otel/exporter/otel/*` gRPC exporters now default to using the host's root CA set if none are provided by the user and `WithInsecure` is not specified. (#2432)
- Change `resource.Default` to be evaluated the first time it is called, rather than on import. This allows the caller the option to update `OTEL_RESOURCE_ATTRIBUTES` first, such as with `os.Setenv`. (#2371)

### Fixed

- The `go.opentelemetry.io/otel/exporter/otel/*` exporters are updated to handle per-signal and universal endpoints according to the OpenTelemetry specification.
  Any per-signal endpoint set via an `OTEL_EXPORTER_OTLP_<signal>_ENDPOINT` environment variable is now used without modification of the path.
  When `OTEL_EXPORTER_OTLP_ENDPOINT` is set, if it contains a path, that path is used as a base path which per-signal paths are appended to. (#2433)
- Basic metric controller updated to use sync.Map to avoid blocking calls (#2381)
- The `go.opentelemetry.io/otel/exporter/jaeger` correctly sets the `otel.status_code` value to be a string of `ERROR` or `OK` instead of an integer code. (#2439, #2440)

### Deprecated

- Deprecated the `"go.opentelemetry.io/otel/exporter/otel/otlpmetric/otlpmetrichttp".WithMaxAttempts` `Option`, use the new `WithRetry` `Option` instead. (#2425)
- Deprecated the `"go.opentelemetry.io/otel/exporter/otel/otlpmetric/otlpmetrichttp".WithBackoff` `Option`, use the new `WithRetry` `Option` instead. (#2425)

### Removed

- Remove the metric Processor's ability to convert cumulative to delta aggregation temporality. (#2350)
- Remove the metric Bound Instruments interface and implementations. (#2399)
- Remove the metric MinMaxSumCount kind aggregation and the corresponding OTLP export path. (#2423)
- Metric SDK removes the "exact" aggregator for histogram instruments, as it performed a non-standard aggregation for OTLP export (creating repeated Gauge points) and worked its way into a number of confusing examples. (#2348)

## [1.2.0] - 2021-11-12

### Changed

- Metric SDK `export.ExportKind`, `export.ExportKindSelector` types have been renamed to `aggregation.Temporality` and `aggregation.TemporalitySelector` respectively to keep in line with current specification and protocol along with built-in selectors (e.g., `aggregation.CumulativeTemporalitySelector`, ...). (#2274)
- The Metric `Exporter` interface now requires a `TemporalitySelector` method instead of an `ExportKindSelector`. (#2274)
- Metrics API cleanup. The `metric/sdkapi` package has been created to relocate the API-to-SDK interface:
  - The following interface types simply moved from `metric` to `metric/sdkapi`: `Descriptor`, `MeterImpl`, `InstrumentImpl`, `SyncImpl`, `BoundSyncImpl`, `AsyncImpl`, `AsyncRunner`, `AsyncSingleRunner`, and `AsyncBatchRunner`
  - The following struct types moved and are replaced with type aliases, since they are exposed to the user: `Observation`, `Measurement`.
  - The No-op implementations of sync and async instruments are no longer exported, new functions `sdkapi.NewNoopAsyncInstrument()` and `sdkapi.NewNoopSyncInstrument()` are provided instead. (#2271)
- Update the SDK `BatchSpanProcessor` to export all queued spans when `ForceFlush` is called. (#2080, #2335)

### Added

- Add the `"go.opentelemetry.io/otel/exporters/otlp/otlpmetric/otlpmetricgrpc".WithGRPCConn` option so the exporter can reuse an existing gRPC connection. (#2002)
- Added a new `schema` module to help parse Schema Files in OTEP 0152 format. (#2267)
- Added a new `MapCarrier` to the `go.opentelemetry.io/otel/propagation` package to hold propagated cross-cutting concerns as a `map[string]string` held in memory. (#2334)

## [1.1.0] - 2021-10-27

### Added

- Add the `"go.opentelemetry.io/otel/exporters/otlp/otlptrace/otlptracegrpc".WithGRPCConn` option so the exporter can reuse an existing gRPC connection. (#2002)
- Add the `go.opentelemetry.io/otel/semconv/v1.7.0` package.
  The package contains semantic conventions from the `v1.7.0` version of the OpenTelemetry specification. (#2320)
- Add the `go.opentelemetry.io/otel/semconv/v1.6.1` package.
  The package contains semantic conventions from the `v1.6.1` version of the OpenTelemetry specification. (#2321)
- Add the `go.opentelemetry.io/otel/semconv/v1.5.0` package.
  The package contains semantic conventions from the `v1.5.0` version of the OpenTelemetry specification. (#2322)
  - When upgrading from the `semconv/v1.4.0` package note the following name changes:
    - `K8SReplicasetUIDKey` -> `K8SReplicaSetUIDKey`
    - `K8SReplicasetNameKey` -> `K8SReplicaSetNameKey`
    - `K8SStatefulsetUIDKey` -> `K8SStatefulSetUIDKey`
    - `k8SStatefulsetNameKey` -> `K8SStatefulSetNameKey`
    - `K8SDaemonsetUIDKey` -> `K8SDaemonSetUIDKey`
    - `K8SDaemonsetNameKey` -> `K8SDaemonSetNameKey`

### Changed

- Links added to a span will be dropped by the SDK if they contain an invalid span context (#2275).

### Fixed

- The `"go.opentelemetry.io/otel/semconv/v1.4.0".HTTPServerAttributesFromHTTPRequest` now correctly only sets the HTTP client IP attribute even if the connection was routed with proxies and there are multiple addresses in the `X-Forwarded-For` header. (#2282, #2284)
- The `"go.opentelemetry.io/otel/semconv/v1.4.0".NetAttributesFromHTTPRequest` function correctly handles IPv6 addresses as IP addresses and sets the correct net peer IP instead of the net peer hostname attribute. (#2283, #2285)
- The simple span processor shutdown method deterministically returns the exporter error status if it simultaneously finishes when the deadline is reached. (#2290, #2289)

## [1.0.1] - 2021-10-01

### Fixed

- json stdout exporter no longer crashes due to concurrency bug. (#2265)

## [Metrics 0.24.0] - 2021-10-01

### Changed

- NoopMeterProvider is now private and NewNoopMeterProvider must be used to obtain a noopMeterProvider. (#2237)
- The Metric SDK `Export()` function takes a new two-level reader interface for iterating over results one instrumentation library at a time. (#2197)
  - The former `"go.opentelemetry.io/otel/sdk/export/metric".CheckpointSet` is renamed `Reader`.
  - The new interface is named `"go.opentelemetry.io/otel/sdk/export/metric".InstrumentationLibraryReader`.

## [1.0.0] - 2021-09-20

This is the first stable release for the project.
This release includes an API and SDK for the tracing signal that will comply with the stability guarantees defined by the projects [versioning policy](./VERSIONING.md).

### Added

- OTLP trace exporter now sets the `SchemaURL` field in the exported telemetry if the Tracer has `WithSchemaURL` option. (#2242)

### Fixed

- Slice-valued attributes can correctly be used as map keys. (#2223)

### Removed

- Removed the `"go.opentelemetry.io/otel/exporters/zipkin".WithSDKOptions` function. (#2248)
- Removed the deprecated package `go.opentelemetry.io/otel/oteltest`. (#2234)
- Removed the deprecated package `go.opentelemetry.io/otel/bridge/opencensus/utils`. (#2233)
- Removed deprecated functions, types, and methods from `go.opentelemetry.io/otel/attribute` package.
  Use the typed functions and methods added to the package instead. (#2235)
  - The `Key.Array` method is removed.
  - The `Array` function is removed.
  - The `Any` function is removed.
  - The `ArrayValue` function is removed.
  - The `AsArray` function is removed.

## [1.0.0-RC3] - 2021-09-02

### Added

- Added `ErrorHandlerFunc` to use a function as an `"go.opentelemetry.io/otel".ErrorHandler`. (#2149)
- Added `"go.opentelemetry.io/otel/trace".WithStackTrace` option to add a stack trace when using `span.RecordError` or when panic is handled in `span.End`. (#2163)
- Added typed slice attribute types and functionality to the `go.opentelemetry.io/otel/attribute` package to replace the existing array type and functions. (#2162)
  - `BoolSlice`, `IntSlice`, `Int64Slice`, `Float64Slice`, and `StringSlice` replace the use of the `Array` function in the package.
- Added the `go.opentelemetry.io/otel/example/fib` example package.
  Included is an example application that computes Fibonacci numbers. (#2203)

### Changed

- Metric instruments have been renamed to match the (feature-frozen) metric API specification:
  - ValueRecorder becomes Histogram
  - ValueObserver becomes Gauge
  - SumObserver becomes CounterObserver
  - UpDownSumObserver becomes UpDownCounterObserver
  The API exported from this project is still considered experimental. (#2202)
- Metric SDK/API implementation type `InstrumentKind` moves into `sdkapi` sub-package. (#2091)
- The Metrics SDK export record no longer contains a Resource pointer, the SDK `"go.opentelemetry.io/otel/sdk/trace/export/metric".Exporter.Export()` function for push-based exporters now takes a single Resource argument, pull-based exporters use `"go.opentelemetry.io/otel/sdk/metric/controller/basic".Controller.Resource()`. (#2120)
- The JSON output of the `go.opentelemetry.io/otel/exporters/stdout/stdouttrace` is harmonized now such that the output is "plain" JSON objects after each other of the form `{ ... } { ... } { ... }`. Earlier the JSON objects describing a span were wrapped in a slice for each `Exporter.ExportSpans` call, like `[ { ... } ][ { ... } { ... } ]`. Outputting JSON object directly after each other is consistent with JSON loggers, and a bit easier to parse and read. (#2196)
- Update the `NewTracerConfig`, `NewSpanStartConfig`, `NewSpanEndConfig`, and `NewEventConfig` function in the `go.opentelemetry.io/otel/trace` package to return their respective configurations as structs instead of pointers to the struct. (#2212)

### Deprecated

- The `go.opentelemetry.io/otel/bridge/opencensus/utils` package is deprecated.
  All functionality from this package now exists in the `go.opentelemetry.io/otel/bridge/opencensus` package.
  The functions from that package should be used instead. (#2166)
- The `"go.opentelemetry.io/otel/attribute".Array` function and the related `ARRAY` value type is deprecated.
  Use the typed `*Slice` functions and types added to the package instead. (#2162)
- The `"go.opentelemetry.io/otel/attribute".Any` function is deprecated.
  Use the typed functions instead. (#2181)
- The `go.opentelemetry.io/otel/oteltest` package is deprecated.
  The `"go.opentelemetry.io/otel/sdk/trace/tracetest".SpanRecorder` can be registered with the default SDK (`go.opentelemetry.io/otel/sdk/trace`) as a `SpanProcessor` and used as a replacement for this deprecated package. (#2188)

### Removed

- Removed metrics test package `go.opentelemetry.io/otel/sdk/export/metric/metrictest`. (#2105)

### Fixed

- The `fromEnv` detector no longer throws an error when `OTEL_RESOURCE_ATTRIBUTES` environment variable is not set or empty. (#2138)
- Setting the global `ErrorHandler` with `"go.opentelemetry.io/otel".SetErrorHandler` multiple times is now supported. (#2160, #2140)
- The `"go.opentelemetry.io/otel/attribute".Any` function now supports `int32` values. (#2169)
- Multiple calls to `"go.opentelemetry.io/otel/sdk/metric/controller/basic".WithResource()` are handled correctly, and when no resources are provided `"go.opentelemetry.io/otel/sdk/resource".Default()` is used. (#2120)
- The `WithoutTimestamps` option for the `go.opentelemetry.io/otel/exporters/stdout/stdouttrace` exporter causes the exporter to correctly omit timestamps. (#2195)
- Fixed typos in resources.go. (#2201)

## [1.0.0-RC2] - 2021-07-26

### Added

- Added `WithOSDescription` resource configuration option to set OS (Operating System) description resource attribute (`os.description`). (#1840)
- Added `WithOS` resource configuration option to set all OS (Operating System) resource attributes at once. (#1840)
- Added the `WithRetry` option to the `go.opentelemetry.io/otel/exporters/otlp/otlptrace/otlptracehttp` package.
  This option is a replacement for the removed `WithMaxAttempts` and `WithBackoff` options. (#2095)
- Added API `LinkFromContext` to return Link which encapsulates SpanContext from provided context and also encapsulates attributes. (#2115)
- Added a new `Link` type under the SDK `otel/sdk/trace` package that counts the number of attributes that were dropped for surpassing the `AttributePerLinkCountLimit` configured in the Span's `SpanLimits`.
  This new type replaces the equal-named API `Link` type found in the `otel/trace` package for most usages within the SDK.
  For example, instances of this type are now returned by the `Links()` function of `ReadOnlySpan`s provided in places like the `OnEnd` function of `SpanProcessor` implementations. (#2118)
- Added the `SpanRecorder` type to the `go.opentelemetry.io/otel/skd/trace/tracetest` package.
  This type can be used with the default SDK as a `SpanProcessor` during testing. (#2132)

### Changed

- The `SpanModels` function is now exported from the `go.opentelemetry.io/otel/exporters/zipkin` package to convert OpenTelemetry spans into Zipkin model spans. (#2027)
- Rename the `"go.opentelemetry.io/otel/exporters/otlp/otlptrace/otlptracegrpc".RetrySettings` to `RetryConfig`. (#2095)

### Deprecated

- The `TextMapCarrier` and `TextMapPropagator` from the `go.opentelemetry.io/otel/oteltest` package and their associated creation functions (`TextMapCarrier`, `NewTextMapPropagator`) are deprecated. (#2114)
- The `Harness` type from the `go.opentelemetry.io/otel/oteltest` package and its associated creation function, `NewHarness` are deprecated and will be removed in the next release. (#2123)
- The `TraceStateFromKeyValues` function from the `go.opentelemetry.io/otel/oteltest` package is deprecated.
  Use the `trace.ParseTraceState` function instead. (#2122)

### Removed

- Removed the deprecated package `go.opentelemetry.io/otel/exporters/trace/jaeger`. (#2020)
- Removed the deprecated package `go.opentelemetry.io/otel/exporters/trace/zipkin`. (#2020)
- Removed the `"go.opentelemetry.io/otel/sdk/resource".WithBuiltinDetectors` function.
  The explicit `With*` options for every built-in detector should be used instead. (#2026 #2097)
- Removed the `WithMaxAttempts` and `WithBackoff` options from the `go.opentelemetry.io/otel/exporters/otlp/otlptrace/otlptracehttp` package.
  The retry logic of the package has been updated to match the `otlptracegrpc` package and accordingly a `WithRetry` option is added that should be used instead. (#2095)
- Removed `DroppedAttributeCount` field from `otel/trace.Link` struct. (#2118)

### Fixed

- When using WithNewRoot, don't use the parent context for making sampling decisions. (#2032)
- `oteltest.Tracer` now creates a valid `SpanContext` when using `WithNewRoot`. (#2073)
- OS type detector now sets the correct `dragonflybsd` value for DragonFly BSD. (#2092)
- The OTel span status is correctly transformed into the OTLP status in the `go.opentelemetry.io/otel/exporters/otlp/otlptrace` package.
  This fix will by default set the status to `Unset` if it is not explicitly set to `Ok` or `Error`. (#2099 #2102)
- The `Inject` method for the `"go.opentelemetry.io/otel/propagation".TraceContext` type no longer injects empty `tracestate` values. (#2108)
- Use `6831` as default Jaeger agent port instead of `6832`. (#2131)

## [Experimental Metrics v0.22.0] - 2021-07-19

### Added

- Adds HTTP support for OTLP metrics exporter. (#2022)

### Removed

- Removed the deprecated package `go.opentelemetry.io/otel/exporters/metric/prometheus`. (#2020)

## [1.0.0-RC1] / 0.21.0 - 2021-06-18

With this release we are introducing a split in module versions.  The tracing API and SDK are entering the `v1.0.0` Release Candidate phase with `v1.0.0-RC1`
while the experimental metrics API and SDK continue with `v0.x` releases at `v0.21.0`.  Modules at major version 1 or greater will not depend on modules
with major version 0.

### Added

- Adds `otlpgrpc.WithRetry`option for configuring the retry policy for transient errors on the otlp/gRPC exporter. (#1832)
  - The following status codes are defined as transient errors:
      | gRPC Status Code | Description |
      | ---------------- | ----------- |
      | 1  | Cancelled |
      | 4  | Deadline Exceeded |
      | 8  | Resource Exhausted |
      | 10 | Aborted |
      | 10 | Out of Range |
      | 14 | Unavailable |
      | 15 | Data Loss |
- Added `Status` type to the `go.opentelemetry.io/otel/sdk/trace` package to represent the status of a span. (#1874)
- Added `SpanStub` type and its associated functions to the `go.opentelemetry.io/otel/sdk/trace/tracetest` package.
  This type can be used as a testing replacement for the `SpanSnapshot` that was removed from the `go.opentelemetry.io/otel/sdk/trace` package. (#1873)
- Adds support for scheme in `OTEL_EXPORTER_OTLP_ENDPOINT` according to the spec. (#1886)
- Adds `trace.WithSchemaURL` option for configuring the tracer with a Schema URL. (#1889)
- Added an example of using OpenTelemetry Go as a trace context forwarder. (#1912)
- `ParseTraceState` is added to the `go.opentelemetry.io/otel/trace` package.
  It can be used to decode a `TraceState` from a `tracestate` header string value. (#1937)
- Added `Len` method to the `TraceState` type in the `go.opentelemetry.io/otel/trace` package.
  This method returns the number of list-members the `TraceState` holds. (#1937)
- Creates package `go.opentelemetry.io/otel/exporters/otlp/otlptrace` that defines a trace exporter that uses a `otlptrace.Client` to send data.
  Creates package `go.opentelemetry.io/otel/exporters/otlp/otlptrace/otlptracegrpc` implementing a gRPC `otlptrace.Client` and offers convenience functions, `NewExportPipeline` and `InstallNewPipeline`, to setup and install a `otlptrace.Exporter` in tracing .(#1922)
- Added `Baggage`, `Member`, and `Property` types to the `go.opentelemetry.io/otel/baggage` package along with their related functions. (#1967)
- Added `ContextWithBaggage`, `ContextWithoutBaggage`, and `FromContext` functions to the `go.opentelemetry.io/otel/baggage` package.
  These functions replace the `Set`, `Value`, `ContextWithValue`, `ContextWithoutValue`, and `ContextWithEmpty` functions from that package and directly work with the new `Baggage` type. (#1967)
- The `OTEL_SERVICE_NAME` environment variable is the preferred source for `service.name`, used by the environment resource detector if a service name is present both there and in `OTEL_RESOURCE_ATTRIBUTES`. (#1969)
- Creates package `go.opentelemetry.io/otel/exporters/otlp/otlptrace/otlptracehttp` implementing an HTTP `otlptrace.Client` and offers convenience functions, `NewExportPipeline` and `InstallNewPipeline`, to setup and install a `otlptrace.Exporter` in tracing. (#1963)
- Changes `go.opentelemetry.io/otel/sdk/resource.NewWithAttributes` to require a schema URL. The old function is still available as `resource.NewSchemaless`. This is a breaking change. (#1938)
- Several builtin resource detectors now correctly populate the schema URL. (#1938)
- Creates package `go.opentelemetry.io/otel/exporters/otlp/otlpmetric` that defines a metrics exporter that uses a `otlpmetric.Client` to send data.
- Creates package `go.opentelemetry.io/otel/exporters/otlp/otlpmetric/otlpmetricgrpc` implementing a gRPC `otlpmetric.Client` and offers convenience functions, `New` and `NewUnstarted`, to create an `otlpmetric.Exporter`.(#1991)
- Added `go.opentelemetry.io/otel/exporters/stdout/stdouttrace` exporter. (#2005)
- Added `go.opentelemetry.io/otel/exporters/stdout/stdoutmetric` exporter. (#2005)
- Added a `TracerProvider()` method to the `"go.opentelemetry.io/otel/trace".Span` interface. This can be used to obtain a `TracerProvider` from a given span that utilizes the same trace processing pipeline.  (#2009)

### Changed

- Make `NewSplitDriver` from `go.opentelemetry.io/otel/exporters/otlp` take variadic arguments instead of a `SplitConfig` item.
  `NewSplitDriver` now automatically implements an internal `noopDriver` for `SplitConfig` fields that are not initialized. (#1798)
- `resource.New()` now creates a Resource without builtin detectors. Previous behavior is now achieved by using `WithBuiltinDetectors` Option. (#1810)
- Move the `Event` type from the `go.opentelemetry.io/otel` package to the `go.opentelemetry.io/otel/sdk/trace` package. (#1846)
- CI builds validate against last two versions of Go, dropping 1.14 and adding 1.16. (#1865)
- BatchSpanProcessor now report export failures when calling `ForceFlush()` method. (#1860)
- `Set.Encoded(Encoder)` no longer caches the result of an encoding. (#1855)
- Renamed `CloudZoneKey` to `CloudAvailabilityZoneKey` in Resource semantic conventions according to spec. (#1871)
- The `StatusCode` and `StatusMessage` methods of the `ReadOnlySpan` interface and the `Span` produced by the `go.opentelemetry.io/otel/sdk/trace` package have been replaced with a single `Status` method.
  This method returns the status of a span using the new `Status` type. (#1874)
- Updated `ExportSpans` method of the`SpanExporter` interface type to accept `ReadOnlySpan`s instead of the removed `SpanSnapshot`.
  This brings the export interface into compliance with the specification in that it now accepts an explicitly immutable type instead of just an implied one. (#1873)
- Unembed `SpanContext` in `Link`. (#1877)
- Generate Semantic conventions from the specification YAML. (#1891)
- Spans created by the global `Tracer` obtained from `go.opentelemetry.io/otel`, prior to a functioning `TracerProvider` being set, now propagate the span context from their parent if one exists. (#1901)
- The `"go.opentelemetry.io/otel".Tracer` function now accepts tracer options. (#1902)
- Move the `go.opentelemetry.io/otel/unit` package to `go.opentelemetry.io/otel/metric/unit`. (#1903)
- Changed `go.opentelemetry.io/otel/trace.TracerConfig` to conform to the [Contributing guidelines](CONTRIBUTING.md#config.) (#1921)
- Changed `go.opentelemetry.io/otel/trace.SpanConfig` to conform to the [Contributing guidelines](CONTRIBUTING.md#config). (#1921)
- Changed `span.End()` now only accepts Options that are allowed at `End()`. (#1921)
- Changed `go.opentelemetry.io/otel/metric.InstrumentConfig` to conform to the [Contributing guidelines](CONTRIBUTING.md#config). (#1921)
- Changed `go.opentelemetry.io/otel/metric.MeterConfig` to conform to the [Contributing guidelines](CONTRIBUTING.md#config). (#1921)
- Refactored option types according to the contribution style guide. (#1882)
- Move the `go.opentelemetry.io/otel/trace.TraceStateFromKeyValues` function to the `go.opentelemetry.io/otel/oteltest` package.
  This function is preserved for testing purposes where it may be useful to create a `TraceState` from `attribute.KeyValue`s, but it is not intended for production use.
  The new `ParseTraceState` function should be used to create a `TraceState`. (#1931)
- Updated `MarshalJSON` method of the `go.opentelemetry.io/otel/trace.TraceState` type to marshal the type into the string representation of the `TraceState`. (#1931)
- The `TraceState.Delete` method from the `go.opentelemetry.io/otel/trace` package no longer returns an error in addition to a `TraceState`. (#1931)
- Updated `Get` method of the `TraceState` type from the `go.opentelemetry.io/otel/trace` package to accept a `string` instead of an `attribute.Key` type. (#1931)
- Updated `Insert` method of the `TraceState` type from the `go.opentelemetry.io/otel/trace` package to accept a pair of `string`s instead of an `attribute.KeyValue` type. (#1931)
- Updated `Delete` method of the `TraceState` type from the `go.opentelemetry.io/otel/trace` package to accept a `string` instead of an `attribute.Key` type. (#1931)
- Renamed `NewExporter` to `New` in the `go.opentelemetry.io/otel/exporters/stdout` package. (#1985)
- Renamed `NewExporter` to `New` in the `go.opentelemetry.io/otel/exporters/metric/prometheus` package. (#1985)
- Renamed `NewExporter` to `New` in the `go.opentelemetry.io/otel/exporters/trace/jaeger` package. (#1985)
- Renamed `NewExporter` to `New` in the `go.opentelemetry.io/otel/exporters/trace/zipkin` package. (#1985)
- Renamed `NewExporter` to `New` in the `go.opentelemetry.io/otel/exporters/otlp` package. (#1985)
- Renamed `NewUnstartedExporter` to `NewUnstarted` in the `go.opentelemetry.io/otel/exporters/otlp` package. (#1985)
- The `go.opentelemetry.io/otel/semconv` package has been moved to `go.opentelemetry.io/otel/semconv/v1.4.0` to allow for multiple [telemetry schema](https://github.com/open-telemetry/oteps/blob/main/text/0152-telemetry-schemas.md) versions to be used concurrently. (#1987)
- Metrics test helpers in `go.opentelemetry.io/otel/oteltest` have been moved to `go.opentelemetry.io/otel/metric/metrictest`. (#1988)

### Deprecated

- The `go.opentelemetry.io/otel/exporters/metric/prometheus` is deprecated, use `go.opentelemetry.io/otel/exporters/prometheus` instead. (#1993)
- The `go.opentelemetry.io/otel/exporters/trace/jaeger` is deprecated, use `go.opentelemetry.io/otel/exporters/jaeger` instead. (#1993)
- The `go.opentelemetry.io/otel/exporters/trace/zipkin` is deprecated, use `go.opentelemetry.io/otel/exporters/zipkin` instead. (#1993)

### Removed

- Removed `resource.WithoutBuiltin()`. Use `resource.New()`. (#1810)
- Unexported types `resource.FromEnv`, `resource.Host`, and `resource.TelemetrySDK`, Use the corresponding `With*()` to use individually. (#1810)
- Removed the `Tracer` and `IsRecording` method from the `ReadOnlySpan` in the `go.opentelemetry.io/otel/sdk/trace`.
  The `Tracer` method is not a required to be included in this interface and given the mutable nature of the tracer that is associated with a span, this method is not appropriate.
  The `IsRecording` method returns if the span is recording or not.
  A read-only span value does not need to know if updates to it will be recorded or not.
  By definition, it cannot be updated so there is no point in communicating if an update is recorded. (#1873)
- Removed the `SpanSnapshot` type from the `go.opentelemetry.io/otel/sdk/trace` package.
  The use of this type has been replaced with the use of the explicitly immutable `ReadOnlySpan` type.
  When a concrete representation of a read-only span is needed for testing, the newly added `SpanStub` in the `go.opentelemetry.io/otel/sdk/trace/tracetest` package should be used. (#1873)
- Removed the `Tracer` method from the `Span` interface in the `go.opentelemetry.io/otel/trace` package.
  Using the same tracer that created a span introduces the error where an instrumentation library's `Tracer` is used by other code instead of their own.
  The `"go.opentelemetry.io/otel".Tracer` function or a `TracerProvider` should be used to acquire a library specific `Tracer` instead. (#1900)
  - The `TracerProvider()` method on the `Span` interface may also be used to obtain a `TracerProvider` using the same trace processing pipeline. (#2009)
- The `http.url` attribute generated by `HTTPClientAttributesFromHTTPRequest` will no longer include username or password information. (#1919)
- Removed `IsEmpty` method of the `TraceState` type in the `go.opentelemetry.io/otel/trace` package in favor of using the added `TraceState.Len` method. (#1931)
- Removed `Set`, `Value`, `ContextWithValue`, `ContextWithoutValue`, and `ContextWithEmpty` functions in the `go.opentelemetry.io/otel/baggage` package.
  Handling of baggage is now done using the added `Baggage` type and related context functions (`ContextWithBaggage`, `ContextWithoutBaggage`, and `FromContext`) in that package. (#1967)
- The `InstallNewPipeline` and `NewExportPipeline` creation functions in all the exporters (prometheus, otlp, stdout, jaeger, and zipkin) have been removed.
  These functions were deemed premature attempts to provide convenience that did not achieve this aim. (#1985)
- The `go.opentelemetry.io/otel/exporters/otlp` exporter has been removed.  Use `go.opentelemetry.io/otel/exporters/otlp/otlptrace` instead. (#1990)
- The `go.opentelemetry.io/otel/exporters/stdout` exporter has been removed.  Use `go.opentelemetry.io/otel/exporters/stdout/stdouttrace` or `go.opentelemetry.io/otel/exporters/stdout/stdoutmetric` instead. (#2005)

### Fixed

- Only report errors from the `"go.opentelemetry.io/otel/sdk/resource".Environment` function when they are not `nil`. (#1850, #1851)
- The `Shutdown` method of the simple `SpanProcessor` in the `go.opentelemetry.io/otel/sdk/trace` package now honors the context deadline or cancellation. (#1616, #1856)
- BatchSpanProcessor now drops span batches that failed to be exported. (#1860)
- Use `http://localhost:14268/api/traces` as default Jaeger collector endpoint instead of `http://localhost:14250`. (#1898)
- Allow trailing and leading whitespace in the parsing of a `tracestate` header. (#1931)
- Add logic to determine if the channel is closed to fix Jaeger exporter test panic with close closed channel. (#1870, #1973)
- Avoid transport security when OTLP endpoint is a Unix socket. (#2001)

### Security

## [0.20.0] - 2021-04-23

### Added

- The OTLP exporter now has two new convenience functions, `NewExportPipeline` and `InstallNewPipeline`, setup and install the exporter in tracing and metrics pipelines. (#1373)
- Adds semantic conventions for exceptions. (#1492)
- Added Jaeger Environment variables: `OTEL_EXPORTER_JAEGER_AGENT_HOST`, `OTEL_EXPORTER_JAEGER_AGENT_PORT`
  These environment variables can be used to override Jaeger agent hostname and port (#1752)
- Option `ExportTimeout` was added to batch span processor. (#1755)
- `trace.TraceFlags` is now a defined type over `byte` and `WithSampled(bool) TraceFlags` and `IsSampled() bool` methods have been added to it. (#1770)
- The `Event` and `Link` struct types from the `go.opentelemetry.io/otel` package now include a `DroppedAttributeCount` field to record the number of attributes that were not recorded due to configured limits being reached. (#1771)
- The Jaeger exporter now reports dropped attributes for a Span event in the exported log. (#1771)
- Adds test to check BatchSpanProcessor ignores `OnEnd` and `ForceFlush` post `Shutdown`. (#1772)
- Extract resource attributes from the `OTEL_RESOURCE_ATTRIBUTES` environment variable and merge them with the `resource.Default` resource as well as resources provided to the `TracerProvider` and metric `Controller`. (#1785)
- Added `WithOSType` resource configuration option to set OS (Operating System) type resource attribute (`os.type`). (#1788)
- Added `WithProcess*` resource configuration options to set Process resource attributes. (#1788)
  - `process.pid`
  - `process.executable.name`
  - `process.executable.path`
  - `process.command_args`
  - `process.owner`
  - `process.runtime.name`
  - `process.runtime.version`
  - `process.runtime.description`
- Adds `k8s.node.name` and `k8s.node.uid` attribute keys to the `semconv` package. (#1789)
- Added support for configuring OTLP/HTTP and OTLP/gRPC Endpoints, TLS Certificates, Headers, Compression and Timeout via Environment Variables. (#1758, #1769 and #1811)
  - `OTEL_EXPORTER_OTLP_ENDPOINT`
  - `OTEL_EXPORTER_OTLP_TRACES_ENDPOINT`
  - `OTEL_EXPORTER_OTLP_METRICS_ENDPOINT`
  - `OTEL_EXPORTER_OTLP_HEADERS`
  - `OTEL_EXPORTER_OTLP_TRACES_HEADERS`
  - `OTEL_EXPORTER_OTLP_METRICS_HEADERS`
  - `OTEL_EXPORTER_OTLP_COMPRESSION`
  - `OTEL_EXPORTER_OTLP_TRACES_COMPRESSION`
  - `OTEL_EXPORTER_OTLP_METRICS_COMPRESSION`
  - `OTEL_EXPORTER_OTLP_TIMEOUT`
  - `OTEL_EXPORTER_OTLP_TRACES_TIMEOUT`
  - `OTEL_EXPORTER_OTLP_METRICS_TIMEOUT`
  - `OTEL_EXPORTER_OTLP_CERTIFICATE`
  - `OTEL_EXPORTER_OTLP_TRACES_CERTIFICATE`
  - `OTEL_EXPORTER_OTLP_METRICS_CERTIFICATE`
- Adds `otlpgrpc.WithTimeout` option for configuring timeout to the otlp/gRPC exporter. (#1821)
- Adds `jaeger.WithMaxPacketSize` option for configuring maximum UDP packet size used when connecting to the Jaeger agent. (#1853)

### Fixed

- The `Span.IsRecording` implementation from `go.opentelemetry.io/otel/sdk/trace` always returns false when not being sampled. (#1750)
- The Jaeger exporter now correctly sets tags for the Span status code and message.
  This means it uses the correct tag keys (`"otel.status_code"`, `"otel.status_description"`) and does not set the status message as a tag unless it is set on the span. (#1761)
- The Jaeger exporter now correctly records Span event's names using the `"event"` key for a tag.
  Additionally, this tag is overridden, as specified in the OTel specification, if the event contains an attribute with that key. (#1768)
- Zipkin Exporter: Ensure mapping between OTel and Zipkin span data complies with the specification. (#1688)
- Fixed typo for default service name in Jaeger Exporter. (#1797)
- Fix flaky OTLP for the reconnnection of the client connection. (#1527, #1814)
- Fix Jaeger exporter dropping of span batches that exceed the UDP packet size limit.
  Instead, the exporter now splits the batch into smaller sendable batches. (#1828)

### Changed

- Span `RecordError` now records an `exception` event to comply with the semantic convention specification. (#1492)
- Jaeger exporter was updated to use thrift v0.14.1. (#1712)
- Migrate from using internally built and maintained version of the OTLP to the one hosted at `go.opentelemetry.io/proto/otlp`. (#1713)
- Migrate from using `github.com/gogo/protobuf` to `google.golang.org/protobuf` to match `go.opentelemetry.io/proto/otlp`. (#1713)
- The storage of a local or remote Span in a `context.Context` using its SpanContext is unified to store just the current Span.
  The Span's SpanContext can now self-identify as being remote or not.
  This means that `"go.opentelemetry.io/otel/trace".ContextWithRemoteSpanContext` will now overwrite any existing current Span, not just existing remote Spans, and make it the current Span in a `context.Context`. (#1731)
- Improve OTLP/gRPC exporter connection errors. (#1737)
- Information about a parent span context in a `"go.opentelemetry.io/otel/export/trace".SpanSnapshot` is unified in a new `Parent` field.
  The existing `ParentSpanID` and `HasRemoteParent` fields are removed in favor of this. (#1748)
- The `ParentContext` field of the `"go.opentelemetry.io/otel/sdk/trace".SamplingParameters` is updated to hold a `context.Context` containing the parent span.
  This changes it to make `SamplingParameters` conform with the OpenTelemetry specification. (#1749)
- Updated Jaeger Environment Variables: `JAEGER_ENDPOINT`, `JAEGER_USER`, `JAEGER_PASSWORD`
  to `OTEL_EXPORTER_JAEGER_ENDPOINT`, `OTEL_EXPORTER_JAEGER_USER`, `OTEL_EXPORTER_JAEGER_PASSWORD` in compliance with OTel specification. (#1752)
- Modify `BatchSpanProcessor.ForceFlush` to abort after timeout/cancellation. (#1757)
- The `DroppedAttributeCount` field of the `Span` in the `go.opentelemetry.io/otel` package now only represents the number of attributes dropped for the span itself.
  It no longer is a conglomerate of itself, events, and link attributes that have been dropped. (#1771)
- Make `ExportSpans` in Jaeger Exporter honor context deadline. (#1773)
- Modify Zipkin Exporter default service name, use default resource's serviceName instead of empty. (#1777)
- The `go.opentelemetry.io/otel/sdk/export/trace` package is merged into the `go.opentelemetry.io/otel/sdk/trace` package. (#1778)
- The prometheus.InstallNewPipeline example is moved from comment to example test (#1796)
- The convenience functions for the stdout exporter have been updated to return the `TracerProvider` implementation and enable the shutdown of the exporter. (#1800)
- Replace the flush function returned from the Jaeger exporter's convenience creation functions (`InstallNewPipeline` and `NewExportPipeline`) with the `TracerProvider` implementation they create.
  This enables the caller to shutdown and flush using the related `TracerProvider` methods. (#1822)
- Updated the Jaeger exporter to have a default endpoint, `http://localhost:14250`, for the collector. (#1824)
- Changed the function `WithCollectorEndpoint` in the Jaeger exporter to no longer accept an endpoint as an argument.
  The endpoint can be passed with the `CollectorEndpointOption` using the `WithEndpoint` function or by setting the `OTEL_EXPORTER_JAEGER_ENDPOINT` environment variable value appropriately. (#1824)
- The Jaeger exporter no longer batches exported spans itself, instead it relies on the SDK's `BatchSpanProcessor` for this functionality. (#1830)
- The Jaeger exporter creation functions (`NewRawExporter`, `NewExportPipeline`, and `InstallNewPipeline`) no longer accept the removed `Option` type as a variadic argument. (#1830)

### Removed

- Removed Jaeger Environment variables: `JAEGER_SERVICE_NAME`, `JAEGER_DISABLED`, `JAEGER_TAGS`
  These environment variables will no longer be used to override values of the Jaeger exporter (#1752)
- No longer set the links for a `Span` in `go.opentelemetry.io/otel/sdk/trace` that is configured to be a new root.
  This is unspecified behavior that the OpenTelemetry community plans to standardize in the future.
  To prevent backwards incompatible changes when it is specified, these links are removed. (#1726)
- Setting error status while recording error with Span from oteltest package. (#1729)
- The concept of a remote and local Span stored in a context is unified to just the current Span.
  Because of this `"go.opentelemetry.io/otel/trace".RemoteSpanContextFromContext` is removed as it is no longer needed.
  Instead, `"go.opentelemetry.io/otel/trace".SpanContextFromContex` can be used to return the current Span.
  If needed, that Span's `SpanContext.IsRemote()` can then be used to determine if it is remote or not. (#1731)
- The `HasRemoteParent` field of the `"go.opentelemetry.io/otel/sdk/trace".SamplingParameters` is removed.
  This field is redundant to the information returned from the `Remote` method of the `SpanContext` held in the `ParentContext` field. (#1749)
- The `trace.FlagsDebug` and `trace.FlagsDeferred` constants have been removed and will be localized to the B3 propagator. (#1770)
- Remove `Process` configuration, `WithProcessFromEnv` and `ProcessFromEnv`, and type from the Jaeger exporter package.
  The information that could be configured in the `Process` struct should be configured in a `Resource` instead. (#1776, #1804)
- Remove the `WithDisabled` option from the Jaeger exporter.
  To disable the exporter unregister it from the `TracerProvider` or use a no-operation `TracerProvider`. (#1806)
- Removed the functions `CollectorEndpointFromEnv` and `WithCollectorEndpointOptionFromEnv` from the Jaeger exporter.
  These functions for retrieving specific environment variable values are redundant of other internal functions and
  are not intended for end user use. (#1824)
- Removed the Jaeger exporter `WithSDKOptions` `Option`.
  This option was used to set SDK options for the exporter creation convenience functions.
  These functions are provided as a way to easily setup or install the exporter with what are deemed reasonable SDK settings for common use cases.
  If the SDK needs to be configured differently, the `NewRawExporter` function and direct setup of the SDK with the desired settings should be used. (#1825)
- The `WithBufferMaxCount` and `WithBatchMaxCount` `Option`s from the Jaeger exporter are removed.
  The exporter no longer batches exports, instead relying on the SDK's `BatchSpanProcessor` for this functionality. (#1830)
- The Jaeger exporter `Option` type is removed.
  The type is no longer used by the exporter to configure anything.
  All the previous configurations these options provided were duplicates of SDK configuration.
  They have been removed in favor of using the SDK configuration and focuses the exporter configuration to be only about the endpoints it will send telemetry to. (#1830)

## [0.19.0] - 2021-03-18

### Added

- Added `Marshaler` config option to `otlphttp` to enable otlp over json or protobufs. (#1586)
- A `ForceFlush` method to the `"go.opentelemetry.io/otel/sdk/trace".TracerProvider` to flush all registered `SpanProcessor`s. (#1608)
- Added `WithSampler` and `WithSpanLimits` to tracer provider. (#1633, #1702)
- `"go.opentelemetry.io/otel/trace".SpanContext` now has a `remote` property, and `IsRemote()` predicate, that is true when the `SpanContext` has been extracted from remote context data. (#1701)
- A `Valid` method to the `"go.opentelemetry.io/otel/attribute".KeyValue` type. (#1703)

### Changed

- `trace.SpanContext` is now immutable and has no exported fields. (#1573)
  - `trace.NewSpanContext()` can be used in conjunction with the `trace.SpanContextConfig` struct to initialize a new `SpanContext` where all values are known.
- Update the `ForceFlush` method signature to the `"go.opentelemetry.io/otel/sdk/trace".SpanProcessor` to accept a `context.Context` and return an error. (#1608)
- Update the `Shutdown` method to the `"go.opentelemetry.io/otel/sdk/trace".TracerProvider` return an error on shutdown failure. (#1608)
- The SimpleSpanProcessor will now shut down the enclosed `SpanExporter` and gracefully ignore subsequent calls to `OnEnd` after `Shutdown` is called. (#1612)
- `"go.opentelemetry.io/sdk/metric/controller.basic".WithPusher` is replaced with `WithExporter` to provide consistent naming across project. (#1656)
- Added non-empty string check for trace `Attribute` keys. (#1659)
- Add `description` to SpanStatus only when `StatusCode` is set to error. (#1662)
- Jaeger exporter falls back to `resource.Default`'s `service.name` if the exported Span does not have one. (#1673)
- Jaeger exporter populates Jaeger's Span Process from Resource. (#1673)
- Renamed the `LabelSet` method of `"go.opentelemetry.io/otel/sdk/resource".Resource` to `Set`. (#1692)
- Changed `WithSDK` to `WithSDKOptions` to accept variadic arguments of `TracerProviderOption` type in `go.opentelemetry.io/otel/exporters/trace/jaeger` package. (#1693)
- Changed `WithSDK` to `WithSDKOptions` to accept variadic arguments of `TracerProviderOption` type in `go.opentelemetry.io/otel/exporters/trace/zipkin` package. (#1693)

### Removed

- Removed `serviceName` parameter from Zipkin exporter and uses resource instead. (#1549)
- Removed `WithConfig` from tracer provider to avoid overriding configuration. (#1633)
- Removed the exported `SimpleSpanProcessor` and `BatchSpanProcessor` structs.
   These are now returned as a SpanProcessor interface from their respective constructors. (#1638)
- Removed `WithRecord()` from `trace.SpanOption` when creating a span. (#1660)
- Removed setting status to `Error` while recording an error as a span event in `RecordError`. (#1663)
- Removed `jaeger.WithProcess` configuration option. (#1673)
- Removed `ApplyConfig` method from `"go.opentelemetry.io/otel/sdk/trace".TracerProvider` and the now unneeded `Config` struct. (#1693)

### Fixed

- Jaeger Exporter: Ensure mapping between OTEL and Jaeger span data complies with the specification. (#1626)
- `SamplingResult.TraceState` is correctly propagated to a newly created span's `SpanContext`. (#1655)
- The `otel-collector` example now correctly flushes metric events prior to shutting down the exporter. (#1678)
- Do not set span status message in `SpanStatusFromHTTPStatusCode` if it can be inferred from `http.status_code`. (#1681)
- Synchronization issues in global trace delegate implementation. (#1686)
- Reduced excess memory usage by global `TracerProvider`. (#1687)

## [0.18.0] - 2021-03-03

### Added

- Added `resource.Default()` for use with meter and tracer providers. (#1507)
- `AttributePerEventCountLimit` and `AttributePerLinkCountLimit` for `SpanLimits`. (#1535)
- Added `Keys()` method to `propagation.TextMapCarrier` and `propagation.HeaderCarrier` to adapt `http.Header` to this interface. (#1544)
- Added `code` attributes to `go.opentelemetry.io/otel/semconv` package. (#1558)
- Compatibility testing suite in the CI system for the following systems. (#1567)
   | OS      | Go Version | Architecture |
   | ------- | ---------- | ------------ |
   | Ubuntu  | 1.15       | amd64        |
   | Ubuntu  | 1.14       | amd64        |
   | Ubuntu  | 1.15       | 386          |
   | Ubuntu  | 1.14       | 386          |
   | MacOS   | 1.15       | amd64        |
   | MacOS   | 1.14       | amd64        |
   | Windows | 1.15       | amd64        |
   | Windows | 1.14       | amd64        |
   | Windows | 1.15       | 386          |
   | Windows | 1.14       | 386          |

### Changed

- Replaced interface `oteltest.SpanRecorder` with its existing implementation
  `StandardSpanRecorder`. (#1542)
- Default span limit values to 128. (#1535)
- Rename `MaxEventsPerSpan`, `MaxAttributesPerSpan` and `MaxLinksPerSpan` to `EventCountLimit`, `AttributeCountLimit` and `LinkCountLimit`, and move these fields into `SpanLimits`. (#1535)
- Renamed the `otel/label` package to `otel/attribute`. (#1541)
- Vendor the Jaeger exporter's dependency on Apache Thrift. (#1551)
- Parallelize the CI linting and testing. (#1567)
- Stagger timestamps in exact aggregator tests. (#1569)
- Changed all examples to use `WithBatchTimeout(5 * time.Second)` rather than `WithBatchTimeout(5)`. (#1621)
- Prevent end-users from implementing some interfaces (#1575)

  ```
      "otel/exporters/otlp/otlphttp".Option
      "otel/exporters/stdout".Option
      "otel/oteltest".Option
      "otel/trace".TracerOption
      "otel/trace".SpanOption
      "otel/trace".EventOption
      "otel/trace".LifeCycleOption
      "otel/trace".InstrumentationOption
      "otel/sdk/resource".Option
      "otel/sdk/trace".ParentBasedSamplerOption
      "otel/sdk/trace".ReadOnlySpan
      "otel/sdk/trace".ReadWriteSpan
  ```

### Removed

- Removed attempt to resample spans upon changing the span name with `span.SetName()`. (#1545)
- The `test-benchmark` is no longer a dependency of the `precommit` make target. (#1567)
- Removed the `test-386` make target.
   This was replaced with a full compatibility testing suite (i.e. multi OS/arch) in the CI system. (#1567)

### Fixed

- The sequential timing check of timestamps in the stdout exporter are now setup explicitly to be sequential (#1571). (#1572)
- Windows build of Jaeger tests now compiles with OS specific functions (#1576). (#1577)
- The sequential timing check of timestamps of go.opentelemetry.io/otel/sdk/metric/aggregator/lastvalue are now setup explicitly to be sequential (#1578). (#1579)
- Validate tracestate header keys with vendors according to the W3C TraceContext specification (#1475). (#1581)
- The OTLP exporter includes related labels for translations of a GaugeArray (#1563). (#1570)

## [0.17.0] - 2021-02-12

### Changed

- Rename project default branch from `master` to `main`. (#1505)
- Reverse order in which `Resource` attributes are merged, per change in spec. (#1501)
- Add tooling to maintain "replace" directives in go.mod files automatically. (#1528)
- Create new modules: otel/metric, otel/trace, otel/oteltest, otel/sdk/export/metric, otel/sdk/metric (#1528)
- Move metric-related public global APIs from otel to otel/metric/global. (#1528)

## Fixed

- Fixed otlpgrpc reconnection issue.
- The example code in the README.md of `go.opentelemetry.io/otel/exporters/otlp` is moved to a compiled example test and used the new `WithAddress` instead of `WithEndpoint`. (#1513)
- The otel-collector example now uses the default OTLP receiver port of the collector.

## [0.16.0] - 2021-01-13

### Added

- Add the `ReadOnlySpan` and `ReadWriteSpan` interfaces to provide better control for accessing span data. (#1360)
- `NewGRPCDriver` function returns a `ProtocolDriver` that maintains a single gRPC connection to the collector. (#1369)
- Added documentation about the project's versioning policy. (#1388)
- Added `NewSplitDriver` for OTLP exporter that allows sending traces and metrics to different endpoints. (#1418)
- Added codeql workflow to GitHub Actions (#1428)
- Added Gosec workflow to GitHub Actions (#1429)
- Add new HTTP driver for OTLP exporter in `exporters/otlp/otlphttp`. Currently it only supports the binary protobuf payloads. (#1420)
- Add an OpenCensus exporter bridge. (#1444)

### Changed

- Rename `internal/testing` to `internal/internaltest`. (#1449)
- Rename `export.SpanData` to `export.SpanSnapshot` and use it only for exporting spans. (#1360)
- Store the parent's full `SpanContext` rather than just its span ID in the `span` struct. (#1360)
- Improve span duration accuracy. (#1360)
- Migrated CI/CD from CircleCI to GitHub Actions (#1382)
- Remove duplicate checkout from GitHub Actions workflow (#1407)
- Metric `array` aggregator renamed `exact` to match its `aggregation.Kind` (#1412)
- Metric `exact` aggregator includes per-point timestamps (#1412)
- Metric stdout exporter uses MinMaxSumCount aggregator for ValueRecorder instruments (#1412)
- `NewExporter` from `exporters/otlp` now takes a `ProtocolDriver` as a parameter. (#1369)
- Many OTLP Exporter options became gRPC ProtocolDriver options. (#1369)
- Unify endpoint API that related to OTel exporter. (#1401)
- Optimize metric histogram aggregator to re-use its slice of buckets. (#1435)
- Metric aggregator Count() and histogram Bucket.Counts are consistently `uint64`. (1430)
- Histogram aggregator accepts functional options, uses default boundaries if none given. (#1434)
- `SamplingResult` now passed a `Tracestate` from the parent `SpanContext` (#1432)
- Moved gRPC driver for OTLP exporter to `exporters/otlp/otlpgrpc`. (#1420)
- The `TraceContext` propagator now correctly propagates `TraceState` through the `SpanContext`. (#1447)
- Metric Push and Pull Controller components are combined into a single "basic" Controller:
  - `WithExporter()` and `Start()` to configure Push behavior
  - `Start()` is optional; use `Collect()` and `ForEach()` for Pull behavior
  - `Start()` and `Stop()` accept Context. (#1378)
- The `Event` type is moved from the `otel/sdk/export/trace` package to the `otel/trace` API package. (#1452)

### Removed

- Remove `errUninitializedSpan` as its only usage is now obsolete. (#1360)
- Remove Metric export functionality related to quantiles and summary data points: this is not specified (#1412)
- Remove DDSketch metric aggregator; our intention is to re-introduce this as an option of the histogram aggregator after [new OTLP histogram data types](https://github.com/open-telemetry/opentelemetry-proto/pull/226) are released (#1412)

### Fixed

- `BatchSpanProcessor.Shutdown()` will now shutdown underlying `export.SpanExporter`. (#1443)

## [0.15.0] - 2020-12-10

### Added

- The `WithIDGenerator` `TracerProviderOption` is added to the `go.opentelemetry.io/otel/trace` package to configure an `IDGenerator` for the `TracerProvider`. (#1363)

### Changed

- The Zipkin exporter now uses the Span status code to determine. (#1328)
- `NewExporter` and `Start` functions in `go.opentelemetry.io/otel/exporters/otlp` now receive `context.Context` as a first parameter. (#1357)
- Move the OpenCensus example into `example` directory. (#1359)
- Moved the SDK's `internal.IDGenerator` interface in to the `sdk/trace` package to enable support for externally-defined ID generators. (#1363)
- Bump `github.com/google/go-cmp` from 0.5.3 to 0.5.4 (#1374)
- Bump `github.com/golangci/golangci-lint` in `/internal/tools` (#1375)

### Fixed

- Metric SDK `SumObserver` and `UpDownSumObserver` instruments correctness fixes. (#1381)

## [0.14.0] - 2020-11-19

### Added

- An `EventOption` and the related `NewEventConfig` function are added to the `go.opentelemetry.io/otel` package to configure Span events. (#1254)
- A `TextMapPropagator` and associated `TextMapCarrier` are added to the `go.opentelemetry.io/otel/oteltest` package to test `TextMap` type propagators and their use. (#1259)
- `SpanContextFromContext` returns `SpanContext` from context. (#1255)
- `TraceState` has been added to `SpanContext`. (#1340)
- `DeploymentEnvironmentKey` added to `go.opentelemetry.io/otel/semconv` package. (#1323)
- Add an OpenCensus to OpenTelemetry tracing bridge. (#1305)
- Add a parent context argument to `SpanProcessor.OnStart` to follow the specification. (#1333)
- Add missing tests for `sdk/trace/attributes_map.go`. (#1337)

### Changed

- Move the `go.opentelemetry.io/otel/api/trace` package into `go.opentelemetry.io/otel/trace` with the following changes. (#1229) (#1307)
  - `ID` has been renamed to `TraceID`.
  - `IDFromHex` has been renamed to `TraceIDFromHex`.
  - `EmptySpanContext` is removed.
- Move the `go.opentelemetry.io/otel/api/trace/tracetest` package into `go.opentelemetry.io/otel/oteltest`. (#1229)
- OTLP Exporter updates:
  - supports OTLP v0.6.0 (#1230, #1354)
  - supports configurable aggregation temporality (default: Cumulative, optional: Stateless). (#1296)
- The Sampler is now called on local child spans. (#1233)
- The `Kind` type from the `go.opentelemetry.io/otel/api/metric` package was renamed to `InstrumentKind` to more specifically describe what it is and avoid semantic ambiguity. (#1240)
- The `MetricKind` method of the `Descriptor` type in the `go.opentelemetry.io/otel/api/metric` package was renamed to `Descriptor.InstrumentKind`.
   This matches the returned type and fixes misuse of the term metric. (#1240)
- Move test harness from the `go.opentelemetry.io/otel/api/apitest` package into `go.opentelemetry.io/otel/oteltest`. (#1241)
- Move the `go.opentelemetry.io/otel/api/metric/metrictest` package into `go.opentelemetry.io/oteltest` as part of #964. (#1252)
- Move the `go.opentelemetry.io/otel/api/metric` package into `go.opentelemetry.io/otel/metric` as part of #1303. (#1321)
- Move the `go.opentelemetry.io/otel/api/metric/registry` package into `go.opentelemetry.io/otel/metric/registry` as a part of #1303. (#1316)
- Move the `Number` type (together with related functions) from `go.opentelemetry.io/otel/api/metric` package into `go.opentelemetry.io/otel/metric/number` as a part of #1303. (#1316)
- The function signature of the Span `AddEvent` method in `go.opentelemetry.io/otel` is updated to no longer take an unused context and instead take a required name and a variable number of `EventOption`s. (#1254)
- The function signature of the Span `RecordError` method in `go.opentelemetry.io/otel` is updated to no longer take an unused context and instead take a required error value and a variable number of `EventOption`s. (#1254)
- Move the `go.opentelemetry.io/otel/api/global` package to `go.opentelemetry.io/otel`. (#1262) (#1330)
- Move the `Version` function from `go.opentelemetry.io/otel/sdk` to `go.opentelemetry.io/otel`. (#1330)
- Rename correlation context header from `"otcorrelations"` to `"baggage"` to match the OpenTelemetry specification. (#1267)
- Fix `Code.UnmarshalJSON` to work with valid JSON only. (#1276)
- The `resource.New()` method changes signature to support builtin attributes and functional options, including `telemetry.sdk.*` and
  `host.name` semantic conventions; the former method is renamed `resource.NewWithAttributes`. (#1235)
- The Prometheus exporter now exports non-monotonic counters (i.e. `UpDownCounter`s) as gauges. (#1210)
- Correct the `Span.End` method documentation in the `otel` API to state updates are not allowed on a span after it has ended. (#1310)
- Updated span collection limits for attribute, event and link counts to 1000 (#1318)
- Renamed `semconv.HTTPUrlKey` to `semconv.HTTPURLKey`. (#1338)

### Removed

- The `ErrInvalidHexID`, `ErrInvalidTraceIDLength`, `ErrInvalidSpanIDLength`, `ErrInvalidSpanIDLength`, or `ErrNilSpanID` from the `go.opentelemetry.io/otel` package are unexported now. (#1243)
- The `AddEventWithTimestamp` method on the `Span` interface in `go.opentelemetry.io/otel` is removed due to its redundancy.
   It is replaced by using the `AddEvent` method with a `WithTimestamp` option. (#1254)
- The `MockSpan` and `MockTracer` types are removed from `go.opentelemetry.io/otel/oteltest`.
   `Tracer` and `Span` from the same module should be used in their place instead. (#1306)
- `WorkerCount` option is removed from `go.opentelemetry.io/otel/exporters/otlp`. (#1350)
- Remove the following labels types: INT32, UINT32, UINT64 and FLOAT32. (#1314)

### Fixed

- Rename `MergeItererator` to `MergeIterator` in the `go.opentelemetry.io/otel/label` package. (#1244)
- The `go.opentelemetry.io/otel/api/global` packages global TextMapPropagator now delegates functionality to a globally set delegate for all previously returned propagators. (#1258)
- Fix condition in `label.Any`. (#1299)
- Fix global `TracerProvider` to pass options to its configured provider. (#1329)
- Fix missing handler for `ExactKind` aggregator in OTLP metrics transformer (#1309)

## [0.13.0] - 2020-10-08

### Added

- OTLP Metric exporter supports Histogram aggregation. (#1209)
- The `Code` struct from the `go.opentelemetry.io/otel/codes` package now supports JSON marshaling and unmarshaling as well as implements the `Stringer` interface. (#1214)
- A Baggage API to implement the OpenTelemetry specification. (#1217)
- Add Shutdown method to sdk/trace/provider, shutdown processors in the order they were registered. (#1227)

### Changed

- Set default propagator to no-op propagator. (#1184)
- The `HTTPSupplier`, `HTTPExtractor`, `HTTPInjector`, and `HTTPPropagator` from the `go.opentelemetry.io/otel/api/propagation` package were replaced with unified `TextMapCarrier` and `TextMapPropagator` in the `go.opentelemetry.io/otel/propagation` package. (#1212) (#1325)
- The `New` function from the `go.opentelemetry.io/otel/api/propagation` package was replaced with `NewCompositeTextMapPropagator` in the `go.opentelemetry.io/otel` package. (#1212)
- The status codes of the `go.opentelemetry.io/otel/codes` package have been updated to match the latest OpenTelemetry specification.
   They now are `Unset`, `Error`, and `Ok`.
   They no longer track the gRPC codes. (#1214)
- The `StatusCode` field of the `SpanData` struct in the `go.opentelemetry.io/otel/sdk/export/trace` package now uses the codes package from this package instead of the gRPC project. (#1214)
- Move the `go.opentelemetry.io/otel/api/baggage` package into `go.opentelemetry.io/otel/baggage`. (#1217) (#1325)
- A `Shutdown` method of `SpanProcessor` and all its implementations receives a context and returns an error. (#1264)

### Fixed

- Copies of data from arrays and slices passed to `go.opentelemetry.io/otel/label.ArrayValue()` are now used in the returned `Value` instead of using the mutable data itself. (#1226)

### Removed

- The `ExtractHTTP` and `InjectHTTP` functions from the `go.opentelemetry.io/otel/api/propagation` package were removed. (#1212)
- The `Propagators` interface from the `go.opentelemetry.io/otel/api/propagation` package was removed to conform to the OpenTelemetry specification.
   The explicit `TextMapPropagator` type can be used in its place as this is the `Propagator` type the specification defines. (#1212)
- The `SetAttribute` method of the `Span` from the `go.opentelemetry.io/otel/api/trace` package was removed given its redundancy with the `SetAttributes` method. (#1216)
- The internal implementation of Baggage storage is removed in favor of using the new Baggage API functionality. (#1217)
- Remove duplicate hostname key `HostHostNameKey` in Resource semantic conventions. (#1219)
- Nested array/slice support has been removed. (#1226)

## [0.12.0] - 2020-09-24

### Added

- A `SpanConfigure` function in `go.opentelemetry.io/otel/api/trace` to create a new `SpanConfig` from `SpanOption`s. (#1108)
- In the `go.opentelemetry.io/otel/api/trace` package, `NewTracerConfig` was added to construct new `TracerConfig`s.
   This addition was made to conform with our project option conventions. (#1155)
- Instrumentation library information was added to the Zipkin exporter. (#1119)
- The `SpanProcessor` interface now has a `ForceFlush()` method. (#1166)
- More semantic conventions for k8s as resource attributes. (#1167)

### Changed

- Add reconnecting udp connection type to Jaeger exporter.
   This change adds a new optional implementation of the udp conn interface used to detect changes to an agent's host dns record.
   It then adopts the new destination address to ensure the exporter doesn't get stuck. This change was ported from jaegertracing/jaeger-client-go#520. (#1063)
- Replace `StartOption` and `EndOption` in `go.opentelemetry.io/otel/api/trace` with `SpanOption`.
   This change is matched by replacing the `StartConfig` and `EndConfig` with a unified `SpanConfig`. (#1108)
- Replace the `LinkedTo` span option in `go.opentelemetry.io/otel/api/trace` with `WithLinks`.
   This is be more consistent with our other option patterns, i.e. passing the item to be configured directly instead of its component parts, and provides a cleaner function signature. (#1108)
- The `go.opentelemetry.io/otel/api/trace` `TracerOption` was changed to an interface to conform to project option conventions. (#1109)
- Move the `B3` and `TraceContext` from within the `go.opentelemetry.io/otel/api/trace` package to their own `go.opentelemetry.io/otel/propagators` package.
    This removal of the propagators is reflective of the OpenTelemetry specification for these propagators as well as cleans up the `go.opentelemetry.io/otel/api/trace` API. (#1118)
- Rename Jaeger tags used for instrumentation library information to reflect changes in OpenTelemetry specification. (#1119)
- Rename `ProbabilitySampler` to `TraceIDRatioBased` and change semantics to ignore parent span sampling status. (#1115)
- Move `tools` package under `internal`. (#1141)
- Move `go.opentelemetry.io/otel/api/correlation` package to `go.opentelemetry.io/otel/api/baggage`. (#1142)
   The `correlation.CorrelationContext` propagator has been renamed `baggage.Baggage`.  Other exported functions and types are unchanged.
- Rename `ParentOrElse` sampler to `ParentBased` and allow setting samplers depending on parent span. (#1153)
- In the `go.opentelemetry.io/otel/api/trace` package, `SpanConfigure` was renamed to `NewSpanConfig`. (#1155)
- Change `dependabot.yml` to add a `Skip Changelog` label to dependabot-sourced PRs. (#1161)
- The [configuration style guide](https://github.com/open-telemetry/opentelemetry-go/blob/master/CONTRIBUTING.md#config) has been updated to
   recommend the use of `newConfig()` instead of `configure()`. (#1163)
- The `otlp.Config` type has been unexported and changed to `otlp.config`, along with its initializer. (#1163)
- Ensure exported interface types include parameter names and update the
   Style Guide to reflect this styling rule. (#1172)
- Don't consider unset environment variable for resource detection to be an error. (#1170)
- Rename `go.opentelemetry.io/otel/api/metric.ConfigureInstrument` to `NewInstrumentConfig` and
  `go.opentelemetry.io/otel/api/metric.ConfigureMeter` to `NewMeterConfig`.
- ValueObserver instruments use LastValue aggregator by default. (#1165)
- OTLP Metric exporter supports LastValue aggregation. (#1165)
- Move the `go.opentelemetry.io/otel/api/unit` package to `go.opentelemetry.io/otel/unit`. (#1185)
- Rename `Provider` to `MeterProvider` in the `go.opentelemetry.io/otel/api/metric` package. (#1190)
- Rename `NoopProvider` to `NoopMeterProvider` in the `go.opentelemetry.io/otel/api/metric` package. (#1190)
- Rename `NewProvider` to `NewMeterProvider` in the `go.opentelemetry.io/otel/api/metric/metrictest` package. (#1190)
- Rename `Provider` to `MeterProvider` in the `go.opentelemetry.io/otel/api/metric/registry` package. (#1190)
- Rename `NewProvider` to `NewMeterProvider` in the `go.opentelemetry.io/otel/api/metri/registryc` package. (#1190)
- Rename `Provider` to `TracerProvider` in the `go.opentelemetry.io/otel/api/trace` package. (#1190)
- Rename `NoopProvider` to `NoopTracerProvider` in the `go.opentelemetry.io/otel/api/trace` package. (#1190)
- Rename `Provider` to `TracerProvider` in the `go.opentelemetry.io/otel/api/trace/tracetest` package. (#1190)
- Rename `NewProvider` to `NewTracerProvider` in the `go.opentelemetry.io/otel/api/trace/tracetest` package. (#1190)
- Rename `WrapperProvider` to `WrapperTracerProvider` in the `go.opentelemetry.io/otel/bridge/opentracing` package. (#1190)
- Rename `NewWrapperProvider` to `NewWrapperTracerProvider` in the `go.opentelemetry.io/otel/bridge/opentracing` package. (#1190)
- Rename `Provider` method of the pull controller to `MeterProvider` in the `go.opentelemetry.io/otel/sdk/metric/controller/pull` package. (#1190)
- Rename `Provider` method of the push controller to `MeterProvider` in the `go.opentelemetry.io/otel/sdk/metric/controller/push` package. (#1190)
- Rename `ProviderOptions` to `TracerProviderConfig` in the `go.opentelemetry.io/otel/sdk/trace` package. (#1190)
- Rename `ProviderOption` to `TracerProviderOption` in the `go.opentelemetry.io/otel/sdk/trace` package. (#1190)
- Rename `Provider` to `TracerProvider` in the `go.opentelemetry.io/otel/sdk/trace` package. (#1190)
- Rename `NewProvider` to `NewTracerProvider` in the `go.opentelemetry.io/otel/sdk/trace` package. (#1190)
- Renamed `SamplingDecision` values to comply with OpenTelemetry specification change. (#1192)
- Renamed Zipkin attribute names from `ot.status_code & ot.status_description` to `otel.status_code & otel.status_description`. (#1201)
- The default SDK now invokes registered `SpanProcessor`s in the order they were registered with the `TracerProvider`. (#1195)
- Add test of spans being processed by the `SpanProcessor`s in the order they were registered. (#1203)

### Removed

- Remove the B3 propagator from `go.opentelemetry.io/otel/propagators`. It is now located in the
   `go.opentelemetry.io/contrib/propagators/` module. (#1191)
- Remove the semantic convention for HTTP status text, `HTTPStatusTextKey` from package `go.opentelemetry.io/otel/semconv`. (#1194)

### Fixed

- Zipkin example no longer mentions `ParentSampler`, corrected to `ParentBased`. (#1171)
- Fix missing shutdown processor in otel-collector example. (#1186)
- Fix missing shutdown processor in basic and namedtracer examples. (#1197)

## [0.11.0] - 2020-08-24

### Added

- Support for exporting array-valued attributes via OTLP. (#992)
- `Noop` and `InMemory` `SpanBatcher` implementations to help with testing integrations. (#994)
- Support for filtering metric label sets. (#1047)
- A dimensionality-reducing metric Processor. (#1057)
- Integration tests for more OTel Collector Attribute types. (#1062)
- A new `WithSpanProcessor` `ProviderOption` is added to the `go.opentelemetry.io/otel/sdk/trace` package to create a `Provider` and automatically register the `SpanProcessor`. (#1078)

### Changed

- Rename `sdk/metric/processor/test` to `sdk/metric/processor/processortest`. (#1049)
- Rename `sdk/metric/controller/test` to `sdk/metric/controller/controllertest`. (#1049)
- Rename `api/testharness` to `api/apitest`. (#1049)
- Rename `api/trace/testtrace` to `api/trace/tracetest`. (#1049)
- Change Metric Processor to merge multiple observations. (#1024)
- The `go.opentelemetry.io/otel/bridge/opentracing` bridge package has been made into its own module.
   This removes the package dependencies of this bridge from the rest of the OpenTelemetry based project. (#1038)
- Renamed `go.opentelemetry.io/otel/api/standard` package to `go.opentelemetry.io/otel/semconv` to avoid the ambiguous and generic name `standard` and better describe the package as containing OpenTelemetry semantic conventions. (#1016)
- The environment variable used for resource detection has been changed from `OTEL_RESOURCE_LABELS` to `OTEL_RESOURCE_ATTRIBUTES` (#1042)
- Replace `WithSyncer` with `WithBatcher` in examples. (#1044)
- Replace the `google.golang.org/grpc/codes` dependency in the API with an equivalent `go.opentelemetry.io/otel/codes` package. (#1046)
- Merge the `go.opentelemetry.io/otel/api/label` and `go.opentelemetry.io/otel/api/kv` into the new `go.opentelemetry.io/otel/label` package. (#1060)
- Unify Callback Function Naming.
   Rename `*Callback` with `*Func`. (#1061)
- CI builds validate against last two versions of Go, dropping 1.13 and adding 1.15. (#1064)
- The `go.opentelemetry.io/otel/sdk/export/trace` interfaces `SpanSyncer` and `SpanBatcher` have been replaced with a specification compliant `Exporter` interface.
   This interface still supports the export of `SpanData`, but only as a slice.
   Implementation are also required now to return any error from `ExportSpans` if one occurs as well as implement a `Shutdown` method for exporter clean-up. (#1078)
- The `go.opentelemetry.io/otel/sdk/trace` `NewBatchSpanProcessor` function no longer returns an error.
   If a `nil` exporter is passed as an argument to this function, instead of it returning an error, it now returns a `BatchSpanProcessor` that handles the export of `SpanData` by not taking any action. (#1078)
- The `go.opentelemetry.io/otel/sdk/trace` `NewProvider` function to create a `Provider` no longer returns an error, instead only a `*Provider`.
   This change is related to `NewBatchSpanProcessor` not returning an error which was the only error this function would return. (#1078)

### Removed

- Duplicate, unused API sampler interface. (#999)
   Use the [`Sampler` interface](https://github.com/open-telemetry/opentelemetry-go/blob/v0.11.0/sdk/trace/sampling.go) provided by the SDK instead.
- The `grpctrace` instrumentation was moved to the `go.opentelemetry.io/contrib` repository and out of this repository.
   This move includes moving the `grpc` example to the `go.opentelemetry.io/contrib` as well. (#1027)
- The `WithSpan` method of the `Tracer` interface.
   The functionality this method provided was limited compared to what a user can provide themselves.
   It was removed with the understanding that if there is sufficient user need it can be added back based on actual user usage. (#1043)
- The `RegisterSpanProcessor` and `UnregisterSpanProcessor` functions.
   These were holdovers from an approach prior to the TracerProvider design. They were not used anymore. (#1077)
- The `oterror` package. (#1026)
- The `othttp` and `httptrace` instrumentations were moved to `go.opentelemetry.io/contrib`. (#1032)

### Fixed

- The `semconv.HTTPServerMetricAttributesFromHTTPRequest()` function no longer generates the high-cardinality `http.request.content.length` label. (#1031)
- Correct instrumentation version tag in Jaeger exporter. (#1037)
- The SDK span will now set an error event if the `End` method is called during a panic (i.e. it was deferred). (#1043)
- Move internally generated protobuf code from the `go.opentelemetry.io/otel` to the OTLP exporter to reduce dependency overhead. (#1050)
- The `otel-collector` example referenced outdated collector processors. (#1006)

## [0.10.0] - 2020-07-29

This release migrates the default OpenTelemetry SDK into its own Go module, decoupling the SDK from the API and reducing dependencies for instrumentation packages.

### Added

- The Zipkin exporter now has `NewExportPipeline` and `InstallNewPipeline` constructor functions to match the common pattern.
    These function build a new exporter with default SDK options and register the exporter with the `global` package respectively. (#944)
- Add propagator option for gRPC instrumentation. (#986)
- The `testtrace` package now tracks the `trace.SpanKind` for each span. (#987)

### Changed

- Replace the `RegisterGlobal` `Option` in the Jaeger exporter with an `InstallNewPipeline` constructor function.
   This matches the other exporter constructor patterns and will register a new exporter after building it with default configuration. (#944)
- The trace (`go.opentelemetry.io/otel/exporters/trace/stdout`) and metric (`go.opentelemetry.io/otel/exporters/metric/stdout`) `stdout` exporters are now merged into a single exporter at `go.opentelemetry.io/otel/exporters/stdout`.
   This new exporter was made into its own Go module to follow the pattern of all exporters and decouple it from the `go.opentelemetry.io/otel` module. (#956, #963)
- Move the `go.opentelemetry.io/otel/exporters/test` test package to `go.opentelemetry.io/otel/sdk/export/metric/metrictest`. (#962)
- The `go.opentelemetry.io/otel/api/kv/value` package was merged into the parent `go.opentelemetry.io/otel/api/kv` package. (#968)
  - `value.Bool` was replaced with `kv.BoolValue`.
  - `value.Int64` was replaced with `kv.Int64Value`.
  - `value.Uint64` was replaced with `kv.Uint64Value`.
  - `value.Float64` was replaced with `kv.Float64Value`.
  - `value.Int32` was replaced with `kv.Int32Value`.
  - `value.Uint32` was replaced with `kv.Uint32Value`.
  - `value.Float32` was replaced with `kv.Float32Value`.
  - `value.String` was replaced with `kv.StringValue`.
  - `value.Int` was replaced with `kv.IntValue`.
  - `value.Uint` was replaced with `kv.UintValue`.
  - `value.Array` was replaced with `kv.ArrayValue`.
- Rename `Infer` to `Any` in the `go.opentelemetry.io/otel/api/kv` package. (#972)
- Change `othttp` to use the `httpsnoop` package to wrap the `ResponseWriter` so that optional interfaces (`http.Hijacker`, `http.Flusher`, etc.) that are implemented by the original `ResponseWriter`are also implemented by the wrapped `ResponseWriter`. (#979)
- Rename `go.opentelemetry.io/otel/sdk/metric/aggregator/test` package to `go.opentelemetry.io/otel/sdk/metric/aggregator/aggregatortest`. (#980)
- Make the SDK into its own Go module called `go.opentelemetry.io/otel/sdk`. (#985)
- Changed the default trace `Sampler` from `AlwaysOn` to `ParentOrElse(AlwaysOn)`. (#989)

### Removed

- The `IndexedAttribute` function from the `go.opentelemetry.io/otel/api/label` package was removed in favor of `IndexedLabel` which it was synonymous with. (#970)

### Fixed

- Bump github.com/golangci/golangci-lint from 1.28.3 to 1.29.0 in /tools. (#953)
- Bump github.com/google/go-cmp from 0.5.0 to 0.5.1. (#957)
- Use `global.Handle` for span export errors in the OTLP exporter. (#946)
- Correct Go language formatting in the README documentation. (#961)
- Remove default SDK dependencies from the `go.opentelemetry.io/otel/api` package. (#977)
- Remove default SDK dependencies from the `go.opentelemetry.io/otel/instrumentation` package. (#983)
- Move documented examples for `go.opentelemetry.io/otel/instrumentation/grpctrace` interceptors into Go example tests. (#984)

## [0.9.0] - 2020-07-20

### Added

- A new Resource Detector interface is included to allow resources to be automatically detected and included. (#939)
- A Detector to automatically detect resources from an environment variable. (#939)
- Github action to generate protobuf Go bindings locally in `internal/opentelemetry-proto-gen`. (#938)
- OTLP .proto files from `open-telemetry/opentelemetry-proto` imported as a git submodule under `internal/opentelemetry-proto`.
   References to `github.com/open-telemetry/opentelemetry-proto` changed to `go.opentelemetry.io/otel/internal/opentelemetry-proto-gen`. (#942)

### Changed

- Non-nil value `struct`s for key-value pairs will be marshalled using JSON rather than `Sprintf`. (#948)

### Removed

- Removed dependency on `github.com/open-telemetry/opentelemetry-collector`. (#943)

## [0.8.0] - 2020-07-09

### Added

- The `B3Encoding` type to represent the B3 encoding(s) the B3 propagator can inject.
   A value for HTTP supported encodings (Multiple Header: `MultipleHeader`, Single Header: `SingleHeader`) are included. (#882)
- The `FlagsDeferred` trace flag to indicate if the trace sampling decision has been deferred. (#882)
- The `FlagsDebug` trace flag to indicate if the trace is a debug trace. (#882)
- Add `peer.service` semantic attribute. (#898)
- Add database-specific semantic attributes. (#899)
- Add semantic convention for `faas.coldstart` and `container.id`. (#909)
- Add http content size semantic conventions. (#905)
- Include `http.request_content_length` in HTTP request basic attributes. (#905)
- Add semantic conventions for operating system process resource attribute keys. (#919)
- The Jaeger exporter now has a `WithBatchMaxCount` option to specify the maximum number of spans sent in a batch. (#931)

### Changed

- Update `CONTRIBUTING.md` to ask for updates to `CHANGELOG.md` with each pull request. (#879)
- Use lowercase header names for B3 Multiple Headers. (#881)
- The B3 propagator `SingleHeader` field has been replaced with `InjectEncoding`.
   This new field can be set to combinations of the `B3Encoding` bitmasks and will inject trace information in these encodings.
   If no encoding is set, the propagator will default to `MultipleHeader` encoding. (#882)
- The B3 propagator now extracts from either HTTP encoding of B3 (Single Header or Multiple Header) based on what is contained in the header.
   Preference is given to Single Header encoding with Multiple Header being the fallback if Single Header is not found or is invalid.
   This behavior change is made to dynamically support all correctly encoded traces received instead of having to guess the expected encoding prior to receiving. (#882)
- Extend semantic conventions for RPC. (#900)
- To match constant naming conventions in the `api/standard` package, the `FaaS*` key names are appended with a suffix of `Key`. (#920)
  - `"api/standard".FaaSName` -> `FaaSNameKey`
  - `"api/standard".FaaSID` -> `FaaSIDKey`
  - `"api/standard".FaaSVersion` -> `FaaSVersionKey`
  - `"api/standard".FaaSInstance` -> `FaaSInstanceKey`

### Removed

- The `FlagsUnused` trace flag is removed.
   The purpose of this flag was to act as the inverse of `FlagsSampled`, the inverse of `FlagsSampled` is used instead. (#882)
- The B3 header constants (`B3SingleHeader`, `B3DebugFlagHeader`, `B3TraceIDHeader`, `B3SpanIDHeader`, `B3SampledHeader`, `B3ParentSpanIDHeader`) are removed.
   If B3 header keys are needed [the authoritative OpenZipkin package constants](https://pkg.go.dev/github.com/openzipkin/zipkin-go@v0.2.2/propagation/b3?tab=doc#pkg-constants) should be used instead. (#882)

### Fixed

- The B3 Single Header name is now correctly `b3` instead of the previous `X-B3`. (#881)
- The B3 propagator now correctly supports sampling only values (`b3: 0`, `b3: 1`, or `b3: d`) for a Single B3 Header. (#882)
- The B3 propagator now propagates the debug flag.
   This removes the behavior of changing the debug flag into a set sampling bit.
   Instead, this now follow the B3 specification and omits the `X-B3-Sampling` header. (#882)
- The B3 propagator now tracks "unset" sampling state (meaning "defer the decision") and does not set the `X-B3-Sampling` header when injecting. (#882)
- Bump github.com/itchyny/gojq from 0.10.3 to 0.10.4 in /tools. (#883)
- Bump github.com/opentracing/opentracing-go from v1.1.1-0.20190913142402-a7454ce5950e to v1.2.0. (#885)
- The tracing time conversion for OTLP spans is now correctly set to `UnixNano`. (#896)
- Ensure span status is not set to `Unknown` when no HTTP status code is provided as it is assumed to be `200 OK`. (#908)
- Ensure `httptrace.clientTracer` closes `http.headers` span. (#912)
- Prometheus exporter will not apply stale updates or forget inactive metrics. (#903)
- Add test for api.standard `HTTPClientAttributesFromHTTPRequest`. (#905)
- Bump github.com/golangci/golangci-lint from 1.27.0 to 1.28.1 in /tools. (#901, #913)
- Update otel-colector example to use the v0.5.0 collector. (#915)
- The `grpctrace` instrumentation uses a span name conforming to the OpenTelemetry semantic conventions (does not contain a leading slash (`/`)). (#922)
- The `grpctrace` instrumentation includes an `rpc.method` attribute now set to the gRPC method name. (#900, #922)
- The `grpctrace` instrumentation `rpc.service` attribute now contains the package name if one exists.
   This is in accordance with OpenTelemetry semantic conventions. (#922)
- Correlation Context extractor will no longer insert an empty map into the returned context when no valid values are extracted. (#923)
- Bump google.golang.org/api from 0.28.0 to 0.29.0 in /exporters/trace/jaeger. (#925)
- Bump github.com/itchyny/gojq from 0.10.4 to 0.11.0 in /tools. (#926)
- Bump github.com/golangci/golangci-lint from 1.28.1 to 1.28.2 in /tools. (#930)

## [0.7.0] - 2020-06-26

This release implements the v0.5.0 version of the OpenTelemetry specification.

### Added

- The othttp instrumentation now includes default metrics. (#861)
- This CHANGELOG file to track all changes in the project going forward.
- Support for array type attributes. (#798)
- Apply transitive dependabot go.mod dependency updates as part of a new automatic Github workflow. (#844)
- Timestamps are now passed to exporters for each export. (#835)
- Add new `Accumulation` type to metric SDK to transport telemetry from `Accumulator`s to `Processor`s.
   This replaces the prior `Record` `struct` use for this purpose. (#835)
- New dependabot integration to automate package upgrades. (#814)
- `Meter` and `Tracer` implementations accept instrumentation version version as an optional argument.
   This instrumentation version is passed on to exporters. (#811) (#805) (#802)
- The OTLP exporter includes the instrumentation version in telemetry it exports. (#811)
- Environment variables for Jaeger exporter are supported. (#796)
- New `aggregation.Kind` in the export metric API. (#808)
- New example that uses OTLP and the collector. (#790)
- Handle errors in the span `SetName` during span initialization. (#791)
- Default service config to enable retries for retry-able failed requests in the OTLP exporter and an option to override this default. (#777)
- New `go.opentelemetry.io/otel/api/oterror` package to uniformly support error handling and definitions for the project. (#778)
- New `global` default implementation of the `go.opentelemetry.io/otel/api/oterror.Handler` interface to be used to handle errors prior to an user defined `Handler`.
   There is also functionality for the user to register their `Handler` as well as a convenience function `Handle` to handle an error with this global `Handler`(#778)
- Options to specify propagators for httptrace and grpctrace instrumentation. (#784)
- The required `application/json` header for the Zipkin exporter is included in all exports. (#774)
- Integrate HTTP semantics helpers from the contrib repository into the `api/standard` package. #769

### Changed

- Rename `Integrator` to `Processor` in the metric SDK. (#863)
- Rename `AggregationSelector` to `AggregatorSelector`. (#859)
- Rename `SynchronizedCopy` to `SynchronizedMove`. (#858)
- Rename `simple` integrator to `basic` integrator. (#857)
- Merge otlp collector examples. (#841)
- Change the metric SDK to support cumulative, delta, and pass-through exporters directly.
   With these changes, cumulative and delta specific exporters are able to request the correct kind of aggregation from the SDK. (#840)
- The `Aggregator.Checkpoint` API is renamed to `SynchronizedCopy` and adds an argument, a different `Aggregator` into which the copy is stored. (#812)
- The `export.Aggregator` contract is that `Update()` and `SynchronizedCopy()` are synchronized with each other.
   All the aggregation interfaces (`Sum`, `LastValue`, ...) are not meant to be synchronized, as the caller is expected to synchronize aggregators at a higher level after the `Accumulator`.
   Some of the `Aggregators` used unnecessary locking and that has been cleaned up. (#812)
- Use of `metric.Number` was replaced by `int64` now that we use `sync.Mutex` in the `MinMaxSumCount` and `Histogram` `Aggregators`. (#812)
- Replace `AlwaysParentSample` with `ParentSample(fallback)` to match the OpenTelemetry v0.5.0 specification. (#810)
- Rename `sdk/export/metric/aggregator` to `sdk/export/metric/aggregation`. #808
- Send configured headers with every request in the OTLP exporter, instead of just on connection creation. (#806)
- Update error handling for any one off error handlers, replacing, instead, with the `global.Handle` function. (#791)
- Rename `plugin` directory to `instrumentation` to match the OpenTelemetry specification. (#779)
- Makes the argument order to Histogram and DDSketch `New()` consistent. (#781)

### Removed

- `Uint64NumberKind` and related functions from the API. (#864)
- Context arguments from `Aggregator.Checkpoint` and `Integrator.Process` as they were unused. (#803)
- `SpanID` is no longer included in parameters for sampling decision to match the OpenTelemetry specification. (#775)

### Fixed

- Upgrade OTLP exporter to opentelemetry-proto matching the opentelemetry-collector v0.4.0 release. (#866)
- Allow changes to `go.sum` and `go.mod` when running dependabot tidy-up. (#871)
- Bump github.com/stretchr/testify from 1.4.0 to 1.6.1. (#824)
- Bump github.com/prometheus/client_golang from 1.7.0 to 1.7.1 in /exporters/metric/prometheus. (#867)
- Bump google.golang.org/grpc from 1.29.1 to 1.30.0 in /exporters/trace/jaeger. (#853)
- Bump google.golang.org/grpc from 1.29.1 to 1.30.0 in /exporters/trace/zipkin. (#854)
- Bumps github.com/golang/protobuf from 1.3.2 to 1.4.2 (#848)
- Bump github.com/stretchr/testify from 1.4.0 to 1.6.1 in /exporters/otlp (#817)
- Bump github.com/golangci/golangci-lint from 1.25.1 to 1.27.0 in /tools (#828)
- Bump github.com/prometheus/client_golang from 1.5.0 to 1.7.0 in /exporters/metric/prometheus (#838)
- Bump github.com/stretchr/testify from 1.4.0 to 1.6.1 in /exporters/trace/jaeger (#829)
- Bump github.com/benbjohnson/clock from 1.0.0 to 1.0.3 (#815)
- Bump github.com/stretchr/testify from 1.4.0 to 1.6.1 in /exporters/trace/zipkin (#823)
- Bump github.com/itchyny/gojq from 0.10.1 to 0.10.3 in /tools (#830)
- Bump github.com/stretchr/testify from 1.4.0 to 1.6.1 in /exporters/metric/prometheus (#822)
- Bump google.golang.org/grpc from 1.27.1 to 1.29.1 in /exporters/trace/zipkin (#820)
- Bump google.golang.org/grpc from 1.27.1 to 1.29.1 in /exporters/trace/jaeger (#831)
- Bump github.com/google/go-cmp from 0.4.0 to 0.5.0 (#836)
- Bump github.com/google/go-cmp from 0.4.0 to 0.5.0 in /exporters/trace/jaeger (#837)
- Bump github.com/google/go-cmp from 0.4.0 to 0.5.0 in /exporters/otlp (#839)
- Bump google.golang.org/api from 0.20.0 to 0.28.0 in /exporters/trace/jaeger (#843)
- Set span status from HTTP status code in the othttp instrumentation. (#832)
- Fixed typo in push controller comment. (#834)
- The `Aggregator` testing has been updated and cleaned. (#812)
- `metric.Number(0)` expressions are replaced by `0` where possible. (#812)
- Fixed `global` `handler_test.go` test failure. #804
- Fixed `BatchSpanProcessor.Shutdown` to wait until all spans are processed. (#766)
- Fixed OTLP example's accidental early close of exporter. (#807)
- Ensure zipkin exporter reads and closes response body. (#788)
- Update instrumentation to use `api/standard` keys instead of custom keys. (#782)
- Clean up tools and RELEASING documentation. (#762)

## [0.6.0] - 2020-05-21

### Added

- Support for `Resource`s in the prometheus exporter. (#757)
- New pull controller. (#751)
- New `UpDownSumObserver` instrument. (#750)
- OpenTelemetry collector demo. (#711)
- New `SumObserver` instrument. (#747)
- New `UpDownCounter` instrument. (#745)
- New timeout `Option` and configuration function `WithTimeout` to the push controller. (#742)
- New `api/standards` package to implement semantic conventions and standard key-value generation. (#731)

### Changed

- Rename `Register*` functions in the metric API to `New*` for all `Observer` instruments. (#761)
- Use `[]float64` for histogram boundaries, not `[]metric.Number`. (#758)
- Change OTLP example to use exporter as a trace `Syncer` instead of as an unneeded `Batcher`. (#756)
- Replace `WithResourceAttributes()` with `WithResource()` in the trace SDK. (#754)
- The prometheus exporter now uses the new pull controller. (#751)
- Rename `ScheduleDelayMillis` to `BatchTimeout` in the trace `BatchSpanProcessor`.(#752)
- Support use of synchronous instruments in asynchronous callbacks (#725)
- Move `Resource` from the `Export` method parameter into the metric export `Record`. (#739)
- Rename `Observer` instrument to `ValueObserver`. (#734)
- The push controller now has a method (`Provider()`) to return a `metric.Provider` instead of the old `Meter` method that acted as a `metric.Provider`. (#738)
- Replace `Measure` instrument by `ValueRecorder` instrument. (#732)
- Rename correlation context header from `"Correlation-Context"` to `"otcorrelations"` to match the OpenTelemetry specification. (#727)

### Fixed

- Ensure gRPC `ClientStream` override methods do not panic in grpctrace package. (#755)
- Disable parts of `BatchSpanProcessor` test until a fix is found. (#743)
- Fix `string` case in `kv` `Infer` function. (#746)
- Fix panic in grpctrace client interceptors. (#740)
- Refactor the `api/metrics` push controller and add `CheckpointSet` synchronization. (#737)
- Rewrite span batch process queue batching logic. (#719)
- Remove the push controller named Meter map. (#738)
- Fix Histogram aggregator initial state (fix #735). (#736)
- Ensure golang alpine image is running `golang-1.14` for examples. (#733)
- Added test for grpctrace `UnaryInterceptorClient`. (#695)
- Rearrange `api/metric` code layout. (#724)

## [0.5.0] - 2020-05-13

### Added

- Batch `Observer` callback support. (#717)
- Alias `api` types to root package of project. (#696)
- Create basic `othttp.Transport` for simple client instrumentation. (#678)
- `SetAttribute(string, interface{})` to the trace API. (#674)
- Jaeger exporter option that allows user to specify custom http client. (#671)
- `Stringer` and `Infer` methods to `key`s. (#662)

### Changed

- Rename `NewKey` in the `kv` package to just `Key`. (#721)
- Move `core` and `key` to `kv` package. (#720)
- Make the metric API `Meter` a `struct` so the abstract `MeterImpl` can be passed and simplify implementation. (#709)
- Rename SDK `Batcher` to `Integrator` to match draft OpenTelemetry SDK specification. (#710)
- Rename SDK `Ungrouped` integrator to `simple.Integrator` to match draft OpenTelemetry SDK specification. (#710)
- Rename SDK `SDK` `struct` to `Accumulator` to match draft OpenTelemetry SDK specification. (#710)
- Move `Number` from `core` to `api/metric` package. (#706)
- Move `SpanContext` from `core` to `trace` package. (#692)
- Change traceparent header from `Traceparent` to `traceparent` to implement the W3C specification. (#681)

### Fixed

- Update tooling to run generators in all submodules. (#705)
- gRPC interceptor regexp to match methods without a service name. (#683)
- Use a `const` for padding 64-bit B3 trace IDs. (#701)
- Update `mockZipkin` listen address from `:0` to `127.0.0.1:0`. (#700)
- Left-pad 64-bit B3 trace IDs with zero. (#698)
- Propagate at least the first W3C tracestate header. (#694)
- Remove internal `StateLocker` implementation. (#688)
- Increase instance size CI system uses. (#690)
- Add a `key` benchmark and use reflection in `key.Infer()`. (#679)
- Fix internal `global` test by using `global.Meter` with `RecordBatch()`. (#680)
- Reimplement histogram using mutex instead of `StateLocker`. (#669)
- Switch `MinMaxSumCount` to a mutex lock implementation instead of `StateLocker`. (#667)
- Update documentation to not include any references to `WithKeys`. (#672)
- Correct misspelling. (#668)
- Fix clobbering of the span context if extraction fails. (#656)
- Bump `golangci-lint` and work around the corrupting bug. (#666) (#670)

## [0.4.3] - 2020-04-24

### Added

- `Dockerfile` and `docker-compose.yml` to run example code. (#635)
- New `grpctrace` package that provides gRPC client and server interceptors for both unary and stream connections. (#621)
- New `api/label` package, providing common label set implementation. (#651)
- Support for JSON marshaling of `Resources`. (#654)
- `TraceID` and `SpanID` implementations for `Stringer` interface. (#642)
- `RemoteAddrKey` in the othttp plugin to include the HTTP client address in top-level spans. (#627)
- `WithSpanFormatter` option to the othttp plugin. (#617)
- Updated README to include section for compatible libraries and include reference to the contrib repository. (#612)
- The prometheus exporter now supports exporting histograms. (#601)
- A `String` method to the `Resource` to return a hashable identifier for a now unique resource. (#613)
- An `Iter` method to the `Resource` to return an array `AttributeIterator`. (#613)
- An `Equal` method to the `Resource` test the equivalence of resources. (#613)
- An iterable structure (`AttributeIterator`) for `Resource` attributes.

### Changed

- zipkin export's `NewExporter` now requires a `serviceName` argument to ensure this needed values is provided. (#644)
- Pass `Resources` through the metrics export pipeline. (#659)

### Removed

- `WithKeys` option from the metric API. (#639)

### Fixed

- Use the `label.Set.Equivalent` value instead of an encoding in the batcher. (#658)
- Correct typo `trace.Exporter` to `trace.SpanSyncer` in comments. (#653)
- Use type names for return values in jaeger exporter. (#648)
- Increase the visibility of the `api/key` package by updating comments and fixing usages locally. (#650)
- `Checkpoint` only after `Update`; Keep records in the `sync.Map` longer. (#647)
- Do not cache `reflect.ValueOf()` in metric Labels. (#649)
- Batch metrics exported from the OTLP exporter based on `Resource` and labels. (#626)
- Add error wrapping to the prometheus exporter. (#631)
- Update the OTLP exporter batching of traces to use a unique `string` representation of an associated `Resource` as the batching key. (#623)
- Update OTLP `SpanData` transform to only include the `ParentSpanID` if one exists. (#614)
- Update `Resource` internal representation to uniquely and reliably identify resources. (#613)
- Check return value from `CheckpointSet.ForEach` in prometheus exporter. (#622)
- Ensure spans created by httptrace client tracer reflect operation structure. (#618)
- Create a new recorder rather than reuse when multiple observations in same epoch for asynchronous instruments. #610
- The default port the OTLP exporter uses to connect to the OpenTelemetry collector is updated to match the one the collector listens on by default. (#611)

## [0.4.2] - 2020-03-31

### Fixed

- Fix `pre_release.sh` to update version in `sdk/opentelemetry.go`. (#607)
- Fix time conversion from internal to OTLP in OTLP exporter. (#606)

## [0.4.1] - 2020-03-31

### Fixed

- Update `tag.sh` to create signed tags. (#604)

## [0.4.0] - 2020-03-30

### Added

- New API package `api/metric/registry` that exposes a `MeterImpl` wrapper for use by SDKs to generate unique instruments. (#580)
- Script to verify examples after a new release. (#579)

### Removed

- The dogstatsd exporter due to lack of support.
   This additionally removes support for statsd. (#591)
- `LabelSet` from the metric API.
   This is replaced by a `[]core.KeyValue` slice. (#595)
- `Labels` from the metric API's `Meter` interface. (#595)

### Changed

- The metric `export.Labels` became an interface which the SDK implements and the `export` package provides a simple, immutable implementation of this interface intended for testing purposes. (#574)
- Renamed `internal/metric.Meter` to `MeterImpl`. (#580)
- Renamed `api/global/internal.obsImpl` to `asyncImpl`. (#580)

### Fixed

- Corrected missing return in mock span. (#582)
- Update License header for all source files to match CNCF guidelines and include a test to ensure it is present. (#586) (#596)
- Update to v0.3.0 of the OTLP in the OTLP exporter. (#588)
- Update pre-release script to be compatible between GNU and BSD based systems. (#592)
- Add a `RecordBatch` benchmark. (#594)
- Moved span transforms of the OTLP exporter to the internal package. (#593)
- Build both go-1.13 and go-1.14 in circleci to test for all supported versions of Go. (#569)
- Removed unneeded allocation on empty labels in OLTP exporter. (#597)
- Update `BatchedSpanProcessor` to process the queue until no data but respect max batch size. (#599)
- Update project documentation godoc.org links to pkg.go.dev. (#602)

## [0.3.0] - 2020-03-21

This is a first official beta release, which provides almost fully complete metrics, tracing, and context propagation functionality.
There is still a possibility of breaking changes.

### Added

- Add `Observer` metric instrument. (#474)
- Add global `Propagators` functionality to enable deferred initialization for propagators registered before the first Meter SDK is installed. (#494)
- Simplified export setup pipeline for the jaeger exporter to match other exporters. (#459)
- The zipkin trace exporter. (#495)
- The OTLP exporter to export metric and trace telemetry to the OpenTelemetry collector. (#497) (#544) (#545)
- Add `StatusMessage` field to the trace `Span`. (#524)
- Context propagation in OpenTracing bridge in terms of OpenTelemetry context propagation. (#525)
- The `Resource` type was added to the SDK. (#528)
- The global API now supports a `Tracer` and `Meter` function as shortcuts to getting a global `*Provider` and calling these methods directly. (#538)
- The metric API now defines a generic `MeterImpl` interface to support general purpose `Meter` construction.
   Additionally, `SyncImpl` and `AsyncImpl` are added to support general purpose instrument construction. (#560)
- A metric `Kind` is added to represent the `MeasureKind`, `ObserverKind`, and `CounterKind`. (#560)
- Scripts to better automate the release process. (#576)

### Changed

- Default to to use `AlwaysSampler` instead of `ProbabilitySampler` to match OpenTelemetry specification. (#506)
- Renamed `AlwaysSampleSampler` to `AlwaysOnSampler` in the trace API. (#511)
- Renamed `NeverSampleSampler` to `AlwaysOffSampler` in the trace API. (#511)
- The `Status` field of the `Span` was changed to `StatusCode` to disambiguate with the added `StatusMessage`. (#524)
- Updated the trace `Sampler` interface conform to the OpenTelemetry specification. (#531)
- Rename metric API `Options` to `Config`. (#541)
- Rename metric `Counter` aggregator to be `Sum`. (#541)
- Unify metric options into `Option` from instrument specific options. (#541)
- The trace API's `TraceProvider` now support `Resource`s. (#545)
- Correct error in zipkin module name. (#548)
- The jaeger trace exporter now supports `Resource`s. (#551)
- Metric SDK now supports `Resource`s.
   The `WithResource` option was added to configure a `Resource` on creation and the `Resource` method was added to the metric `Descriptor` to return the associated `Resource`. (#552)
- Replace `ErrNoLastValue` and `ErrEmptyDataSet` by `ErrNoData` in the metric SDK. (#557)
- The stdout trace exporter now supports `Resource`s. (#558)
- The metric `Descriptor` is now included at the API instead of the SDK. (#560)
- Replace `Ordered` with an iterator in `export.Labels`. (#567)

### Removed

- The vendor specific Stackdriver. It is now hosted on 3rd party vendor infrastructure. (#452)
- The `Unregister` method for metric observers as it is not in the OpenTelemetry specification. (#560)
- `GetDescriptor` from the metric SDK. (#575)
- The `Gauge` instrument from the metric API. (#537)

### Fixed

- Make histogram aggregator checkpoint consistent. (#438)
- Update README with import instructions and how to build and test. (#505)
- The default label encoding was updated to be unique. (#508)
- Use `NewRoot` in the othttp plugin for public endpoints. (#513)
- Fix data race in `BatchedSpanProcessor`. (#518)
- Skip test-386 for Mac OS 10.15.x (Catalina and upwards). #521
- Use a variable-size array to represent ordered labels in maps. (#523)
- Update the OTLP protobuf and update changed import path. (#532)
- Use `StateLocker` implementation in `MinMaxSumCount`. (#546)
- Eliminate goroutine leak in histogram stress test. (#547)
- Update OTLP exporter with latest protobuf. (#550)
- Add filters to the othttp plugin. (#556)
- Provide an implementation of the `Header*` filters that do not depend on Go 1.14. (#565)
- Encode labels once during checkpoint.
   The checkpoint function is executed in a single thread so we can do the encoding lazily before passing the encoded version of labels to the exporter.
   This is a cheap and quick way to avoid encoding the labels on every collection interval. (#572)
- Run coverage over all packages in `COVERAGE_MOD_DIR`. (#573)

## [0.2.3] - 2020-03-04

### Added

- `RecordError` method on `Span`s in the trace API to Simplify adding error events to spans. (#473)
- Configurable push frequency for exporters setup pipeline. (#504)

### Changed

- Rename the `exporter` directory to `exporters`.
   The `go.opentelemetry.io/otel/exporter/trace/jaeger` package was mistakenly released with a `v1.0.0` tag instead of `v0.1.0`.
   This resulted in all subsequent releases not becoming the default latest.
   A consequence of this was that all `go get`s pulled in the incompatible `v0.1.0` release of that package when pulling in more recent packages from other otel packages.
   Renaming the `exporter` directory to `exporters` fixes this issue by renaming the package and therefore clearing any existing dependency tags.
   Consequentially, this action also renames *all* exporter packages. (#502)

### Removed

- The `CorrelationContextHeader` constant in the `correlation` package is no longer exported. (#503)

## [0.2.2] - 2020-02-27

### Added

- `HTTPSupplier` interface in the propagation API to specify methods to retrieve and store a single value for a key to be associated with a carrier. (#467)
- `HTTPExtractor` interface in the propagation API to extract information from an `HTTPSupplier` into a context. (#467)
- `HTTPInjector` interface in the propagation API to inject information into an `HTTPSupplier.` (#467)
- `Config` and configuring `Option` to the propagator API. (#467)
- `Propagators` interface in the propagation API to contain the set of injectors and extractors for all supported carrier formats. (#467)
- `HTTPPropagator` interface in the propagation API to inject and extract from an `HTTPSupplier.` (#467)
- `WithInjectors` and `WithExtractors` functions to the propagator API to configure injectors and extractors to use. (#467)
- `ExtractHTTP` and `InjectHTTP` functions to apply configured HTTP extractors and injectors to a passed context. (#467)
- Histogram aggregator. (#433)
- `DefaultPropagator` function and have it return `trace.TraceContext` as the default context propagator. (#456)
- `AlwaysParentSample` sampler to the trace API. (#455)
- `WithNewRoot` option function to the trace API to specify the created span should be considered a root span. (#451)

### Changed

- Renamed `WithMap` to `ContextWithMap` in the correlation package. (#481)
- Renamed `FromContext` to `MapFromContext` in the correlation package. (#481)
- Move correlation context propagation to correlation package. (#479)
- Do not default to putting remote span context into links. (#480)
- `Tracer.WithSpan` updated to accept `StartOptions`. (#472)
- Renamed `MetricKind` to `Kind` to not stutter in the type usage. (#432)
- Renamed the `export` package to `metric` to match directory structure. (#432)
- Rename the `api/distributedcontext` package to `api/correlation`. (#444)
- Rename the `api/propagators` package to `api/propagation`. (#444)
- Move the propagators from the `propagators` package into the `trace` API package. (#444)
- Update `Float64Gauge`, `Int64Gauge`, `Float64Counter`, `Int64Counter`, `Float64Measure`, and `Int64Measure` metric methods to use value receivers instead of pointers. (#462)
- Moved all dependencies of tools package to a tools directory. (#466)

### Removed

- Binary propagators. (#467)
- NOOP propagator. (#467)

### Fixed

- Upgraded `github.com/golangci/golangci-lint` from `v1.21.0` to `v1.23.6` in `tools/`. (#492)
- Fix a possible nil-dereference crash (#478)
- Correct comments for `InstallNewPipeline` in the stdout exporter. (#483)
- Correct comments for `InstallNewPipeline` in the dogstatsd exporter. (#484)
- Correct comments for `InstallNewPipeline` in the prometheus exporter. (#482)
- Initialize `onError` based on `Config` in prometheus exporter. (#486)
- Correct module name in prometheus exporter README. (#475)
- Removed tracer name prefix from span names. (#430)
- Fix `aggregator_test.go` import package comment. (#431)
- Improved detail in stdout exporter. (#436)
- Fix a dependency issue (generate target should depend on stringer, not lint target) in Makefile. (#442)
- Reorders the Makefile targets within `precommit` target so we generate files and build the code before doing linting, so we can get much nicer errors about syntax errors from the compiler. (#442)
- Reword function documentation in gRPC plugin. (#446)
- Send the `span.kind` tag to Jaeger from the jaeger exporter. (#441)
- Fix `metadataSupplier` in the jaeger exporter to overwrite the header if existing instead of appending to it. (#441)
- Upgraded to Go 1.13 in CI. (#465)
- Correct opentelemetry.io URL in trace SDK documentation. (#464)
- Refactored reference counting logic in SDK determination of stale records. (#468)
- Add call to `runtime.Gosched` in instrument `acquireHandle` logic to not block the collector. (#469)

## [0.2.1.1] - 2020-01-13

### Fixed

- Use stateful batcher on Prometheus exporter fixing regression introduced in #395. (#428)

## [0.2.1] - 2020-01-08

### Added

- Global meter forwarding implementation.
   This enables deferred initialization for metric instruments registered before the first Meter SDK is installed. (#392)
- Global trace forwarding implementation.
   This enables deferred initialization for tracers registered before the first Trace SDK is installed. (#406)
- Standardize export pipeline creation in all exporters. (#395)
- A testing, organization, and comments for 64-bit field alignment. (#418)
- Script to tag all modules in the project. (#414)

### Changed

- Renamed `propagation` package to `propagators`. (#362)
- Renamed `B3Propagator` propagator to `B3`. (#362)
- Renamed `TextFormatPropagator` propagator to `TextFormat`. (#362)
- Renamed `BinaryPropagator` propagator to `Binary`. (#362)
- Renamed `BinaryFormatPropagator` propagator to `BinaryFormat`. (#362)
- Renamed `NoopTextFormatPropagator` propagator to `NoopTextFormat`. (#362)
- Renamed `TraceContextPropagator` propagator to `TraceContext`. (#362)
- Renamed `SpanOption` to `StartOption` in the trace API. (#369)
- Renamed `StartOptions` to `StartConfig` in the trace API. (#369)
- Renamed `EndOptions` to `EndConfig` in the trace API. (#369)
- `Number` now has a pointer receiver for its methods. (#375)
- Renamed `CurrentSpan` to `SpanFromContext` in the trace API. (#379)
- Renamed `SetCurrentSpan` to `ContextWithSpan` in the trace API. (#379)
- Renamed `Message` in Event to `Name` in the trace API. (#389)
- Prometheus exporter no longer aggregates metrics, instead it only exports them. (#385)
- Renamed `HandleImpl` to `BoundInstrumentImpl` in the metric API. (#400)
- Renamed `Float64CounterHandle` to `Float64CounterBoundInstrument` in the metric API. (#400)
- Renamed `Int64CounterHandle` to `Int64CounterBoundInstrument` in the metric API. (#400)
- Renamed `Float64GaugeHandle` to `Float64GaugeBoundInstrument` in the metric API. (#400)
- Renamed `Int64GaugeHandle` to `Int64GaugeBoundInstrument` in the metric API. (#400)
- Renamed `Float64MeasureHandle` to `Float64MeasureBoundInstrument` in the metric API. (#400)
- Renamed `Int64MeasureHandle` to `Int64MeasureBoundInstrument` in the metric API. (#400)
- Renamed `Release` method for bound instruments in the metric API to `Unbind`. (#400)
- Renamed `AcquireHandle` method for bound instruments in the metric API to `Bind`. (#400)
- Renamed the `File` option in the stdout exporter to `Writer`. (#404)
- Renamed all `Options` to `Config` for all metric exports where this wasn't already the case.

### Fixed

- Aggregator import path corrected. (#421)
- Correct links in README. (#368)
- The README was updated to match latest code changes in its examples. (#374)
- Don't capitalize error statements. (#375)
- Fix ignored errors. (#375)
- Fix ambiguous variable naming. (#375)
- Removed unnecessary type casting. (#375)
- Use named parameters. (#375)
- Updated release schedule. (#378)
- Correct http-stackdriver example module name. (#394)
- Removed the `http.request` span in `httptrace` package. (#397)
- Add comments in the metrics SDK (#399)
- Initialize checkpoint when creating ddsketch aggregator to prevent panic when merging into a empty one. (#402) (#403)
- Add documentation of compatible exporters in the README. (#405)
- Typo fix. (#408)
- Simplify span check logic in SDK tracer implementation. (#419)

## [0.2.0] - 2019-12-03

### Added

- Unary gRPC tracing example. (#351)
- Prometheus exporter. (#334)
- Dogstatsd metrics exporter. (#326)

### Changed

- Rename `MaxSumCount` aggregation to `MinMaxSumCount` and add the `Min` interface for this aggregation. (#352)
- Rename `GetMeter` to `Meter`. (#357)
- Rename `HTTPTraceContextPropagator` to `TraceContextPropagator`. (#355)
- Rename `HTTPB3Propagator` to `B3Propagator`. (#355)
- Rename `HTTPTraceContextPropagator` to `TraceContextPropagator`. (#355)
- Move `/global` package to `/api/global`. (#356)
- Rename `GetTracer` to `Tracer`. (#347)

### Removed

- `SetAttribute` from the `Span` interface in the trace API. (#361)
- `AddLink` from the `Span` interface in the trace API. (#349)
- `Link` from the `Span` interface in the trace API. (#349)

### Fixed

- Exclude example directories from coverage report. (#365)
- Lint make target now implements automatic fixes with `golangci-lint` before a second run to report the remaining issues. (#360)
- Drop `GO111MODULE` environment variable in Makefile as Go 1.13 is the project specified minimum version and this is environment variable is not needed for that version of Go. (#359)
- Run the race checker for all test. (#354)
- Redundant commands in the Makefile are removed. (#354)
- Split the `generate` and `lint` targets of the Makefile. (#354)
- Renames `circle-ci` target to more generic `ci` in Makefile. (#354)
- Add example Prometheus binary to gitignore. (#358)
- Support negative numbers with the `MaxSumCount`. (#335)
- Resolve race conditions in `push_test.go` identified in #339. (#340)
- Use `/usr/bin/env bash` as a shebang in scripts rather than `/bin/bash`. (#336)
- Trace benchmark now tests both `AlwaysSample` and `NeverSample`.
   Previously it was testing `AlwaysSample` twice. (#325)
- Trace benchmark now uses a `[]byte` for `TraceID` to fix failing test. (#325)
- Added a trace benchmark to test variadic functions in `setAttribute` vs `setAttributes` (#325)
- The `defaultkeys` batcher was only using the encoded label set as its map key while building a checkpoint.
   This allowed distinct label sets through, but any metrics sharing a label set could be overwritten or merged incorrectly.
   This was corrected. (#333)

## [0.1.2] - 2019-11-18

### Fixed

- Optimized the `simplelru` map for attributes to reduce the number of allocations. (#328)
- Removed unnecessary unslicing of parameters that are already a slice. (#324)

## [0.1.1] - 2019-11-18

This release contains a Metrics SDK with stdout exporter and supports basic aggregations such as counter, gauges, array, maxsumcount, and ddsketch.

### Added

- Metrics stdout export pipeline. (#265)
- Array aggregation for raw measure metrics. (#282)
- The core.Value now have a `MarshalJSON` method. (#281)

### Removed

- `WithService`, `WithResources`, and `WithComponent` methods of tracers. (#314)
- Prefix slash in `Tracer.Start()` for the Jaeger example. (#292)

### Changed

- Allocation in LabelSet construction to reduce GC overhead. (#318)
- `trace.WithAttributes` to append values instead of replacing (#315)
- Use a formula for tolerance in sampling tests. (#298)
- Move export types into trace and metric-specific sub-directories. (#289)
- `SpanKind` back to being based on an `int` type. (#288)

### Fixed

- URL to OpenTelemetry website in README. (#323)
- Name of othttp default tracer. (#321)
- `ExportSpans` for the stackdriver exporter now handles `nil` context. (#294)
- CI modules cache to correctly restore/save from/to the cache. (#316)
- Fix metric SDK race condition between `LoadOrStore` and the assignment `rec.recorder = i.meter.exporter.AggregatorFor(rec)`. (#293)
- README now reflects the new code structure introduced with these changes. (#291)
- Make the basic example work. (#279)

## [0.1.0] - 2019-11-04

This is the first release of open-telemetry go library.
It contains api and sdk for trace and meter.

### Added

- Initial OpenTelemetry trace and metric API prototypes.
- Initial OpenTelemetry trace, metric, and export SDK packages.
- A wireframe bridge to support compatibility with OpenTracing.
- Example code for a basic, http-stackdriver, http, jaeger, and named tracer setup.
- Exporters for Jaeger, Stackdriver, and stdout.
- Propagators for binary, B3, and trace-context protocols.
- Project information and guidelines in the form of a README and CONTRIBUTING.
- Tools to build the project and a Makefile to automate the process.
- Apache-2.0 license.
- CircleCI build CI manifest files.
- CODEOWNERS file to track owners of this project.

[Unreleased]: https://github.com/open-telemetry/opentelemetry-go/compare/v1.23.1...HEAD
[1.23.1]: https://github.com/open-telemetry/opentelemetry-go/releases/tag/v1.23.1
[1.23.0]: https://github.com/open-telemetry/opentelemetry-go/releases/tag/v1.23.0
[1.23.0-rc.1]: https://github.com/open-telemetry/opentelemetry-go/releases/tag/v1.23.0-rc.1
[1.22.0/0.45.0]: https://github.com/open-telemetry/opentelemetry-go/releases/tag/v1.22.0
[1.21.0/0.44.0]: https://github.com/open-telemetry/opentelemetry-go/releases/tag/v1.21.0
[1.20.0/0.43.0]: https://github.com/open-telemetry/opentelemetry-go/releases/tag/v1.20.0
[1.19.0/0.42.0/0.0.7]: https://github.com/open-telemetry/opentelemetry-go/releases/tag/v1.19.0
[1.19.0-rc.1/0.42.0-rc.1]: https://github.com/open-telemetry/opentelemetry-go/releases/tag/v1.19.0-rc.1
[1.18.0/0.41.0/0.0.6]: https://github.com/open-telemetry/opentelemetry-go/releases/tag/v1.18.0
[1.17.0/0.40.0/0.0.5]: https://github.com/open-telemetry/opentelemetry-go/releases/tag/v1.17.0
[1.16.0/0.39.0]: https://github.com/open-telemetry/opentelemetry-go/releases/tag/v1.16.0
[1.16.0-rc.1/0.39.0-rc.1]: https://github.com/open-telemetry/opentelemetry-go/releases/tag/v1.16.0-rc.1
[1.15.1/0.38.1]: https://github.com/open-telemetry/opentelemetry-go/releases/tag/v1.15.1
[1.15.0/0.38.0]: https://github.com/open-telemetry/opentelemetry-go/releases/tag/v1.15.0
[1.15.0-rc.2/0.38.0-rc.2]: https://github.com/open-telemetry/opentelemetry-go/releases/tag/v1.15.0-rc.2
[1.15.0-rc.1/0.38.0-rc.1]: https://github.com/open-telemetry/opentelemetry-go/releases/tag/v1.15.0-rc.1
[1.14.0/0.37.0/0.0.4]: https://github.com/open-telemetry/opentelemetry-go/releases/tag/v1.14.0
[1.13.0/0.36.0]: https://github.com/open-telemetry/opentelemetry-go/releases/tag/v1.13.0
[1.12.0/0.35.0]: https://github.com/open-telemetry/opentelemetry-go/releases/tag/v1.12.0
[1.11.2/0.34.0]: https://github.com/open-telemetry/opentelemetry-go/releases/tag/v1.11.2
[1.11.1/0.33.0]: https://github.com/open-telemetry/opentelemetry-go/releases/tag/v1.11.1
[1.11.0/0.32.3]: https://github.com/open-telemetry/opentelemetry-go/releases/tag/v1.11.0
[0.32.2]: https://github.com/open-telemetry/opentelemetry-go/releases/tag/sdk/metric/v0.32.2
[0.32.1]: https://github.com/open-telemetry/opentelemetry-go/releases/tag/sdk/metric/v0.32.1
[0.32.0]: https://github.com/open-telemetry/opentelemetry-go/releases/tag/sdk/metric/v0.32.0
[1.10.0]: https://github.com/open-telemetry/opentelemetry-go/releases/tag/v1.10.0
[1.9.0/0.0.3]: https://github.com/open-telemetry/opentelemetry-go/releases/tag/v1.9.0
[1.8.0/0.31.0]: https://github.com/open-telemetry/opentelemetry-go/releases/tag/v1.8.0
[1.7.0/0.30.0]: https://github.com/open-telemetry/opentelemetry-go/releases/tag/v1.7.0
[0.29.0]: https://github.com/open-telemetry/opentelemetry-go/releases/tag/metric/v0.29.0
[1.6.3]: https://github.com/open-telemetry/opentelemetry-go/releases/tag/v1.6.3
[1.6.2]: https://github.com/open-telemetry/opentelemetry-go/releases/tag/v1.6.2
[1.6.1]: https://github.com/open-telemetry/opentelemetry-go/releases/tag/v1.6.1
[1.6.0/0.28.0]: https://github.com/open-telemetry/opentelemetry-go/releases/tag/v1.6.0
[1.5.0]: https://github.com/open-telemetry/opentelemetry-go/releases/tag/v1.5.0
[1.4.1]: https://github.com/open-telemetry/opentelemetry-go/releases/tag/v1.4.1
[1.4.0]: https://github.com/open-telemetry/opentelemetry-go/releases/tag/v1.4.0
[1.3.0]: https://github.com/open-telemetry/opentelemetry-go/releases/tag/v1.3.0
[1.2.0]: https://github.com/open-telemetry/opentelemetry-go/releases/tag/v1.2.0
[1.1.0]: https://github.com/open-telemetry/opentelemetry-go/releases/tag/v1.1.0
[1.0.1]: https://github.com/open-telemetry/opentelemetry-go/releases/tag/v1.0.1
[Metrics 0.24.0]: https://github.com/open-telemetry/opentelemetry-go/releases/tag/metric/v0.24.0
[1.0.0]: https://github.com/open-telemetry/opentelemetry-go/releases/tag/v1.0.0
[1.0.0-RC3]: https://github.com/open-telemetry/opentelemetry-go/releases/tag/v1.0.0-RC3
[1.0.0-RC2]: https://github.com/open-telemetry/opentelemetry-go/releases/tag/v1.0.0-RC2
[Experimental Metrics v0.22.0]: https://github.com/open-telemetry/opentelemetry-go/releases/tag/metric/v0.22.0
[1.0.0-RC1]: https://github.com/open-telemetry/opentelemetry-go/releases/tag/v1.0.0-RC1
[0.20.0]: https://github.com/open-telemetry/opentelemetry-go/releases/tag/v0.20.0
[0.19.0]: https://github.com/open-telemetry/opentelemetry-go/releases/tag/v0.19.0
[0.18.0]: https://github.com/open-telemetry/opentelemetry-go/releases/tag/v0.18.0
[0.17.0]: https://github.com/open-telemetry/opentelemetry-go/releases/tag/v0.17.0
[0.16.0]: https://github.com/open-telemetry/opentelemetry-go/releases/tag/v0.16.0
[0.15.0]: https://github.com/open-telemetry/opentelemetry-go/releases/tag/v0.15.0
[0.14.0]: https://github.com/open-telemetry/opentelemetry-go/releases/tag/v0.14.0
[0.13.0]: https://github.com/open-telemetry/opentelemetry-go/releases/tag/v0.13.0
[0.12.0]: https://github.com/open-telemetry/opentelemetry-go/releases/tag/v0.12.0
[0.11.0]: https://github.com/open-telemetry/opentelemetry-go/releases/tag/v0.11.0
[0.10.0]: https://github.com/open-telemetry/opentelemetry-go/releases/tag/v0.10.0
[0.9.0]: https://github.com/open-telemetry/opentelemetry-go/releases/tag/v0.9.0
[0.8.0]: https://github.com/open-telemetry/opentelemetry-go/releases/tag/v0.8.0
[0.7.0]: https://github.com/open-telemetry/opentelemetry-go/releases/tag/v0.7.0
[0.6.0]: https://github.com/open-telemetry/opentelemetry-go/releases/tag/v0.6.0
[0.5.0]: https://github.com/open-telemetry/opentelemetry-go/releases/tag/v0.5.0
[0.4.3]: https://github.com/open-telemetry/opentelemetry-go/releases/tag/v0.4.3
[0.4.2]: https://github.com/open-telemetry/opentelemetry-go/releases/tag/v0.4.2
[0.4.1]: https://github.com/open-telemetry/opentelemetry-go/releases/tag/v0.4.1
[0.4.0]: https://github.com/open-telemetry/opentelemetry-go/releases/tag/v0.4.0
[0.3.0]: https://github.com/open-telemetry/opentelemetry-go/releases/tag/v0.3.0
[0.2.3]: https://github.com/open-telemetry/opentelemetry-go/releases/tag/v0.2.3
[0.2.2]: https://github.com/open-telemetry/opentelemetry-go/releases/tag/v0.2.2
[0.2.1.1]: https://github.com/open-telemetry/opentelemetry-go/releases/tag/v0.2.1.1
[0.2.1]: https://github.com/open-telemetry/opentelemetry-go/releases/tag/v0.2.1
[0.2.0]: https://github.com/open-telemetry/opentelemetry-go/releases/tag/v0.2.0
[0.1.2]: https://github.com/open-telemetry/opentelemetry-go/releases/tag/v0.1.2
[0.1.1]: https://github.com/open-telemetry/opentelemetry-go/releases/tag/v0.1.1
[0.1.0]: https://github.com/open-telemetry/opentelemetry-go/releases/tag/v0.1.0

[Go 1.22]: https://go.dev/doc/go1.22
[Go 1.21]: https://go.dev/doc/go1.21
[Go 1.20]: https://go.dev/doc/go1.20
[Go 1.19]: https://go.dev/doc/go1.19
[Go 1.18]: https://go.dev/doc/go1.18

[metric API]:https://pkg.go.dev/go.opentelemetry.io/otel/metric
[metric SDK]:https://pkg.go.dev/go.opentelemetry.io/otel/sdk/metric
[trace API]:https://pkg.go.dev/go.opentelemetry.io/otel/trace<|MERGE_RESOLUTION|>--- conflicted
+++ resolved
@@ -8,16 +8,14 @@
 
 ## [Unreleased]
 
-<<<<<<< HEAD
 This release is the last to support [Go 1.20].
 The next release will require at least [Go 1.21].
 
 ### Added
 
 - Support [Go 1.22]. (#4890)
-=======
+
 ## [1.23.1] 2024-02-07
->>>>>>> c5b112f3
 
 ### Fixed
 
