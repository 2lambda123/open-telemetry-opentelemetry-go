--- conflicted
+++ resolved
@@ -8,27 +8,23 @@
 
 ## [Unreleased]
 
-<<<<<<< HEAD
-## Added
-
-- The `Parse` and `ParseFile` functions are added to `go.opentelemetry.io/otel/schema` to replace the ones formally found in `go.opentelemetry.io/otel/schema/v1.0` and `go.opentelemetry.io/otel/schema/v1.1`. (#4538)
-- The `Schema` and its related types are added to `go.opentelemetry.io/otel/schema` to replace the ones formally found in `go.opentelemetry.io/otel/schema/v1.0` and `go.opentelemetry.io/otel/schema/v1.1`. (#4538)
-
-## Removed
+### Added
+
+- The `Parse` and `ParseFile` functions are added to `go.opentelemetry.io/otel/schema` to replace the ones formerly found in `go.opentelemetry.io/otel/schema/v1.0` and `go.opentelemetry.io/otel/schema/v1.1`. (#4538)
+- The `Schema` and its related types are added to `go.opentelemetry.io/otel/schema` to replace the ones formerly found in `go.opentelemetry.io/otel/schema/v1.0` and `go.opentelemetry.io/otel/schema/v1.1`. (#4538)
+- Add `WithEndpointURL` option to the `exporters/otlp/otlpmetric/otlpmetricgrpc`, `exporters/otlp/otlpmetric/otlpmetrichttp`, `exporters/otlp/otlptrace/otlptracegrpc` and `exporters/otlp/otlptrace/otlptracehttp` packages. (#4808)
+
+### Fixed
+
+- Fix `ContainerID` resource detection on systemd when cgroup path has a colon. (#4449)
+- Fix `go.opentelemetry.io/otel/sdk/metric` to cache instruments to avoid leaking memory when the same instrument is created multiple times. (#4820)
+
+### Removed
 
 - The `go.opentelemetry.io/otel/schema/v1.0` package.
   Use the similar functions and types added to `go.opentelemetry.io/otel/schema` instead. (#4538)
 - The `go.opentelemetry.io/otel/schema/v1.1` package.
   Use the equivalent functions and types added to `go.opentelemetry.io/otel/schema` instead. (#4538)
-=======
-### Added
-
-- Add `WithEndpointURL` option to the `exporters/otlp/otlpmetric/otlpmetricgrpc`, `exporters/otlp/otlpmetric/otlpmetrichttp`, `exporters/otlp/otlptrace/otlptracegrpc` and `exporters/otlp/otlptrace/otlptracehttp` packages. (#4808)
-
-### Fixed
-
-- Fix `ContainerID` resource detection on systemd when cgroup path has a colon. (#4449)
-- Fix `go.opentelemetry.io/otel/sdk/metric` to cache instruments to avoid leaking memory when the same instrument is created multiple times. (#4820)
 
 ## [1.23.0-rc.1] 2024-01-18
 
@@ -187,7 +183,6 @@
 ### Removed
 
 - Remove `"go.opentelemetry.io/otel/bridge/opencensus".NewMetricExporter`, which is replaced by `NewMetricProducer`. (#4566)
->>>>>>> c573785b
 
 ## [1.19.0-rc.1/0.42.0-rc.1] 2023-09-14
 
