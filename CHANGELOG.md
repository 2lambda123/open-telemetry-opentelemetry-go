--- conflicted
+++ resolved
@@ -13,11 +13,8 @@
 - The `WithoutTimestamps` option to `go.opentelemetry.io/otel/exporters/stdout/stdoutmetric` to sets all timestamps to zero. (#3828)
 - The new `Exemplar` type is added to `go.opentelemetry.io/otel/sdk/metric/metricdata`.
   Both the `DataPoint` and `HistogramDataPoint` types from that package have a new field of `Exemplars` containing the sampled exemplars for their timeseries. (#3849)
-<<<<<<< HEAD
+- Configuration for each metric instrument in `go.opentelemetry.io/otel/sdk/metric/instrument`. (#3895)
 - The internal logging introduces a warning level verbosity equal to `V(1)`. (#3900)
-=======
-- Configuration for each metric instrument in `go.opentelemetry.io/otel/sdk/metric/instrument`. (#3895)
->>>>>>> 571ff658
 
 ### Changed
 
@@ -28,12 +25,9 @@
 - Both the `Histogram` and `HistogramDataPoint` are redefined with a generic argument of `[N int64 | float64]` in `go.opentelemetry.io/otel/sdk/metric/metricdata`. (#3849)
 - The metric `Export` interface from `go.opentelemetry.io/otel/sdk/metric` accepts a `*ResourceMetrics` instead of `ResourceMetrics`. (#3853)
 - Rename `Asynchronous` to `Observable` in `go.opentelemetry.io/otel/metric/instrument`. (#3892)
-<<<<<<< HEAD
-- The internal logging changes the verbosity level of info to `V(4)`, the verbosity level of debug to `V(8)`. (#3900)
-=======
 - Rename `Int64ObserverOption` to `Int64ObservableOption` in `go.opentelemetry.io/otel/metric/instrument`. (#3895)
 - Rename `Float64ObserverOption` to `Float64ObservableOption` in `go.opentelemetry.io/otel/metric/instrument`. (#3895)
->>>>>>> 571ff658
+- The internal logging changes the verbosity level of info to `V(4)`, the verbosity level of debug to `V(8)`. (#3900)
 
 ### Removed
 
