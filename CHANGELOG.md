# Changelog

All notable changes to this project will be documented in this file.

The format is based on [Keep a Changelog](https://keepachangelog.com/en/1.0.0/).

This project adheres to [Semantic Versioning](https://semver.org/spec/v2.0.0.html).

## [Unreleased]

### Added

- The `go.opentelemetry.io/otel/metric/embedded` package. (#3916)
- The `Version` function to `go.opentelemetry.io/otel/sdk` to return the SDK version. (#3949)
- Add a `WithNamespace` option to `go.opentelemetry.io/otel/exporters/prometheus` to allow users to prefix metrics with a namespace. (#3970)
- The `Version` function to `go.opentelemetry.io/otel/exporters/otlp/otlpmetric` to return the OTLP metrics client version. (#3956)
- The `Version` function to `go.opentelemetry.io/otel/exporters/otlp/otlptrace` to return the OTLP trace client version. (#3956)

### Changed

- The `Extrema` in `go.opentelemetry.io/otel/sdk/metric/metricdata` is redefined with a generic argument of `[N int64 | float64]`. (#3870)
- Update all exported interfaces from `go.opentelemetry.io/otel/metric` to embed their corresponding interface from `go.opentelemetry.io/otel/metric/embedded`.
  This adds an implementation requirement to set the interface default behavior for unimplemented methods. (#3916)
- Move No-Op implementation from `go.opentelemetry.io/otel/metric` into its own package `go.opentelemetry.io/otel/metric/noop`. (#3941)
  - `metric.NewNoopMeterProvider` is replaced with `noop.NewMeterProvider`
<<<<<<< HEAD
- The `go.opentelemetry.io/otel/metric/instrument` API is refactored to use generics. (#3973)
  - `Counter[N]` replaces `Int64Counter` and `Float64Counter`
  - `CounterConfig[N]` replaces `Int64CounterConfig` and `Float64CounterConfig`
  - `CounterOption[N]` replaces `Int64CounterOption` and `Float64CounterOption`
  - `NewCounterConfig[N]` replaces `NewInt64CounterConfig` and `NewFloat64CounterConfig`
  - `UpDownCounter[N]` replaces `Int64UpDownCounter` and `Float64UpDownCounter`
  - `UpDownCounterConfig[N]` replaces `Int64UpDownCounterConfig` and `Float64UpDownCounterConfig`
  - `UpDownCounterOption[N]` replaces `Int64UpDownCounterOption` and `Float64UpDownCounterOption`
  - `NewUpDownCounterConfig[N]` replaces `NewInt64UpDownCounterConfig` and `NewFloat64UpDownCounterConfig`
  - `Histogram[N]` replaces `Int64Histogram` and `Float64Histogram`
  - `HistogramConfig[N]` replaces `Int64HistogramConfig` and `Float64HistogramConfig`
  - `HistogramOption[N]` replaces `Int64HistogramOption` and `Float64HistogramOption`
  - `NewHistogramConfig[N]` replaces `NewInt64HistogramConfig` and `NewFloat64HistogramConfig`
  - `ObservableCounter[N]` replaces `Int64ObservableCounter` and `Float64ObservableCounter`
  - `ObservableCounterConfig[N]` replaces `Int64ObservableCounterConfig` and `Float64ObservableCounterConfig`
  - `ObservableCounterOption[N]` replaces `Int64ObservableCounterOption` and `Float64ObservableCounterOption`
  - `NewObservableCounterConfig[N]` replaces `NewInt64ObservableCounterConfig` and `NewFloat64ObservableCounterConfig`
  - `ObservableUpDownCounter[N]` replaces `Int64ObservableUpDownCounter` and `Float64ObservableUpDownCounter`
  - `ObservableUpDownCounterConfig[N]` replaces `Int64ObservableUpDownCounterConfig` and `Float64ObservableUpDownCounterConfig`
  - `ObservableUpDownCounterOption[N]` replaces `Int64ObservableUpDownCounterOption` and `Float64ObservableUpDownCounterOption`
  - `NewObservableUpDownCounterConfig[N]` replaces `NewInt64ObservableUpDownCounterConfig` and `NewFloat64ObservableUpDownCounterConfig`
  - `ObservableGauge[N]` replaces `Int64ObservableGauge` and `Float64ObservableGauge`
  - `ObservableGaugeConfig[N]` replaces `Int64ObservableGaugeConfig` and `Float64ObservableGaugeConfig`
  - `ObservableGaugeOption[N]` replaces `Int64ObservableGaugeOption` and `Float64ObservableGaugeOption`
  - `NewObservableGaugeConfig[N]` replaces `NewInt64ObservableGaugeConfig` and `NewFloat64ObservableGaugeConfig`
  - `ObserverT[N]` replaces `Int64Observer` and `Float64Observer`
  - `ObservableOption[N]` replaces `Int64ObservableOption` and `Float64ObservableOption`
  - `WithCallback[N]` replaces `WithInt64Callback` and `WithFloat64Callback`
  - `Option[N]` replaces `Option`
  - `WithDescription[N]` replaces `WithDescription`
  - `WithUnit[N]` replaces `WithUnit`
=======
- Wrap `UploadMetrics` error in `go.opentelemetry.io/otel/exporters/otlp/otlpmetric/` to improve error message when encountering generic grpc errors. (#3974)
>>>>>>> 1b97d783

### Fixed

- `TracerProvider` allows calling `Tracer()` while it's shutting down.
  It used to deadlock. (#3924)
- Use the SDK version for the Telemetry SDK resource detector in `go.opentelemetry.io/otel/sdk/resource`. (#3949)
- Automatically figure out the default aggregation with `aggregation.Default`. (#3967)

## [1.15.0-rc.2/0.38.0-rc.2] 2023-03-23

This is a release candidate for the v1.15.0/v0.38.0 release.
That release will include the `v1` release of the OpenTelemetry Go metric API and will provide stability guarantees of that API.
See our [versioning policy](VERSIONING.md) for more information about these stability guarantees.

### Added

- The `WithHostID` option to `go.opentelemetry.io/otel/sdk/resource`. (#3812)
- The `WithoutTimestamps` option to `go.opentelemetry.io/otel/exporters/stdout/stdoutmetric` to sets all timestamps to zero. (#3828)
- The new `Exemplar` type is added to `go.opentelemetry.io/otel/sdk/metric/metricdata`.
  Both the `DataPoint` and `HistogramDataPoint` types from that package have a new field of `Exemplars` containing the sampled exemplars for their timeseries. (#3849)
- Configuration for each metric instrument in `go.opentelemetry.io/otel/sdk/metric/instrument`. (#3895)
- The internal logging introduces a warning level verbosity equal to `V(1)`. (#3900)
- Added a log message warning about usage of `SimpleSpanProcessor` in production environments. (#3854)

### Changed

- Optimize memory allocation when creation a new `Set` using `NewSet` or `NewSetWithFiltered` in `go.opentelemetry.io/otel/attribute`. (#3832)
- Optimize memory allocation when creation new metric instruments in `go.opentelemetry.io/otel/sdk/metric`. (#3832)
- Avoid creating new objects on all calls to `WithDeferredSetup` and `SkipContextSetup` in OpenTracing bridge. (#3833)
- The `New` and `Detect` functions from `go.opentelemetry.io/otel/sdk/resource` return errors that wrap underlying errors instead of just containing the underlying error strings. (#3844)
- Both the `Histogram` and `HistogramDataPoint` are redefined with a generic argument of `[N int64 | float64]` in `go.opentelemetry.io/otel/sdk/metric/metricdata`. (#3849)
- The metric `Export` interface from `go.opentelemetry.io/otel/sdk/metric` accepts a `*ResourceMetrics` instead of `ResourceMetrics`. (#3853)
- Rename `Asynchronous` to `Observable` in `go.opentelemetry.io/otel/metric/instrument`. (#3892)
- Rename `Int64ObserverOption` to `Int64ObservableOption` in `go.opentelemetry.io/otel/metric/instrument`. (#3895)
- Rename `Float64ObserverOption` to `Float64ObservableOption` in `go.opentelemetry.io/otel/metric/instrument`. (#3895)
- The internal logging changes the verbosity level of info to `V(4)`, the verbosity level of debug to `V(8)`. (#3900)

### Fixed

- `TracerProvider` consistently doesn't allow to register a `SpanProcessor` after shutdown. (#3845)

### Removed

- The deprecated `go.opentelemetry.io/otel/metric/global` package is removed. (#3829)
- The unneeded `Synchronous` interface in `go.opentelemetry.io/otel/metric/instrument` was removed. (#3892)
- The `Float64ObserverConfig` and `NewFloat64ObserverConfig` in `go.opentelemetry.io/otel/sdk/metric/instrument`.
  Use the added `float64` instrument configuration instead. (#3895)
- The `Int64ObserverConfig` and `NewInt64ObserverConfig` in `go.opentelemetry.io/otel/sdk/metric/instrument`.
  Use the added `int64` instrument configuration instead. (#3895)
- The `NewNoopMeter` function in `go.opentelemetry.io/otel/metric`, use `NewMeterProvider().Meter("")` instead. (#3893)

## [1.15.0-rc.1/0.38.0-rc.1] 2023-03-01

This is a release candidate for the v1.15.0/v0.38.0 release.
That release will include the `v1` release of the OpenTelemetry Go metric API and will provide stability guarantees of that API.
See our [versioning policy](VERSIONING.md) for more information about these stability guarantees.

This release drops the compatibility guarantee of [Go 1.18].

### Added

- Support global `MeterProvider` in `go.opentelemetry.io/otel`. (#3818)
  - Use `Meter` for a `metric.Meter` from the global `metric.MeterProvider`.
  - Use `GetMeterProivder` for a global `metric.MeterProvider`.
  - Use `SetMeterProivder` to set the global `metric.MeterProvider`.

### Changed

- Dropped compatibility testing for [Go 1.18].
  The project no longer guarantees support for this version of Go. (#3813)

### Fixed

- Handle empty environment variable as it they were not set. (#3764)
- Clarify the `httpconv` and `netconv` packages in `go.opentelemetry.io/otel/semconv/*` provide tracing semantic conventions. (#3823)

### Deprecated

- The `go.opentelemetry.io/otel/metric/global` package is deprecated.
  Use `go.opentelemetry.io/otel` instead. (#3818)

### Removed

- The deprecated `go.opentelemetry.io/otel/metric/unit` package is removed. (#3814)

## [1.14.0/0.37.0/0.0.4] 2023-02-27

This release is the last to support [Go 1.18].
The next release will require at least [Go 1.19].

### Added

- The `event` type semantic conventions are added to `go.opentelemetry.io/otel/semconv/v1.17.0`. (#3697)
- Support [Go 1.20]. (#3693)
- The `go.opentelemetry.io/otel/semconv/v1.18.0` package.
  The package contains semantic conventions from the `v1.18.0` version of the OpenTelemetry specification. (#3719)
  - The following `const` renames from `go.opentelemetry.io/otel/semconv/v1.17.0` are included:
    - `OtelScopeNameKey` -> `OTelScopeNameKey`
    - `OtelScopeVersionKey` -> `OTelScopeVersionKey`
    - `OtelLibraryNameKey` -> `OTelLibraryNameKey`
    - `OtelLibraryVersionKey` -> `OTelLibraryVersionKey`
    - `OtelStatusCodeKey` -> `OTelStatusCodeKey`
    - `OtelStatusDescriptionKey` -> `OTelStatusDescriptionKey`
    - `OtelStatusCodeOk` -> `OTelStatusCodeOk`
    - `OtelStatusCodeError` -> `OTelStatusCodeError`
  - The following `func` renames from `go.opentelemetry.io/otel/semconv/v1.17.0` are included:
    - `OtelScopeName` -> `OTelScopeName`
    - `OtelScopeVersion` -> `OTelScopeVersion`
    - `OtelLibraryName` -> `OTelLibraryName`
    - `OtelLibraryVersion` -> `OTelLibraryVersion`
    - `OtelStatusDescription` -> `OTelStatusDescription`
- A `IsSampled` method is added to the `SpanContext` implementation in `go.opentelemetry.io/otel/bridge/opentracing` to expose the span sampled state.
  See the [README](./bridge/opentracing/README.md) for more information. (#3570)
- The `WithInstrumentationAttributes` option to `go.opentelemetry.io/otel/metric`. (#3738)
- The `WithInstrumentationAttributes` option to `go.opentelemetry.io/otel/trace`. (#3739)
- The following environment variables are supported by the periodic `Reader` in `go.opentelemetry.io/otel/sdk/metric`. (#3763)
  - `OTEL_METRIC_EXPORT_INTERVAL` sets the time between collections and exports.
  - `OTEL_METRIC_EXPORT_TIMEOUT` sets the timeout an export is attempted.

### Changed

- Fall-back to `TextMapCarrier` when it's not `HttpHeader`s in `go.opentelemetry.io/otel/bridge/opentracing`. (#3679)
- The `Collect` method of the `"go.opentelemetry.io/otel/sdk/metric".Reader` interface is updated to accept the `metricdata.ResourceMetrics` value the collection will be made into.
  This change is made to enable memory reuse by SDK users. (#3732)
- The `WithUnit` option in `go.opentelemetry.io/otel/sdk/metric/instrument` is updated to accept a `string` for the unit value. (#3776)

### Fixed

- Ensure `go.opentelemetry.io/otel` does not use generics. (#3723, #3725)
- Multi-reader `MeterProvider`s now export metrics for all readers, instead of just the first reader. (#3720, #3724)
- Remove use of deprecated `"math/rand".Seed` in `go.opentelemetry.io/otel/example/prometheus`. (#3733)
- Do not silently drop unknown schema data with `Parse` in  `go.opentelemetry.io/otel/schema/v1.1`. (#3743)
- Data race issue in OTLP exporter retry mechanism. (#3755, #3756)
- Wrapping empty errors when exporting in `go.opentelemetry.io/otel/sdk/metric`. (#3698, #3772)
- Incorrect "all" and "resource" definition for schema files in `go.opentelemetry.io/otel/schema/v1.1`. (#3777)

### Deprecated

- The `go.opentelemetry.io/otel/metric/unit` package is deprecated.
  Use the equivalent unit string instead. (#3776)
  - Use `"1"` instead of `unit.Dimensionless`
  - Use `"By"` instead of `unit.Bytes`
  - Use `"ms"` instead of `unit.Milliseconds`

## [1.13.0/0.36.0] 2023-02-07

### Added

- Attribute `KeyValue` creations functions to `go.opentelemetry.io/otel/semconv/v1.17.0` for all non-enum semantic conventions.
  These functions ensure semantic convention type correctness. (#3675)

### Fixed

- Removed the `http.target` attribute from being added by `ServerRequest` in the following packages. (#3687)
  - `go.opentelemetry.io/otel/semconv/v1.13.0/httpconv`
  - `go.opentelemetry.io/otel/semconv/v1.14.0/httpconv`
  - `go.opentelemetry.io/otel/semconv/v1.15.0/httpconv`
  - `go.opentelemetry.io/otel/semconv/v1.16.0/httpconv`
  - `go.opentelemetry.io/otel/semconv/v1.17.0/httpconv`

### Removed

- The deprecated `go.opentelemetry.io/otel/metric/instrument/asyncfloat64` package is removed. (#3631)
- The deprecated `go.opentelemetry.io/otel/metric/instrument/asyncint64` package is removed. (#3631)
- The deprecated `go.opentelemetry.io/otel/metric/instrument/syncfloat64` package is removed. (#3631)
- The deprecated `go.opentelemetry.io/otel/metric/instrument/syncint64` package is removed. (#3631)

## [1.12.0/0.35.0] 2023-01-28

### Added

- The `WithInt64Callback` option to `go.opentelemetry.io/otel/metric/instrument`.
  This options is used to configure `int64` Observer callbacks during their creation. (#3507)
- The `WithFloat64Callback` option to `go.opentelemetry.io/otel/metric/instrument`.
  This options is used to configure `float64` Observer callbacks during their creation. (#3507)
- The `Producer` interface and `Reader.RegisterProducer(Producer)` to `go.opentelemetry.io/otel/sdk/metric`.
  These additions are used to enable external metric Producers. (#3524)
- The `Callback` function type to `go.opentelemetry.io/otel/metric`.
  This new named function type is registered with a `Meter`. (#3564)
- The `go.opentelemetry.io/otel/semconv/v1.13.0` package.
  The package contains semantic conventions from the `v1.13.0` version of the OpenTelemetry specification. (#3499)
  - The `EndUserAttributesFromHTTPRequest` function in `go.opentelemetry.io/otel/semconv/v1.12.0` is merged into `ClientRequest` and `ServerRequest` in `go.opentelemetry.io/otel/semconv/v1.13.0/httpconv`.
  - The `HTTPAttributesFromHTTPStatusCode` function in `go.opentelemetry.io/otel/semconv/v1.12.0` is merged into `ClientResponse` in `go.opentelemetry.io/otel/semconv/v1.13.0/httpconv`.
  - The `HTTPClientAttributesFromHTTPRequest` function in `go.opentelemetry.io/otel/semconv/v1.12.0` is replaced by `ClientRequest` in `go.opentelemetry.io/otel/semconv/v1.13.0/httpconv`.
  - The `HTTPServerAttributesFromHTTPRequest` function in `go.opentelemetry.io/otel/semconv/v1.12.0` is replaced by `ServerRequest` in `go.opentelemetry.io/otel/semconv/v1.13.0/httpconv`.
  - The `HTTPServerMetricAttributesFromHTTPRequest` function in `go.opentelemetry.io/otel/semconv/v1.12.0` is replaced by `ServerRequest` in `go.opentelemetry.io/otel/semconv/v1.13.0/httpconv`.
  - The `NetAttributesFromHTTPRequest` function in `go.opentelemetry.io/otel/semconv/v1.12.0` is split into `Transport` in `go.opentelemetry.io/otel/semconv/v1.13.0/netconv` and `ClientRequest` or `ServerRequest` in `go.opentelemetry.io/otel/semconv/v1.13.0/httpconv`.
  - The `SpanStatusFromHTTPStatusCode` function in `go.opentelemetry.io/otel/semconv/v1.12.0` is replaced by `ClientStatus` in `go.opentelemetry.io/otel/semconv/v1.13.0/httpconv`.
  - The `SpanStatusFromHTTPStatusCodeAndSpanKind` function in `go.opentelemetry.io/otel/semconv/v1.12.0` is split into `ClientStatus` and `ServerStatus` in `go.opentelemetry.io/otel/semconv/v1.13.0/httpconv`.
  - The `Client` function is included in `go.opentelemetry.io/otel/semconv/v1.13.0/netconv` to generate attributes for a `net.Conn`.
  - The `Server` function is included in `go.opentelemetry.io/otel/semconv/v1.13.0/netconv` to generate attributes for a `net.Listener`.
- The `go.opentelemetry.io/otel/semconv/v1.14.0` package.
  The package contains semantic conventions from the `v1.14.0` version of the OpenTelemetry specification. (#3566)
- The `go.opentelemetry.io/otel/semconv/v1.15.0` package.
  The package contains semantic conventions from the `v1.15.0` version of the OpenTelemetry specification. (#3578)
- The `go.opentelemetry.io/otel/semconv/v1.16.0` package.
  The package contains semantic conventions from the `v1.16.0` version of the OpenTelemetry specification. (#3579)
- Metric instruments to `go.opentelemetry.io/otel/metric/instrument`.
  These instruments are use as replacements of the depreacted `go.opentelemetry.io/otel/metric/instrument/{asyncfloat64,asyncint64,syncfloat64,syncint64}` packages.(#3575, #3586)
  - `Float64ObservableCounter` replaces the `asyncfloat64.Counter`
  - `Float64ObservableUpDownCounter` replaces the `asyncfloat64.UpDownCounter`
  - `Float64ObservableGauge` replaces the `asyncfloat64.Gauge`
  - `Int64ObservableCounter` replaces the `asyncint64.Counter`
  - `Int64ObservableUpDownCounter` replaces the `asyncint64.UpDownCounter`
  - `Int64ObservableGauge` replaces the `asyncint64.Gauge`
  - `Float64Counter` replaces the `syncfloat64.Counter`
  - `Float64UpDownCounter` replaces the `syncfloat64.UpDownCounter`
  - `Float64Histogram` replaces the `syncfloat64.Histogram`
  - `Int64Counter` replaces the `syncint64.Counter`
  - `Int64UpDownCounter` replaces the `syncint64.UpDownCounter`
  - `Int64Histogram` replaces the `syncint64.Histogram`
- `NewTracerProvider` to `go.opentelemetry.io/otel/bridge/opentracing`.
  This is used to create `WrapperTracer` instances from a `TracerProvider`. (#3116)
- The `Extrema` type to `go.opentelemetry.io/otel/sdk/metric/metricdata`.
  This type is used to represent min/max values and still be able to distinguish unset and zero values. (#3487)
- The `go.opentelemetry.io/otel/semconv/v1.17.0` package.
  The package contains semantic conventions from the `v1.17.0` version of the OpenTelemetry specification. (#3599)

### Changed

- Jaeger and Zipkin exporter use `github.com/go-logr/logr` as the logging interface, and add the `WithLogr` option. (#3497, #3500)
- Instrument configuration in `go.opentelemetry.io/otel/metric/instrument` is split into specific options and confguration based on the instrument type. (#3507)
  - Use the added `Int64Option` type to configure instruments from `go.opentelemetry.io/otel/metric/instrument/syncint64`.
  - Use the added `Float64Option` type to configure instruments from `go.opentelemetry.io/otel/metric/instrument/syncfloat64`.
  - Use the added `Int64ObserverOption` type to configure instruments from `go.opentelemetry.io/otel/metric/instrument/asyncint64`.
  - Use the added `Float64ObserverOption` type to configure instruments from `go.opentelemetry.io/otel/metric/instrument/asyncfloat64`.
- Return a `Registration` from the `RegisterCallback` method of a `Meter` in the `go.opentelemetry.io/otel/metric` package.
  This `Registration` can be used to unregister callbacks. (#3522)
- Global error handler uses an atomic value instead of a mutex. (#3543)
- Add `NewMetricProducer` to `go.opentelemetry.io/otel/bridge/opencensus`, which can be used to pass OpenCensus metrics to an OpenTelemetry Reader. (#3541)
- Global logger uses an atomic value instead of a mutex. (#3545)
- The `Shutdown` method of the `"go.opentelemetry.io/otel/sdk/trace".TracerProvider` releases all computational resources when called the first time. (#3551)
- The `Sampler` returned from `TraceIDRatioBased` `go.opentelemetry.io/otel/sdk/trace` now uses the rightmost bits for sampling decisions.
  This fixes random sampling when using ID generators like `xray.IDGenerator` and increasing parity with other language implementations. (#3557)
- Errors from `go.opentelemetry.io/otel/exporters/otlp/otlptrace` exporters are wrapped in erros identifying their signal name.
  Existing users of the exporters attempting to identify specific errors will need to use `errors.Unwrap()` to get the underlying error. (#3516)
- Exporters from `go.opentelemetry.io/otel/exporters/otlp` will print the final retryable error message when attempts to retry time out. (#3514)
- The instrument kind names in `go.opentelemetry.io/otel/sdk/metric` are updated to match the API. (#3562)
  - `InstrumentKindSyncCounter` is renamed to `InstrumentKindCounter`
  - `InstrumentKindSyncUpDownCounter` is renamed to `InstrumentKindUpDownCounter`
  - `InstrumentKindSyncHistogram` is renamed to `InstrumentKindHistogram`
  - `InstrumentKindAsyncCounter` is renamed to `InstrumentKindObservableCounter`
  - `InstrumentKindAsyncUpDownCounter` is renamed to `InstrumentKindObservableUpDownCounter`
  - `InstrumentKindAsyncGauge` is renamed to `InstrumentKindObservableGauge`
- The `RegisterCallback` method of the `Meter` in `go.opentelemetry.io/otel/metric` changed.
  - The named `Callback` replaces the inline function parameter. (#3564)
  - `Callback` is required to return an error. (#3576)
  - `Callback` accepts the added `Observer` parameter added.
    This new parameter is used by `Callback` implementations to observe values for asynchronous instruments instead of calling the `Observe` method of the instrument directly. (#3584)
  - The slice of `instrument.Asynchronous` is now passed as a variadic argument. (#3587)
- The exporter from `go.opentelemetry.io/otel/exporters/zipkin` is updated to use the `v1.16.0` version of semantic conventions.
  This means it no longer uses the removed `net.peer.ip` or `http.host` attributes to determine the remote endpoint.
  Instead it uses the `net.sock.peer` attributes. (#3581)
- The `Min` and `Max` fields of the `HistogramDataPoint` in `go.opentelemetry.io/otel/sdk/metric/metricdata` are now defined with the added `Extrema` type instead of a `*float64`. (#3487)

### Fixed

- Asynchronous instruments that use sum aggregators and attribute filters correctly add values from equivalent attribute sets that have been filtered. (#3439, #3549)
- The `RegisterCallback` method of the `Meter` from `go.opentelemetry.io/otel/sdk/metric` only registers a callback for instruments created by that meter.
  Trying to register a callback with instruments from a different meter will result in an error being returned. (#3584)

### Deprecated

- The `NewMetricExporter` in `go.opentelemetry.io/otel/bridge/opencensus` is deprecated.
  Use `NewMetricProducer` instead. (#3541)
- The `go.opentelemetry.io/otel/metric/instrument/asyncfloat64` package is deprecated.
  Use the instruments from `go.opentelemetry.io/otel/metric/instrument` instead. (#3575)
- The `go.opentelemetry.io/otel/metric/instrument/asyncint64` package is deprecated.
  Use the instruments from `go.opentelemetry.io/otel/metric/instrument` instead. (#3575)
- The `go.opentelemetry.io/otel/metric/instrument/syncfloat64` package is deprecated.
  Use the instruments from `go.opentelemetry.io/otel/metric/instrument` instead. (#3575)
- The `go.opentelemetry.io/otel/metric/instrument/syncint64` package is deprecated.
  Use the instruments from `go.opentelemetry.io/otel/metric/instrument` instead. (#3575)
- The `NewWrappedTracerProvider` in `go.opentelemetry.io/otel/bridge/opentracing` is now deprecated.
  Use `NewTracerProvider` instead. (#3116)

### Removed

- The deprecated `go.opentelemetry.io/otel/sdk/metric/view` package is removed. (#3520)
- The `InstrumentProvider` from `go.opentelemetry.io/otel/sdk/metric/asyncint64` is removed.
  Use the new creation methods of the `Meter` in `go.opentelemetry.io/otel/sdk/metric` instead. (#3530)
  - The `Counter` method is replaced by `Meter.Int64ObservableCounter`
  - The `UpDownCounter` method is replaced by `Meter.Int64ObservableUpDownCounter`
  - The `Gauge` method is replaced by `Meter.Int64ObservableGauge`
- The `InstrumentProvider` from `go.opentelemetry.io/otel/sdk/metric/asyncfloat64` is removed.
  Use the new creation methods of the `Meter` in `go.opentelemetry.io/otel/sdk/metric` instead. (#3530)
  - The `Counter` method is replaced by `Meter.Float64ObservableCounter`
  - The `UpDownCounter` method is replaced by `Meter.Float64ObservableUpDownCounter`
  - The `Gauge` method is replaced by `Meter.Float64ObservableGauge`
- The `InstrumentProvider` from `go.opentelemetry.io/otel/sdk/metric/syncint64` is removed.
  Use the new creation methods of the `Meter` in `go.opentelemetry.io/otel/sdk/metric` instead. (#3530)
  - The `Counter` method is replaced by `Meter.Int64Counter`
  - The `UpDownCounter` method is replaced by `Meter.Int64UpDownCounter`
  - The `Histogram` method is replaced by `Meter.Int64Histogram`
- The `InstrumentProvider` from `go.opentelemetry.io/otel/sdk/metric/syncfloat64` is removed.
  Use the new creation methods of the `Meter` in `go.opentelemetry.io/otel/sdk/metric` instead. (#3530)
  - The `Counter` method is replaced by `Meter.Float64Counter`
  - The `UpDownCounter` method is replaced by `Meter.Float64UpDownCounter`
  - The `Histogram` method is replaced by `Meter.Float64Histogram`

## [1.11.2/0.34.0] 2022-12-05

### Added

- The `WithView` `Option` is added to the `go.opentelemetry.io/otel/sdk/metric` package.
   This option is used to configure the view(s) a `MeterProvider` will use for all `Reader`s that are registered with it. (#3387)
- Add Instrumentation Scope and Version as info metric and label in Prometheus exporter.
  This can be disabled using the `WithoutScopeInfo()` option added to that package.(#3273, #3357)
- OTLP exporters now recognize: (#3363)
  - `OTEL_EXPORTER_OTLP_INSECURE`
  - `OTEL_EXPORTER_OTLP_TRACES_INSECURE`
  - `OTEL_EXPORTER_OTLP_METRICS_INSECURE`
  - `OTEL_EXPORTER_OTLP_CLIENT_KEY`
  - `OTEL_EXPORTER_OTLP_TRACES_CLIENT_KEY`
  - `OTEL_EXPORTER_OTLP_METRICS_CLIENT_KEY`
  - `OTEL_EXPORTER_OTLP_CLIENT_CERTIFICATE`
  - `OTEL_EXPORTER_OTLP_TRACES_CLIENT_CERTIFICATE`
  - `OTEL_EXPORTER_OTLP_METRICS_CLIENT_CERTIFICATE`
- The `View` type and related `NewView` function to create a view according to the OpenTelemetry specification are added to `go.opentelemetry.io/otel/sdk/metric`.
  These additions are replacements for the `View` type and `New` function from `go.opentelemetry.io/otel/sdk/metric/view`. (#3459)
- The `Instrument` and `InstrumentKind` type are added to `go.opentelemetry.io/otel/sdk/metric`.
  These additions are replacements for the `Instrument` and `InstrumentKind` types from `go.opentelemetry.io/otel/sdk/metric/view`. (#3459)
- The `Stream` type is added to `go.opentelemetry.io/otel/sdk/metric` to define a metric data stream a view will produce. (#3459)
- The `AssertHasAttributes` allows instrument authors to test that datapoints returned have appropriate attributes. (#3487)

### Changed

- The `"go.opentelemetry.io/otel/sdk/metric".WithReader` option no longer accepts views to associate with the `Reader`.
   Instead, views are now registered directly with the `MeterProvider` via the new `WithView` option.
   The views registered with the `MeterProvider` apply to all `Reader`s. (#3387)
- The `Temporality(view.InstrumentKind) metricdata.Temporality` and `Aggregation(view.InstrumentKind) aggregation.Aggregation` methods are added to the `"go.opentelemetry.io/otel/sdk/metric".Exporter` interface. (#3260)
- The `Temporality(view.InstrumentKind) metricdata.Temporality` and `Aggregation(view.InstrumentKind) aggregation.Aggregation` methods are added to the `"go.opentelemetry.io/otel/exporters/otlp/otlpmetric".Client` interface. (#3260)
- The `WithTemporalitySelector` and `WithAggregationSelector` `ReaderOption`s have been changed to `ManualReaderOption`s in the `go.opentelemetry.io/otel/sdk/metric` package. (#3260)
- The periodic reader in the `go.opentelemetry.io/otel/sdk/metric` package now uses the temporality and aggregation selectors from its configured exporter instead of accepting them as options. (#3260)

### Fixed

- The `go.opentelemetry.io/otel/exporters/prometheus` exporter fixes duplicated `_total` suffixes. (#3369)
- Remove comparable requirement for `Reader`s. (#3387)
- Cumulative metrics from the OpenCensus bridge (`go.opentelemetry.io/otel/bridge/opencensus`) are defined as monotonic sums, instead of non-monotonic. (#3389)
- Asynchronous counters (`Counter` and `UpDownCounter`) from the metric SDK now produce delta sums when configured with delta temporality. (#3398)
- Exported `Status` codes in the `go.opentelemetry.io/otel/exporters/zipkin` exporter are now exported as all upper case values. (#3340)
- `Aggregation`s from `go.opentelemetry.io/otel/sdk/metric` with no data are not exported. (#3394, #3436)
- Reenabled Attribute Filters in the Metric SDK. (#3396)
- Asynchronous callbacks are only called if they are registered with at least one instrument that does not use drop aggragation. (#3408)
- Do not report empty partial-success responses in the `go.opentelemetry.io/otel/exporters/otlp` exporters. (#3438, #3432)
- Handle partial success responses in `go.opentelemetry.io/otel/exporters/otlp/otlpmetric` exporters. (#3162, #3440)
- Prevent duplicate Prometheus description, unit, and type. (#3469)
- Prevents panic when using incorrect `attribute.Value.As[Type]Slice()`. (#3489)

### Removed

- The `go.opentelemetry.io/otel/exporters/otlp/otlpmetric.Client` interface is removed. (#3486)
- The `go.opentelemetry.io/otel/exporters/otlp/otlpmetric.New` function is removed. Use the `otlpmetric[http|grpc].New` directly. (#3486)

### Deprecated

- The `go.opentelemetry.io/otel/sdk/metric/view` package is deprecated.
  Use `Instrument`, `InstrumentKind`, `View`, and `NewView` in `go.opentelemetry.io/otel/sdk/metric` instead. (#3476)

## [1.11.1/0.33.0] 2022-10-19

### Added

- The Prometheus exporter in `go.opentelemetry.io/otel/exporters/prometheus` registers with a Prometheus registerer on creation.
   By default, it will register with the default Prometheus registerer.
   A non-default registerer can be used by passing the `WithRegisterer` option. (#3239)
- Added the `WithAggregationSelector` option to the `go.opentelemetry.io/otel/exporters/prometheus` package to change the default `AggregationSelector` used. (#3341)
- The Prometheus exporter in `go.opentelemetry.io/otel/exporters/prometheus` converts the `Resource` associated with metric exports into a `target_info` metric. (#3285)

### Changed

- The `"go.opentelemetry.io/otel/exporters/prometheus".New` function is updated to return an error.
   It will return an error if the exporter fails to register with Prometheus. (#3239)

### Fixed

- The URL-encoded values from the `OTEL_RESOURCE_ATTRIBUTES` environment variable are decoded. (#2963)
- The `baggage.NewMember` function decodes the `value` parameter instead of directly using it.
   This fixes the implementation to be compliant with the W3C specification. (#3226)
- Slice attributes of the `attribute` package are now comparable based on their value, not instance. (#3108 #3252)
- The `Shutdown` and `ForceFlush` methods of the `"go.opentelemetry.io/otel/sdk/trace".TraceProvider` no longer return an error when no processor is registered. (#3268)
- The Prometheus exporter in `go.opentelemetry.io/otel/exporters/prometheus` cumulatively sums histogram buckets. (#3281)
- The sum of each histogram data point is now uniquely exported by the `go.opentelemetry.io/otel/exporters/otlpmetric` exporters. (#3284, #3293)
- Recorded values for asynchronous counters (`Counter` and `UpDownCounter`) are interpreted as exact, not incremental, sum values by the metric SDK. (#3350, #3278)
- `UpDownCounters` are now correctly output as Prometheus gauges in the `go.opentelemetry.io/otel/exporters/prometheus` exporter. (#3358)
- The Prometheus exporter in `go.opentelemetry.io/otel/exporters/prometheus` no longer describes the metrics it will send to Prometheus on startup.
   Instead the exporter is defined as an "unchecked" collector for Prometheus.
   This fixes the `reader is not registered` warning currently emitted on startup. (#3291 #3342)
- The `go.opentelemetry.io/otel/exporters/prometheus` exporter now correctly adds `_total` suffixes to counter metrics. (#3360)
- The `go.opentelemetry.io/otel/exporters/prometheus` exporter now adds a unit suffix to metric names.
   This can be disabled using the `WithoutUnits()` option added to that package. (#3352)

## [1.11.0/0.32.3] 2022-10-12

### Added

- Add default User-Agent header to OTLP exporter requests (`go.opentelemetry.io/otel/exporters/otlptrace/otlptracegrpc` and `go.opentelemetry.io/otel/exporters/otlptrace/otlptracehttp`). (#3261)

### Changed

- `span.SetStatus` has been updated such that calls that lower the status are now no-ops. (#3214)
- Upgrade `golang.org/x/sys/unix` from `v0.0.0-20210423185535-09eb48e85fd7` to `v0.0.0-20220919091848-fb04ddd9f9c8`.
  This addresses [GO-2022-0493](https://pkg.go.dev/vuln/GO-2022-0493). (#3235)

## [0.32.2] Metric SDK (Alpha) - 2022-10-11

### Added

- Added an example of using metric views to customize instruments. (#3177)
- Add default User-Agent header to OTLP exporter requests (`go.opentelemetry.io/otel/exporters/otlpmetric/otlpmetricgrpc` and `go.opentelemetry.io/otel/exporters/otlpmetric/otlpmetrichttp`). (#3261)

### Changed

- Flush pending measurements with the `PeriodicReader` in the `go.opentelemetry.io/otel/sdk/metric` when `ForceFlush` or `Shutdown` are called. (#3220)
- Update histogram default bounds to match the requirements of the latest specification. (#3222)
- Encode the HTTP status code in the OpenTracing bridge (`go.opentelemetry.io/otel/bridge/opentracing`) as an integer.  (#3265)

### Fixed

- Use default view if instrument does not match any registered view of a reader. (#3224, #3237)
- Return the same instrument every time a user makes the exact same instrument creation call. (#3229, #3251)
- Return the existing instrument when a view transforms a creation call to match an existing instrument. (#3240, #3251)
- Log a warning when a conflicting instrument (e.g. description, unit, data-type) is created instead of returning an error. (#3251)
- The OpenCensus bridge no longer sends empty batches of metrics. (#3263)

## [0.32.1] Metric SDK (Alpha) - 2022-09-22

### Changed

- The Prometheus exporter sanitizes OpenTelemetry instrument names when exporting.
   Invalid characters are replaced with `_`. (#3212)

### Added

- The metric portion of the OpenCensus bridge (`go.opentelemetry.io/otel/bridge/opencensus`) has been reintroduced. (#3192)
- The OpenCensus bridge example (`go.opentelemetry.io/otel/example/opencensus`) has been reintroduced. (#3206)

### Fixed

- Updated go.mods to point to valid versions of the sdk. (#3216)
- Set the `MeterProvider` resource on all exported metric data. (#3218)

## [0.32.0] Revised Metric SDK (Alpha) - 2022-09-18

### Changed

- The metric SDK in `go.opentelemetry.io/otel/sdk/metric` is completely refactored to comply with the OpenTelemetry specification.
  Please see the package documentation for how the new SDK is initialized and configured. (#3175)
- Update the minimum supported go version to go1.18. Removes support for go1.17 (#3179)

### Removed

- The metric portion of the OpenCensus bridge (`go.opentelemetry.io/otel/bridge/opencensus`) has been removed.
  A new bridge compliant with the revised metric SDK will be added back in a future release. (#3175)
- The `go.opentelemetry.io/otel/sdk/metric/aggregator/aggregatortest` package is removed, see the new metric SDK. (#3175)
- The `go.opentelemetry.io/otel/sdk/metric/aggregator/histogram` package is removed, see the new metric SDK. (#3175)
- The `go.opentelemetry.io/otel/sdk/metric/aggregator/lastvalue` package is removed, see the new metric SDK. (#3175)
- The `go.opentelemetry.io/otel/sdk/metric/aggregator/sum` package is removed, see the new metric SDK. (#3175)
- The `go.opentelemetry.io/otel/sdk/metric/aggregator` package is removed, see the new metric SDK. (#3175)
- The `go.opentelemetry.io/otel/sdk/metric/controller/basic` package is removed, see the new metric SDK. (#3175)
- The `go.opentelemetry.io/otel/sdk/metric/controller/controllertest` package is removed, see the new metric SDK. (#3175)
- The `go.opentelemetry.io/otel/sdk/metric/controller/time` package is removed, see the new metric SDK. (#3175)
- The `go.opentelemetry.io/otel/sdk/metric/export/aggregation` package is removed, see the new metric SDK. (#3175)
- The `go.opentelemetry.io/otel/sdk/metric/export` package is removed, see the new metric SDK. (#3175)
- The `go.opentelemetry.io/otel/sdk/metric/metrictest` package is removed.
  A replacement package that supports the new metric SDK will be added back in a future release. (#3175)
- The `go.opentelemetry.io/otel/sdk/metric/number` package is removed, see the new metric SDK. (#3175)
- The `go.opentelemetry.io/otel/sdk/metric/processor/basic` package is removed, see the new metric SDK. (#3175)
- The `go.opentelemetry.io/otel/sdk/metric/processor/processortest` package is removed, see the new metric SDK. (#3175)
- The `go.opentelemetry.io/otel/sdk/metric/processor/reducer` package is removed, see the new metric SDK. (#3175)
- The `go.opentelemetry.io/otel/sdk/metric/registry` package is removed, see the new metric SDK. (#3175)
- The `go.opentelemetry.io/otel/sdk/metric/sdkapi` package is removed, see the new metric SDK. (#3175)
- The `go.opentelemetry.io/otel/sdk/metric/selector/simple` package is removed, see the new metric SDK. (#3175)
- The `"go.opentelemetry.io/otel/sdk/metric".ErrUninitializedInstrument` variable was removed. (#3175)
- The `"go.opentelemetry.io/otel/sdk/metric".ErrBadInstrument` variable was removed. (#3175)
- The `"go.opentelemetry.io/otel/sdk/metric".Accumulator` type was removed, see the `MeterProvider`in the new metric SDK. (#3175)
- The `"go.opentelemetry.io/otel/sdk/metric".NewAccumulator` function was removed, see `NewMeterProvider`in the new metric SDK. (#3175)
- The deprecated `"go.opentelemetry.io/otel/sdk/metric".AtomicFieldOffsets` function was removed. (#3175)

## [1.10.0] - 2022-09-09

### Added

- Support Go 1.19. (#3077)
  Include compatibility testing and document support. (#3077)
- Support the OTLP ExportTracePartialSuccess response; these are passed to the registered error handler. (#3106)
- Upgrade go.opentelemetry.io/proto/otlp from v0.18.0 to v0.19.0 (#3107)

### Changed

- Fix misidentification of OpenTelemetry `SpanKind` in OpenTracing bridge (`go.opentelemetry.io/otel/bridge/opentracing`).  (#3096)
- Attempting to start a span with a nil `context` will no longer cause a panic. (#3110)
- All exporters will be shutdown even if one reports an error (#3091)
- Ensure valid UTF-8 when truncating over-length attribute values. (#3156)

## [1.9.0/0.0.3] - 2022-08-01

### Added

- Add support for Schema Files format 1.1.x (metric "split" transform) with the new `go.opentelemetry.io/otel/schema/v1.1` package. (#2999)
- Add the `go.opentelemetry.io/otel/semconv/v1.11.0` package.
  The package contains semantic conventions from the `v1.11.0` version of the OpenTelemetry specification. (#3009)
- Add the `go.opentelemetry.io/otel/semconv/v1.12.0` package.
  The package contains semantic conventions from the `v1.12.0` version of the OpenTelemetry specification. (#3010)
- Add the `http.method` attribute to HTTP server metric from all `go.opentelemetry.io/otel/semconv/*` packages. (#3018)

### Fixed

- Invalid warning for context setup being deferred in `go.opentelemetry.io/otel/bridge/opentracing` package. (#3029)

## [1.8.0/0.31.0] - 2022-07-08

### Added

- Add support for `opentracing.TextMap` format in the `Inject` and `Extract` methods
of the `"go.opentelemetry.io/otel/bridge/opentracing".BridgeTracer` type. (#2911)

### Changed

- The `crosslink` make target has been updated to use the `go.opentelemetry.io/build-tools/crosslink` package. (#2886)
- In the `go.opentelemetry.io/otel/sdk/instrumentation` package rename `Library` to `Scope` and alias `Library` as `Scope` (#2976)
- Move metric no-op implementation form `nonrecording` to `metric` package. (#2866)

### Removed

- Support for go1.16. Support is now only for go1.17 and go1.18 (#2917)

### Deprecated

- The `Library` struct in the `go.opentelemetry.io/otel/sdk/instrumentation` package is deprecated.
  Use the equivalent `Scope` struct instead. (#2977)
- The `ReadOnlySpan.InstrumentationLibrary` method from the `go.opentelemetry.io/otel/sdk/trace` package is deprecated.
  Use the equivalent `ReadOnlySpan.InstrumentationScope` method instead. (#2977)

## [1.7.0/0.30.0] - 2022-04-28

### Added

- Add the `go.opentelemetry.io/otel/semconv/v1.8.0` package.
  The package contains semantic conventions from the `v1.8.0` version of the OpenTelemetry specification. (#2763)
- Add the `go.opentelemetry.io/otel/semconv/v1.9.0` package.
  The package contains semantic conventions from the `v1.9.0` version of the OpenTelemetry specification. (#2792)
- Add the `go.opentelemetry.io/otel/semconv/v1.10.0` package.
  The package contains semantic conventions from the `v1.10.0` version of the OpenTelemetry specification. (#2842)
- Added an in-memory exporter to metrictest to aid testing with a full SDK. (#2776)

### Fixed

- Globally delegated instruments are unwrapped before delegating asynchronous callbacks. (#2784)
- Remove import of `testing` package in non-tests builds of the `go.opentelemetry.io/otel` package. (#2786)

### Changed

- The `WithLabelEncoder` option from the `go.opentelemetry.io/otel/exporters/stdout/stdoutmetric` package is renamed to `WithAttributeEncoder`. (#2790)
- The `LabelFilterSelector` interface from `go.opentelemetry.io/otel/sdk/metric/processor/reducer` is renamed to `AttributeFilterSelector`.
  The method included in the renamed interface also changed from `LabelFilterFor` to `AttributeFilterFor`. (#2790)
- The `Metadata.Labels` method from the `go.opentelemetry.io/otel/sdk/metric/export` package is renamed to `Metadata.Attributes`.
  Consequentially, the `Record` type from the same package also has had the embedded method renamed. (#2790)

### Deprecated

- The `Iterator.Label` method in the `go.opentelemetry.io/otel/attribute` package is deprecated.
  Use the equivalent `Iterator.Attribute` method instead. (#2790)
- The `Iterator.IndexedLabel` method in the `go.opentelemetry.io/otel/attribute` package is deprecated.
  Use the equivalent `Iterator.IndexedAttribute` method instead. (#2790)
- The `MergeIterator.Label` method in the `go.opentelemetry.io/otel/attribute` package is deprecated.
  Use the equivalent `MergeIterator.Attribute` method instead. (#2790)

### Removed

- Removed the `Batch` type from the `go.opentelemetry.io/otel/sdk/metric/metrictest` package. (#2864)
- Removed the `Measurement` type from the `go.opentelemetry.io/otel/sdk/metric/metrictest` package. (#2864)

## [0.29.0] - 2022-04-11

### Added

- The metrics global package was added back into several test files. (#2764)
- The `Meter` function is added back to the `go.opentelemetry.io/otel/metric/global` package.
  This function is a convenience function equivalent to calling `global.MeterProvider().Meter(...)`. (#2750)

### Removed

- Removed module the `go.opentelemetry.io/otel/sdk/export/metric`.
  Use the `go.opentelemetry.io/otel/sdk/metric` module instead. (#2720)

### Changed

- Don't panic anymore when setting a global MeterProvider to itself. (#2749)
- Upgrade `go.opentelemetry.io/proto/otlp` in `go.opentelemetry.io/otel/exporters/otlp/otlpmetric` from `v0.12.1` to `v0.15.0`.
  This replaces the use of the now deprecated `InstrumentationLibrary` and `InstrumentationLibraryMetrics` types and fields in the proto library with the equivalent `InstrumentationScope` and `ScopeMetrics`. (#2748)

## [1.6.3] - 2022-04-07

### Fixed

- Allow non-comparable global `MeterProvider`, `TracerProvider`, and `TextMapPropagator` types to be set. (#2772, #2773)

## [1.6.2] - 2022-04-06

### Changed

- Don't panic anymore when setting a global TracerProvider or TextMapPropagator to itself. (#2749)
- Upgrade `go.opentelemetry.io/proto/otlp` in `go.opentelemetry.io/otel/exporters/otlp/otlptrace` from `v0.12.1` to `v0.15.0`.
  This replaces the use of the now deprecated `InstrumentationLibrary` and `InstrumentationLibrarySpans` types and fields in the proto library with the equivalent `InstrumentationScope` and `ScopeSpans`. (#2748)

## [1.6.1] - 2022-03-28

### Fixed

- The `go.opentelemetry.io/otel/schema/*` packages now use the correct schema URL for their `SchemaURL` constant.
  Instead of using `"https://opentelemetry.io/schemas/v<version>"` they now use the correct URL without a `v` prefix, `"https://opentelemetry.io/schemas/<version>"`. (#2743, #2744)

### Security

- Upgrade `go.opentelemetry.io/proto/otlp` from `v0.12.0` to `v0.12.1`.
  This includes an indirect upgrade of `github.com/grpc-ecosystem/grpc-gateway` which resolves [a vulnerability](https://nvd.nist.gov/vuln/detail/CVE-2019-11254) from `gopkg.in/yaml.v2` in version `v2.2.3`. (#2724, #2728)

## [1.6.0/0.28.0] - 2022-03-23

### ⚠️ Notice ⚠️

This update is a breaking change of the unstable Metrics API.
Code instrumented with the `go.opentelemetry.io/otel/metric` will need to be modified.

### Added

- Add metrics exponential histogram support.
  New mapping functions have been made available in `sdk/metric/aggregator/exponential/mapping` for other OpenTelemetry projects to take dependencies on. (#2502)
- Add Go 1.18 to our compatibility tests. (#2679)
- Allow configuring the Sampler with the `OTEL_TRACES_SAMPLER` and `OTEL_TRACES_SAMPLER_ARG` environment variables. (#2305, #2517)
- Add the `metric/global` for obtaining and setting the global `MeterProvider`. (#2660)

### Changed

- The metrics API has been significantly changed to match the revised OpenTelemetry specification.
  High-level changes include:

  - Synchronous and asynchronous instruments are now handled by independent `InstrumentProvider`s.
    These `InstrumentProvider`s are managed with a `Meter`.
  - Synchronous and asynchronous instruments are grouped into their own packages based on value types.
  - Asynchronous callbacks can now be registered with a `Meter`.

  Be sure to check out the metric module documentation for more information on how to use the revised API. (#2587, #2660)

### Fixed

- Fallback to general attribute limits when span specific ones are not set in the environment. (#2675, #2677)

## [1.5.0] - 2022-03-16

### Added

- Log the Exporters configuration in the TracerProviders message. (#2578)
- Added support to configure the span limits with environment variables.
  The following environment variables are supported. (#2606, #2637)
  - `OTEL_SPAN_ATTRIBUTE_VALUE_LENGTH_LIMIT`
  - `OTEL_SPAN_ATTRIBUTE_COUNT_LIMIT`
  - `OTEL_SPAN_EVENT_COUNT_LIMIT`
  - `OTEL_EVENT_ATTRIBUTE_COUNT_LIMIT`
  - `OTEL_SPAN_LINK_COUNT_LIMIT`
  - `OTEL_LINK_ATTRIBUTE_COUNT_LIMIT`

  If the provided environment variables are invalid (negative), the default values would be used.
- Rename the `gc` runtime name to `go` (#2560)
- Add resource container ID detection. (#2418)
- Add span attribute value length limit.
  The new `AttributeValueLengthLimit` field is added to the `"go.opentelemetry.io/otel/sdk/trace".SpanLimits` type to configure this limit for a `TracerProvider`.
  The default limit for this resource is "unlimited". (#2637)
- Add the `WithRawSpanLimits` option to `go.opentelemetry.io/otel/sdk/trace`.
  This option replaces the `WithSpanLimits` option.
  Zero or negative values will not be changed to the default value like `WithSpanLimits` does.
  Setting a limit to zero will effectively disable the related resource it limits and setting to a negative value will mean that resource is unlimited.
  Consequentially, limits should be constructed using `NewSpanLimits` and updated accordingly. (#2637)

### Changed

- Drop oldest tracestate `Member` when capacity is reached. (#2592)
- Add event and link drop counts to the exported data from the `oltptrace` exporter. (#2601)
- Unify path cleaning functionally in the `otlpmetric` and `otlptrace` configuration. (#2639)
- Change the debug message from the `sdk/trace.BatchSpanProcessor` to reflect the count is cumulative. (#2640)
- Introduce new internal `envconfig` package for OTLP exporters. (#2608)
- If `http.Request.Host` is empty, fall back to use `URL.Host` when populating `http.host` in the `semconv` packages. (#2661)

### Fixed

- Remove the OTLP trace exporter limit of SpanEvents when exporting. (#2616)
- Default to port `4318` instead of `4317` for the `otlpmetrichttp` and `otlptracehttp` client. (#2614, #2625)
- Unlimited span limits are now supported (negative values). (#2636, #2637)

### Deprecated

- Deprecated `"go.opentelemetry.io/otel/sdk/trace".WithSpanLimits`.
  Use `WithRawSpanLimits` instead.
  That option allows setting unlimited and zero limits, this option does not.
  This option will be kept until the next major version incremented release. (#2637)

## [1.4.1] - 2022-02-16

### Fixed

- Fix race condition in reading the dropped spans number for the `BatchSpanProcessor`. (#2615)

## [1.4.0] - 2022-02-11

### Added

- Use `OTEL_EXPORTER_ZIPKIN_ENDPOINT` environment variable to specify zipkin collector endpoint. (#2490)
- Log the configuration of `TracerProvider`s, and `Tracer`s for debugging.
  To enable use a logger with Verbosity (V level) `>=1`. (#2500)
- Added support to configure the batch span-processor with environment variables.
  The following environment variables are used. (#2515)
  - `OTEL_BSP_SCHEDULE_DELAY`
  - `OTEL_BSP_EXPORT_TIMEOUT`
  - `OTEL_BSP_MAX_QUEUE_SIZE`.
  - `OTEL_BSP_MAX_EXPORT_BATCH_SIZE`

### Changed

- Zipkin exporter exports `Resource` attributes in the `Tags` field. (#2589)

### Deprecated

- Deprecate module the `go.opentelemetry.io/otel/sdk/export/metric`.
  Use the `go.opentelemetry.io/otel/sdk/metric` module instead. (#2382)
- Deprecate `"go.opentelemetry.io/otel/sdk/metric".AtomicFieldOffsets`. (#2445)

### Fixed

- Fixed the instrument kind for noop async instruments to correctly report an implementation. (#2461)
- Fix UDP packets overflowing with Jaeger payloads. (#2489, #2512)
- Change the `otlpmetric.Client` interface's `UploadMetrics` method to accept a single `ResourceMetrics` instead of a slice of them. (#2491)
- Specify explicit buckets in Prometheus example, fixing issue where example only has `+inf` bucket. (#2419, #2493)
- W3C baggage will now decode urlescaped values. (#2529)
- Baggage members are now only validated once, when calling `NewMember` and not also when adding it to the baggage itself. (#2522)
- The order attributes are dropped from spans in the `go.opentelemetry.io/otel/sdk/trace` package when capacity is reached is fixed to be in compliance with the OpenTelemetry specification.
  Instead of dropping the least-recently-used attribute, the last added attribute is dropped.
  This drop order still only applies to attributes with unique keys not already contained in the span.
  If an attribute is added with a key already contained in the span, that attribute is updated to the new value being added. (#2576)

### Removed

- Updated `go.opentelemetry.io/proto/otlp` from `v0.11.0` to `v0.12.0`. This version removes a number of deprecated methods. (#2546)
  - [`Metric.GetIntGauge()`](https://pkg.go.dev/go.opentelemetry.io/proto/otlp@v0.11.0/metrics/v1#Metric.GetIntGauge)
  - [`Metric.GetIntHistogram()`](https://pkg.go.dev/go.opentelemetry.io/proto/otlp@v0.11.0/metrics/v1#Metric.GetIntHistogram)
  - [`Metric.GetIntSum()`](https://pkg.go.dev/go.opentelemetry.io/proto/otlp@v0.11.0/metrics/v1#Metric.GetIntSum)

## [1.3.0] - 2021-12-10

### ⚠️ Notice ⚠️

We have updated the project minimum supported Go version to 1.16

### Added

- Added an internal Logger.
  This can be used by the SDK and API to provide users with feedback of the internal state.
  To enable verbose logs configure the logger which will print V(1) logs. For debugging information configure to print V(5) logs. (#2343)
- Add the `WithRetry` `Option` and the `RetryConfig` type to the `go.opentelemetry.io/otel/exporter/otel/otlpmetric/otlpmetrichttp` package to specify retry behavior consistently. (#2425)
- Add `SpanStatusFromHTTPStatusCodeAndSpanKind` to all `semconv` packages to return a span status code similar to `SpanStatusFromHTTPStatusCode`, but exclude `4XX` HTTP errors as span errors if the span is of server kind. (#2296)

### Changed

- The `"go.opentelemetry.io/otel/exporter/otel/otlptrace/otlptracegrpc".Client` now uses the underlying gRPC `ClientConn` to handle name resolution, TCP connection establishment (with retries and backoff) and TLS handshakes, and handling errors on established connections by re-resolving the name and reconnecting. (#2329)
- The `"go.opentelemetry.io/otel/exporter/otel/otlpmetric/otlpmetricgrpc".Client` now uses the underlying gRPC `ClientConn` to handle name resolution, TCP connection establishment (with retries and backoff) and TLS handshakes, and handling errors on established connections by re-resolving the name and reconnecting. (#2425)
- The `"go.opentelemetry.io/otel/exporter/otel/otlpmetric/otlpmetricgrpc".RetrySettings` type is renamed to `RetryConfig`. (#2425)
- The `go.opentelemetry.io/otel/exporter/otel/*` gRPC exporters now default to using the host's root CA set if none are provided by the user and `WithInsecure` is not specified. (#2432)
- Change `resource.Default` to be evaluated the first time it is called, rather than on import. This allows the caller the option to update `OTEL_RESOURCE_ATTRIBUTES` first, such as with `os.Setenv`. (#2371)

### Fixed

- The `go.opentelemetry.io/otel/exporter/otel/*` exporters are updated to handle per-signal and universal endpoints according to the OpenTelemetry specification.
  Any per-signal endpoint set via an `OTEL_EXPORTER_OTLP_<signal>_ENDPOINT` environment variable is now used without modification of the path.
  When `OTEL_EXPORTER_OTLP_ENDPOINT` is set, if it contains a path, that path is used as a base path which per-signal paths are appended to. (#2433)
- Basic metric controller updated to use sync.Map to avoid blocking calls (#2381)
- The `go.opentelemetry.io/otel/exporter/jaeger` correctly sets the `otel.status_code` value to be a string of `ERROR` or `OK` instead of an integer code. (#2439, #2440)

### Deprecated

- Deprecated the `"go.opentelemetry.io/otel/exporter/otel/otlpmetric/otlpmetrichttp".WithMaxAttempts` `Option`, use the new `WithRetry` `Option` instead. (#2425)
- Deprecated the `"go.opentelemetry.io/otel/exporter/otel/otlpmetric/otlpmetrichttp".WithBackoff` `Option`, use the new `WithRetry` `Option` instead. (#2425)

### Removed

- Remove the metric Processor's ability to convert cumulative to delta aggregation temporality. (#2350)
- Remove the metric Bound Instruments interface and implementations. (#2399)
- Remove the metric MinMaxSumCount kind aggregation and the corresponding OTLP export path. (#2423)
- Metric SDK removes the "exact" aggregator for histogram instruments, as it performed a non-standard aggregation for OTLP export (creating repeated Gauge points) and worked its way into a number of confusing examples. (#2348)

## [1.2.0] - 2021-11-12

### Changed

- Metric SDK `export.ExportKind`, `export.ExportKindSelector` types have been renamed to `aggregation.Temporality` and `aggregation.TemporalitySelector` respectively to keep in line with current specification and protocol along with built-in selectors (e.g., `aggregation.CumulativeTemporalitySelector`, ...). (#2274)
- The Metric `Exporter` interface now requires a `TemporalitySelector` method instead of an `ExportKindSelector`. (#2274)
- Metrics API cleanup. The `metric/sdkapi` package has been created to relocate the API-to-SDK interface:
  - The following interface types simply moved from `metric` to `metric/sdkapi`: `Descriptor`, `MeterImpl`, `InstrumentImpl`, `SyncImpl`, `BoundSyncImpl`, `AsyncImpl`, `AsyncRunner`, `AsyncSingleRunner`, and `AsyncBatchRunner`
  - The following struct types moved and are replaced with type aliases, since they are exposed to the user: `Observation`, `Measurement`.
  - The No-op implementations of sync and async instruments are no longer exported, new functions `sdkapi.NewNoopAsyncInstrument()` and `sdkapi.NewNoopSyncInstrument()` are provided instead. (#2271)
- Update the SDK `BatchSpanProcessor` to export all queued spans when `ForceFlush` is called. (#2080, #2335)

### Added

- Add the `"go.opentelemetry.io/otel/exporters/otlp/otlpmetric/otlpmetricgrpc".WithGRPCConn` option so the exporter can reuse an existing gRPC connection. (#2002)
- Added a new `schema` module to help parse Schema Files in OTEP 0152 format. (#2267)
- Added a new `MapCarrier` to the `go.opentelemetry.io/otel/propagation` package to hold propagated cross-cutting concerns as a `map[string]string` held in memory. (#2334)

## [1.1.0] - 2021-10-27

### Added

- Add the `"go.opentelemetry.io/otel/exporters/otlp/otlptrace/otlptracegrpc".WithGRPCConn` option so the exporter can reuse an existing gRPC connection. (#2002)
- Add the `go.opentelemetry.io/otel/semconv/v1.7.0` package.
  The package contains semantic conventions from the `v1.7.0` version of the OpenTelemetry specification. (#2320)
- Add the `go.opentelemetry.io/otel/semconv/v1.6.1` package.
  The package contains semantic conventions from the `v1.6.1` version of the OpenTelemetry specification. (#2321)
- Add the `go.opentelemetry.io/otel/semconv/v1.5.0` package.
  The package contains semantic conventions from the `v1.5.0` version of the OpenTelemetry specification. (#2322)
  - When upgrading from the `semconv/v1.4.0` package note the following name changes:
    - `K8SReplicasetUIDKey` -> `K8SReplicaSetUIDKey`
    - `K8SReplicasetNameKey` -> `K8SReplicaSetNameKey`
    - `K8SStatefulsetUIDKey` -> `K8SStatefulSetUIDKey`
    - `k8SStatefulsetNameKey` -> `K8SStatefulSetNameKey`
    - `K8SDaemonsetUIDKey` -> `K8SDaemonSetUIDKey`
    - `K8SDaemonsetNameKey` -> `K8SDaemonSetNameKey`

### Changed

- Links added to a span will be dropped by the SDK if they contain an invalid span context (#2275).

### Fixed

- The `"go.opentelemetry.io/otel/semconv/v1.4.0".HTTPServerAttributesFromHTTPRequest` now correctly only sets the HTTP client IP attribute even if the connection was routed with proxies and there are multiple addresses in the `X-Forwarded-For` header. (#2282, #2284)
- The `"go.opentelemetry.io/otel/semconv/v1.4.0".NetAttributesFromHTTPRequest` function correctly handles IPv6 addresses as IP addresses and sets the correct net peer IP instead of the net peer hostname attribute. (#2283, #2285)
- The simple span processor shutdown method deterministically returns the exporter error status if it simultaneously finishes when the deadline is reached. (#2290, #2289)

## [1.0.1] - 2021-10-01

### Fixed

- json stdout exporter no longer crashes due to concurrency bug. (#2265)

## [Metrics 0.24.0] - 2021-10-01

### Changed

- NoopMeterProvider is now private and NewNoopMeterProvider must be used to obtain a noopMeterProvider. (#2237)
- The Metric SDK `Export()` function takes a new two-level reader interface for iterating over results one instrumentation library at a time. (#2197)
  - The former `"go.opentelemetry.io/otel/sdk/export/metric".CheckpointSet` is renamed `Reader`.
  - The new interface is named `"go.opentelemetry.io/otel/sdk/export/metric".InstrumentationLibraryReader`.

## [1.0.0] - 2021-09-20

This is the first stable release for the project.
This release includes an API and SDK for the tracing signal that will comply with the stability guarantees defined by the projects [versioning policy](./VERSIONING.md).

### Added

- OTLP trace exporter now sets the `SchemaURL` field in the exported telemetry if the Tracer has `WithSchemaURL` option. (#2242)

### Fixed

- Slice-valued attributes can correctly be used as map keys. (#2223)

### Removed

- Removed the `"go.opentelemetry.io/otel/exporters/zipkin".WithSDKOptions` function. (#2248)
- Removed the deprecated package `go.opentelemetry.io/otel/oteltest`. (#2234)
- Removed the deprecated package `go.opentelemetry.io/otel/bridge/opencensus/utils`. (#2233)
- Removed deprecated functions, types, and methods from `go.opentelemetry.io/otel/attribute` package.
  Use the typed functions and methods added to the package instead. (#2235)
  - The `Key.Array` method is removed.
  - The `Array` function is removed.
  - The `Any` function is removed.
  - The `ArrayValue` function is removed.
  - The `AsArray` function is removed.

## [1.0.0-RC3] - 2021-09-02

### Added

- Added `ErrorHandlerFunc` to use a function as an `"go.opentelemetry.io/otel".ErrorHandler`. (#2149)
- Added `"go.opentelemetry.io/otel/trace".WithStackTrace` option to add a stack trace when using `span.RecordError` or when panic is handled in `span.End`. (#2163)
- Added typed slice attribute types and functionality to the `go.opentelemetry.io/otel/attribute` package to replace the existing array type and functions. (#2162)
  - `BoolSlice`, `IntSlice`, `Int64Slice`, `Float64Slice`, and `StringSlice` replace the use of the `Array` function in the package.
- Added the `go.opentelemetry.io/otel/example/fib` example package.
  Included is an example application that computes Fibonacci numbers. (#2203)

### Changed

- Metric instruments have been renamed to match the (feature-frozen) metric API specification:
  - ValueRecorder becomes Histogram
  - ValueObserver becomes Gauge
  - SumObserver becomes CounterObserver
  - UpDownSumObserver becomes UpDownCounterObserver
  The API exported from this project is still considered experimental. (#2202)
- Metric SDK/API implementation type `InstrumentKind` moves into `sdkapi` sub-package. (#2091)
- The Metrics SDK export record no longer contains a Resource pointer, the SDK `"go.opentelemetry.io/otel/sdk/trace/export/metric".Exporter.Export()` function for push-based exporters now takes a single Resource argument, pull-based exporters use `"go.opentelemetry.io/otel/sdk/metric/controller/basic".Controller.Resource()`. (#2120)
- The JSON output of the `go.opentelemetry.io/otel/exporters/stdout/stdouttrace` is harmonized now such that the output is "plain" JSON objects after each other of the form `{ ... } { ... } { ... }`. Earlier the JSON objects describing a span were wrapped in a slice for each `Exporter.ExportSpans` call, like `[ { ... } ][ { ... } { ... } ]`. Outputting JSON object directly after each other is consistent with JSON loggers, and a bit easier to parse and read. (#2196)
- Update the `NewTracerConfig`, `NewSpanStartConfig`, `NewSpanEndConfig`, and `NewEventConfig` function in the `go.opentelemetry.io/otel/trace` package to return their respective configurations as structs instead of pointers to the struct. (#2212)

### Deprecated

- The `go.opentelemetry.io/otel/bridge/opencensus/utils` package is deprecated.
  All functionality from this package now exists in the `go.opentelemetry.io/otel/bridge/opencensus` package.
  The functions from that package should be used instead. (#2166)
- The `"go.opentelemetry.io/otel/attribute".Array` function and the related `ARRAY` value type is deprecated.
  Use the typed `*Slice` functions and types added to the package instead. (#2162)
- The `"go.opentelemetry.io/otel/attribute".Any` function is deprecated.
  Use the typed functions instead. (#2181)
- The `go.opentelemetry.io/otel/oteltest` package is deprecated.
  The `"go.opentelemetry.io/otel/sdk/trace/tracetest".SpanRecorder` can be registered with the default SDK (`go.opentelemetry.io/otel/sdk/trace`) as a `SpanProcessor` and used as a replacement for this deprecated package. (#2188)

### Removed

- Removed metrics test package `go.opentelemetry.io/otel/sdk/export/metric/metrictest`. (#2105)

### Fixed

- The `fromEnv` detector no longer throws an error when `OTEL_RESOURCE_ATTRIBUTES` environment variable is not set or empty. (#2138)
- Setting the global `ErrorHandler` with `"go.opentelemetry.io/otel".SetErrorHandler` multiple times is now supported. (#2160, #2140)
- The `"go.opentelemetry.io/otel/attribute".Any` function now supports `int32` values. (#2169)
- Multiple calls to `"go.opentelemetry.io/otel/sdk/metric/controller/basic".WithResource()` are handled correctly, and when no resources are provided `"go.opentelemetry.io/otel/sdk/resource".Default()` is used. (#2120)
- The `WithoutTimestamps` option for the `go.opentelemetry.io/otel/exporters/stdout/stdouttrace` exporter causes the exporter to correctly ommit timestamps. (#2195)
- Fixed typos in resources.go. (#2201)

## [1.0.0-RC2] - 2021-07-26

### Added

- Added `WithOSDescription` resource configuration option to set OS (Operating System) description resource attribute (`os.description`). (#1840)
- Added `WithOS` resource configuration option to set all OS (Operating System) resource attributes at once. (#1840)
- Added the `WithRetry` option to the `go.opentelemetry.io/otel/exporters/otlp/otlptrace/otlptracehttp` package.
  This option is a replacement for the removed `WithMaxAttempts` and `WithBackoff` options. (#2095)
- Added API `LinkFromContext` to return Link which encapsulates SpanContext from provided context and also encapsulates attributes. (#2115)
- Added a new `Link` type under the SDK `otel/sdk/trace` package that counts the number of attributes that were dropped for surpassing the `AttributePerLinkCountLimit` configured in the Span's `SpanLimits`.
  This new type replaces the equal-named API `Link` type found in the `otel/trace` package for most usages within the SDK.
  For example, instances of this type are now returned by the `Links()` function of `ReadOnlySpan`s provided in places like the `OnEnd` function of `SpanProcessor` implementations. (#2118)
- Added the `SpanRecorder` type to the `go.opentelemetry.io/otel/skd/trace/tracetest` package.
  This type can be used with the default SDK as a `SpanProcessor` during testing. (#2132)

### Changed

- The `SpanModels` function is now exported from the `go.opentelemetry.io/otel/exporters/zipkin` package to convert OpenTelemetry spans into Zipkin model spans. (#2027)
- Rename the `"go.opentelemetry.io/otel/exporters/otlp/otlptrace/otlptracegrpc".RetrySettings` to `RetryConfig`. (#2095)

### Deprecated

- The `TextMapCarrier` and `TextMapPropagator` from the `go.opentelemetry.io/otel/oteltest` package and their associated creation functions (`TextMapCarrier`, `NewTextMapPropagator`) are deprecated. (#2114)
- The `Harness` type from the `go.opentelemetry.io/otel/oteltest` package and its associated creation function, `NewHarness` are deprecated and will be removed in the next release. (#2123)
- The `TraceStateFromKeyValues` function from the `go.opentelemetry.io/otel/oteltest` package is deprecated.
  Use the `trace.ParseTraceState` function instead. (#2122)

### Removed

- Removed the deprecated package `go.opentelemetry.io/otel/exporters/trace/jaeger`. (#2020)
- Removed the deprecated package `go.opentelemetry.io/otel/exporters/trace/zipkin`. (#2020)
- Removed the `"go.opentelemetry.io/otel/sdk/resource".WithBuiltinDetectors` function.
  The explicit `With*` options for every built-in detector should be used instead. (#2026 #2097)
- Removed the `WithMaxAttempts` and `WithBackoff` options from the `go.opentelemetry.io/otel/exporters/otlp/otlptrace/otlptracehttp` package.
  The retry logic of the package has been updated to match the `otlptracegrpc` package and accordingly a `WithRetry` option is added that should be used instead. (#2095)
- Removed `DroppedAttributeCount` field from `otel/trace.Link` struct. (#2118)

### Fixed

- When using WithNewRoot, don't use the parent context for making sampling decisions. (#2032)
- `oteltest.Tracer` now creates a valid `SpanContext` when using `WithNewRoot`. (#2073)
- OS type detector now sets the correct `dragonflybsd` value for DragonFly BSD. (#2092)
- The OTel span status is correctly transformed into the OTLP status in the `go.opentelemetry.io/otel/exporters/otlp/otlptrace` package.
  This fix will by default set the status to `Unset` if it is not explicitly set to `Ok` or `Error`. (#2099 #2102)
- The `Inject` method for the `"go.opentelemetry.io/otel/propagation".TraceContext` type no longer injects empty `tracestate` values. (#2108)
- Use `6831` as default Jaeger agent port instead of `6832`. (#2131)

## [Experimental Metrics v0.22.0] - 2021-07-19

### Added

- Adds HTTP support for OTLP metrics exporter. (#2022)

### Removed

- Removed the deprecated package `go.opentelemetry.io/otel/exporters/metric/prometheus`. (#2020)

## [1.0.0-RC1] / 0.21.0 - 2021-06-18

With this release we are introducing a split in module versions.  The tracing API and SDK are entering the `v1.0.0` Release Candidate phase with `v1.0.0-RC1`
while the experimental metrics API and SDK continue with `v0.x` releases at `v0.21.0`.  Modules at major version 1 or greater will not depend on modules
with major version 0.

### Added

- Adds `otlpgrpc.WithRetry`option for configuring the retry policy for transient errors on the otlp/gRPC exporter. (#1832)
  - The following status codes are defined as transient errors:
      | gRPC Status Code | Description |
      | ---------------- | ----------- |
      | 1  | Cancelled |
      | 4  | Deadline Exceeded |
      | 8  | Resource Exhausted |
      | 10 | Aborted |
      | 10 | Out of Range |
      | 14 | Unavailable |
      | 15 | Data Loss |
- Added `Status` type to the `go.opentelemetry.io/otel/sdk/trace` package to represent the status of a span. (#1874)
- Added `SpanStub` type and its associated functions to the `go.opentelemetry.io/otel/sdk/trace/tracetest` package.
  This type can be used as a testing replacement for the `SpanSnapshot` that was removed from the `go.opentelemetry.io/otel/sdk/trace` package. (#1873)
- Adds support for scheme in `OTEL_EXPORTER_OTLP_ENDPOINT` according to the spec. (#1886)
- Adds `trace.WithSchemaURL` option for configuring the tracer with a Schema URL. (#1889)
- Added an example of using OpenTelemetry Go as a trace context forwarder. (#1912)
- `ParseTraceState` is added to the `go.opentelemetry.io/otel/trace` package.
  It can be used to decode a `TraceState` from a `tracestate` header string value. (#1937)
- Added `Len` method to the `TraceState` type in the `go.opentelemetry.io/otel/trace` package.
  This method returns the number of list-members the `TraceState` holds. (#1937)
- Creates package `go.opentelemetry.io/otel/exporters/otlp/otlptrace` that defines a trace exporter that uses a `otlptrace.Client` to send data.
  Creates package `go.opentelemetry.io/otel/exporters/otlp/otlptrace/otlptracegrpc` implementing a gRPC `otlptrace.Client` and offers convenience functions, `NewExportPipeline` and `InstallNewPipeline`, to setup and install a `otlptrace.Exporter` in tracing .(#1922)
- Added `Baggage`, `Member`, and `Property` types to the `go.opentelemetry.io/otel/baggage` package along with their related functions. (#1967)
- Added `ContextWithBaggage`, `ContextWithoutBaggage`, and `FromContext` functions to the `go.opentelemetry.io/otel/baggage` package.
  These functions replace the `Set`, `Value`, `ContextWithValue`, `ContextWithoutValue`, and `ContextWithEmpty` functions from that package and directly work with the new `Baggage` type. (#1967)
- The `OTEL_SERVICE_NAME` environment variable is the preferred source for `service.name`, used by the environment resource detector if a service name is present both there and in `OTEL_RESOURCE_ATTRIBUTES`. (#1969)
- Creates package `go.opentelemetry.io/otel/exporters/otlp/otlptrace/otlptracehttp` implementing an HTTP `otlptrace.Client` and offers convenience functions, `NewExportPipeline` and `InstallNewPipeline`, to setup and install a `otlptrace.Exporter` in tracing. (#1963)
- Changes `go.opentelemetry.io/otel/sdk/resource.NewWithAttributes` to require a schema URL. The old function is still available as `resource.NewSchemaless`. This is a breaking change. (#1938)
- Several builtin resource detectors now correctly populate the schema URL. (#1938)
- Creates package `go.opentelemetry.io/otel/exporters/otlp/otlpmetric` that defines a metrics exporter that uses a `otlpmetric.Client` to send data.
- Creates package `go.opentelemetry.io/otel/exporters/otlp/otlpmetric/otlpmetricgrpc` implementing a gRPC `otlpmetric.Client` and offers convenience functions, `New` and `NewUnstarted`, to create an `otlpmetric.Exporter`.(#1991)
- Added `go.opentelemetry.io/otel/exporters/stdout/stdouttrace` exporter. (#2005)
- Added `go.opentelemetry.io/otel/exporters/stdout/stdoutmetric` exporter. (#2005)
- Added a `TracerProvider()` method to the `"go.opentelemetry.io/otel/trace".Span` interface. This can be used to obtain a `TracerProvider` from a given span that utilizes the same trace processing pipeline.  (#2009)

### Changed

- Make `NewSplitDriver` from `go.opentelemetry.io/otel/exporters/otlp` take variadic arguments instead of a `SplitConfig` item.
  `NewSplitDriver` now automatically implements an internal `noopDriver` for `SplitConfig` fields that are not initialized. (#1798)
- `resource.New()` now creates a Resource without builtin detectors. Previous behavior is now achieved by using `WithBuiltinDetectors` Option. (#1810)
- Move the `Event` type from the `go.opentelemetry.io/otel` package to the `go.opentelemetry.io/otel/sdk/trace` package. (#1846)
- CI builds validate against last two versions of Go, dropping 1.14 and adding 1.16. (#1865)
- BatchSpanProcessor now report export failures when calling `ForceFlush()` method. (#1860)
- `Set.Encoded(Encoder)` no longer caches the result of an encoding. (#1855)
- Renamed `CloudZoneKey` to `CloudAvailabilityZoneKey` in Resource semantic conventions according to spec. (#1871)
- The `StatusCode` and `StatusMessage` methods of the `ReadOnlySpan` interface and the `Span` produced by the `go.opentelemetry.io/otel/sdk/trace` package have been replaced with a single `Status` method.
  This method returns the status of a span using the new `Status` type. (#1874)
- Updated `ExportSpans` method of the`SpanExporter` interface type to accept `ReadOnlySpan`s instead of the removed `SpanSnapshot`.
  This brings the export interface into compliance with the specification in that it now accepts an explicitly immutable type instead of just an implied one. (#1873)
- Unembed `SpanContext` in `Link`. (#1877)
- Generate Semantic conventions from the specification YAML. (#1891)
- Spans created by the global `Tracer` obtained from `go.opentelemetry.io/otel`, prior to a functioning `TracerProvider` being set, now propagate the span context from their parent if one exists. (#1901)
- The `"go.opentelemetry.io/otel".Tracer` function now accepts tracer options. (#1902)
- Move the `go.opentelemetry.io/otel/unit` package to `go.opentelemetry.io/otel/metric/unit`. (#1903)
- Changed `go.opentelemetry.io/otel/trace.TracerConfig` to conform to the [Contributing guidelines](CONTRIBUTING.md#config.) (#1921)
- Changed `go.opentelemetry.io/otel/trace.SpanConfig` to conform to the [Contributing guidelines](CONTRIBUTING.md#config). (#1921)
- Changed `span.End()` now only accepts Options that are allowed at `End()`. (#1921)
- Changed `go.opentelemetry.io/otel/metric.InstrumentConfig` to conform to the [Contributing guidelines](CONTRIBUTING.md#config). (#1921)
- Changed `go.opentelemetry.io/otel/metric.MeterConfig` to conform to the [Contributing guidelines](CONTRIBUTING.md#config). (#1921)
- Refactored option types according to the contribution style guide. (#1882)
- Move the `go.opentelemetry.io/otel/trace.TraceStateFromKeyValues` function to the `go.opentelemetry.io/otel/oteltest` package.
  This function is preserved for testing purposes where it may be useful to create a `TraceState` from `attribute.KeyValue`s, but it is not intended for production use.
  The new `ParseTraceState` function should be used to create a `TraceState`. (#1931)
- Updated `MarshalJSON` method of the `go.opentelemetry.io/otel/trace.TraceState` type to marshal the type into the string representation of the `TraceState`. (#1931)
- The `TraceState.Delete` method from the `go.opentelemetry.io/otel/trace` package no longer returns an error in addition to a `TraceState`. (#1931)
- Updated `Get` method of the `TraceState` type from the `go.opentelemetry.io/otel/trace` package to accept a `string` instead of an `attribute.Key` type. (#1931)
- Updated `Insert` method of the `TraceState` type from the `go.opentelemetry.io/otel/trace` package to accept a pair of `string`s instead of an `attribute.KeyValue` type. (#1931)
- Updated `Delete` method of the `TraceState` type from the `go.opentelemetry.io/otel/trace` package to accept a `string` instead of an `attribute.Key` type. (#1931)
- Renamed `NewExporter` to `New` in the `go.opentelemetry.io/otel/exporters/stdout` package. (#1985)
- Renamed `NewExporter` to `New` in the `go.opentelemetry.io/otel/exporters/metric/prometheus` package. (#1985)
- Renamed `NewExporter` to `New` in the `go.opentelemetry.io/otel/exporters/trace/jaeger` package. (#1985)
- Renamed `NewExporter` to `New` in the `go.opentelemetry.io/otel/exporters/trace/zipkin` package. (#1985)
- Renamed `NewExporter` to `New` in the `go.opentelemetry.io/otel/exporters/otlp` package. (#1985)
- Renamed `NewUnstartedExporter` to `NewUnstarted` in the `go.opentelemetry.io/otel/exporters/otlp` package. (#1985)
- The `go.opentelemetry.io/otel/semconv` package has been moved to `go.opentelemetry.io/otel/semconv/v1.4.0` to allow for multiple [telemetry schema](https://github.com/open-telemetry/oteps/blob/main/text/0152-telemetry-schemas.md) versions to be used concurrently. (#1987)
- Metrics test helpers in `go.opentelemetry.io/otel/oteltest` have been moved to `go.opentelemetry.io/otel/metric/metrictest`. (#1988)

### Deprecated

- The `go.opentelemetry.io/otel/exporters/metric/prometheus` is deprecated, use `go.opentelemetry.io/otel/exporters/prometheus` instead. (#1993)
- The `go.opentelemetry.io/otel/exporters/trace/jaeger` is deprecated, use `go.opentelemetry.io/otel/exporters/jaeger` instead. (#1993)
- The `go.opentelemetry.io/otel/exporters/trace/zipkin` is deprecated, use `go.opentelemetry.io/otel/exporters/zipkin` instead. (#1993)

### Removed

- Removed `resource.WithoutBuiltin()`. Use `resource.New()`. (#1810)
- Unexported types `resource.FromEnv`, `resource.Host`, and `resource.TelemetrySDK`, Use the corresponding `With*()` to use individually. (#1810)
- Removed the `Tracer` and `IsRecording` method from the `ReadOnlySpan` in the `go.opentelemetry.io/otel/sdk/trace`.
  The `Tracer` method is not a required to be included in this interface and given the mutable nature of the tracer that is associated with a span, this method is not appropriate.
  The `IsRecording` method returns if the span is recording or not.
  A read-only span value does not need to know if updates to it will be recorded or not.
  By definition, it cannot be updated so there is no point in communicating if an update is recorded. (#1873)
- Removed the `SpanSnapshot` type from the `go.opentelemetry.io/otel/sdk/trace` package.
  The use of this type has been replaced with the use of the explicitly immutable `ReadOnlySpan` type.
  When a concrete representation of a read-only span is needed for testing, the newly added `SpanStub` in the `go.opentelemetry.io/otel/sdk/trace/tracetest` package should be used. (#1873)
- Removed the `Tracer` method from the `Span` interface in the `go.opentelemetry.io/otel/trace` package.
  Using the same tracer that created a span introduces the error where an instrumentation library's `Tracer` is used by other code instead of their own.
  The `"go.opentelemetry.io/otel".Tracer` function or a `TracerProvider` should be used to acquire a library specific `Tracer` instead. (#1900)
  - The `TracerProvider()` method on the `Span` interface may also be used to obtain a `TracerProvider` using the same trace processing pipeline. (#2009)
- The `http.url` attribute generated by `HTTPClientAttributesFromHTTPRequest` will no longer include username or password information. (#1919)
- Removed `IsEmpty` method of the `TraceState` type in the `go.opentelemetry.io/otel/trace` package in favor of using the added `TraceState.Len` method. (#1931)
- Removed `Set`, `Value`, `ContextWithValue`, `ContextWithoutValue`, and `ContextWithEmpty` functions in the `go.opentelemetry.io/otel/baggage` package.
  Handling of baggage is now done using the added `Baggage` type and related context functions (`ContextWithBaggage`, `ContextWithoutBaggage`, and `FromContext`) in that package. (#1967)
- The `InstallNewPipeline` and `NewExportPipeline` creation functions in all the exporters (prometheus, otlp, stdout, jaeger, and zipkin) have been removed.
  These functions were deemed premature attempts to provide convenience that did not achieve this aim. (#1985)
- The `go.opentelemetry.io/otel/exporters/otlp` exporter has been removed.  Use `go.opentelemetry.io/otel/exporters/otlp/otlptrace` instead. (#1990)
- The `go.opentelemetry.io/otel/exporters/stdout` exporter has been removed.  Use `go.opentelemetry.io/otel/exporters/stdout/stdouttrace` or `go.opentelemetry.io/otel/exporters/stdout/stdoutmetric` instead. (#2005)

### Fixed

- Only report errors from the `"go.opentelemetry.io/otel/sdk/resource".Environment` function when they are not `nil`. (#1850, #1851)
- The `Shutdown` method of the simple `SpanProcessor` in the `go.opentelemetry.io/otel/sdk/trace` package now honors the context deadline or cancellation. (#1616, #1856)
- BatchSpanProcessor now drops span batches that failed to be exported. (#1860)
- Use `http://localhost:14268/api/traces` as default Jaeger collector endpoint instead of `http://localhost:14250`. (#1898)
- Allow trailing and leading whitespace in the parsing of a `tracestate` header. (#1931)
- Add logic to determine if the channel is closed to fix Jaeger exporter test panic with close closed channel. (#1870, #1973)
- Avoid transport security when OTLP endpoint is a Unix socket. (#2001)

### Security

## [0.20.0] - 2021-04-23

### Added

- The OTLP exporter now has two new convenience functions, `NewExportPipeline` and `InstallNewPipeline`, setup and install the exporter in tracing and metrics pipelines. (#1373)
- Adds semantic conventions for exceptions. (#1492)
- Added Jaeger Environment variables: `OTEL_EXPORTER_JAEGER_AGENT_HOST`, `OTEL_EXPORTER_JAEGER_AGENT_PORT`
  These environment variables can be used to override Jaeger agent hostname and port (#1752)
- Option `ExportTimeout` was added to batch span processor. (#1755)
- `trace.TraceFlags` is now a defined type over `byte` and `WithSampled(bool) TraceFlags` and `IsSampled() bool` methods have been added to it. (#1770)
- The `Event` and `Link` struct types from the `go.opentelemetry.io/otel` package now include a `DroppedAttributeCount` field to record the number of attributes that were not recorded due to configured limits being reached. (#1771)
- The Jaeger exporter now reports dropped attributes for a Span event in the exported log. (#1771)
- Adds test to check BatchSpanProcessor ignores `OnEnd` and `ForceFlush` post `Shutdown`. (#1772)
- Extract resource attributes from the `OTEL_RESOURCE_ATTRIBUTES` environment variable and merge them with the `resource.Default` resource as well as resources provided to the `TracerProvider` and metric `Controller`. (#1785)
- Added `WithOSType` resource configuration option to set OS (Operating System) type resource attribute (`os.type`). (#1788)
- Added `WithProcess*` resource configuration options to set Process resource attributes. (#1788)
  - `process.pid`
  - `process.executable.name`
  - `process.executable.path`
  - `process.command_args`
  - `process.owner`
  - `process.runtime.name`
  - `process.runtime.version`
  - `process.runtime.description`
- Adds `k8s.node.name` and `k8s.node.uid` attribute keys to the `semconv` package. (#1789)
- Added support for configuring OTLP/HTTP and OTLP/gRPC Endpoints, TLS Certificates, Headers, Compression and Timeout via Environment Variables. (#1758, #1769 and #1811)
  - `OTEL_EXPORTER_OTLP_ENDPOINT`
  - `OTEL_EXPORTER_OTLP_TRACES_ENDPOINT`
  - `OTEL_EXPORTER_OTLP_METRICS_ENDPOINT`
  - `OTEL_EXPORTER_OTLP_HEADERS`
  - `OTEL_EXPORTER_OTLP_TRACES_HEADERS`
  - `OTEL_EXPORTER_OTLP_METRICS_HEADERS`
  - `OTEL_EXPORTER_OTLP_COMPRESSION`
  - `OTEL_EXPORTER_OTLP_TRACES_COMPRESSION`
  - `OTEL_EXPORTER_OTLP_METRICS_COMPRESSION`
  - `OTEL_EXPORTER_OTLP_TIMEOUT`
  - `OTEL_EXPORTER_OTLP_TRACES_TIMEOUT`
  - `OTEL_EXPORTER_OTLP_METRICS_TIMEOUT`
  - `OTEL_EXPORTER_OTLP_CERTIFICATE`
  - `OTEL_EXPORTER_OTLP_TRACES_CERTIFICATE`
  - `OTEL_EXPORTER_OTLP_METRICS_CERTIFICATE`
- Adds `otlpgrpc.WithTimeout` option for configuring timeout to the otlp/gRPC exporter. (#1821)
- Adds `jaeger.WithMaxPacketSize` option for configuring maximum UDP packet size used when connecting to the Jaeger agent. (#1853)

### Fixed

- The `Span.IsRecording` implementation from `go.opentelemetry.io/otel/sdk/trace` always returns false when not being sampled. (#1750)
- The Jaeger exporter now correctly sets tags for the Span status code and message.
  This means it uses the correct tag keys (`"otel.status_code"`, `"otel.status_description"`) and does not set the status message as a tag unless it is set on the span. (#1761)
- The Jaeger exporter now correctly records Span event's names using the `"event"` key for a tag.
  Additionally, this tag is overridden, as specified in the OTel specification, if the event contains an attribute with that key. (#1768)
- Zipkin Exporter: Ensure mapping between OTel and Zipkin span data complies with the specification. (#1688)
- Fixed typo for default service name in Jaeger Exporter. (#1797)
- Fix flaky OTLP for the reconnnection of the client connection. (#1527, #1814)
- Fix Jaeger exporter dropping of span batches that exceed the UDP packet size limit.
  Instead, the exporter now splits the batch into smaller sendable batches. (#1828)

### Changed

- Span `RecordError` now records an `exception` event to comply with the semantic convention specification. (#1492)
- Jaeger exporter was updated to use thrift v0.14.1. (#1712)
- Migrate from using internally built and maintained version of the OTLP to the one hosted at `go.opentelemetry.io/proto/otlp`. (#1713)
- Migrate from using `github.com/gogo/protobuf` to `google.golang.org/protobuf` to match `go.opentelemetry.io/proto/otlp`. (#1713)
- The storage of a local or remote Span in a `context.Context` using its SpanContext is unified to store just the current Span.
  The Span's SpanContext can now self-identify as being remote or not.
  This means that `"go.opentelemetry.io/otel/trace".ContextWithRemoteSpanContext` will now overwrite any existing current Span, not just existing remote Spans, and make it the current Span in a `context.Context`. (#1731)
- Improve OTLP/gRPC exporter connection errors. (#1737)
- Information about a parent span context in a `"go.opentelemetry.io/otel/export/trace".SpanSnapshot` is unified in a new `Parent` field.
  The existing `ParentSpanID` and `HasRemoteParent` fields are removed in favor of this. (#1748)
- The `ParentContext` field of the `"go.opentelemetry.io/otel/sdk/trace".SamplingParameters` is updated to hold a `context.Context` containing the parent span.
  This changes it to make `SamplingParameters` conform with the OpenTelemetry specification. (#1749)
- Updated Jaeger Environment Variables: `JAEGER_ENDPOINT`, `JAEGER_USER`, `JAEGER_PASSWORD`
  to `OTEL_EXPORTER_JAEGER_ENDPOINT`, `OTEL_EXPORTER_JAEGER_USER`, `OTEL_EXPORTER_JAEGER_PASSWORD` in compliance with OTel specification. (#1752)
- Modify `BatchSpanProcessor.ForceFlush` to abort after timeout/cancellation. (#1757)
- The `DroppedAttributeCount` field of the `Span` in the `go.opentelemetry.io/otel` package now only represents the number of attributes dropped for the span itself.
  It no longer is a conglomerate of itself, events, and link attributes that have been dropped. (#1771)
- Make `ExportSpans` in Jaeger Exporter honor context deadline. (#1773)
- Modify Zipkin Exporter default service name, use default resource's serviceName instead of empty. (#1777)
- The `go.opentelemetry.io/otel/sdk/export/trace` package is merged into the `go.opentelemetry.io/otel/sdk/trace` package. (#1778)
- The prometheus.InstallNewPipeline example is moved from comment to example test (#1796)
- The convenience functions for the stdout exporter have been updated to return the `TracerProvider` implementation and enable the shutdown of the exporter. (#1800)
- Replace the flush function returned from the Jaeger exporter's convenience creation functions (`InstallNewPipeline` and `NewExportPipeline`) with the `TracerProvider` implementation they create.
  This enables the caller to shutdown and flush using the related `TracerProvider` methods. (#1822)
- Updated the Jaeger exporter to have a default endpoint, `http://localhost:14250`, for the collector. (#1824)
- Changed the function `WithCollectorEndpoint` in the Jaeger exporter to no longer accept an endpoint as an argument.
  The endpoint can be passed with the `CollectorEndpointOption` using the `WithEndpoint` function or by setting the `OTEL_EXPORTER_JAEGER_ENDPOINT` environment variable value appropriately. (#1824)
- The Jaeger exporter no longer batches exported spans itself, instead it relies on the SDK's `BatchSpanProcessor` for this functionality. (#1830)
- The Jaeger exporter creation functions (`NewRawExporter`, `NewExportPipeline`, and `InstallNewPipeline`) no longer accept the removed `Option` type as a variadic argument. (#1830)

### Removed

- Removed Jaeger Environment variables: `JAEGER_SERVICE_NAME`, `JAEGER_DISABLED`, `JAEGER_TAGS`
  These environment variables will no longer be used to override values of the Jaeger exporter (#1752)
- No longer set the links for a `Span` in `go.opentelemetry.io/otel/sdk/trace` that is configured to be a new root.
  This is unspecified behavior that the OpenTelemetry community plans to standardize in the future.
  To prevent backwards incompatible changes when it is specified, these links are removed. (#1726)
- Setting error status while recording error with Span from oteltest package. (#1729)
- The concept of a remote and local Span stored in a context is unified to just the current Span.
  Because of this `"go.opentelemetry.io/otel/trace".RemoteSpanContextFromContext` is removed as it is no longer needed.
  Instead, `"go.opentelemetry.io/otel/trace".SpanContextFromContex` can be used to return the current Span.
  If needed, that Span's `SpanContext.IsRemote()` can then be used to determine if it is remote or not. (#1731)
- The `HasRemoteParent` field of the `"go.opentelemetry.io/otel/sdk/trace".SamplingParameters` is removed.
  This field is redundant to the information returned from the `Remote` method of the `SpanContext` held in the `ParentContext` field. (#1749)
- The `trace.FlagsDebug` and `trace.FlagsDeferred` constants have been removed and will be localized to the B3 propagator. (#1770)
- Remove `Process` configuration, `WithProcessFromEnv` and `ProcessFromEnv`, and type from the Jaeger exporter package.
  The information that could be configured in the `Process` struct should be configured in a `Resource` instead. (#1776, #1804)
- Remove the `WithDisabled` option from the Jaeger exporter.
  To disable the exporter unregister it from the `TracerProvider` or use a no-operation `TracerProvider`. (#1806)
- Removed the functions `CollectorEndpointFromEnv` and `WithCollectorEndpointOptionFromEnv` from the Jaeger exporter.
  These functions for retrieving specific environment variable values are redundant of other internal functions and
  are not intended for end user use. (#1824)
- Removed the Jaeger exporter `WithSDKOptions` `Option`.
  This option was used to set SDK options for the exporter creation convenience functions.
  These functions are provided as a way to easily setup or install the exporter with what are deemed reasonable SDK settings for common use cases.
  If the SDK needs to be configured differently, the `NewRawExporter` function and direct setup of the SDK with the desired settings should be used. (#1825)
- The `WithBufferMaxCount` and `WithBatchMaxCount` `Option`s from the Jaeger exporter are removed.
  The exporter no longer batches exports, instead relying on the SDK's `BatchSpanProcessor` for this functionality. (#1830)
- The Jaeger exporter `Option` type is removed.
  The type is no longer used by the exporter to configure anything.
  All the previous configurations these options provided were duplicates of SDK configuration.
  They have been removed in favor of using the SDK configuration and focuses the exporter configuration to be only about the endpoints it will send telemetry to. (#1830)

## [0.19.0] - 2021-03-18

### Added

- Added `Marshaler` config option to `otlphttp` to enable otlp over json or protobufs. (#1586)
- A `ForceFlush` method to the `"go.opentelemetry.io/otel/sdk/trace".TracerProvider` to flush all registered `SpanProcessor`s. (#1608)
- Added `WithSampler` and `WithSpanLimits` to tracer provider. (#1633, #1702)
- `"go.opentelemetry.io/otel/trace".SpanContext` now has a `remote` property, and `IsRemote()` predicate, that is true when the `SpanContext` has been extracted from remote context data. (#1701)
- A `Valid` method to the `"go.opentelemetry.io/otel/attribute".KeyValue` type. (#1703)

### Changed

- `trace.SpanContext` is now immutable and has no exported fields. (#1573)
  - `trace.NewSpanContext()` can be used in conjunction with the `trace.SpanContextConfig` struct to initialize a new `SpanContext` where all values are known.
- Update the `ForceFlush` method signature to the `"go.opentelemetry.io/otel/sdk/trace".SpanProcessor` to accept a `context.Context` and return an error. (#1608)
- Update the `Shutdown` method to the `"go.opentelemetry.io/otel/sdk/trace".TracerProvider` return an error on shutdown failure. (#1608)
- The SimpleSpanProcessor will now shut down the enclosed `SpanExporter` and gracefully ignore subsequent calls to `OnEnd` after `Shutdown` is called. (#1612)
- `"go.opentelemetry.io/sdk/metric/controller.basic".WithPusher` is replaced with `WithExporter` to provide consistent naming across project. (#1656)
- Added non-empty string check for trace `Attribute` keys. (#1659)
- Add `description` to SpanStatus only when `StatusCode` is set to error. (#1662)
- Jaeger exporter falls back to `resource.Default`'s `service.name` if the exported Span does not have one. (#1673)
- Jaeger exporter populates Jaeger's Span Process from Resource. (#1673)
- Renamed the `LabelSet` method of `"go.opentelemetry.io/otel/sdk/resource".Resource` to `Set`. (#1692)
- Changed `WithSDK` to `WithSDKOptions` to accept variadic arguments of `TracerProviderOption` type in `go.opentelemetry.io/otel/exporters/trace/jaeger` package. (#1693)
- Changed `WithSDK` to `WithSDKOptions` to accept variadic arguments of `TracerProviderOption` type in `go.opentelemetry.io/otel/exporters/trace/zipkin` package. (#1693)

### Removed

- Removed `serviceName` parameter from Zipkin exporter and uses resource instead. (#1549)
- Removed `WithConfig` from tracer provider to avoid overriding configuration. (#1633)
- Removed the exported `SimpleSpanProcessor` and `BatchSpanProcessor` structs.
   These are now returned as a SpanProcessor interface from their respective constructors. (#1638)
- Removed `WithRecord()` from `trace.SpanOption` when creating a span. (#1660)
- Removed setting status to `Error` while recording an error as a span event in `RecordError`. (#1663)
- Removed `jaeger.WithProcess` configuration option. (#1673)
- Removed `ApplyConfig` method from `"go.opentelemetry.io/otel/sdk/trace".TracerProvider` and the now unneeded `Config` struct. (#1693)

### Fixed

- Jaeger Exporter: Ensure mapping between OTEL and Jaeger span data complies with the specification. (#1626)
- `SamplingResult.TraceState` is correctly propagated to a newly created span's `SpanContext`. (#1655)
- The `otel-collector` example now correctly flushes metric events prior to shutting down the exporter. (#1678)
- Do not set span status message in `SpanStatusFromHTTPStatusCode` if it can be inferred from `http.status_code`. (#1681)
- Synchronization issues in global trace delegate implementation. (#1686)
- Reduced excess memory usage by global `TracerProvider`. (#1687)

## [0.18.0] - 2021-03-03

### Added

- Added `resource.Default()` for use with meter and tracer providers. (#1507)
- `AttributePerEventCountLimit` and `AttributePerLinkCountLimit` for `SpanLimits`. (#1535)
- Added `Keys()` method to `propagation.TextMapCarrier` and `propagation.HeaderCarrier` to adapt `http.Header` to this interface. (#1544)
- Added `code` attributes to `go.opentelemetry.io/otel/semconv` package. (#1558)
- Compatibility testing suite in the CI system for the following systems. (#1567)
   | OS      | Go Version | Architecture |
   | ------- | ---------- | ------------ |
   | Ubuntu  | 1.15       | amd64        |
   | Ubuntu  | 1.14       | amd64        |
   | Ubuntu  | 1.15       | 386          |
   | Ubuntu  | 1.14       | 386          |
   | MacOS   | 1.15       | amd64        |
   | MacOS   | 1.14       | amd64        |
   | Windows | 1.15       | amd64        |
   | Windows | 1.14       | amd64        |
   | Windows | 1.15       | 386          |
   | Windows | 1.14       | 386          |

### Changed

- Replaced interface `oteltest.SpanRecorder` with its existing implementation
  `StandardSpanRecorder`. (#1542)
- Default span limit values to 128. (#1535)
- Rename `MaxEventsPerSpan`, `MaxAttributesPerSpan` and `MaxLinksPerSpan` to `EventCountLimit`, `AttributeCountLimit` and `LinkCountLimit`, and move these fields into `SpanLimits`. (#1535)
- Renamed the `otel/label` package to `otel/attribute`. (#1541)
- Vendor the Jaeger exporter's dependency on Apache Thrift. (#1551)
- Parallelize the CI linting and testing. (#1567)
- Stagger timestamps in exact aggregator tests. (#1569)
- Changed all examples to use `WithBatchTimeout(5 * time.Second)` rather than `WithBatchTimeout(5)`. (#1621)
- Prevent end-users from implementing some interfaces (#1575)

  ```
      "otel/exporters/otlp/otlphttp".Option
      "otel/exporters/stdout".Option
      "otel/oteltest".Option
      "otel/trace".TracerOption
      "otel/trace".SpanOption
      "otel/trace".EventOption
      "otel/trace".LifeCycleOption
      "otel/trace".InstrumentationOption
      "otel/sdk/resource".Option
      "otel/sdk/trace".ParentBasedSamplerOption
      "otel/sdk/trace".ReadOnlySpan
      "otel/sdk/trace".ReadWriteSpan
  ```

### Removed

- Removed attempt to resample spans upon changing the span name with `span.SetName()`. (#1545)
- The `test-benchmark` is no longer a dependency of the `precommit` make target. (#1567)
- Removed the `test-386` make target.
   This was replaced with a full compatibility testing suite (i.e. multi OS/arch) in the CI system. (#1567)

### Fixed

- The sequential timing check of timestamps in the stdout exporter are now setup explicitly to be sequential (#1571). (#1572)
- Windows build of Jaeger tests now compiles with OS specific functions (#1576). (#1577)
- The sequential timing check of timestamps of go.opentelemetry.io/otel/sdk/metric/aggregator/lastvalue are now setup explicitly to be sequential (#1578). (#1579)
- Validate tracestate header keys with vendors according to the W3C TraceContext specification (#1475). (#1581)
- The OTLP exporter includes related labels for translations of a GaugeArray (#1563). (#1570)

## [0.17.0] - 2021-02-12

### Changed

- Rename project default branch from `master` to `main`. (#1505)
- Reverse order in which `Resource` attributes are merged, per change in spec. (#1501)
- Add tooling to maintain "replace" directives in go.mod files automatically. (#1528)
- Create new modules: otel/metric, otel/trace, otel/oteltest, otel/sdk/export/metric, otel/sdk/metric (#1528)
- Move metric-related public global APIs from otel to otel/metric/global. (#1528)

## Fixed

- Fixed otlpgrpc reconnection issue.
- The example code in the README.md of `go.opentelemetry.io/otel/exporters/otlp` is moved to a compiled example test and used the new `WithAddress` instead of `WithEndpoint`. (#1513)
- The otel-collector example now uses the default OTLP receiver port of the collector.

## [0.16.0] - 2021-01-13

### Added

- Add the `ReadOnlySpan` and `ReadWriteSpan` interfaces to provide better control for accessing span data. (#1360)
- `NewGRPCDriver` function returns a `ProtocolDriver` that maintains a single gRPC connection to the collector. (#1369)
- Added documentation about the project's versioning policy. (#1388)
- Added `NewSplitDriver` for OTLP exporter that allows sending traces and metrics to different endpoints. (#1418)
- Added codeql worfklow to GitHub Actions (#1428)
- Added Gosec workflow to GitHub Actions (#1429)
- Add new HTTP driver for OTLP exporter in `exporters/otlp/otlphttp`. Currently it only supports the binary protobuf payloads. (#1420)
- Add an OpenCensus exporter bridge. (#1444)

### Changed

- Rename `internal/testing` to `internal/internaltest`. (#1449)
- Rename `export.SpanData` to `export.SpanSnapshot` and use it only for exporting spans. (#1360)
- Store the parent's full `SpanContext` rather than just its span ID in the `span` struct. (#1360)
- Improve span duration accuracy. (#1360)
- Migrated CI/CD from CircleCI to GitHub Actions (#1382)
- Remove duplicate checkout from GitHub Actions workflow (#1407)
- Metric `array` aggregator renamed `exact` to match its `aggregation.Kind` (#1412)
- Metric `exact` aggregator includes per-point timestamps (#1412)
- Metric stdout exporter uses MinMaxSumCount aggregator for ValueRecorder instruments (#1412)
- `NewExporter` from `exporters/otlp` now takes a `ProtocolDriver` as a parameter. (#1369)
- Many OTLP Exporter options became gRPC ProtocolDriver options. (#1369)
- Unify endpoint API that related to OTel exporter. (#1401)
- Optimize metric histogram aggregator to re-use its slice of buckets. (#1435)
- Metric aggregator Count() and histogram Bucket.Counts are consistently `uint64`. (1430)
- Histogram aggregator accepts functional options, uses default boundaries if none given. (#1434)
- `SamplingResult` now passed a `Tracestate` from the parent `SpanContext` (#1432)
- Moved gRPC driver for OTLP exporter to `exporters/otlp/otlpgrpc`. (#1420)
- The `TraceContext` propagator now correctly propagates `TraceState` through the `SpanContext`. (#1447)
- Metric Push and Pull Controller components are combined into a single "basic" Controller:
  - `WithExporter()` and `Start()` to configure Push behavior
  - `Start()` is optional; use `Collect()` and `ForEach()` for Pull behavior
  - `Start()` and `Stop()` accept Context. (#1378)
- The `Event` type is moved from the `otel/sdk/export/trace` package to the `otel/trace` API package. (#1452)

### Removed

- Remove `errUninitializedSpan` as its only usage is now obsolete. (#1360)
- Remove Metric export functionality related to quantiles and summary data points: this is not specified (#1412)
- Remove DDSketch metric aggregator; our intention is to re-introduce this as an option of the histogram aggregator after [new OTLP histogram data types](https://github.com/open-telemetry/opentelemetry-proto/pull/226) are released (#1412)

### Fixed

- `BatchSpanProcessor.Shutdown()` will now shutdown underlying `export.SpanExporter`. (#1443)

## [0.15.0] - 2020-12-10

### Added

- The `WithIDGenerator` `TracerProviderOption` is added to the `go.opentelemetry.io/otel/trace` package to configure an `IDGenerator` for the `TracerProvider`. (#1363)

### Changed

- The Zipkin exporter now uses the Span status code to determine. (#1328)
- `NewExporter` and `Start` functions in `go.opentelemetry.io/otel/exporters/otlp` now receive `context.Context` as a first parameter. (#1357)
- Move the OpenCensus example into `example` directory. (#1359)
- Moved the SDK's `internal.IDGenerator` interface in to the `sdk/trace` package to enable support for externally-defined ID generators. (#1363)
- Bump `github.com/google/go-cmp` from 0.5.3 to 0.5.4 (#1374)
- Bump `github.com/golangci/golangci-lint` in `/internal/tools` (#1375)

### Fixed

- Metric SDK `SumObserver` and `UpDownSumObserver` instruments correctness fixes. (#1381)

## [0.14.0] - 2020-11-19

### Added

- An `EventOption` and the related `NewEventConfig` function are added to the `go.opentelemetry.io/otel` package to configure Span events. (#1254)
- A `TextMapPropagator` and associated `TextMapCarrier` are added to the `go.opentelemetry.io/otel/oteltest` package to test `TextMap` type propagators and their use. (#1259)
- `SpanContextFromContext` returns `SpanContext` from context. (#1255)
- `TraceState` has been added to `SpanContext`. (#1340)
- `DeploymentEnvironmentKey` added to `go.opentelemetry.io/otel/semconv` package. (#1323)
- Add an OpenCensus to OpenTelemetry tracing bridge. (#1305)
- Add a parent context argument to `SpanProcessor.OnStart` to follow the specification. (#1333)
- Add missing tests for `sdk/trace/attributes_map.go`. (#1337)

### Changed

- Move the `go.opentelemetry.io/otel/api/trace` package into `go.opentelemetry.io/otel/trace` with the following changes. (#1229) (#1307)
  - `ID` has been renamed to `TraceID`.
  - `IDFromHex` has been renamed to `TraceIDFromHex`.
  - `EmptySpanContext` is removed.
- Move the `go.opentelemetry.io/otel/api/trace/tracetest` package into `go.opentelemetry.io/otel/oteltest`. (#1229)
- OTLP Exporter updates:
  - supports OTLP v0.6.0 (#1230, #1354)
  - supports configurable aggregation temporality (default: Cumulative, optional: Stateless). (#1296)
- The Sampler is now called on local child spans. (#1233)
- The `Kind` type from the `go.opentelemetry.io/otel/api/metric` package was renamed to `InstrumentKind` to more specifically describe what it is and avoid semantic ambiguity. (#1240)
- The `MetricKind` method of the `Descriptor` type in the `go.opentelemetry.io/otel/api/metric` package was renamed to `Descriptor.InstrumentKind`.
   This matches the returned type and fixes misuse of the term metric. (#1240)
- Move test harness from the `go.opentelemetry.io/otel/api/apitest` package into `go.opentelemetry.io/otel/oteltest`. (#1241)
- Move the `go.opentelemetry.io/otel/api/metric/metrictest` package into `go.opentelemetry.io/oteltest` as part of #964. (#1252)
- Move the `go.opentelemetry.io/otel/api/metric` package into `go.opentelemetry.io/otel/metric` as part of #1303. (#1321)
- Move the `go.opentelemetry.io/otel/api/metric/registry` package into `go.opentelemetry.io/otel/metric/registry` as a part of #1303. (#1316)
- Move the `Number` type (together with related functions) from `go.opentelemetry.io/otel/api/metric` package into `go.opentelemetry.io/otel/metric/number` as a part of #1303. (#1316)
- The function signature of the Span `AddEvent` method in `go.opentelemetry.io/otel` is updated to no longer take an unused context and instead take a required name and a variable number of `EventOption`s. (#1254)
- The function signature of the Span `RecordError` method in `go.opentelemetry.io/otel` is updated to no longer take an unused context and instead take a required error value and a variable number of `EventOption`s. (#1254)
- Move the `go.opentelemetry.io/otel/api/global` package to `go.opentelemetry.io/otel`. (#1262) (#1330)
- Move the `Version` function from `go.opentelemetry.io/otel/sdk` to `go.opentelemetry.io/otel`. (#1330)
- Rename correlation context header from `"otcorrelations"` to `"baggage"` to match the OpenTelemetry specification. (#1267)
- Fix `Code.UnmarshalJSON` to work with valid JSON only. (#1276)
- The `resource.New()` method changes signature to support builtin attributes and functional options, including `telemetry.sdk.*` and
  `host.name` semantic conventions; the former method is renamed `resource.NewWithAttributes`. (#1235)
- The Prometheus exporter now exports non-monotonic counters (i.e. `UpDownCounter`s) as gauges. (#1210)
- Correct the `Span.End` method documentation in the `otel` API to state updates are not allowed on a span after it has ended. (#1310)
- Updated span collection limits for attribute, event and link counts to 1000 (#1318)
- Renamed `semconv.HTTPUrlKey` to `semconv.HTTPURLKey`. (#1338)

### Removed

- The `ErrInvalidHexID`, `ErrInvalidTraceIDLength`, `ErrInvalidSpanIDLength`, `ErrInvalidSpanIDLength`, or `ErrNilSpanID` from the `go.opentelemetry.io/otel` package are unexported now. (#1243)
- The `AddEventWithTimestamp` method on the `Span` interface in `go.opentelemetry.io/otel` is removed due to its redundancy.
   It is replaced by using the `AddEvent` method with a `WithTimestamp` option. (#1254)
- The `MockSpan` and `MockTracer` types are removed from `go.opentelemetry.io/otel/oteltest`.
   `Tracer` and `Span` from the same module should be used in their place instead. (#1306)
- `WorkerCount` option is removed from `go.opentelemetry.io/otel/exporters/otlp`. (#1350)
- Remove the following labels types: INT32, UINT32, UINT64 and FLOAT32. (#1314)

### Fixed

- Rename `MergeItererator` to `MergeIterator` in the `go.opentelemetry.io/otel/label` package. (#1244)
- The `go.opentelemetry.io/otel/api/global` packages global TextMapPropagator now delegates functionality to a globally set delegate for all previously returned propagators. (#1258)
- Fix condition in `label.Any`. (#1299)
- Fix global `TracerProvider` to pass options to its configured provider. (#1329)
- Fix missing handler for `ExactKind` aggregator in OTLP metrics transformer (#1309)

## [0.13.0] - 2020-10-08

### Added

- OTLP Metric exporter supports Histogram aggregation. (#1209)
- The `Code` struct from the `go.opentelemetry.io/otel/codes` package now supports JSON marshaling and unmarshaling as well as implements the `Stringer` interface. (#1214)
- A Baggage API to implement the OpenTelemetry specification. (#1217)
- Add Shutdown method to sdk/trace/provider, shutdown processors in the order they were registered. (#1227)

### Changed

- Set default propagator to no-op propagator. (#1184)
- The `HTTPSupplier`, `HTTPExtractor`, `HTTPInjector`, and `HTTPPropagator` from the `go.opentelemetry.io/otel/api/propagation` package were replaced with unified `TextMapCarrier` and `TextMapPropagator` in the `go.opentelemetry.io/otel/propagation` package. (#1212) (#1325)
- The `New` function from the `go.opentelemetry.io/otel/api/propagation` package was replaced with `NewCompositeTextMapPropagator` in the `go.opentelemetry.io/otel` package. (#1212)
- The status codes of the `go.opentelemetry.io/otel/codes` package have been updated to match the latest OpenTelemetry specification.
   They now are `Unset`, `Error`, and `Ok`.
   They no longer track the gRPC codes. (#1214)
- The `StatusCode` field of the `SpanData` struct in the `go.opentelemetry.io/otel/sdk/export/trace` package now uses the codes package from this package instead of the gRPC project. (#1214)
- Move the `go.opentelemetry.io/otel/api/baggage` package into `go.opentelemetry.io/otel/baggage`. (#1217) (#1325)
- A `Shutdown` method of `SpanProcessor` and all its implementations receives a context and returns an error. (#1264)

### Fixed

- Copies of data from arrays and slices passed to `go.opentelemetry.io/otel/label.ArrayValue()` are now used in the returned `Value` instead of using the mutable data itself. (#1226)

### Removed

- The `ExtractHTTP` and `InjectHTTP` functions from the `go.opentelemetry.io/otel/api/propagation` package were removed. (#1212)
- The `Propagators` interface from the `go.opentelemetry.io/otel/api/propagation` package was removed to conform to the OpenTelemetry specification.
   The explicit `TextMapPropagator` type can be used in its place as this is the `Propagator` type the specification defines. (#1212)
- The `SetAttribute` method of the `Span` from the `go.opentelemetry.io/otel/api/trace` package was removed given its redundancy with the `SetAttributes` method. (#1216)
- The internal implementation of Baggage storage is removed in favor of using the new Baggage API functionality. (#1217)
- Remove duplicate hostname key `HostHostNameKey` in Resource semantic conventions. (#1219)
- Nested array/slice support has been removed. (#1226)

## [0.12.0] - 2020-09-24

### Added

- A `SpanConfigure` function in `go.opentelemetry.io/otel/api/trace` to create a new `SpanConfig` from `SpanOption`s. (#1108)
- In the `go.opentelemetry.io/otel/api/trace` package, `NewTracerConfig` was added to construct new `TracerConfig`s.
   This addition was made to conform with our project option conventions. (#1155)
- Instrumentation library information was added to the Zipkin exporter. (#1119)
- The `SpanProcessor` interface now has a `ForceFlush()` method. (#1166)
- More semantic conventions for k8s as resource attributes. (#1167)

### Changed

- Add reconnecting udp connection type to Jaeger exporter.
   This change adds a new optional implementation of the udp conn interface used to detect changes to an agent's host dns record.
   It then adopts the new destination address to ensure the exporter doesn't get stuck. This change was ported from jaegertracing/jaeger-client-go#520. (#1063)
- Replace `StartOption` and `EndOption` in `go.opentelemetry.io/otel/api/trace` with `SpanOption`.
   This change is matched by replacing the `StartConfig` and `EndConfig` with a unified `SpanConfig`. (#1108)
- Replace the `LinkedTo` span option in `go.opentelemetry.io/otel/api/trace` with `WithLinks`.
   This is be more consistent with our other option patterns, i.e. passing the item to be configured directly instead of its component parts, and provides a cleaner function signature. (#1108)
- The `go.opentelemetry.io/otel/api/trace` `TracerOption` was changed to an interface to conform to project option conventions. (#1109)
- Move the `B3` and `TraceContext` from within the `go.opentelemetry.io/otel/api/trace` package to their own `go.opentelemetry.io/otel/propagators` package.
    This removal of the propagators is reflective of the OpenTelemetry specification for these propagators as well as cleans up the `go.opentelemetry.io/otel/api/trace` API. (#1118)
- Rename Jaeger tags used for instrumentation library information to reflect changes in OpenTelemetry specification. (#1119)
- Rename `ProbabilitySampler` to `TraceIDRatioBased` and change semantics to ignore parent span sampling status. (#1115)
- Move `tools` package under `internal`. (#1141)
- Move `go.opentelemetry.io/otel/api/correlation` package to `go.opentelemetry.io/otel/api/baggage`. (#1142)
   The `correlation.CorrelationContext` propagator has been renamed `baggage.Baggage`.  Other exported functions and types are unchanged.
- Rename `ParentOrElse` sampler to `ParentBased` and allow setting samplers depending on parent span. (#1153)
- In the `go.opentelemetry.io/otel/api/trace` package, `SpanConfigure` was renamed to `NewSpanConfig`. (#1155)
- Change `dependabot.yml` to add a `Skip Changelog` label to dependabot-sourced PRs. (#1161)
- The [configuration style guide](https://github.com/open-telemetry/opentelemetry-go/blob/master/CONTRIBUTING.md#config) has been updated to
   recommend the use of `newConfig()` instead of `configure()`. (#1163)
- The `otlp.Config` type has been unexported and changed to `otlp.config`, along with its initializer. (#1163)
- Ensure exported interface types include parameter names and update the
   Style Guide to reflect this styling rule. (#1172)
- Don't consider unset environment variable for resource detection to be an error. (#1170)
- Rename `go.opentelemetry.io/otel/api/metric.ConfigureInstrument` to `NewInstrumentConfig` and
  `go.opentelemetry.io/otel/api/metric.ConfigureMeter` to `NewMeterConfig`.
- ValueObserver instruments use LastValue aggregator by default. (#1165)
- OTLP Metric exporter supports LastValue aggregation. (#1165)
- Move the `go.opentelemetry.io/otel/api/unit` package to `go.opentelemetry.io/otel/unit`. (#1185)
- Rename `Provider` to `MeterProvider` in the `go.opentelemetry.io/otel/api/metric` package. (#1190)
- Rename `NoopProvider` to `NoopMeterProvider` in the `go.opentelemetry.io/otel/api/metric` package. (#1190)
- Rename `NewProvider` to `NewMeterProvider` in the `go.opentelemetry.io/otel/api/metric/metrictest` package. (#1190)
- Rename `Provider` to `MeterProvider` in the `go.opentelemetry.io/otel/api/metric/registry` package. (#1190)
- Rename `NewProvider` to `NewMeterProvider` in the `go.opentelemetry.io/otel/api/metri/registryc` package. (#1190)
- Rename `Provider` to `TracerProvider` in the `go.opentelemetry.io/otel/api/trace` package. (#1190)
- Rename `NoopProvider` to `NoopTracerProvider` in the `go.opentelemetry.io/otel/api/trace` package. (#1190)
- Rename `Provider` to `TracerProvider` in the `go.opentelemetry.io/otel/api/trace/tracetest` package. (#1190)
- Rename `NewProvider` to `NewTracerProvider` in the `go.opentelemetry.io/otel/api/trace/tracetest` package. (#1190)
- Rename `WrapperProvider` to `WrapperTracerProvider` in the `go.opentelemetry.io/otel/bridge/opentracing` package. (#1190)
- Rename `NewWrapperProvider` to `NewWrapperTracerProvider` in the `go.opentelemetry.io/otel/bridge/opentracing` package. (#1190)
- Rename `Provider` method of the pull controller to `MeterProvider` in the `go.opentelemetry.io/otel/sdk/metric/controller/pull` package. (#1190)
- Rename `Provider` method of the push controller to `MeterProvider` in the `go.opentelemetry.io/otel/sdk/metric/controller/push` package. (#1190)
- Rename `ProviderOptions` to `TracerProviderConfig` in the `go.opentelemetry.io/otel/sdk/trace` package. (#1190)
- Rename `ProviderOption` to `TracerProviderOption` in the `go.opentelemetry.io/otel/sdk/trace` package. (#1190)
- Rename `Provider` to `TracerProvider` in the `go.opentelemetry.io/otel/sdk/trace` package. (#1190)
- Rename `NewProvider` to `NewTracerProvider` in the `go.opentelemetry.io/otel/sdk/trace` package. (#1190)
- Renamed `SamplingDecision` values to comply with OpenTelemetry specification change. (#1192)
- Renamed Zipkin attribute names from `ot.status_code & ot.status_description` to `otel.status_code & otel.status_description`. (#1201)
- The default SDK now invokes registered `SpanProcessor`s in the order they were registered with the `TracerProvider`. (#1195)
- Add test of spans being processed by the `SpanProcessor`s in the order they were registered. (#1203)

### Removed

- Remove the B3 propagator from `go.opentelemetry.io/otel/propagators`. It is now located in the
   `go.opentelemetry.io/contrib/propagators/` module. (#1191)
- Remove the semantic convention for HTTP status text, `HTTPStatusTextKey` from package `go.opentelemetry.io/otel/semconv`. (#1194)

### Fixed

- Zipkin example no longer mentions `ParentSampler`, corrected to `ParentBased`. (#1171)
- Fix missing shutdown processor in otel-collector example. (#1186)
- Fix missing shutdown processor in basic and namedtracer examples. (#1197)

## [0.11.0] - 2020-08-24

### Added

- Support for exporting array-valued attributes via OTLP. (#992)
- `Noop` and `InMemory` `SpanBatcher` implementations to help with testing integrations. (#994)
- Support for filtering metric label sets. (#1047)
- A dimensionality-reducing metric Processor. (#1057)
- Integration tests for more OTel Collector Attribute types. (#1062)
- A new `WithSpanProcessor` `ProviderOption` is added to the `go.opentelemetry.io/otel/sdk/trace` package to create a `Provider` and automatically register the `SpanProcessor`. (#1078)

### Changed

- Rename `sdk/metric/processor/test` to `sdk/metric/processor/processortest`. (#1049)
- Rename `sdk/metric/controller/test` to `sdk/metric/controller/controllertest`. (#1049)
- Rename `api/testharness` to `api/apitest`. (#1049)
- Rename `api/trace/testtrace` to `api/trace/tracetest`. (#1049)
- Change Metric Processor to merge multiple observations. (#1024)
- The `go.opentelemetry.io/otel/bridge/opentracing` bridge package has been made into its own module.
   This removes the package dependencies of this bridge from the rest of the OpenTelemetry based project. (#1038)
- Renamed `go.opentelemetry.io/otel/api/standard` package to `go.opentelemetry.io/otel/semconv` to avoid the ambiguous and generic name `standard` and better describe the package as containing OpenTelemetry semantic conventions. (#1016)
- The environment variable used for resource detection has been changed from `OTEL_RESOURCE_LABELS` to `OTEL_RESOURCE_ATTRIBUTES` (#1042)
- Replace `WithSyncer` with `WithBatcher` in examples. (#1044)
- Replace the `google.golang.org/grpc/codes` dependency in the API with an equivalent `go.opentelemetry.io/otel/codes` package. (#1046)
- Merge the `go.opentelemetry.io/otel/api/label` and `go.opentelemetry.io/otel/api/kv` into the new `go.opentelemetry.io/otel/label` package. (#1060)
- Unify Callback Function Naming.
   Rename `*Callback` with `*Func`. (#1061)
- CI builds validate against last two versions of Go, dropping 1.13 and adding 1.15. (#1064)
- The `go.opentelemetry.io/otel/sdk/export/trace` interfaces `SpanSyncer` and `SpanBatcher` have been replaced with a specification compliant `Exporter` interface.
   This interface still supports the export of `SpanData`, but only as a slice.
   Implementation are also required now to return any error from `ExportSpans` if one occurs as well as implement a `Shutdown` method for exporter clean-up. (#1078)
- The `go.opentelemetry.io/otel/sdk/trace` `NewBatchSpanProcessor` function no longer returns an error.
   If a `nil` exporter is passed as an argument to this function, instead of it returning an error, it now returns a `BatchSpanProcessor` that handles the export of `SpanData` by not taking any action. (#1078)
- The `go.opentelemetry.io/otel/sdk/trace` `NewProvider` function to create a `Provider` no longer returns an error, instead only a `*Provider`.
   This change is related to `NewBatchSpanProcessor` not returning an error which was the only error this function would return. (#1078)

### Removed

- Duplicate, unused API sampler interface. (#999)
   Use the [`Sampler` interface](https://github.com/open-telemetry/opentelemetry-go/blob/v0.11.0/sdk/trace/sampling.go) provided by the SDK instead.
- The `grpctrace` instrumentation was moved to the `go.opentelemetry.io/contrib` repository and out of this repository.
   This move includes moving the `grpc` example to the `go.opentelemetry.io/contrib` as well. (#1027)
- The `WithSpan` method of the `Tracer` interface.
   The functionality this method provided was limited compared to what a user can provide themselves.
   It was removed with the understanding that if there is sufficient user need it can be added back based on actual user usage. (#1043)
- The `RegisterSpanProcessor` and `UnregisterSpanProcessor` functions.
   These were holdovers from an approach prior to the TracerProvider design. They were not used anymore. (#1077)
- The `oterror` package. (#1026)
- The `othttp` and `httptrace` instrumentations were moved to `go.opentelemetry.io/contrib`. (#1032)

### Fixed

- The `semconv.HTTPServerMetricAttributesFromHTTPRequest()` function no longer generates the high-cardinality `http.request.content.length` label. (#1031)
- Correct instrumentation version tag in Jaeger exporter. (#1037)
- The SDK span will now set an error event if the `End` method is called during a panic (i.e. it was deferred). (#1043)
- Move internally generated protobuf code from the `go.opentelemetry.io/otel` to the OTLP exporter to reduce dependency overhead. (#1050)
- The `otel-collector` example referenced outdated collector processors. (#1006)

## [0.10.0] - 2020-07-29

This release migrates the default OpenTelemetry SDK into its own Go module, decoupling the SDK from the API and reducing dependencies for instrumentation packages.

### Added

- The Zipkin exporter now has `NewExportPipeline` and `InstallNewPipeline` constructor functions to match the common pattern.
    These function build a new exporter with default SDK options and register the exporter with the `global` package respectively. (#944)
- Add propagator option for gRPC instrumentation. (#986)
- The `testtrace` package now tracks the `trace.SpanKind` for each span. (#987)

### Changed

- Replace the `RegisterGlobal` `Option` in the Jaeger exporter with an `InstallNewPipeline` constructor function.
   This matches the other exporter constructor patterns and will register a new exporter after building it with default configuration. (#944)
- The trace (`go.opentelemetry.io/otel/exporters/trace/stdout`) and metric (`go.opentelemetry.io/otel/exporters/metric/stdout`) `stdout` exporters are now merged into a single exporter at `go.opentelemetry.io/otel/exporters/stdout`.
   This new exporter was made into its own Go module to follow the pattern of all exporters and decouple it from the `go.opentelemetry.io/otel` module. (#956, #963)
- Move the `go.opentelemetry.io/otel/exporters/test` test package to `go.opentelemetry.io/otel/sdk/export/metric/metrictest`. (#962)
- The `go.opentelemetry.io/otel/api/kv/value` package was merged into the parent `go.opentelemetry.io/otel/api/kv` package. (#968)
  - `value.Bool` was replaced with `kv.BoolValue`.
  - `value.Int64` was replaced with `kv.Int64Value`.
  - `value.Uint64` was replaced with `kv.Uint64Value`.
  - `value.Float64` was replaced with `kv.Float64Value`.
  - `value.Int32` was replaced with `kv.Int32Value`.
  - `value.Uint32` was replaced with `kv.Uint32Value`.
  - `value.Float32` was replaced with `kv.Float32Value`.
  - `value.String` was replaced with `kv.StringValue`.
  - `value.Int` was replaced with `kv.IntValue`.
  - `value.Uint` was replaced with `kv.UintValue`.
  - `value.Array` was replaced with `kv.ArrayValue`.
- Rename `Infer` to `Any` in the `go.opentelemetry.io/otel/api/kv` package. (#972)
- Change `othttp` to use the `httpsnoop` package to wrap the `ResponseWriter` so that optional interfaces (`http.Hijacker`, `http.Flusher`, etc.) that are implemented by the original `ResponseWriter`are also implemented by the wrapped `ResponseWriter`. (#979)
- Rename `go.opentelemetry.io/otel/sdk/metric/aggregator/test` package to `go.opentelemetry.io/otel/sdk/metric/aggregator/aggregatortest`. (#980)
- Make the SDK into its own Go module called `go.opentelemetry.io/otel/sdk`. (#985)
- Changed the default trace `Sampler` from `AlwaysOn` to `ParentOrElse(AlwaysOn)`. (#989)

### Removed

- The `IndexedAttribute` function from the `go.opentelemetry.io/otel/api/label` package was removed in favor of `IndexedLabel` which it was synonymous with. (#970)

### Fixed

- Bump github.com/golangci/golangci-lint from 1.28.3 to 1.29.0 in /tools. (#953)
- Bump github.com/google/go-cmp from 0.5.0 to 0.5.1. (#957)
- Use `global.Handle` for span export errors in the OTLP exporter. (#946)
- Correct Go language formatting in the README documentation. (#961)
- Remove default SDK dependencies from the `go.opentelemetry.io/otel/api` package. (#977)
- Remove default SDK dependencies from the `go.opentelemetry.io/otel/instrumentation` package. (#983)
- Move documented examples for `go.opentelemetry.io/otel/instrumentation/grpctrace` interceptors into Go example tests. (#984)

## [0.9.0] - 2020-07-20

### Added

- A new Resource Detector interface is included to allow resources to be automatically detected and included. (#939)
- A Detector to automatically detect resources from an environment variable. (#939)
- Github action to generate protobuf Go bindings locally in `internal/opentelemetry-proto-gen`. (#938)
- OTLP .proto files from `open-telemetry/opentelemetry-proto` imported as a git submodule under `internal/opentelemetry-proto`.
   References to `github.com/open-telemetry/opentelemetry-proto` changed to `go.opentelemetry.io/otel/internal/opentelemetry-proto-gen`. (#942)

### Changed

- Non-nil value `struct`s for key-value pairs will be marshalled using JSON rather than `Sprintf`. (#948)

### Removed

- Removed dependency on `github.com/open-telemetry/opentelemetry-collector`. (#943)

## [0.8.0] - 2020-07-09

### Added

- The `B3Encoding` type to represent the B3 encoding(s) the B3 propagator can inject.
   A value for HTTP supported encodings (Multiple Header: `MultipleHeader`, Single Header: `SingleHeader`) are included. (#882)
- The `FlagsDeferred` trace flag to indicate if the trace sampling decision has been deferred. (#882)
- The `FlagsDebug` trace flag to indicate if the trace is a debug trace. (#882)
- Add `peer.service` semantic attribute. (#898)
- Add database-specific semantic attributes. (#899)
- Add semantic convention for `faas.coldstart` and `container.id`. (#909)
- Add http content size semantic conventions. (#905)
- Include `http.request_content_length` in HTTP request basic attributes. (#905)
- Add semantic conventions for operating system process resource attribute keys. (#919)
- The Jaeger exporter now has a `WithBatchMaxCount` option to specify the maximum number of spans sent in a batch. (#931)

### Changed

- Update `CONTRIBUTING.md` to ask for updates to `CHANGELOG.md` with each pull request. (#879)
- Use lowercase header names for B3 Multiple Headers. (#881)
- The B3 propagator `SingleHeader` field has been replaced with `InjectEncoding`.
   This new field can be set to combinations of the `B3Encoding` bitmasks and will inject trace information in these encodings.
   If no encoding is set, the propagator will default to `MultipleHeader` encoding. (#882)
- The B3 propagator now extracts from either HTTP encoding of B3 (Single Header or Multiple Header) based on what is contained in the header.
   Preference is given to Single Header encoding with Multiple Header being the fallback if Single Header is not found or is invalid.
   This behavior change is made to dynamically support all correctly encoded traces received instead of having to guess the expected encoding prior to receiving. (#882)
- Extend semantic conventions for RPC. (#900)
- To match constant naming conventions in the `api/standard` package, the `FaaS*` key names are appended with a suffix of `Key`. (#920)
  - `"api/standard".FaaSName` -> `FaaSNameKey`
  - `"api/standard".FaaSID` -> `FaaSIDKey`
  - `"api/standard".FaaSVersion` -> `FaaSVersionKey`
  - `"api/standard".FaaSInstance` -> `FaaSInstanceKey`

### Removed

- The `FlagsUnused` trace flag is removed.
   The purpose of this flag was to act as the inverse of `FlagsSampled`, the inverse of `FlagsSampled` is used instead. (#882)
- The B3 header constants (`B3SingleHeader`, `B3DebugFlagHeader`, `B3TraceIDHeader`, `B3SpanIDHeader`, `B3SampledHeader`, `B3ParentSpanIDHeader`) are removed.
   If B3 header keys are needed [the authoritative OpenZipkin package constants](https://pkg.go.dev/github.com/openzipkin/zipkin-go@v0.2.2/propagation/b3?tab=doc#pkg-constants) should be used instead. (#882)

### Fixed

- The B3 Single Header name is now correctly `b3` instead of the previous `X-B3`. (#881)
- The B3 propagator now correctly supports sampling only values (`b3: 0`, `b3: 1`, or `b3: d`) for a Single B3 Header. (#882)
- The B3 propagator now propagates the debug flag.
   This removes the behavior of changing the debug flag into a set sampling bit.
   Instead, this now follow the B3 specification and omits the `X-B3-Sampling` header. (#882)
- The B3 propagator now tracks "unset" sampling state (meaning "defer the decision") and does not set the `X-B3-Sampling` header when injecting. (#882)
- Bump github.com/itchyny/gojq from 0.10.3 to 0.10.4 in /tools. (#883)
- Bump github.com/opentracing/opentracing-go from v1.1.1-0.20190913142402-a7454ce5950e to v1.2.0. (#885)
- The tracing time conversion for OTLP spans is now correctly set to `UnixNano`. (#896)
- Ensure span status is not set to `Unknown` when no HTTP status code is provided as it is assumed to be `200 OK`. (#908)
- Ensure `httptrace.clientTracer` closes `http.headers` span. (#912)
- Prometheus exporter will not apply stale updates or forget inactive metrics. (#903)
- Add test for api.standard `HTTPClientAttributesFromHTTPRequest`. (#905)
- Bump github.com/golangci/golangci-lint from 1.27.0 to 1.28.1 in /tools. (#901, #913)
- Update otel-colector example to use the v0.5.0 collector. (#915)
- The `grpctrace` instrumentation uses a span name conforming to the OpenTelemetry semantic conventions (does not contain a leading slash (`/`)). (#922)
- The `grpctrace` instrumentation includes an `rpc.method` attribute now set to the gRPC method name. (#900, #922)
- The `grpctrace` instrumentation `rpc.service` attribute now contains the package name if one exists.
   This is in accordance with OpenTelemetry semantic conventions. (#922)
- Correlation Context extractor will no longer insert an empty map into the returned context when no valid values are extracted. (#923)
- Bump google.golang.org/api from 0.28.0 to 0.29.0 in /exporters/trace/jaeger. (#925)
- Bump github.com/itchyny/gojq from 0.10.4 to 0.11.0 in /tools. (#926)
- Bump github.com/golangci/golangci-lint from 1.28.1 to 1.28.2 in /tools. (#930)

## [0.7.0] - 2020-06-26

This release implements the v0.5.0 version of the OpenTelemetry specification.

### Added

- The othttp instrumentation now includes default metrics. (#861)
- This CHANGELOG file to track all changes in the project going forward.
- Support for array type attributes. (#798)
- Apply transitive dependabot go.mod dependency updates as part of a new automatic Github workflow. (#844)
- Timestamps are now passed to exporters for each export. (#835)
- Add new `Accumulation` type to metric SDK to transport telemetry from `Accumulator`s to `Processor`s.
   This replaces the prior `Record` `struct` use for this purpose. (#835)
- New dependabot integration to automate package upgrades. (#814)
- `Meter` and `Tracer` implementations accept instrumentation version version as an optional argument.
   This instrumentation version is passed on to exporters. (#811) (#805) (#802)
- The OTLP exporter includes the instrumentation version in telemetry it exports. (#811)
- Environment variables for Jaeger exporter are supported. (#796)
- New `aggregation.Kind` in the export metric API. (#808)
- New example that uses OTLP and the collector. (#790)
- Handle errors in the span `SetName` during span initialization. (#791)
- Default service config to enable retries for retry-able failed requests in the OTLP exporter and an option to override this default. (#777)
- New `go.opentelemetry.io/otel/api/oterror` package to uniformly support error handling and definitions for the project. (#778)
- New `global` default implementation of the `go.opentelemetry.io/otel/api/oterror.Handler` interface to be used to handle errors prior to an user defined `Handler`.
   There is also functionality for the user to register their `Handler` as well as a convenience function `Handle` to handle an error with this global `Handler`(#778)
- Options to specify propagators for httptrace and grpctrace instrumentation. (#784)
- The required `application/json` header for the Zipkin exporter is included in all exports. (#774)
- Integrate HTTP semantics helpers from the contrib repository into the `api/standard` package. #769

### Changed

- Rename `Integrator` to `Processor` in the metric SDK. (#863)
- Rename `AggregationSelector` to `AggregatorSelector`. (#859)
- Rename `SynchronizedCopy` to `SynchronizedMove`. (#858)
- Rename `simple` integrator to `basic` integrator. (#857)
- Merge otlp collector examples. (#841)
- Change the metric SDK to support cumulative, delta, and pass-through exporters directly.
   With these changes, cumulative and delta specific exporters are able to request the correct kind of aggregation from the SDK. (#840)
- The `Aggregator.Checkpoint` API is renamed to `SynchronizedCopy` and adds an argument, a different `Aggregator` into which the copy is stored. (#812)
- The `export.Aggregator` contract is that `Update()` and `SynchronizedCopy()` are synchronized with each other.
   All the aggregation interfaces (`Sum`, `LastValue`, ...) are not meant to be synchronized, as the caller is expected to synchronize aggregators at a higher level after the `Accumulator`.
   Some of the `Aggregators` used unnecessary locking and that has been cleaned up. (#812)
- Use of `metric.Number` was replaced by `int64` now that we use `sync.Mutex` in the `MinMaxSumCount` and `Histogram` `Aggregators`. (#812)
- Replace `AlwaysParentSample` with `ParentSample(fallback)` to match the OpenTelemetry v0.5.0 specification. (#810)
- Rename `sdk/export/metric/aggregator` to `sdk/export/metric/aggregation`. #808
- Send configured headers with every request in the OTLP exporter, instead of just on connection creation. (#806)
- Update error handling for any one off error handlers, replacing, instead, with the `global.Handle` function. (#791)
- Rename `plugin` directory to `instrumentation` to match the OpenTelemetry specification. (#779)
- Makes the argument order to Histogram and DDSketch `New()` consistent. (#781)

### Removed

- `Uint64NumberKind` and related functions from the API. (#864)
- Context arguments from `Aggregator.Checkpoint` and `Integrator.Process` as they were unused. (#803)
- `SpanID` is no longer included in parameters for sampling decision to match the OpenTelemetry specification. (#775)

### Fixed

- Upgrade OTLP exporter to opentelemetry-proto matching the opentelemetry-collector v0.4.0 release. (#866)
- Allow changes to `go.sum` and `go.mod` when running dependabot tidy-up. (#871)
- Bump github.com/stretchr/testify from 1.4.0 to 1.6.1. (#824)
- Bump github.com/prometheus/client_golang from 1.7.0 to 1.7.1 in /exporters/metric/prometheus. (#867)
- Bump google.golang.org/grpc from 1.29.1 to 1.30.0 in /exporters/trace/jaeger. (#853)
- Bump google.golang.org/grpc from 1.29.1 to 1.30.0 in /exporters/trace/zipkin. (#854)
- Bumps github.com/golang/protobuf from 1.3.2 to 1.4.2 (#848)
- Bump github.com/stretchr/testify from 1.4.0 to 1.6.1 in /exporters/otlp (#817)
- Bump github.com/golangci/golangci-lint from 1.25.1 to 1.27.0 in /tools (#828)
- Bump github.com/prometheus/client_golang from 1.5.0 to 1.7.0 in /exporters/metric/prometheus (#838)
- Bump github.com/stretchr/testify from 1.4.0 to 1.6.1 in /exporters/trace/jaeger (#829)
- Bump github.com/benbjohnson/clock from 1.0.0 to 1.0.3 (#815)
- Bump github.com/stretchr/testify from 1.4.0 to 1.6.1 in /exporters/trace/zipkin (#823)
- Bump github.com/itchyny/gojq from 0.10.1 to 0.10.3 in /tools (#830)
- Bump github.com/stretchr/testify from 1.4.0 to 1.6.1 in /exporters/metric/prometheus (#822)
- Bump google.golang.org/grpc from 1.27.1 to 1.29.1 in /exporters/trace/zipkin (#820)
- Bump google.golang.org/grpc from 1.27.1 to 1.29.1 in /exporters/trace/jaeger (#831)
- Bump github.com/google/go-cmp from 0.4.0 to 0.5.0 (#836)
- Bump github.com/google/go-cmp from 0.4.0 to 0.5.0 in /exporters/trace/jaeger (#837)
- Bump github.com/google/go-cmp from 0.4.0 to 0.5.0 in /exporters/otlp (#839)
- Bump google.golang.org/api from 0.20.0 to 0.28.0 in /exporters/trace/jaeger (#843)
- Set span status from HTTP status code in the othttp instrumentation. (#832)
- Fixed typo in push controller comment. (#834)
- The `Aggregator` testing has been updated and cleaned. (#812)
- `metric.Number(0)` expressions are replaced by `0` where possible. (#812)
- Fixed `global` `handler_test.go` test failure. #804
- Fixed `BatchSpanProcessor.Shutdown` to wait until all spans are processed. (#766)
- Fixed OTLP example's accidental early close of exporter. (#807)
- Ensure zipkin exporter reads and closes response body. (#788)
- Update instrumentation to use `api/standard` keys instead of custom keys. (#782)
- Clean up tools and RELEASING documentation. (#762)

## [0.6.0] - 2020-05-21

### Added

- Support for `Resource`s in the prometheus exporter. (#757)
- New pull controller. (#751)
- New `UpDownSumObserver` instrument. (#750)
- OpenTelemetry collector demo. (#711)
- New `SumObserver` instrument. (#747)
- New `UpDownCounter` instrument. (#745)
- New timeout `Option` and configuration function `WithTimeout` to the push controller. (#742)
- New `api/standards` package to implement semantic conventions and standard key-value generation. (#731)

### Changed

- Rename `Register*` functions in the metric API to `New*` for all `Observer` instruments. (#761)
- Use `[]float64` for histogram boundaries, not `[]metric.Number`. (#758)
- Change OTLP example to use exporter as a trace `Syncer` instead of as an unneeded `Batcher`. (#756)
- Replace `WithResourceAttributes()` with `WithResource()` in the trace SDK. (#754)
- The prometheus exporter now uses the new pull controller. (#751)
- Rename `ScheduleDelayMillis` to `BatchTimeout` in the trace `BatchSpanProcessor`.(#752)
- Support use of synchronous instruments in asynchronous callbacks (#725)
- Move `Resource` from the `Export` method parameter into the metric export `Record`. (#739)
- Rename `Observer` instrument to `ValueObserver`. (#734)
- The push controller now has a method (`Provider()`) to return a `metric.Provider` instead of the old `Meter` method that acted as a `metric.Provider`. (#738)
- Replace `Measure` instrument by `ValueRecorder` instrument. (#732)
- Rename correlation context header from `"Correlation-Context"` to `"otcorrelations"` to match the OpenTelemetry specification. (#727)

### Fixed

- Ensure gRPC `ClientStream` override methods do not panic in grpctrace package. (#755)
- Disable parts of `BatchSpanProcessor` test until a fix is found. (#743)
- Fix `string` case in `kv` `Infer` function. (#746)
- Fix panic in grpctrace client interceptors. (#740)
- Refactor the `api/metrics` push controller and add `CheckpointSet` synchronization. (#737)
- Rewrite span batch process queue batching logic. (#719)
- Remove the push controller named Meter map. (#738)
- Fix Histogram aggregator initial state (fix #735). (#736)
- Ensure golang alpine image is running `golang-1.14` for examples. (#733)
- Added test for grpctrace `UnaryInterceptorClient`. (#695)
- Rearrange `api/metric` code layout. (#724)

## [0.5.0] - 2020-05-13

### Added

- Batch `Observer` callback support. (#717)
- Alias `api` types to root package of project. (#696)
- Create basic `othttp.Transport` for simple client instrumentation. (#678)
- `SetAttribute(string, interface{})` to the trace API. (#674)
- Jaeger exporter option that allows user to specify custom http client. (#671)
- `Stringer` and `Infer` methods to `key`s. (#662)

### Changed

- Rename `NewKey` in the `kv` package to just `Key`. (#721)
- Move `core` and `key` to `kv` package. (#720)
- Make the metric API `Meter` a `struct` so the abstract `MeterImpl` can be passed and simplify implementation. (#709)
- Rename SDK `Batcher` to `Integrator` to match draft OpenTelemetry SDK specification. (#710)
- Rename SDK `Ungrouped` integrator to `simple.Integrator` to match draft OpenTelemetry SDK specification. (#710)
- Rename SDK `SDK` `struct` to `Accumulator` to match draft OpenTelemetry SDK specification. (#710)
- Move `Number` from `core` to `api/metric` package. (#706)
- Move `SpanContext` from `core` to `trace` package. (#692)
- Change traceparent header from `Traceparent` to `traceparent` to implement the W3C specification. (#681)

### Fixed

- Update tooling to run generators in all submodules. (#705)
- gRPC interceptor regexp to match methods without a service name. (#683)
- Use a `const` for padding 64-bit B3 trace IDs. (#701)
- Update `mockZipkin` listen address from `:0` to `127.0.0.1:0`. (#700)
- Left-pad 64-bit B3 trace IDs with zero. (#698)
- Propagate at least the first W3C tracestate header. (#694)
- Remove internal `StateLocker` implementation. (#688)
- Increase instance size CI system uses. (#690)
- Add a `key` benchmark and use reflection in `key.Infer()`. (#679)
- Fix internal `global` test by using `global.Meter` with `RecordBatch()`. (#680)
- Reimplement histogram using mutex instead of `StateLocker`. (#669)
- Switch `MinMaxSumCount` to a mutex lock implementation instead of `StateLocker`. (#667)
- Update documentation to not include any references to `WithKeys`. (#672)
- Correct misspelling. (#668)
- Fix clobbering of the span context if extraction fails. (#656)
- Bump `golangci-lint` and work around the corrupting bug. (#666) (#670)

## [0.4.3] - 2020-04-24

### Added

- `Dockerfile` and `docker-compose.yml` to run example code. (#635)
- New `grpctrace` package that provides gRPC client and server interceptors for both unary and stream connections. (#621)
- New `api/label` package, providing common label set implementation. (#651)
- Support for JSON marshaling of `Resources`. (#654)
- `TraceID` and `SpanID` implementations for `Stringer` interface. (#642)
- `RemoteAddrKey` in the othttp plugin to include the HTTP client address in top-level spans. (#627)
- `WithSpanFormatter` option to the othttp plugin. (#617)
- Updated README to include section for compatible libraries and include reference to the contrib repository. (#612)
- The prometheus exporter now supports exporting histograms. (#601)
- A `String` method to the `Resource` to return a hashable identifier for a now unique resource. (#613)
- An `Iter` method to the `Resource` to return an array `AttributeIterator`. (#613)
- An `Equal` method to the `Resource` test the equivalence of resources. (#613)
- An iterable structure (`AttributeIterator`) for `Resource` attributes.

### Changed

- zipkin export's `NewExporter` now requires a `serviceName` argument to ensure this needed values is provided. (#644)
- Pass `Resources` through the metrics export pipeline. (#659)

### Removed

- `WithKeys` option from the metric API. (#639)

### Fixed

- Use the `label.Set.Equivalent` value instead of an encoding in the batcher. (#658)
- Correct typo `trace.Exporter` to `trace.SpanSyncer` in comments. (#653)
- Use type names for return values in jaeger exporter. (#648)
- Increase the visibility of the `api/key` package by updating comments and fixing usages locally. (#650)
- `Checkpoint` only after `Update`; Keep records in the `sync.Map` longer. (#647)
- Do not cache `reflect.ValueOf()` in metric Labels. (#649)
- Batch metrics exported from the OTLP exporter based on `Resource` and labels. (#626)
- Add error wrapping to the prometheus exporter. (#631)
- Update the OTLP exporter batching of traces to use a unique `string` representation of an associated `Resource` as the batching key. (#623)
- Update OTLP `SpanData` transform to only include the `ParentSpanID` if one exists. (#614)
- Update `Resource` internal representation to uniquely and reliably identify resources. (#613)
- Check return value from `CheckpointSet.ForEach` in prometheus exporter. (#622)
- Ensure spans created by httptrace client tracer reflect operation structure. (#618)
- Create a new recorder rather than reuse when multiple observations in same epoch for asynchronous instruments. #610
- The default port the OTLP exporter uses to connect to the OpenTelemetry collector is updated to match the one the collector listens on by default. (#611)

## [0.4.2] - 2020-03-31

### Fixed

- Fix `pre_release.sh` to update version in `sdk/opentelemetry.go`. (#607)
- Fix time conversion from internal to OTLP in OTLP exporter. (#606)

## [0.4.1] - 2020-03-31

### Fixed

- Update `tag.sh` to create signed tags. (#604)

## [0.4.0] - 2020-03-30

### Added

- New API package `api/metric/registry` that exposes a `MeterImpl` wrapper for use by SDKs to generate unique instruments. (#580)
- Script to verify examples after a new release. (#579)

### Removed

- The dogstatsd exporter due to lack of support.
   This additionally removes support for statsd. (#591)
- `LabelSet` from the metric API.
   This is replaced by a `[]core.KeyValue` slice. (#595)
- `Labels` from the metric API's `Meter` interface. (#595)

### Changed

- The metric `export.Labels` became an interface which the SDK implements and the `export` package provides a simple, immutable implementation of this interface intended for testing purposes. (#574)
- Renamed `internal/metric.Meter` to `MeterImpl`. (#580)
- Renamed `api/global/internal.obsImpl` to `asyncImpl`. (#580)

### Fixed

- Corrected missing return in mock span. (#582)
- Update License header for all source files to match CNCF guidelines and include a test to ensure it is present. (#586) (#596)
- Update to v0.3.0 of the OTLP in the OTLP exporter. (#588)
- Update pre-release script to be compatible between GNU and BSD based systems. (#592)
- Add a `RecordBatch` benchmark. (#594)
- Moved span transforms of the OTLP exporter to the internal package. (#593)
- Build both go-1.13 and go-1.14 in circleci to test for all supported versions of Go. (#569)
- Removed unneeded allocation on empty labels in OLTP exporter. (#597)
- Update `BatchedSpanProcessor` to process the queue until no data but respect max batch size. (#599)
- Update project documentation godoc.org links to pkg.go.dev. (#602)

## [0.3.0] - 2020-03-21

This is a first official beta release, which provides almost fully complete metrics, tracing, and context propagation functionality.
There is still a possibility of breaking changes.

### Added

- Add `Observer` metric instrument. (#474)
- Add global `Propagators` functionality to enable deferred initialization for propagators registered before the first Meter SDK is installed. (#494)
- Simplified export setup pipeline for the jaeger exporter to match other exporters. (#459)
- The zipkin trace exporter. (#495)
- The OTLP exporter to export metric and trace telemetry to the OpenTelemetry collector. (#497) (#544) (#545)
- Add `StatusMessage` field to the trace `Span`. (#524)
- Context propagation in OpenTracing bridge in terms of OpenTelemetry context propagation. (#525)
- The `Resource` type was added to the SDK. (#528)
- The global API now supports a `Tracer` and `Meter` function as shortcuts to getting a global `*Provider` and calling these methods directly. (#538)
- The metric API now defines a generic `MeterImpl` interface to support general purpose `Meter` construction.
   Additionally, `SyncImpl` and `AsyncImpl` are added to support general purpose instrument construction. (#560)
- A metric `Kind` is added to represent the `MeasureKind`, `ObserverKind`, and `CounterKind`. (#560)
- Scripts to better automate the release process. (#576)

### Changed

- Default to to use `AlwaysSampler` instead of `ProbabilitySampler` to match OpenTelemetry specification. (#506)
- Renamed `AlwaysSampleSampler` to `AlwaysOnSampler` in the trace API. (#511)
- Renamed `NeverSampleSampler` to `AlwaysOffSampler` in the trace API. (#511)
- The `Status` field of the `Span` was changed to `StatusCode` to disambiguate with the added `StatusMessage`. (#524)
- Updated the trace `Sampler` interface conform to the OpenTelemetry specification. (#531)
- Rename metric API `Options` to `Config`. (#541)
- Rename metric `Counter` aggregator to be `Sum`. (#541)
- Unify metric options into `Option` from instrument specific options. (#541)
- The trace API's `TraceProvider` now support `Resource`s. (#545)
- Correct error in zipkin module name. (#548)
- The jaeger trace exporter now supports `Resource`s. (#551)
- Metric SDK now supports `Resource`s.
   The `WithResource` option was added to configure a `Resource` on creation and the `Resource` method was added to the metric `Descriptor` to return the associated `Resource`. (#552)
- Replace `ErrNoLastValue` and `ErrEmptyDataSet` by `ErrNoData` in the metric SDK. (#557)
- The stdout trace exporter now supports `Resource`s. (#558)
- The metric `Descriptor` is now included at the API instead of the SDK. (#560)
- Replace `Ordered` with an iterator in `export.Labels`. (#567)

### Removed

- The vendor specific Stackdriver. It is now hosted on 3rd party vendor infrastructure. (#452)
- The `Unregister` method for metric observers as it is not in the OpenTelemetry specification. (#560)
- `GetDescriptor` from the metric SDK. (#575)
- The `Gauge` instrument from the metric API. (#537)

### Fixed

- Make histogram aggregator checkpoint consistent. (#438)
- Update README with import instructions and how to build and test. (#505)
- The default label encoding was updated to be unique. (#508)
- Use `NewRoot` in the othttp plugin for public endpoints. (#513)
- Fix data race in `BatchedSpanProcessor`. (#518)
- Skip test-386 for Mac OS 10.15.x (Catalina and upwards). #521
- Use a variable-size array to represent ordered labels in maps. (#523)
- Update the OTLP protobuf and update changed import path. (#532)
- Use `StateLocker` implementation in `MinMaxSumCount`. (#546)
- Eliminate goroutine leak in histogram stress test. (#547)
- Update OTLP exporter with latest protobuf. (#550)
- Add filters to the othttp plugin. (#556)
- Provide an implementation of the `Header*` filters that do not depend on Go 1.14. (#565)
- Encode labels once during checkpoint.
   The checkpoint function is executed in a single thread so we can do the encoding lazily before passing the encoded version of labels to the exporter.
   This is a cheap and quick way to avoid encoding the labels on every collection interval. (#572)
- Run coverage over all packages in `COVERAGE_MOD_DIR`. (#573)

## [0.2.3] - 2020-03-04

### Added

- `RecordError` method on `Span`s in the trace API to Simplify adding error events to spans. (#473)
- Configurable push frequency for exporters setup pipeline. (#504)

### Changed

- Rename the `exporter` directory to `exporters`.
   The `go.opentelemetry.io/otel/exporter/trace/jaeger` package was mistakenly released with a `v1.0.0` tag instead of `v0.1.0`.
   This resulted in all subsequent releases not becoming the default latest.
   A consequence of this was that all `go get`s pulled in the incompatible `v0.1.0` release of that package when pulling in more recent packages from other otel packages.
   Renaming the `exporter` directory to `exporters` fixes this issue by renaming the package and therefore clearing any existing dependency tags.
   Consequentially, this action also renames *all* exporter packages. (#502)

### Removed

- The `CorrelationContextHeader` constant in the `correlation` package is no longer exported. (#503)

## [0.2.2] - 2020-02-27

### Added

- `HTTPSupplier` interface in the propagation API to specify methods to retrieve and store a single value for a key to be associated with a carrier. (#467)
- `HTTPExtractor` interface in the propagation API to extract information from an `HTTPSupplier` into a context. (#467)
- `HTTPInjector` interface in the propagation API to inject information into an `HTTPSupplier.` (#467)
- `Config` and configuring `Option` to the propagator API. (#467)
- `Propagators` interface in the propagation API to contain the set of injectors and extractors for all supported carrier formats. (#467)
- `HTTPPropagator` interface in the propagation API to inject and extract from an `HTTPSupplier.` (#467)
- `WithInjectors` and `WithExtractors` functions to the propagator API to configure injectors and extractors to use. (#467)
- `ExtractHTTP` and `InjectHTTP` functions to apply configured HTTP extractors and injectors to a passed context. (#467)
- Histogram aggregator. (#433)
- `DefaultPropagator` function and have it return `trace.TraceContext` as the default context propagator. (#456)
- `AlwaysParentSample` sampler to the trace API. (#455)
- `WithNewRoot` option function to the trace API to specify the created span should be considered a root span. (#451)

### Changed

- Renamed `WithMap` to `ContextWithMap` in the correlation package. (#481)
- Renamed `FromContext` to `MapFromContext` in the correlation package. (#481)
- Move correlation context propagation to correlation package. (#479)
- Do not default to putting remote span context into links. (#480)
- `Tracer.WithSpan` updated to accept `StartOptions`. (#472)
- Renamed `MetricKind` to `Kind` to not stutter in the type usage. (#432)
- Renamed the `export` package to `metric` to match directory structure. (#432)
- Rename the `api/distributedcontext` package to `api/correlation`. (#444)
- Rename the `api/propagators` package to `api/propagation`. (#444)
- Move the propagators from the `propagators` package into the `trace` API package. (#444)
- Update `Float64Gauge`, `Int64Gauge`, `Float64Counter`, `Int64Counter`, `Float64Measure`, and `Int64Measure` metric methods to use value receivers instead of pointers. (#462)
- Moved all dependencies of tools package to a tools directory. (#466)

### Removed

- Binary propagators. (#467)
- NOOP propagator. (#467)

### Fixed

- Upgraded `github.com/golangci/golangci-lint` from `v1.21.0` to `v1.23.6` in `tools/`. (#492)
- Fix a possible nil-dereference crash (#478)
- Correct comments for `InstallNewPipeline` in the stdout exporter. (#483)
- Correct comments for `InstallNewPipeline` in the dogstatsd exporter. (#484)
- Correct comments for `InstallNewPipeline` in the prometheus exporter. (#482)
- Initialize `onError` based on `Config` in prometheus exporter. (#486)
- Correct module name in prometheus exporter README. (#475)
- Removed tracer name prefix from span names. (#430)
- Fix `aggregator_test.go` import package comment. (#431)
- Improved detail in stdout exporter. (#436)
- Fix a dependency issue (generate target should depend on stringer, not lint target) in Makefile. (#442)
- Reorders the Makefile targets within `precommit` target so we generate files and build the code before doing linting, so we can get much nicer errors about syntax errors from the compiler. (#442)
- Reword function documentation in gRPC plugin. (#446)
- Send the `span.kind` tag to Jaeger from the jaeger exporter. (#441)
- Fix `metadataSupplier` in the jaeger exporter to overwrite the header if existing instead of appending to it. (#441)
- Upgraded to Go 1.13 in CI. (#465)
- Correct opentelemetry.io URL in trace SDK documentation. (#464)
- Refactored reference counting logic in SDK determination of stale records. (#468)
- Add call to `runtime.Gosched` in instrument `acquireHandle` logic to not block the collector. (#469)

## [0.2.1.1] - 2020-01-13

### Fixed

- Use stateful batcher on Prometheus exporter fixing regresion introduced in #395. (#428)

## [0.2.1] - 2020-01-08

### Added

- Global meter forwarding implementation.
   This enables deferred initialization for metric instruments registered before the first Meter SDK is installed. (#392)
- Global trace forwarding implementation.
   This enables deferred initialization for tracers registered before the first Trace SDK is installed. (#406)
- Standardize export pipeline creation in all exporters. (#395)
- A testing, organization, and comments for 64-bit field alignment. (#418)
- Script to tag all modules in the project. (#414)

### Changed

- Renamed `propagation` package to `propagators`. (#362)
- Renamed `B3Propagator` propagator to `B3`. (#362)
- Renamed `TextFormatPropagator` propagator to `TextFormat`. (#362)
- Renamed `BinaryPropagator` propagator to `Binary`. (#362)
- Renamed `BinaryFormatPropagator` propagator to `BinaryFormat`. (#362)
- Renamed `NoopTextFormatPropagator` propagator to `NoopTextFormat`. (#362)
- Renamed `TraceContextPropagator` propagator to `TraceContext`. (#362)
- Renamed `SpanOption` to `StartOption` in the trace API. (#369)
- Renamed `StartOptions` to `StartConfig` in the trace API. (#369)
- Renamed `EndOptions` to `EndConfig` in the trace API. (#369)
- `Number` now has a pointer receiver for its methods. (#375)
- Renamed `CurrentSpan` to `SpanFromContext` in the trace API. (#379)
- Renamed `SetCurrentSpan` to `ContextWithSpan` in the trace API. (#379)
- Renamed `Message` in Event to `Name` in the trace API. (#389)
- Prometheus exporter no longer aggregates metrics, instead it only exports them. (#385)
- Renamed `HandleImpl` to `BoundInstrumentImpl` in the metric API. (#400)
- Renamed `Float64CounterHandle` to `Float64CounterBoundInstrument` in the metric API. (#400)
- Renamed `Int64CounterHandle` to `Int64CounterBoundInstrument` in the metric API. (#400)
- Renamed `Float64GaugeHandle` to `Float64GaugeBoundInstrument` in the metric API. (#400)
- Renamed `Int64GaugeHandle` to `Int64GaugeBoundInstrument` in the metric API. (#400)
- Renamed `Float64MeasureHandle` to `Float64MeasureBoundInstrument` in the metric API. (#400)
- Renamed `Int64MeasureHandle` to `Int64MeasureBoundInstrument` in the metric API. (#400)
- Renamed `Release` method for bound instruments in the metric API to `Unbind`. (#400)
- Renamed `AcquireHandle` method for bound instruments in the metric API to `Bind`. (#400)
- Renamed the `File` option in the stdout exporter to `Writer`. (#404)
- Renamed all `Options` to `Config` for all metric exports where this wasn't already the case.

### Fixed

- Aggregator import path corrected. (#421)
- Correct links in README. (#368)
- The README was updated to match latest code changes in its examples. (#374)
- Don't capitalize error statements. (#375)
- Fix ignored errors. (#375)
- Fix ambiguous variable naming. (#375)
- Removed unnecessary type casting. (#375)
- Use named parameters. (#375)
- Updated release schedule. (#378)
- Correct http-stackdriver example module name. (#394)
- Removed the `http.request` span in `httptrace` package. (#397)
- Add comments in the metrics SDK (#399)
- Initialize checkpoint when creating ddsketch aggregator to prevent panic when merging into a empty one. (#402) (#403)
- Add documentation of compatible exporters in the README. (#405)
- Typo fix. (#408)
- Simplify span check logic in SDK tracer implementation. (#419)

## [0.2.0] - 2019-12-03

### Added

- Unary gRPC tracing example. (#351)
- Prometheus exporter. (#334)
- Dogstatsd metrics exporter. (#326)

### Changed

- Rename `MaxSumCount` aggregation to `MinMaxSumCount` and add the `Min` interface for this aggregation. (#352)
- Rename `GetMeter` to `Meter`. (#357)
- Rename `HTTPTraceContextPropagator` to `TraceContextPropagator`. (#355)
- Rename `HTTPB3Propagator` to `B3Propagator`. (#355)
- Rename `HTTPTraceContextPropagator` to `TraceContextPropagator`. (#355)
- Move `/global` package to `/api/global`. (#356)
- Rename `GetTracer` to `Tracer`. (#347)

### Removed

- `SetAttribute` from the `Span` interface in the trace API. (#361)
- `AddLink` from the `Span` interface in the trace API. (#349)
- `Link` from the `Span` interface in the trace API. (#349)

### Fixed

- Exclude example directories from coverage report. (#365)
- Lint make target now implements automatic fixes with `golangci-lint` before a second run to report the remaining issues. (#360)
- Drop `GO111MODULE` environment variable in Makefile as Go 1.13 is the project specified minimum version and this is environment variable is not needed for that version of Go. (#359)
- Run the race checker for all test. (#354)
- Redundant commands in the Makefile are removed. (#354)
- Split the `generate` and `lint` targets of the Makefile. (#354)
- Renames `circle-ci` target to more generic `ci` in Makefile. (#354)
- Add example Prometheus binary to gitignore. (#358)
- Support negative numbers with the `MaxSumCount`. (#335)
- Resolve race conditions in `push_test.go` identified in #339. (#340)
- Use `/usr/bin/env bash` as a shebang in scripts rather than `/bin/bash`. (#336)
- Trace benchmark now tests both `AlwaysSample` and `NeverSample`.
   Previously it was testing `AlwaysSample` twice. (#325)
- Trace benchmark now uses a `[]byte` for `TraceID` to fix failing test. (#325)
- Added a trace benchmark to test variadic functions in `setAttribute` vs `setAttributes` (#325)
- The `defaultkeys` batcher was only using the encoded label set as its map key while building a checkpoint.
   This allowed distinct label sets through, but any metrics sharing a label set could be overwritten or merged incorrectly.
   This was corrected. (#333)

## [0.1.2] - 2019-11-18

### Fixed

- Optimized the `simplelru` map for attributes to reduce the number of allocations. (#328)
- Removed unnecessary unslicing of parameters that are already a slice. (#324)

## [0.1.1] - 2019-11-18

This release contains a Metrics SDK with stdout exporter and supports basic aggregations such as counter, gauges, array, maxsumcount, and ddsketch.

### Added

- Metrics stdout export pipeline. (#265)
- Array aggregation for raw measure metrics. (#282)
- The core.Value now have a `MarshalJSON` method. (#281)

### Removed

- `WithService`, `WithResources`, and `WithComponent` methods of tracers. (#314)
- Prefix slash in `Tracer.Start()` for the Jaeger example. (#292)

### Changed

- Allocation in LabelSet construction to reduce GC overhead. (#318)
- `trace.WithAttributes` to append values instead of replacing (#315)
- Use a formula for tolerance in sampling tests. (#298)
- Move export types into trace and metric-specific sub-directories. (#289)
- `SpanKind` back to being based on an `int` type. (#288)

### Fixed

- URL to OpenTelemetry website in README. (#323)
- Name of othttp default tracer. (#321)
- `ExportSpans` for the stackdriver exporter now handles `nil` context. (#294)
- CI modules cache to correctly restore/save from/to the cache. (#316)
- Fix metric SDK race condition between `LoadOrStore` and the assignment `rec.recorder = i.meter.exporter.AggregatorFor(rec)`. (#293)
- README now reflects the new code structure introduced with these changes. (#291)
- Make the basic example work. (#279)

## [0.1.0] - 2019-11-04

This is the first release of open-telemetry go library.
It contains api and sdk for trace and meter.

### Added

- Initial OpenTelemetry trace and metric API prototypes.
- Initial OpenTelemetry trace, metric, and export SDK packages.
- A wireframe bridge to support compatibility with OpenTracing.
- Example code for a basic, http-stackdriver, http, jaeger, and named tracer setup.
- Exporters for Jaeger, Stackdriver, and stdout.
- Propagators for binary, B3, and trace-context protocols.
- Project information and guidelines in the form of a README and CONTRIBUTING.
- Tools to build the project and a Makefile to automate the process.
- Apache-2.0 license.
- CircleCI build CI manifest files.
- CODEOWNERS file to track owners of this project.

[Unreleased]: https://github.com/open-telemetry/opentelemetry-go/compare/v1.15.0-rc.2...HEAD
[1.15.0-rc.2/0.38.0-rc.2]: https://github.com/open-telemetry/opentelemetry-go/releases/tag/v1.15.0-rc.2
[1.15.0-rc.1/0.38.0-rc.1]: https://github.com/open-telemetry/opentelemetry-go/releases/tag/v1.15.0-rc.1
[1.14.0/0.37.0/0.0.4]: https://github.com/open-telemetry/opentelemetry-go/releases/tag/v1.14.0
[1.13.0/0.36.0]: https://github.com/open-telemetry/opentelemetry-go/releases/tag/v1.13.0
[1.12.0/0.35.0]: https://github.com/open-telemetry/opentelemetry-go/releases/tag/v1.12.0
[1.11.2/0.34.0]: https://github.com/open-telemetry/opentelemetry-go/releases/tag/v1.11.2
[1.11.1/0.33.0]: https://github.com/open-telemetry/opentelemetry-go/releases/tag/v1.11.1
[1.11.0/0.32.3]: https://github.com/open-telemetry/opentelemetry-go/releases/tag/v1.11.0
[0.32.2]: https://github.com/open-telemetry/opentelemetry-go/releases/tag/sdk/metric/v0.32.2
[0.32.1]: https://github.com/open-telemetry/opentelemetry-go/releases/tag/sdk/metric/v0.32.1
[0.32.0]: https://github.com/open-telemetry/opentelemetry-go/releases/tag/sdk/metric/v0.32.0
[1.10.0]: https://github.com/open-telemetry/opentelemetry-go/releases/tag/v1.10.0
[1.9.0/0.0.3]: https://github.com/open-telemetry/opentelemetry-go/releases/tag/v1.9.0
[1.8.0/0.31.0]: https://github.com/open-telemetry/opentelemetry-go/releases/tag/v1.8.0
[1.7.0/0.30.0]: https://github.com/open-telemetry/opentelemetry-go/releases/tag/v1.7.0
[0.29.0]: https://github.com/open-telemetry/opentelemetry-go/releases/tag/metric/v0.29.0
[1.6.3]: https://github.com/open-telemetry/opentelemetry-go/releases/tag/v1.6.3
[1.6.2]: https://github.com/open-telemetry/opentelemetry-go/releases/tag/v1.6.2
[1.6.1]: https://github.com/open-telemetry/opentelemetry-go/releases/tag/v1.6.1
[1.6.0/0.28.0]: https://github.com/open-telemetry/opentelemetry-go/releases/tag/v1.6.0
[1.5.0]: https://github.com/open-telemetry/opentelemetry-go/releases/tag/v1.5.0
[1.4.1]: https://github.com/open-telemetry/opentelemetry-go/releases/tag/v1.4.1
[1.4.0]: https://github.com/open-telemetry/opentelemetry-go/releases/tag/v1.4.0
[1.3.0]: https://github.com/open-telemetry/opentelemetry-go/releases/tag/v1.3.0
[1.2.0]: https://github.com/open-telemetry/opentelemetry-go/releases/tag/v1.2.0
[1.1.0]: https://github.com/open-telemetry/opentelemetry-go/releases/tag/v1.1.0
[1.0.1]: https://github.com/open-telemetry/opentelemetry-go/releases/tag/v1.0.1
[Metrics 0.24.0]: https://github.com/open-telemetry/opentelemetry-go/releases/tag/metric/v0.24.0
[1.0.0]: https://github.com/open-telemetry/opentelemetry-go/releases/tag/v1.0.0
[1.0.0-RC3]: https://github.com/open-telemetry/opentelemetry-go/releases/tag/v1.0.0-RC3
[1.0.0-RC2]: https://github.com/open-telemetry/opentelemetry-go/releases/tag/v1.0.0-RC2
[Experimental Metrics v0.22.0]: https://github.com/open-telemetry/opentelemetry-go/releases/tag/metric/v0.22.0
[1.0.0-RC1]: https://github.com/open-telemetry/opentelemetry-go/releases/tag/v1.0.0-RC1
[0.20.0]: https://github.com/open-telemetry/opentelemetry-go/releases/tag/v0.20.0
[0.19.0]: https://github.com/open-telemetry/opentelemetry-go/releases/tag/v0.19.0
[0.18.0]: https://github.com/open-telemetry/opentelemetry-go/releases/tag/v0.18.0
[0.17.0]: https://github.com/open-telemetry/opentelemetry-go/releases/tag/v0.17.0
[0.16.0]: https://github.com/open-telemetry/opentelemetry-go/releases/tag/v0.16.0
[0.15.0]: https://github.com/open-telemetry/opentelemetry-go/releases/tag/v0.15.0
[0.14.0]: https://github.com/open-telemetry/opentelemetry-go/releases/tag/v0.14.0
[0.13.0]: https://github.com/open-telemetry/opentelemetry-go/releases/tag/v0.13.0
[0.12.0]: https://github.com/open-telemetry/opentelemetry-go/releases/tag/v0.12.0
[0.11.0]: https://github.com/open-telemetry/opentelemetry-go/releases/tag/v0.11.0
[0.10.0]: https://github.com/open-telemetry/opentelemetry-go/releases/tag/v0.10.0
[0.9.0]: https://github.com/open-telemetry/opentelemetry-go/releases/tag/v0.9.0
[0.8.0]: https://github.com/open-telemetry/opentelemetry-go/releases/tag/v0.8.0
[0.7.0]: https://github.com/open-telemetry/opentelemetry-go/releases/tag/v0.7.0
[0.6.0]: https://github.com/open-telemetry/opentelemetry-go/releases/tag/v0.6.0
[0.5.0]: https://github.com/open-telemetry/opentelemetry-go/releases/tag/v0.5.0
[0.4.3]: https://github.com/open-telemetry/opentelemetry-go/releases/tag/v0.4.3
[0.4.2]: https://github.com/open-telemetry/opentelemetry-go/releases/tag/v0.4.2
[0.4.1]: https://github.com/open-telemetry/opentelemetry-go/releases/tag/v0.4.1
[0.4.0]: https://github.com/open-telemetry/opentelemetry-go/releases/tag/v0.4.0
[0.3.0]: https://github.com/open-telemetry/opentelemetry-go/releases/tag/v0.3.0
[0.2.3]: https://github.com/open-telemetry/opentelemetry-go/releases/tag/v0.2.3
[0.2.2]: https://github.com/open-telemetry/opentelemetry-go/releases/tag/v0.2.2
[0.2.1.1]: https://github.com/open-telemetry/opentelemetry-go/releases/tag/v0.2.1.1
[0.2.1]: https://github.com/open-telemetry/opentelemetry-go/releases/tag/v0.2.1
[0.2.0]: https://github.com/open-telemetry/opentelemetry-go/releases/tag/v0.2.0
[0.1.2]: https://github.com/open-telemetry/opentelemetry-go/releases/tag/v0.1.2
[0.1.1]: https://github.com/open-telemetry/opentelemetry-go/releases/tag/v0.1.1
[0.1.0]: https://github.com/open-telemetry/opentelemetry-go/releases/tag/v0.1.0

[Go 1.20]: https://go.dev/doc/go1.20
[Go 1.19]: https://go.dev/doc/go1.19
[Go 1.18]: https://go.dev/doc/go1.18<|MERGE_RESOLUTION|>--- conflicted
+++ resolved
@@ -23,7 +23,6 @@
   This adds an implementation requirement to set the interface default behavior for unimplemented methods. (#3916)
 - Move No-Op implementation from `go.opentelemetry.io/otel/metric` into its own package `go.opentelemetry.io/otel/metric/noop`. (#3941)
   - `metric.NewNoopMeterProvider` is replaced with `noop.NewMeterProvider`
-<<<<<<< HEAD
 - The `go.opentelemetry.io/otel/metric/instrument` API is refactored to use generics. (#3973)
   - `Counter[N]` replaces `Int64Counter` and `Float64Counter`
   - `CounterConfig[N]` replaces `Int64CounterConfig` and `Float64CounterConfig`
@@ -55,9 +54,7 @@
   - `Option[N]` replaces `Option`
   - `WithDescription[N]` replaces `WithDescription`
   - `WithUnit[N]` replaces `WithUnit`
-=======
 - Wrap `UploadMetrics` error in `go.opentelemetry.io/otel/exporters/otlp/otlpmetric/` to improve error message when encountering generic grpc errors. (#3974)
->>>>>>> 1b97d783
 
 ### Fixed
 
