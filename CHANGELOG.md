# Changelog

All notable changes to this project will be documented in this file.

The format is based on [Keep a Changelog](https://keepachangelog.com/en/1.0.0/).

This project adheres to [Semantic Versioning](https://semver.org/spec/v2.0.0.html).

## [Unreleased]

<<<<<<< HEAD
### Added

- Added `resource.Default()` for use with meter and tracer providers. (#1507)
=======
## [0.17.0] - 2020-02-12
>>>>>>> 76f93422

### Changed

- Rename project default branch from `master` to `main`. (#1505)
- Reverse order in which `Resource` attributes are merged, per change in spec. (#1501)
- Add tooling to maintain "replace" directives in go.mod files automatically. (#1528)
- Create new modules: otel/metric, otel/trace, otel/oteltest, otel/sdk/export/metric, otel/sdk/metric (#1528)
- Move metric-related public global APIs from otel to otel/metric/global. (#1528)

## [0.16.0] - 2020-01-13

### Added

- Add the `ReadOnlySpan` and `ReadWriteSpan` interfaces to provide better control for accessing span data. (#1360)
- `NewGRPCDriver` function returns a `ProtocolDriver` that maintains a single gRPC connection to the collector. (#1369)
- Added documentation about the project's versioning policy. (#1388)
- Added `NewSplitDriver` for OTLP exporter that allows sending traces and metrics to different endpoints. (#1418)
- Added codeql worfklow to GitHub Actions (#1428)
- Added Gosec workflow to GitHub Actions (#1429)
- Add new HTTP driver for OTLP exporter in `exporters/otlp/otlphttp`. Currently it only supports the binary protobuf payloads. (#1420)

### Changed

- Rename `internal/testing` to `internal/internaltest`. (#1449)
- Rename `export.SpanData` to `export.SpanSnapshot` and use it only for exporting spans. (#1360)
- Store the parent's full `SpanContext` rather than just its span ID in the `span` struct. (#1360)
- Improve span duration accuracy. (#1360)
- Migrated CI/CD from CircleCI to GitHub Actions (#1382)
- Remove duplicate checkout from GitHub Actions workflow (#1407)
- Metric `array` aggregator renamed `exact` to match its `aggregation.Kind` (#1412)
- Metric `exact` aggregator includes per-point timestamps (#1412)
- Metric stdout exporter uses MinMaxSumCount aggregator for ValueRecorder instruments (#1412)
- `NewExporter` from `exporters/otlp` now takes a `ProtocolDriver` as a parameter. (#1369)
- Many OTLP Exporter options became gRPC ProtocolDriver options. (#1369)
- Unify endpoint API that related to OTel exporter. (#1401)
- Optimize metric histogram aggregator to re-use its slice of buckets. (#1435)
- Metric aggregator Count() and histogram Bucket.Counts are consistently `uint64`. (1430)
- Histogram aggregator accepts functional options, uses default boundaries if none given. (#1434)
- `SamplingResult` now passed a `Tracestate` from the parent `SpanContext` (#1432)
- Moved gRPC driver for OTLP exporter to `exporters/otlp/otlpgrpc`. (#1420)
- The `TraceContext` propagator now correctly propagates `TraceState` through the `SpanContext`. (#1447)
- Metric Push and Pull Controller components are combined into a single "basic" Controller:
  - `WithExporter()` and `Start()` to configure Push behavior
  - `Start()` is optional; use `Collect()` and `ForEach()` for Pull behavior
  - `Start()` and `Stop()` accept Context. (#1378)
- The `Event` type is moved from the `otel/sdk/export/trace` package to the `otel/trace` API package. (#1452)

### Removed

- Remove `errUninitializedSpan` as its only usage is now obsolete. (#1360)
- Remove Metric export functionality related to quantiles and summary data points: this is not specified (#1412)
- Remove DDSketch metric aggregator; our intention is to re-introduce this as an option of the histogram aggregator after [new OTLP histogram data types](https://github.com/open-telemetry/opentelemetry-proto/pull/226) are released (#1412)

### Fixed

- `BatchSpanProcessor.Shutdown()` will now shutdown underlying `export.SpanExporter`. (#1443)

## [0.15.0] - 2020-12-10

### Added

- The `WithIDGenerator` `TracerProviderOption` is added to the `go.opentelemetry.io/otel/trace` package to configure an `IDGenerator` for the `TracerProvider`. (#1363)

### Changed

- The Zipkin exporter now uses the Span status code to determine. (#1328)
- `NewExporter` and `Start` functions in `go.opentelemetry.io/otel/exporters/otlp` now receive `context.Context` as a first parameter. (#1357)
- Move the OpenCensus example into `example` directory. (#1359)
- Moved the SDK's `internal.IDGenerator` interface in to the `sdk/trace` package to enable support for externally-defined ID generators. (#1363)
- Bump `github.com/google/go-cmp` from 0.5.3 to 0.5.4 (#1374)
- Bump `github.com/golangci/golangci-lint` in `/internal/tools` (#1375)

### Fixed

- Metric SDK `SumObserver` and `UpDownSumObserver` instruments correctness fixes. (#1381)

## [0.14.0] - 2020-11-19

### Added

- An `EventOption` and the related `NewEventConfig` function are added to the `go.opentelemetry.io/otel` package to configure Span events. (#1254)
- A `TextMapPropagator` and associated `TextMapCarrier` are added to the `go.opentelemetry.io/otel/oteltest` package to test `TextMap` type propagators and their use. (#1259)
- `SpanContextFromContext` returns `SpanContext` from context. (#1255)
- `TraceState` has been added to `SpanContext`. (#1340)
- `DeploymentEnvironmentKey` added to `go.opentelemetry.io/otel/semconv` package. (#1323)
- Add an OpenCensus to OpenTelemetry tracing bridge. (#1305)
- Add a parent context argument to `SpanProcessor.OnStart` to follow the specification. (#1333)
- Add missing tests for `sdk/trace/attributes_map.go`. (#1337)

### Changed

- Move the `go.opentelemetry.io/otel/api/trace` package into `go.opentelemetry.io/otel/trace` with the following changes. (#1229) (#1307)
  - `ID` has been renamed to `TraceID`.
  - `IDFromHex` has been renamed to `TraceIDFromHex`.
  - `EmptySpanContext` is removed.
- Move the `go.opentelemetry.io/otel/api/trace/tracetest` package into `go.opentelemetry.io/otel/oteltest`. (#1229)
- OTLP Exporter updates:
  - supports OTLP v0.6.0 (#1230, #1354)
  - supports configurable aggregation temporality (default: Cumulative, optional: Stateless). (#1296)
- The Sampler is now called on local child spans. (#1233)
- The `Kind` type from the `go.opentelemetry.io/otel/api/metric` package was renamed to `InstrumentKind` to more specifically describe what it is and avoid semantic ambiguity. (#1240)
- The `MetricKind` method of the `Descriptor` type in the `go.opentelemetry.io/otel/api/metric` package was renamed to `Descriptor.InstrumentKind`.
   This matches the returned type and fixes misuse of the term metric. (#1240)
- Move test harness from the `go.opentelemetry.io/otel/api/apitest` package into `go.opentelemetry.io/otel/oteltest`. (#1241)
- Move the `go.opentelemetry.io/otel/api/metric/metrictest` package into `go.opentelemetry.io/oteltest` as part of #964. (#1252)
- Move the `go.opentelemetry.io/otel/api/metric` package into `go.opentelemetry.io/otel/metric` as part of #1303. (#1321)
- Move the `go.opentelemetry.io/otel/api/metric/registry` package into `go.opentelemetry.io/otel/metric/registry` as a part of #1303. (#1316)
- Move the `Number` type (together with related functions) from `go.opentelemetry.io/otel/api/metric` package into `go.opentelemetry.io/otel/metric/number` as a part of #1303. (#1316)
- The function signature of the Span `AddEvent` method in `go.opentelemetry.io/otel` is updated to no longer take an unused context and instead take a required name and a variable number of `EventOption`s. (#1254)
- The function signature of the Span `RecordError` method in `go.opentelemetry.io/otel` is updated to no longer take an unused context and instead take a required error value and a variable number of `EventOption`s. (#1254)
- Move the `go.opentelemetry.io/otel/api/global` package to `go.opentelemetry.io/otel`. (#1262) (#1330)
- Move the `Version` function from `go.opentelemetry.io/otel/sdk` to `go.opentelemetry.io/otel`. (#1330)
- Rename correlation context header from `"otcorrelations"` to `"baggage"` to match the OpenTelemetry specification. (#1267)
- Fix `Code.UnmarshalJSON` to work with valid JSON only. (#1276)
- The `resource.New()` method changes signature to support builtin attributes and functional options, including `telemetry.sdk.*` and
  `host.name` semantic conventions; the former method is renamed `resource.NewWithAttributes`. (#1235)
- The Prometheus exporter now exports non-monotonic counters (i.e. `UpDownCounter`s) as gauges. (#1210)
- Correct the `Span.End` method documentation in the `otel` API to state updates are not allowed on a span after it has ended. (#1310)
- Updated span collection limits for attribute, event and link counts to 1000 (#1318)
- Renamed `semconv.HTTPUrlKey` to `semconv.HTTPURLKey`. (#1338)

### Removed

- The `ErrInvalidHexID`, `ErrInvalidTraceIDLength`, `ErrInvalidSpanIDLength`, `ErrInvalidSpanIDLength`, or `ErrNilSpanID` from the `go.opentelemetry.io/otel` package are unexported now. (#1243)
- The `AddEventWithTimestamp` method on the `Span` interface in `go.opentelemetry.io/otel` is removed due to its redundancy.
   It is replaced by using the `AddEvent` method with a `WithTimestamp` option. (#1254)
- The `MockSpan` and `MockTracer` types are removed from `go.opentelemetry.io/otel/oteltest`.
   `Tracer` and `Span` from the same module should be used in their place instead. (#1306)
- `WorkerCount` option is removed from `go.opentelemetry.io/otel/exporters/otlp`. (#1350)

### Fixed

- Rename `MergeItererator` to `MergeIterator` in the `go.opentelemetry.io/otel/label` package. (#1244)
- The `go.opentelemetry.io/otel/api/global` packages global TextMapPropagator now delegates functionality to a globally set delegate for all previously returned propagators. (#1258)
- Fix condition in `label.Any`. (#1299)
- Fix global `TracerProvider` to pass options to its configured provider. (#1329)
- Fix missing handler for `ExactKind` aggregator in OTLP metrics transformer (#1309)

## [0.13.0] - 2020-10-08

### Added

- OTLP Metric exporter supports Histogram aggregation. (#1209)
- The `Code` struct from the `go.opentelemetry.io/otel/codes` package now supports JSON marshaling and unmarshaling as well as implements the `Stringer` interface. (#1214)
- A Baggage API to implement the OpenTelemetry specification. (#1217)
- Add Shutdown method to sdk/trace/provider, shutdown processors in the order they were registered. (#1227)

### Changed

- Set default propagator to no-op propagator. (#1184)
- The `HTTPSupplier`, `HTTPExtractor`, `HTTPInjector`, and `HTTPPropagator` from the `go.opentelemetry.io/otel/api/propagation` package were replaced with unified `TextMapCarrier` and `TextMapPropagator` in the `go.opentelemetry.io/otel/propagation` package. (#1212) (#1325)
- The `New` function from the `go.opentelemetry.io/otel/api/propagation` package was replaced with `NewCompositeTextMapPropagator` in the `go.opentelemetry.io/otel` package. (#1212)
- The status codes of the `go.opentelemetry.io/otel/codes` package have been updated to match the latest OpenTelemetry specification.
   They now are `Unset`, `Error`, and `Ok`.
   They no longer track the gRPC codes. (#1214)
- The `StatusCode` field of the `SpanData` struct in the `go.opentelemetry.io/otel/sdk/export/trace` package now uses the codes package from this package instead of the gRPC project. (#1214)
- Move the `go.opentelemetry.io/otel/api/baggage` package into `go.opentelemetry.io/otel/baggage`. (#1217) (#1325)
- A `Shutdown` method of `SpanProcessor` and all its implementations receives a context and returns an error. (#1264)

### Fixed

- Copies of data from arrays and slices passed to `go.opentelemetry.io/otel/label.ArrayValue()` are now used in the returned `Value` instead of using the mutable data itself. (#1226)

### Removed

- The `ExtractHTTP` and `InjectHTTP` functions from the `go.opentelemetry.io/otel/api/propagation` package were removed. (#1212)
- The `Propagators` interface from the `go.opentelemetry.io/otel/api/propagation` package was removed to conform to the OpenTelemetry specification.
   The explicit `TextMapPropagator` type can be used in its place as this is the `Propagator` type the specification defines. (#1212)
- The `SetAttribute` method of the `Span` from the `go.opentelemetry.io/otel/api/trace` package was removed given its redundancy with the `SetAttributes` method. (#1216)
- The internal implementation of Baggage storage is removed in favor of using the new Baggage API functionality. (#1217)
- Remove duplicate hostname key `HostHostNameKey` in Resource semantic conventions. (#1219)
- Nested array/slice support has been removed. (#1226)

## [0.12.0] - 2020-09-24

### Added

- A `SpanConfigure` function in `go.opentelemetry.io/otel/api/trace` to create a new `SpanConfig` from `SpanOption`s. (#1108)
- In the `go.opentelemetry.io/otel/api/trace` package, `NewTracerConfig` was added to construct new `TracerConfig`s.
   This addition was made to conform with our project option conventions. (#1155)
- Instrumentation library information was added to the Zipkin exporter. (#1119)
- The `SpanProcessor` interface now has a `ForceFlush()` method. (#1166)
- More semantic conventions for k8s as resource attributes. (#1167)

### Changed

- Add reconnecting udp connection type to Jaeger exporter.
   This change adds a new optional implementation of the udp conn interface used to detect changes to an agent's host dns record.
   It then adopts the new destination address to ensure the exporter doesn't get stuck. This change was ported from jaegertracing/jaeger-client-go#520. (#1063)
- Replace `StartOption` and `EndOption` in `go.opentelemetry.io/otel/api/trace` with `SpanOption`.
   This change is matched by replacing the `StartConfig` and `EndConfig` with a unified `SpanConfig`. (#1108)
- Replace the `LinkedTo` span option in `go.opentelemetry.io/otel/api/trace` with `WithLinks`.
   This is be more consistent with our other option patterns, i.e. passing the item to be configured directly instead of its component parts, and provides a cleaner function signature. (#1108)
- The `go.opentelemetry.io/otel/api/trace` `TracerOption` was changed to an interface to conform to project option conventions. (#1109)
- Move the `B3` and `TraceContext` from within the `go.opentelemetry.io/otel/api/trace` package to their own `go.opentelemetry.io/otel/propagators` package.
    This removal of the propagators is reflective of the OpenTelemetry specification for these propagators as well as cleans up the `go.opentelemetry.io/otel/api/trace` API. (#1118)
- Rename Jaeger tags used for instrumentation library information to reflect changes in OpenTelemetry specification. (#1119)
- Rename `ProbabilitySampler` to `TraceIDRatioBased` and change semantics to ignore parent span sampling status. (#1115)
- Move `tools` package under `internal`. (#1141)
- Move `go.opentelemetry.io/otel/api/correlation` package to `go.opentelemetry.io/otel/api/baggage`. (#1142)
   The `correlation.CorrelationContext` propagator has been renamed `baggage.Baggage`.  Other exported functions and types are unchanged.
- Rename `ParentOrElse` sampler to `ParentBased` and allow setting samplers depending on parent span. (#1153)
- In the `go.opentelemetry.io/otel/api/trace` package, `SpanConfigure` was renamed to `NewSpanConfig`. (#1155)
- Change `dependabot.yml` to add a `Skip Changelog` label to dependabot-sourced PRs. (#1161)
- The [configuration style guide](https://github.com/open-telemetry/opentelemetry-go/blob/master/CONTRIBUTING.md#config) has been updated to
   recommend the use of `newConfig()` instead of `configure()`. (#1163)
- The `otlp.Config` type has been unexported and changed to `otlp.config`, along with its initializer. (#1163)
- Ensure exported interface types include parameter names and update the
   Style Guide to reflect this styling rule. (#1172)
- Don't consider unset environment variable for resource detection to be an error. (#1170)
- Rename `go.opentelemetry.io/otel/api/metric.ConfigureInstrument` to `NewInstrumentConfig` and
  `go.opentelemetry.io/otel/api/metric.ConfigureMeter` to `NewMeterConfig`.
- ValueObserver instruments use LastValue aggregator by default. (#1165)
- OTLP Metric exporter supports LastValue aggregation. (#1165)
- Move the `go.opentelemetry.io/otel/api/unit` package to `go.opentelemetry.io/otel/unit`. (#1185)
- Rename `Provider` to `MeterProvider` in the `go.opentelemetry.io/otel/api/metric` package. (#1190)
- Rename `NoopProvider` to `NoopMeterProvider` in the `go.opentelemetry.io/otel/api/metric` package. (#1190)
- Rename `NewProvider` to `NewMeterProvider` in the `go.opentelemetry.io/otel/api/metric/metrictest` package. (#1190)
- Rename `Provider` to `MeterProvider` in the `go.opentelemetry.io/otel/api/metric/registry` package. (#1190)
- Rename `NewProvider` to `NewMeterProvider` in the `go.opentelemetry.io/otel/api/metri/registryc` package. (#1190)
- Rename `Provider` to `TracerProvider` in the `go.opentelemetry.io/otel/api/trace` package. (#1190)
- Rename `NoopProvider` to `NoopTracerProvider` in the `go.opentelemetry.io/otel/api/trace` package. (#1190)
- Rename `Provider` to `TracerProvider` in the `go.opentelemetry.io/otel/api/trace/tracetest` package. (#1190)
- Rename `NewProvider` to `NewTracerProvider` in the `go.opentelemetry.io/otel/api/trace/tracetest` package. (#1190)
- Rename `WrapperProvider` to `WrapperTracerProvider` in the `go.opentelemetry.io/otel/bridge/opentracing` package. (#1190)
- Rename `NewWrapperProvider` to `NewWrapperTracerProvider` in the `go.opentelemetry.io/otel/bridge/opentracing` package. (#1190)
- Rename `Provider` method of the pull controller to `MeterProvider` in the `go.opentelemetry.io/otel/sdk/metric/controller/pull` package. (#1190)
- Rename `Provider` method of the push controller to `MeterProvider` in the `go.opentelemetry.io/otel/sdk/metric/controller/push` package. (#1190)
- Rename `ProviderOptions` to `TracerProviderConfig` in the `go.opentelemetry.io/otel/sdk/trace` package. (#1190)
- Rename `ProviderOption` to `TracerProviderOption` in the `go.opentelemetry.io/otel/sdk/trace` package. (#1190)
- Rename `Provider` to `TracerProvider` in the `go.opentelemetry.io/otel/sdk/trace` package. (#1190)
- Rename `NewProvider` to `NewTracerProvider` in the `go.opentelemetry.io/otel/sdk/trace` package. (#1190)
- Renamed `SamplingDecision` values to comply with OpenTelemetry specification change. (#1192)
- Renamed Zipkin attribute names from `ot.status_code & ot.status_description` to `otel.status_code & otel.status_description`. (#1201)
- The default SDK now invokes registered `SpanProcessor`s in the order they were registered with the `TracerProvider`. (#1195)
- Add test of spans being processed by the `SpanProcessor`s in the order they were registered. (#1203)

### Removed

- Remove the B3 propagator from `go.opentelemetry.io/otel/propagators`. It is now located in the
   `go.opentelemetry.io/contrib/propagators/` module. (#1191)
- Remove the semantic convention for HTTP status text, `HTTPStatusTextKey` from package `go.opentelemetry.io/otel/semconv`. (#1194)

### Fixed

- Zipkin example no longer mentions `ParentSampler`, corrected to `ParentBased`. (#1171)
- Fix missing shutdown processor in otel-collector example. (#1186)
- Fix missing shutdown processor in basic and namedtracer examples. (#1197)

## [0.11.0] - 2020-08-24

### Added

- Support for exporting array-valued attributes via OTLP. (#992)
- `Noop` and `InMemory` `SpanBatcher` implementations to help with testing integrations. (#994)
- Support for filtering metric label sets. (#1047)
- A dimensionality-reducing metric Processor. (#1057)
- Integration tests for more OTel Collector Attribute types. (#1062)
- A new `WithSpanProcessor` `ProviderOption` is added to the `go.opentelemetry.io/otel/sdk/trace` package to create a `Provider` and automatically register the `SpanProcessor`. (#1078)

### Changed

- Rename `sdk/metric/processor/test` to `sdk/metric/processor/processortest`. (#1049)
- Rename `sdk/metric/controller/test` to `sdk/metric/controller/controllertest`. (#1049)
- Rename `api/testharness` to `api/apitest`. (#1049)
- Rename `api/trace/testtrace` to `api/trace/tracetest`. (#1049)
- Change Metric Processor to merge multiple observations. (#1024)
- The `go.opentelemetry.io/otel/bridge/opentracing` bridge package has been made into its own module.
   This removes the package dependencies of this bridge from the rest of the OpenTelemetry based project. (#1038)
- Renamed `go.opentelemetry.io/otel/api/standard` package to `go.opentelemetry.io/otel/semconv` to avoid the ambiguous and generic name `standard` and better describe the package as containing OpenTelemetry semantic conventions. (#1016)
- The environment variable used for resource detection has been changed from `OTEL_RESOURCE_LABELS` to `OTEL_RESOURCE_ATTRIBUTES` (#1042)
- Replace `WithSyncer` with `WithBatcher` in examples. (#1044)
- Replace the `google.golang.org/grpc/codes` dependency in the API with an equivalent `go.opentelemetry.io/otel/codes` package. (#1046)
- Merge the `go.opentelemetry.io/otel/api/label` and `go.opentelemetry.io/otel/api/kv` into the new `go.opentelemetry.io/otel/label` package. (#1060)
- Unify Callback Function Naming.
   Rename `*Callback` with `*Func`. (#1061)
- CI builds validate against last two versions of Go, dropping 1.13 and adding 1.15. (#1064)
- The `go.opentelemetry.io/otel/sdk/export/trace` interfaces `SpanSyncer` and `SpanBatcher` have been replaced with a specification compliant `Exporter` interface.
   This interface still supports the export of `SpanData`, but only as a slice.
   Implementation are also required now to return any error from `ExportSpans` if one occurs as well as implement a `Shutdown` method for exporter clean-up. (#1078)
- The `go.opentelemetry.io/otel/sdk/trace` `NewBatchSpanProcessor` function no longer returns an error.
   If a `nil` exporter is passed as an argument to this function, instead of it returning an error, it now returns a `BatchSpanProcessor` that handles the export of `SpanData` by not taking any action. (#1078)
- The `go.opentelemetry.io/otel/sdk/trace` `NewProvider` function to create a `Provider` no longer returns an error, instead only a `*Provider`.
   This change is related to `NewBatchSpanProcessor` not returning an error which was the only error this function would return. (#1078)

### Removed

- Duplicate, unused API sampler interface. (#999)
   Use the [`Sampler` interface](https://github.com/open-telemetry/opentelemetry-go/blob/v0.11.0/sdk/trace/sampling.go) provided by the SDK instead.
- The `grpctrace` instrumentation was moved to the `go.opentelemetry.io/contrib` repository and out of this repository.
   This move includes moving the `grpc` example to the `go.opentelemetry.io/contrib` as well. (#1027)
- The `WithSpan` method of the `Tracer` interface.
   The functionality this method provided was limited compared to what a user can provide themselves.
   It was removed with the understanding that if there is sufficient user need it can be added back based on actual user usage. (#1043)
- The `RegisterSpanProcessor` and `UnregisterSpanProcessor` functions.
   These were holdovers from an approach prior to the TracerProvider design. They were not used anymore. (#1077)
- The `oterror` package. (#1026)
- The `othttp` and `httptrace` instrumentations were moved to `go.opentelemetry.io/contrib`. (#1032)

### Fixed

- The `semconv.HTTPServerMetricAttributesFromHTTPRequest()` function no longer generates the high-cardinality `http.request.content.length` label. (#1031)
- Correct instrumentation version tag in Jaeger exporter. (#1037)
- The SDK span will now set an error event if the `End` method is called during a panic (i.e. it was deferred). (#1043)
- Move internally generated protobuf code from the `go.opentelemetry.io/otel` to the OTLP exporter to reduce dependency overhead. (#1050)
- The `otel-collector` example referenced outdated collector processors. (#1006)

## [0.10.0] - 2020-07-29

This release migrates the default OpenTelemetry SDK into its own Go module, decoupling the SDK from the API and reducing dependencies for instrumentation packages.

### Added

- The Zipkin exporter now has `NewExportPipeline` and `InstallNewPipeline` constructor functions to match the common pattern.
    These function build a new exporter with default SDK options and register the exporter with the `global` package respectively. (#944)
- Add propagator option for gRPC instrumentation. (#986)
- The `testtrace` package now tracks the `trace.SpanKind` for each span. (#987)

### Changed

- Replace the `RegisterGlobal` `Option` in the Jaeger exporter with an `InstallNewPipeline` constructor function.
   This matches the other exporter constructor patterns and will register a new exporter after building it with default configuration. (#944)
- The trace (`go.opentelemetry.io/otel/exporters/trace/stdout`) and metric (`go.opentelemetry.io/otel/exporters/metric/stdout`) `stdout` exporters are now merged into a single exporter at `go.opentelemetry.io/otel/exporters/stdout`.
   This new exporter was made into its own Go module to follow the pattern of all exporters and decouple it from the `go.opentelemetry.io/otel` module. (#956, #963)
- Move the `go.opentelemetry.io/otel/exporters/test` test package to `go.opentelemetry.io/otel/sdk/export/metric/metrictest`. (#962)
- The `go.opentelemetry.io/otel/api/kv/value` package was merged into the parent `go.opentelemetry.io/otel/api/kv` package. (#968)
  - `value.Bool` was replaced with `kv.BoolValue`.
  - `value.Int64` was replaced with `kv.Int64Value`.
  - `value.Uint64` was replaced with `kv.Uint64Value`.
  - `value.Float64` was replaced with `kv.Float64Value`.
  - `value.Int32` was replaced with `kv.Int32Value`.
  - `value.Uint32` was replaced with `kv.Uint32Value`.
  - `value.Float32` was replaced with `kv.Float32Value`.
  - `value.String` was replaced with `kv.StringValue`.
  - `value.Int` was replaced with `kv.IntValue`.
  - `value.Uint` was replaced with `kv.UintValue`.
  - `value.Array` was replaced with `kv.ArrayValue`.
- Rename `Infer` to `Any` in the `go.opentelemetry.io/otel/api/kv` package. (#972)
- Change `othttp` to use the `httpsnoop` package to wrap the `ResponseWriter` so that optional interfaces (`http.Hijacker`, `http.Flusher`, etc.) that are implemented by the original `ResponseWriter`are also implemented by the wrapped `ResponseWriter`. (#979)
- Rename `go.opentelemetry.io/otel/sdk/metric/aggregator/test` package to `go.opentelemetry.io/otel/sdk/metric/aggregator/aggregatortest`. (#980)
- Make the SDK into its own Go module called `go.opentelemetry.io/otel/sdk`. (#985)
- Changed the default trace `Sampler` from `AlwaysOn` to `ParentOrElse(AlwaysOn)`. (#989)

### Removed

- The `IndexedAttribute` function from the `go.opentelemetry.io/otel/api/label` package was removed in favor of `IndexedLabel` which it was synonymous with. (#970)

### Fixed

- Bump github.com/golangci/golangci-lint from 1.28.3 to 1.29.0 in /tools. (#953)
- Bump github.com/google/go-cmp from 0.5.0 to 0.5.1. (#957)
- Use `global.Handle` for span export errors in the OTLP exporter. (#946)
- Correct Go language formatting in the README documentation. (#961)
- Remove default SDK dependencies from the `go.opentelemetry.io/otel/api` package. (#977)
- Remove default SDK dependencies from the `go.opentelemetry.io/otel/instrumentation` package. (#983)
- Move documented examples for `go.opentelemetry.io/otel/instrumentation/grpctrace` interceptors into Go example tests. (#984)

## [0.9.0] - 2020-07-20

### Added

- A new Resource Detector interface is included to allow resources to be automatically detected and included. (#939)
- A Detector to automatically detect resources from an environment variable. (#939)
- Github action to generate protobuf Go bindings locally in `internal/opentelemetry-proto-gen`. (#938)
- OTLP .proto files from `open-telemetry/opentelemetry-proto` imported as a git submodule under `internal/opentelemetry-proto`.
   References to `github.com/open-telemetry/opentelemetry-proto` changed to `go.opentelemetry.io/otel/internal/opentelemetry-proto-gen`. (#942)

### Changed

- Non-nil value `struct`s for key-value pairs will be marshalled using JSON rather than `Sprintf`. (#948)

### Removed

- Removed dependency on `github.com/open-telemetry/opentelemetry-collector`. (#943)

## [0.8.0] - 2020-07-09

### Added

- The `B3Encoding` type to represent the B3 encoding(s) the B3 propagator can inject.
   A value for HTTP supported encodings (Multiple Header: `MultipleHeader`, Single Header: `SingleHeader`) are included. (#882)
- The `FlagsDeferred` trace flag to indicate if the trace sampling decision has been deferred. (#882)
- The `FlagsDebug` trace flag to indicate if the trace is a debug trace. (#882)
- Add `peer.service` semantic attribute. (#898)
- Add database-specific semantic attributes. (#899)
- Add semantic convention for `faas.coldstart` and `container.id`. (#909)
- Add http content size semantic conventions. (#905)
- Include `http.request_content_length` in HTTP request basic attributes. (#905)
- Add semantic conventions for operating system process resource attribute keys. (#919)
- The Jaeger exporter now has a `WithBatchMaxCount` option to specify the maximum number of spans sent in a batch. (#931)

### Changed

- Update `CONTRIBUTING.md` to ask for updates to `CHANGELOG.md` with each pull request. (#879)
- Use lowercase header names for B3 Multiple Headers. (#881)
- The B3 propagator `SingleHeader` field has been replaced with `InjectEncoding`.
   This new field can be set to combinations of the `B3Encoding` bitmasks and will inject trace information in these encodings.
   If no encoding is set, the propagator will default to `MultipleHeader` encoding. (#882)
- The B3 propagator now extracts from either HTTP encoding of B3 (Single Header or Multiple Header) based on what is contained in the header.
   Preference is given to Single Header encoding with Multiple Header being the fallback if Single Header is not found or is invalid.
   This behavior change is made to dynamically support all correctly encoded traces received instead of having to guess the expected encoding prior to receiving. (#882)
- Extend semantic conventions for RPC. (#900)
- To match constant naming conventions in the `api/standard` package, the `FaaS*` key names are appended with a suffix of `Key`. (#920)
  - `"api/standard".FaaSName` -> `FaaSNameKey`
  - `"api/standard".FaaSID` -> `FaaSIDKey`
  - `"api/standard".FaaSVersion` -> `FaaSVersionKey`
  - `"api/standard".FaaSInstance` -> `FaaSInstanceKey`

### Removed

- The `FlagsUnused` trace flag is removed.
   The purpose of this flag was to act as the inverse of `FlagsSampled`, the inverse of `FlagsSampled` is used instead. (#882)
- The B3 header constants (`B3SingleHeader`, `B3DebugFlagHeader`, `B3TraceIDHeader`, `B3SpanIDHeader`, `B3SampledHeader`, `B3ParentSpanIDHeader`) are removed.
   If B3 header keys are needed [the authoritative OpenZipkin package constants](https://pkg.go.dev/github.com/openzipkin/zipkin-go@v0.2.2/propagation/b3?tab=doc#pkg-constants) should be used instead. (#882)

### Fixed

- The B3 Single Header name is now correctly `b3` instead of the previous `X-B3`. (#881)
- The B3 propagator now correctly supports sampling only values (`b3: 0`, `b3: 1`, or `b3: d`) for a Single B3 Header. (#882)
- The B3 propagator now propagates the debug flag.
   This removes the behavior of changing the debug flag into a set sampling bit.
   Instead, this now follow the B3 specification and omits the `X-B3-Sampling` header. (#882)
- The B3 propagator now tracks "unset" sampling state (meaning "defer the decision") and does not set the `X-B3-Sampling` header when injecting. (#882)
- Bump github.com/itchyny/gojq from 0.10.3 to 0.10.4 in /tools. (#883)
- Bump github.com/opentracing/opentracing-go from v1.1.1-0.20190913142402-a7454ce5950e to v1.2.0. (#885)
- The tracing time conversion for OTLP spans is now correctly set to `UnixNano`. (#896)
- Ensure span status is not set to `Unknown` when no HTTP status code is provided as it is assumed to be `200 OK`. (#908)
- Ensure `httptrace.clientTracer` closes `http.headers` span. (#912)
- Prometheus exporter will not apply stale updates or forget inactive metrics. (#903)
- Add test for api.standard `HTTPClientAttributesFromHTTPRequest`. (#905)
- Bump github.com/golangci/golangci-lint from 1.27.0 to 1.28.1 in /tools. (#901, #913)
- Update otel-colector example to use the v0.5.0 collector. (#915)
- The `grpctrace` instrumentation uses a span name conforming to the OpenTelemetry semantic conventions (does not contain a leading slash (`/`)). (#922)
- The `grpctrace` instrumentation includes an `rpc.method` attribute now set to the gRPC method name. (#900, #922)
- The `grpctrace` instrumentation `rpc.service` attribute now contains the package name if one exists.
   This is in accordance with OpenTelemetry semantic conventions. (#922)
- Correlation Context extractor will no longer insert an empty map into the returned context when no valid values are extracted. (#923)
- Bump google.golang.org/api from 0.28.0 to 0.29.0 in /exporters/trace/jaeger. (#925)
- Bump github.com/itchyny/gojq from 0.10.4 to 0.11.0 in /tools. (#926)
- Bump github.com/golangci/golangci-lint from 1.28.1 to 1.28.2 in /tools. (#930)

## [0.7.0] - 2020-06-26

This release implements the v0.5.0 version of the OpenTelemetry specification.

### Added

- The othttp instrumentation now includes default metrics. (#861)
- This CHANGELOG file to track all changes in the project going forward.
- Support for array type attributes. (#798)
- Apply transitive dependabot go.mod dependency updates as part of a new automatic Github workflow. (#844)
- Timestamps are now passed to exporters for each export. (#835)
- Add new `Accumulation` type to metric SDK to transport telemetry from `Accumulator`s to `Processor`s.
   This replaces the prior `Record` `struct` use for this purpose. (#835)
- New dependabot integration to automate package upgrades. (#814)
- `Meter` and `Tracer` implementations accept instrumentation version version as an optional argument.
   This instrumentation version is passed on to exporters. (#811) (#805) (#802)
- The OTLP exporter includes the instrumentation version in telemetry it exports. (#811)
- Environment variables for Jaeger exporter are supported. (#796)
- New `aggregation.Kind` in the export metric API. (#808)
- New example that uses OTLP and the collector. (#790)
- Handle errors in the span `SetName` during span initialization. (#791)
- Default service config to enable retries for retry-able failed requests in the OTLP exporter and an option to override this default. (#777)
- New `go.opentelemetry.io/otel/api/oterror` package to uniformly support error handling and definitions for the project. (#778)
- New `global` default implementation of the `go.opentelemetry.io/otel/api/oterror.Handler` interface to be used to handle errors prior to an user defined `Handler`.
   There is also functionality for the user to register their `Handler` as well as a convenience function `Handle` to handle an error with this global `Handler`(#778)
- Options to specify propagators for httptrace and grpctrace instrumentation. (#784)
- The required `application/json` header for the Zipkin exporter is included in all exports. (#774)
- Integrate HTTP semantics helpers from the contrib repository into the `api/standard` package. #769

### Changed

- Rename `Integrator` to `Processor` in the metric SDK. (#863)
- Rename `AggregationSelector` to `AggregatorSelector`. (#859)
- Rename `SynchronizedCopy` to `SynchronizedMove`. (#858)
- Rename `simple` integrator to `basic` integrator. (#857)
- Merge otlp collector examples. (#841)
- Change the metric SDK to support cumulative, delta, and pass-through exporters directly.
   With these changes, cumulative and delta specific exporters are able to request the correct kind of aggregation from the SDK. (#840)
- The `Aggregator.Checkpoint` API is renamed to `SynchronizedCopy` and adds an argument, a different `Aggregator` into which the copy is stored. (#812)
- The `export.Aggregator` contract is that `Update()` and `SynchronizedCopy()` are synchronized with each other.
   All the aggregation interfaces (`Sum`, `LastValue`, ...) are not meant to be synchronized, as the caller is expected to synchronize aggregators at a higher level after the `Accumulator`.
   Some of the `Aggregators` used unnecessary locking and that has been cleaned up. (#812)
- Use of `metric.Number` was replaced by `int64` now that we use `sync.Mutex` in the `MinMaxSumCount` and `Histogram` `Aggregators`. (#812)
- Replace `AlwaysParentSample` with `ParentSample(fallback)` to match the OpenTelemetry v0.5.0 specification. (#810)
- Rename `sdk/export/metric/aggregator` to `sdk/export/metric/aggregation`. #808
- Send configured headers with every request in the OTLP exporter, instead of just on connection creation. (#806)
- Update error handling for any one off error handlers, replacing, instead, with the `global.Handle` function. (#791)
- Rename `plugin` directory to `instrumentation` to match the OpenTelemetry specification. (#779)
- Makes the argument order to Histogram and DDSketch `New()` consistent. (#781)

### Removed

- `Uint64NumberKind` and related functions from the API. (#864)
- Context arguments from `Aggregator.Checkpoint` and `Integrator.Process` as they were unused. (#803)
- `SpanID` is no longer included in parameters for sampling decision to match the OpenTelemetry specification. (#775)

### Fixed

- Upgrade OTLP exporter to opentelemetry-proto matching the opentelemetry-collector v0.4.0 release. (#866)
- Allow changes to `go.sum` and `go.mod` when running dependabot tidy-up. (#871)
- Bump github.com/stretchr/testify from 1.4.0 to 1.6.1. (#824)
- Bump github.com/prometheus/client_golang from 1.7.0 to 1.7.1 in /exporters/metric/prometheus. (#867)
- Bump google.golang.org/grpc from 1.29.1 to 1.30.0 in /exporters/trace/jaeger. (#853)
- Bump google.golang.org/grpc from 1.29.1 to 1.30.0 in /exporters/trace/zipkin. (#854)
- Bumps github.com/golang/protobuf from 1.3.2 to 1.4.2 (#848)
- Bump github.com/stretchr/testify from 1.4.0 to 1.6.1 in /exporters/otlp (#817)
- Bump github.com/golangci/golangci-lint from 1.25.1 to 1.27.0 in /tools (#828)
- Bump github.com/prometheus/client_golang from 1.5.0 to 1.7.0 in /exporters/metric/prometheus (#838)
- Bump github.com/stretchr/testify from 1.4.0 to 1.6.1 in /exporters/trace/jaeger (#829)
- Bump github.com/benbjohnson/clock from 1.0.0 to 1.0.3 (#815)
- Bump github.com/stretchr/testify from 1.4.0 to 1.6.1 in /exporters/trace/zipkin (#823)
- Bump github.com/itchyny/gojq from 0.10.1 to 0.10.3 in /tools (#830)
- Bump github.com/stretchr/testify from 1.4.0 to 1.6.1 in /exporters/metric/prometheus (#822)
- Bump google.golang.org/grpc from 1.27.1 to 1.29.1 in /exporters/trace/zipkin (#820)
- Bump google.golang.org/grpc from 1.27.1 to 1.29.1 in /exporters/trace/jaeger (#831)
- Bump github.com/google/go-cmp from 0.4.0 to 0.5.0 (#836)
- Bump github.com/google/go-cmp from 0.4.0 to 0.5.0 in /exporters/trace/jaeger (#837)
- Bump github.com/google/go-cmp from 0.4.0 to 0.5.0 in /exporters/otlp (#839)
- Bump google.golang.org/api from 0.20.0 to 0.28.0 in /exporters/trace/jaeger (#843)
- Set span status from HTTP status code in the othttp instrumentation. (#832)
- Fixed typo in push controller comment. (#834)
- The `Aggregator` testing has been updated and cleaned. (#812)
- `metric.Number(0)` expressions are replaced by `0` where possible. (#812)
- Fixed `global` `handler_test.go` test failure. #804
- Fixed `BatchSpanProcessor.Shutdown` to wait until all spans are processed. (#766)
- Fixed OTLP example's accidental early close of exporter. (#807)
- Ensure zipkin exporter reads and closes response body. (#788)
- Update instrumentation to use `api/standard` keys instead of custom keys. (#782)
- Clean up tools and RELEASING documentation. (#762)

## [0.6.0] - 2020-05-21

### Added

- Support for `Resource`s in the prometheus exporter. (#757)
- New pull controller. (#751)
- New `UpDownSumObserver` instrument. (#750)
- OpenTelemetry collector demo. (#711)
- New `SumObserver` instrument. (#747)
- New `UpDownCounter` instrument. (#745)
- New timeout `Option` and configuration function `WithTimeout` to the push controller. (#742)
- New `api/standards` package to implement semantic conventions and standard key-value generation. (#731)

### Changed

- Rename `Register*` functions in the metric API to `New*` for all `Observer` instruments. (#761)
- Use `[]float64` for histogram boundaries, not `[]metric.Number`. (#758)
- Change OTLP example to use exporter as a trace `Syncer` instead of as an unneeded `Batcher`. (#756)
- Replace `WithResourceAttributes()` with `WithResource()` in the trace SDK. (#754)
- The prometheus exporter now uses the new pull controller. (#751)
- Rename `ScheduleDelayMillis` to `BatchTimeout` in the trace `BatchSpanProcessor`.(#752)
- Support use of synchronous instruments in asynchronous callbacks (#725)
- Move `Resource` from the `Export` method parameter into the metric export `Record`. (#739)
- Rename `Observer` instrument to `ValueObserver`. (#734)
- The push controller now has a method (`Provider()`) to return a `metric.Provider` instead of the old `Meter` method that acted as a `metric.Provider`. (#738)
- Replace `Measure` instrument by `ValueRecorder` instrument. (#732)
- Rename correlation context header from `"Correlation-Context"` to `"otcorrelations"` to match the OpenTelemetry specification. 727)

### Fixed

- Ensure gRPC `ClientStream` override methods do not panic in grpctrace package. (#755)
- Disable parts of `BatchSpanProcessor` test until a fix is found. (#743)
- Fix `string` case in `kv` `Infer` function. (#746)
- Fix panic in grpctrace client interceptors. (#740)
- Refactor the `api/metrics` push controller and add `CheckpointSet` synchronization. (#737)
- Rewrite span batch process queue batching logic. (#719)
- Remove the push controller named Meter map. (#738)
- Fix Histogram aggregator initial state (fix #735). (#736)
- Ensure golang alpine image is running `golang-1.14` for examples. (#733)
- Added test for grpctrace `UnaryInterceptorClient`. (#695)
- Rearrange `api/metric` code layout. (#724)

## [0.5.0] - 2020-05-13

### Added

- Batch `Observer` callback support. (#717)
- Alias `api` types to root package of project. (#696)
- Create basic `othttp.Transport` for simple client instrumentation. (#678)
- `SetAttribute(string, interface{})` to the trace API. (#674)
- Jaeger exporter option that allows user to specify custom http client. (#671)
- `Stringer` and `Infer` methods to `key`s. (#662)

### Changed

- Rename `NewKey` in the `kv` package to just `Key`. (#721)
- Move `core` and `key` to `kv` package. (#720)
- Make the metric API `Meter` a `struct` so the abstract `MeterImpl` can be passed and simplify implementation. (#709)
- Rename SDK `Batcher` to `Integrator` to match draft OpenTelemetry SDK specification. (#710)
- Rename SDK `Ungrouped` integrator to `simple.Integrator` to match draft OpenTelemetry SDK specification. (#710)
- Rename SDK `SDK` `struct` to `Accumulator` to match draft OpenTelemetry SDK specification. (#710)
- Move `Number` from `core` to `api/metric` package. (#706)
- Move `SpanContext` from `core` to `trace` package. (#692)
- Change traceparent header from `Traceparent` to `traceparent` to implement the W3C specification. (#681)

### Fixed

- Update tooling to run generators in all submodules. (#705)
- gRPC interceptor regexp to match methods without a service name. (#683)
- Use a `const` for padding 64-bit B3 trace IDs. (#701)
- Update `mockZipkin` listen address from `:0` to `127.0.0.1:0`. (#700)
- Left-pad 64-bit B3 trace IDs with zero. (#698)
- Propagate at least the first W3C tracestate header. (#694)
- Remove internal `StateLocker` implementation. (#688)
- Increase instance size CI system uses. (#690)
- Add a `key` benchmark and use reflection in `key.Infer()`. (#679)
- Fix internal `global` test by using `global.Meter` with `RecordBatch()`. (#680)
- Reimplement histogram using mutex instead of `StateLocker`. (#669)
- Switch `MinMaxSumCount` to a mutex lock implementation instead of `StateLocker`. (#667)
- Update documentation to not include any references to `WithKeys`. (#672)
- Correct misspelling. (#668)
- Fix clobbering of the span context if extraction fails. (#656)
- Bump `golangci-lint` and work around the corrupting bug. (#666) (#670)

## [0.4.3] - 2020-04-24

### Added

- `Dockerfile` and `docker-compose.yml` to run example code. (#635)
- New `grpctrace` package that provides gRPC client and server interceptors for both unary and stream connections. (#621)
- New `api/label` package, providing common label set implementation. (#651)
- Support for JSON marshaling of `Resources`. (#654)
- `TraceID` and `SpanID` implementations for `Stringer` interface. (#642)
- `RemoteAddrKey` in the othttp plugin to include the HTTP client address in top-level spans. (#627)
- `WithSpanFormatter` option to the othttp plugin. (#617)
- Updated README to include section for compatible libraries and include reference to the contrib repository. (#612)
- The prometheus exporter now supports exporting histograms. (#601)
- A `String` method to the `Resource` to return a hashable identifier for a now unique resource. (#613)
- An `Iter` method to the `Resource` to return an array `AttributeIterator`. (#613)
- An `Equal` method to the `Resource` test the equivalence of resources. (#613)
- An iterable structure (`AttributeIterator`) for `Resource` attributes.

### Changed

- zipkin export's `NewExporter` now requires a `serviceName` argument to ensure this needed values is provided. (#644)
- Pass `Resources` through the metrics export pipeline. (#659)

### Removed

- `WithKeys` option from the metric API. (#639)

### Fixed

- Use the `label.Set.Equivalent` value instead of an encoding in the batcher. (#658)
- Correct typo `trace.Exporter` to `trace.SpanSyncer` in comments. (#653)
- Use type names for return values in jaeger exporter. (#648)
- Increase the visibility of the `api/key` package by updating comments and fixing usages locally. (#650)
- `Checkpoint` only after `Update`; Keep records in the `sync.Map` longer. (#647)
- Do not cache `reflect.ValueOf()` in metric Labels. (#649)
- Batch metrics exported from the OTLP exporter based on `Resource` and labels. (#626)
- Add error wrapping to the prometheus exporter. (#631)
- Update the OTLP exporter batching of traces to use a unique `string` representation of an associated `Resource` as the batching key. (#623)
- Update OTLP `SpanData` transform to only include the `ParentSpanID` if one exists. (#614)
- Update `Resource` internal representation to uniquely and reliably identify resources. (#613)
- Check return value from `CheckpointSet.ForEach` in prometheus exporter. (#622)
- Ensure spans created by httptrace client tracer reflect operation structure. (#618)
- Create a new recorder rather than reuse when multiple observations in same epoch for asynchronous instruments. #610
- The default port the OTLP exporter uses to connect to the OpenTelemetry collector is updated to match the one the collector listens on by default. (#611)


## [0.4.2] - 2020-03-31

### Fixed

- Fix `pre_release.sh` to update version in `sdk/opentelemetry.go`. (#607)
- Fix time conversion from internal to OTLP in OTLP exporter. (#606)

## [0.4.1] - 2020-03-31

### Fixed

- Update `tag.sh` to create signed tags. (#604)

## [0.4.0] - 2020-03-30

### Added

- New API package `api/metric/registry` that exposes a `MeterImpl` wrapper for use by SDKs to generate unique instruments. (#580)
- Script to verify examples after a new release. (#579)

### Removed

- The dogstatsd exporter due to lack of support.
   This additionally removes support for statsd. (#591)
- `LabelSet` from the metric API.
   This is replaced by a `[]core.KeyValue` slice. (#595)
- `Labels` from the metric API's `Meter` interface. (#595)

### Changed

- The metric `export.Labels` became an interface which the SDK implements and the `export` package provides a simple, immutable implementation of this interface intended for testing purposes. (#574)
- Renamed `internal/metric.Meter` to `MeterImpl`. (#580)
- Renamed `api/global/internal.obsImpl` to `asyncImpl`. (#580)

### Fixed

- Corrected missing return in mock span. (#582)
- Update License header for all source files to match CNCF guidelines and include a test to ensure it is present. (#586) (#596)
- Update to v0.3.0 of the OTLP in the OTLP exporter. (#588)
- Update pre-release script to be compatible between GNU and BSD based systems. (#592)
- Add a `RecordBatch` benchmark. (#594)
- Moved span transforms of the OTLP exporter to the internal package. (#593)
- Build both go-1.13 and go-1.14 in circleci to test for all supported versions of Go. (#569)
- Removed unneeded allocation on empty labels in OLTP exporter. (#597)
- Update `BatchedSpanProcessor` to process the queue until no data but respect max batch size. (#599)
- Update project documentation godoc.org links to pkg.go.dev. (#602)

## [0.3.0] - 2020-03-21

This is a first official beta release, which provides almost fully complete metrics, tracing, and context propagation functionality.
There is still a possibility of breaking changes.

### Added

- Add `Observer` metric instrument. (#474)
- Add global `Propagators` functionality to enable deferred initialization for propagators registered before the first Meter SDK is installed. (#494)
- Simplified export setup pipeline for the jaeger exporter to match other exporters. (#459)
- The zipkin trace exporter. (#495)
- The OTLP exporter to export metric and trace telemetry to the OpenTelemetry collector. (#497) (#544) (#545)
- The `StatusMessage` field was add to the trace `Span`. (#524)
- Context propagation in OpenTracing bridge in terms of OpenTelemetry context propagation. (#525)
- The `Resource` type was added to the SDK. (#528)
- The global API now supports a `Tracer` and `Meter` function as shortcuts to getting a global `*Provider` and calling these methods directly. (#538)
- The metric API now defines a generic `MeterImpl` interface to support general purpose `Meter` construction.
   Additionally, `SyncImpl` and `AsyncImpl` are added to support general purpose instrument construction. (#560)
- A metric `Kind` is added to represent the `MeasureKind`, `ObserverKind`, and `CounterKind`. (#560)
- Scripts to better automate the release process. (#576)

### Changed

- Default to to use `AlwaysSampler` instead of `ProbabilitySampler` to match OpenTelemetry specification. (#506)
- Renamed `AlwaysSampleSampler` to `AlwaysOnSampler` in the trace API. (#511)
- Renamed `NeverSampleSampler` to `AlwaysOffSampler` in the trace API. (#511)
- The `Status` field of the `Span` was changed to `StatusCode` to disambiguate with the added `StatusMessage`. (#524)
- Updated the trace `Sampler` interface conform to the OpenTelemetry specification. (#531)
- Rename metric API `Options` to `Config`. (#541)
- Rename metric `Counter` aggregator to be `Sum`. (#541)
- Unify metric options into `Option` from instrument specific options. (#541)
- The trace API's `TraceProvider` now support `Resource`s. (#545)
- Correct error in zipkin module name. (#548)
- The jaeger trace exporter now supports `Resource`s. (#551)
- Metric SDK now supports `Resource`s.
   The `WithResource` option was added to configure a `Resource` on creation and the `Resource` method was added to the metric `Descriptor` to return the associated `Resource`. (#552)
- Replace `ErrNoLastValue` and `ErrEmptyDataSet` by `ErrNoData` in the metric SDK. (#557)
- The stdout trace exporter now supports `Resource`s. (#558)
- The metric `Descriptor` is now included at the API instead of the SDK. (#560)
- Replace `Ordered` with an iterator in `export.Labels`. (#567)

### Removed

- The vendor specific Stackdriver. It is now hosted on 3rd party vendor infrastructure. (#452)
- The `Unregister` method for metric observers as it is not in the OpenTelemetry specification. (#560)
- `GetDescriptor` from the metric SDK. (#575)
- The `Gauge` instrument from the metric API. (#537)

### Fixed

- Make histogram aggregator checkpoint consistent. (#438)
- Update README with import instructions and how to build and test. (#505)
- The default label encoding was updated to be unique. (#508)
- Use `NewRoot` in the othttp plugin for public endpoints. (#513)
- Fix data race in `BatchedSpanProcessor`. (#518)
- Skip test-386 for Mac OS 10.15.x (Catalina and upwards). #521
- Use a variable-size array to represent ordered labels in maps. (#523)
- Update the OTLP protobuf and update changed import path. (#532)
- Use `StateLocker` implementation in `MinMaxSumCount`. (#546)
- Eliminate goroutine leak in histogram stress test. (#547)
- Update OTLP exporter with latest protobuf. (#550)
- Add filters to the othttp plugin. (#556)
- Provide an implementation of the `Header*` filters that do not depend on Go 1.14. (#565)
- Encode labels once during checkpoint.
   The checkpoint function is executed in a single thread so we can do the encoding lazily before passing the encoded version of labels to the exporter.
   This is a cheap and quick way to avoid encoding the labels on every collection interval. (#572)
- Run coverage over all packages in `COVERAGE_MOD_DIR`. (#573)

## [0.2.3] - 2020-03-04

### Added

- `RecordError` method on `Span`s in the trace API to Simplify adding error events to spans. (#473)
- Configurable push frequency for exporters setup pipeline. (#504)

### Changed

- Rename the `exporter` directory to `exporters`.
   The `go.opentelemetry.io/otel/exporter/trace/jaeger` package was mistakenly released with a `v1.0.0` tag instead of `v0.1.0`.
   This resulted in all subsequent releases not becoming the default latest.
   A consequence of this was that all `go get`s pulled in the incompatible `v0.1.0` release of that package when pulling in more recent packages from other otel packages.
   Renaming the `exporter` directory to `exporters` fixes this issue by renaming the package and therefore clearing any existing dependency tags.
   Consequentially, this action also renames *all* exporter packages. (#502)

### Removed

- The `CorrelationContextHeader` constant in the `correlation` package is no longer exported. (#503)

## [0.2.2] - 2020-02-27

### Added

- `HTTPSupplier` interface in the propagation API to specify methods to retrieve and store a single value for a key to be associated with a carrier. (#467)
- `HTTPExtractor` interface in the propagation API to extract information from an `HTTPSupplier` into a context. (#467)
- `HTTPInjector` interface in the propagation API to inject information into an `HTTPSupplier.` (#467)
- `Config` and configuring `Option` to the propagator API. (#467)
- `Propagators` interface in the propagation API to contain the set of injectors and extractors for all supported carrier formats. (#467)
- `HTTPPropagator` interface in the propagation API to inject and extract from an `HTTPSupplier.` (#467)
- `WithInjectors` and `WithExtractors` functions to the propagator API to configure injectors and extractors to use. (#467)
- `ExtractHTTP` and `InjectHTTP` functions to apply configured HTTP extractors and injectors to a passed context. (#467)
- Histogram aggregator. (#433)
- `DefaultPropagator` function and have it return `trace.TraceContext` as the default context propagator. (#456)
- `AlwaysParentSample` sampler to the trace API. (#455)
- `WithNewRoot` option function to the trace API to specify the created span should be considered a root span. (#451)


### Changed

- Renamed `WithMap` to `ContextWithMap` in the correlation package. (#481)
- Renamed `FromContext` to `MapFromContext` in the correlation package. (#481)
- Move correlation context propagation to correlation package. (#479)
- Do not default to putting remote span context into links. (#480)
- Propagators extrac
- `Tracer.WithSpan` updated to accept `StartOptions`. (#472)
- Renamed `MetricKind` to `Kind` to not stutter in the type usage. (#432)
- Renamed the `export` package to `metric` to match directory structure. (#432)
- Rename the `api/distributedcontext` package to `api/correlation`. (#444)
- Rename the `api/propagators` package to `api/propagation`. (#444)
- Move the propagators from the `propagators` package into the `trace` API package. (#444)
- Update `Float64Gauge`, `Int64Gauge`, `Float64Counter`, `Int64Counter`, `Float64Measure`, and `Int64Measure` metric methods to use value receivers instead of pointers. (#462)
- Moved all dependencies of tools package to a tools directory. (#466)

### Removed

- Binary propagators. (#467)
- NOOP propagator. (#467)

### Fixed

- Upgraded `github.com/golangci/golangci-lint` from `v1.21.0` to `v1.23.6` in `tools/`. (#492)
- Fix a possible nil-dereference crash (#478)
- Correct comments for `InstallNewPipeline` in the stdout exporter. (#483)
- Correct comments for `InstallNewPipeline` in the dogstatsd exporter. (#484)
- Correct comments for `InstallNewPipeline` in the prometheus exporter. (#482)
- Initialize `onError` based on `Config` in prometheus exporter. (#486)
- Correct module name in prometheus exporter README. (#475)
- Removed tracer name prefix from span names. (#430)
- Fix `aggregator_test.go` import package comment. (#431)
- Improved detail in stdout exporter. (#436)
- Fix a dependency issue (generate target should depend on stringer, not lint target) in Makefile. (#442)
- Reorders the Makefile targets within `precommit` target so we generate files and build the code before doing linting, so we can get much nicer errors about syntax errors from the compiler. (#442)
- Reword function documentation in gRPC plugin. (#446)
- Send the `span.kind` tag to Jaeger from the jaeger exporter. (#441)
- Fix `metadataSupplier` in the jaeger exporter to overwrite the header if existing instead of appending to it. (#441)
- Upgraded to Go 1.13 in CI. (#465)
- Correct opentelemetry.io URL in trace SDK documentation. (#464)
- Refactored reference counting logic in SDK determination of stale records. (#468)
- Add call to `runtime.Gosched` in instrument `acquireHandle` logic to not block the collector. (#469)

## [0.2.1.1] - 2020-01-13

### Fixed

- Use stateful batcher on Prometheus exporter fixing regresion introduced in #395. (#428)

## [0.2.1] - 2020-01-08

### Added

- Global meter forwarding implementation.
   This enables deferred initialization for metric instruments registered before the first Meter SDK is installed. (#392)
- Global trace forwarding implementation.
   This enables deferred initialization for tracers registered before the first Trace SDK is installed. (#406)
- Standardize export pipeline creation in all exporters. (#395)
- A testing, organization, and comments for 64-bit field alignment. (#418)
- Script to tag all modules in the project. (#414)

### Changed

- Renamed `propagation` package to `propagators`. (#362)
- Renamed `B3Propagator` propagator to `B3`. (#362)
- Renamed `TextFormatPropagator` propagator to `TextFormat`. (#362)
- Renamed `BinaryPropagator` propagator to `Binary`. (#362)
- Renamed `BinaryFormatPropagator` propagator to `BinaryFormat`. (#362)
- Renamed `NoopTextFormatPropagator` propagator to `NoopTextFormat`. (#362)
- Renamed `TraceContextPropagator` propagator to `TraceContext`. (#362)
- Renamed `SpanOption` to `StartOption` in the trace API. (#369)
- Renamed `StartOptions` to `StartConfig` in the trace API. (#369)
- Renamed `EndOptions` to `EndConfig` in the trace API. (#369)
- `Number` now has a pointer receiver for its methods. (#375)
- Renamed `CurrentSpan` to `SpanFromContext` in the trace API. (#379)
- Renamed `SetCurrentSpan` to `ContextWithSpan` in the trace API. (#379)
- Renamed `Message` in Event to `Name` in the trace API. (#389)
- Prometheus exporter no longer aggregates metrics, instead it only exports them. (#385)
- Renamed `HandleImpl` to `BoundInstrumentImpl` in the metric API. (#400)
- Renamed `Float64CounterHandle` to `Float64CounterBoundInstrument` in the metric API. (#400)
- Renamed `Int64CounterHandle` to `Int64CounterBoundInstrument` in the metric API. (#400)
- Renamed `Float64GaugeHandle` to `Float64GaugeBoundInstrument` in the metric API. (#400)
- Renamed `Int64GaugeHandle` to `Int64GaugeBoundInstrument` in the metric API. (#400)
- Renamed `Float64MeasureHandle` to `Float64MeasureBoundInstrument` in the metric API. (#400)
- Renamed `Int64MeasureHandle` to `Int64MeasureBoundInstrument` in the metric API. (#400)
- Renamed `Release` method for bound instruments in the metric API to `Unbind`. (#400)
- Renamed `AcquireHandle` method for bound instruments in the metric API to `Bind`. (#400)
- Renamed the `File` option in the stdout exporter to `Writer`. (#404)
- Renamed all `Options` to `Config` for all metric exports where this wasn't already the case.

### Fixed

- Aggregator import path corrected. (#421)
- Correct links in README. (#368)
- The README was updated to match latest code changes in its examples. (#374)
- Don't capitalize error statements. (#375)
- Fix ignored errors. (#375)
- Fix ambiguous variable naming. (#375)
- Removed unnecessary type casting. (#375)
- Use named parameters. (#375)
- Updated release schedule. (#378)
- Correct http-stackdriver example module name. (#394)
- Removed the `http.request` span in `httptrace` package. (#397)
- Add comments in the metrics SDK (#399)
- Initialize checkpoint when creating ddsketch aggregator to prevent panic when merging into a empty one. (#402) (#403)
- Add documentation of compatible exporters in the README. (#405)
- Typo fix. (#408)
- Simplify span check logic in SDK tracer implementation. (#419)

## [0.2.0] - 2019-12-03

### Added

- Unary gRPC tracing example. (#351)
- Prometheus exporter. (#334)
- Dogstatsd metrics exporter. (#326)

### Changed

- Rename `MaxSumCount` aggregation to `MinMaxSumCount` and add the `Min` interface for this aggregation. (#352)
- Rename `GetMeter` to `Meter`. (#357)
- Rename `HTTPTraceContextPropagator` to `TraceContextPropagator`. (#355)
- Rename `HTTPB3Propagator` to `B3Propagator`. (#355)
- Rename `HTTPTraceContextPropagator` to `TraceContextPropagator`. (#355)
- Move `/global` package to `/api/global`. (#356)
- Rename `GetTracer` to `Tracer`. (#347)

### Removed

- `SetAttribute` from the `Span` interface in the trace API. (#361)
- `AddLink` from the `Span` interface in the trace API. (#349)
- `Link` from the `Span` interface in the trace API. (#349)

### Fixed

- Exclude example directories from coverage report. (#365)
- Lint make target now implements automatic fixes with `golangci-lint` before a second run to report the remaining issues. (#360)
- Drop `GO111MODULE` environment variable in Makefile as Go 1.13 is the project specified minimum version and this is environment variable is not needed for that version of Go. (#359)
- Run the race checker for all test. (#354)
- Redundant commands in the Makefile are removed. (#354)
- Split the `generate` and `lint` targets of the Makefile. (#354)
- Renames `circle-ci` target to more generic `ci` in Makefile. (#354)
- Add example Prometheus binary to gitignore. (#358)
- Support negative numbers with the `MaxSumCount`. (#335)
- Resolve race conditions in `push_test.go` identified in #339. (#340)
- Use `/usr/bin/env bash` as a shebang in scripts rather than `/bin/bash`. (#336)
- Trace benchmark now tests both `AlwaysSample` and `NeverSample`.
   Previously it was testing `AlwaysSample` twice. (#325)
- Trace benchmark now uses a `[]byte` for `TraceID` to fix failing test. (#325)
- Added a trace benchmark to test variadic functions in `setAttribute` vs `setAttributes` (#325)
- The `defaultkeys` batcher was only using the encoded label set as its map key while building a checkpoint.
   This allowed distinct label sets through, but any metrics sharing a label set could be overwritten or merged incorrectly.
   This was corrected. (#333)


## [0.1.2] - 2019-11-18

### Fixed

- Optimized the `simplelru` map for attributes to reduce the number of allocations. (#328)
- Removed unnecessary unslicing of parameters that are already a slice. (#324)

## [0.1.1] - 2019-11-18

This release contains a Metrics SDK with stdout exporter and supports basic aggregations such as counter, gauges, array, maxsumcount, and ddsketch.

### Added

- Metrics stdout export pipeline. (#265)
- Array aggregation for raw measure metrics. (#282)
- The core.Value now have a `MarshalJSON` method. (#281)

### Removed

- `WithService`, `WithResources`, and `WithComponent` methods of tracers. (#314)
- Prefix slash in `Tracer.Start()` for the Jaeger example. (#292)

### Changed

- Allocation in LabelSet construction to reduce GC overhead. (#318)
- `trace.WithAttributes` to append values instead of replacing (#315)
- Use a formula for tolerance in sampling tests. (#298)
- Move export types into trace and metric-specific sub-directories. (#289)
- `SpanKind` back to being based on an `int` type. (#288)

### Fixed

- URL to OpenTelemetry website in README. (#323)
- Name of othttp default tracer. (#321)
- `ExportSpans` for the stackdriver exporter now handles `nil` context. (#294)
- CI modules cache to correctly restore/save from/to the cache. (#316)
- Fix metric SDK race condition between `LoadOrStore` and the assignment `rec.recorder = i.meter.exporter.AggregatorFor(rec)`. (#293)
- README now reflects the new code structure introduced with these changes. (#291)
- Make the basic example work. (#279)

## [0.1.0] - 2019-11-04

This is the first release of open-telemetry go library.
It contains api and sdk for trace and meter.

### Added

- Initial OpenTelemetry trace and metric API prototypes.
- Initial OpenTelemetry trace, metric, and export SDK packages.
- A wireframe bridge to support compatibility with OpenTracing.
- Example code for a basic, http-stackdriver, http, jaeger, and named tracer setup.
- Exporters for Jaeger, Stackdriver, and stdout.
- Propagators for binary, B3, and trace-context protocols.
- Project information and guidelines in the form of a README and CONTRIBUTING.
- Tools to build the project and a Makefile to automate the process.
- Apache-2.0 license.
- CircleCI build CI manifest files.
- CODEOWNERS file to track owners of this project.


[Unreleased]: https://github.com/open-telemetry/opentelemetry-go/compare/v0.17.0...HEAD
[0.17.0]: https://github.com/open-telemetry/opentelemetry-go/releases/tag/v0.17.0
[0.16.0]: https://github.com/open-telemetry/opentelemetry-go/releases/tag/v0.16.0
[0.15.0]: https://github.com/open-telemetry/opentelemetry-go/releases/tag/v0.15.0
[0.14.0]: https://github.com/open-telemetry/opentelemetry-go/releases/tag/v0.14.0
[0.13.0]: https://github.com/open-telemetry/opentelemetry-go/releases/tag/v0.13.0
[0.12.0]: https://github.com/open-telemetry/opentelemetry-go/releases/tag/v0.12.0
[0.11.0]: https://github.com/open-telemetry/opentelemetry-go/releases/tag/v0.11.0
[0.10.0]: https://github.com/open-telemetry/opentelemetry-go/releases/tag/v0.10.0
[0.9.0]: https://github.com/open-telemetry/opentelemetry-go/releases/tag/v0.9.0
[0.8.0]: https://github.com/open-telemetry/opentelemetry-go/releases/tag/v0.8.0
[0.7.0]: https://github.com/open-telemetry/opentelemetry-go/releases/tag/v0.7.0
[0.6.0]: https://github.com/open-telemetry/opentelemetry-go/releases/tag/v0.6.0
[0.5.0]: https://github.com/open-telemetry/opentelemetry-go/releases/tag/v0.5.0
[0.4.3]: https://github.com/open-telemetry/opentelemetry-go/releases/tag/v0.4.3
[0.4.2]: https://github.com/open-telemetry/opentelemetry-go/releases/tag/v0.4.2
[0.4.1]: https://github.com/open-telemetry/opentelemetry-go/releases/tag/v0.4.1
[0.4.0]: https://github.com/open-telemetry/opentelemetry-go/releases/tag/v0.4.0
[0.3.0]: https://github.com/open-telemetry/opentelemetry-go/releases/tag/v0.3.0
[0.2.3]: https://github.com/open-telemetry/opentelemetry-go/releases/tag/v0.2.3
[0.2.2]: https://github.com/open-telemetry/opentelemetry-go/releases/tag/v0.2.2
[0.2.1.1]: https://github.com/open-telemetry/opentelemetry-go/releases/tag/v0.2.1.1
[0.2.1]: https://github.com/open-telemetry/opentelemetry-go/releases/tag/v0.2.1
[0.2.0]: https://github.com/open-telemetry/opentelemetry-go/releases/tag/v0.2.0
[0.1.2]: https://github.com/open-telemetry/opentelemetry-go/releases/tag/v0.1.2
[0.1.1]: https://github.com/open-telemetry/opentelemetry-go/releases/tag/v0.1.1
[0.1.0]: https://github.com/open-telemetry/opentelemetry-go/releases/tag/v0.1.0<|MERGE_RESOLUTION|>--- conflicted
+++ resolved
@@ -8,13 +8,11 @@
 
 ## [Unreleased]
 
-<<<<<<< HEAD
 ### Added
 
 - Added `resource.Default()` for use with meter and tracer providers. (#1507)
-=======
+
 ## [0.17.0] - 2020-02-12
->>>>>>> 76f93422
 
 ### Changed
 
