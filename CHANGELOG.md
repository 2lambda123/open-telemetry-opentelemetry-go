# Changelog

All notable changes to this project will be documented in this file.

The format is based on [Keep a Changelog](https://keepachangelog.com/en/1.0.0/).

This project adheres to [Semantic Versioning](https://semver.org/spec/v2.0.0.html).

## [Unreleased]

## [0.16.0] - 2020-01-13

### Added

- Add the `ReadOnlySpan` and `ReadWriteSpan` interfaces to provide better control for accessing span data. (#1360)
- `NewGRPCDriver` function returns a `ProtocolDriver` that maintains a single gRPC connection to the collector. (#1369)
- Added documentation about the project's versioning policy. (#1388)
- Added `NewSplitDriver` for OTLP exporter that allows sending traces and metrics to different endpoints. (#1418)
- Added codeql worfklow to GitHub Actions (#1428)
- Added Gosec workflow to GitHub Actions (#1429)
- Add new HTTP driver for OTLP exporter in `exporters/otlp/otlphttp`. Currently it only supports the binary protobuf payloads. (#1420)

### Changed

- Rename `internal/testing` to `internal/internaltest`. (#1449)
- Rename `export.SpanData` to `export.SpanSnapshot` and use it only for exporting spans. (#1360)
- Store the parent's full `SpanContext` rather than just its span ID in the `span` struct. (#1360)
- Improve span duration accuracy. (#1360)
- Migrated CI/CD from CircleCI to GitHub Actions (#1382)
- Remove duplicate checkout from GitHub Actions workflow (#1407)
- Metric `array` aggregator renamed `exact` to match its `aggregation.Kind` (#1412)
- Metric `exact` aggregator includes per-point timestamps (#1412)
- Metric stdout exporter uses MinMaxSumCount aggregator for ValueRecorder instruments (#1412)
- `NewExporter` from `exporters/otlp` now takes a `ProtocolDriver` as a parameter. (#1369)
- Many OTLP Exporter options became gRPC ProtocolDriver options. (#1369)
- Unify endpoint API that related to OTel exporter. (#1401)
- Optimize metric histogram aggregator to re-use its slice of buckets. (#1435)
- Metric aggregator Count() and histogram Bucket.Counts are consistently `uint64`. (1430)
<<<<<<< HEAD
- Histogram aggregator accepts functional options, uses default boundaries if none given. (#1434)
=======
- `SamplingResult` now passed a `Tracestate` from the parent `SpanContext` (#1432)
- Moved gRPC driver for OTLP exporter to `exporters/otlp/otlpgrpc`. (#1420)
- The `TraceContext` propagator now correctly propagates `TraceState` through the `SpanContext`. (#1447)
- Metric Push and Pull Controller components are combined into a single "basic" Controller:
  - `WithExporter()` and `Start()` to configure Push behavior
  - `Start()` is optional; use `Collect()` and `ForEach()` for Pull behavior
  - `Start()` and `Stop()` accept Context. (#1378)
- The `Event` type is moved from the `otel/sdk/export/trace` package to the `otel/trace` API package. (#1452)
>>>>>>> 4352a7a6

### Removed

- Remove `errUninitializedSpan` as its only usage is now obsolete. (#1360)
- Remove Metric export functionality related to quantiles and summary data points: this is not specified (#1412)
- Remove DDSketch metric aggregator; our intention is to re-introduce this as an option of the histogram aggregator after [new OTLP histogram data types](https://github.com/open-telemetry/opentelemetry-proto/pull/226) are released (#1412)

### Fixed

- `BatchSpanProcessor.Shutdown()` will now shutdown underlying `export.SpanExporter`. (#1443)

## [0.15.0] - 2020-12-10

### Added

- The `WithIDGenerator` `TracerProviderOption` is added to the `go.opentelemetry.io/otel/trace` package to configure an `IDGenerator` for the `TracerProvider`. (#1363)

### Changed

- The Zipkin exporter now uses the Span status code to determine. (#1328)
- `NewExporter` and `Start` functions in `go.opentelemetry.io/otel/exporters/otlp` now receive `context.Context` as a first parameter. (#1357)
- Move the OpenCensus example into `example` directory. (#1359)
- Moved the SDK's `internal.IDGenerator` interface in to the `sdk/trace` package to enable support for externally-defined ID generators. (#1363)
- Bump `github.com/google/go-cmp` from 0.5.3 to 0.5.4 (#1374)
- Bump `github.com/golangci/golangci-lint` in `/internal/tools` (#1375)

### Fixed

- Metric SDK `SumObserver` and `UpDownSumObserver` instruments correctness fixes. (#1381)

## [0.14.0] - 2020-11-19

### Added

- An `EventOption` and the related `NewEventConfig` function are added to the `go.opentelemetry.io/otel` package to configure Span events. (#1254)
- A `TextMapPropagator` and associated `TextMapCarrier` are added to the `go.opentelemetry.io/otel/oteltest` package to test `TextMap` type propagators and their use. (#1259)
- `SpanContextFromContext` returns `SpanContext` from context. (#1255)
- `TraceState` has been added to `SpanContext`. (#1340)
- `DeploymentEnvironmentKey` added to `go.opentelemetry.io/otel/semconv` package. (#1323)
- Add an OpenCensus to OpenTelemetry tracing bridge. (#1305)
- Add a parent context argument to `SpanProcessor.OnStart` to follow the specification. (#1333)
- Add missing tests for `sdk/trace/attributes_map.go`. (#1337)

### Changed

- Move the `go.opentelemetry.io/otel/api/trace` package into `go.opentelemetry.io/otel/trace` with the following changes. (#1229) (#1307)
  - `ID` has been renamed to `TraceID`.
  - `IDFromHex` has been renamed to `TraceIDFromHex`.
  - `EmptySpanContext` is removed.
- Move the `go.opentelemetry.io/otel/api/trace/tracetest` package into `go.opentelemetry.io/otel/oteltest`. (#1229)
- OTLP Exporter updates:
  - supports OTLP v0.6.0 (#1230, #1354)
  - supports configurable aggregation temporality (default: Cumulative, optional: Stateless). (#1296)
- The Sampler is now called on local child spans. (#1233)
- The `Kind` type from the `go.opentelemetry.io/otel/api/metric` package was renamed to `InstrumentKind` to more specifically describe what it is and avoid semantic ambiguity. (#1240)
- The `MetricKind` method of the `Descriptor` type in the `go.opentelemetry.io/otel/api/metric` package was renamed to `Descriptor.InstrumentKind`.
   This matches the returned type and fixes misuse of the term metric. (#1240)
- Move test harness from the `go.opentelemetry.io/otel/api/apitest` package into `go.opentelemetry.io/otel/oteltest`. (#1241)
- Move the `go.opentelemetry.io/otel/api/metric/metrictest` package into `go.opentelemetry.io/oteltest` as part of #964. (#1252)
- Move the `go.opentelemetry.io/otel/api/metric` package into `go.opentelemetry.io/otel/metric` as part of #1303. (#1321)
- Move the `go.opentelemetry.io/otel/api/metric/registry` package into `go.opentelemetry.io/otel/metric/registry` as a part of #1303. (#1316)
- Move the `Number` type (together with related functions) from `go.opentelemetry.io/otel/api/metric` package into `go.opentelemetry.io/otel/metric/number` as a part of #1303. (#1316)
- The function signature of the Span `AddEvent` method in `go.opentelemetry.io/otel` is updated to no longer take an unused context and instead take a required name and a variable number of `EventOption`s. (#1254)
- The function signature of the Span `RecordError` method in `go.opentelemetry.io/otel` is updated to no longer take an unused context and instead take a required error value and a variable number of `EventOption`s. (#1254)
- Move the `go.opentelemetry.io/otel/api/global` package to `go.opentelemetry.io/otel`. (#1262) (#1330)
- Move the `Version` function from `go.opentelemetry.io/otel/sdk` to `go.opentelemetry.io/otel`. (#1330)
- Rename correlation context header from `"otcorrelations"` to `"baggage"` to match the OpenTelemetry specification. (#1267)
- Fix `Code.UnmarshalJSON` to work with valid JSON only. (#1276)
- The `resource.New()` method changes signature to support builtin attributes and functional options, including `telemetry.sdk.*` and
  `host.name` semantic conventions; the former method is renamed `resource.NewWithAttributes`. (#1235)
- The Prometheus exporter now exports non-monotonic counters (i.e. `UpDownCounter`s) as gauges. (#1210)
- Correct the `Span.End` method documentation in the `otel` API to state updates are not allowed on a span after it has ended. (#1310)
- Updated span collection limits for attribute, event and link counts to 1000 (#1318)
- Renamed `semconv.HTTPUrlKey` to `semconv.HTTPURLKey`. (#1338)

### Removed

- The `ErrInvalidHexID`, `ErrInvalidTraceIDLength`, `ErrInvalidSpanIDLength`, `ErrInvalidSpanIDLength`, or `ErrNilSpanID` from the `go.opentelemetry.io/otel` package are unexported now. (#1243)
- The `AddEventWithTimestamp` method on the `Span` interface in `go.opentelemetry.io/otel` is removed due to its redundancy.
   It is replaced by using the `AddEvent` method with a `WithTimestamp` option. (#1254)
- The `MockSpan` and `MockTracer` types are removed from `go.opentelemetry.io/otel/oteltest`.
   `Tracer` and `Span` from the same module should be used in their place instead. (#1306)
- `WorkerCount` option is removed from `go.opentelemetry.io/otel/exporters/otlp`. (#1350)

### Fixed

- Rename `MergeItererator` to `MergeIterator` in the `go.opentelemetry.io/otel/label` package. (#1244)
- The `go.opentelemetry.io/otel/api/global` packages global TextMapPropagator now delegates functionality to a globally set delegate for all previously returned propagators. (#1258)
- Fix condition in `label.Any`. (#1299)
- Fix global `TracerProvider` to pass options to its configured provider. (#1329)
- Fix missing handler for `ExactKind` aggregator in OTLP metrics transformer (#1309)

## [0.13.0] - 2020-10-08

### Added

- OTLP Metric exporter supports Histogram aggregation. (#1209)
- The `Code` struct from the `go.opentelemetry.io/otel/codes` package now supports JSON marshaling and unmarshaling as well as implements the `Stringer` interface. (#1214)
- A Baggage API to implement the OpenTelemetry specification. (#1217)
- Add Shutdown method to sdk/trace/provider, shutdown processors in the order they were registered. (#1227)

### Changed

- Set default propagator to no-op propagator. (#1184)
- The `HTTPSupplier`, `HTTPExtractor`, `HTTPInjector`, and `HTTPPropagator` from the `go.opentelemetry.io/otel/api/propagation` package were replaced with unified `TextMapCarrier` and `TextMapPropagator` in the `go.opentelemetry.io/otel/propagation` package. (#1212) (#1325)
- The `New` function from the `go.opentelemetry.io/otel/api/propagation` package was replaced with `NewCompositeTextMapPropagator` in the `go.opentelemetry.io/otel` package. (#1212)
- The status codes of the `go.opentelemetry.io/otel/codes` package have been updated to match the latest OpenTelemetry specification.
   They now are `Unset`, `Error`, and `Ok`.
   They no longer track the gRPC codes. (#1214)
- The `StatusCode` field of the `SpanData` struct in the `go.opentelemetry.io/otel/sdk/export/trace` package now uses the codes package from this package instead of the gRPC project. (#1214)
- Move the `go.opentelemetry.io/otel/api/baggage` package into `go.opentelemetry.io/otel/baggage`. (#1217) (#1325)
- A `Shutdown` method of `SpanProcessor` and all its implementations receives a context and returns an error. (#1264)

### Fixed

- Copies of data from arrays and slices passed to `go.opentelemetry.io/otel/label.ArrayValue()` are now used in the returned `Value` instead of using the mutable data itself. (#1226)

### Removed

- The `ExtractHTTP` and `InjectHTTP` functions from the `go.opentelemetry.io/otel/api/propagation` package were removed. (#1212)
- The `Propagators` interface from the `go.opentelemetry.io/otel/api/propagation` package was removed to conform to the OpenTelemetry specification.
   The explicit `TextMapPropagator` type can be used in its place as this is the `Propagator` type the specification defines. (#1212)
- The `SetAttribute` method of the `Span` from the `go.opentelemetry.io/otel/api/trace` package was removed given its redundancy with the `SetAttributes` method. (#1216)
- The internal implementation of Baggage storage is removed in favor of using the new Baggage API functionality. (#1217)
- Remove duplicate hostname key `HostHostNameKey` in Resource semantic conventions. (#1219)
- Nested array/slice support has been removed. (#1226)

## [0.12.0] - 2020-09-24

### Added

- A `SpanConfigure` function in `go.opentelemetry.io/otel/api/trace` to create a new `SpanConfig` from `SpanOption`s. (#1108)
- In the `go.opentelemetry.io/otel/api/trace` package, `NewTracerConfig` was added to construct new `TracerConfig`s.
   This addition was made to conform with our project option conventions. (#1155)
- Instrumentation library information was added to the Zipkin exporter. (#1119)
- The `SpanProcessor` interface now has a `ForceFlush()` method. (#1166)
- More semantic conventions for k8s as resource attributes. (#1167)

### Changed

- Add reconnecting udp connection type to Jaeger exporter.
   This change adds a new optional implementation of the udp conn interface used to detect changes to an agent's host dns record.
   It then adopts the new destination address to ensure the exporter doesn't get stuck. This change was ported from jaegertracing/jaeger-client-go#520. (#1063)
- Replace `StartOption` and `EndOption` in `go.opentelemetry.io/otel/api/trace` with `SpanOption`.
   This change is matched by replacing the `StartConfig` and `EndConfig` with a unified `SpanConfig`. (#1108)
- Replace the `LinkedTo` span option in `go.opentelemetry.io/otel/api/trace` with `WithLinks`.
   This is be more consistent with our other option patterns, i.e. passing the item to be configured directly instead of its component parts, and provides a cleaner function signature. (#1108)
- The `go.opentelemetry.io/otel/api/trace` `TracerOption` was changed to an interface to conform to project option conventions. (#1109)
- Move the `B3` and `TraceContext` from within the `go.opentelemetry.io/otel/api/trace` package to their own `go.opentelemetry.io/otel/propagators` package.
    This removal of the propagators is reflective of the OpenTelemetry specification for these propagators as well as cleans up the `go.opentelemetry.io/otel/api/trace` API. (#1118)
- Rename Jaeger tags used for instrumentation library information to reflect changes in OpenTelemetry specification. (#1119)
- Rename `ProbabilitySampler` to `TraceIDRatioBased` and change semantics to ignore parent span sampling status. (#1115)
- Move `tools` package under `internal`. (#1141)
- Move `go.opentelemetry.io/otel/api/correlation` package to `go.opentelemetry.io/otel/api/baggage`. (#1142)
   The `correlation.CorrelationContext` propagator has been renamed `baggage.Baggage`.  Other exported functions and types are unchanged.
- Rename `ParentOrElse` sampler to `ParentBased` and allow setting samplers depending on parent span. (#1153)
- In the `go.opentelemetry.io/otel/api/trace` package, `SpanConfigure` was renamed to `NewSpanConfig`. (#1155)
- Change `dependabot.yml` to add a `Skip Changelog` label to dependabot-sourced PRs. (#1161)
- The [configuration style guide](https://github.com/open-telemetry/opentelemetry-go/blob/master/CONTRIBUTING.md#config) has been updated to
   recommend the use of `newConfig()` instead of `configure()`. (#1163)
- The `otlp.Config` type has been unexported and changed to `otlp.config`, along with its initializer. (#1163)
- Ensure exported interface types include parameter names and update the
   Style Guide to reflect this styling rule. (#1172)
- Don't consider unset environment variable for resource detection to be an error. (#1170)
- Rename `go.opentelemetry.io/otel/api/metric.ConfigureInstrument` to `NewInstrumentConfig` and
  `go.opentelemetry.io/otel/api/metric.ConfigureMeter` to `NewMeterConfig`.
- ValueObserver instruments use LastValue aggregator by default. (#1165)
- OTLP Metric exporter supports LastValue aggregation. (#1165)
- Move the `go.opentelemetry.io/otel/api/unit` package to `go.opentelemetry.io/otel/unit`. (#1185)
- Rename `Provider` to `MeterProvider` in the `go.opentelemetry.io/otel/api/metric` package. (#1190)
- Rename `NoopProvider` to `NoopMeterProvider` in the `go.opentelemetry.io/otel/api/metric` package. (#1190)
- Rename `NewProvider` to `NewMeterProvider` in the `go.opentelemetry.io/otel/api/metric/metrictest` package. (#1190)
- Rename `Provider` to `MeterProvider` in the `go.opentelemetry.io/otel/api/metric/registry` package. (#1190)
- Rename `NewProvider` to `NewMeterProvider` in the `go.opentelemetry.io/otel/api/metri/registryc` package. (#1190)
- Rename `Provider` to `TracerProvider` in the `go.opentelemetry.io/otel/api/trace` package. (#1190)
- Rename `NoopProvider` to `NoopTracerProvider` in the `go.opentelemetry.io/otel/api/trace` package. (#1190)
- Rename `Provider` to `TracerProvider` in the `go.opentelemetry.io/otel/api/trace/tracetest` package. (#1190)
- Rename `NewProvider` to `NewTracerProvider` in the `go.opentelemetry.io/otel/api/trace/tracetest` package. (#1190)
- Rename `WrapperProvider` to `WrapperTracerProvider` in the `go.opentelemetry.io/otel/bridge/opentracing` package. (#1190)
- Rename `NewWrapperProvider` to `NewWrapperTracerProvider` in the `go.opentelemetry.io/otel/bridge/opentracing` package. (#1190)
- Rename `Provider` method of the pull controller to `MeterProvider` in the `go.opentelemetry.io/otel/sdk/metric/controller/pull` package. (#1190)
- Rename `Provider` method of the push controller to `MeterProvider` in the `go.opentelemetry.io/otel/sdk/metric/controller/push` package. (#1190)
- Rename `ProviderOptions` to `TracerProviderConfig` in the `go.opentelemetry.io/otel/sdk/trace` package. (#1190)
- Rename `ProviderOption` to `TracerProviderOption` in the `go.opentelemetry.io/otel/sdk/trace` package. (#1190)
- Rename `Provider` to `TracerProvider` in the `go.opentelemetry.io/otel/sdk/trace` package. (#1190)
- Rename `NewProvider` to `NewTracerProvider` in the `go.opentelemetry.io/otel/sdk/trace` package. (#1190)
- Renamed `SamplingDecision` values to comply with OpenTelemetry specification change. (#1192)
- Renamed Zipkin attribute names from `ot.status_code & ot.status_description` to `otel.status_code & otel.status_description`. (#1201)
- The default SDK now invokes registered `SpanProcessor`s in the order they were registered with the `TracerProvider`. (#1195)
- Add test of spans being processed by the `SpanProcessor`s in the order they were registered. (#1203)

### Removed

- Remove the B3 propagator from `go.opentelemetry.io/otel/propagators`. It is now located in the
   `go.opentelemetry.io/contrib/propagators/` module. (#1191)
- Remove the semantic convention for HTTP status text, `HTTPStatusTextKey` from package `go.opentelemetry.io/otel/semconv`. (#1194)

### Fixed

- Zipkin example no longer mentions `ParentSampler`, corrected to `ParentBased`. (#1171)
- Fix missing shutdown processor in otel-collector example. (#1186)
- Fix missing shutdown processor in basic and namedtracer examples. (#1197)

## [0.11.0] - 2020-08-24

### Added

- Support for exporting array-valued attributes via OTLP. (#992)
- `Noop` and `InMemory` `SpanBatcher` implementations to help with testing integrations. (#994)
- Support for filtering metric label sets. (#1047)
- A dimensionality-reducing metric Processor. (#1057)
- Integration tests for more OTel Collector Attribute types. (#1062)
- A new `WithSpanProcessor` `ProviderOption` is added to the `go.opentelemetry.io/otel/sdk/trace` package to create a `Provider` and automatically register the `SpanProcessor`. (#1078)

### Changed

- Rename `sdk/metric/processor/test` to `sdk/metric/processor/processortest`. (#1049)
- Rename `sdk/metric/controller/test` to `sdk/metric/controller/controllertest`. (#1049)
- Rename `api/testharness` to `api/apitest`. (#1049)
- Rename `api/trace/testtrace` to `api/trace/tracetest`. (#1049)
- Change Metric Processor to merge multiple observations. (#1024)
- The `go.opentelemetry.io/otel/bridge/opentracing` bridge package has been made into its own module.
   This removes the package dependencies of this bridge from the rest of the OpenTelemetry based project. (#1038)
- Renamed `go.opentelemetry.io/otel/api/standard` package to `go.opentelemetry.io/otel/semconv` to avoid the ambiguous and generic name `standard` and better describe the package as containing OpenTelemetry semantic conventions. (#1016)
- The environment variable used for resource detection has been changed from `OTEL_RESOURCE_LABELS` to `OTEL_RESOURCE_ATTRIBUTES` (#1042)
- Replace `WithSyncer` with `WithBatcher` in examples. (#1044)
- Replace the `google.golang.org/grpc/codes` dependency in the API with an equivalent `go.opentelemetry.io/otel/codes` package. (#1046)
- Merge the `go.opentelemetry.io/otel/api/label` and `go.opentelemetry.io/otel/api/kv` into the new `go.opentelemetry.io/otel/label` package. (#1060)
- Unify Callback Function Naming.
   Rename `*Callback` with `*Func`. (#1061)
- CI builds validate against last two versions of Go, dropping 1.13 and adding 1.15. (#1064)
- The `go.opentelemetry.io/otel/sdk/export/trace` interfaces `SpanSyncer` and `SpanBatcher` have been replaced with a specification compliant `Exporter` interface.
   This interface still supports the export of `SpanData`, but only as a slice.
   Implementation are also required now to return any error from `ExportSpans` if one occurs as well as implement a `Shutdown` method for exporter clean-up. (#1078)
- The `go.opentelemetry.io/otel/sdk/trace` `NewBatchSpanProcessor` function no longer returns an error.
   If a `nil` exporter is passed as an argument to this function, instead of it returning an error, it now returns a `BatchSpanProcessor` that handles the export of `SpanData` by not taking any action. (#1078)
- The `go.opentelemetry.io/otel/sdk/trace` `NewProvider` function to create a `Provider` no longer returns an error, instead only a `*Provider`.
   This change is related to `NewBatchSpanProcessor` not returning an error which was the only error this function would return. (#1078)

### Removed

- Duplicate, unused API sampler interface. (#999)
   Use the [`Sampler` interface](https://github.com/open-telemetry/opentelemetry-go/blob/v0.11.0/sdk/trace/sampling.go) provided by the SDK instead.
- The `grpctrace` instrumentation was moved to the `go.opentelemetry.io/contrib` repository and out of this repository.
   This move includes moving the `grpc` example to the `go.opentelemetry.io/contrib` as well. (#1027)
- The `WithSpan` method of the `Tracer` interface.
   The functionality this method provided was limited compared to what a user can provide themselves.
   It was removed with the understanding that if there is sufficient user need it can be added back based on actual user usage. (#1043)
- The `RegisterSpanProcessor` and `UnregisterSpanProcessor` functions.
   These were holdovers from an approach prior to the TracerProvider design. They were not used anymore. (#1077)
- The `oterror` package. (#1026)
- The `othttp` and `httptrace` instrumentations were moved to `go.opentelemetry.io/contrib`. (#1032)

### Fixed

- The `semconv.HTTPServerMetricAttributesFromHTTPRequest()` function no longer generates the high-cardinality `http.request.content.length` label. (#1031)
- Correct instrumentation version tag in Jaeger exporter. (#1037)
- The SDK span will now set an error event if the `End` method is called during a panic (i.e. it was deferred). (#1043)
- Move internally generated protobuf code from the `go.opentelemetry.io/otel` to the OTLP exporter to reduce dependency overhead. (#1050)
- The `otel-collector` example referenced outdated collector processors. (#1006)

## [0.10.0] - 2020-07-29

This release migrates the default OpenTelemetry SDK into its own Go module, decoupling the SDK from the API and reducing dependencies for instrumentation packages.

### Added

- The Zipkin exporter now has `NewExportPipeline` and `InstallNewPipeline` constructor functions to match the common pattern.
    These function build a new exporter with default SDK options and register the exporter with the `global` package respectively. (#944)
- Add propagator option for gRPC instrumentation. (#986)
- The `testtrace` package now tracks the `trace.SpanKind` for each span. (#987)

### Changed

- Replace the `RegisterGlobal` `Option` in the Jaeger exporter with an `InstallNewPipeline` constructor function.
   This matches the other exporter constructor patterns and will register a new exporter after building it with default configuration. (#944)
- The trace (`go.opentelemetry.io/otel/exporters/trace/stdout`) and metric (`go.opentelemetry.io/otel/exporters/metric/stdout`) `stdout` exporters are now merged into a single exporter at `go.opentelemetry.io/otel/exporters/stdout`.
   This new exporter was made into its own Go module to follow the pattern of all exporters and decouple it from the `go.opentelemetry.io/otel` module. (#956, #963)
- Move the `go.opentelemetry.io/otel/exporters/test` test package to `go.opentelemetry.io/otel/sdk/export/metric/metrictest`. (#962)
- The `go.opentelemetry.io/otel/api/kv/value` package was merged into the parent `go.opentelemetry.io/otel/api/kv` package. (#968)
  - `value.Bool` was replaced with `kv.BoolValue`.
  - `value.Int64` was replaced with `kv.Int64Value`.
  - `value.Uint64` was replaced with `kv.Uint64Value`.
  - `value.Float64` was replaced with `kv.Float64Value`.
  - `value.Int32` was replaced with `kv.Int32Value`.
  - `value.Uint32` was replaced with `kv.Uint32Value`.
  - `value.Float32` was replaced with `kv.Float32Value`.
  - `value.String` was replaced with `kv.StringValue`.
  - `value.Int` was replaced with `kv.IntValue`.
  - `value.Uint` was replaced with `kv.UintValue`.
  - `value.Array` was replaced with `kv.ArrayValue`.
- Rename `Infer` to `Any` in the `go.opentelemetry.io/otel/api/kv` package. (#972)
- Change `othttp` to use the `httpsnoop` package to wrap the `ResponseWriter` so that optional interfaces (`http.Hijacker`, `http.Flusher`, etc.) that are implemented by the original `ResponseWriter`are also implemented by the wrapped `ResponseWriter`. (#979)
- Rename `go.opentelemetry.io/otel/sdk/metric/aggregator/test` package to `go.opentelemetry.io/otel/sdk/metric/aggregator/aggregatortest`. (#980)
- Make the SDK into its own Go module called `go.opentelemetry.io/otel/sdk`. (#985)
- Changed the default trace `Sampler` from `AlwaysOn` to `ParentOrElse(AlwaysOn)`. (#989)

### Removed

- The `IndexedAttribute` function from the `go.opentelemetry.io/otel/api/label` package was removed in favor of `IndexedLabel` which it was synonymous with. (#970)

### Fixed

- Bump github.com/golangci/golangci-lint from 1.28.3 to 1.29.0 in /tools. (#953)
- Bump github.com/google/go-cmp from 0.5.0 to 0.5.1. (#957)
- Use `global.Handle` for span export errors in the OTLP exporter. (#946)
- Correct Go language formatting in the README documentation. (#961)
- Remove default SDK dependencies from the `go.opentelemetry.io/otel/api` package. (#977)
- Remove default SDK dependencies from the `go.opentelemetry.io/otel/instrumentation` package. (#983)
- Move documented examples for `go.opentelemetry.io/otel/instrumentation/grpctrace` interceptors into Go example tests. (#984)

## [0.9.0] - 2020-07-20

### Added

- A new Resource Detector interface is included to allow resources to be automatically detected and included. (#939)
- A Detector to automatically detect resources from an environment variable. (#939)
- Github action to generate protobuf Go bindings locally in `internal/opentelemetry-proto-gen`. (#938)
- OTLP .proto files from `open-telemetry/opentelemetry-proto` imported as a git submodule under `internal/opentelemetry-proto`.
   References to `github.com/open-telemetry/opentelemetry-proto` changed to `go.opentelemetry.io/otel/internal/opentelemetry-proto-gen`. (#942)

### Changed

- Non-nil value `struct`s for key-value pairs will be marshalled using JSON rather than `Sprintf`. (#948)

### Removed

- Removed dependency on `github.com/open-telemetry/opentelemetry-collector`. (#943)

## [0.8.0] - 2020-07-09

### Added

- The `B3Encoding` type to represent the B3 encoding(s) the B3 propagator can inject.
   A value for HTTP supported encodings (Multiple Header: `MultipleHeader`, Single Header: `SingleHeader`) are included. (#882)
- The `FlagsDeferred` trace flag to indicate if the trace sampling decision has been deferred. (#882)
- The `FlagsDebug` trace flag to indicate if the trace is a debug trace. (#882)
- Add `peer.service` semantic attribute. (#898)
- Add database-specific semantic attributes. (#899)
- Add semantic convention for `faas.coldstart` and `container.id`. (#909)
- Add http content size semantic conventions. (#905)
- Include `http.request_content_length` in HTTP request basic attributes. (#905)
- Add semantic conventions for operating system process resource attribute keys. (#919)
- The Jaeger exporter now has a `WithBatchMaxCount` option to specify the maximum number of spans sent in a batch. (#931)

### Changed

- Update `CONTRIBUTING.md` to ask for updates to `CHANGELOG.md` with each pull request. (#879)
- Use lowercase header names for B3 Multiple Headers. (#881)
- The B3 propagator `SingleHeader` field has been replaced with `InjectEncoding`.
   This new field can be set to combinations of the `B3Encoding` bitmasks and will inject trace information in these encodings.
   If no encoding is set, the propagator will default to `MultipleHeader` encoding. (#882)
- The B3 propagator now extracts from either HTTP encoding of B3 (Single Header or Multiple Header) based on what is contained in the header.
   Preference is given to Single Header encoding with Multiple Header being the fallback if Single Header is not found or is invalid.
   This behavior change is made to dynamically support all correctly encoded traces received instead of having to guess the expected encoding prior to receiving. (#882)
- Extend semantic conventions for RPC. (#900)
- To match constant naming conventions in the `api/standard` package, the `FaaS*` key names are appended with a suffix of `Key`. (#920)
  - `"api/standard".FaaSName` -> `FaaSNameKey`
  - `"api/standard".FaaSID` -> `FaaSIDKey`
  - `"api/standard".FaaSVersion` -> `FaaSVersionKey`
  - `"api/standard".FaaSInstance` -> `FaaSInstanceKey`

### Removed

- The `FlagsUnused` trace flag is removed.
   The purpose of this flag was to act as the inverse of `FlagsSampled`, the inverse of `FlagsSampled` is used instead. (#882)
- The B3 header constants (`B3SingleHeader`, `B3DebugFlagHeader`, `B3TraceIDHeader`, `B3SpanIDHeader`, `B3SampledHeader`, `B3ParentSpanIDHeader`) are removed.
   If B3 header keys are needed [the authoritative OpenZipkin package constants](https://pkg.go.dev/github.com/openzipkin/zipkin-go@v0.2.2/propagation/b3?tab=doc#pkg-constants) should be used instead. (#882)

### Fixed

- The B3 Single Header name is now correctly `b3` instead of the previous `X-B3`. (#881)
- The B3 propagator now correctly supports sampling only values (`b3: 0`, `b3: 1`, or `b3: d`) for a Single B3 Header. (#882)
- The B3 propagator now propagates the debug flag.
   This removes the behavior of changing the debug flag into a set sampling bit.
   Instead, this now follow the B3 specification and omits the `X-B3-Sampling` header. (#882)
- The B3 propagator now tracks "unset" sampling state (meaning "defer the decision") and does not set the `X-B3-Sampling` header when injecting. (#882)
- Bump github.com/itchyny/gojq from 0.10.3 to 0.10.4 in /tools. (#883)
- Bump github.com/opentracing/opentracing-go from v1.1.1-0.20190913142402-a7454ce5950e to v1.2.0. (#885)
- The tracing time conversion for OTLP spans is now correctly set to `UnixNano`. (#896)
- Ensure span status is not set to `Unknown` when no HTTP status code is provided as it is assumed to be `200 OK`. (#908)
- Ensure `httptrace.clientTracer` closes `http.headers` span. (#912)
- Prometheus exporter will not apply stale updates or forget inactive metrics. (#903)
- Add test for api.standard `HTTPClientAttributesFromHTTPRequest`. (#905)
- Bump github.com/golangci/golangci-lint from 1.27.0 to 1.28.1 in /tools. (#901, #913)
- Update otel-colector example to use the v0.5.0 collector. (#915)
- The `grpctrace` instrumentation uses a span name conforming to the OpenTelemetry semantic conventions (does not contain a leading slash (`/`)). (#922)
- The `grpctrace` instrumentation includes an `rpc.method` attribute now set to the gRPC method name. (#900, #922)
- The `grpctrace` instrumentation `rpc.service` attribute now contains the package name if one exists.
   This is in accordance with OpenTelemetry semantic conventions. (#922)
- Correlation Context extractor will no longer insert an empty map into the returned context when no valid values are extracted. (#923)
- Bump google.golang.org/api from 0.28.0 to 0.29.0 in /exporters/trace/jaeger. (#925)
- Bump github.com/itchyny/gojq from 0.10.4 to 0.11.0 in /tools. (#926)
- Bump github.com/golangci/golangci-lint from 1.28.1 to 1.28.2 in /tools. (#930)

## [0.7.0] - 2020-06-26

This release implements the v0.5.0 version of the OpenTelemetry specification.

### Added

- The othttp instrumentation now includes default metrics. (#861)
- This CHANGELOG file to track all changes in the project going forward.
- Support for array type attributes. (#798)
- Apply transitive dependabot go.mod dependency updates as part of a new automatic Github workflow. (#844)
- Timestamps are now passed to exporters for each export. (#835)
- Add new `Accumulation` type to metric SDK to transport telemetry from `Accumulator`s to `Processor`s.
   This replaces the prior `Record` `struct` use for this purpose. (#835)
- New dependabot integration to automate package upgrades. (#814)
- `Meter` and `Tracer` implementations accept instrumentation version version as an optional argument.
   This instrumentation version is passed on to exporters. (#811) (#805) (#802)
- The OTLP exporter includes the instrumentation version in telemetry it exports. (#811)
- Environment variables for Jaeger exporter are supported. (#796)
- New `aggregation.Kind` in the export metric API. (#808)
- New example that uses OTLP and the collector. (#790)
- Handle errors in the span `SetName` during span initialization. (#791)
- Default service config to enable retries for retry-able failed requests in the OTLP exporter and an option to override this default. (#777)
- New `go.opentelemetry.io/otel/api/oterror` package to uniformly support error handling and definitions for the project. (#778)
- New `global` default implementation of the `go.opentelemetry.io/otel/api/oterror.Handler` interface to be used to handle errors prior to an user defined `Handler`.
   There is also functionality for the user to register their `Handler` as well as a convenience function `Handle` to handle an error with this global `Handler`(#778)
- Options to specify propagators for httptrace and grpctrace instrumentation. (#784)
- The required `application/json` header for the Zipkin exporter is included in all exports. (#774)
- Integrate HTTP semantics helpers from the contrib repository into the `api/standard` package. #769

### Changed

- Rename `Integrator` to `Processor` in the metric SDK. (#863)
- Rename `AggregationSelector` to `AggregatorSelector`. (#859)
- Rename `SynchronizedCopy` to `SynchronizedMove`. (#858)
- Rename `simple` integrator to `basic` integrator. (#857)
- Merge otlp collector examples. (#841)
- Change the metric SDK to support cumulative, delta, and pass-through exporters directly.
   With these changes, cumulative and delta specific exporters are able to request the correct kind of aggregation from the SDK. (#840)
- The `Aggregator.Checkpoint` API is renamed to `SynchronizedCopy` and adds an argument, a different `Aggregator` into which the copy is stored. (#812)
- The `export.Aggregator` contract is that `Update()` and `SynchronizedCopy()` are synchronized with each other.
   All the aggregation interfaces (`Sum`, `LastValue`, ...) are not meant to be synchronized, as the caller is expected to synchronize aggregators at a higher level after the `Accumulator`.
   Some of the `Aggregators` used unnecessary locking and that has been cleaned up. (#812)
- Use of `metric.Number` was replaced by `int64` now that we use `sync.Mutex` in the `MinMaxSumCount` and `Histogram` `Aggregators`. (#812)
- Replace `AlwaysParentSample` with `ParentSample(fallback)` to match the OpenTelemetry v0.5.0 specification. (#810)
- Rename `sdk/export/metric/aggregator` to `sdk/export/metric/aggregation`. #808
- Send configured headers with every request in the OTLP exporter, instead of just on connection creation. (#806)
- Update error handling for any one off error handlers, replacing, instead, with the `global.Handle` function. (#791)
- Rename `plugin` directory to `instrumentation` to match the OpenTelemetry specification. (#779)
- Makes the argument order to Histogram and DDSketch `New()` consistent. (#781)

### Removed

- `Uint64NumberKind` and related functions from the API. (#864)
- Context arguments from `Aggregator.Checkpoint` and `Integrator.Process` as they were unused. (#803)
- `SpanID` is no longer included in parameters for sampling decision to match the OpenTelemetry specification. (#775)

### Fixed

- Upgrade OTLP exporter to opentelemetry-proto matching the opentelemetry-collector v0.4.0 release. (#866)
- Allow changes to `go.sum` and `go.mod` when running dependabot tidy-up. (#871)
- Bump github.com/stretchr/testify from 1.4.0 to 1.6.1. (#824)
- Bump github.com/prometheus/client_golang from 1.7.0 to 1.7.1 in /exporters/metric/prometheus. (#867)
- Bump google.golang.org/grpc from 1.29.1 to 1.30.0 in /exporters/trace/jaeger. (#853)
- Bump google.golang.org/grpc from 1.29.1 to 1.30.0 in /exporters/trace/zipkin. (#854)
- Bumps github.com/golang/protobuf from 1.3.2 to 1.4.2 (#848)
- Bump github.com/stretchr/testify from 1.4.0 to 1.6.1 in /exporters/otlp (#817)
- Bump github.com/golangci/golangci-lint from 1.25.1 to 1.27.0 in /tools (#828)
- Bump github.com/prometheus/client_golang from 1.5.0 to 1.7.0 in /exporters/metric/prometheus (#838)
- Bump github.com/stretchr/testify from 1.4.0 to 1.6.1 in /exporters/trace/jaeger (#829)
- Bump github.com/benbjohnson/clock from 1.0.0 to 1.0.3 (#815)
- Bump github.com/stretchr/testify from 1.4.0 to 1.6.1 in /exporters/trace/zipkin (#823)
- Bump github.com/itchyny/gojq from 0.10.1 to 0.10.3 in /tools (#830)
- Bump github.com/stretchr/testify from 1.4.0 to 1.6.1 in /exporters/metric/prometheus (#822)
- Bump google.golang.org/grpc from 1.27.1 to 1.29.1 in /exporters/trace/zipkin (#820)
- Bump google.golang.org/grpc from 1.27.1 to 1.29.1 in /exporters/trace/jaeger (#831)
- Bump github.com/google/go-cmp from 0.4.0 to 0.5.0 (#836)
- Bump github.com/google/go-cmp from 0.4.0 to 0.5.0 in /exporters/trace/jaeger (#837)
- Bump github.com/google/go-cmp from 0.4.0 to 0.5.0 in /exporters/otlp (#839)
- Bump google.golang.org/api from 0.20.0 to 0.28.0 in /exporters/trace/jaeger (#843)
- Set span status from HTTP status code in the othttp instrumentation. (#832)
- Fixed typo in push controller comment. (#834)
- The `Aggregator` testing has been updated and cleaned. (#812)
- `metric.Number(0)` expressions are replaced by `0` where possible. (#812)
- Fixed `global` `handler_test.go` test failure. #804
- Fixed `BatchSpanProcessor.Shutdown` to wait until all spans are processed. (#766)
- Fixed OTLP example's accidental early close of exporter. (#807)
- Ensure zipkin exporter reads and closes response body. (#788)
- Update instrumentation to use `api/standard` keys instead of custom keys. (#782)
- Clean up tools and RELEASING documentation. (#762)

## [0.6.0] - 2020-05-21

### Added

- Support for `Resource`s in the prometheus exporter. (#757)
- New pull controller. (#751)
- New `UpDownSumObserver` instrument. (#750)
- OpenTelemetry collector demo. (#711)
- New `SumObserver` instrument. (#747)
- New `UpDownCounter` instrument. (#745)
- New timeout `Option` and configuration function `WithTimeout` to the push controller. (#742)
- New `api/standards` package to implement semantic conventions and standard key-value generation. (#731)

### Changed

- Rename `Register*` functions in the metric API to `New*` for all `Observer` instruments. (#761)
- Use `[]float64` for histogram boundaries, not `[]metric.Number`. (#758)
- Change OTLP example to use exporter as a trace `Syncer` instead of as an unneeded `Batcher`. (#756)
- Replace `WithResourceAttributes()` with `WithResource()` in the trace SDK. (#754)
- The prometheus exporter now uses the new pull controller. (#751)
- Rename `ScheduleDelayMillis` to `BatchTimeout` in the trace `BatchSpanProcessor`.(#752)
- Support use of synchronous instruments in asynchronous callbacks (#725)
- Move `Resource` from the `Export` method parameter into the metric export `Record`. (#739)
- Rename `Observer` instrument to `ValueObserver`. (#734)
- The push controller now has a method (`Provider()`) to return a `metric.Provider` instead of the old `Meter` method that acted as a `metric.Provider`. (#738)
- Replace `Measure` instrument by `ValueRecorder` instrument. (#732)
- Rename correlation context header from `"Correlation-Context"` to `"otcorrelations"` to match the OpenTelemetry specification. 727)

### Fixed

- Ensure gRPC `ClientStream` override methods do not panic in grpctrace package. (#755)
- Disable parts of `BatchSpanProcessor` test until a fix is found. (#743)
- Fix `string` case in `kv` `Infer` function. (#746)
- Fix panic in grpctrace client interceptors. (#740)
- Refactor the `api/metrics` push controller and add `CheckpointSet` synchronization. (#737)
- Rewrite span batch process queue batching logic. (#719)
- Remove the push controller named Meter map. (#738)
- Fix Histogram aggregator initial state (fix #735). (#736)
- Ensure golang alpine image is running `golang-1.14` for examples. (#733)
- Added test for grpctrace `UnaryInterceptorClient`. (#695)
- Rearrange `api/metric` code layout. (#724)

## [0.5.0] - 2020-05-13

### Added

- Batch `Observer` callback support. (#717)
- Alias `api` types to root package of project. (#696)
- Create basic `othttp.Transport` for simple client instrumentation. (#678)
- `SetAttribute(string, interface{})` to the trace API. (#674)
- Jaeger exporter option that allows user to specify custom http client. (#671)
- `Stringer` and `Infer` methods to `key`s. (#662)

### Changed

- Rename `NewKey` in the `kv` package to just `Key`. (#721)
- Move `core` and `key` to `kv` package. (#720)
- Make the metric API `Meter` a `struct` so the abstract `MeterImpl` can be passed and simplify implementation. (#709)
- Rename SDK `Batcher` to `Integrator` to match draft OpenTelemetry SDK specification. (#710)
- Rename SDK `Ungrouped` integrator to `simple.Integrator` to match draft OpenTelemetry SDK specification. (#710)
- Rename SDK `SDK` `struct` to `Accumulator` to match draft OpenTelemetry SDK specification. (#710)
- Move `Number` from `core` to `api/metric` package. (#706)
- Move `SpanContext` from `core` to `trace` package. (#692)
- Change traceparent header from `Traceparent` to `traceparent` to implement the W3C specification. (#681)

### Fixed

- Update tooling to run generators in all submodules. (#705)
- gRPC interceptor regexp to match methods without a service name. (#683)
- Use a `const` for padding 64-bit B3 trace IDs. (#701)
- Update `mockZipkin` listen address from `:0` to `127.0.0.1:0`. (#700)
- Left-pad 64-bit B3 trace IDs with zero. (#698)
- Propagate at least the first W3C tracestate header. (#694)
- Remove internal `StateLocker` implementation. (#688)
- Increase instance size CI system uses. (#690)
- Add a `key` benchmark and use reflection in `key.Infer()`. (#679)
- Fix internal `global` test by using `global.Meter` with `RecordBatch()`. (#680)
- Reimplement histogram using mutex instead of `StateLocker`. (#669)
- Switch `MinMaxSumCount` to a mutex lock implementation instead of `StateLocker`. (#667)
- Update documentation to not include any references to `WithKeys`. (#672)
- Correct misspelling. (#668)
- Fix clobbering of the span context if extraction fails. (#656)
- Bump `golangci-lint` and work around the corrupting bug. (#666) (#670)

## [0.4.3] - 2020-04-24

### Added

- `Dockerfile` and `docker-compose.yml` to run example code. (#635)
- New `grpctrace` package that provides gRPC client and server interceptors for both unary and stream connections. (#621)
- New `api/label` package, providing common label set implementation. (#651)
- Support for JSON marshaling of `Resources`. (#654)
- `TraceID` and `SpanID` implementations for `Stringer` interface. (#642)
- `RemoteAddrKey` in the othttp plugin to include the HTTP client address in top-level spans. (#627)
- `WithSpanFormatter` option to the othttp plugin. (#617)
- Updated README to include section for compatible libraries and include reference to the contrib repository. (#612)
- The prometheus exporter now supports exporting histograms. (#601)
- A `String` method to the `Resource` to return a hashable identifier for a now unique resource. (#613)
- An `Iter` method to the `Resource` to return an array `AttributeIterator`. (#613)
- An `Equal` method to the `Resource` test the equivalence of resources. (#613)
- An iterable structure (`AttributeIterator`) for `Resource` attributes.

### Changed

- zipkin export's `NewExporter` now requires a `serviceName` argument to ensure this needed values is provided. (#644)
- Pass `Resources` through the metrics export pipeline. (#659)

### Removed

- `WithKeys` option from the metric API. (#639)

### Fixed

- Use the `label.Set.Equivalent` value instead of an encoding in the batcher. (#658)
- Correct typo `trace.Exporter` to `trace.SpanSyncer` in comments. (#653)
- Use type names for return values in jaeger exporter. (#648)
- Increase the visibility of the `api/key` package by updating comments and fixing usages locally. (#650)
- `Checkpoint` only after `Update`; Keep records in the `sync.Map` longer. (#647)
- Do not cache `reflect.ValueOf()` in metric Labels. (#649)
- Batch metrics exported from the OTLP exporter based on `Resource` and labels. (#626)
- Add error wrapping to the prometheus exporter. (#631)
- Update the OTLP exporter batching of traces to use a unique `string` representation of an associated `Resource` as the batching key. (#623)
- Update OTLP `SpanData` transform to only include the `ParentSpanID` if one exists. (#614)
- Update `Resource` internal representation to uniquely and reliably identify resources. (#613)
- Check return value from `CheckpointSet.ForEach` in prometheus exporter. (#622)
- Ensure spans created by httptrace client tracer reflect operation structure. (#618)
- Create a new recorder rather than reuse when multiple observations in same epoch for asynchronous instruments. #610
- The default port the OTLP exporter uses to connect to the OpenTelemetry collector is updated to match the one the collector listens on by default. (#611)


## [0.4.2] - 2020-03-31

### Fixed

- Fix `pre_release.sh` to update version in `sdk/opentelemetry.go`. (#607)
- Fix time conversion from internal to OTLP in OTLP exporter. (#606)

## [0.4.1] - 2020-03-31

### Fixed

- Update `tag.sh` to create signed tags. (#604)

## [0.4.0] - 2020-03-30

### Added

- New API package `api/metric/registry` that exposes a `MeterImpl` wrapper for use by SDKs to generate unique instruments. (#580)
- Script to verify examples after a new release. (#579)

### Removed

- The dogstatsd exporter due to lack of support.
   This additionally removes support for statsd. (#591)
- `LabelSet` from the metric API.
   This is replaced by a `[]core.KeyValue` slice. (#595)
- `Labels` from the metric API's `Meter` interface. (#595)

### Changed

- The metric `export.Labels` became an interface which the SDK implements and the `export` package provides a simple, immutable implementation of this interface intended for testing purposes. (#574)
- Renamed `internal/metric.Meter` to `MeterImpl`. (#580)
- Renamed `api/global/internal.obsImpl` to `asyncImpl`. (#580)

### Fixed

- Corrected missing return in mock span. (#582)
- Update License header for all source files to match CNCF guidelines and include a test to ensure it is present. (#586) (#596)
- Update to v0.3.0 of the OTLP in the OTLP exporter. (#588)
- Update pre-release script to be compatible between GNU and BSD based systems. (#592)
- Add a `RecordBatch` benchmark. (#594)
- Moved span transforms of the OTLP exporter to the internal package. (#593)
- Build both go-1.13 and go-1.14 in circleci to test for all supported versions of Go. (#569)
- Removed unneeded allocation on empty labels in OLTP exporter. (#597)
- Update `BatchedSpanProcessor` to process the queue until no data but respect max batch size. (#599)
- Update project documentation godoc.org links to pkg.go.dev. (#602)

## [0.3.0] - 2020-03-21

This is a first official beta release, which provides almost fully complete metrics, tracing, and context propagation functionality.
There is still a possibility of breaking changes.

### Added

- Add `Observer` metric instrument. (#474)
- Add global `Propagators` functionality to enable deferred initialization for propagators registered before the first Meter SDK is installed. (#494)
- Simplified export setup pipeline for the jaeger exporter to match other exporters. (#459)
- The zipkin trace exporter. (#495)
- The OTLP exporter to export metric and trace telemetry to the OpenTelemetry collector. (#497) (#544) (#545)
- The `StatusMessage` field was add to the trace `Span`. (#524)
- Context propagation in OpenTracing bridge in terms of OpenTelemetry context propagation. (#525)
- The `Resource` type was added to the SDK. (#528)
- The global API now supports a `Tracer` and `Meter` function as shortcuts to getting a global `*Provider` and calling these methods directly. (#538)
- The metric API now defines a generic `MeterImpl` interface to support general purpose `Meter` construction.
   Additionally, `SyncImpl` and `AsyncImpl` are added to support general purpose instrument construction. (#560)
- A metric `Kind` is added to represent the `MeasureKind`, `ObserverKind`, and `CounterKind`. (#560)
- Scripts to better automate the release process. (#576)

### Changed

- Default to to use `AlwaysSampler` instead of `ProbabilitySampler` to match OpenTelemetry specification. (#506)
- Renamed `AlwaysSampleSampler` to `AlwaysOnSampler` in the trace API. (#511)
- Renamed `NeverSampleSampler` to `AlwaysOffSampler` in the trace API. (#511)
- The `Status` field of the `Span` was changed to `StatusCode` to disambiguate with the added `StatusMessage`. (#524)
- Updated the trace `Sampler` interface conform to the OpenTelemetry specification. (#531)
- Rename metric API `Options` to `Config`. (#541)
- Rename metric `Counter` aggregator to be `Sum`. (#541)
- Unify metric options into `Option` from instrument specific options. (#541)
- The trace API's `TraceProvider` now support `Resource`s. (#545)
- Correct error in zipkin module name. (#548)
- The jaeger trace exporter now supports `Resource`s. (#551)
- Metric SDK now supports `Resource`s.
   The `WithResource` option was added to configure a `Resource` on creation and the `Resource` method was added to the metric `Descriptor` to return the associated `Resource`. (#552)
- Replace `ErrNoLastValue` and `ErrEmptyDataSet` by `ErrNoData` in the metric SDK. (#557)
- The stdout trace exporter now supports `Resource`s. (#558)
- The metric `Descriptor` is now included at the API instead of the SDK. (#560)
- Replace `Ordered` with an iterator in `export.Labels`. (#567)

### Removed

- The vendor specific Stackdriver. It is now hosted on 3rd party vendor infrastructure. (#452)
- The `Unregister` method for metric observers as it is not in the OpenTelemetry specification. (#560)
- `GetDescriptor` from the metric SDK. (#575)
- The `Gauge` instrument from the metric API. (#537)

### Fixed

- Make histogram aggregator checkpoint consistent. (#438)
- Update README with import instructions and how to build and test. (#505)
- The default label encoding was updated to be unique. (#508)
- Use `NewRoot` in the othttp plugin for public endpoints. (#513)
- Fix data race in `BatchedSpanProcessor`. (#518)
- Skip test-386 for Mac OS 10.15.x (Catalina and upwards). #521
- Use a variable-size array to represent ordered labels in maps. (#523)
- Update the OTLP protobuf and update changed import path. (#532)
- Use `StateLocker` implementation in `MinMaxSumCount`. (#546)
- Eliminate goroutine leak in histogram stress test. (#547)
- Update OTLP exporter with latest protobuf. (#550)
- Add filters to the othttp plugin. (#556)
- Provide an implementation of the `Header*` filters that do not depend on Go 1.14. (#565)
- Encode labels once during checkpoint.
   The checkpoint function is executed in a single thread so we can do the encoding lazily before passing the encoded version of labels to the exporter.
   This is a cheap and quick way to avoid encoding the labels on every collection interval. (#572)
- Run coverage over all packages in `COVERAGE_MOD_DIR`. (#573)

## [0.2.3] - 2020-03-04

### Added

- `RecordError` method on `Span`s in the trace API to Simplify adding error events to spans. (#473)
- Configurable push frequency for exporters setup pipeline. (#504)

### Changed

- Rename the `exporter` directory to `exporters`.
   The `go.opentelemetry.io/otel/exporter/trace/jaeger` package was mistakenly released with a `v1.0.0` tag instead of `v0.1.0`.
   This resulted in all subsequent releases not becoming the default latest.
   A consequence of this was that all `go get`s pulled in the incompatible `v0.1.0` release of that package when pulling in more recent packages from other otel packages.
   Renaming the `exporter` directory to `exporters` fixes this issue by renaming the package and therefore clearing any existing dependency tags.
   Consequentially, this action also renames *all* exporter packages. (#502)

### Removed

- The `CorrelationContextHeader` constant in the `correlation` package is no longer exported. (#503)

## [0.2.2] - 2020-02-27

### Added

- `HTTPSupplier` interface in the propagation API to specify methods to retrieve and store a single value for a key to be associated with a carrier. (#467)
- `HTTPExtractor` interface in the propagation API to extract information from an `HTTPSupplier` into a context. (#467)
- `HTTPInjector` interface in the propagation API to inject information into an `HTTPSupplier.` (#467)
- `Config` and configuring `Option` to the propagator API. (#467)
- `Propagators` interface in the propagation API to contain the set of injectors and extractors for all supported carrier formats. (#467)
- `HTTPPropagator` interface in the propagation API to inject and extract from an `HTTPSupplier.` (#467)
- `WithInjectors` and `WithExtractors` functions to the propagator API to configure injectors and extractors to use. (#467)
- `ExtractHTTP` and `InjectHTTP` functions to apply configured HTTP extractors and injectors to a passed context. (#467)
- Histogram aggregator. (#433)
- `DefaultPropagator` function and have it return `trace.TraceContext` as the default context propagator. (#456)
- `AlwaysParentSample` sampler to the trace API. (#455)
- `WithNewRoot` option function to the trace API to specify the created span should be considered a root span. (#451)


### Changed

- Renamed `WithMap` to `ContextWithMap` in the correlation package. (#481)
- Renamed `FromContext` to `MapFromContext` in the correlation package. (#481)
- Move correlation context propagation to correlation package. (#479)
- Do not default to putting remote span context into links. (#480)
- Propagators extrac
- `Tracer.WithSpan` updated to accept `StartOptions`. (#472)
- Renamed `MetricKind` to `Kind` to not stutter in the type usage. (#432)
- Renamed the `export` package to `metric` to match directory structure. (#432)
- Rename the `api/distributedcontext` package to `api/correlation`. (#444)
- Rename the `api/propagators` package to `api/propagation`. (#444)
- Move the propagators from the `propagators` package into the `trace` API package. (#444)
- Update `Float64Gauge`, `Int64Gauge`, `Float64Counter`, `Int64Counter`, `Float64Measure`, and `Int64Measure` metric methods to use value receivers instead of pointers. (#462)
- Moved all dependencies of tools package to a tools directory. (#466)

### Removed

- Binary propagators. (#467)
- NOOP propagator. (#467)

### Fixed

- Upgraded `github.com/golangci/golangci-lint` from `v1.21.0` to `v1.23.6` in `tools/`. (#492)
- Fix a possible nil-dereference crash (#478)
- Correct comments for `InstallNewPipeline` in the stdout exporter. (#483)
- Correct comments for `InstallNewPipeline` in the dogstatsd exporter. (#484)
- Correct comments for `InstallNewPipeline` in the prometheus exporter. (#482)
- Initialize `onError` based on `Config` in prometheus exporter. (#486)
- Correct module name in prometheus exporter README. (#475)
- Removed tracer name prefix from span names. (#430)
- Fix `aggregator_test.go` import package comment. (#431)
- Improved detail in stdout exporter. (#436)
- Fix a dependency issue (generate target should depend on stringer, not lint target) in Makefile. (#442)
- Reorders the Makefile targets within `precommit` target so we generate files and build the code before doing linting, so we can get much nicer errors about syntax errors from the compiler. (#442)
- Reword function documentation in gRPC plugin. (#446)
- Send the `span.kind` tag to Jaeger from the jaeger exporter. (#441)
- Fix `metadataSupplier` in the jaeger exporter to overwrite the header if existing instead of appending to it. (#441)
- Upgraded to Go 1.13 in CI. (#465)
- Correct opentelemetry.io URL in trace SDK documentation. (#464)
- Refactored reference counting logic in SDK determination of stale records. (#468)
- Add call to `runtime.Gosched` in instrument `acquireHandle` logic to not block the collector. (#469)

## [0.2.1.1] - 2020-01-13

### Fixed

- Use stateful batcher on Prometheus exporter fixing regresion introduced in #395. (#428)

## [0.2.1] - 2020-01-08

### Added

- Global meter forwarding implementation.
   This enables deferred initialization for metric instruments registered before the first Meter SDK is installed. (#392)
- Global trace forwarding implementation.
   This enables deferred initialization for tracers registered before the first Trace SDK is installed. (#406)
- Standardize export pipeline creation in all exporters. (#395)
- A testing, organization, and comments for 64-bit field alignment. (#418)
- Script to tag all modules in the project. (#414)

### Changed

- Renamed `propagation` package to `propagators`. (#362)
- Renamed `B3Propagator` propagator to `B3`. (#362)
- Renamed `TextFormatPropagator` propagator to `TextFormat`. (#362)
- Renamed `BinaryPropagator` propagator to `Binary`. (#362)
- Renamed `BinaryFormatPropagator` propagator to `BinaryFormat`. (#362)
- Renamed `NoopTextFormatPropagator` propagator to `NoopTextFormat`. (#362)
- Renamed `TraceContextPropagator` propagator to `TraceContext`. (#362)
- Renamed `SpanOption` to `StartOption` in the trace API. (#369)
- Renamed `StartOptions` to `StartConfig` in the trace API. (#369)
- Renamed `EndOptions` to `EndConfig` in the trace API. (#369)
- `Number` now has a pointer receiver for its methods. (#375)
- Renamed `CurrentSpan` to `SpanFromContext` in the trace API. (#379)
- Renamed `SetCurrentSpan` to `ContextWithSpan` in the trace API. (#379)
- Renamed `Message` in Event to `Name` in the trace API. (#389)
- Prometheus exporter no longer aggregates metrics, instead it only exports them. (#385)
- Renamed `HandleImpl` to `BoundInstrumentImpl` in the metric API. (#400)
- Renamed `Float64CounterHandle` to `Float64CounterBoundInstrument` in the metric API. (#400)
- Renamed `Int64CounterHandle` to `Int64CounterBoundInstrument` in the metric API. (#400)
- Renamed `Float64GaugeHandle` to `Float64GaugeBoundInstrument` in the metric API. (#400)
- Renamed `Int64GaugeHandle` to `Int64GaugeBoundInstrument` in the metric API. (#400)
- Renamed `Float64MeasureHandle` to `Float64MeasureBoundInstrument` in the metric API. (#400)
- Renamed `Int64MeasureHandle` to `Int64MeasureBoundInstrument` in the metric API. (#400)
- Renamed `Release` method for bound instruments in the metric API to `Unbind`. (#400)
- Renamed `AcquireHandle` method for bound instruments in the metric API to `Bind`. (#400)
- Renamed the `File` option in the stdout exporter to `Writer`. (#404)
- Renamed all `Options` to `Config` for all metric exports where this wasn't already the case.

### Fixed

- Aggregator import path corrected. (#421)
- Correct links in README. (#368)
- The README was updated to match latest code changes in its examples. (#374)
- Don't capitalize error statements. (#375)
- Fix ignored errors. (#375)
- Fix ambiguous variable naming. (#375)
- Removed unnecessary type casting. (#375)
- Use named parameters. (#375)
- Updated release schedule. (#378)
- Correct http-stackdriver example module name. (#394)
- Removed the `http.request` span in `httptrace` package. (#397)
- Add comments in the metrics SDK (#399)
- Initialize checkpoint when creating ddsketch aggregator to prevent panic when merging into a empty one. (#402) (#403)
- Add documentation of compatible exporters in the README. (#405)
- Typo fix. (#408)
- Simplify span check logic in SDK tracer implementation. (#419)

## [0.2.0] - 2019-12-03

### Added

- Unary gRPC tracing example. (#351)
- Prometheus exporter. (#334)
- Dogstatsd metrics exporter. (#326)

### Changed

- Rename `MaxSumCount` aggregation to `MinMaxSumCount` and add the `Min` interface for this aggregation. (#352)
- Rename `GetMeter` to `Meter`. (#357)
- Rename `HTTPTraceContextPropagator` to `TraceContextPropagator`. (#355)
- Rename `HTTPB3Propagator` to `B3Propagator`. (#355)
- Rename `HTTPTraceContextPropagator` to `TraceContextPropagator`. (#355)
- Move `/global` package to `/api/global`. (#356)
- Rename `GetTracer` to `Tracer`. (#347)

### Removed

- `SetAttribute` from the `Span` interface in the trace API. (#361)
- `AddLink` from the `Span` interface in the trace API. (#349)
- `Link` from the `Span` interface in the trace API. (#349)

### Fixed

- Exclude example directories from coverage report. (#365)
- Lint make target now implements automatic fixes with `golangci-lint` before a second run to report the remaining issues. (#360)
- Drop `GO111MODULE` environment variable in Makefile as Go 1.13 is the project specified minimum version and this is environment variable is not needed for that version of Go. (#359)
- Run the race checker for all test. (#354)
- Redundant commands in the Makefile are removed. (#354)
- Split the `generate` and `lint` targets of the Makefile. (#354)
- Renames `circle-ci` target to more generic `ci` in Makefile. (#354)
- Add example Prometheus binary to gitignore. (#358)
- Support negative numbers with the `MaxSumCount`. (#335)
- Resolve race conditions in `push_test.go` identified in #339. (#340)
- Use `/usr/bin/env bash` as a shebang in scripts rather than `/bin/bash`. (#336)
- Trace benchmark now tests both `AlwaysSample` and `NeverSample`.
   Previously it was testing `AlwaysSample` twice. (#325)
- Trace benchmark now uses a `[]byte` for `TraceID` to fix failing test. (#325)
- Added a trace benchmark to test variadic functions in `setAttribute` vs `setAttributes` (#325)
- The `defaultkeys` batcher was only using the encoded label set as its map key while building a checkpoint.
   This allowed distinct label sets through, but any metrics sharing a label set could be overwritten or merged incorrectly.
   This was corrected. (#333)


## [0.1.2] - 2019-11-18

### Fixed

- Optimized the `simplelru` map for attributes to reduce the number of allocations. (#328)
- Removed unnecessary unslicing of parameters that are already a slice. (#324)

## [0.1.1] - 2019-11-18

This release contains a Metrics SDK with stdout exporter and supports basic aggregations such as counter, gauges, array, maxsumcount, and ddsketch.

### Added

- Metrics stdout export pipeline. (#265)
- Array aggregation for raw measure metrics. (#282)
- The core.Value now have a `MarshalJSON` method. (#281)

### Removed

- `WithService`, `WithResources`, and `WithComponent` methods of tracers. (#314)
- Prefix slash in `Tracer.Start()` for the Jaeger example. (#292)

### Changed

- Allocation in LabelSet construction to reduce GC overhead. (#318)
- `trace.WithAttributes` to append values instead of replacing (#315)
- Use a formula for tolerance in sampling tests. (#298)
- Move export types into trace and metric-specific sub-directories. (#289)
- `SpanKind` back to being based on an `int` type. (#288)

### Fixed

- URL to OpenTelemetry website in README. (#323)
- Name of othttp default tracer. (#321)
- `ExportSpans` for the stackdriver exporter now handles `nil` context. (#294)
- CI modules cache to correctly restore/save from/to the cache. (#316)
- Fix metric SDK race condition between `LoadOrStore` and the assignment `rec.recorder = i.meter.exporter.AggregatorFor(rec)`. (#293)
- README now reflects the new code structure introduced with these changes. (#291)
- Make the basic example work. (#279)

## [0.1.0] - 2019-11-04

This is the first release of open-telemetry go library.
It contains api and sdk for trace and meter.

### Added

- Initial OpenTelemetry trace and metric API prototypes.
- Initial OpenTelemetry trace, metric, and export SDK packages.
- A wireframe bridge to support compatibility with OpenTracing.
- Example code for a basic, http-stackdriver, http, jaeger, and named tracer setup.
- Exporters for Jaeger, Stackdriver, and stdout.
- Propagators for binary, B3, and trace-context protocols.
- Project information and guidelines in the form of a README and CONTRIBUTING.
- Tools to build the project and a Makefile to automate the process.
- Apache-2.0 license.
- CircleCI build CI manifest files.
- CODEOWNERS file to track owners of this project.


[Unreleased]: https://github.com/open-telemetry/opentelemetry-go/compare/v0.16.0...HEAD
[0.16.0]: https://github.com/open-telemetry/opentelemetry-go/releases/tag/v0.16.0
[0.15.0]: https://github.com/open-telemetry/opentelemetry-go/releases/tag/v0.15.0
[0.14.0]: https://github.com/open-telemetry/opentelemetry-go/releases/tag/v0.14.0
[0.13.0]: https://github.com/open-telemetry/opentelemetry-go/releases/tag/v0.13.0
[0.12.0]: https://github.com/open-telemetry/opentelemetry-go/releases/tag/v0.12.0
[0.11.0]: https://github.com/open-telemetry/opentelemetry-go/releases/tag/v0.11.0
[0.10.0]: https://github.com/open-telemetry/opentelemetry-go/releases/tag/v0.10.0
[0.9.0]: https://github.com/open-telemetry/opentelemetry-go/releases/tag/v0.9.0
[0.8.0]: https://github.com/open-telemetry/opentelemetry-go/releases/tag/v0.8.0
[0.7.0]: https://github.com/open-telemetry/opentelemetry-go/releases/tag/v0.7.0
[0.6.0]: https://github.com/open-telemetry/opentelemetry-go/releases/tag/v0.6.0
[0.5.0]: https://github.com/open-telemetry/opentelemetry-go/releases/tag/v0.5.0
[0.4.3]: https://github.com/open-telemetry/opentelemetry-go/releases/tag/v0.4.3
[0.4.2]: https://github.com/open-telemetry/opentelemetry-go/releases/tag/v0.4.2
[0.4.1]: https://github.com/open-telemetry/opentelemetry-go/releases/tag/v0.4.1
[0.4.0]: https://github.com/open-telemetry/opentelemetry-go/releases/tag/v0.4.0
[0.3.0]: https://github.com/open-telemetry/opentelemetry-go/releases/tag/v0.3.0
[0.2.3]: https://github.com/open-telemetry/opentelemetry-go/releases/tag/v0.2.3
[0.2.2]: https://github.com/open-telemetry/opentelemetry-go/releases/tag/v0.2.2
[0.2.1.1]: https://github.com/open-telemetry/opentelemetry-go/releases/tag/v0.2.1.1
[0.2.1]: https://github.com/open-telemetry/opentelemetry-go/releases/tag/v0.2.1
[0.2.0]: https://github.com/open-telemetry/opentelemetry-go/releases/tag/v0.2.0
[0.1.2]: https://github.com/open-telemetry/opentelemetry-go/releases/tag/v0.1.2
[0.1.1]: https://github.com/open-telemetry/opentelemetry-go/releases/tag/v0.1.1
[0.1.0]: https://github.com/open-telemetry/opentelemetry-go/releases/tag/v0.1.0<|MERGE_RESOLUTION|>--- conflicted
+++ resolved
@@ -36,9 +36,7 @@
 - Unify endpoint API that related to OTel exporter. (#1401)
 - Optimize metric histogram aggregator to re-use its slice of buckets. (#1435)
 - Metric aggregator Count() and histogram Bucket.Counts are consistently `uint64`. (1430)
-<<<<<<< HEAD
 - Histogram aggregator accepts functional options, uses default boundaries if none given. (#1434)
-=======
 - `SamplingResult` now passed a `Tracestate` from the parent `SpanContext` (#1432)
 - Moved gRPC driver for OTLP exporter to `exporters/otlp/otlpgrpc`. (#1420)
 - The `TraceContext` propagator now correctly propagates `TraceState` through the `SpanContext`. (#1447)
@@ -47,7 +45,6 @@
   - `Start()` is optional; use `Collect()` and `ForEach()` for Pull behavior
   - `Start()` and `Stop()` accept Context. (#1378)
 - The `Event` type is moved from the `otel/sdk/export/trace` package to the `otel/trace` API package. (#1452)
->>>>>>> 4352a7a6
 
 ### Removed
 
