--- conflicted
+++ resolved
@@ -40,11 +40,8 @@
 - The `ExportSpans` method of the`SpanExporter` interface type was updated to accept `ReadOnlySpan`s instead of the removed `SpanSnapshot`.
   This brings the export interface into compliance with the specification in that it now accepts an explicitly immutable type instead of just an implied one. (#1873)
 - Unembed `SpanContext` in `Link`. (#1877)
-<<<<<<< HEAD
+- Spans created by the global `Tracer` obtained from `go.opentelemetry.io/otel`, prior to a functioning `TracerProvider` being set, now propagate the span context from their parent if one exists. (#1901)
 - The `"go.opentelemetry.io/otel".Tracer` function now accepts tracer options. (#1902)
-=======
-- Spans created by the global `Tracer` obtained from `go.opentelemetry.io/otel`, prior to a functioning `TracerProvider` being set, now propagate the span context from their parent if one exists. (#1901)
->>>>>>> 63e0ecfc
 
 ### Deprecated
 
