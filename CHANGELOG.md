# Changelog

All notable changes to this project will be documented in this file.

The format is based on [Keep a Changelog](https://keepachangelog.com/en/1.0.0/).

This project adheres to [Semantic Versioning](https://semver.org/spec/v2.0.0.html).

## [Unreleased]

## [1.0.1] - 2021-10-01

### Fixed

- json stdout exporter no longer crashes due to concurrency bug. (#2265)

## [Metrics 0.24.0] - 2021-10-01

### Changed

- NoopMeterProvider is now private and NewNoopMeterProvider must be used to obtain a noopMeterProvider. (#2237)
<<<<<<< HEAD
- Metric SDK `export.ExportKind`, `export.ExportKindSelector` types have been renamed `aggregation.Temporality` and `aggregation.TemporalitySelector` in line with current specification and protocol along with built-in selectors (e.g., `aggregation.CumulativeTemporalitySelector`, ...). (#xxxx)
=======
- The Metric SDK `Export()` function takes a new two-level reader interface for iterating over results one instrumentation library at a time. (#2197)
  - The former `"go.opentelemetry.io/otel/sdk/export/metric".CheckpointSet` is renamed `Reader`.
  - The new interface is named `"go.opentelemetry.io/otel/sdk/export/metric".InstrumentationLibraryReader`.
>>>>>>> 73727527

## [1.0.0] - 2021-09-20

This is the first stable release for the project.
This release includes an API and SDK for the tracing signal that will comply with the stability guarantees defined by the projects [versioning policy](./VERSIONING.md).

### Added

- OTLP trace exporter now sets the `SchemaURL` field in the exported telemetry if the Tracer has `WithSchemaURL` option. (#2242)

### Fixed

- Slice-valued attributes can correctly be used as map keys. (#2223)

### Removed

- Removed the `"go.opentelemetry.io/otel/exporters/zipkin".WithSDKOptions` function. (#2248)
- Removed the deprecated package `go.opentelemetry.io/otel/oteltest`. (#2234)
- Removed the deprecated package `go.opentelemetry.io/otel/bridge/opencensus/utils`. (#2233)
- Removed deprecated functions, types, and methods from `go.opentelemetry.io/otel/attribute` package.
  Use the typed functions and methods added to the package instead. (#2235)
  - The `Key.Array` method is removed.
  - The `Array` function is removed.
  - The `Any` function is removed.
  - The `ArrayValue` function is removed.
  - The `AsArray` function is removed.

## [1.0.0-RC3] - 2021-09-02

### Added

- Added `ErrorHandlerFunc` to use a function as an `"go.opentelemetry.io/otel".ErrorHandler`. (#2149)
- Added `"go.opentelemetry.io/otel/trace".WithStackTrace` option to add a stack trace when using `span.RecordError` or when panic is handled in `span.End`. (#2163)
- Added typed slice attribute types and functionality to the `go.opentelemetry.io/otel/attribute` package to replace the existing array type and functions. (#2162)
  - `BoolSlice`, `IntSlice`, `Int64Slice`, `Float64Slice`, and `StringSlice` replace the use of the `Array` function in the package.
- Added the `go.opentelemetry.io/otel/example/fib` example package.
  Included is an example application that computes Fibonacci numbers. (#2203)

### Changed

- Metric instruments have been renamed to match the (feature-frozen) metric API specification:
  - ValueRecorder becomes Histogram
  - ValueObserver becomes Gauge
  - SumObserver becomes CounterObserver
  - UpDownSumObserver becomes UpDownCounterObserver
  The API exported from this project is still considered experimental. (#2202)
- Metric SDK/API implementation type `InstrumentKind` moves into `sdkapi` sub-package. (#2091)
- The Metrics SDK export record no longer contains a Resource pointer, the SDK `"go.opentelemetry.io/otel/sdk/trace/export/metric".Exporter.Export()` function for push-based exporters now takes a single Resource argument, pull-based exporters use `"go.opentelemetry.io/otel/sdk/metric/controller/basic".Controller.Resource()`. (#2120)
- The JSON output of the `go.opentelemetry.io/otel/exporters/stdout/stdouttrace` is harmonized now such that the output is "plain" JSON objects after each other of the form `{ ... } { ... } { ... }`. Earlier the JSON objects describing a span were wrapped in a slice for each `Exporter.ExportSpans` call, like `[ { ... } ][ { ... } { ... } ]`. Outputting JSON object directly after each other is consistent with JSON loggers, and a bit easier to parse and read. (#2196)
- Update the `NewTracerConfig`, `NewSpanStartConfig`, `NewSpanEndConfig`, and `NewEventConfig` function in the `go.opentelemetry.io/otel/trace` package to return their respective configurations as structs instead of pointers to the struct. (#2212)

### Deprecated

- The `go.opentelemetry.io/otel/bridge/opencensus/utils` package is deprecated.
  All functionality from this package now exists in the `go.opentelemetry.io/otel/bridge/opencensus` package.
  The functions from that package should be used instead. (#2166)
- The `"go.opentelemetry.io/otel/attribute".Array` function and the related `ARRAY` value type is deprecated.
  Use the typed `*Slice` functions and types added to the package instead. (#2162)
- The `"go.opentelemetry.io/otel/attribute".Any` function is deprecated.
  Use the typed functions instead. (#2181)
- The `go.opentelemetry.io/otel/oteltest` package is deprecated.
  The `"go.opentelemetry.io/otel/sdk/trace/tracetest".SpanRecorder` can be registered with the default SDK (`go.opentelemetry.io/otel/sdk/trace`) as a `SpanProcessor` and used as a replacement for this deprecated package. (#2188)

### Removed

- Removed metrics test package `go.opentelemetry.io/otel/sdk/export/metric/metrictest`. (#2105)

### Fixed

- The `fromEnv` detector no longer throws an error when `OTEL_RESOURCE_ATTRIBUTES` environment variable is not set or empty. (#2138)
- Setting the global `ErrorHandler` with `"go.opentelemetry.io/otel".SetErrorHandler` multiple times is now supported. (#2160, #2140)
- The `"go.opentelemetry.io/otel/attribute".Any` function now supports `int32` values. (#2169)
- Multiple calls to `"go.opentelemetry.io/otel/sdk/metric/controller/basic".WithResource()` are handled correctly, and when no resources are provided `"go.opentelemetry.io/otel/sdk/resource".Default()` is used. (#2120)
- The `WithoutTimestamps` option for the `go.opentelemetry.io/otel/exporters/stdout/stdouttrace` exporter causes the exporter to correctly ommit timestamps. (#2195)
- Fixed typos in resources.go. (#2201)

## [1.0.0-RC2] - 2021-07-26

### Added

- Added `WithOSDescription` resource configuration option to set OS (Operating System) description resource attribute (`os.description`). (#1840)
- Added `WithOS` resource configuration option to set all OS (Operating System) resource attributes at once. (#1840)
- Added the `WithRetry` option to the `go.opentelemetry.io/otel/exporters/otlp/otlptrace/otlptracehttp` package.
  This option is a replacement for the removed `WithMaxAttempts` and `WithBackoff` options. (#2095)
- Added API `LinkFromContext` to return Link which encapsulates SpanContext from provided context and also encapsulates attributes. (#2115)
- Added a new `Link` type under the SDK `otel/sdk/trace` package that counts the number of attributes that were dropped for surpassing the `AttributePerLinkCountLimit` configured in the Span's `SpanLimits`.
  This new type replaces the equal-named API `Link` type found in the `otel/trace` package for most usages within the SDK.
  For example, instances of this type are now returned by the `Links()` function of `ReadOnlySpan`s provided in places like the `OnEnd` function of `SpanProcessor` implementations. (#2118)
- Added the `SpanRecorder` type to the `go.opentelemetry.io/otel/skd/trace/tracetest` package.
  This type can be used with the default SDK as a `SpanProcessor` during testing. (#2132)

### Changed

- The `SpanModels` function is now exported from the `go.opentelemetry.io/otel/exporters/zipkin` package to convert OpenTelemetry spans into Zipkin model spans. (#2027)
- Rename the `"go.opentelemetry.io/otel/exporters/otlp/otlptrace/otlptracegrpc".RetrySettings` to `RetryConfig`. (#2095)

### Deprecated

- The `TextMapCarrier` and `TextMapPropagator` from the `go.opentelemetry.io/otel/oteltest` package and their associated creation functions (`TextMapCarrier`, `NewTextMapPropagator`) are deprecated. (#2114)
- The `Harness` type from the `go.opentelemetry.io/otel/oteltest` package and its associated creation function, `NewHarness` are deprecated and will be removed in the next release. (#2123)
- The `TraceStateFromKeyValues` function from the `go.opentelemetry.io/otel/oteltest` package is deprecated.
  Use the `trace.ParseTraceState` function instead. (#2122)

### Removed

- Removed the deprecated package `go.opentelemetry.io/otel/exporters/trace/jaeger`. (#2020)
- Removed the deprecated package `go.opentelemetry.io/otel/exporters/trace/zipkin`. (#2020)
- Removed the `"go.opentelemetry.io/otel/sdk/resource".WithBuiltinDetectors` function.
  The explicit `With*` options for every built-in detector should be used instead. (#2026 #2097)
- Removed the `WithMaxAttempts` and `WithBackoff` options from the `go.opentelemetry.io/otel/exporters/otlp/otlptrace/otlptracehttp` package.
  The retry logic of the package has been updated to match the `otlptracegrpc` package and accordingly a `WithRetry` option is added that should be used instead. (#2095)
- Removed `DroppedAttributeCount` field from `otel/trace.Link` struct. (#2118)

### Fixed

- When using WithNewRoot, don't use the parent context for making sampling decisions. (#2032)
- `oteltest.Tracer` now creates a valid `SpanContext` when using `WithNewRoot`. (#2073)
- OS type detector now sets the correct `dragonflybsd` value for DragonFly BSD. (#2092)
- The OTel span status is correctly transformed into the OTLP status in the `go.opentelemetry.io/otel/exporters/otlp/otlptrace` package.
  This fix will by default set the status to `Unset` if it is not explicitly set to `Ok` or `Error`. (#2099 #2102)
- The `Inject` method for the `"go.opentelemetry.io/otel/propagation".TraceContext` type no longer injects empty `tracestate` values. (#2108)
- Use `6831` as default Jaeger agent port instead of `6832`. (#2131)

## [Experimental Metrics v0.22.0] - 2021-07-19

### Added

- Adds HTTP support for OTLP metrics exporter. (#2022)

### Removed

- Removed the deprecated package `go.opentelemetry.io/otel/exporters/metric/prometheus`. (#2020)

## [1.0.0-RC1] / 0.21.0 - 2021-06-18

With this release we are introducing a split in module versions.  The tracing API and SDK are entering the `v1.0.0` Release Candidate phase with `v1.0.0-RC1`
while the experimental metrics API and SDK continue with `v0.x` releases at `v0.21.0`.  Modules at major version 1 or greater will not depend on modules
with major version 0.

### Added

- Adds `otlpgrpc.WithRetry`option for configuring the retry policy for transient errors on the otlp/gRPC exporter. (#1832)
  - The following status codes are defined as transient errors:
      | gRPC Status Code | Description |
      | ---------------- | ----------- |
      | 1  | Cancelled |
      | 4  | Deadline Exceeded |
      | 8  | Resource Exhausted |
      | 10 | Aborted |
      | 10 | Out of Range |
      | 14 | Unavailable |
      | 15 | Data Loss |
- Added `Status` type to the `go.opentelemetry.io/otel/sdk/trace` package to represent the status of a span. (#1874)
- Added `SpanStub` type and its associated functions to the `go.opentelemetry.io/otel/sdk/trace/tracetest` package.
  This type can be used as a testing replacement for the `SpanSnapshot` that was removed from the `go.opentelemetry.io/otel/sdk/trace` package. (#1873)
- Adds support for scheme in `OTEL_EXPORTER_OTLP_ENDPOINT` according to the spec. (#1886)
- Adds `trace.WithSchemaURL` option for configuring the tracer with a Schema URL. (#1889)
- Added an example of using OpenTelemetry Go as a trace context forwarder. (#1912)
- `ParseTraceState` is added to the `go.opentelemetry.io/otel/trace` package.
  It can be used to decode a `TraceState` from a `tracestate` header string value. (#1937)
- Added `Len` method to the `TraceState` type in the `go.opentelemetry.io/otel/trace` package.
  This method returns the number of list-members the `TraceState` holds. (#1937)
- Creates package `go.opentelemetry.io/otel/exporters/otlp/otlptrace` that defines a trace exporter that uses a `otlptrace.Client` to send data.
  Creates package `go.opentelemetry.io/otel/exporters/otlp/otlptrace/otlptracegrpc` implementing a gRPC `otlptrace.Client` and offers convenience functions, `NewExportPipeline` and `InstallNewPipeline`, to setup and install a `otlptrace.Exporter` in tracing .(#1922)
- Added `Baggage`, `Member`, and `Property` types to the `go.opentelemetry.io/otel/baggage` package along with their related functions. (#1967)
- Added `ContextWithBaggage`, `ContextWithoutBaggage`, and `FromContext` functions to the `go.opentelemetry.io/otel/baggage` package.
  These functions replace the `Set`, `Value`, `ContextWithValue`, `ContextWithoutValue`, and `ContextWithEmpty` functions from that package and directly work with the new `Baggage` type. (#1967)
- The `OTEL_SERVICE_NAME` environment variable is the preferred source for `service.name`, used by the environment resource detector if a service name is present both there and in `OTEL_RESOURCE_ATTRIBUTES`. (#1969)
- Creates package `go.opentelemetry.io/otel/exporters/otlp/otlptrace/otlptracehttp` implementing an HTTP `otlptrace.Client` and offers convenience functions, `NewExportPipeline` and `InstallNewPipeline`, to setup and install a `otlptrace.Exporter` in tracing. (#1963)
- Changes `go.opentelemetry.io/otel/sdk/resource.NewWithAttributes` to require a schema URL. The old function is still available as `resource.NewSchemaless`. This is a breaking change. (#1938)
- Several builtin resource detectors now correctly populate the schema URL. (#1938)
- Creates package `go.opentelemetry.io/otel/exporters/otlp/otlpmetric` that defines a metrics exporter that uses a `otlpmetric.Client` to send data.
- Creates package `go.opentelemetry.io/otel/exporters/otlp/otlpmetric/otlpmetricgrpc` implementing a gRPC `otlpmetric.Client` and offers convenience functions, `New` and `NewUnstarted`, to create an `otlpmetric.Exporter`.(#1991)
- Added `go.opentelemetry.io/otel/exporters/stdout/stdouttrace` exporter. (#2005)
- Added `go.opentelemetry.io/otel/exporters/stdout/stdoutmetric` exporter. (#2005)
- Added a `TracerProvider()` method to the `"go.opentelemetry.io/otel/trace".Span` interface. This can be used to obtain a `TracerProvider` from a given span that utilizes the same trace processing pipeline.  (#2009)

### Changed

- Make `NewSplitDriver` from `go.opentelemetry.io/otel/exporters/otlp` take variadic arguments instead of a `SplitConfig` item.
  `NewSplitDriver` now automatically implements an internal `noopDriver` for `SplitConfig` fields that are not initialized. (#1798)
- `resource.New()` now creates a Resource without builtin detectors. Previous behavior is now achieved by using `WithBuiltinDetectors` Option. (#1810)
- Move the `Event` type from the `go.opentelemetry.io/otel` package to the `go.opentelemetry.io/otel/sdk/trace` package. (#1846)
- CI builds validate against last two versions of Go, dropping 1.14 and adding 1.16. (#1865)
- BatchSpanProcessor now report export failures when calling `ForceFlush()` method. (#1860)
- `Set.Encoded(Encoder)` no longer caches the result of an encoding. (#1855)
- Renamed `CloudZoneKey` to `CloudAvailabilityZoneKey` in Resource semantic conventions according to spec. (#1871)
- The `StatusCode` and `StatusMessage` methods of the `ReadOnlySpan` interface and the `Span` produced by the `go.opentelemetry.io/otel/sdk/trace` package have been replaced with a single `Status` method.
  This method returns the status of a span using the new `Status` type. (#1874)
- Updated `ExportSpans` method of the`SpanExporter` interface type to accept `ReadOnlySpan`s instead of the removed `SpanSnapshot`.
  This brings the export interface into compliance with the specification in that it now accepts an explicitly immutable type instead of just an implied one. (#1873)
- Unembed `SpanContext` in `Link`. (#1877)
- Generate Semantic conventions from the specification YAML. (#1891)
- Spans created by the global `Tracer` obtained from `go.opentelemetry.io/otel`, prior to a functioning `TracerProvider` being set, now propagate the span context from their parent if one exists. (#1901)
- The `"go.opentelemetry.io/otel".Tracer` function now accepts tracer options. (#1902)
- Move the `go.opentelemetry.io/otel/unit` package to `go.opentelemetry.io/otel/metric/unit`. (#1903)
- Changed `go.opentelemetry.io/otel/trace.TracerConfig` to conform to the [Contributing guidelines](CONTRIBUTING.md#config.) (#1921)
- Changed `go.opentelemetry.io/otel/trace.SpanConfig` to conform to the [Contributing guidelines](CONTRIBUTING.md#config). (#1921)
- Changed `span.End()` now only accepts Options that are allowed at `End()`. (#1921)
- Changed `go.opentelemetry.io/otel/metric.InstrumentConfig` to conform to the [Contributing guidelines](CONTRIBUTING.md#config). (#1921)
- Changed `go.opentelemetry.io/otel/metric.MeterConfig` to conform to the [Contributing guidelines](CONTRIBUTING.md#config). (#1921)
- Refactored option types according to the contribution style guide. (#1882)
- Move the `go.opentelemetry.io/otel/trace.TraceStateFromKeyValues` function to the `go.opentelemetry.io/otel/oteltest` package.
  This function is preserved for testing purposes where it may be useful to create a `TraceState` from `attribute.KeyValue`s, but it is not intended for production use.
  The new `ParseTraceState` function should be used to create a `TraceState`. (#1931)
- Updated `MarshalJSON` method of the `go.opentelemetry.io/otel/trace.TraceState` type to marshal the type into the string representation of the `TraceState`. (#1931)
- The `TraceState.Delete` method from the `go.opentelemetry.io/otel/trace` package no longer returns an error in addition to a `TraceState`. (#1931)
- Updated `Get` method of the `TraceState` type from the `go.opentelemetry.io/otel/trace` package to accept a `string` instead of an `attribute.Key` type. (#1931)
- Updated `Insert` method of the `TraceState` type from the `go.opentelemetry.io/otel/trace` package to accept a pair of `string`s instead of an `attribute.KeyValue` type. (#1931)
- Updated `Delete` method of the `TraceState` type from the `go.opentelemetry.io/otel/trace` package to accept a `string` instead of an `attribute.Key` type. (#1931)
- Renamed `NewExporter` to `New` in the `go.opentelemetry.io/otel/exporters/stdout` package. (#1985)
- Renamed `NewExporter` to `New` in the `go.opentelemetry.io/otel/exporters/metric/prometheus` package. (#1985)
- Renamed `NewExporter` to `New` in the `go.opentelemetry.io/otel/exporters/trace/jaeger` package. (#1985)
- Renamed `NewExporter` to `New` in the `go.opentelemetry.io/otel/exporters/trace/zipkin` package. (#1985)
- Renamed `NewExporter` to `New` in the `go.opentelemetry.io/otel/exporters/otlp` package. (#1985)
- Renamed `NewUnstartedExporter` to `NewUnstarted` in the `go.opentelemetry.io/otel/exporters/otlp` package. (#1985)
- The `go.opentelemetry.io/otel/semconv` package has been moved to `go.opentelemetry.io/otel/semconv/v1.4.0` to allow for multiple [telemetry schema](https://github.com/open-telemetry/oteps/blob/main/text/0152-telemetry-schemas.md) versions to be used concurrently. (#1987)
- Metrics test helpers in `go.opentelemetry.io/otel/oteltest` have been moved to `go.opentelemetry.io/otel/metric/metrictest`. (#1988)

### Deprecated

- The `go.opentelemetry.io/otel/exporters/metric/prometheus` is deprecated, use `go.opentelemetry.io/otel/exporters/prometheus` instead. (#1993)
- The `go.opentelemetry.io/otel/exporters/trace/jaeger` is deprecated, use `go.opentelemetry.io/otel/exporters/jaeger` instead. (#1993)
- The `go.opentelemetry.io/otel/exporters/trace/zipkin` is deprecated, use `go.opentelemetry.io/otel/exporters/zipkin` instead. (#1993)

### Removed

- Removed `resource.WithoutBuiltin()`. Use `resource.New()`. (#1810)
- Unexported types `resource.FromEnv`, `resource.Host`, and `resource.TelemetrySDK`, Use the corresponding `With*()` to use individually. (#1810)
- Removed the `Tracer` and `IsRecording` method from the `ReadOnlySpan` in the `go.opentelemetry.io/otel/sdk/trace`.
  The `Tracer` method is not a required to be included in this interface and given the mutable nature of the tracer that is associated with a span, this method is not appropriate.
  The `IsRecording` method returns if the span is recording or not.
  A read-only span value does not need to know if updates to it will be recorded or not.
  By definition, it cannot be updated so there is no point in communicating if an update is recorded. (#1873)
- Removed the `SpanSnapshot` type from the `go.opentelemetry.io/otel/sdk/trace` package.
  The use of this type has been replaced with the use of the explicitly immutable `ReadOnlySpan` type.
  When a concrete representation of a read-only span is needed for testing, the newly added `SpanStub` in the `go.opentelemetry.io/otel/sdk/trace/tracetest` package should be used. (#1873)
- Removed the `Tracer` method from the `Span` interface in the `go.opentelemetry.io/otel/trace` package.
  Using the same tracer that created a span introduces the error where an instrumentation library's `Tracer` is used by other code instead of their own.
  The `"go.opentelemetry.io/otel".Tracer` function or a `TracerProvider` should be used to acquire a library specific `Tracer` instead. (#1900)
  - The `TracerProvider()` method on the `Span` interface may also be used to obtain a `TracerProvider` using the same trace processing pipeline. (#2009)
- The `http.url` attribute generated by `HTTPClientAttributesFromHTTPRequest` will no longer include username or password information. (#1919)
- Removed `IsEmpty` method of the `TraceState` type in the `go.opentelemetry.io/otel/trace` package in favor of using the added `TraceState.Len` method. (#1931)
- Removed `Set`, `Value`, `ContextWithValue`, `ContextWithoutValue`, and `ContextWithEmpty` functions in the `go.opentelemetry.io/otel/baggage` package.
  Handling of baggage is now done using the added `Baggage` type and related context functions (`ContextWithBaggage`, `ContextWithoutBaggage`, and `FromContext`) in that package. (#1967)
- The `InstallNewPipeline` and `NewExportPipeline` creation functions in all the exporters (prometheus, otlp, stdout, jaeger, and zipkin) have been removed.
  These functions were deemed premature attempts to provide convenience that did not achieve this aim. (#1985)
- The `go.opentelemetry.io/otel/exporters/otlp` exporter has been removed.  Use `go.opentelemetry.io/otel/exporters/otlp/otlptrace` instead. (#1990)
- The `go.opentelemetry.io/otel/exporters/stdout` exporter has been removed.  Use `go.opentelemetry.io/otel/exporters/stdout/stdouttrace` or `go.opentelemetry.io/otel/exporters/stdout/stdoutmetric` instead. (#2005)

### Fixed

- Only report errors from the `"go.opentelemetry.io/otel/sdk/resource".Environment` function when they are not `nil`. (#1850, #1851)
- The `Shutdown` method of the simple `SpanProcessor` in the `go.opentelemetry.io/otel/sdk/trace` package now honors the context deadline or cancellation. (#1616, #1856)
- BatchSpanProcessor now drops span batches that failed to be exported. (#1860)
- Use `http://localhost:14268/api/traces` as default Jaeger collector endpoint instead of `http://localhost:14250`. (#1898)
- Allow trailing and leading whitespace in the parsing of a `tracestate` header. (#1931)
- Add logic to determine if the channel is closed to fix Jaeger exporter test panic with close closed channel. (#1870, #1973)
- Avoid transport security when OTLP endpoint is a Unix socket. (#2001)

### Security

## [0.20.0] - 2021-04-23

### Added

- The OTLP exporter now has two new convenience functions, `NewExportPipeline` and `InstallNewPipeline`, setup and install the exporter in tracing and metrics pipelines. (#1373)
- Adds semantic conventions for exceptions. (#1492)
- Added Jaeger Environment variables: `OTEL_EXPORTER_JAEGER_AGENT_HOST`, `OTEL_EXPORTER_JAEGER_AGENT_PORT`
  These environment variables can be used to override Jaeger agent hostname and port (#1752)
- Option `ExportTimeout` was added to batch span processor. (#1755)
- `trace.TraceFlags` is now a defined type over `byte` and `WithSampled(bool) TraceFlags` and `IsSampled() bool` methods have been added to it. (#1770)
- The `Event` and `Link` struct types from the `go.opentelemetry.io/otel` package now include a `DroppedAttributeCount` field to record the number of attributes that were not recorded due to configured limits being reached. (#1771)
- The Jaeger exporter now reports dropped attributes for a Span event in the exported log. (#1771)
- Adds test to check BatchSpanProcessor ignores `OnEnd` and `ForceFlush` post `Shutdown`. (#1772)
- Extract resource attributes from the `OTEL_RESOURCE_ATTRIBUTES` environment variable and merge them with the `resource.Default` resource as well as resources provided to the `TracerProvider` and metric `Controller`. (#1785)
- Added `WithOSType` resource configuration option to set OS (Operating System) type resource attribute (`os.type`). (#1788)
- Added `WithProcess*` resource configuration options to set Process resource attributes. (#1788)
  - `process.pid`
  - `process.executable.name`
  - `process.executable.path`
  - `process.command_args`
  - `process.owner`
  - `process.runtime.name`
  - `process.runtime.version`
  - `process.runtime.description`
- Adds `k8s.node.name` and `k8s.node.uid` attribute keys to the `semconv` package. (#1789)
- Added support for configuring OTLP/HTTP and OTLP/gRPC Endpoints, TLS Certificates, Headers, Compression and Timeout via Environment Variables. (#1758, #1769 and #1811)
  - `OTEL_EXPORTER_OTLP_ENDPOINT`
  - `OTEL_EXPORTER_OTLP_TRACES_ENDPOINT`
  - `OTEL_EXPORTER_OTLP_METRICS_ENDPOINT`
  - `OTEL_EXPORTER_OTLP_HEADERS`
  - `OTEL_EXPORTER_OTLP_TRACES_HEADERS`
  - `OTEL_EXPORTER_OTLP_METRICS_HEADERS`
  - `OTEL_EXPORTER_OTLP_COMPRESSION`
  - `OTEL_EXPORTER_OTLP_TRACES_COMPRESSION`
  - `OTEL_EXPORTER_OTLP_METRICS_COMPRESSION`
  - `OTEL_EXPORTER_OTLP_TIMEOUT`
  - `OTEL_EXPORTER_OTLP_TRACES_TIMEOUT`
  - `OTEL_EXPORTER_OTLP_METRICS_TIMEOUT`
  - `OTEL_EXPORTER_OTLP_CERTIFICATE`
  - `OTEL_EXPORTER_OTLP_TRACES_CERTIFICATE`
  - `OTEL_EXPORTER_OTLP_METRICS_CERTIFICATE`
- Adds `otlpgrpc.WithTimeout` option for configuring timeout to the otlp/gRPC exporter. (#1821)
- Adds `jaeger.WithMaxPacketSize` option for configuring maximum UDP packet size used when connecting to the Jaeger agent. (#1853)

### Fixed

- The `Span.IsRecording` implementation from `go.opentelemetry.io/otel/sdk/trace` always returns false when not being sampled. (#1750)
- The Jaeger exporter now correctly sets tags for the Span status code and message.
  This means it uses the correct tag keys (`"otel.status_code"`, `"otel.status_description"`) and does not set the status message as a tag unless it is set on the span. (#1761)
- The Jaeger exporter now correctly records Span event's names using the `"event"` key for a tag.
  Additionally, this tag is overridden, as specified in the OTel specification, if the event contains an attribute with that key. (#1768)
- Zipkin Exporter: Ensure mapping between OTel and Zipkin span data complies with the specification. (#1688)
- Fixed typo for default service name in Jaeger Exporter. (#1797)
- Fix flaky OTLP for the reconnnection of the client connection. (#1527, #1814)
- Fix Jaeger exporter dropping of span batches that exceed the UDP packet size limit.
  Instead, the exporter now splits the batch into smaller sendable batches. (#1828)

### Changed

- Span `RecordError` now records an `exception` event to comply with the semantic convention specification. (#1492)
- Jaeger exporter was updated to use thrift v0.14.1. (#1712)
- Migrate from using internally built and maintained version of the OTLP to the one hosted at `go.opentelemetry.io/proto/otlp`. (#1713)
- Migrate from using `github.com/gogo/protobuf` to `google.golang.org/protobuf` to match `go.opentelemetry.io/proto/otlp`. (#1713)
- The storage of a local or remote Span in a `context.Context` using its SpanContext is unified to store just the current Span.
  The Span's SpanContext can now self-identify as being remote or not.
  This means that `"go.opentelemetry.io/otel/trace".ContextWithRemoteSpanContext` will now overwrite any existing current Span, not just existing remote Spans, and make it the current Span in a `context.Context`. (#1731)
- Improve OTLP/gRPC exporter connection errors. (#1737)
- Information about a parent span context in a `"go.opentelemetry.io/otel/export/trace".SpanSnapshot` is unified in a new `Parent` field.
  The existing `ParentSpanID` and `HasRemoteParent` fields are removed in favor of this. (#1748)
- The `ParentContext` field of the `"go.opentelemetry.io/otel/sdk/trace".SamplingParameters` is updated to hold a `context.Context` containing the parent span.
  This changes it to make `SamplingParameters` conform with the OpenTelemetry specification. (#1749)
- Updated Jaeger Environment Variables: `JAEGER_ENDPOINT`, `JAEGER_USER`, `JAEGER_PASSWORD`
  to `OTEL_EXPORTER_JAEGER_ENDPOINT`, `OTEL_EXPORTER_JAEGER_USER`, `OTEL_EXPORTER_JAEGER_PASSWORD` in compliance with OTel specification. (#1752)
- Modify `BatchSpanProcessor.ForceFlush` to abort after timeout/cancellation. (#1757)
- The `DroppedAttributeCount` field of the `Span` in the `go.opentelemetry.io/otel` package now only represents the number of attributes dropped for the span itself.
  It no longer is a conglomerate of itself, events, and link attributes that have been dropped. (#1771)
- Make `ExportSpans` in Jaeger Exporter honor context deadline. (#1773)
- Modify Zipkin Exporter default service name, use default resource's serviceName instead of empty. (#1777)
- The `go.opentelemetry.io/otel/sdk/export/trace` package is merged into the `go.opentelemetry.io/otel/sdk/trace` package. (#1778)
- The prometheus.InstallNewPipeline example is moved from comment to example test (#1796)
- The convenience functions for the stdout exporter have been updated to return the `TracerProvider` implementation and enable the shutdown of the exporter. (#1800)
- Replace the flush function returned from the Jaeger exporter's convenience creation functions (`InstallNewPipeline` and `NewExportPipeline`) with the `TracerProvider` implementation they create.
  This enables the caller to shutdown and flush using the related `TracerProvider` methods. (#1822)
- Updated the Jaeger exporter to have a default endpoint, `http://localhost:14250`, for the collector. (#1824)
- Changed the function `WithCollectorEndpoint` in the Jaeger exporter to no longer accept an endpoint as an argument.
  The endpoint can be passed with the `CollectorEndpointOption` using the `WithEndpoint` function or by setting the `OTEL_EXPORTER_JAEGER_ENDPOINT` environment variable value appropriately. (#1824)
- The Jaeger exporter no longer batches exported spans itself, instead it relies on the SDK's `BatchSpanProcessor` for this functionality. (#1830)
- The Jaeger exporter creation functions (`NewRawExporter`, `NewExportPipeline`, and `InstallNewPipeline`) no longer accept the removed `Option` type as a variadic argument. (#1830)

### Removed

- Removed Jaeger Environment variables: `JAEGER_SERVICE_NAME`, `JAEGER_DISABLED`, `JAEGER_TAGS`
  These environment variables will no longer be used to override values of the Jaeger exporter (#1752)
- No longer set the links for a `Span` in `go.opentelemetry.io/otel/sdk/trace` that is configured to be a new root.
  This is unspecified behavior that the OpenTelemetry community plans to standardize in the future.
  To prevent backwards incompatible changes when it is specified, these links are removed. (#1726)
- Setting error status while recording error with Span from oteltest package. (#1729)
- The concept of a remote and local Span stored in a context is unified to just the current Span.
  Because of this `"go.opentelemetry.io/otel/trace".RemoteSpanContextFromContext` is removed as it is no longer needed.
  Instead, `"go.opentelemetry.io/otel/trace".SpanContextFromContex` can be used to return the current Span.
  If needed, that Span's `SpanContext.IsRemote()` can then be used to determine if it is remote or not. (#1731)
- The `HasRemoteParent` field of the `"go.opentelemetry.io/otel/sdk/trace".SamplingParameters` is removed.
  This field is redundant to the information returned from the `Remote` method of the `SpanContext` held in the `ParentContext` field. (#1749)
- The `trace.FlagsDebug` and `trace.FlagsDeferred` constants have been removed and will be localized to the B3 propagator. (#1770)
- Remove `Process` configuration, `WithProcessFromEnv` and `ProcessFromEnv`, and type from the Jaeger exporter package.
  The information that could be configured in the `Process` struct should be configured in a `Resource` instead. (#1776, #1804)
- Remove the `WithDisabled` option from the Jaeger exporter.
  To disable the exporter unregister it from the `TracerProvider` or use a no-operation `TracerProvider`. (#1806)
- Removed the functions `CollectorEndpointFromEnv` and `WithCollectorEndpointOptionFromEnv` from the Jaeger exporter.
  These functions for retrieving specific environment variable values are redundant of other internal functions and
  are not intended for end user use. (#1824)
- Removed the Jaeger exporter `WithSDKOptions` `Option`.
  This option was used to set SDK options for the exporter creation convenience functions.
  These functions are provided as a way to easily setup or install the exporter with what are deemed reasonable SDK settings for common use cases.
  If the SDK needs to be configured differently, the `NewRawExporter` function and direct setup of the SDK with the desired settings should be used. (#1825)
- The `WithBufferMaxCount` and `WithBatchMaxCount` `Option`s from the Jaeger exporter are removed.
  The exporter no longer batches exports, instead relying on the SDK's `BatchSpanProcessor` for this functionality. (#1830)
- The Jaeger exporter `Option` type is removed.
  The type is no longer used by the exporter to configure anything.
  All the previous configurations these options provided were duplicates of SDK configuration.
  They have been removed in favor of using the SDK configuration and focuses the exporter configuration to be only about the endpoints it will send telemetry to. (#1830)

## [0.19.0] - 2021-03-18

### Added

- Added `Marshaler` config option to `otlphttp` to enable otlp over json or protobufs. (#1586)
- A `ForceFlush` method to the `"go.opentelemetry.io/otel/sdk/trace".TracerProvider` to flush all registered `SpanProcessor`s. (#1608)
- Added `WithSampler` and `WithSpanLimits` to tracer provider. (#1633, #1702)
- `"go.opentelemetry.io/otel/trace".SpanContext` now has a `remote` property, and `IsRemote()` predicate, that is true when the `SpanContext` has been extracted from remote context data. (#1701)
- A `Valid` method to the `"go.opentelemetry.io/otel/attribute".KeyValue` type. (#1703)

### Changed

- `trace.SpanContext` is now immutable and has no exported fields. (#1573)
  - `trace.NewSpanContext()` can be used in conjunction with the `trace.SpanContextConfig` struct to initialize a new `SpanContext` where all values are known.
- Update the `ForceFlush` method signature to the `"go.opentelemetry.io/otel/sdk/trace".SpanProcessor` to accept a `context.Context` and return an error. (#1608)
- Update the `Shutdown` method to the `"go.opentelemetry.io/otel/sdk/trace".TracerProvider` return an error on shutdown failure. (#1608)
- The SimpleSpanProcessor will now shut down the enclosed `SpanExporter` and gracefully ignore subsequent calls to `OnEnd` after `Shutdown` is called. (#1612)
- `"go.opentelemetry.io/sdk/metric/controller.basic".WithPusher` is replaced with `WithExporter` to provide consistent naming across project. (#1656)
- Added non-empty string check for trace `Attribute` keys. (#1659)
- Add `description` to SpanStatus only when `StatusCode` is set to error. (#1662)
- Jaeger exporter falls back to `resource.Default`'s `service.name` if the exported Span does not have one. (#1673)
- Jaeger exporter populates Jaeger's Span Process from Resource. (#1673)
- Renamed the `LabelSet` method of `"go.opentelemetry.io/otel/sdk/resource".Resource` to `Set`. (#1692)
- Changed `WithSDK` to `WithSDKOptions` to accept variadic arguments of `TracerProviderOption` type in `go.opentelemetry.io/otel/exporters/trace/jaeger` package. (#1693)
- Changed `WithSDK` to `WithSDKOptions` to accept variadic arguments of `TracerProviderOption` type in `go.opentelemetry.io/otel/exporters/trace/zipkin` package. (#1693)

### Removed

- Removed `serviceName` parameter from Zipkin exporter and uses resource instead. (#1549)
- Removed `WithConfig` from tracer provider to avoid overriding configuration. (#1633)
- Removed the exported `SimpleSpanProcessor` and `BatchSpanProcessor` structs.
   These are now returned as a SpanProcessor interface from their respective constructors. (#1638)
- Removed `WithRecord()` from `trace.SpanOption` when creating a span. (#1660)
- Removed setting status to `Error` while recording an error as a span event in `RecordError`. (#1663)
- Removed `jaeger.WithProcess` configuration option. (#1673)
- Removed `ApplyConfig` method from `"go.opentelemetry.io/otel/sdk/trace".TracerProvider` and the now unneeded `Config` struct. (#1693)

### Fixed

- Jaeger Exporter: Ensure mapping between OTEL and Jaeger span data complies with the specification. (#1626)
- `SamplingResult.TraceState` is correctly propagated to a newly created span's `SpanContext`. (#1655)
- The `otel-collector` example now correctly flushes metric events prior to shutting down the exporter. (#1678)
- Do not set span status message in `SpanStatusFromHTTPStatusCode` if it can be inferred from `http.status_code`. (#1681)
- Synchronization issues in global trace delegate implementation. (#1686)
- Reduced excess memory usage by global `TracerProvider`. (#1687)

## [0.18.0] - 2021-03-03

### Added

- Added `resource.Default()` for use with meter and tracer providers. (#1507)
- `AttributePerEventCountLimit` and `AttributePerLinkCountLimit` for `SpanLimits`. (#1535)
- Added `Keys()` method to `propagation.TextMapCarrier` and `propagation.HeaderCarrier` to adapt `http.Header` to this interface. (#1544)
- Added `code` attributes to `go.opentelemetry.io/otel/semconv` package. (#1558)
- Compatibility testing suite in the CI system for the following systems. (#1567)
   | OS      | Go Version | Architecture |
   | ------- | ---------- | ------------ |
   | Ubuntu  | 1.15       | amd64        |
   | Ubuntu  | 1.14       | amd64        |
   | Ubuntu  | 1.15       | 386          |
   | Ubuntu  | 1.14       | 386          |
   | MacOS   | 1.15       | amd64        |
   | MacOS   | 1.14       | amd64        |
   | Windows | 1.15       | amd64        |
   | Windows | 1.14       | amd64        |
   | Windows | 1.15       | 386          |
   | Windows | 1.14       | 386          |

### Changed

- Replaced interface `oteltest.SpanRecorder` with its existing implementation
  `StandardSpanRecorder`. (#1542)
- Default span limit values to 128. (#1535)
- Rename `MaxEventsPerSpan`, `MaxAttributesPerSpan` and `MaxLinksPerSpan` to `EventCountLimit`, `AttributeCountLimit` and `LinkCountLimit`, and move these fields into `SpanLimits`. (#1535)
- Renamed the `otel/label` package to `otel/attribute`. (#1541)
- Vendor the Jaeger exporter's dependency on Apache Thrift. (#1551)
- Parallelize the CI linting and testing. (#1567)
- Stagger timestamps in exact aggregator tests. (#1569)
- Changed all examples to use `WithBatchTimeout(5 * time.Second)` rather than `WithBatchTimeout(5)`. (#1621)
- Prevent end-users from implementing some interfaces (#1575)

  ```
      "otel/exporters/otlp/otlphttp".Option
      "otel/exporters/stdout".Option
      "otel/oteltest".Option
      "otel/trace".TracerOption
      "otel/trace".SpanOption
      "otel/trace".EventOption
      "otel/trace".LifeCycleOption
      "otel/trace".InstrumentationOption
      "otel/sdk/resource".Option
      "otel/sdk/trace".ParentBasedSamplerOption
      "otel/sdk/trace".ReadOnlySpan
      "otel/sdk/trace".ReadWriteSpan
  ```

### Removed

- Removed attempt to resample spans upon changing the span name with `span.SetName()`. (#1545)
- The `test-benchmark` is no longer a dependency of the `precommit` make target. (#1567)
- Removed the `test-386` make target.
   This was replaced with a full compatibility testing suite (i.e. multi OS/arch) in the CI system. (#1567)

### Fixed

- The sequential timing check of timestamps in the stdout exporter are now setup explicitly to be sequential (#1571). (#1572)
- Windows build of Jaeger tests now compiles with OS specific functions (#1576). (#1577)
- The sequential timing check of timestamps of go.opentelemetry.io/otel/sdk/metric/aggregator/lastvalue are now setup explicitly to be sequential (#1578). (#1579)
- Validate tracestate header keys with vendors according to the W3C TraceContext specification (#1475). (#1581)
- The OTLP exporter includes related labels for translations of a GaugeArray (#1563). (#1570)

## [0.17.0] - 2021-02-12

### Changed

- Rename project default branch from `master` to `main`. (#1505)
- Reverse order in which `Resource` attributes are merged, per change in spec. (#1501)
- Add tooling to maintain "replace" directives in go.mod files automatically. (#1528)
- Create new modules: otel/metric, otel/trace, otel/oteltest, otel/sdk/export/metric, otel/sdk/metric (#1528)
- Move metric-related public global APIs from otel to otel/metric/global. (#1528)

## Fixed

- Fixed otlpgrpc reconnection issue.
- The example code in the README.md of `go.opentelemetry.io/otel/exporters/otlp` is moved to a compiled example test and used the new `WithAddress` instead of `WithEndpoint`. (#1513)
- The otel-collector example now uses the default OTLP receiver port of the collector.

## [0.16.0] - 2021-01-13

### Added

- Add the `ReadOnlySpan` and `ReadWriteSpan` interfaces to provide better control for accessing span data. (#1360)
- `NewGRPCDriver` function returns a `ProtocolDriver` that maintains a single gRPC connection to the collector. (#1369)
- Added documentation about the project's versioning policy. (#1388)
- Added `NewSplitDriver` for OTLP exporter that allows sending traces and metrics to different endpoints. (#1418)
- Added codeql worfklow to GitHub Actions (#1428)
- Added Gosec workflow to GitHub Actions (#1429)
- Add new HTTP driver for OTLP exporter in `exporters/otlp/otlphttp`. Currently it only supports the binary protobuf payloads. (#1420)
- Add an OpenCensus exporter bridge. (#1444)

### Changed

- Rename `internal/testing` to `internal/internaltest`. (#1449)
- Rename `export.SpanData` to `export.SpanSnapshot` and use it only for exporting spans. (#1360)
- Store the parent's full `SpanContext` rather than just its span ID in the `span` struct. (#1360)
- Improve span duration accuracy. (#1360)
- Migrated CI/CD from CircleCI to GitHub Actions (#1382)
- Remove duplicate checkout from GitHub Actions workflow (#1407)
- Metric `array` aggregator renamed `exact` to match its `aggregation.Kind` (#1412)
- Metric `exact` aggregator includes per-point timestamps (#1412)
- Metric stdout exporter uses MinMaxSumCount aggregator for ValueRecorder instruments (#1412)
- `NewExporter` from `exporters/otlp` now takes a `ProtocolDriver` as a parameter. (#1369)
- Many OTLP Exporter options became gRPC ProtocolDriver options. (#1369)
- Unify endpoint API that related to OTel exporter. (#1401)
- Optimize metric histogram aggregator to re-use its slice of buckets. (#1435)
- Metric aggregator Count() and histogram Bucket.Counts are consistently `uint64`. (1430)
- Histogram aggregator accepts functional options, uses default boundaries if none given. (#1434)
- `SamplingResult` now passed a `Tracestate` from the parent `SpanContext` (#1432)
- Moved gRPC driver for OTLP exporter to `exporters/otlp/otlpgrpc`. (#1420)
- The `TraceContext` propagator now correctly propagates `TraceState` through the `SpanContext`. (#1447)
- Metric Push and Pull Controller components are combined into a single "basic" Controller:
  - `WithExporter()` and `Start()` to configure Push behavior
  - `Start()` is optional; use `Collect()` and `ForEach()` for Pull behavior
  - `Start()` and `Stop()` accept Context. (#1378)
- The `Event` type is moved from the `otel/sdk/export/trace` package to the `otel/trace` API package. (#1452)

### Removed

- Remove `errUninitializedSpan` as its only usage is now obsolete. (#1360)
- Remove Metric export functionality related to quantiles and summary data points: this is not specified (#1412)
- Remove DDSketch metric aggregator; our intention is to re-introduce this as an option of the histogram aggregator after [new OTLP histogram data types](https://github.com/open-telemetry/opentelemetry-proto/pull/226) are released (#1412)

### Fixed

- `BatchSpanProcessor.Shutdown()` will now shutdown underlying `export.SpanExporter`. (#1443)

## [0.15.0] - 2020-12-10

### Added

- The `WithIDGenerator` `TracerProviderOption` is added to the `go.opentelemetry.io/otel/trace` package to configure an `IDGenerator` for the `TracerProvider`. (#1363)

### Changed

- The Zipkin exporter now uses the Span status code to determine. (#1328)
- `NewExporter` and `Start` functions in `go.opentelemetry.io/otel/exporters/otlp` now receive `context.Context` as a first parameter. (#1357)
- Move the OpenCensus example into `example` directory. (#1359)
- Moved the SDK's `internal.IDGenerator` interface in to the `sdk/trace` package to enable support for externally-defined ID generators. (#1363)
- Bump `github.com/google/go-cmp` from 0.5.3 to 0.5.4 (#1374)
- Bump `github.com/golangci/golangci-lint` in `/internal/tools` (#1375)

### Fixed

- Metric SDK `SumObserver` and `UpDownSumObserver` instruments correctness fixes. (#1381)

## [0.14.0] - 2020-11-19

### Added

- An `EventOption` and the related `NewEventConfig` function are added to the `go.opentelemetry.io/otel` package to configure Span events. (#1254)
- A `TextMapPropagator` and associated `TextMapCarrier` are added to the `go.opentelemetry.io/otel/oteltest` package to test `TextMap` type propagators and their use. (#1259)
- `SpanContextFromContext` returns `SpanContext` from context. (#1255)
- `TraceState` has been added to `SpanContext`. (#1340)
- `DeploymentEnvironmentKey` added to `go.opentelemetry.io/otel/semconv` package. (#1323)
- Add an OpenCensus to OpenTelemetry tracing bridge. (#1305)
- Add a parent context argument to `SpanProcessor.OnStart` to follow the specification. (#1333)
- Add missing tests for `sdk/trace/attributes_map.go`. (#1337)

### Changed

- Move the `go.opentelemetry.io/otel/api/trace` package into `go.opentelemetry.io/otel/trace` with the following changes. (#1229) (#1307)
  - `ID` has been renamed to `TraceID`.
  - `IDFromHex` has been renamed to `TraceIDFromHex`.
  - `EmptySpanContext` is removed.
- Move the `go.opentelemetry.io/otel/api/trace/tracetest` package into `go.opentelemetry.io/otel/oteltest`. (#1229)
- OTLP Exporter updates:
  - supports OTLP v0.6.0 (#1230, #1354)
  - supports configurable aggregation temporality (default: Cumulative, optional: Stateless). (#1296)
- The Sampler is now called on local child spans. (#1233)
- The `Kind` type from the `go.opentelemetry.io/otel/api/metric` package was renamed to `InstrumentKind` to more specifically describe what it is and avoid semantic ambiguity. (#1240)
- The `MetricKind` method of the `Descriptor` type in the `go.opentelemetry.io/otel/api/metric` package was renamed to `Descriptor.InstrumentKind`.
   This matches the returned type and fixes misuse of the term metric. (#1240)
- Move test harness from the `go.opentelemetry.io/otel/api/apitest` package into `go.opentelemetry.io/otel/oteltest`. (#1241)
- Move the `go.opentelemetry.io/otel/api/metric/metrictest` package into `go.opentelemetry.io/oteltest` as part of #964. (#1252)
- Move the `go.opentelemetry.io/otel/api/metric` package into `go.opentelemetry.io/otel/metric` as part of #1303. (#1321)
- Move the `go.opentelemetry.io/otel/api/metric/registry` package into `go.opentelemetry.io/otel/metric/registry` as a part of #1303. (#1316)
- Move the `Number` type (together with related functions) from `go.opentelemetry.io/otel/api/metric` package into `go.opentelemetry.io/otel/metric/number` as a part of #1303. (#1316)
- The function signature of the Span `AddEvent` method in `go.opentelemetry.io/otel` is updated to no longer take an unused context and instead take a required name and a variable number of `EventOption`s. (#1254)
- The function signature of the Span `RecordError` method in `go.opentelemetry.io/otel` is updated to no longer take an unused context and instead take a required error value and a variable number of `EventOption`s. (#1254)
- Move the `go.opentelemetry.io/otel/api/global` package to `go.opentelemetry.io/otel`. (#1262) (#1330)
- Move the `Version` function from `go.opentelemetry.io/otel/sdk` to `go.opentelemetry.io/otel`. (#1330)
- Rename correlation context header from `"otcorrelations"` to `"baggage"` to match the OpenTelemetry specification. (#1267)
- Fix `Code.UnmarshalJSON` to work with valid JSON only. (#1276)
- The `resource.New()` method changes signature to support builtin attributes and functional options, including `telemetry.sdk.*` and
  `host.name` semantic conventions; the former method is renamed `resource.NewWithAttributes`. (#1235)
- The Prometheus exporter now exports non-monotonic counters (i.e. `UpDownCounter`s) as gauges. (#1210)
- Correct the `Span.End` method documentation in the `otel` API to state updates are not allowed on a span after it has ended. (#1310)
- Updated span collection limits for attribute, event and link counts to 1000 (#1318)
- Renamed `semconv.HTTPUrlKey` to `semconv.HTTPURLKey`. (#1338)

### Removed

- The `ErrInvalidHexID`, `ErrInvalidTraceIDLength`, `ErrInvalidSpanIDLength`, `ErrInvalidSpanIDLength`, or `ErrNilSpanID` from the `go.opentelemetry.io/otel` package are unexported now. (#1243)
- The `AddEventWithTimestamp` method on the `Span` interface in `go.opentelemetry.io/otel` is removed due to its redundancy.
   It is replaced by using the `AddEvent` method with a `WithTimestamp` option. (#1254)
- The `MockSpan` and `MockTracer` types are removed from `go.opentelemetry.io/otel/oteltest`.
   `Tracer` and `Span` from the same module should be used in their place instead. (#1306)
- `WorkerCount` option is removed from `go.opentelemetry.io/otel/exporters/otlp`. (#1350)
- Remove the following labels types: INT32, UINT32, UINT64 and FLOAT32. (#1314)

### Fixed

- Rename `MergeItererator` to `MergeIterator` in the `go.opentelemetry.io/otel/label` package. (#1244)
- The `go.opentelemetry.io/otel/api/global` packages global TextMapPropagator now delegates functionality to a globally set delegate for all previously returned propagators. (#1258)
- Fix condition in `label.Any`. (#1299)
- Fix global `TracerProvider` to pass options to its configured provider. (#1329)
- Fix missing handler for `ExactKind` aggregator in OTLP metrics transformer (#1309)

## [0.13.0] - 2020-10-08

### Added

- OTLP Metric exporter supports Histogram aggregation. (#1209)
- The `Code` struct from the `go.opentelemetry.io/otel/codes` package now supports JSON marshaling and unmarshaling as well as implements the `Stringer` interface. (#1214)
- A Baggage API to implement the OpenTelemetry specification. (#1217)
- Add Shutdown method to sdk/trace/provider, shutdown processors in the order they were registered. (#1227)

### Changed

- Set default propagator to no-op propagator. (#1184)
- The `HTTPSupplier`, `HTTPExtractor`, `HTTPInjector`, and `HTTPPropagator` from the `go.opentelemetry.io/otel/api/propagation` package were replaced with unified `TextMapCarrier` and `TextMapPropagator` in the `go.opentelemetry.io/otel/propagation` package. (#1212) (#1325)
- The `New` function from the `go.opentelemetry.io/otel/api/propagation` package was replaced with `NewCompositeTextMapPropagator` in the `go.opentelemetry.io/otel` package. (#1212)
- The status codes of the `go.opentelemetry.io/otel/codes` package have been updated to match the latest OpenTelemetry specification.
   They now are `Unset`, `Error`, and `Ok`.
   They no longer track the gRPC codes. (#1214)
- The `StatusCode` field of the `SpanData` struct in the `go.opentelemetry.io/otel/sdk/export/trace` package now uses the codes package from this package instead of the gRPC project. (#1214)
- Move the `go.opentelemetry.io/otel/api/baggage` package into `go.opentelemetry.io/otel/baggage`. (#1217) (#1325)
- A `Shutdown` method of `SpanProcessor` and all its implementations receives a context and returns an error. (#1264)

### Fixed

- Copies of data from arrays and slices passed to `go.opentelemetry.io/otel/label.ArrayValue()` are now used in the returned `Value` instead of using the mutable data itself. (#1226)

### Removed

- The `ExtractHTTP` and `InjectHTTP` functions from the `go.opentelemetry.io/otel/api/propagation` package were removed. (#1212)
- The `Propagators` interface from the `go.opentelemetry.io/otel/api/propagation` package was removed to conform to the OpenTelemetry specification.
   The explicit `TextMapPropagator` type can be used in its place as this is the `Propagator` type the specification defines. (#1212)
- The `SetAttribute` method of the `Span` from the `go.opentelemetry.io/otel/api/trace` package was removed given its redundancy with the `SetAttributes` method. (#1216)
- The internal implementation of Baggage storage is removed in favor of using the new Baggage API functionality. (#1217)
- Remove duplicate hostname key `HostHostNameKey` in Resource semantic conventions. (#1219)
- Nested array/slice support has been removed. (#1226)

## [0.12.0] - 2020-09-24

### Added

- A `SpanConfigure` function in `go.opentelemetry.io/otel/api/trace` to create a new `SpanConfig` from `SpanOption`s. (#1108)
- In the `go.opentelemetry.io/otel/api/trace` package, `NewTracerConfig` was added to construct new `TracerConfig`s.
   This addition was made to conform with our project option conventions. (#1155)
- Instrumentation library information was added to the Zipkin exporter. (#1119)
- The `SpanProcessor` interface now has a `ForceFlush()` method. (#1166)
- More semantic conventions for k8s as resource attributes. (#1167)

### Changed

- Add reconnecting udp connection type to Jaeger exporter.
   This change adds a new optional implementation of the udp conn interface used to detect changes to an agent's host dns record.
   It then adopts the new destination address to ensure the exporter doesn't get stuck. This change was ported from jaegertracing/jaeger-client-go#520. (#1063)
- Replace `StartOption` and `EndOption` in `go.opentelemetry.io/otel/api/trace` with `SpanOption`.
   This change is matched by replacing the `StartConfig` and `EndConfig` with a unified `SpanConfig`. (#1108)
- Replace the `LinkedTo` span option in `go.opentelemetry.io/otel/api/trace` with `WithLinks`.
   This is be more consistent with our other option patterns, i.e. passing the item to be configured directly instead of its component parts, and provides a cleaner function signature. (#1108)
- The `go.opentelemetry.io/otel/api/trace` `TracerOption` was changed to an interface to conform to project option conventions. (#1109)
- Move the `B3` and `TraceContext` from within the `go.opentelemetry.io/otel/api/trace` package to their own `go.opentelemetry.io/otel/propagators` package.
    This removal of the propagators is reflective of the OpenTelemetry specification for these propagators as well as cleans up the `go.opentelemetry.io/otel/api/trace` API. (#1118)
- Rename Jaeger tags used for instrumentation library information to reflect changes in OpenTelemetry specification. (#1119)
- Rename `ProbabilitySampler` to `TraceIDRatioBased` and change semantics to ignore parent span sampling status. (#1115)
- Move `tools` package under `internal`. (#1141)
- Move `go.opentelemetry.io/otel/api/correlation` package to `go.opentelemetry.io/otel/api/baggage`. (#1142)
   The `correlation.CorrelationContext` propagator has been renamed `baggage.Baggage`.  Other exported functions and types are unchanged.
- Rename `ParentOrElse` sampler to `ParentBased` and allow setting samplers depending on parent span. (#1153)
- In the `go.opentelemetry.io/otel/api/trace` package, `SpanConfigure` was renamed to `NewSpanConfig`. (#1155)
- Change `dependabot.yml` to add a `Skip Changelog` label to dependabot-sourced PRs. (#1161)
- The [configuration style guide](https://github.com/open-telemetry/opentelemetry-go/blob/master/CONTRIBUTING.md#config) has been updated to
   recommend the use of `newConfig()` instead of `configure()`. (#1163)
- The `otlp.Config` type has been unexported and changed to `otlp.config`, along with its initializer. (#1163)
- Ensure exported interface types include parameter names and update the
   Style Guide to reflect this styling rule. (#1172)
- Don't consider unset environment variable for resource detection to be an error. (#1170)
- Rename `go.opentelemetry.io/otel/api/metric.ConfigureInstrument` to `NewInstrumentConfig` and
  `go.opentelemetry.io/otel/api/metric.ConfigureMeter` to `NewMeterConfig`.
- ValueObserver instruments use LastValue aggregator by default. (#1165)
- OTLP Metric exporter supports LastValue aggregation. (#1165)
- Move the `go.opentelemetry.io/otel/api/unit` package to `go.opentelemetry.io/otel/unit`. (#1185)
- Rename `Provider` to `MeterProvider` in the `go.opentelemetry.io/otel/api/metric` package. (#1190)
- Rename `NoopProvider` to `NoopMeterProvider` in the `go.opentelemetry.io/otel/api/metric` package. (#1190)
- Rename `NewProvider` to `NewMeterProvider` in the `go.opentelemetry.io/otel/api/metric/metrictest` package. (#1190)
- Rename `Provider` to `MeterProvider` in the `go.opentelemetry.io/otel/api/metric/registry` package. (#1190)
- Rename `NewProvider` to `NewMeterProvider` in the `go.opentelemetry.io/otel/api/metri/registryc` package. (#1190)
- Rename `Provider` to `TracerProvider` in the `go.opentelemetry.io/otel/api/trace` package. (#1190)
- Rename `NoopProvider` to `NoopTracerProvider` in the `go.opentelemetry.io/otel/api/trace` package. (#1190)
- Rename `Provider` to `TracerProvider` in the `go.opentelemetry.io/otel/api/trace/tracetest` package. (#1190)
- Rename `NewProvider` to `NewTracerProvider` in the `go.opentelemetry.io/otel/api/trace/tracetest` package. (#1190)
- Rename `WrapperProvider` to `WrapperTracerProvider` in the `go.opentelemetry.io/otel/bridge/opentracing` package. (#1190)
- Rename `NewWrapperProvider` to `NewWrapperTracerProvider` in the `go.opentelemetry.io/otel/bridge/opentracing` package. (#1190)
- Rename `Provider` method of the pull controller to `MeterProvider` in the `go.opentelemetry.io/otel/sdk/metric/controller/pull` package. (#1190)
- Rename `Provider` method of the push controller to `MeterProvider` in the `go.opentelemetry.io/otel/sdk/metric/controller/push` package. (#1190)
- Rename `ProviderOptions` to `TracerProviderConfig` in the `go.opentelemetry.io/otel/sdk/trace` package. (#1190)
- Rename `ProviderOption` to `TracerProviderOption` in the `go.opentelemetry.io/otel/sdk/trace` package. (#1190)
- Rename `Provider` to `TracerProvider` in the `go.opentelemetry.io/otel/sdk/trace` package. (#1190)
- Rename `NewProvider` to `NewTracerProvider` in the `go.opentelemetry.io/otel/sdk/trace` package. (#1190)
- Renamed `SamplingDecision` values to comply with OpenTelemetry specification change. (#1192)
- Renamed Zipkin attribute names from `ot.status_code & ot.status_description` to `otel.status_code & otel.status_description`. (#1201)
- The default SDK now invokes registered `SpanProcessor`s in the order they were registered with the `TracerProvider`. (#1195)
- Add test of spans being processed by the `SpanProcessor`s in the order they were registered. (#1203)

### Removed

- Remove the B3 propagator from `go.opentelemetry.io/otel/propagators`. It is now located in the
   `go.opentelemetry.io/contrib/propagators/` module. (#1191)
- Remove the semantic convention for HTTP status text, `HTTPStatusTextKey` from package `go.opentelemetry.io/otel/semconv`. (#1194)

### Fixed

- Zipkin example no longer mentions `ParentSampler`, corrected to `ParentBased`. (#1171)
- Fix missing shutdown processor in otel-collector example. (#1186)
- Fix missing shutdown processor in basic and namedtracer examples. (#1197)

## [0.11.0] - 2020-08-24

### Added

- Support for exporting array-valued attributes via OTLP. (#992)
- `Noop` and `InMemory` `SpanBatcher` implementations to help with testing integrations. (#994)
- Support for filtering metric label sets. (#1047)
- A dimensionality-reducing metric Processor. (#1057)
- Integration tests for more OTel Collector Attribute types. (#1062)
- A new `WithSpanProcessor` `ProviderOption` is added to the `go.opentelemetry.io/otel/sdk/trace` package to create a `Provider` and automatically register the `SpanProcessor`. (#1078)

### Changed

- Rename `sdk/metric/processor/test` to `sdk/metric/processor/processortest`. (#1049)
- Rename `sdk/metric/controller/test` to `sdk/metric/controller/controllertest`. (#1049)
- Rename `api/testharness` to `api/apitest`. (#1049)
- Rename `api/trace/testtrace` to `api/trace/tracetest`. (#1049)
- Change Metric Processor to merge multiple observations. (#1024)
- The `go.opentelemetry.io/otel/bridge/opentracing` bridge package has been made into its own module.
   This removes the package dependencies of this bridge from the rest of the OpenTelemetry based project. (#1038)
- Renamed `go.opentelemetry.io/otel/api/standard` package to `go.opentelemetry.io/otel/semconv` to avoid the ambiguous and generic name `standard` and better describe the package as containing OpenTelemetry semantic conventions. (#1016)
- The environment variable used for resource detection has been changed from `OTEL_RESOURCE_LABELS` to `OTEL_RESOURCE_ATTRIBUTES` (#1042)
- Replace `WithSyncer` with `WithBatcher` in examples. (#1044)
- Replace the `google.golang.org/grpc/codes` dependency in the API with an equivalent `go.opentelemetry.io/otel/codes` package. (#1046)
- Merge the `go.opentelemetry.io/otel/api/label` and `go.opentelemetry.io/otel/api/kv` into the new `go.opentelemetry.io/otel/label` package. (#1060)
- Unify Callback Function Naming.
   Rename `*Callback` with `*Func`. (#1061)
- CI builds validate against last two versions of Go, dropping 1.13 and adding 1.15. (#1064)
- The `go.opentelemetry.io/otel/sdk/export/trace` interfaces `SpanSyncer` and `SpanBatcher` have been replaced with a specification compliant `Exporter` interface.
   This interface still supports the export of `SpanData`, but only as a slice.
   Implementation are also required now to return any error from `ExportSpans` if one occurs as well as implement a `Shutdown` method for exporter clean-up. (#1078)
- The `go.opentelemetry.io/otel/sdk/trace` `NewBatchSpanProcessor` function no longer returns an error.
   If a `nil` exporter is passed as an argument to this function, instead of it returning an error, it now returns a `BatchSpanProcessor` that handles the export of `SpanData` by not taking any action. (#1078)
- The `go.opentelemetry.io/otel/sdk/trace` `NewProvider` function to create a `Provider` no longer returns an error, instead only a `*Provider`.
   This change is related to `NewBatchSpanProcessor` not returning an error which was the only error this function would return. (#1078)

### Removed

- Duplicate, unused API sampler interface. (#999)
   Use the [`Sampler` interface](https://github.com/open-telemetry/opentelemetry-go/blob/v0.11.0/sdk/trace/sampling.go) provided by the SDK instead.
- The `grpctrace` instrumentation was moved to the `go.opentelemetry.io/contrib` repository and out of this repository.
   This move includes moving the `grpc` example to the `go.opentelemetry.io/contrib` as well. (#1027)
- The `WithSpan` method of the `Tracer` interface.
   The functionality this method provided was limited compared to what a user can provide themselves.
   It was removed with the understanding that if there is sufficient user need it can be added back based on actual user usage. (#1043)
- The `RegisterSpanProcessor` and `UnregisterSpanProcessor` functions.
   These were holdovers from an approach prior to the TracerProvider design. They were not used anymore. (#1077)
- The `oterror` package. (#1026)
- The `othttp` and `httptrace` instrumentations were moved to `go.opentelemetry.io/contrib`. (#1032)

### Fixed

- The `semconv.HTTPServerMetricAttributesFromHTTPRequest()` function no longer generates the high-cardinality `http.request.content.length` label. (#1031)
- Correct instrumentation version tag in Jaeger exporter. (#1037)
- The SDK span will now set an error event if the `End` method is called during a panic (i.e. it was deferred). (#1043)
- Move internally generated protobuf code from the `go.opentelemetry.io/otel` to the OTLP exporter to reduce dependency overhead. (#1050)
- The `otel-collector` example referenced outdated collector processors. (#1006)

## [0.10.0] - 2020-07-29

This release migrates the default OpenTelemetry SDK into its own Go module, decoupling the SDK from the API and reducing dependencies for instrumentation packages.

### Added

- The Zipkin exporter now has `NewExportPipeline` and `InstallNewPipeline` constructor functions to match the common pattern.
    These function build a new exporter with default SDK options and register the exporter with the `global` package respectively. (#944)
- Add propagator option for gRPC instrumentation. (#986)
- The `testtrace` package now tracks the `trace.SpanKind` for each span. (#987)

### Changed

- Replace the `RegisterGlobal` `Option` in the Jaeger exporter with an `InstallNewPipeline` constructor function.
   This matches the other exporter constructor patterns and will register a new exporter after building it with default configuration. (#944)
- The trace (`go.opentelemetry.io/otel/exporters/trace/stdout`) and metric (`go.opentelemetry.io/otel/exporters/metric/stdout`) `stdout` exporters are now merged into a single exporter at `go.opentelemetry.io/otel/exporters/stdout`.
   This new exporter was made into its own Go module to follow the pattern of all exporters and decouple it from the `go.opentelemetry.io/otel` module. (#956, #963)
- Move the `go.opentelemetry.io/otel/exporters/test` test package to `go.opentelemetry.io/otel/sdk/export/metric/metrictest`. (#962)
- The `go.opentelemetry.io/otel/api/kv/value` package was merged into the parent `go.opentelemetry.io/otel/api/kv` package. (#968)
  - `value.Bool` was replaced with `kv.BoolValue`.
  - `value.Int64` was replaced with `kv.Int64Value`.
  - `value.Uint64` was replaced with `kv.Uint64Value`.
  - `value.Float64` was replaced with `kv.Float64Value`.
  - `value.Int32` was replaced with `kv.Int32Value`.
  - `value.Uint32` was replaced with `kv.Uint32Value`.
  - `value.Float32` was replaced with `kv.Float32Value`.
  - `value.String` was replaced with `kv.StringValue`.
  - `value.Int` was replaced with `kv.IntValue`.
  - `value.Uint` was replaced with `kv.UintValue`.
  - `value.Array` was replaced with `kv.ArrayValue`.
- Rename `Infer` to `Any` in the `go.opentelemetry.io/otel/api/kv` package. (#972)
- Change `othttp` to use the `httpsnoop` package to wrap the `ResponseWriter` so that optional interfaces (`http.Hijacker`, `http.Flusher`, etc.) that are implemented by the original `ResponseWriter`are also implemented by the wrapped `ResponseWriter`. (#979)
- Rename `go.opentelemetry.io/otel/sdk/metric/aggregator/test` package to `go.opentelemetry.io/otel/sdk/metric/aggregator/aggregatortest`. (#980)
- Make the SDK into its own Go module called `go.opentelemetry.io/otel/sdk`. (#985)
- Changed the default trace `Sampler` from `AlwaysOn` to `ParentOrElse(AlwaysOn)`. (#989)

### Removed

- The `IndexedAttribute` function from the `go.opentelemetry.io/otel/api/label` package was removed in favor of `IndexedLabel` which it was synonymous with. (#970)

### Fixed

- Bump github.com/golangci/golangci-lint from 1.28.3 to 1.29.0 in /tools. (#953)
- Bump github.com/google/go-cmp from 0.5.0 to 0.5.1. (#957)
- Use `global.Handle` for span export errors in the OTLP exporter. (#946)
- Correct Go language formatting in the README documentation. (#961)
- Remove default SDK dependencies from the `go.opentelemetry.io/otel/api` package. (#977)
- Remove default SDK dependencies from the `go.opentelemetry.io/otel/instrumentation` package. (#983)
- Move documented examples for `go.opentelemetry.io/otel/instrumentation/grpctrace` interceptors into Go example tests. (#984)

## [0.9.0] - 2020-07-20

### Added

- A new Resource Detector interface is included to allow resources to be automatically detected and included. (#939)
- A Detector to automatically detect resources from an environment variable. (#939)
- Github action to generate protobuf Go bindings locally in `internal/opentelemetry-proto-gen`. (#938)
- OTLP .proto files from `open-telemetry/opentelemetry-proto` imported as a git submodule under `internal/opentelemetry-proto`.
   References to `github.com/open-telemetry/opentelemetry-proto` changed to `go.opentelemetry.io/otel/internal/opentelemetry-proto-gen`. (#942)

### Changed

- Non-nil value `struct`s for key-value pairs will be marshalled using JSON rather than `Sprintf`. (#948)

### Removed

- Removed dependency on `github.com/open-telemetry/opentelemetry-collector`. (#943)

## [0.8.0] - 2020-07-09

### Added

- The `B3Encoding` type to represent the B3 encoding(s) the B3 propagator can inject.
   A value for HTTP supported encodings (Multiple Header: `MultipleHeader`, Single Header: `SingleHeader`) are included. (#882)
- The `FlagsDeferred` trace flag to indicate if the trace sampling decision has been deferred. (#882)
- The `FlagsDebug` trace flag to indicate if the trace is a debug trace. (#882)
- Add `peer.service` semantic attribute. (#898)
- Add database-specific semantic attributes. (#899)
- Add semantic convention for `faas.coldstart` and `container.id`. (#909)
- Add http content size semantic conventions. (#905)
- Include `http.request_content_length` in HTTP request basic attributes. (#905)
- Add semantic conventions for operating system process resource attribute keys. (#919)
- The Jaeger exporter now has a `WithBatchMaxCount` option to specify the maximum number of spans sent in a batch. (#931)

### Changed

- Update `CONTRIBUTING.md` to ask for updates to `CHANGELOG.md` with each pull request. (#879)
- Use lowercase header names for B3 Multiple Headers. (#881)
- The B3 propagator `SingleHeader` field has been replaced with `InjectEncoding`.
   This new field can be set to combinations of the `B3Encoding` bitmasks and will inject trace information in these encodings.
   If no encoding is set, the propagator will default to `MultipleHeader` encoding. (#882)
- The B3 propagator now extracts from either HTTP encoding of B3 (Single Header or Multiple Header) based on what is contained in the header.
   Preference is given to Single Header encoding with Multiple Header being the fallback if Single Header is not found or is invalid.
   This behavior change is made to dynamically support all correctly encoded traces received instead of having to guess the expected encoding prior to receiving. (#882)
- Extend semantic conventions for RPC. (#900)
- To match constant naming conventions in the `api/standard` package, the `FaaS*` key names are appended with a suffix of `Key`. (#920)
  - `"api/standard".FaaSName` -> `FaaSNameKey`
  - `"api/standard".FaaSID` -> `FaaSIDKey`
  - `"api/standard".FaaSVersion` -> `FaaSVersionKey`
  - `"api/standard".FaaSInstance` -> `FaaSInstanceKey`

### Removed

- The `FlagsUnused` trace flag is removed.
   The purpose of this flag was to act as the inverse of `FlagsSampled`, the inverse of `FlagsSampled` is used instead. (#882)
- The B3 header constants (`B3SingleHeader`, `B3DebugFlagHeader`, `B3TraceIDHeader`, `B3SpanIDHeader`, `B3SampledHeader`, `B3ParentSpanIDHeader`) are removed.
   If B3 header keys are needed [the authoritative OpenZipkin package constants](https://pkg.go.dev/github.com/openzipkin/zipkin-go@v0.2.2/propagation/b3?tab=doc#pkg-constants) should be used instead. (#882)

### Fixed

- The B3 Single Header name is now correctly `b3` instead of the previous `X-B3`. (#881)
- The B3 propagator now correctly supports sampling only values (`b3: 0`, `b3: 1`, or `b3: d`) for a Single B3 Header. (#882)
- The B3 propagator now propagates the debug flag.
   This removes the behavior of changing the debug flag into a set sampling bit.
   Instead, this now follow the B3 specification and omits the `X-B3-Sampling` header. (#882)
- The B3 propagator now tracks "unset" sampling state (meaning "defer the decision") and does not set the `X-B3-Sampling` header when injecting. (#882)
- Bump github.com/itchyny/gojq from 0.10.3 to 0.10.4 in /tools. (#883)
- Bump github.com/opentracing/opentracing-go from v1.1.1-0.20190913142402-a7454ce5950e to v1.2.0. (#885)
- The tracing time conversion for OTLP spans is now correctly set to `UnixNano`. (#896)
- Ensure span status is not set to `Unknown` when no HTTP status code is provided as it is assumed to be `200 OK`. (#908)
- Ensure `httptrace.clientTracer` closes `http.headers` span. (#912)
- Prometheus exporter will not apply stale updates or forget inactive metrics. (#903)
- Add test for api.standard `HTTPClientAttributesFromHTTPRequest`. (#905)
- Bump github.com/golangci/golangci-lint from 1.27.0 to 1.28.1 in /tools. (#901, #913)
- Update otel-colector example to use the v0.5.0 collector. (#915)
- The `grpctrace` instrumentation uses a span name conforming to the OpenTelemetry semantic conventions (does not contain a leading slash (`/`)). (#922)
- The `grpctrace` instrumentation includes an `rpc.method` attribute now set to the gRPC method name. (#900, #922)
- The `grpctrace` instrumentation `rpc.service` attribute now contains the package name if one exists.
   This is in accordance with OpenTelemetry semantic conventions. (#922)
- Correlation Context extractor will no longer insert an empty map into the returned context when no valid values are extracted. (#923)
- Bump google.golang.org/api from 0.28.0 to 0.29.0 in /exporters/trace/jaeger. (#925)
- Bump github.com/itchyny/gojq from 0.10.4 to 0.11.0 in /tools. (#926)
- Bump github.com/golangci/golangci-lint from 1.28.1 to 1.28.2 in /tools. (#930)

## [0.7.0] - 2020-06-26

This release implements the v0.5.0 version of the OpenTelemetry specification.

### Added

- The othttp instrumentation now includes default metrics. (#861)
- This CHANGELOG file to track all changes in the project going forward.
- Support for array type attributes. (#798)
- Apply transitive dependabot go.mod dependency updates as part of a new automatic Github workflow. (#844)
- Timestamps are now passed to exporters for each export. (#835)
- Add new `Accumulation` type to metric SDK to transport telemetry from `Accumulator`s to `Processor`s.
   This replaces the prior `Record` `struct` use for this purpose. (#835)
- New dependabot integration to automate package upgrades. (#814)
- `Meter` and `Tracer` implementations accept instrumentation version version as an optional argument.
   This instrumentation version is passed on to exporters. (#811) (#805) (#802)
- The OTLP exporter includes the instrumentation version in telemetry it exports. (#811)
- Environment variables for Jaeger exporter are supported. (#796)
- New `aggregation.Kind` in the export metric API. (#808)
- New example that uses OTLP and the collector. (#790)
- Handle errors in the span `SetName` during span initialization. (#791)
- Default service config to enable retries for retry-able failed requests in the OTLP exporter and an option to override this default. (#777)
- New `go.opentelemetry.io/otel/api/oterror` package to uniformly support error handling and definitions for the project. (#778)
- New `global` default implementation of the `go.opentelemetry.io/otel/api/oterror.Handler` interface to be used to handle errors prior to an user defined `Handler`.
   There is also functionality for the user to register their `Handler` as well as a convenience function `Handle` to handle an error with this global `Handler`(#778)
- Options to specify propagators for httptrace and grpctrace instrumentation. (#784)
- The required `application/json` header for the Zipkin exporter is included in all exports. (#774)
- Integrate HTTP semantics helpers from the contrib repository into the `api/standard` package. #769

### Changed

- Rename `Integrator` to `Processor` in the metric SDK. (#863)
- Rename `AggregationSelector` to `AggregatorSelector`. (#859)
- Rename `SynchronizedCopy` to `SynchronizedMove`. (#858)
- Rename `simple` integrator to `basic` integrator. (#857)
- Merge otlp collector examples. (#841)
- Change the metric SDK to support cumulative, delta, and pass-through exporters directly.
   With these changes, cumulative and delta specific exporters are able to request the correct kind of aggregation from the SDK. (#840)
- The `Aggregator.Checkpoint` API is renamed to `SynchronizedCopy` and adds an argument, a different `Aggregator` into which the copy is stored. (#812)
- The `export.Aggregator` contract is that `Update()` and `SynchronizedCopy()` are synchronized with each other.
   All the aggregation interfaces (`Sum`, `LastValue`, ...) are not meant to be synchronized, as the caller is expected to synchronize aggregators at a higher level after the `Accumulator`.
   Some of the `Aggregators` used unnecessary locking and that has been cleaned up. (#812)
- Use of `metric.Number` was replaced by `int64` now that we use `sync.Mutex` in the `MinMaxSumCount` and `Histogram` `Aggregators`. (#812)
- Replace `AlwaysParentSample` with `ParentSample(fallback)` to match the OpenTelemetry v0.5.0 specification. (#810)
- Rename `sdk/export/metric/aggregator` to `sdk/export/metric/aggregation`. #808
- Send configured headers with every request in the OTLP exporter, instead of just on connection creation. (#806)
- Update error handling for any one off error handlers, replacing, instead, with the `global.Handle` function. (#791)
- Rename `plugin` directory to `instrumentation` to match the OpenTelemetry specification. (#779)
- Makes the argument order to Histogram and DDSketch `New()` consistent. (#781)

### Removed

- `Uint64NumberKind` and related functions from the API. (#864)
- Context arguments from `Aggregator.Checkpoint` and `Integrator.Process` as they were unused. (#803)
- `SpanID` is no longer included in parameters for sampling decision to match the OpenTelemetry specification. (#775)

### Fixed

- Upgrade OTLP exporter to opentelemetry-proto matching the opentelemetry-collector v0.4.0 release. (#866)
- Allow changes to `go.sum` and `go.mod` when running dependabot tidy-up. (#871)
- Bump github.com/stretchr/testify from 1.4.0 to 1.6.1. (#824)
- Bump github.com/prometheus/client_golang from 1.7.0 to 1.7.1 in /exporters/metric/prometheus. (#867)
- Bump google.golang.org/grpc from 1.29.1 to 1.30.0 in /exporters/trace/jaeger. (#853)
- Bump google.golang.org/grpc from 1.29.1 to 1.30.0 in /exporters/trace/zipkin. (#854)
- Bumps github.com/golang/protobuf from 1.3.2 to 1.4.2 (#848)
- Bump github.com/stretchr/testify from 1.4.0 to 1.6.1 in /exporters/otlp (#817)
- Bump github.com/golangci/golangci-lint from 1.25.1 to 1.27.0 in /tools (#828)
- Bump github.com/prometheus/client_golang from 1.5.0 to 1.7.0 in /exporters/metric/prometheus (#838)
- Bump github.com/stretchr/testify from 1.4.0 to 1.6.1 in /exporters/trace/jaeger (#829)
- Bump github.com/benbjohnson/clock from 1.0.0 to 1.0.3 (#815)
- Bump github.com/stretchr/testify from 1.4.0 to 1.6.1 in /exporters/trace/zipkin (#823)
- Bump github.com/itchyny/gojq from 0.10.1 to 0.10.3 in /tools (#830)
- Bump github.com/stretchr/testify from 1.4.0 to 1.6.1 in /exporters/metric/prometheus (#822)
- Bump google.golang.org/grpc from 1.27.1 to 1.29.1 in /exporters/trace/zipkin (#820)
- Bump google.golang.org/grpc from 1.27.1 to 1.29.1 in /exporters/trace/jaeger (#831)
- Bump github.com/google/go-cmp from 0.4.0 to 0.5.0 (#836)
- Bump github.com/google/go-cmp from 0.4.0 to 0.5.0 in /exporters/trace/jaeger (#837)
- Bump github.com/google/go-cmp from 0.4.0 to 0.5.0 in /exporters/otlp (#839)
- Bump google.golang.org/api from 0.20.0 to 0.28.0 in /exporters/trace/jaeger (#843)
- Set span status from HTTP status code in the othttp instrumentation. (#832)
- Fixed typo in push controller comment. (#834)
- The `Aggregator` testing has been updated and cleaned. (#812)
- `metric.Number(0)` expressions are replaced by `0` where possible. (#812)
- Fixed `global` `handler_test.go` test failure. #804
- Fixed `BatchSpanProcessor.Shutdown` to wait until all spans are processed. (#766)
- Fixed OTLP example's accidental early close of exporter. (#807)
- Ensure zipkin exporter reads and closes response body. (#788)
- Update instrumentation to use `api/standard` keys instead of custom keys. (#782)
- Clean up tools and RELEASING documentation. (#762)

## [0.6.0] - 2020-05-21

### Added

- Support for `Resource`s in the prometheus exporter. (#757)
- New pull controller. (#751)
- New `UpDownSumObserver` instrument. (#750)
- OpenTelemetry collector demo. (#711)
- New `SumObserver` instrument. (#747)
- New `UpDownCounter` instrument. (#745)
- New timeout `Option` and configuration function `WithTimeout` to the push controller. (#742)
- New `api/standards` package to implement semantic conventions and standard key-value generation. (#731)

### Changed

- Rename `Register*` functions in the metric API to `New*` for all `Observer` instruments. (#761)
- Use `[]float64` for histogram boundaries, not `[]metric.Number`. (#758)
- Change OTLP example to use exporter as a trace `Syncer` instead of as an unneeded `Batcher`. (#756)
- Replace `WithResourceAttributes()` with `WithResource()` in the trace SDK. (#754)
- The prometheus exporter now uses the new pull controller. (#751)
- Rename `ScheduleDelayMillis` to `BatchTimeout` in the trace `BatchSpanProcessor`.(#752)
- Support use of synchronous instruments in asynchronous callbacks (#725)
- Move `Resource` from the `Export` method parameter into the metric export `Record`. (#739)
- Rename `Observer` instrument to `ValueObserver`. (#734)
- The push controller now has a method (`Provider()`) to return a `metric.Provider` instead of the old `Meter` method that acted as a `metric.Provider`. (#738)
- Replace `Measure` instrument by `ValueRecorder` instrument. (#732)
- Rename correlation context header from `"Correlation-Context"` to `"otcorrelations"` to match the OpenTelemetry specification. (#727)

### Fixed

- Ensure gRPC `ClientStream` override methods do not panic in grpctrace package. (#755)
- Disable parts of `BatchSpanProcessor` test until a fix is found. (#743)
- Fix `string` case in `kv` `Infer` function. (#746)
- Fix panic in grpctrace client interceptors. (#740)
- Refactor the `api/metrics` push controller and add `CheckpointSet` synchronization. (#737)
- Rewrite span batch process queue batching logic. (#719)
- Remove the push controller named Meter map. (#738)
- Fix Histogram aggregator initial state (fix #735). (#736)
- Ensure golang alpine image is running `golang-1.14` for examples. (#733)
- Added test for grpctrace `UnaryInterceptorClient`. (#695)
- Rearrange `api/metric` code layout. (#724)

## [0.5.0] - 2020-05-13

### Added

- Batch `Observer` callback support. (#717)
- Alias `api` types to root package of project. (#696)
- Create basic `othttp.Transport` for simple client instrumentation. (#678)
- `SetAttribute(string, interface{})` to the trace API. (#674)
- Jaeger exporter option that allows user to specify custom http client. (#671)
- `Stringer` and `Infer` methods to `key`s. (#662)

### Changed

- Rename `NewKey` in the `kv` package to just `Key`. (#721)
- Move `core` and `key` to `kv` package. (#720)
- Make the metric API `Meter` a `struct` so the abstract `MeterImpl` can be passed and simplify implementation. (#709)
- Rename SDK `Batcher` to `Integrator` to match draft OpenTelemetry SDK specification. (#710)
- Rename SDK `Ungrouped` integrator to `simple.Integrator` to match draft OpenTelemetry SDK specification. (#710)
- Rename SDK `SDK` `struct` to `Accumulator` to match draft OpenTelemetry SDK specification. (#710)
- Move `Number` from `core` to `api/metric` package. (#706)
- Move `SpanContext` from `core` to `trace` package. (#692)
- Change traceparent header from `Traceparent` to `traceparent` to implement the W3C specification. (#681)

### Fixed

- Update tooling to run generators in all submodules. (#705)
- gRPC interceptor regexp to match methods without a service name. (#683)
- Use a `const` for padding 64-bit B3 trace IDs. (#701)
- Update `mockZipkin` listen address from `:0` to `127.0.0.1:0`. (#700)
- Left-pad 64-bit B3 trace IDs with zero. (#698)
- Propagate at least the first W3C tracestate header. (#694)
- Remove internal `StateLocker` implementation. (#688)
- Increase instance size CI system uses. (#690)
- Add a `key` benchmark and use reflection in `key.Infer()`. (#679)
- Fix internal `global` test by using `global.Meter` with `RecordBatch()`. (#680)
- Reimplement histogram using mutex instead of `StateLocker`. (#669)
- Switch `MinMaxSumCount` to a mutex lock implementation instead of `StateLocker`. (#667)
- Update documentation to not include any references to `WithKeys`. (#672)
- Correct misspelling. (#668)
- Fix clobbering of the span context if extraction fails. (#656)
- Bump `golangci-lint` and work around the corrupting bug. (#666) (#670)

## [0.4.3] - 2020-04-24

### Added

- `Dockerfile` and `docker-compose.yml` to run example code. (#635)
- New `grpctrace` package that provides gRPC client and server interceptors for both unary and stream connections. (#621)
- New `api/label` package, providing common label set implementation. (#651)
- Support for JSON marshaling of `Resources`. (#654)
- `TraceID` and `SpanID` implementations for `Stringer` interface. (#642)
- `RemoteAddrKey` in the othttp plugin to include the HTTP client address in top-level spans. (#627)
- `WithSpanFormatter` option to the othttp plugin. (#617)
- Updated README to include section for compatible libraries and include reference to the contrib repository. (#612)
- The prometheus exporter now supports exporting histograms. (#601)
- A `String` method to the `Resource` to return a hashable identifier for a now unique resource. (#613)
- An `Iter` method to the `Resource` to return an array `AttributeIterator`. (#613)
- An `Equal` method to the `Resource` test the equivalence of resources. (#613)
- An iterable structure (`AttributeIterator`) for `Resource` attributes.

### Changed

- zipkin export's `NewExporter` now requires a `serviceName` argument to ensure this needed values is provided. (#644)
- Pass `Resources` through the metrics export pipeline. (#659)

### Removed

- `WithKeys` option from the metric API. (#639)

### Fixed

- Use the `label.Set.Equivalent` value instead of an encoding in the batcher. (#658)
- Correct typo `trace.Exporter` to `trace.SpanSyncer` in comments. (#653)
- Use type names for return values in jaeger exporter. (#648)
- Increase the visibility of the `api/key` package by updating comments and fixing usages locally. (#650)
- `Checkpoint` only after `Update`; Keep records in the `sync.Map` longer. (#647)
- Do not cache `reflect.ValueOf()` in metric Labels. (#649)
- Batch metrics exported from the OTLP exporter based on `Resource` and labels. (#626)
- Add error wrapping to the prometheus exporter. (#631)
- Update the OTLP exporter batching of traces to use a unique `string` representation of an associated `Resource` as the batching key. (#623)
- Update OTLP `SpanData` transform to only include the `ParentSpanID` if one exists. (#614)
- Update `Resource` internal representation to uniquely and reliably identify resources. (#613)
- Check return value from `CheckpointSet.ForEach` in prometheus exporter. (#622)
- Ensure spans created by httptrace client tracer reflect operation structure. (#618)
- Create a new recorder rather than reuse when multiple observations in same epoch for asynchronous instruments. #610
- The default port the OTLP exporter uses to connect to the OpenTelemetry collector is updated to match the one the collector listens on by default. (#611)

## [0.4.2] - 2020-03-31

### Fixed

- Fix `pre_release.sh` to update version in `sdk/opentelemetry.go`. (#607)
- Fix time conversion from internal to OTLP in OTLP exporter. (#606)

## [0.4.1] - 2020-03-31

### Fixed

- Update `tag.sh` to create signed tags. (#604)

## [0.4.0] - 2020-03-30

### Added

- New API package `api/metric/registry` that exposes a `MeterImpl` wrapper for use by SDKs to generate unique instruments. (#580)
- Script to verify examples after a new release. (#579)

### Removed

- The dogstatsd exporter due to lack of support.
   This additionally removes support for statsd. (#591)
- `LabelSet` from the metric API.
   This is replaced by a `[]core.KeyValue` slice. (#595)
- `Labels` from the metric API's `Meter` interface. (#595)

### Changed

- The metric `export.Labels` became an interface which the SDK implements and the `export` package provides a simple, immutable implementation of this interface intended for testing purposes. (#574)
- Renamed `internal/metric.Meter` to `MeterImpl`. (#580)
- Renamed `api/global/internal.obsImpl` to `asyncImpl`. (#580)

### Fixed

- Corrected missing return in mock span. (#582)
- Update License header for all source files to match CNCF guidelines and include a test to ensure it is present. (#586) (#596)
- Update to v0.3.0 of the OTLP in the OTLP exporter. (#588)
- Update pre-release script to be compatible between GNU and BSD based systems. (#592)
- Add a `RecordBatch` benchmark. (#594)
- Moved span transforms of the OTLP exporter to the internal package. (#593)
- Build both go-1.13 and go-1.14 in circleci to test for all supported versions of Go. (#569)
- Removed unneeded allocation on empty labels in OLTP exporter. (#597)
- Update `BatchedSpanProcessor` to process the queue until no data but respect max batch size. (#599)
- Update project documentation godoc.org links to pkg.go.dev. (#602)

## [0.3.0] - 2020-03-21

This is a first official beta release, which provides almost fully complete metrics, tracing, and context propagation functionality.
There is still a possibility of breaking changes.

### Added

- Add `Observer` metric instrument. (#474)
- Add global `Propagators` functionality to enable deferred initialization for propagators registered before the first Meter SDK is installed. (#494)
- Simplified export setup pipeline for the jaeger exporter to match other exporters. (#459)
- The zipkin trace exporter. (#495)
- The OTLP exporter to export metric and trace telemetry to the OpenTelemetry collector. (#497) (#544) (#545)
- Add `StatusMessage` field to the trace `Span`. (#524)
- Context propagation in OpenTracing bridge in terms of OpenTelemetry context propagation. (#525)
- The `Resource` type was added to the SDK. (#528)
- The global API now supports a `Tracer` and `Meter` function as shortcuts to getting a global `*Provider` and calling these methods directly. (#538)
- The metric API now defines a generic `MeterImpl` interface to support general purpose `Meter` construction.
   Additionally, `SyncImpl` and `AsyncImpl` are added to support general purpose instrument construction. (#560)
- A metric `Kind` is added to represent the `MeasureKind`, `ObserverKind`, and `CounterKind`. (#560)
- Scripts to better automate the release process. (#576)

### Changed

- Default to to use `AlwaysSampler` instead of `ProbabilitySampler` to match OpenTelemetry specification. (#506)
- Renamed `AlwaysSampleSampler` to `AlwaysOnSampler` in the trace API. (#511)
- Renamed `NeverSampleSampler` to `AlwaysOffSampler` in the trace API. (#511)
- The `Status` field of the `Span` was changed to `StatusCode` to disambiguate with the added `StatusMessage`. (#524)
- Updated the trace `Sampler` interface conform to the OpenTelemetry specification. (#531)
- Rename metric API `Options` to `Config`. (#541)
- Rename metric `Counter` aggregator to be `Sum`. (#541)
- Unify metric options into `Option` from instrument specific options. (#541)
- The trace API's `TraceProvider` now support `Resource`s. (#545)
- Correct error in zipkin module name. (#548)
- The jaeger trace exporter now supports `Resource`s. (#551)
- Metric SDK now supports `Resource`s.
   The `WithResource` option was added to configure a `Resource` on creation and the `Resource` method was added to the metric `Descriptor` to return the associated `Resource`. (#552)
- Replace `ErrNoLastValue` and `ErrEmptyDataSet` by `ErrNoData` in the metric SDK. (#557)
- The stdout trace exporter now supports `Resource`s. (#558)
- The metric `Descriptor` is now included at the API instead of the SDK. (#560)
- Replace `Ordered` with an iterator in `export.Labels`. (#567)

### Removed

- The vendor specific Stackdriver. It is now hosted on 3rd party vendor infrastructure. (#452)
- The `Unregister` method for metric observers as it is not in the OpenTelemetry specification. (#560)
- `GetDescriptor` from the metric SDK. (#575)
- The `Gauge` instrument from the metric API. (#537)

### Fixed

- Make histogram aggregator checkpoint consistent. (#438)
- Update README with import instructions and how to build and test. (#505)
- The default label encoding was updated to be unique. (#508)
- Use `NewRoot` in the othttp plugin for public endpoints. (#513)
- Fix data race in `BatchedSpanProcessor`. (#518)
- Skip test-386 for Mac OS 10.15.x (Catalina and upwards). #521
- Use a variable-size array to represent ordered labels in maps. (#523)
- Update the OTLP protobuf and update changed import path. (#532)
- Use `StateLocker` implementation in `MinMaxSumCount`. (#546)
- Eliminate goroutine leak in histogram stress test. (#547)
- Update OTLP exporter with latest protobuf. (#550)
- Add filters to the othttp plugin. (#556)
- Provide an implementation of the `Header*` filters that do not depend on Go 1.14. (#565)
- Encode labels once during checkpoint.
   The checkpoint function is executed in a single thread so we can do the encoding lazily before passing the encoded version of labels to the exporter.
   This is a cheap and quick way to avoid encoding the labels on every collection interval. (#572)
- Run coverage over all packages in `COVERAGE_MOD_DIR`. (#573)

## [0.2.3] - 2020-03-04

### Added

- `RecordError` method on `Span`s in the trace API to Simplify adding error events to spans. (#473)
- Configurable push frequency for exporters setup pipeline. (#504)

### Changed

- Rename the `exporter` directory to `exporters`.
   The `go.opentelemetry.io/otel/exporter/trace/jaeger` package was mistakenly released with a `v1.0.0` tag instead of `v0.1.0`.
   This resulted in all subsequent releases not becoming the default latest.
   A consequence of this was that all `go get`s pulled in the incompatible `v0.1.0` release of that package when pulling in more recent packages from other otel packages.
   Renaming the `exporter` directory to `exporters` fixes this issue by renaming the package and therefore clearing any existing dependency tags.
   Consequentially, this action also renames *all* exporter packages. (#502)

### Removed

- The `CorrelationContextHeader` constant in the `correlation` package is no longer exported. (#503)

## [0.2.2] - 2020-02-27

### Added

- `HTTPSupplier` interface in the propagation API to specify methods to retrieve and store a single value for a key to be associated with a carrier. (#467)
- `HTTPExtractor` interface in the propagation API to extract information from an `HTTPSupplier` into a context. (#467)
- `HTTPInjector` interface in the propagation API to inject information into an `HTTPSupplier.` (#467)
- `Config` and configuring `Option` to the propagator API. (#467)
- `Propagators` interface in the propagation API to contain the set of injectors and extractors for all supported carrier formats. (#467)
- `HTTPPropagator` interface in the propagation API to inject and extract from an `HTTPSupplier.` (#467)
- `WithInjectors` and `WithExtractors` functions to the propagator API to configure injectors and extractors to use. (#467)
- `ExtractHTTP` and `InjectHTTP` functions to apply configured HTTP extractors and injectors to a passed context. (#467)
- Histogram aggregator. (#433)
- `DefaultPropagator` function and have it return `trace.TraceContext` as the default context propagator. (#456)
- `AlwaysParentSample` sampler to the trace API. (#455)
- `WithNewRoot` option function to the trace API to specify the created span should be considered a root span. (#451)

### Changed

- Renamed `WithMap` to `ContextWithMap` in the correlation package. (#481)
- Renamed `FromContext` to `MapFromContext` in the correlation package. (#481)
- Move correlation context propagation to correlation package. (#479)
- Do not default to putting remote span context into links. (#480)
- `Tracer.WithSpan` updated to accept `StartOptions`. (#472)
- Renamed `MetricKind` to `Kind` to not stutter in the type usage. (#432)
- Renamed the `export` package to `metric` to match directory structure. (#432)
- Rename the `api/distributedcontext` package to `api/correlation`. (#444)
- Rename the `api/propagators` package to `api/propagation`. (#444)
- Move the propagators from the `propagators` package into the `trace` API package. (#444)
- Update `Float64Gauge`, `Int64Gauge`, `Float64Counter`, `Int64Counter`, `Float64Measure`, and `Int64Measure` metric methods to use value receivers instead of pointers. (#462)
- Moved all dependencies of tools package to a tools directory. (#466)

### Removed

- Binary propagators. (#467)
- NOOP propagator. (#467)

### Fixed

- Upgraded `github.com/golangci/golangci-lint` from `v1.21.0` to `v1.23.6` in `tools/`. (#492)
- Fix a possible nil-dereference crash (#478)
- Correct comments for `InstallNewPipeline` in the stdout exporter. (#483)
- Correct comments for `InstallNewPipeline` in the dogstatsd exporter. (#484)
- Correct comments for `InstallNewPipeline` in the prometheus exporter. (#482)
- Initialize `onError` based on `Config` in prometheus exporter. (#486)
- Correct module name in prometheus exporter README. (#475)
- Removed tracer name prefix from span names. (#430)
- Fix `aggregator_test.go` import package comment. (#431)
- Improved detail in stdout exporter. (#436)
- Fix a dependency issue (generate target should depend on stringer, not lint target) in Makefile. (#442)
- Reorders the Makefile targets within `precommit` target so we generate files and build the code before doing linting, so we can get much nicer errors about syntax errors from the compiler. (#442)
- Reword function documentation in gRPC plugin. (#446)
- Send the `span.kind` tag to Jaeger from the jaeger exporter. (#441)
- Fix `metadataSupplier` in the jaeger exporter to overwrite the header if existing instead of appending to it. (#441)
- Upgraded to Go 1.13 in CI. (#465)
- Correct opentelemetry.io URL in trace SDK documentation. (#464)
- Refactored reference counting logic in SDK determination of stale records. (#468)
- Add call to `runtime.Gosched` in instrument `acquireHandle` logic to not block the collector. (#469)

## [0.2.1.1] - 2020-01-13

### Fixed

- Use stateful batcher on Prometheus exporter fixing regresion introduced in #395. (#428)

## [0.2.1] - 2020-01-08

### Added

- Global meter forwarding implementation.
   This enables deferred initialization for metric instruments registered before the first Meter SDK is installed. (#392)
- Global trace forwarding implementation.
   This enables deferred initialization for tracers registered before the first Trace SDK is installed. (#406)
- Standardize export pipeline creation in all exporters. (#395)
- A testing, organization, and comments for 64-bit field alignment. (#418)
- Script to tag all modules in the project. (#414)

### Changed

- Renamed `propagation` package to `propagators`. (#362)
- Renamed `B3Propagator` propagator to `B3`. (#362)
- Renamed `TextFormatPropagator` propagator to `TextFormat`. (#362)
- Renamed `BinaryPropagator` propagator to `Binary`. (#362)
- Renamed `BinaryFormatPropagator` propagator to `BinaryFormat`. (#362)
- Renamed `NoopTextFormatPropagator` propagator to `NoopTextFormat`. (#362)
- Renamed `TraceContextPropagator` propagator to `TraceContext`. (#362)
- Renamed `SpanOption` to `StartOption` in the trace API. (#369)
- Renamed `StartOptions` to `StartConfig` in the trace API. (#369)
- Renamed `EndOptions` to `EndConfig` in the trace API. (#369)
- `Number` now has a pointer receiver for its methods. (#375)
- Renamed `CurrentSpan` to `SpanFromContext` in the trace API. (#379)
- Renamed `SetCurrentSpan` to `ContextWithSpan` in the trace API. (#379)
- Renamed `Message` in Event to `Name` in the trace API. (#389)
- Prometheus exporter no longer aggregates metrics, instead it only exports them. (#385)
- Renamed `HandleImpl` to `BoundInstrumentImpl` in the metric API. (#400)
- Renamed `Float64CounterHandle` to `Float64CounterBoundInstrument` in the metric API. (#400)
- Renamed `Int64CounterHandle` to `Int64CounterBoundInstrument` in the metric API. (#400)
- Renamed `Float64GaugeHandle` to `Float64GaugeBoundInstrument` in the metric API. (#400)
- Renamed `Int64GaugeHandle` to `Int64GaugeBoundInstrument` in the metric API. (#400)
- Renamed `Float64MeasureHandle` to `Float64MeasureBoundInstrument` in the metric API. (#400)
- Renamed `Int64MeasureHandle` to `Int64MeasureBoundInstrument` in the metric API. (#400)
- Renamed `Release` method for bound instruments in the metric API to `Unbind`. (#400)
- Renamed `AcquireHandle` method for bound instruments in the metric API to `Bind`. (#400)
- Renamed the `File` option in the stdout exporter to `Writer`. (#404)
- Renamed all `Options` to `Config` for all metric exports where this wasn't already the case.

### Fixed

- Aggregator import path corrected. (#421)
- Correct links in README. (#368)
- The README was updated to match latest code changes in its examples. (#374)
- Don't capitalize error statements. (#375)
- Fix ignored errors. (#375)
- Fix ambiguous variable naming. (#375)
- Removed unnecessary type casting. (#375)
- Use named parameters. (#375)
- Updated release schedule. (#378)
- Correct http-stackdriver example module name. (#394)
- Removed the `http.request` span in `httptrace` package. (#397)
- Add comments in the metrics SDK (#399)
- Initialize checkpoint when creating ddsketch aggregator to prevent panic when merging into a empty one. (#402) (#403)
- Add documentation of compatible exporters in the README. (#405)
- Typo fix. (#408)
- Simplify span check logic in SDK tracer implementation. (#419)

## [0.2.0] - 2019-12-03

### Added

- Unary gRPC tracing example. (#351)
- Prometheus exporter. (#334)
- Dogstatsd metrics exporter. (#326)

### Changed

- Rename `MaxSumCount` aggregation to `MinMaxSumCount` and add the `Min` interface for this aggregation. (#352)
- Rename `GetMeter` to `Meter`. (#357)
- Rename `HTTPTraceContextPropagator` to `TraceContextPropagator`. (#355)
- Rename `HTTPB3Propagator` to `B3Propagator`. (#355)
- Rename `HTTPTraceContextPropagator` to `TraceContextPropagator`. (#355)
- Move `/global` package to `/api/global`. (#356)
- Rename `GetTracer` to `Tracer`. (#347)

### Removed

- `SetAttribute` from the `Span` interface in the trace API. (#361)
- `AddLink` from the `Span` interface in the trace API. (#349)
- `Link` from the `Span` interface in the trace API. (#349)

### Fixed

- Exclude example directories from coverage report. (#365)
- Lint make target now implements automatic fixes with `golangci-lint` before a second run to report the remaining issues. (#360)
- Drop `GO111MODULE` environment variable in Makefile as Go 1.13 is the project specified minimum version and this is environment variable is not needed for that version of Go. (#359)
- Run the race checker for all test. (#354)
- Redundant commands in the Makefile are removed. (#354)
- Split the `generate` and `lint` targets of the Makefile. (#354)
- Renames `circle-ci` target to more generic `ci` in Makefile. (#354)
- Add example Prometheus binary to gitignore. (#358)
- Support negative numbers with the `MaxSumCount`. (#335)
- Resolve race conditions in `push_test.go` identified in #339. (#340)
- Use `/usr/bin/env bash` as a shebang in scripts rather than `/bin/bash`. (#336)
- Trace benchmark now tests both `AlwaysSample` and `NeverSample`.
   Previously it was testing `AlwaysSample` twice. (#325)
- Trace benchmark now uses a `[]byte` for `TraceID` to fix failing test. (#325)
- Added a trace benchmark to test variadic functions in `setAttribute` vs `setAttributes` (#325)
- The `defaultkeys` batcher was only using the encoded label set as its map key while building a checkpoint.
   This allowed distinct label sets through, but any metrics sharing a label set could be overwritten or merged incorrectly.
   This was corrected. (#333)

## [0.1.2] - 2019-11-18

### Fixed

- Optimized the `simplelru` map for attributes to reduce the number of allocations. (#328)
- Removed unnecessary unslicing of parameters that are already a slice. (#324)

## [0.1.1] - 2019-11-18

This release contains a Metrics SDK with stdout exporter and supports basic aggregations such as counter, gauges, array, maxsumcount, and ddsketch.

### Added

- Metrics stdout export pipeline. (#265)
- Array aggregation for raw measure metrics. (#282)
- The core.Value now have a `MarshalJSON` method. (#281)

### Removed

- `WithService`, `WithResources`, and `WithComponent` methods of tracers. (#314)
- Prefix slash in `Tracer.Start()` for the Jaeger example. (#292)

### Changed

- Allocation in LabelSet construction to reduce GC overhead. (#318)
- `trace.WithAttributes` to append values instead of replacing (#315)
- Use a formula for tolerance in sampling tests. (#298)
- Move export types into trace and metric-specific sub-directories. (#289)
- `SpanKind` back to being based on an `int` type. (#288)

### Fixed

- URL to OpenTelemetry website in README. (#323)
- Name of othttp default tracer. (#321)
- `ExportSpans` for the stackdriver exporter now handles `nil` context. (#294)
- CI modules cache to correctly restore/save from/to the cache. (#316)
- Fix metric SDK race condition between `LoadOrStore` and the assignment `rec.recorder = i.meter.exporter.AggregatorFor(rec)`. (#293)
- README now reflects the new code structure introduced with these changes. (#291)
- Make the basic example work. (#279)

## [0.1.0] - 2019-11-04

This is the first release of open-telemetry go library.
It contains api and sdk for trace and meter.

### Added

- Initial OpenTelemetry trace and metric API prototypes.
- Initial OpenTelemetry trace, metric, and export SDK packages.
- A wireframe bridge to support compatibility with OpenTracing.
- Example code for a basic, http-stackdriver, http, jaeger, and named tracer setup.
- Exporters for Jaeger, Stackdriver, and stdout.
- Propagators for binary, B3, and trace-context protocols.
- Project information and guidelines in the form of a README and CONTRIBUTING.
- Tools to build the project and a Makefile to automate the process.
- Apache-2.0 license.
- CircleCI build CI manifest files.
- CODEOWNERS file to track owners of this project.

[Unreleased]: https://github.com/open-telemetry/opentelemetry-go/compare/v1.0.1...HEAD
[1.0.1]: https://github.com/open-telemetry/opentelemetry-go/releases/tag/v1.0.1
[Metrics 0.24.0]: https://github.com/open-telemetry/opentelemetry-go/releases/tag/metric/v0.24.0
[1.0.0]: https://github.com/open-telemetry/opentelemetry-go/releases/tag/v1.0.0
[1.0.0-RC3]: https://github.com/open-telemetry/opentelemetry-go/releases/tag/v1.0.0-RC3
[1.0.0-RC2]: https://github.com/open-telemetry/opentelemetry-go/releases/tag/v1.0.0-RC2
[Experimental Metrics v0.22.0]: https://github.com/open-telemetry/opentelemetry-go/releases/tag/metric/v0.22.0
[1.0.0-RC1]: https://github.com/open-telemetry/opentelemetry-go/releases/tag/v1.0.0-RC1
[0.20.0]: https://github.com/open-telemetry/opentelemetry-go/releases/tag/v0.20.0
[0.19.0]: https://github.com/open-telemetry/opentelemetry-go/releases/tag/v0.19.0
[0.18.0]: https://github.com/open-telemetry/opentelemetry-go/releases/tag/v0.18.0
[0.17.0]: https://github.com/open-telemetry/opentelemetry-go/releases/tag/v0.17.0
[0.16.0]: https://github.com/open-telemetry/opentelemetry-go/releases/tag/v0.16.0
[0.15.0]: https://github.com/open-telemetry/opentelemetry-go/releases/tag/v0.15.0
[0.14.0]: https://github.com/open-telemetry/opentelemetry-go/releases/tag/v0.14.0
[0.13.0]: https://github.com/open-telemetry/opentelemetry-go/releases/tag/v0.13.0
[0.12.0]: https://github.com/open-telemetry/opentelemetry-go/releases/tag/v0.12.0
[0.11.0]: https://github.com/open-telemetry/opentelemetry-go/releases/tag/v0.11.0
[0.10.0]: https://github.com/open-telemetry/opentelemetry-go/releases/tag/v0.10.0
[0.9.0]: https://github.com/open-telemetry/opentelemetry-go/releases/tag/v0.9.0
[0.8.0]: https://github.com/open-telemetry/opentelemetry-go/releases/tag/v0.8.0
[0.7.0]: https://github.com/open-telemetry/opentelemetry-go/releases/tag/v0.7.0
[0.6.0]: https://github.com/open-telemetry/opentelemetry-go/releases/tag/v0.6.0
[0.5.0]: https://github.com/open-telemetry/opentelemetry-go/releases/tag/v0.5.0
[0.4.3]: https://github.com/open-telemetry/opentelemetry-go/releases/tag/v0.4.3
[0.4.2]: https://github.com/open-telemetry/opentelemetry-go/releases/tag/v0.4.2
[0.4.1]: https://github.com/open-telemetry/opentelemetry-go/releases/tag/v0.4.1
[0.4.0]: https://github.com/open-telemetry/opentelemetry-go/releases/tag/v0.4.0
[0.3.0]: https://github.com/open-telemetry/opentelemetry-go/releases/tag/v0.3.0
[0.2.3]: https://github.com/open-telemetry/opentelemetry-go/releases/tag/v0.2.3
[0.2.2]: https://github.com/open-telemetry/opentelemetry-go/releases/tag/v0.2.2
[0.2.1.1]: https://github.com/open-telemetry/opentelemetry-go/releases/tag/v0.2.1.1
[0.2.1]: https://github.com/open-telemetry/opentelemetry-go/releases/tag/v0.2.1
[0.2.0]: https://github.com/open-telemetry/opentelemetry-go/releases/tag/v0.2.0
[0.1.2]: https://github.com/open-telemetry/opentelemetry-go/releases/tag/v0.1.2
[0.1.1]: https://github.com/open-telemetry/opentelemetry-go/releases/tag/v0.1.1
[0.1.0]: https://github.com/open-telemetry/opentelemetry-go/releases/tag/v0.1.0<|MERGE_RESOLUTION|>--- conflicted
+++ resolved
@@ -8,6 +8,10 @@
 
 ## [Unreleased]
 
+### Changed
+
+- Metric SDK `export.ExportKind`, `export.ExportKindSelector` types have been renamed `aggregation.Temporality` and `aggregation.TemporalitySelector` in line with current specification and protocol along with built-in selectors (e.g., `aggregation.CumulativeTemporalitySelector`, ...). (#2274)
+
 ## [1.0.1] - 2021-10-01
 
 ### Fixed
@@ -19,13 +23,9 @@
 ### Changed
 
 - NoopMeterProvider is now private and NewNoopMeterProvider must be used to obtain a noopMeterProvider. (#2237)
-<<<<<<< HEAD
-- Metric SDK `export.ExportKind`, `export.ExportKindSelector` types have been renamed `aggregation.Temporality` and `aggregation.TemporalitySelector` in line with current specification and protocol along with built-in selectors (e.g., `aggregation.CumulativeTemporalitySelector`, ...). (#xxxx)
-=======
 - The Metric SDK `Export()` function takes a new two-level reader interface for iterating over results one instrumentation library at a time. (#2197)
   - The former `"go.opentelemetry.io/otel/sdk/export/metric".CheckpointSet` is renamed `Reader`.
   - The new interface is named `"go.opentelemetry.io/otel/sdk/export/metric".InstrumentationLibraryReader`.
->>>>>>> 73727527
 
 ## [1.0.0] - 2021-09-20
 
