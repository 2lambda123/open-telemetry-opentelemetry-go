--- conflicted
+++ resolved
@@ -8,14 +8,9 @@
 
 ## [Unreleased]
 
-<<<<<<< HEAD
 - The OTLP exporter now has two new convenience functions, `NewExportPipeline` and `InstallNewPipeline`, setup and install the exporter in tracing and metrics pipelines. (#1348)
-=======
-### Changed
-
 - Rename project default branch from `master` to `main`.
 - Reverse order in which `Resource` attributes are merged, per change in spec. (#1501)
->>>>>>> 38efc875
 
 ## [0.16.0] - 2020-01-13
 
