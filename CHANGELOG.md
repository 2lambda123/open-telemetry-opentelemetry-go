--- conflicted
+++ resolved
@@ -10,15 +10,12 @@
 
 ### Added
 
-<<<<<<< HEAD
-- Add the `go.opentelemetry.io/otel/semconv/v1.10.0` package.
-  The package contains semantic conventions from the `v1.10.0` version of the OpenTelemetry specification. (#2842)
-=======
 - Add the `go.opentelemetry.io/otel/semconv/v1.8.0` package.
   The package contains semantic conventions from the `v1.8.0` version of the OpenTelemetry specification. (#2763)
 - Add the `go.opentelemetry.io/otel/semconv/v1.9.0` package.
   The package contains semantic conventions from the `v1.9.0` version of the OpenTelemetry specification. (#2792)
->>>>>>> f0a727e0
+- Add the `go.opentelemetry.io/otel/semconv/v1.10.0` package.
+  The package contains semantic conventions from the `v1.10.0` version of the OpenTelemetry specification. (#2842)
 
 ### Fixed
 
