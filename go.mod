module go.opentelemetry.io

go 1.13

require (
<<<<<<< HEAD
	cloud.google.com/go v0.46.3
=======
	github.com/apache/thrift v0.12.0
>>>>>>> 8cb37867
	github.com/client9/misspell v0.3.4
	github.com/gogo/protobuf v1.3.1 // indirect
	github.com/golangci/gocyclo v0.0.0-20180528144436-0a533e8fa43d // indirect
	github.com/golangci/golangci-lint v1.21.0
	github.com/golangci/revgrep v0.0.0-20180812185044-276a5c0a1039 // indirect
	github.com/google/go-cmp v0.3.1
	github.com/gostaticanalysis/analysisutil v0.0.3 // indirect
	github.com/hashicorp/golang-lru v0.5.3
	github.com/konsorten/go-windows-terminal-sequences v1.0.2 // indirect
	github.com/magiconair/properties v1.8.1 // indirect
	github.com/mattn/go-isatty v0.0.10 // indirect
	github.com/opentracing/opentracing-go v1.1.1-0.20190913142402-a7454ce5950e
	github.com/pelletier/go-toml v1.5.0 // indirect
	github.com/securego/gosec v0.0.0-20191008095658-28c1128b7336 // indirect
	github.com/spf13/afero v1.2.2 // indirect
	github.com/spf13/jwalterweatherman v1.1.0 // indirect
	github.com/uudashr/gocognit v1.0.0 // indirect
	golang.org/x/sys v0.0.0-20191010194322-b09406accb47 // indirect
	golang.org/x/tools v0.0.0-20191015211201-9c6d90b5a7d0
	google.golang.org/api v0.9.0
	google.golang.org/genproto v0.0.0-20190925194540-b8fbc687dcfb // indirect
	google.golang.org/grpc v1.24.0
	mvdan.cc/unparam v0.0.0-20190917161559-b83a221c10a2 // indirect
	sourcegraph.com/sqs/pbtypes v1.0.0 // indirect
)<|MERGE_RESOLUTION|>--- conflicted
+++ resolved
@@ -3,11 +3,7 @@
 go 1.13
 
 require (
-<<<<<<< HEAD
 	cloud.google.com/go v0.46.3
-=======
-	github.com/apache/thrift v0.12.0
->>>>>>> 8cb37867
 	github.com/client9/misspell v0.3.4
 	github.com/gogo/protobuf v1.3.1 // indirect
 	github.com/golangci/gocyclo v0.0.0-20180528144436-0a533e8fa43d // indirect
