--- conflicted
+++ resolved
@@ -14,14 +14,8 @@
 
 package instrument // import "go.opentelemetry.io/otel/metric/instrument"
 
-<<<<<<< HEAD
-// Observable instruments are instruments that are updated within a Callback.
-//
-// Warning: Methods may be added to this interface in minor releases.
-=======
 // Observable is used as a grouping mechanism for all instruments that are
 // updated within a Callback.
->>>>>>> e4cc478c
 type Observable interface {
 	observable()
 }
