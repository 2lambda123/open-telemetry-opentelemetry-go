--- conflicted
+++ resolved
@@ -83,11 +83,7 @@
 }
 
 type float64Observer struct {
-<<<<<<< HEAD
 	Float64Observer
-=======
-	Observable
->>>>>>> e4cc478c
 	got float64
 }
 
