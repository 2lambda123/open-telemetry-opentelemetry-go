// Copyright The OpenTelemetry Authors
//
// Licensed under the Apache License, Version 2.0 (the "License");
// you may not use this file except in compliance with the License.
// You may obtain a copy of the License at
//
//     http://www.apache.org/licenses/LICENSE-2.0
//
// Unless required by applicable law or agreed to in writing, software
// distributed under the License is distributed on an "AS IS" BASIS,
// WITHOUT WARRANTIES OR CONDITIONS OF ANY KIND, either express or implied.
// See the License for the specific language governing permissions and
// limitations under the License.

package metric_test

import (
	"context"
	"errors"
	"testing"

	"go.opentelemetry.io/otel/attribute"
	"go.opentelemetry.io/otel/metric"
	"go.opentelemetry.io/otel/metric/metrictest"
	"go.opentelemetry.io/otel/metric/number"
	"go.opentelemetry.io/otel/metric/sdkapi"
	"go.opentelemetry.io/otel/metric/unit"

	"github.com/google/go-cmp/cmp"
	"github.com/stretchr/testify/assert"
	"github.com/stretchr/testify/require"
)

var Must = metric.Must

var (
	syncKinds = []sdkapi.InstrumentKind{
		sdkapi.HistogramInstrumentKind,
		sdkapi.CounterInstrumentKind,
		sdkapi.UpDownCounterInstrumentKind,
	}
	asyncKinds = []sdkapi.InstrumentKind{
		sdkapi.GaugeObserverInstrumentKind,
		sdkapi.CounterObserverInstrumentKind,
		sdkapi.UpDownCounterObserverInstrumentKind,
	}
	addingKinds = []sdkapi.InstrumentKind{
		sdkapi.CounterInstrumentKind,
		sdkapi.UpDownCounterInstrumentKind,
		sdkapi.CounterObserverInstrumentKind,
		sdkapi.UpDownCounterObserverInstrumentKind,
	}
	groupingKinds = []sdkapi.InstrumentKind{
		sdkapi.HistogramInstrumentKind,
		sdkapi.GaugeObserverInstrumentKind,
	}

	monotonicKinds = []sdkapi.InstrumentKind{
		sdkapi.CounterInstrumentKind,
		sdkapi.CounterObserverInstrumentKind,
	}

	nonMonotonicKinds = []sdkapi.InstrumentKind{
		sdkapi.UpDownCounterInstrumentKind,
		sdkapi.UpDownCounterObserverInstrumentKind,
		sdkapi.HistogramInstrumentKind,
		sdkapi.GaugeObserverInstrumentKind,
	}

	precomputedSumKinds = []sdkapi.InstrumentKind{
		sdkapi.CounterObserverInstrumentKind,
		sdkapi.UpDownCounterObserverInstrumentKind,
	}

	nonPrecomputedSumKinds = []sdkapi.InstrumentKind{
		sdkapi.CounterInstrumentKind,
		sdkapi.UpDownCounterInstrumentKind,
		sdkapi.HistogramInstrumentKind,
		sdkapi.GaugeObserverInstrumentKind,
	}
)

func TestSynchronous(t *testing.T) {
	for _, k := range syncKinds {
		require.True(t, k.Synchronous())
		require.False(t, k.Asynchronous())
	}
	for _, k := range asyncKinds {
		require.True(t, k.Asynchronous())
		require.False(t, k.Synchronous())
	}
}

func TestGrouping(t *testing.T) {
	for _, k := range groupingKinds {
		require.True(t, k.Grouping())
		require.False(t, k.Adding())
	}
	for _, k := range addingKinds {
		require.True(t, k.Adding())
		require.False(t, k.Grouping())
	}
}

func TestMonotonic(t *testing.T) {
	for _, k := range monotonicKinds {
		require.True(t, k.Monotonic())
	}
	for _, k := range nonMonotonicKinds {
		require.False(t, k.Monotonic())
	}
}

func TestPrecomputedSum(t *testing.T) {
	for _, k := range precomputedSumKinds {
		require.True(t, k.PrecomputedSum())
	}
	for _, k := range nonPrecomputedSumKinds {
		require.False(t, k.PrecomputedSum())
	}
}

func checkSyncBatches(ctx context.Context, t *testing.T, labels []attribute.KeyValue, provider *metrictest.MeterProvider, nkind number.Kind, mkind sdkapi.InstrumentKind, instrument metric.InstrumentImpl, expected ...float64) {
	t.Helper()

	batchesCount := len(provider.MeasurementBatches)
	if len(provider.MeasurementBatches) != len(expected) {
		t.Errorf("Expected %d recorded measurement batches, got %d", batchesCount, len(provider.MeasurementBatches))
	}
	recorded := metrictest.AsStructs(provider.MeasurementBatches)

	for i, batch := range provider.MeasurementBatches {
		if len(batch.Measurements) != 1 {
			t.Errorf("Expected 1 measurement in batch %d, got %d", i, len(batch.Measurements))
		}

		measurement := batch.Measurements[0]
		descriptor := measurement.Instrument.Descriptor()

		expected := metrictest.Measured{
			Name: descriptor.Name(),
			Library: metrictest.Library{
				InstrumentationName: "apitest",
			},
			Labels: metrictest.LabelsToMap(labels...),
			Number: metrictest.ResolveNumberByKind(t, nkind, expected[i]),
		}
		require.Equal(t, expected, recorded[i])
	}
}

func TestOptions(t *testing.T) {
	type testcase struct {
		name string
		opts []metric.InstrumentOption
		desc string
		unit unit.Unit
	}
	testcases := []testcase{
		{
			name: "no opts",
			opts: nil,
			desc: "",
			unit: "",
		},
		{
			name: "description",
			opts: []metric.InstrumentOption{
				metric.WithDescription("stuff"),
			},
			desc: "stuff",
			unit: "",
		},
		{
			name: "description override",
			opts: []metric.InstrumentOption{
				metric.WithDescription("stuff"),
				metric.WithDescription("things"),
			},
			desc: "things",
			unit: "",
		},
		{
			name: "unit",
			opts: []metric.InstrumentOption{
				metric.WithUnit("s"),
			},
			desc: "",
			unit: "s",
		},
		{
			name: "description override",
			opts: []metric.InstrumentOption{
				metric.WithDescription("stuff"),
				metric.WithDescription("things"),
			},
			desc: "things",
			unit: "",
		},
		{
			name: "unit",
			opts: []metric.InstrumentOption{
				metric.WithUnit("s"),
			},
			desc: "",
			unit: "s",
		},

		{
			name: "unit override",
			opts: []metric.InstrumentOption{
				metric.WithUnit("s"),
				metric.WithUnit("h"),
			},
			desc: "",
			unit: "h",
		},
		{
			name: "all",
			opts: []metric.InstrumentOption{
				metric.WithDescription("stuff"),
				metric.WithUnit("s"),
			},
			desc: "stuff",
			unit: "s",
		},
	}
	for idx, tt := range testcases {
		t.Logf("Testing counter case %s (%d)", tt.name, idx)
		cfg := metric.NewInstrumentConfig(tt.opts...)
		if diff := cmp.Diff(cfg.Description(), tt.desc); diff != "" {
			t.Errorf("Compare Description: -got +want %s", diff)
		}
		if diff := cmp.Diff(cfg.Unit(), tt.unit); diff != "" {
			t.Errorf("Compare Unit: -got +want %s", diff)
		}
	}
}
func testPair() (*metrictest.MeterProvider, metric.Meter) {
	provider := metrictest.NewMeterProvider()
	return provider, provider.Meter("apitest")
}

func TestCounter(t *testing.T) {
	// N.B. the API does not check for negative
	// values, that's the SDK's responsibility.
	t.Run("float64 counter", func(t *testing.T) {
		provider, meter := testPair()
		c := Must(meter).NewFloat64Counter("test.counter.float")
		ctx := context.Background()
		labels := []attribute.KeyValue{attribute.String("A", "B")}
		c.Add(ctx, 1994.1, labels...)
		boundInstrument := c.Bind(labels...)
		boundInstrument.Add(ctx, -742)
		meter.RecordBatch(ctx, labels, c.Measurement(42))
		checkSyncBatches(ctx, t, labels, provider, number.Float64Kind, sdkapi.CounterInstrumentKind, c.SyncImpl(),
			1994.1, -742, 42,
		)
	})
	t.Run("int64 counter", func(t *testing.T) {
		provider, meter := testPair()
		c := Must(meter).NewInt64Counter("test.counter.int")
		ctx := context.Background()
		labels := []attribute.KeyValue{attribute.String("A", "B"), attribute.String("C", "D")}
		c.Add(ctx, 42, labels...)
		boundInstrument := c.Bind(labels...)
		boundInstrument.Add(ctx, 4200)
		meter.RecordBatch(ctx, labels, c.Measurement(420000))
		checkSyncBatches(ctx, t, labels, provider, number.Int64Kind, sdkapi.CounterInstrumentKind, c.SyncImpl(),
			42, 4200, 420000,
		)

	})
	t.Run("int64 updowncounter", func(t *testing.T) {
		provider, meter := testPair()
		c := Must(meter).NewInt64UpDownCounter("test.updowncounter.int")
		ctx := context.Background()
		labels := []attribute.KeyValue{attribute.String("A", "B"), attribute.String("C", "D")}
		c.Add(ctx, 100, labels...)
		boundInstrument := c.Bind(labels...)
		boundInstrument.Add(ctx, -100)
		meter.RecordBatch(ctx, labels, c.Measurement(42))
		checkSyncBatches(ctx, t, labels, provider, number.Int64Kind, sdkapi.UpDownCounterInstrumentKind, c.SyncImpl(),
			100, -100, 42,
		)
	})
	t.Run("float64 updowncounter", func(t *testing.T) {
		provider, meter := testPair()
		c := Must(meter).NewFloat64UpDownCounter("test.updowncounter.float")
		ctx := context.Background()
		labels := []attribute.KeyValue{attribute.String("A", "B"), attribute.String("C", "D")}
		c.Add(ctx, 100.1, labels...)
		boundInstrument := c.Bind(labels...)
		boundInstrument.Add(ctx, -76)
		meter.RecordBatch(ctx, labels, c.Measurement(-100.1))
		checkSyncBatches(ctx, t, labels, provider, number.Float64Kind, sdkapi.UpDownCounterInstrumentKind, c.SyncImpl(),
			100.1, -76, -100.1,
		)
	})
}

<<<<<<< HEAD
func TestValueRecorder(t *testing.T) {
	t.Run("float64 valuerecorder", func(t *testing.T) {
		provider, meter := testPair()
		m := Must(meter).NewFloat64ValueRecorder("test.valuerecorder.float")
=======
func TestHistogram(t *testing.T) {
	t.Run("float64 histogram", func(t *testing.T) {
		mockSDK, meter := metrictest.NewMeter()
		m := Must(meter).NewFloat64Histogram("test.histogram.float")
>>>>>>> a7b9d021
		ctx := context.Background()
		labels := []attribute.KeyValue{}
		m.Record(ctx, 42, labels...)
		boundInstrument := m.Bind(labels...)
		boundInstrument.Record(ctx, 0)
		meter.RecordBatch(ctx, labels, m.Measurement(-100.5))
<<<<<<< HEAD
		checkSyncBatches(ctx, t, labels, provider, number.Float64Kind, sdkapi.ValueRecorderInstrumentKind, m.SyncImpl(),
			42, 0, -100.5,
		)
	})
	t.Run("int64 valuerecorder", func(t *testing.T) {
		provider, meter := testPair()
		m := Must(meter).NewInt64ValueRecorder("test.valuerecorder.int")
=======
		checkSyncBatches(ctx, t, labels, mockSDK, number.Float64Kind, sdkapi.HistogramInstrumentKind, m.SyncImpl(),
			42, 0, -100.5,
		)
	})
	t.Run("int64 histogram", func(t *testing.T) {
		mockSDK, meter := metrictest.NewMeter()
		m := Must(meter).NewInt64Histogram("test.histogram.int")
>>>>>>> a7b9d021
		ctx := context.Background()
		labels := []attribute.KeyValue{attribute.Int("I", 1)}
		m.Record(ctx, 173, labels...)
		boundInstrument := m.Bind(labels...)
		boundInstrument.Record(ctx, 80)
		meter.RecordBatch(ctx, labels, m.Measurement(0))
<<<<<<< HEAD
		checkSyncBatches(ctx, t, labels, provider, number.Int64Kind, sdkapi.ValueRecorderInstrumentKind, m.SyncImpl(),
=======
		checkSyncBatches(ctx, t, labels, mockSDK, number.Int64Kind, sdkapi.HistogramInstrumentKind, m.SyncImpl(),
>>>>>>> a7b9d021
			173, 80, 0,
		)
	})
}

func TestObserverInstruments(t *testing.T) {
	t.Run("float gauge", func(t *testing.T) {
		labels := []attribute.KeyValue{attribute.String("O", "P")}
<<<<<<< HEAD
		provider, meter := testPair()
		o := Must(meter).NewFloat64ValueObserver("test.valueobserver.float", func(_ context.Context, result metric.Float64ObserverResult) {
			result.Observe(42.1, labels...)
		})
		provider.RunAsyncInstruments()
		checkObserverBatch(t, labels, provider, number.Float64Kind, sdkapi.ValueObserverInstrumentKind, o.AsyncImpl(),
=======
		mockSDK, meter := metrictest.NewMeter()
		o := Must(meter).NewFloat64GaugeObserver("test.gauge.float", func(_ context.Context, result metric.Float64ObserverResult) {
			result.Observe(42.1, labels...)
		})
		mockSDK.RunAsyncInstruments()
		checkObserverBatch(t, labels, mockSDK, number.Float64Kind, sdkapi.GaugeObserverInstrumentKind, o.AsyncImpl(),
>>>>>>> a7b9d021
			42.1,
		)
	})
	t.Run("int gauge", func(t *testing.T) {
		labels := []attribute.KeyValue{}
<<<<<<< HEAD
		provider, meter := testPair()
		o := Must(meter).NewInt64ValueObserver("test.observer.int", func(_ context.Context, result metric.Int64ObserverResult) {
			result.Observe(-142, labels...)
		})
		provider.RunAsyncInstruments()
		checkObserverBatch(t, labels, provider, number.Int64Kind, sdkapi.ValueObserverInstrumentKind, o.AsyncImpl(),
=======
		mockSDK, meter := metrictest.NewMeter()
		o := Must(meter).NewInt64GaugeObserver("test.observer.int", func(_ context.Context, result metric.Int64ObserverResult) {
			result.Observe(-142, labels...)
		})
		mockSDK.RunAsyncInstruments()
		checkObserverBatch(t, labels, mockSDK, number.Int64Kind, sdkapi.GaugeObserverInstrumentKind, o.AsyncImpl(),
>>>>>>> a7b9d021
			-142,
		)
	})
	t.Run("float counterobserver", func(t *testing.T) {
		labels := []attribute.KeyValue{attribute.String("O", "P")}
<<<<<<< HEAD
		provider, meter := testPair()
		o := Must(meter).NewFloat64SumObserver("test.sumobserver.float", func(_ context.Context, result metric.Float64ObserverResult) {
			result.Observe(42.1, labels...)
		})
		provider.RunAsyncInstruments()
		checkObserverBatch(t, labels, provider, number.Float64Kind, sdkapi.SumObserverInstrumentKind, o.AsyncImpl(),
=======
		mockSDK, meter := metrictest.NewMeter()
		o := Must(meter).NewFloat64CounterObserver("test.counterobserver.float", func(_ context.Context, result metric.Float64ObserverResult) {
			result.Observe(42.1, labels...)
		})
		mockSDK.RunAsyncInstruments()
		checkObserverBatch(t, labels, mockSDK, number.Float64Kind, sdkapi.CounterObserverInstrumentKind, o.AsyncImpl(),
>>>>>>> a7b9d021
			42.1,
		)
	})
	t.Run("int counterobserver", func(t *testing.T) {
		labels := []attribute.KeyValue{}
<<<<<<< HEAD
		provider, meter := testPair()
		o := Must(meter).NewInt64SumObserver("test.observer.int", func(_ context.Context, result metric.Int64ObserverResult) {
			result.Observe(-142, labels...)
		})
		provider.RunAsyncInstruments()
		checkObserverBatch(t, labels, provider, number.Int64Kind, sdkapi.SumObserverInstrumentKind, o.AsyncImpl(),
=======
		mockSDK, meter := metrictest.NewMeter()
		o := Must(meter).NewInt64CounterObserver("test.observer.int", func(_ context.Context, result metric.Int64ObserverResult) {
			result.Observe(-142, labels...)
		})
		mockSDK.RunAsyncInstruments()
		checkObserverBatch(t, labels, mockSDK, number.Int64Kind, sdkapi.CounterObserverInstrumentKind, o.AsyncImpl(),
>>>>>>> a7b9d021
			-142,
		)
	})
	t.Run("float updowncounterobserver", func(t *testing.T) {
		labels := []attribute.KeyValue{attribute.String("O", "P")}
<<<<<<< HEAD
		provider, meter := testPair()
		o := Must(meter).NewFloat64UpDownSumObserver("test.updownsumobserver.float", func(_ context.Context, result metric.Float64ObserverResult) {
			result.Observe(42.1, labels...)
		})
		provider.RunAsyncInstruments()
		checkObserverBatch(t, labels, provider, number.Float64Kind, sdkapi.UpDownSumObserverInstrumentKind, o.AsyncImpl(),
=======
		mockSDK, meter := metrictest.NewMeter()
		o := Must(meter).NewFloat64UpDownCounterObserver("test.updowncounterobserver.float", func(_ context.Context, result metric.Float64ObserverResult) {
			result.Observe(42.1, labels...)
		})
		mockSDK.RunAsyncInstruments()
		checkObserverBatch(t, labels, mockSDK, number.Float64Kind, sdkapi.UpDownCounterObserverInstrumentKind, o.AsyncImpl(),
>>>>>>> a7b9d021
			42.1,
		)
	})
	t.Run("int updowncounterobserver", func(t *testing.T) {
		labels := []attribute.KeyValue{}
<<<<<<< HEAD
		provider, meter := testPair()
		o := Must(meter).NewInt64UpDownSumObserver("test.observer.int", func(_ context.Context, result metric.Int64ObserverResult) {
			result.Observe(-142, labels...)
		})
		provider.RunAsyncInstruments()
		checkObserverBatch(t, labels, provider, number.Int64Kind, sdkapi.UpDownSumObserverInstrumentKind, o.AsyncImpl(),
=======
		mockSDK, meter := metrictest.NewMeter()
		o := Must(meter).NewInt64UpDownCounterObserver("test.observer.int", func(_ context.Context, result metric.Int64ObserverResult) {
			result.Observe(-142, labels...)
		})
		mockSDK.RunAsyncInstruments()
		checkObserverBatch(t, labels, mockSDK, number.Int64Kind, sdkapi.UpDownCounterObserverInstrumentKind, o.AsyncImpl(),
>>>>>>> a7b9d021
			-142,
		)
	})
}

func TestBatchObserverInstruments(t *testing.T) {
	provider, meter := testPair()

	var obs1 metric.Int64GaugeObserver
	var obs2 metric.Float64GaugeObserver

	labels := []attribute.KeyValue{
		attribute.String("A", "B"),
		attribute.String("C", "D"),
	}

	cb := Must(meter).NewBatchObserver(
		func(_ context.Context, result metric.BatchObserverResult) {
			result.Observe(labels,
				obs1.Observation(42),
				obs2.Observation(42.0),
			)
		},
	)
	obs1 = cb.NewInt64GaugeObserver("test.observer.int")
	obs2 = cb.NewFloat64GaugeObserver("test.observer.float")

	provider.RunAsyncInstruments()

	require.Len(t, provider.MeasurementBatches, 1)

	impl1 := obs1.AsyncImpl().Implementation().(*metrictest.Async)
	impl2 := obs2.AsyncImpl().Implementation().(*metrictest.Async)

	require.NotNil(t, impl1)
	require.NotNil(t, impl2)

	got := provider.MeasurementBatches[0]
	require.Equal(t, labels, got.Labels)
	require.Len(t, got.Measurements, 2)

	m1 := got.Measurements[0]
	require.Equal(t, impl1, m1.Instrument.Implementation().(*metrictest.Async))
	require.Equal(t, 0, m1.Number.CompareNumber(number.Int64Kind, metrictest.ResolveNumberByKind(t, number.Int64Kind, 42)))

	m2 := got.Measurements[1]
	require.Equal(t, impl2, m2.Instrument.Implementation().(*metrictest.Async))
	require.Equal(t, 0, m2.Number.CompareNumber(number.Float64Kind, metrictest.ResolveNumberByKind(t, number.Float64Kind, 42)))
}

func checkObserverBatch(t *testing.T, labels []attribute.KeyValue, provider *metrictest.MeterProvider, nkind number.Kind, mkind sdkapi.InstrumentKind, observer metric.AsyncImpl, expected float64) {
	t.Helper()
	assert.Len(t, provider.MeasurementBatches, 1)
	if len(provider.MeasurementBatches) < 1 {
		return
	}
	o := observer.Implementation().(*metrictest.Async)
	if !assert.NotNil(t, o) {
		return
	}
	got := provider.MeasurementBatches[0]
	assert.Equal(t, labels, got.Labels)
	assert.Len(t, got.Measurements, 1)
	if len(got.Measurements) < 1 {
		return
	}
	measurement := got.Measurements[0]
	require.Equal(t, mkind, measurement.Instrument.Descriptor().InstrumentKind())
	assert.Equal(t, o, measurement.Instrument.Implementation().(*metrictest.Async))
	ft := metrictest.ResolveNumberByKind(t, nkind, expected)
	assert.Equal(t, 0, measurement.Number.CompareNumber(nkind, ft))
}

type testWrappedMeter struct {
}

var _ metric.MeterImpl = testWrappedMeter{}

func (testWrappedMeter) RecordBatch(context.Context, []attribute.KeyValue, ...metric.Measurement) {
}

func (testWrappedMeter) NewSyncInstrument(_ metric.Descriptor) (metric.SyncImpl, error) {
	return nil, nil
}

func (testWrappedMeter) NewAsyncInstrument(_ metric.Descriptor, _ metric.AsyncRunner) (metric.AsyncImpl, error) {
	return nil, errors.New("Test wrap error")
}

func TestWrappedInstrumentError(t *testing.T) {
	impl := &testWrappedMeter{}
	meter := metric.WrapMeterImpl(impl)

	histogram, err := meter.NewInt64Histogram("test.histogram")

	require.Equal(t, err, metric.ErrSDKReturnedNilImpl)
	require.NotNil(t, histogram.SyncImpl())

	observer, err := meter.NewInt64GaugeObserver("test.observer", func(_ context.Context, result metric.Int64ObserverResult) {})

	require.NotNil(t, err)
	require.NotNil(t, observer.AsyncImpl())
}

func TestNilCallbackObserverNoop(t *testing.T) {
	// Tests that a nil callback yields a no-op observer without error.
	_, meter := testPair()

	observer := Must(meter).NewInt64GaugeObserver("test.observer", nil)

	_, ok := observer.AsyncImpl().(metric.NoopAsync)
	require.True(t, ok)
}<|MERGE_RESOLUTION|>--- conflicted
+++ resolved
@@ -299,51 +299,30 @@
 	})
 }
 
-<<<<<<< HEAD
-func TestValueRecorder(t *testing.T) {
-	t.Run("float64 valuerecorder", func(t *testing.T) {
-		provider, meter := testPair()
-		m := Must(meter).NewFloat64ValueRecorder("test.valuerecorder.float")
-=======
 func TestHistogram(t *testing.T) {
 	t.Run("float64 histogram", func(t *testing.T) {
-		mockSDK, meter := metrictest.NewMeter()
+		provider, meter := testPair()
 		m := Must(meter).NewFloat64Histogram("test.histogram.float")
->>>>>>> a7b9d021
 		ctx := context.Background()
 		labels := []attribute.KeyValue{}
 		m.Record(ctx, 42, labels...)
 		boundInstrument := m.Bind(labels...)
 		boundInstrument.Record(ctx, 0)
 		meter.RecordBatch(ctx, labels, m.Measurement(-100.5))
-<<<<<<< HEAD
-		checkSyncBatches(ctx, t, labels, provider, number.Float64Kind, sdkapi.ValueRecorderInstrumentKind, m.SyncImpl(),
+		checkSyncBatches(ctx, t, labels, provider, number.Float64Kind, sdkapi.HistogramInstrumentKind, m.SyncImpl(),
 			42, 0, -100.5,
 		)
 	})
-	t.Run("int64 valuerecorder", func(t *testing.T) {
-		provider, meter := testPair()
-		m := Must(meter).NewInt64ValueRecorder("test.valuerecorder.int")
-=======
-		checkSyncBatches(ctx, t, labels, mockSDK, number.Float64Kind, sdkapi.HistogramInstrumentKind, m.SyncImpl(),
-			42, 0, -100.5,
-		)
-	})
 	t.Run("int64 histogram", func(t *testing.T) {
-		mockSDK, meter := metrictest.NewMeter()
+		provider, meter := testPair()
 		m := Must(meter).NewInt64Histogram("test.histogram.int")
->>>>>>> a7b9d021
 		ctx := context.Background()
 		labels := []attribute.KeyValue{attribute.Int("I", 1)}
 		m.Record(ctx, 173, labels...)
 		boundInstrument := m.Bind(labels...)
 		boundInstrument.Record(ctx, 80)
 		meter.RecordBatch(ctx, labels, m.Measurement(0))
-<<<<<<< HEAD
-		checkSyncBatches(ctx, t, labels, provider, number.Int64Kind, sdkapi.ValueRecorderInstrumentKind, m.SyncImpl(),
-=======
-		checkSyncBatches(ctx, t, labels, mockSDK, number.Int64Kind, sdkapi.HistogramInstrumentKind, m.SyncImpl(),
->>>>>>> a7b9d021
+		checkSyncBatches(ctx, t, labels, provider, number.Int64Kind, sdkapi.HistogramInstrumentKind, m.SyncImpl(),
 			173, 80, 0,
 		)
 	})
@@ -352,121 +331,67 @@
 func TestObserverInstruments(t *testing.T) {
 	t.Run("float gauge", func(t *testing.T) {
 		labels := []attribute.KeyValue{attribute.String("O", "P")}
-<<<<<<< HEAD
-		provider, meter := testPair()
-		o := Must(meter).NewFloat64ValueObserver("test.valueobserver.float", func(_ context.Context, result metric.Float64ObserverResult) {
+		provider, meter := testPair()
+		o := Must(meter).NewFloat64GaugeObserver("test.gauge.float", func(_ context.Context, result metric.Float64ObserverResult) {
 			result.Observe(42.1, labels...)
 		})
 		provider.RunAsyncInstruments()
-		checkObserverBatch(t, labels, provider, number.Float64Kind, sdkapi.ValueObserverInstrumentKind, o.AsyncImpl(),
-=======
-		mockSDK, meter := metrictest.NewMeter()
-		o := Must(meter).NewFloat64GaugeObserver("test.gauge.float", func(_ context.Context, result metric.Float64ObserverResult) {
-			result.Observe(42.1, labels...)
-		})
-		mockSDK.RunAsyncInstruments()
-		checkObserverBatch(t, labels, mockSDK, number.Float64Kind, sdkapi.GaugeObserverInstrumentKind, o.AsyncImpl(),
->>>>>>> a7b9d021
+		checkObserverBatch(t, labels, provider, number.Float64Kind, sdkapi.GaugeObserverInstrumentKind, o.AsyncImpl(),
 			42.1,
 		)
 	})
 	t.Run("int gauge", func(t *testing.T) {
 		labels := []attribute.KeyValue{}
-<<<<<<< HEAD
-		provider, meter := testPair()
-		o := Must(meter).NewInt64ValueObserver("test.observer.int", func(_ context.Context, result metric.Int64ObserverResult) {
+		provider, meter := testPair()
+		o := Must(meter).NewInt64GaugeObserver("test.gauge.int", func(_ context.Context, result metric.Int64ObserverResult) {
 			result.Observe(-142, labels...)
 		})
 		provider.RunAsyncInstruments()
-		checkObserverBatch(t, labels, provider, number.Int64Kind, sdkapi.ValueObserverInstrumentKind, o.AsyncImpl(),
-=======
-		mockSDK, meter := metrictest.NewMeter()
-		o := Must(meter).NewInt64GaugeObserver("test.observer.int", func(_ context.Context, result metric.Int64ObserverResult) {
-			result.Observe(-142, labels...)
-		})
-		mockSDK.RunAsyncInstruments()
-		checkObserverBatch(t, labels, mockSDK, number.Int64Kind, sdkapi.GaugeObserverInstrumentKind, o.AsyncImpl(),
->>>>>>> a7b9d021
+		checkObserverBatch(t, labels, provider, number.Int64Kind, sdkapi.GaugeObserverInstrumentKind, o.AsyncImpl(),
 			-142,
 		)
 	})
 	t.Run("float counterobserver", func(t *testing.T) {
 		labels := []attribute.KeyValue{attribute.String("O", "P")}
-<<<<<<< HEAD
-		provider, meter := testPair()
-		o := Must(meter).NewFloat64SumObserver("test.sumobserver.float", func(_ context.Context, result metric.Float64ObserverResult) {
+		provider, meter := testPair()
+		o := Must(meter).NewFloat64CounterObserver("test.counter.float", func(_ context.Context, result metric.Float64ObserverResult) {
 			result.Observe(42.1, labels...)
 		})
 		provider.RunAsyncInstruments()
-		checkObserverBatch(t, labels, provider, number.Float64Kind, sdkapi.SumObserverInstrumentKind, o.AsyncImpl(),
-=======
-		mockSDK, meter := metrictest.NewMeter()
-		o := Must(meter).NewFloat64CounterObserver("test.counterobserver.float", func(_ context.Context, result metric.Float64ObserverResult) {
-			result.Observe(42.1, labels...)
-		})
-		mockSDK.RunAsyncInstruments()
-		checkObserverBatch(t, labels, mockSDK, number.Float64Kind, sdkapi.CounterObserverInstrumentKind, o.AsyncImpl(),
->>>>>>> a7b9d021
+		checkObserverBatch(t, labels, provider, number.Float64Kind, sdkapi.CounterObserverInstrumentKind, o.AsyncImpl(),
 			42.1,
 		)
 	})
 	t.Run("int counterobserver", func(t *testing.T) {
 		labels := []attribute.KeyValue{}
-<<<<<<< HEAD
-		provider, meter := testPair()
-		o := Must(meter).NewInt64SumObserver("test.observer.int", func(_ context.Context, result metric.Int64ObserverResult) {
+		provider, meter := testPair()
+		o := Must(meter).NewInt64CounterObserver("test.counter.int", func(_ context.Context, result metric.Int64ObserverResult) {
 			result.Observe(-142, labels...)
 		})
 		provider.RunAsyncInstruments()
-		checkObserverBatch(t, labels, provider, number.Int64Kind, sdkapi.SumObserverInstrumentKind, o.AsyncImpl(),
-=======
-		mockSDK, meter := metrictest.NewMeter()
-		o := Must(meter).NewInt64CounterObserver("test.observer.int", func(_ context.Context, result metric.Int64ObserverResult) {
-			result.Observe(-142, labels...)
-		})
-		mockSDK.RunAsyncInstruments()
-		checkObserverBatch(t, labels, mockSDK, number.Int64Kind, sdkapi.CounterObserverInstrumentKind, o.AsyncImpl(),
->>>>>>> a7b9d021
+		checkObserverBatch(t, labels, provider, number.Int64Kind, sdkapi.CounterObserverInstrumentKind, o.AsyncImpl(),
 			-142,
 		)
 	})
 	t.Run("float updowncounterobserver", func(t *testing.T) {
 		labels := []attribute.KeyValue{attribute.String("O", "P")}
-<<<<<<< HEAD
-		provider, meter := testPair()
-		o := Must(meter).NewFloat64UpDownSumObserver("test.updownsumobserver.float", func(_ context.Context, result metric.Float64ObserverResult) {
+		provider, meter := testPair()
+		o := Must(meter).NewFloat64UpDownCounterObserver("test.updowncounter.float", func(_ context.Context, result metric.Float64ObserverResult) {
 			result.Observe(42.1, labels...)
 		})
 		provider.RunAsyncInstruments()
-		checkObserverBatch(t, labels, provider, number.Float64Kind, sdkapi.UpDownSumObserverInstrumentKind, o.AsyncImpl(),
-=======
-		mockSDK, meter := metrictest.NewMeter()
-		o := Must(meter).NewFloat64UpDownCounterObserver("test.updowncounterobserver.float", func(_ context.Context, result metric.Float64ObserverResult) {
-			result.Observe(42.1, labels...)
-		})
-		mockSDK.RunAsyncInstruments()
-		checkObserverBatch(t, labels, mockSDK, number.Float64Kind, sdkapi.UpDownCounterObserverInstrumentKind, o.AsyncImpl(),
->>>>>>> a7b9d021
+		checkObserverBatch(t, labels, provider, number.Float64Kind, sdkapi.UpDownCounterObserverInstrumentKind, o.AsyncImpl(),
 			42.1,
 		)
 	})
 	t.Run("int updowncounterobserver", func(t *testing.T) {
 		labels := []attribute.KeyValue{}
-<<<<<<< HEAD
-		provider, meter := testPair()
-		o := Must(meter).NewInt64UpDownSumObserver("test.observer.int", func(_ context.Context, result metric.Int64ObserverResult) {
+		provider, meter := testPair()
+		o := Must(meter).NewInt64UpDownCounterObserver("test..int", func(_ context.Context, result metric.Int64ObserverResult) {
 			result.Observe(-142, labels...)
 		})
 		provider.RunAsyncInstruments()
-		checkObserverBatch(t, labels, provider, number.Int64Kind, sdkapi.UpDownSumObserverInstrumentKind, o.AsyncImpl(),
-=======
-		mockSDK, meter := metrictest.NewMeter()
-		o := Must(meter).NewInt64UpDownCounterObserver("test.observer.int", func(_ context.Context, result metric.Int64ObserverResult) {
-			result.Observe(-142, labels...)
-		})
-		mockSDK.RunAsyncInstruments()
-		checkObserverBatch(t, labels, mockSDK, number.Int64Kind, sdkapi.UpDownCounterObserverInstrumentKind, o.AsyncImpl(),
->>>>>>> a7b9d021
+		checkObserverBatch(t, labels, provider, number.Int64Kind, sdkapi.UpDownCounterObserverInstrumentKind, o.AsyncImpl(),
 			-142,
 		)
 	})
@@ -491,8 +416,8 @@
 			)
 		},
 	)
-	obs1 = cb.NewInt64GaugeObserver("test.observer.int")
-	obs2 = cb.NewFloat64GaugeObserver("test.observer.float")
+	obs1 = cb.NewInt64GaugeObserver("test.gauge.int")
+	obs2 = cb.NewFloat64GaugeObserver("test.gauge.float")
 
 	provider.RunAsyncInstruments()
 
