// Copyright The OpenTelemetry Authors
//
// Licensed under the Apache License, Version 2.0 (the "License");
// you may not use this file except in compliance with the License.
// You may obtain a copy of the License at
//
//     http://www.apache.org/licenses/LICENSE-2.0
//
// Unless required by applicable law or agreed to in writing, software
// distributed under the License is distributed on an "AS IS" BASIS,
// WITHOUT WARRANTIES OR CONDITIONS OF ANY KIND, either express or implied.
// See the License for the specific language governing permissions and
// limitations under the License.

package global // import "go.opentelemetry.io/otel/metric/internal/global"

import (
	"context"
	"fmt"
	"sync"
	"testing"

	"github.com/stretchr/testify/assert"
	"github.com/stretchr/testify/require"

	"go.opentelemetry.io/otel/metric"
	"go.opentelemetry.io/otel/metric/instrument"
	"go.opentelemetry.io/otel/metric/instrument/asyncfloat64"
	"go.opentelemetry.io/otel/metric/instrument/syncfloat64"
)

func TestMeterProviderRace(t *testing.T) {
	mp := &meterProvider{}
	finish := make(chan struct{})
	go func() {
		for i := 0; ; i++ {
			mp.Meter(fmt.Sprintf("a%d", i))
			select {
			case <-finish:
				return
			default:
			}
		}
	}()

	mp.setDelegate(metric.NewNoopMeterProvider())
	close(finish)
}

func TestMeterRace(t *testing.T) {
	mtr := &meter{}

	wg := &sync.WaitGroup{}
	wg.Add(1)
	finish := make(chan struct{})
	go func() {
		for i, once := 0, false; ; i++ {
			name := fmt.Sprintf("a%d", i)
<<<<<<< HEAD
			_, _ = mtr.Float64ObservableCounter(name)
			_, _ = mtr.Float64ObservableUpDownCounter(name)
			_, _ = mtr.Float64ObservableGauge(name)
			_, _ = mtr.Int64ObservableCounter(name)
			_, _ = mtr.Int64ObservableUpDownCounter(name)
			_, _ = mtr.Int64ObservableGauge(name)
			_, _ = mtr.Float64Counter(name)
			_, _ = mtr.Float64UpDownCounter(name)
			_, _ = mtr.Float64Histogram(name)
			_, _ = mtr.Int64Counter(name)
			_, _ = mtr.Int64UpDownCounter(name)
			_, _ = mtr.Int64Histogram(name)
			_ = mtr.RegisterCallback(nil, func(ctx context.Context) {})
=======
			_, _ = mtr.AsyncFloat64().Counter(name)
			_, _ = mtr.AsyncFloat64().UpDownCounter(name)
			_, _ = mtr.AsyncFloat64().Gauge(name)
			_, _ = mtr.AsyncInt64().Counter(name)
			_, _ = mtr.AsyncInt64().UpDownCounter(name)
			_, _ = mtr.AsyncInt64().Gauge(name)
			_, _ = mtr.SyncFloat64().Counter(name)
			_, _ = mtr.SyncFloat64().UpDownCounter(name)
			_, _ = mtr.SyncFloat64().Histogram(name)
			_, _ = mtr.SyncInt64().Counter(name)
			_, _ = mtr.SyncInt64().UpDownCounter(name)
			_, _ = mtr.SyncInt64().Histogram(name)
			_, _ = mtr.RegisterCallback(nil, func(ctx context.Context) {})
>>>>>>> 4014204d
			if !once {
				wg.Done()
				once = true
			}
			select {
			case <-finish:
				return
			default:
			}
		}
	}()

	wg.Wait()
	mtr.setDelegate(metric.NewNoopMeterProvider())
	close(finish)
}

func TestUnregisterRace(t *testing.T) {
	mtr := &meter{}
	reg, err := mtr.RegisterCallback(nil, func(ctx context.Context) {})
	require.NoError(t, err)

	wg := &sync.WaitGroup{}
	wg.Add(1)
	finish := make(chan struct{})
	go func() {
		for i, once := 0, false; ; i++ {
			_ = reg.Unregister()
			if !once {
				wg.Done()
				once = true
			}
			select {
			case <-finish:
				return
			default:
			}
		}
	}()
	_ = reg.Unregister()

	wg.Wait()
	mtr.setDelegate(metric.NewNoopMeterProvider())
	close(finish)
}

func testSetupAllInstrumentTypes(t *testing.T, m metric.Meter) (syncfloat64.Counter, asyncfloat64.Counter) {
	afcounter, err := m.Float64ObservableCounter("test_Async_Counter")
	require.NoError(t, err)
	_, err = m.Float64ObservableUpDownCounter("test_Async_UpDownCounter")
	assert.NoError(t, err)
	_, err = m.Float64ObservableGauge("test_Async_Gauge")
	assert.NoError(t, err)

	_, err = m.Int64ObservableCounter("test_Async_Counter")
	assert.NoError(t, err)
	_, err = m.Int64ObservableUpDownCounter("test_Async_UpDownCounter")
	assert.NoError(t, err)
	_, err = m.Int64ObservableGauge("test_Async_Gauge")
	assert.NoError(t, err)

	_, err = m.RegisterCallback([]instrument.Asynchronous{afcounter}, func(ctx context.Context) {
		afcounter.Observe(ctx, 3)
	})
	require.NoError(t, err)

	sfcounter, err := m.Float64Counter("test_Async_Counter")
	require.NoError(t, err)
	_, err = m.Float64UpDownCounter("test_Async_UpDownCounter")
	assert.NoError(t, err)
	_, err = m.Float64Histogram("test_Async_Histogram")
	assert.NoError(t, err)

	_, err = m.Int64Counter("test_Async_Counter")
	assert.NoError(t, err)
	_, err = m.Int64UpDownCounter("test_Async_UpDownCounter")
	assert.NoError(t, err)
	_, err = m.Int64Histogram("test_Async_Histogram")
	assert.NoError(t, err)

	return sfcounter, afcounter
}

// This is to emulate a read from an exporter.
func testCollect(t *testing.T, m metric.Meter) {
	if tMeter, ok := m.(*meter); ok {
		m, ok = tMeter.delegate.Load().(metric.Meter)
		if !ok {
			t.Error("meter was not delegated")
			return
		}
	}
	tMeter, ok := m.(*testMeter)
	if !ok {
		t.Error("collect called on non-test Meter")
		return
	}
	tMeter.collect()
}

func TestMeterProviderDelegatesCalls(t *testing.T) {
	// The global MeterProvider should directly call the underlying MeterProvider
	// if it is set prior to Meter() being called.

	// globalMeterProvider := otel.GetMeterProvider
	globalMeterProvider := &meterProvider{}

	mp := &testMeterProvider{}

	// otel.SetMeterProvider(mp)
	globalMeterProvider.setDelegate(mp)

	assert.Equal(t, 0, mp.count)

	meter := globalMeterProvider.Meter("go.opentelemetry.io/otel/metric/internal/global/meter_test")

	ctr, actr := testSetupAllInstrumentTypes(t, meter)

	ctr.Add(context.Background(), 5)

	testCollect(t, meter) // This is a hacky way to emulate a read from an exporter

	// Calls to Meter() after setDelegate() should be executed by the delegate
	require.IsType(t, &testMeter{}, meter)
	tMeter := meter.(*testMeter)
	assert.Equal(t, 1, tMeter.afCount)
	assert.Equal(t, 1, tMeter.afUDCount)
	assert.Equal(t, 1, tMeter.afGauge)
	assert.Equal(t, 1, tMeter.aiCount)
	assert.Equal(t, 1, tMeter.aiUDCount)
	assert.Equal(t, 1, tMeter.aiGauge)
	assert.Equal(t, 1, tMeter.sfCount)
	assert.Equal(t, 1, tMeter.sfUDCount)
	assert.Equal(t, 1, tMeter.sfHist)
	assert.Equal(t, 1, tMeter.siCount)
	assert.Equal(t, 1, tMeter.siUDCount)
	assert.Equal(t, 1, tMeter.siHist)
	assert.Equal(t, 1, len(tMeter.callbacks))

	// Because the Meter was provided by testmeterProvider it should also return our test instrument
	require.IsType(t, &testCountingFloatInstrument{}, ctr, "the meter did not delegate calls to the meter")
	assert.Equal(t, 1, ctr.(*testCountingFloatInstrument).count)

	require.IsType(t, &testCountingFloatInstrument{}, actr, "the meter did not delegate calls to the meter")
	assert.Equal(t, 1, actr.(*testCountingFloatInstrument).count)

	assert.Equal(t, 1, mp.count)
}

func TestMeterDelegatesCalls(t *testing.T) {
	// The global MeterProvider should directly provide a Meter instance that
	// can be updated.  If the SetMeterProvider is called after a Meter was
	// obtained, but before instruments only the instrument should be generated
	// by the delegated type.

	globalMeterProvider := &meterProvider{}

	mp := &testMeterProvider{}

	assert.Equal(t, 0, mp.count)

	m := globalMeterProvider.Meter("go.opentelemetry.io/otel/metric/internal/global/meter_test")

	globalMeterProvider.setDelegate(mp)

	ctr, actr := testSetupAllInstrumentTypes(t, m)

	ctr.Add(context.Background(), 5)

	testCollect(t, m) // This is a hacky way to emulate a read from an exporter

	// Calls to Meter methods after setDelegate() should be executed by the delegate
	require.IsType(t, &meter{}, m)
	tMeter := m.(*meter).delegate.Load().(*testMeter)
	require.NotNil(t, tMeter)
	assert.Equal(t, 1, tMeter.afCount)
	assert.Equal(t, 1, tMeter.afUDCount)
	assert.Equal(t, 1, tMeter.afGauge)
	assert.Equal(t, 1, tMeter.aiCount)
	assert.Equal(t, 1, tMeter.aiUDCount)
	assert.Equal(t, 1, tMeter.aiGauge)
	assert.Equal(t, 1, tMeter.sfCount)
	assert.Equal(t, 1, tMeter.sfUDCount)
	assert.Equal(t, 1, tMeter.sfHist)
	assert.Equal(t, 1, tMeter.siCount)
	assert.Equal(t, 1, tMeter.siUDCount)
	assert.Equal(t, 1, tMeter.siHist)

	// Because the Meter was provided by testmeterProvider it should also return our test instrument
	require.IsType(t, &testCountingFloatInstrument{}, ctr, "the meter did not delegate calls to the meter")
	assert.Equal(t, 1, ctr.(*testCountingFloatInstrument).count)

	// Because the Meter was provided by testmeterProvider it should also return our test instrument
	require.IsType(t, &testCountingFloatInstrument{}, actr, "the meter did not delegate calls to the meter")
	assert.Equal(t, 1, actr.(*testCountingFloatInstrument).count)

	assert.Equal(t, 1, mp.count)
}

func TestMeterDefersDelegations(t *testing.T) {
	// If SetMeterProvider is called after instruments are registered, the
	// instruments should be recreated with the new meter.

	// globalMeterProvider := otel.GetMeterProvider
	globalMeterProvider := &meterProvider{}

	m := globalMeterProvider.Meter("go.opentelemetry.io/otel/metric/internal/global/meter_test")

	ctr, actr := testSetupAllInstrumentTypes(t, m)

	ctr.Add(context.Background(), 5)

	mp := &testMeterProvider{}

	// otel.SetMeterProvider(mp)
	globalMeterProvider.setDelegate(mp)

	testCollect(t, m) // This is a hacky way to emulate a read from an exporter

	// Calls to Meter() before setDelegate() should be the delegated type
	require.IsType(t, &meter{}, m)
	tMeter := m.(*meter).delegate.Load().(*testMeter)
	require.NotNil(t, tMeter)
	assert.Equal(t, 1, tMeter.afCount)
	assert.Equal(t, 1, tMeter.afUDCount)
	assert.Equal(t, 1, tMeter.afGauge)
	assert.Equal(t, 1, tMeter.aiCount)
	assert.Equal(t, 1, tMeter.aiUDCount)
	assert.Equal(t, 1, tMeter.aiGauge)
	assert.Equal(t, 1, tMeter.sfCount)
	assert.Equal(t, 1, tMeter.sfUDCount)
	assert.Equal(t, 1, tMeter.sfHist)
	assert.Equal(t, 1, tMeter.siCount)
	assert.Equal(t, 1, tMeter.siUDCount)
	assert.Equal(t, 1, tMeter.siHist)

	// Because the Meter was a delegate it should return a delegated instrument

	assert.IsType(t, &sfCounter{}, ctr)
	assert.IsType(t, &afCounter{}, actr)
	assert.Equal(t, 1, mp.count)
}

func TestRegistrationDelegation(t *testing.T) {
	// globalMeterProvider := otel.GetMeterProvider
	globalMeterProvider := &meterProvider{}

	m := globalMeterProvider.Meter("go.opentelemetry.io/otel/metric/internal/global/meter_test")
	require.IsType(t, &meter{}, m)
	mImpl := m.(*meter)

	actr, err := m.AsyncFloat64().Counter("test_Async_Counter")
	require.NoError(t, err)

	var called0 bool
	reg0, err := m.RegisterCallback([]instrument.Asynchronous{actr}, func(context.Context) {
		called0 = true
	})
	require.NoError(t, err)
	require.Equal(t, 1, mImpl.registry.Len(), "callback not registered")
	// This means reg0 should not be delegated.
	assert.NoError(t, reg0.Unregister())
	assert.Equal(t, 0, mImpl.registry.Len(), "callback not unregistered")

	var called1 bool
	reg1, err := m.RegisterCallback([]instrument.Asynchronous{actr}, func(context.Context) {
		called1 = true
	})
	require.NoError(t, err)
	require.Equal(t, 1, mImpl.registry.Len(), "second callback not registered")

	mp := &testMeterProvider{}

	// otel.SetMeterProvider(mp)
	globalMeterProvider.setDelegate(mp)

	testCollect(t, m) // This is a hacky way to emulate a read from an exporter
	require.False(t, called0, "pre-delegation unregistered callback called")
	require.True(t, called1, "callback not called")

	called1 = false
	assert.NoError(t, reg1.Unregister(), "unregister second callback")

	testCollect(t, m) // This is a hacky way to emulate a read from an exporter
	assert.False(t, called1, "unregistered callback called")

	assert.NotPanics(t, func() {
		assert.NoError(t, reg1.Unregister(), "duplicate unregister calls")
	})
}<|MERGE_RESOLUTION|>--- conflicted
+++ resolved
@@ -56,7 +56,6 @@
 	go func() {
 		for i, once := 0, false; ; i++ {
 			name := fmt.Sprintf("a%d", i)
-<<<<<<< HEAD
 			_, _ = mtr.Float64ObservableCounter(name)
 			_, _ = mtr.Float64ObservableUpDownCounter(name)
 			_, _ = mtr.Float64ObservableGauge(name)
@@ -69,22 +68,7 @@
 			_, _ = mtr.Int64Counter(name)
 			_, _ = mtr.Int64UpDownCounter(name)
 			_, _ = mtr.Int64Histogram(name)
-			_ = mtr.RegisterCallback(nil, func(ctx context.Context) {})
-=======
-			_, _ = mtr.AsyncFloat64().Counter(name)
-			_, _ = mtr.AsyncFloat64().UpDownCounter(name)
-			_, _ = mtr.AsyncFloat64().Gauge(name)
-			_, _ = mtr.AsyncInt64().Counter(name)
-			_, _ = mtr.AsyncInt64().UpDownCounter(name)
-			_, _ = mtr.AsyncInt64().Gauge(name)
-			_, _ = mtr.SyncFloat64().Counter(name)
-			_, _ = mtr.SyncFloat64().UpDownCounter(name)
-			_, _ = mtr.SyncFloat64().Histogram(name)
-			_, _ = mtr.SyncInt64().Counter(name)
-			_, _ = mtr.SyncInt64().UpDownCounter(name)
-			_, _ = mtr.SyncInt64().Histogram(name)
 			_, _ = mtr.RegisterCallback(nil, func(ctx context.Context) {})
->>>>>>> 4014204d
 			if !once {
 				wg.Done()
 				once = true
@@ -336,7 +320,7 @@
 	require.IsType(t, &meter{}, m)
 	mImpl := m.(*meter)
 
-	actr, err := m.AsyncFloat64().Counter("test_Async_Counter")
+	actr, err := m.Float64ObservableCounter("test_Async_Counter")
 	require.NoError(t, err)
 
 	var called0 bool
