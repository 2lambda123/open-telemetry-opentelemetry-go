// Copyright The OpenTelemetry Authors
//
// Licensed under the Apache License, Version 2.0 (the "License");
// you may not use this file except in compliance with the License.
// You may obtain a copy of the License at
//
//     http://www.apache.org/licenses/LICENSE-2.0
//
// Unless required by applicable law or agreed to in writing, software
// distributed under the License is distributed on an "AS IS" BASIS,
// WITHOUT WARRANTIES OR CONDITIONS OF ANY KIND, either express or implied.
// See the License for the specific language governing permissions and
// limitations under the License.

package global // import "go.opentelemetry.io/otel/metric/internal/global"

import (
	"context"
	"fmt"
	"sync"
	"testing"

	"github.com/stretchr/testify/assert"
	"github.com/stretchr/testify/require"

	"go.opentelemetry.io/otel/metric"
	"go.opentelemetry.io/otel/metric/instrument"
)

func TestMeterProviderRace(t *testing.T) {
	mp := &meterProvider{}
	finish := make(chan struct{})
	go func() {
		for i := 0; ; i++ {
			mp.Meter(fmt.Sprintf("a%d", i))
			select {
			case <-finish:
				return
			default:
			}
		}
	}()

	mp.setDelegate(metric.NewNoopMeterProvider())
	close(finish)
}

<<<<<<< HEAD
var zeroCallback metric.Callback = func(ctx context.Context, or metric.MultiObserver) error {
=======
var zeroCallback metric.Callback = func(ctx context.Context, or metric.Observer) error {
>>>>>>> 69b18e62
	return nil
}

func TestMeterRace(t *testing.T) {
	mtr := &meter{}

	wg := &sync.WaitGroup{}
	wg.Add(1)
	finish := make(chan struct{})
	go func() {
		for i, once := 0, false; ; i++ {
			name := fmt.Sprintf("a%d", i)
			_, _ = mtr.Float64ObservableCounter(name)
			_, _ = mtr.Float64ObservableUpDownCounter(name)
			_, _ = mtr.Float64ObservableGauge(name)
			_, _ = mtr.Int64ObservableCounter(name)
			_, _ = mtr.Int64ObservableUpDownCounter(name)
			_, _ = mtr.Int64ObservableGauge(name)
			_, _ = mtr.Float64Counter(name)
			_, _ = mtr.Float64UpDownCounter(name)
			_, _ = mtr.Float64Histogram(name)
			_, _ = mtr.Int64Counter(name)
			_, _ = mtr.Int64UpDownCounter(name)
			_, _ = mtr.Int64Histogram(name)
			_, _ = mtr.RegisterCallback(zeroCallback)
			if !once {
				wg.Done()
				once = true
			}
			select {
			case <-finish:
				return
			default:
			}
		}
	}()

	wg.Wait()
	mtr.setDelegate(metric.NewNoopMeterProvider())
	close(finish)
}

func TestUnregisterRace(t *testing.T) {
	mtr := &meter{}
	reg, err := mtr.RegisterCallback(zeroCallback)
	require.NoError(t, err)

	wg := &sync.WaitGroup{}
	wg.Add(1)
	finish := make(chan struct{})
	go func() {
		for i, once := 0, false; ; i++ {
			_ = reg.Unregister()
			if !once {
				wg.Done()
				once = true
			}
			select {
			case <-finish:
				return
			default:
			}
		}
	}()
	_ = reg.Unregister()

	wg.Wait()
	mtr.setDelegate(metric.NewNoopMeterProvider())
	close(finish)
}

func testSetupAllInstrumentTypes(t *testing.T, m metric.Meter) (instrument.Float64Counter, instrument.Float64ObservableCounter) {
	afcounter, err := m.Float64ObservableCounter("test_Async_Counter")
	require.NoError(t, err)
	_, err = m.Float64ObservableUpDownCounter("test_Async_UpDownCounter")
	assert.NoError(t, err)
	_, err = m.Float64ObservableGauge("test_Async_Gauge")
	assert.NoError(t, err)

	_, err = m.Int64ObservableCounter("test_Async_Counter")
	assert.NoError(t, err)
	_, err = m.Int64ObservableUpDownCounter("test_Async_UpDownCounter")
	assert.NoError(t, err)
	_, err = m.Int64ObservableGauge("test_Async_Gauge")
	assert.NoError(t, err)

<<<<<<< HEAD
	_, err = m.RegisterCallback(func(ctx context.Context, obs metric.MultiObserver) error {
		obs.Float64(afcounter, 3)
=======
	_, err = m.RegisterCallback(func(ctx context.Context, obs metric.Observer) error {
		obs.ObserveFloat64(afcounter, 3)
>>>>>>> 69b18e62
		return nil
	}, afcounter)
	require.NoError(t, err)

	sfcounter, err := m.Float64Counter("test_Async_Counter")
	require.NoError(t, err)
	_, err = m.Float64UpDownCounter("test_Async_UpDownCounter")
	assert.NoError(t, err)
	_, err = m.Float64Histogram("test_Async_Histogram")
	assert.NoError(t, err)

	_, err = m.Int64Counter("test_Async_Counter")
	assert.NoError(t, err)
	_, err = m.Int64UpDownCounter("test_Async_UpDownCounter")
	assert.NoError(t, err)
	_, err = m.Int64Histogram("test_Async_Histogram")
	assert.NoError(t, err)

	return sfcounter, afcounter
}

// This is to emulate a read from an exporter.
func testCollect(t *testing.T, m metric.Meter) {
	if tMeter, ok := m.(*meter); ok {
		m, ok = tMeter.delegate.Load().(metric.Meter)
		if !ok {
			t.Error("meter was not delegated")
			return
		}
	}
	tMeter, ok := m.(*testMeter)
	if !ok {
		t.Error("collect called on non-test Meter")
		return
	}
	tMeter.collect()
}

func TestMeterProviderDelegatesCalls(t *testing.T) {
	// The global MeterProvider should directly call the underlying MeterProvider
	// if it is set prior to Meter() being called.

	// globalMeterProvider := otel.GetMeterProvider
	globalMeterProvider := &meterProvider{}

	mp := &testMeterProvider{}

	// otel.SetMeterProvider(mp)
	globalMeterProvider.setDelegate(mp)

	assert.Equal(t, 0, mp.count)

	meter := globalMeterProvider.Meter("go.opentelemetry.io/otel/metric/internal/global/meter_test")

	ctr, actr := testSetupAllInstrumentTypes(t, meter)

	ctr.Add(context.Background(), 5)

	testCollect(t, meter) // This is a hacky way to emulate a read from an exporter

	// Calls to Meter() after setDelegate() should be executed by the delegate
	require.IsType(t, &testMeter{}, meter)
	tMeter := meter.(*testMeter)
	assert.Equal(t, 1, tMeter.afCount)
	assert.Equal(t, 1, tMeter.afUDCount)
	assert.Equal(t, 1, tMeter.afGauge)
	assert.Equal(t, 1, tMeter.aiCount)
	assert.Equal(t, 1, tMeter.aiUDCount)
	assert.Equal(t, 1, tMeter.aiGauge)
	assert.Equal(t, 1, tMeter.sfCount)
	assert.Equal(t, 1, tMeter.sfUDCount)
	assert.Equal(t, 1, tMeter.sfHist)
	assert.Equal(t, 1, tMeter.siCount)
	assert.Equal(t, 1, tMeter.siUDCount)
	assert.Equal(t, 1, tMeter.siHist)
	assert.Equal(t, 1, len(tMeter.callbacks))

	// Because the Meter was provided by testmeterProvider it should also return our test instrument
	require.IsType(t, &testCountingFloatInstrument{}, ctr, "the meter did not delegate calls to the meter")
	assert.Equal(t, 1, ctr.(*testCountingFloatInstrument).count)

	require.IsType(t, &testCountingFloatInstrument{}, actr, "the meter did not delegate calls to the meter")
	assert.Equal(t, 1, actr.(*testCountingFloatInstrument).count)

	assert.Equal(t, 1, mp.count)
}

func TestMeterDelegatesCalls(t *testing.T) {
	// The global MeterProvider should directly provide a Meter instance that
	// can be updated.  If the SetMeterProvider is called after a Meter was
	// obtained, but before instruments only the instrument should be generated
	// by the delegated type.

	globalMeterProvider := &meterProvider{}

	mp := &testMeterProvider{}

	assert.Equal(t, 0, mp.count)

	m := globalMeterProvider.Meter("go.opentelemetry.io/otel/metric/internal/global/meter_test")

	globalMeterProvider.setDelegate(mp)

	ctr, actr := testSetupAllInstrumentTypes(t, m)

	ctr.Add(context.Background(), 5)

	testCollect(t, m) // This is a hacky way to emulate a read from an exporter

	// Calls to Meter methods after setDelegate() should be executed by the delegate
	require.IsType(t, &meter{}, m)
	tMeter := m.(*meter).delegate.Load().(*testMeter)
	require.NotNil(t, tMeter)
	assert.Equal(t, 1, tMeter.afCount)
	assert.Equal(t, 1, tMeter.afUDCount)
	assert.Equal(t, 1, tMeter.afGauge)
	assert.Equal(t, 1, tMeter.aiCount)
	assert.Equal(t, 1, tMeter.aiUDCount)
	assert.Equal(t, 1, tMeter.aiGauge)
	assert.Equal(t, 1, tMeter.sfCount)
	assert.Equal(t, 1, tMeter.sfUDCount)
	assert.Equal(t, 1, tMeter.sfHist)
	assert.Equal(t, 1, tMeter.siCount)
	assert.Equal(t, 1, tMeter.siUDCount)
	assert.Equal(t, 1, tMeter.siHist)

	// Because the Meter was provided by testmeterProvider it should also return our test instrument
	require.IsType(t, &testCountingFloatInstrument{}, ctr, "the meter did not delegate calls to the meter")
	assert.Equal(t, 1, ctr.(*testCountingFloatInstrument).count)

	// Because the Meter was provided by testmeterProvider it should also return our test instrument
	require.IsType(t, &testCountingFloatInstrument{}, actr, "the meter did not delegate calls to the meter")
	assert.Equal(t, 1, actr.(*testCountingFloatInstrument).count)

	assert.Equal(t, 1, mp.count)
}

func TestMeterDefersDelegations(t *testing.T) {
	// If SetMeterProvider is called after instruments are registered, the
	// instruments should be recreated with the new meter.

	// globalMeterProvider := otel.GetMeterProvider
	globalMeterProvider := &meterProvider{}

	m := globalMeterProvider.Meter("go.opentelemetry.io/otel/metric/internal/global/meter_test")

	ctr, actr := testSetupAllInstrumentTypes(t, m)

	ctr.Add(context.Background(), 5)

	mp := &testMeterProvider{}

	// otel.SetMeterProvider(mp)
	globalMeterProvider.setDelegate(mp)

	testCollect(t, m) // This is a hacky way to emulate a read from an exporter

	// Calls to Meter() before setDelegate() should be the delegated type
	require.IsType(t, &meter{}, m)
	tMeter := m.(*meter).delegate.Load().(*testMeter)
	require.NotNil(t, tMeter)
	assert.Equal(t, 1, tMeter.afCount)
	assert.Equal(t, 1, tMeter.afUDCount)
	assert.Equal(t, 1, tMeter.afGauge)
	assert.Equal(t, 1, tMeter.aiCount)
	assert.Equal(t, 1, tMeter.aiUDCount)
	assert.Equal(t, 1, tMeter.aiGauge)
	assert.Equal(t, 1, tMeter.sfCount)
	assert.Equal(t, 1, tMeter.sfUDCount)
	assert.Equal(t, 1, tMeter.sfHist)
	assert.Equal(t, 1, tMeter.siCount)
	assert.Equal(t, 1, tMeter.siUDCount)
	assert.Equal(t, 1, tMeter.siHist)

	// Because the Meter was a delegate it should return a delegated instrument

	assert.IsType(t, &sfCounter{}, ctr)
	assert.IsType(t, &afCounter{}, actr)
	assert.Equal(t, 1, mp.count)
}

func TestRegistrationDelegation(t *testing.T) {
	// globalMeterProvider := otel.GetMeterProvider
	globalMeterProvider := &meterProvider{}

	m := globalMeterProvider.Meter("go.opentelemetry.io/otel/metric/internal/global/meter_test")
	require.IsType(t, &meter{}, m)
	mImpl := m.(*meter)

	actr, err := m.Float64ObservableCounter("test_Async_Counter")
	require.NoError(t, err)

	var called0 bool
<<<<<<< HEAD
	reg0, err := m.RegisterCallback(func(context.Context, metric.MultiObserver) error {
=======
	reg0, err := m.RegisterCallback(func(context.Context, metric.Observer) error {
>>>>>>> 69b18e62
		called0 = true
		return nil
	}, actr)
	require.NoError(t, err)
	require.Equal(t, 1, mImpl.registry.Len(), "callback not registered")
	// This means reg0 should not be delegated.
	assert.NoError(t, reg0.Unregister())
	assert.Equal(t, 0, mImpl.registry.Len(), "callback not unregistered")

	var called1 bool
<<<<<<< HEAD
	reg1, err := m.RegisterCallback(func(context.Context, metric.MultiObserver) error {
=======
	reg1, err := m.RegisterCallback(func(context.Context, metric.Observer) error {
>>>>>>> 69b18e62
		called1 = true
		return nil
	}, actr)
	require.NoError(t, err)
	require.Equal(t, 1, mImpl.registry.Len(), "second callback not registered")

	mp := &testMeterProvider{}

	// otel.SetMeterProvider(mp)
	globalMeterProvider.setDelegate(mp)

	testCollect(t, m) // This is a hacky way to emulate a read from an exporter
	require.False(t, called0, "pre-delegation unregistered callback called")
	require.True(t, called1, "callback not called")

	called1 = false
	assert.NoError(t, reg1.Unregister(), "unregister second callback")

	testCollect(t, m) // This is a hacky way to emulate a read from an exporter
	assert.False(t, called1, "unregistered callback called")

	assert.NotPanics(t, func() {
		assert.NoError(t, reg1.Unregister(), "duplicate unregister calls")
	})
}<|MERGE_RESOLUTION|>--- conflicted
+++ resolved
@@ -45,11 +45,7 @@
 	close(finish)
 }
 
-<<<<<<< HEAD
-var zeroCallback metric.Callback = func(ctx context.Context, or metric.MultiObserver) error {
-=======
 var zeroCallback metric.Callback = func(ctx context.Context, or metric.Observer) error {
->>>>>>> 69b18e62
 	return nil
 }
 
@@ -136,13 +132,8 @@
 	_, err = m.Int64ObservableGauge("test_Async_Gauge")
 	assert.NoError(t, err)
 
-<<<<<<< HEAD
-	_, err = m.RegisterCallback(func(ctx context.Context, obs metric.MultiObserver) error {
-		obs.Float64(afcounter, 3)
-=======
 	_, err = m.RegisterCallback(func(ctx context.Context, obs metric.Observer) error {
 		obs.ObserveFloat64(afcounter, 3)
->>>>>>> 69b18e62
 		return nil
 	}, afcounter)
 	require.NoError(t, err)
@@ -336,11 +327,7 @@
 	require.NoError(t, err)
 
 	var called0 bool
-<<<<<<< HEAD
-	reg0, err := m.RegisterCallback(func(context.Context, metric.MultiObserver) error {
-=======
 	reg0, err := m.RegisterCallback(func(context.Context, metric.Observer) error {
->>>>>>> 69b18e62
 		called0 = true
 		return nil
 	}, actr)
@@ -351,11 +338,7 @@
 	assert.Equal(t, 0, mImpl.registry.Len(), "callback not unregistered")
 
 	var called1 bool
-<<<<<<< HEAD
-	reg1, err := m.RegisterCallback(func(context.Context, metric.MultiObserver) error {
-=======
 	reg1, err := m.RegisterCallback(func(context.Context, metric.Observer) error {
->>>>>>> 69b18e62
 		called1 = true
 		return nil
 	}, actr)
