// Copyright The OpenTelemetry Authors
//
// Licensed under the Apache License, Version 2.0 (the "License");
// you may not use this file except in compliance with the License.
// You may obtain a copy of the License at
//
//     http://www.apache.org/licenses/LICENSE-2.0
//
// Unless required by applicable law or agreed to in writing, software
// distributed under the License is distributed on an "AS IS" BASIS,
// WITHOUT WARRANTIES OR CONDITIONS OF ANY KIND, either express or implied.
// See the License for the specific language governing permissions and
// limitations under the License.

package global // import "go.opentelemetry.io/otel/metric/internal/global"

import (
	"container/list"
	"context"
	"sync"
	"sync/atomic"

	"go.opentelemetry.io/otel"
	"go.opentelemetry.io/otel/metric"
	"go.opentelemetry.io/otel/metric/instrument"
	"go.opentelemetry.io/otel/metric/instrument/asyncfloat64"
	"go.opentelemetry.io/otel/metric/instrument/asyncint64"
	"go.opentelemetry.io/otel/metric/instrument/syncfloat64"
	"go.opentelemetry.io/otel/metric/instrument/syncint64"
)

// meterProvider is a placeholder for a configured SDK MeterProvider.
//
// All MeterProvider functionality is forwarded to a delegate once
// configured.
type meterProvider struct {
	mtx    sync.Mutex
	meters map[il]*meter

	delegate metric.MeterProvider
}

type il struct {
	name    string
	version string
}

// setDelegate configures p to delegate all MeterProvider functionality to
// provider.
//
// All Meters provided prior to this function call are switched out to be
// Meters provided by provider. All instruments and callbacks are recreated and
// delegated.
//
// It is guaranteed by the caller that this happens only once.
func (p *meterProvider) setDelegate(provider metric.MeterProvider) {
	p.mtx.Lock()
	defer p.mtx.Unlock()

	p.delegate = provider

	if len(p.meters) == 0 {
		return
	}

	for _, meter := range p.meters {
		meter.setDelegate(provider)
	}

	p.meters = nil
}

// Meter implements MeterProvider.
func (p *meterProvider) Meter(name string, opts ...metric.MeterOption) metric.Meter {
	p.mtx.Lock()
	defer p.mtx.Unlock()

	if p.delegate != nil {
		return p.delegate.Meter(name, opts...)
	}

	// At this moment it is guaranteed that no sdk is installed, save the meter in the meters map.

	c := metric.NewMeterConfig(opts...)
	key := il{
		name:    name,
		version: c.InstrumentationVersion(),
	}

	if p.meters == nil {
		p.meters = make(map[il]*meter)
	}

	if val, ok := p.meters[key]; ok {
		return val
	}

	t := &meter{name: name, opts: opts}
	p.meters[key] = t
	return t
}

// meter is a placeholder for a metric.Meter.
//
// All Meter functionality is forwarded to a delegate once configured.
// Otherwise, all functionality is forwarded to a NoopMeter.
type meter struct {
	name string
	opts []metric.MeterOption

	mtx         sync.Mutex
	instruments []delegatedInstrument

	registry list.List

	delegate atomic.Value // metric.Meter
}

type delegatedInstrument interface {
	setDelegate(metric.Meter)
}

// setDelegate configures m to delegate all Meter functionality to Meters
// created by provider.
//
// All subsequent calls to the Meter methods will be passed to the delegate.
//
// It is guaranteed by the caller that this happens only once.
func (m *meter) setDelegate(provider metric.MeterProvider) {
	meter := provider.Meter(m.name, m.opts...)
	m.delegate.Store(meter)

	m.mtx.Lock()
	defer m.mtx.Unlock()

	for _, inst := range m.instruments {
		inst.setDelegate(meter)
	}

	for e := m.registry.Front(); e != nil; e = e.Next() {
		r := e.Value.(*registration)
		r.setDelegate(meter)
		m.registry.Remove(e)
	}

	m.instruments = nil
	m.registry.Init()
}

func (m *meter) Int64Counter(name string, options ...instrument.Option) (syncint64.Counter, error) {
	if del, ok := m.delegate.Load().(metric.Meter); ok {
		return del.Int64Counter(name, options...)
	}
	m.mtx.Lock()
	defer m.mtx.Unlock()
	i := &siCounter{name: name, opts: options}
	m.instruments = append(m.instruments, i)
	return i, nil
}

func (m *meter) Int64UpDownCounter(name string, options ...instrument.Option) (syncint64.UpDownCounter, error) {
	if del, ok := m.delegate.Load().(metric.Meter); ok {
		return del.Int64UpDownCounter(name, options...)
	}
	m.mtx.Lock()
	defer m.mtx.Unlock()
	i := &siUpDownCounter{name: name, opts: options}
	m.instruments = append(m.instruments, i)
	return i, nil
}

func (m *meter) Int64Histogram(name string, options ...instrument.Option) (syncint64.Histogram, error) {
	if del, ok := m.delegate.Load().(metric.Meter); ok {
		return del.Int64Histogram(name, options...)
	}
	m.mtx.Lock()
	defer m.mtx.Unlock()
	i := &siHistogram{name: name, opts: options}
	m.instruments = append(m.instruments, i)
	return i, nil
}

func (m *meter) Int64ObservableCounter(name string, options ...instrument.Option) (asyncint64.Counter, error) {
	if del, ok := m.delegate.Load().(metric.Meter); ok {
		return del.Int64ObservableCounter(name, options...)
	}
	m.mtx.Lock()
	defer m.mtx.Unlock()
	i := &aiCounter{name: name, opts: options}
	m.instruments = append(m.instruments, i)
	return i, nil
}

func (m *meter) Int64ObservableUpDownCounter(name string, options ...instrument.Option) (asyncint64.UpDownCounter, error) {
	if del, ok := m.delegate.Load().(metric.Meter); ok {
		return del.Int64ObservableUpDownCounter(name, options...)
	}
	m.mtx.Lock()
	defer m.mtx.Unlock()
	i := &aiUpDownCounter{name: name, opts: options}
	m.instruments = append(m.instruments, i)
	return i, nil
}

func (m *meter) Int64ObservableGauge(name string, options ...instrument.Option) (asyncint64.Gauge, error) {
	if del, ok := m.delegate.Load().(metric.Meter); ok {
		return del.Int64ObservableGauge(name, options...)
	}
	m.mtx.Lock()
	defer m.mtx.Unlock()
	i := &aiGauge{name: name, opts: options}
	m.instruments = append(m.instruments, i)
	return i, nil
}

func (m *meter) Float64Counter(name string, options ...instrument.Option) (syncfloat64.Counter, error) {
	if del, ok := m.delegate.Load().(metric.Meter); ok {
		return del.Float64Counter(name, options...)
	}
	m.mtx.Lock()
	defer m.mtx.Unlock()
	i := &sfCounter{name: name, opts: options}
	m.instruments = append(m.instruments, i)
	return i, nil
}

func (m *meter) Float64UpDownCounter(name string, options ...instrument.Option) (syncfloat64.UpDownCounter, error) {
	if del, ok := m.delegate.Load().(metric.Meter); ok {
		return del.Float64UpDownCounter(name, options...)
	}
	m.mtx.Lock()
	defer m.mtx.Unlock()
	i := &sfUpDownCounter{name: name, opts: options}
	m.instruments = append(m.instruments, i)
	return i, nil
}

func (m *meter) Float64Histogram(name string, options ...instrument.Option) (syncfloat64.Histogram, error) {
	if del, ok := m.delegate.Load().(metric.Meter); ok {
		return del.Float64Histogram(name, options...)
	}
	m.mtx.Lock()
	defer m.mtx.Unlock()
	i := &sfHistogram{name: name, opts: options}
	m.instruments = append(m.instruments, i)
	return i, nil
}

func (m *meter) Float64ObservableCounter(name string, options ...instrument.Option) (asyncfloat64.Counter, error) {
	if del, ok := m.delegate.Load().(metric.Meter); ok {
		return del.Float64ObservableCounter(name, options...)
	}
	m.mtx.Lock()
	defer m.mtx.Unlock()
	i := &afCounter{name: name, opts: options}
	m.instruments = append(m.instruments, i)
	return i, nil
}

func (m *meter) Float64ObservableUpDownCounter(name string, options ...instrument.Option) (asyncfloat64.UpDownCounter, error) {
	if del, ok := m.delegate.Load().(metric.Meter); ok {
		return del.Float64ObservableUpDownCounter(name, options...)
	}
	m.mtx.Lock()
	defer m.mtx.Unlock()
	i := &afUpDownCounter{name: name, opts: options}
	m.instruments = append(m.instruments, i)
	return i, nil
}

func (m *meter) Float64ObservableGauge(name string, options ...instrument.Option) (asyncfloat64.Gauge, error) {
	if del, ok := m.delegate.Load().(metric.Meter); ok {
		return del.Float64ObservableGauge(name, options...)
	}
	m.mtx.Lock()
	defer m.mtx.Unlock()
	i := &afGauge{name: name, opts: options}
	m.instruments = append(m.instruments, i)
	return i, nil
}

// RegisterCallback captures the function that will be called during Collect.
//
// It is only valid to call Observe within the scope of the passed function,
// and only on the instruments that were registered with this call.
func (m *meter) RegisterCallback(insts []instrument.Asynchronous, f func(context.Context)) (metric.Registration, error) {
	if del, ok := m.delegate.Load().(metric.Meter); ok {
		insts = unwrapInstruments(insts)
		return del.RegisterCallback(insts, f)
	}

	m.mtx.Lock()
	defer m.mtx.Unlock()

	reg := &registration{instruments: insts, function: f}
	e := m.registry.PushBack(reg)
	reg.unreg = func() error {
		m.mtx.Lock()
		_ = m.registry.Remove(e)
		m.mtx.Unlock()
		return nil
	}
	return reg, nil
}

type wrapped interface {
	unwrap() instrument.Asynchronous
}

func unwrapInstruments(instruments []instrument.Asynchronous) []instrument.Asynchronous {
	out := make([]instrument.Asynchronous, 0, len(instruments))

	for _, inst := range instruments {
		if in, ok := inst.(wrapped); ok {
			out = append(out, in.unwrap())
		} else {
			out = append(out, inst)
		}
	}

	return out
}

<<<<<<< HEAD
type delegatedCallback struct {
=======
// SyncInt64 is the namespace for the Synchronous Integer instruments.
func (m *meter) SyncInt64() syncint64.InstrumentProvider {
	if del, ok := m.delegate.Load().(metric.Meter); ok {
		return del.SyncInt64()
	}
	return (*siInstProvider)(m)
}

// SyncFloat64 is the namespace for the Synchronous Float instruments.
func (m *meter) SyncFloat64() syncfloat64.InstrumentProvider {
	if del, ok := m.delegate.Load().(metric.Meter); ok {
		return del.SyncFloat64()
	}
	return (*sfInstProvider)(m)
}

type registration struct {
>>>>>>> 4014204d
	instruments []instrument.Asynchronous
	function    func(context.Context)

	unreg   func() error
	unregMu sync.Mutex
}

func (c *registration) setDelegate(m metric.Meter) {
	insts := unwrapInstruments(c.instruments)

	c.unregMu.Lock()
	defer c.unregMu.Unlock()

	if c.unreg == nil {
		// Unregister already called.
		return
	}

	reg, err := m.RegisterCallback(insts, c.function)
	if err != nil {
		otel.Handle(err)
	}
<<<<<<< HEAD
=======

	c.unreg = reg.Unregister
}

func (c *registration) Unregister() error {
	c.unregMu.Lock()
	defer c.unregMu.Unlock()
	if c.unreg == nil {
		// Unregister already called.
		return nil
	}

	var err error
	err, c.unreg = c.unreg(), nil
	return err
}

type afInstProvider meter

// Counter creates an instrument for recording increasing values.
func (ip *afInstProvider) Counter(name string, opts ...instrument.Option) (asyncfloat64.Counter, error) {
	ip.mtx.Lock()
	defer ip.mtx.Unlock()
	ctr := &afCounter{name: name, opts: opts}
	ip.instruments = append(ip.instruments, ctr)
	return ctr, nil
}

// UpDownCounter creates an instrument for recording changes of a value.
func (ip *afInstProvider) UpDownCounter(name string, opts ...instrument.Option) (asyncfloat64.UpDownCounter, error) {
	ip.mtx.Lock()
	defer ip.mtx.Unlock()
	ctr := &afUpDownCounter{name: name, opts: opts}
	ip.instruments = append(ip.instruments, ctr)
	return ctr, nil
}

// Gauge creates an instrument for recording the current value.
func (ip *afInstProvider) Gauge(name string, opts ...instrument.Option) (asyncfloat64.Gauge, error) {
	ip.mtx.Lock()
	defer ip.mtx.Unlock()
	ctr := &afGauge{name: name, opts: opts}
	ip.instruments = append(ip.instruments, ctr)
	return ctr, nil
}

type aiInstProvider meter

// Counter creates an instrument for recording increasing values.
func (ip *aiInstProvider) Counter(name string, opts ...instrument.Option) (asyncint64.Counter, error) {
	ip.mtx.Lock()
	defer ip.mtx.Unlock()
	ctr := &aiCounter{name: name, opts: opts}
	ip.instruments = append(ip.instruments, ctr)
	return ctr, nil
}

// UpDownCounter creates an instrument for recording changes of a value.
func (ip *aiInstProvider) UpDownCounter(name string, opts ...instrument.Option) (asyncint64.UpDownCounter, error) {
	ip.mtx.Lock()
	defer ip.mtx.Unlock()
	ctr := &aiUpDownCounter{name: name, opts: opts}
	ip.instruments = append(ip.instruments, ctr)
	return ctr, nil
}

// Gauge creates an instrument for recording the current value.
func (ip *aiInstProvider) Gauge(name string, opts ...instrument.Option) (asyncint64.Gauge, error) {
	ip.mtx.Lock()
	defer ip.mtx.Unlock()
	ctr := &aiGauge{name: name, opts: opts}
	ip.instruments = append(ip.instruments, ctr)
	return ctr, nil
}

type sfInstProvider meter

// Counter creates an instrument for recording increasing values.
func (ip *sfInstProvider) Counter(name string, opts ...instrument.Option) (syncfloat64.Counter, error) {
	ip.mtx.Lock()
	defer ip.mtx.Unlock()
	ctr := &sfCounter{name: name, opts: opts}
	ip.instruments = append(ip.instruments, ctr)
	return ctr, nil
}

// UpDownCounter creates an instrument for recording changes of a value.
func (ip *sfInstProvider) UpDownCounter(name string, opts ...instrument.Option) (syncfloat64.UpDownCounter, error) {
	ip.mtx.Lock()
	defer ip.mtx.Unlock()
	ctr := &sfUpDownCounter{name: name, opts: opts}
	ip.instruments = append(ip.instruments, ctr)
	return ctr, nil
}

// Histogram creates an instrument for recording a distribution of values.
func (ip *sfInstProvider) Histogram(name string, opts ...instrument.Option) (syncfloat64.Histogram, error) {
	ip.mtx.Lock()
	defer ip.mtx.Unlock()
	ctr := &sfHistogram{name: name, opts: opts}
	ip.instruments = append(ip.instruments, ctr)
	return ctr, nil
}

type siInstProvider meter

// Counter creates an instrument for recording increasing values.
func (ip *siInstProvider) Counter(name string, opts ...instrument.Option) (syncint64.Counter, error) {
	ip.mtx.Lock()
	defer ip.mtx.Unlock()
	ctr := &siCounter{name: name, opts: opts}
	ip.instruments = append(ip.instruments, ctr)
	return ctr, nil
}

// UpDownCounter creates an instrument for recording changes of a value.
func (ip *siInstProvider) UpDownCounter(name string, opts ...instrument.Option) (syncint64.UpDownCounter, error) {
	ip.mtx.Lock()
	defer ip.mtx.Unlock()
	ctr := &siUpDownCounter{name: name, opts: opts}
	ip.instruments = append(ip.instruments, ctr)
	return ctr, nil
}

// Histogram creates an instrument for recording a distribution of values.
func (ip *siInstProvider) Histogram(name string, opts ...instrument.Option) (syncint64.Histogram, error) {
	ip.mtx.Lock()
	defer ip.mtx.Unlock()
	ctr := &siHistogram{name: name, opts: opts}
	ip.instruments = append(ip.instruments, ctr)
	return ctr, nil
>>>>>>> 4014204d
}<|MERGE_RESOLUTION|>--- conflicted
+++ resolved
@@ -321,27 +321,7 @@
 	return out
 }
 
-<<<<<<< HEAD
-type delegatedCallback struct {
-=======
-// SyncInt64 is the namespace for the Synchronous Integer instruments.
-func (m *meter) SyncInt64() syncint64.InstrumentProvider {
-	if del, ok := m.delegate.Load().(metric.Meter); ok {
-		return del.SyncInt64()
-	}
-	return (*siInstProvider)(m)
-}
-
-// SyncFloat64 is the namespace for the Synchronous Float instruments.
-func (m *meter) SyncFloat64() syncfloat64.InstrumentProvider {
-	if del, ok := m.delegate.Load().(metric.Meter); ok {
-		return del.SyncFloat64()
-	}
-	return (*sfInstProvider)(m)
-}
-
 type registration struct {
->>>>>>> 4014204d
 	instruments []instrument.Asynchronous
 	function    func(context.Context)
 
@@ -364,8 +344,6 @@
 	if err != nil {
 		otel.Handle(err)
 	}
-<<<<<<< HEAD
-=======
 
 	c.unreg = reg.Unregister
 }
@@ -381,121 +359,4 @@
 	var err error
 	err, c.unreg = c.unreg(), nil
 	return err
-}
-
-type afInstProvider meter
-
-// Counter creates an instrument for recording increasing values.
-func (ip *afInstProvider) Counter(name string, opts ...instrument.Option) (asyncfloat64.Counter, error) {
-	ip.mtx.Lock()
-	defer ip.mtx.Unlock()
-	ctr := &afCounter{name: name, opts: opts}
-	ip.instruments = append(ip.instruments, ctr)
-	return ctr, nil
-}
-
-// UpDownCounter creates an instrument for recording changes of a value.
-func (ip *afInstProvider) UpDownCounter(name string, opts ...instrument.Option) (asyncfloat64.UpDownCounter, error) {
-	ip.mtx.Lock()
-	defer ip.mtx.Unlock()
-	ctr := &afUpDownCounter{name: name, opts: opts}
-	ip.instruments = append(ip.instruments, ctr)
-	return ctr, nil
-}
-
-// Gauge creates an instrument for recording the current value.
-func (ip *afInstProvider) Gauge(name string, opts ...instrument.Option) (asyncfloat64.Gauge, error) {
-	ip.mtx.Lock()
-	defer ip.mtx.Unlock()
-	ctr := &afGauge{name: name, opts: opts}
-	ip.instruments = append(ip.instruments, ctr)
-	return ctr, nil
-}
-
-type aiInstProvider meter
-
-// Counter creates an instrument for recording increasing values.
-func (ip *aiInstProvider) Counter(name string, opts ...instrument.Option) (asyncint64.Counter, error) {
-	ip.mtx.Lock()
-	defer ip.mtx.Unlock()
-	ctr := &aiCounter{name: name, opts: opts}
-	ip.instruments = append(ip.instruments, ctr)
-	return ctr, nil
-}
-
-// UpDownCounter creates an instrument for recording changes of a value.
-func (ip *aiInstProvider) UpDownCounter(name string, opts ...instrument.Option) (asyncint64.UpDownCounter, error) {
-	ip.mtx.Lock()
-	defer ip.mtx.Unlock()
-	ctr := &aiUpDownCounter{name: name, opts: opts}
-	ip.instruments = append(ip.instruments, ctr)
-	return ctr, nil
-}
-
-// Gauge creates an instrument for recording the current value.
-func (ip *aiInstProvider) Gauge(name string, opts ...instrument.Option) (asyncint64.Gauge, error) {
-	ip.mtx.Lock()
-	defer ip.mtx.Unlock()
-	ctr := &aiGauge{name: name, opts: opts}
-	ip.instruments = append(ip.instruments, ctr)
-	return ctr, nil
-}
-
-type sfInstProvider meter
-
-// Counter creates an instrument for recording increasing values.
-func (ip *sfInstProvider) Counter(name string, opts ...instrument.Option) (syncfloat64.Counter, error) {
-	ip.mtx.Lock()
-	defer ip.mtx.Unlock()
-	ctr := &sfCounter{name: name, opts: opts}
-	ip.instruments = append(ip.instruments, ctr)
-	return ctr, nil
-}
-
-// UpDownCounter creates an instrument for recording changes of a value.
-func (ip *sfInstProvider) UpDownCounter(name string, opts ...instrument.Option) (syncfloat64.UpDownCounter, error) {
-	ip.mtx.Lock()
-	defer ip.mtx.Unlock()
-	ctr := &sfUpDownCounter{name: name, opts: opts}
-	ip.instruments = append(ip.instruments, ctr)
-	return ctr, nil
-}
-
-// Histogram creates an instrument for recording a distribution of values.
-func (ip *sfInstProvider) Histogram(name string, opts ...instrument.Option) (syncfloat64.Histogram, error) {
-	ip.mtx.Lock()
-	defer ip.mtx.Unlock()
-	ctr := &sfHistogram{name: name, opts: opts}
-	ip.instruments = append(ip.instruments, ctr)
-	return ctr, nil
-}
-
-type siInstProvider meter
-
-// Counter creates an instrument for recording increasing values.
-func (ip *siInstProvider) Counter(name string, opts ...instrument.Option) (syncint64.Counter, error) {
-	ip.mtx.Lock()
-	defer ip.mtx.Unlock()
-	ctr := &siCounter{name: name, opts: opts}
-	ip.instruments = append(ip.instruments, ctr)
-	return ctr, nil
-}
-
-// UpDownCounter creates an instrument for recording changes of a value.
-func (ip *siInstProvider) UpDownCounter(name string, opts ...instrument.Option) (syncint64.UpDownCounter, error) {
-	ip.mtx.Lock()
-	defer ip.mtx.Unlock()
-	ctr := &siUpDownCounter{name: name, opts: opts}
-	ip.instruments = append(ip.instruments, ctr)
-	return ctr, nil
-}
-
-// Histogram creates an instrument for recording a distribution of values.
-func (ip *siInstProvider) Histogram(name string, opts ...instrument.Option) (syncint64.Histogram, error) {
-	ip.mtx.Lock()
-	defer ip.mtx.Unlock()
-	ctr := &siHistogram{name: name, opts: opts}
-	ip.instruments = append(ip.instruments, ctr)
-	return ctr, nil
->>>>>>> 4014204d
 }