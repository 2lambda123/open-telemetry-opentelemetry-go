// Copyright The OpenTelemetry Authors
//
// Licensed under the Apache License, Version 2.0 (the "License");
// you may not use this file except in compliance with the License.
// You may obtain a copy of the License at
//
//     http://www.apache.org/licenses/LICENSE-2.0
//
// Unless required by applicable law or agreed to in writing, software
// distributed under the License is distributed on an "AS IS" BASIS,
// WITHOUT WARRANTIES OR CONDITIONS OF ANY KIND, either express or implied.
// See the License for the specific language governing permissions and
// limitations under the License.

package global // import "go.opentelemetry.io/otel/metric/internal/global"

import (
	"context"

	"go.opentelemetry.io/otel/metric"
	"go.opentelemetry.io/otel/metric/instrument"
	"go.opentelemetry.io/otel/metric/instrument/asyncfloat64"
	"go.opentelemetry.io/otel/metric/instrument/asyncint64"
	"go.opentelemetry.io/otel/metric/instrument/syncfloat64"
	"go.opentelemetry.io/otel/metric/instrument/syncint64"
)

type testMeterProvider struct {
	count int
}

func (p *testMeterProvider) Meter(name string, opts ...metric.MeterOption) metric.Meter {
	p.count++

	return &testMeter{}
}

type testMeter struct {
	afCount   int
	afUDCount int
	afGauge   int

	aiCount   int
	aiUDCount int
	aiGauge   int

	sfCount   int
	sfUDCount int
	sfHist    int

	siCount   int
	siUDCount int
	siHist    int

<<<<<<< HEAD
	callbacks []func(context.Context)
=======
// RegisterCallback captures the function that will be called during Collect.
//
// It is only valid to call Observe within the scope of the passed function,
// and only on the instruments that were registered with this call.
func (m *testMeter) RegisterCallback(i []instrument.Asynchronous, f func(context.Context)) (metric.Registration, error) {
	m.callbacks = append(m.callbacks, f)
	return testReg{
		f: func(idx int) func() {
			return func() { m.callbacks[idx] = nil }
		}(len(m.callbacks) - 1),
	}, nil
}

type testReg struct {
	f func()
}

func (r testReg) Unregister() error {
	r.f()
	return nil
>>>>>>> 4014204d
}

func (m *testMeter) Int64Counter(name string, options ...instrument.Option) (syncint64.Counter, error) {
	m.siCount++
<<<<<<< HEAD
	return &testCountingIntInstrument{}, nil
=======
	return &testSIInstrumentProvider{}
}

// SyncFloat64 is the namespace for the Synchronous Float instruments.
func (m *testMeter) SyncFloat64() syncfloat64.InstrumentProvider {
	m.sfCount++
	return &testSFInstrumentProvider{}
}

// This enables async collection.
func (m *testMeter) collect() {
	ctx := context.Background()
	for _, f := range m.callbacks {
		if f == nil {
			// Unregister.
			continue
		}
		f(ctx)
	}
}

type testAFInstrumentProvider struct{}

// Counter creates an instrument for recording increasing values.
func (ip testAFInstrumentProvider) Counter(name string, opts ...instrument.Option) (asyncfloat64.Counter, error) {
	return &testCountingFloatInstrument{}, nil
>>>>>>> 4014204d
}

func (m *testMeter) Int64UpDownCounter(name string, options ...instrument.Option) (syncint64.UpDownCounter, error) {
	m.siUDCount++
	return &testCountingIntInstrument{}, nil
}

func (m *testMeter) Int64Histogram(name string, options ...instrument.Option) (syncint64.Histogram, error) {
	m.siHist++
	return &testCountingIntInstrument{}, nil
}

func (m *testMeter) Int64ObservableCounter(name string, options ...instrument.Option) (asyncint64.Counter, error) {
	m.aiCount++
	return &testCountingIntInstrument{}, nil
}

func (m *testMeter) Int64ObservableUpDownCounter(name string, options ...instrument.Option) (asyncint64.UpDownCounter, error) {
	m.aiUDCount++
	return &testCountingIntInstrument{}, nil
}

func (m *testMeter) Int64ObservableGauge(name string, options ...instrument.Option) (asyncint64.Gauge, error) {
	m.aiGauge++
	return &testCountingIntInstrument{}, nil
}

func (m *testMeter) Float64Counter(name string, options ...instrument.Option) (syncfloat64.Counter, error) {
	m.sfCount++
	return &testCountingFloatInstrument{}, nil
}

func (m *testMeter) Float64UpDownCounter(name string, options ...instrument.Option) (syncfloat64.UpDownCounter, error) {
	m.sfUDCount++
	return &testCountingFloatInstrument{}, nil
}

func (m *testMeter) Float64Histogram(name string, options ...instrument.Option) (syncfloat64.Histogram, error) {
	m.sfHist++
	return &testCountingFloatInstrument{}, nil
}

func (m *testMeter) Float64ObservableCounter(name string, options ...instrument.Option) (asyncfloat64.Counter, error) {
	m.afCount++
	return &testCountingFloatInstrument{}, nil
}

func (m *testMeter) Float64ObservableUpDownCounter(name string, options ...instrument.Option) (asyncfloat64.UpDownCounter, error) {
	m.afUDCount++
	return &testCountingFloatInstrument{}, nil
}

func (m *testMeter) Float64ObservableGauge(name string, options ...instrument.Option) (asyncfloat64.Gauge, error) {
	m.afGauge++
	return &testCountingFloatInstrument{}, nil
}

// RegisterCallback captures the function that will be called during Collect.
//
// It is only valid to call Observe within the scope of the passed function,
// and only on the instruments that were registered with this call.
func (m *testMeter) RegisterCallback(insts []instrument.Asynchronous, function func(context.Context)) error {
	m.callbacks = append(m.callbacks, function)
	return nil
}

// This enables async collection.
func (m *testMeter) collect() {
	ctx := context.Background()
	for _, f := range m.callbacks {
		f(ctx)
	}
}<|MERGE_RESOLUTION|>--- conflicted
+++ resolved
@@ -52,64 +52,12 @@
 	siUDCount int
 	siHist    int
 
-<<<<<<< HEAD
 	callbacks []func(context.Context)
-=======
-// RegisterCallback captures the function that will be called during Collect.
-//
-// It is only valid to call Observe within the scope of the passed function,
-// and only on the instruments that were registered with this call.
-func (m *testMeter) RegisterCallback(i []instrument.Asynchronous, f func(context.Context)) (metric.Registration, error) {
-	m.callbacks = append(m.callbacks, f)
-	return testReg{
-		f: func(idx int) func() {
-			return func() { m.callbacks[idx] = nil }
-		}(len(m.callbacks) - 1),
-	}, nil
-}
-
-type testReg struct {
-	f func()
-}
-
-func (r testReg) Unregister() error {
-	r.f()
-	return nil
->>>>>>> 4014204d
 }
 
 func (m *testMeter) Int64Counter(name string, options ...instrument.Option) (syncint64.Counter, error) {
 	m.siCount++
-<<<<<<< HEAD
 	return &testCountingIntInstrument{}, nil
-=======
-	return &testSIInstrumentProvider{}
-}
-
-// SyncFloat64 is the namespace for the Synchronous Float instruments.
-func (m *testMeter) SyncFloat64() syncfloat64.InstrumentProvider {
-	m.sfCount++
-	return &testSFInstrumentProvider{}
-}
-
-// This enables async collection.
-func (m *testMeter) collect() {
-	ctx := context.Background()
-	for _, f := range m.callbacks {
-		if f == nil {
-			// Unregister.
-			continue
-		}
-		f(ctx)
-	}
-}
-
-type testAFInstrumentProvider struct{}
-
-// Counter creates an instrument for recording increasing values.
-func (ip testAFInstrumentProvider) Counter(name string, opts ...instrument.Option) (asyncfloat64.Counter, error) {
-	return &testCountingFloatInstrument{}, nil
->>>>>>> 4014204d
 }
 
 func (m *testMeter) Int64UpDownCounter(name string, options ...instrument.Option) (syncint64.UpDownCounter, error) {
@@ -171,8 +119,21 @@
 //
 // It is only valid to call Observe within the scope of the passed function,
 // and only on the instruments that were registered with this call.
-func (m *testMeter) RegisterCallback(insts []instrument.Asynchronous, function func(context.Context)) error {
-	m.callbacks = append(m.callbacks, function)
+func (m *testMeter) RegisterCallback(i []instrument.Asynchronous, f func(context.Context)) (metric.Registration, error) {
+	m.callbacks = append(m.callbacks, f)
+	return testReg{
+		f: func(idx int) func() {
+			return func() { m.callbacks[idx] = nil }
+		}(len(m.callbacks) - 1),
+	}, nil
+}
+
+type testReg struct {
+	f func()
+}
+
+func (r testReg) Unregister() error {
+	r.f()
 	return nil
 }
 
@@ -180,6 +141,10 @@
 func (m *testMeter) collect() {
 	ctx := context.Background()
 	for _, f := range m.callbacks {
+		if f == nil {
+			// Unregister.
+			continue
+		}
 		f(ctx)
 	}
 }