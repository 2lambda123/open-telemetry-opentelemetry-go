--- conflicted
+++ resolved
@@ -18,11 +18,7 @@
 	"sync"
 	"sync/atomic"
 
-<<<<<<< HEAD
 	"go.opentelemetry.io/otel"
-	"go.opentelemetry.io/otel/api/baggage"
-=======
->>>>>>> 423c8913
 	"go.opentelemetry.io/otel/api/metric"
 	"go.opentelemetry.io/otel/api/trace"
 )
@@ -122,18 +118,10 @@
 	return v
 }
 
-<<<<<<< HEAD
 // getDefaultTextMapPropagator returns the default TextMapPropagator,
 // configured with W3C trace and baggage propagation.
 func getDefaultTextMapPropagator() otel.TextMapPropagator {
-	tc := propagators.TraceContext{}
-	bag := baggage.Baggage{}
-	return otel.NewCompositeTextMapPropagator(tc, bag)
-=======
-// getDefaultPropagators returns a default noop Propagators
-func getDefaultPropagators() propagation.Propagators {
-	return propagation.New()
->>>>>>> 423c8913
+	return otel.NewCompositeTextMapPropagator()
 }
 
 // ResetForTest restores the initial global state, for testing purposes.
