--- conflicted
+++ resolved
@@ -158,11 +158,7 @@
 func (*BatchObserverFunc) AnyRunner() {}
 
 // Run implements AsyncSingleRunner.
-<<<<<<< HEAD
-func (i *Int64ObserverCallback) Run(ctx context.Context, impl AsyncImpl, function func([]label.KeyValue, ...Observation)) {
-=======
-func (i *Int64ObserverFunc) Run(ctx context.Context, impl AsyncImpl, function func([]kv.KeyValue, ...Observation)) {
->>>>>>> 576a1315
+func (i *Int64ObserverFunc) Run(ctx context.Context, impl AsyncImpl, function func([]label.KeyValue, ...Observation)) {
 	(*i)(ctx, Int64ObserverResult{
 		instrument: impl,
 		function:   function,
@@ -170,11 +166,7 @@
 }
 
 // Run implements AsyncSingleRunner.
-<<<<<<< HEAD
-func (f *Float64ObserverCallback) Run(ctx context.Context, impl AsyncImpl, function func([]label.KeyValue, ...Observation)) {
-=======
-func (f *Float64ObserverFunc) Run(ctx context.Context, impl AsyncImpl, function func([]kv.KeyValue, ...Observation)) {
->>>>>>> 576a1315
+func (f *Float64ObserverFunc) Run(ctx context.Context, impl AsyncImpl, function func([]label.KeyValue, ...Observation)) {
 	(*f)(ctx, Float64ObserverResult{
 		instrument: impl,
 		function:   function,
@@ -182,11 +174,7 @@
 }
 
 // Run implements AsyncBatchRunner.
-<<<<<<< HEAD
-func (b *BatchObserverCallback) Run(ctx context.Context, function func([]label.KeyValue, ...Observation)) {
-=======
-func (b *BatchObserverFunc) Run(ctx context.Context, function func([]kv.KeyValue, ...Observation)) {
->>>>>>> 576a1315
+func (b *BatchObserverFunc) Run(ctx context.Context, function func([]label.KeyValue, ...Observation)) {
 	(*b)(ctx, BatchObserverResult{
 		function: function,
 	})
