--- conflicted
+++ resolved
@@ -37,14 +37,6 @@
 	Description string
 	// Unit is an optional field describing the metric instrument.
 	Unit unit.Unit
-<<<<<<< HEAD
-	// Keys are recommended keys determined in the handles
-	// obtained for the metric.
-	Keys []core.Key
-=======
-	// Resource describes the entity for which measurements are made.
-	Resource resource.Resource
->>>>>>> a8f7b324
 	// LibraryName is the name given to the Meter that created
 	// this instrument.  See `Provider`.
 	LibraryName string
@@ -199,32 +191,6 @@
 	config.Unit = unit.Unit(u)
 }
 
-<<<<<<< HEAD
-// WithKeys applies recommended label keys. Multiple `WithKeys`
-// options accumulate.
-func WithKeys(keys ...core.Key) Option {
-	return keysOption(keys)
-}
-
-type keysOption []core.Key
-
-func (k keysOption) Apply(config *Config) {
-	config.Keys = append(config.Keys, k...)
-=======
-// WithResource applies provided Resource.
-//
-// This will override any existing Resource.
-func WithResource(r resource.Resource) Option {
-	return resourceOption(r)
-}
-
-type resourceOption resource.Resource
-
-func (r resourceOption) Apply(config *Config) {
-	config.Resource = resource.Resource(r)
->>>>>>> a8f7b324
-}
-
 // WithLibraryName applies provided library name.  This is meant for
 // use in `Provider` implementations that have not used
 // `WrapMeterImpl`.  Implementations built using `WrapMeterImpl` have
