// Copyright The OpenTelemetry Authors
//
// Licensed under the Apache License, Version 2.0 (the "License");
// you may not use this file except in compliance with the License.
// You may obtain a copy of the License at
//
//     http://www.apache.org/licenses/LICENSE-2.0
//
// Unless required by applicable law or agreed to in writing, software
// distributed under the License is distributed on an "AS IS" BASIS,
// WITHOUT WARRANTIES OR CONDITIONS OF ANY KIND, either express or implied.
// See the License for the specific language governing permissions and
// limitations under the License.

package metric

import (
	"context"

	"go.opentelemetry.io/otel/api/core"
)

// MeterImpl is a convenient interface for SDK and test
// implementations that would provide a `Meter` but do not wish to
// re-implement the API's type-safe interfaces.  Helpers provided in
// this package will construct a `Meter` given a `MeterImpl`.
type MeterImpl interface {
	// RecordBatch atomically records a batch of measurements.
	RecordBatch(context.Context, []core.KeyValue, ...Measurement)

	// NewSyncInstrument returns a newly constructed
	// synchronous instrument implementation or an error, should
	// one occur.
	NewSyncInstrument(descriptor Descriptor) (SyncImpl, error)

	// NewAsyncInstrument returns a newly constructed
	// asynchronous instrument implementation or an error, should
	// one occur.
	NewAsyncInstrument(
		descriptor Descriptor,
		runner AsyncRunner,
	) (AsyncImpl, error)
}

// InstrumentImpl is a common interface for synchronous and
// asynchronous instruments.
type InstrumentImpl interface {
	// Implementation returns the underlying implementation of the
	// instrument, which allows the implementation to gain access
	// to its own representation especially from a `Measurement`.
	Implementation() interface{}

	// Descriptor returns a copy of the instrument's Descriptor.
	Descriptor() Descriptor
}

// SyncImpl is the implementation-level interface to a generic
// synchronous instrument (e.g., Measure and Counter instruments).
type SyncImpl interface {
	InstrumentImpl

	// Bind creates an implementation-level bound instrument,
	// binding a label set with this instrument implementation.
	Bind(labels []core.KeyValue) BoundSyncImpl

	// RecordOne captures a single synchronous metric event.
	RecordOne(ctx context.Context, number core.Number, labels []core.KeyValue)
}

// BoundSyncImpl is the implementation-level interface to a
// generic bound synchronous instrument
type BoundSyncImpl interface {

	// RecordOne captures a single synchronous metric event.
	RecordOne(ctx context.Context, number core.Number)

	// Unbind frees the resources associated with this bound instrument. It
	// does not affect the metric this bound instrument was created through.
	Unbind()
}

// AsyncImpl is an implementation-level interface to an
// asynchronous instrument (e.g., Observer instruments).
type AsyncImpl interface {
	InstrumentImpl

	// Note: An `Unregister()` API could be supported here.
}

// wrappedMeterImpl implements the `Meter` interface given a
// `MeterImpl` implementation.
type wrappedMeterImpl struct {
	impl        MeterImpl
	libraryName string
}

var _ Meter = (*wrappedMeterImpl)(nil)

// Configure is a helper that applies all the options to a Config.
func Configure(opts []Option) Config {
	var config Config
	for _, o := range opts {
		o.Apply(&config)
	}
	return config
}

// WrapMeterImpl constructs a `Meter` implementation from a
// `MeterImpl` implementation.
func WrapMeterImpl(impl MeterImpl, libraryName string) Meter {
	return &wrappedMeterImpl{
		impl:        impl,
		libraryName: libraryName,
	}
}

func (m *wrappedMeterImpl) RecordBatch(ctx context.Context, ls []core.KeyValue, ms ...Measurement) {
	m.impl.RecordBatch(ctx, ls, ms...)
}

func (m *wrappedMeterImpl) newSync(name string, metricKind Kind, numberKind core.NumberKind, opts []Option) (SyncImpl, error) {
	desc := NewDescriptor(name, metricKind, numberKind, opts...)
	desc.config.LibraryName = m.libraryName
	return m.impl.NewSyncInstrument(desc)
}

func (m *wrappedMeterImpl) NewInt64Counter(name string, opts ...Option) (Int64Counter, error) {
	return WrapInt64CounterInstrument(
		m.newSync(name, CounterKind, core.Int64NumberKind, opts))
}

// WrapInt64CounterInstrument returns an `Int64Counter` from a
// `SyncImpl`.  An error will be generated if the
// `SyncImpl` is nil (in which case a No-op is substituted),
// otherwise the error passes through.
func WrapInt64CounterInstrument(syncInst SyncImpl, err error) (Int64Counter, error) {
	common, err := checkNewSync(syncInst, err)
	return Int64Counter{syncInstrument: common}, err
}

func (m *wrappedMeterImpl) NewFloat64Counter(name string, opts ...Option) (Float64Counter, error) {
	return WrapFloat64CounterInstrument(
		m.newSync(name, CounterKind, core.Float64NumberKind, opts))
}

// WrapFloat64CounterInstrument returns an `Float64Counter` from a
// `SyncImpl`.  An error will be generated if the
// `SyncImpl` is nil (in which case a No-op is substituted),
// otherwise the error passes through.
func WrapFloat64CounterInstrument(syncInst SyncImpl, err error) (Float64Counter, error) {
	common, err := checkNewSync(syncInst, err)
	return Float64Counter{syncInstrument: common}, err
}

func (m *wrappedMeterImpl) NewInt64Measure(name string, opts ...Option) (Int64Measure, error) {
	return WrapInt64MeasureInstrument(
		m.newSync(name, MeasureKind, core.Int64NumberKind, opts))
}

// WrapInt64MeasureInstrument returns an `Int64Measure` from a
// `SyncImpl`.  An error will be generated if the
// `SyncImpl` is nil (in which case a No-op is substituted),
// otherwise the error passes through.
func WrapInt64MeasureInstrument(syncInst SyncImpl, err error) (Int64Measure, error) {
	common, err := checkNewSync(syncInst, err)
	return Int64Measure{syncInstrument: common}, err
}

func (m *wrappedMeterImpl) NewFloat64Measure(name string, opts ...Option) (Float64Measure, error) {
	return WrapFloat64MeasureInstrument(
		m.newSync(name, MeasureKind, core.Float64NumberKind, opts))
}

// WrapFloat64MeasureInstrument returns an `Float64Measure` from a
// `SyncImpl`.  An error will be generated if the
// `SyncImpl` is nil (in which case a No-op is substituted),
// otherwise the error passes through.
func WrapFloat64MeasureInstrument(syncInst SyncImpl, err error) (Float64Measure, error) {
	common, err := checkNewSync(syncInst, err)
	return Float64Measure{syncInstrument: common}, err
}

<<<<<<< HEAD
func (m *wrappedMeterImpl) newAsync(name string, mkind Kind, nkind core.NumberKind, opts []Option, runner AsyncRunner) (AsyncImpl, error) {
	opts = insertResource(m.impl, opts)
=======
func (m *wrappedMeterImpl) newAsync(name string, mkind Kind, nkind core.NumberKind, opts []Option, callback func(func(core.Number, []core.KeyValue))) (AsyncImpl, error) {
>>>>>>> 52b25348
	desc := NewDescriptor(name, mkind, nkind, opts...)
	desc.config.LibraryName = m.libraryName
	return m.impl.NewAsyncInstrument(desc, runner)
}

func (m *wrappedMeterImpl) RegisterInt64Observer(name string, callback Int64ObserverCallback, opts ...Option) (Int64Observer, error) {
	if callback == nil {
		return NoopMeter{}.RegisterInt64Observer("", nil)
	}
	return WrapInt64ObserverInstrument(
		m.newAsync(name, ObserverKind, core.Int64NumberKind, opts, callback))
}

// WrapInt64ObserverInstrument returns an `Int64Observer` from a
// `AsyncImpl`.  An error will be generated if the
// `AsyncImpl` is nil (in which case a No-op is substituted),
// otherwise the error passes through.
func WrapInt64ObserverInstrument(asyncInst AsyncImpl, err error) (Int64Observer, error) {
	common, err := checkNewAsync(asyncInst, err)
	return Int64Observer{asyncInstrument: common}, err
}

func (m *wrappedMeterImpl) RegisterFloat64Observer(name string, callback Float64ObserverCallback, opts ...Option) (Float64Observer, error) {
	if callback == nil {
		return NoopMeter{}.RegisterFloat64Observer("", nil)
	}
	return WrapFloat64ObserverInstrument(
		m.newAsync(name, ObserverKind, core.Float64NumberKind, opts, callback))
}

// WrapFloat64ObserverInstrument returns an `Float64Observer` from a
// `AsyncImpl`.  An error will be generated if the
// `AsyncImpl` is nil (in which case a No-op is substituted),
// otherwise the error passes through.
func WrapFloat64ObserverInstrument(asyncInst AsyncImpl, err error) (Float64Observer, error) {
	common, err := checkNewAsync(asyncInst, err)
	return Float64Observer{asyncInstrument: common}, err
}<|MERGE_RESOLUTION|>--- conflicted
+++ resolved
@@ -16,6 +16,7 @@
 
 import (
 	"context"
+	"sync"
 
 	"go.opentelemetry.io/otel/api/core"
 )
@@ -180,12 +181,7 @@
 	return Float64Measure{syncInstrument: common}, err
 }
 
-<<<<<<< HEAD
 func (m *wrappedMeterImpl) newAsync(name string, mkind Kind, nkind core.NumberKind, opts []Option, runner AsyncRunner) (AsyncImpl, error) {
-	opts = insertResource(m.impl, opts)
-=======
-func (m *wrappedMeterImpl) newAsync(name string, mkind Kind, nkind core.NumberKind, opts []Option, callback func(func(core.Number, []core.KeyValue))) (AsyncImpl, error) {
->>>>>>> 52b25348
 	desc := NewDescriptor(name, mkind, nkind, opts...)
 	desc.config.LibraryName = m.libraryName
 	return m.impl.NewAsyncInstrument(desc, runner)
@@ -223,4 +219,92 @@
 func WrapFloat64ObserverInstrument(asyncInst AsyncImpl, err error) (Float64Observer, error) {
 	common, err := checkNewAsync(asyncInst, err)
 	return Float64Observer{asyncInstrument: common}, err
+}
+
+// @@@ comments
+
+// runnerPair is a map entry for Observer callback runners.
+type runnerPair struct {
+	// runner is used as a map key here.  The API ensures
+	// that all callbacks are pointers for this reason.
+	runner AsyncRunner
+
+	// inst refers to a non-nil instrument when `runner`
+	// is a AsyncSingleRunner.
+	inst AsyncImpl
+}
+
+type AsyncCollector interface {
+	CollectAsyncSingle([]core.KeyValue, Observation)
+	CollectAsyncBatch([]core.KeyValue, []Observation)
+}
+
+type AsyncInstrumentState struct {
+	lock        sync.Mutex
+	runnerMap   map[runnerPair]struct{}
+	runners     []runnerPair
+	instruments []AsyncImpl
+}
+
+func NewAsyncInstrumentState() *AsyncInstrumentState {
+	return &AsyncInstrumentState{
+		runnerMap: map[runnerPair]struct{}{},
+	}
+}
+
+func (a *AsyncInstrumentState) Instruments() []AsyncImpl {
+	a.lock.Lock()
+	defer a.lock.Unlock()
+	return a.instruments
+}
+
+func (a *AsyncInstrumentState) Register(inst AsyncImpl, runner AsyncRunner) {
+	a.lock.Lock()
+	defer a.lock.Unlock()
+
+	a.instruments = append(a.instruments, inst)
+
+	// runnerPair reflects this callback in the asyncRunners list.
+	// If this is a batch runner, the instrument is nil.  If this
+	// is a single-Observer runner, the instrument is included.
+	// This ensures that batch callbacks are called once and
+	// single callbacks are called once per instrument.  This
+	// handles the case where a single callback is used for more
+	// than one Observer by calling the callback once per
+	// instrument.
+	rp := runnerPair{
+		runner: runner,
+	}
+	if _, ok := runner.(AsyncSingleRunner); ok {
+		rp.inst = inst
+	}
+
+	if _, ok := a.runnerMap[rp]; !ok {
+		a.runnerMap[rp] = struct{}{}
+		a.runners = append(a.runners, rp)
+	}
+}
+
+func (a *AsyncInstrumentState) Run(collector AsyncCollector) {
+	a.lock.Lock()
+	runners := a.runners
+	a.lock.Unlock()
+
+	for _, rp := range runners {
+		// The runner must be a single or batch runner, no
+		// other implementations are possible because the
+		// interface has un-exported methods.
+
+		if singleRunner, ok := rp.runner.(AsyncSingleRunner); ok {
+			singleRunner.Run(rp.inst, collector.CollectAsyncSingle)
+			continue
+		}
+
+		if multiRunner, ok := rp.runner.(AsyncBatchRunner); ok {
+			multiRunner.Run(collector.CollectAsyncBatch)
+			continue
+		}
+
+		panic("internal error: unknown async runner")
+	}
 }