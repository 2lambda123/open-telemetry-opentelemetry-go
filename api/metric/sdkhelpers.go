// Copyright The OpenTelemetry Authors
//
// Licensed under the Apache License, Version 2.0 (the "License");
// you may not use this file except in compliance with the License.
// You may obtain a copy of the License at
//
//     http://www.apache.org/licenses/LICENSE-2.0
//
// Unless required by applicable law or agreed to in writing, software
// distributed under the License is distributed on an "AS IS" BASIS,
// WITHOUT WARRANTIES OR CONDITIONS OF ANY KIND, either express or implied.
// See the License for the specific language governing permissions and
// limitations under the License.

package metric

import (
	"context"

	"go.opentelemetry.io/otel/api/core"
)

// MeterImpl is the interface an SDK must implement to supply a Meter
// implementation.
type MeterImpl interface {
	// RecordBatch atomically records a batch of measurements.
	RecordBatch(context.Context, []core.KeyValue, ...Measurement)

	// NewSyncInstrument returns a newly constructed
	// synchronous instrument implementation or an error, should
	// one occur.
	NewSyncInstrument(descriptor Descriptor) (SyncImpl, error)

	// NewAsyncInstrument returns a newly constructed
	// asynchronous instrument implementation or an error, should
	// one occur.
	NewAsyncInstrument(
		descriptor Descriptor,
		callback func(func(Number, []core.KeyValue)),
	) (AsyncImpl, error)
}

// InstrumentImpl is a common interface for synchronous and
// asynchronous instruments.
type InstrumentImpl interface {
	// Implementation returns the underlying implementation of the
	// instrument, which allows the implementation to gain access
	// to its own representation especially from a `Measurement`.
	Implementation() interface{}

	// Descriptor returns a copy of the instrument's Descriptor.
	Descriptor() Descriptor
}

// SyncImpl is the implementation-level interface to a generic
// synchronous instrument (e.g., Measure and Counter instruments).
type SyncImpl interface {
	InstrumentImpl

	// Bind creates an implementation-level bound instrument,
	// binding a label set with this instrument implementation.
	Bind(labels []core.KeyValue) BoundSyncImpl

	// RecordOne captures a single synchronous metric event.
	RecordOne(ctx context.Context, number Number, labels []core.KeyValue)
}

// BoundSyncImpl is the implementation-level interface to a
// generic bound synchronous instrument
type BoundSyncImpl interface {

	// RecordOne captures a single synchronous metric event.
	RecordOne(ctx context.Context, number Number)

	// Unbind frees the resources associated with this bound instrument. It
	// does not affect the metric this bound instrument was created through.
	Unbind()
}

// AsyncImpl is an implementation-level interface to an
// asynchronous instrument (e.g., Observer instruments).
type AsyncImpl interface {
	InstrumentImpl
}

<<<<<<< HEAD
// Int64ObserverResult is passed to an observer callback to capture
// observations for one asynchronous integer metric instrument.
type Int64ObserverResult struct {
	observe func(core.Number, []core.KeyValue)
}

// Float64ObserverResult is passed to an observer callback to capture
// observations for one asynchronous floating point metric instrument.
type Float64ObserverResult struct {
	observe func(core.Number, []core.KeyValue)
=======
// int64ObserverResult is an adapter for int64-valued asynchronous
// callbacks.
type int64ObserverResult struct {
	observe func(Number, []core.KeyValue)
}

// float64ObserverResult is an adapter for float64-valued asynchronous
// callbacks.
type float64ObserverResult struct {
	observe func(Number, []core.KeyValue)
>>>>>>> f0855b7d
}

// Configure is a helper that applies all the options to a Config.
func Configure(opts []Option) Config {
	var config Config
	for _, o := range opts {
		o.Apply(&config)
	}
	return config
}

// WrapMeterImpl constructs a `Meter` implementation from a
// `MeterImpl` implementation.
func WrapMeterImpl(impl MeterImpl, libraryName string) Meter {
	return Meter{
		impl:        impl,
		libraryName: libraryName,
	}
}

// MeterImpl returns the underlying MeterImpl of this Meter.
func (m Meter) MeterImpl() MeterImpl {
	return m.impl
}

<<<<<<< HEAD
// newSync constructs one new synchronous instrument.
func (m Meter) newSync(name string, metricKind Kind, numberKind core.NumberKind, opts []Option) (SyncImpl, error) {
	if m.impl == nil {
		return NoopSync{}, nil
	}
=======
func (m *wrappedMeterImpl) newSync(name string, metricKind Kind, numberKind NumberKind, opts []Option) (SyncImpl, error) {
>>>>>>> f0855b7d
	desc := NewDescriptor(name, metricKind, numberKind, opts...)
	desc.config.LibraryName = m.libraryName
	return m.impl.NewSyncInstrument(desc)
}

<<<<<<< HEAD
// wrapInt64CounterInstrument returns an `Int64Counter` from a
=======
func (m *wrappedMeterImpl) NewInt64Counter(name string, opts ...Option) (Int64Counter, error) {
	return WrapInt64CounterInstrument(
		m.newSync(name, CounterKind, Int64NumberKind, opts))
}

// WrapInt64CounterInstrument returns an `Int64Counter` from a
>>>>>>> f0855b7d
// `SyncImpl`.  An error will be generated if the
// `SyncImpl` is nil (in which case a No-op is substituted),
// otherwise the error passes through.
func wrapInt64CounterInstrument(syncInst SyncImpl, err error) (Int64Counter, error) {
	common, err := checkNewSync(syncInst, err)
	return Int64Counter{syncInstrument: common}, err
}

<<<<<<< HEAD
// wrapFloat64CounterInstrument returns an `Float64Counter` from a
=======
func (m *wrappedMeterImpl) NewFloat64Counter(name string, opts ...Option) (Float64Counter, error) {
	return WrapFloat64CounterInstrument(
		m.newSync(name, CounterKind, Float64NumberKind, opts))
}

// WrapFloat64CounterInstrument returns an `Float64Counter` from a
>>>>>>> f0855b7d
// `SyncImpl`.  An error will be generated if the
// `SyncImpl` is nil (in which case a No-op is substituted),
// otherwise the error passes through.
func wrapFloat64CounterInstrument(syncInst SyncImpl, err error) (Float64Counter, error) {
	common, err := checkNewSync(syncInst, err)
	return Float64Counter{syncInstrument: common}, err
}

<<<<<<< HEAD
// wrapInt64MeasureInstrument returns an `Int64Measure` from a
=======
func (m *wrappedMeterImpl) NewInt64Measure(name string, opts ...Option) (Int64Measure, error) {
	return WrapInt64MeasureInstrument(
		m.newSync(name, MeasureKind, Int64NumberKind, opts))
}

// WrapInt64MeasureInstrument returns an `Int64Measure` from a
>>>>>>> f0855b7d
// `SyncImpl`.  An error will be generated if the
// `SyncImpl` is nil (in which case a No-op is substituted),
// otherwise the error passes through.
func wrapInt64MeasureInstrument(syncInst SyncImpl, err error) (Int64Measure, error) {
	common, err := checkNewSync(syncInst, err)
	return Int64Measure{syncInstrument: common}, err
}

<<<<<<< HEAD
// wrapFloat64MeasureInstrument returns an `Float64Measure` from a
=======
func (m *wrappedMeterImpl) NewFloat64Measure(name string, opts ...Option) (Float64Measure, error) {
	return WrapFloat64MeasureInstrument(
		m.newSync(name, MeasureKind, Float64NumberKind, opts))
}

// WrapFloat64MeasureInstrument returns an `Float64Measure` from a
>>>>>>> f0855b7d
// `SyncImpl`.  An error will be generated if the
// `SyncImpl` is nil (in which case a No-op is substituted),
// otherwise the error passes through.
func wrapFloat64MeasureInstrument(syncInst SyncImpl, err error) (Float64Measure, error) {
	common, err := checkNewSync(syncInst, err)
	return Float64Measure{syncInstrument: common}, err
}

<<<<<<< HEAD
// newAsync constructs one new asynchronous instrument.
func (m Meter) newAsync(name string, mkind Kind, nkind core.NumberKind, opts []Option, callback func(func(core.Number, []core.KeyValue))) (AsyncImpl, error) {
	if m.impl == nil {
		return NoopAsync{}, nil
	}
=======
func (m *wrappedMeterImpl) newAsync(name string, mkind Kind, nkind NumberKind, opts []Option, callback func(func(Number, []core.KeyValue))) (AsyncImpl, error) {
>>>>>>> f0855b7d
	desc := NewDescriptor(name, mkind, nkind, opts...)
	desc.config.LibraryName = m.libraryName
	return m.impl.NewAsyncInstrument(desc, callback)
}

<<<<<<< HEAD
// wrapInt64ObserverInstrument returns an `Int64Observer` from a
=======
func (m *wrappedMeterImpl) RegisterInt64Observer(name string, callback Int64ObserverCallback, opts ...Option) (Int64Observer, error) {
	if callback == nil {
		return NoopMeter{}.RegisterInt64Observer("", nil)
	}
	return WrapInt64ObserverInstrument(
		m.newAsync(name, ObserverKind, Int64NumberKind, opts,
			func(observe func(Number, []core.KeyValue)) {
				// Note: this memory allocation could be avoided by
				// using a pointer to this object and mutating it
				// on each collection interval.
				callback(int64ObserverResult{observe})
			}))
}

// WrapInt64ObserverInstrument returns an `Int64Observer` from a
>>>>>>> f0855b7d
// `AsyncImpl`.  An error will be generated if the
// `AsyncImpl` is nil (in which case a No-op is substituted),
// otherwise the error passes through.
func wrapInt64ObserverInstrument(asyncInst AsyncImpl, err error) (Int64Observer, error) {
	common, err := checkNewAsync(asyncInst, err)
	return Int64Observer{asyncInstrument: common}, err
}

<<<<<<< HEAD
// wrapFloat64ObserverInstrument returns an `Float64Observer` from a
=======
func (m *wrappedMeterImpl) RegisterFloat64Observer(name string, callback Float64ObserverCallback, opts ...Option) (Float64Observer, error) {
	if callback == nil {
		return NoopMeter{}.RegisterFloat64Observer("", nil)
	}
	return WrapFloat64ObserverInstrument(
		m.newAsync(name, ObserverKind, Float64NumberKind, opts,
			func(observe func(Number, []core.KeyValue)) {
				callback(float64ObserverResult{observe})
			}))
}

// WrapFloat64ObserverInstrument returns an `Float64Observer` from a
>>>>>>> f0855b7d
// `AsyncImpl`.  An error will be generated if the
// `AsyncImpl` is nil (in which case a No-op is substituted),
// otherwise the error passes through.
func wrapFloat64ObserverInstrument(asyncInst AsyncImpl, err error) (Float64Observer, error) {
	common, err := checkNewAsync(asyncInst, err)
	return Float64Observer{asyncInstrument: common}, err
<<<<<<< HEAD
=======
}

func (io int64ObserverResult) Observe(value int64, labels ...core.KeyValue) {
	io.observe(NewInt64Number(value), labels)
}

func (fo float64ObserverResult) Observe(value float64, labels ...core.KeyValue) {
	fo.observe(NewFloat64Number(value), labels)
>>>>>>> f0855b7d
}<|MERGE_RESOLUTION|>--- conflicted
+++ resolved
@@ -83,29 +83,16 @@
 	InstrumentImpl
 }
 
-<<<<<<< HEAD
 // Int64ObserverResult is passed to an observer callback to capture
 // observations for one asynchronous integer metric instrument.
 type Int64ObserverResult struct {
-	observe func(core.Number, []core.KeyValue)
+	observe func(Number, []core.KeyValue)
 }
 
 // Float64ObserverResult is passed to an observer callback to capture
 // observations for one asynchronous floating point metric instrument.
 type Float64ObserverResult struct {
-	observe func(core.Number, []core.KeyValue)
-=======
-// int64ObserverResult is an adapter for int64-valued asynchronous
-// callbacks.
-type int64ObserverResult struct {
 	observe func(Number, []core.KeyValue)
-}
-
-// float64ObserverResult is an adapter for float64-valued asynchronous
-// callbacks.
-type float64ObserverResult struct {
-	observe func(Number, []core.KeyValue)
->>>>>>> f0855b7d
 }
 
 // Configure is a helper that applies all the options to a Config.
@@ -131,30 +118,17 @@
 	return m.impl
 }
 
-<<<<<<< HEAD
 // newSync constructs one new synchronous instrument.
-func (m Meter) newSync(name string, metricKind Kind, numberKind core.NumberKind, opts []Option) (SyncImpl, error) {
+func (m Meter) newSync(name string, metricKind Kind, numberKind NumberKind, opts []Option) (SyncImpl, error) {
 	if m.impl == nil {
 		return NoopSync{}, nil
 	}
-=======
-func (m *wrappedMeterImpl) newSync(name string, metricKind Kind, numberKind NumberKind, opts []Option) (SyncImpl, error) {
->>>>>>> f0855b7d
 	desc := NewDescriptor(name, metricKind, numberKind, opts...)
 	desc.config.LibraryName = m.libraryName
 	return m.impl.NewSyncInstrument(desc)
 }
 
-<<<<<<< HEAD
 // wrapInt64CounterInstrument returns an `Int64Counter` from a
-=======
-func (m *wrappedMeterImpl) NewInt64Counter(name string, opts ...Option) (Int64Counter, error) {
-	return WrapInt64CounterInstrument(
-		m.newSync(name, CounterKind, Int64NumberKind, opts))
-}
-
-// WrapInt64CounterInstrument returns an `Int64Counter` from a
->>>>>>> f0855b7d
 // `SyncImpl`.  An error will be generated if the
 // `SyncImpl` is nil (in which case a No-op is substituted),
 // otherwise the error passes through.
@@ -163,16 +137,7 @@
 	return Int64Counter{syncInstrument: common}, err
 }
 
-<<<<<<< HEAD
 // wrapFloat64CounterInstrument returns an `Float64Counter` from a
-=======
-func (m *wrappedMeterImpl) NewFloat64Counter(name string, opts ...Option) (Float64Counter, error) {
-	return WrapFloat64CounterInstrument(
-		m.newSync(name, CounterKind, Float64NumberKind, opts))
-}
-
-// WrapFloat64CounterInstrument returns an `Float64Counter` from a
->>>>>>> f0855b7d
 // `SyncImpl`.  An error will be generated if the
 // `SyncImpl` is nil (in which case a No-op is substituted),
 // otherwise the error passes through.
@@ -181,16 +146,7 @@
 	return Float64Counter{syncInstrument: common}, err
 }
 
-<<<<<<< HEAD
 // wrapInt64MeasureInstrument returns an `Int64Measure` from a
-=======
-func (m *wrappedMeterImpl) NewInt64Measure(name string, opts ...Option) (Int64Measure, error) {
-	return WrapInt64MeasureInstrument(
-		m.newSync(name, MeasureKind, Int64NumberKind, opts))
-}
-
-// WrapInt64MeasureInstrument returns an `Int64Measure` from a
->>>>>>> f0855b7d
 // `SyncImpl`.  An error will be generated if the
 // `SyncImpl` is nil (in which case a No-op is substituted),
 // otherwise the error passes through.
@@ -199,16 +155,7 @@
 	return Int64Measure{syncInstrument: common}, err
 }
 
-<<<<<<< HEAD
 // wrapFloat64MeasureInstrument returns an `Float64Measure` from a
-=======
-func (m *wrappedMeterImpl) NewFloat64Measure(name string, opts ...Option) (Float64Measure, error) {
-	return WrapFloat64MeasureInstrument(
-		m.newSync(name, MeasureKind, Float64NumberKind, opts))
-}
-
-// WrapFloat64MeasureInstrument returns an `Float64Measure` from a
->>>>>>> f0855b7d
 // `SyncImpl`.  An error will be generated if the
 // `SyncImpl` is nil (in which case a No-op is substituted),
 // otherwise the error passes through.
@@ -217,39 +164,17 @@
 	return Float64Measure{syncInstrument: common}, err
 }
 
-<<<<<<< HEAD
 // newAsync constructs one new asynchronous instrument.
-func (m Meter) newAsync(name string, mkind Kind, nkind core.NumberKind, opts []Option, callback func(func(core.Number, []core.KeyValue))) (AsyncImpl, error) {
+func (m Meter) newAsync(name string, mkind Kind, nkind NumberKind, opts []Option, callback func(func(Number, []core.KeyValue))) (AsyncImpl, error) {
 	if m.impl == nil {
 		return NoopAsync{}, nil
 	}
-=======
-func (m *wrappedMeterImpl) newAsync(name string, mkind Kind, nkind NumberKind, opts []Option, callback func(func(Number, []core.KeyValue))) (AsyncImpl, error) {
->>>>>>> f0855b7d
 	desc := NewDescriptor(name, mkind, nkind, opts...)
 	desc.config.LibraryName = m.libraryName
 	return m.impl.NewAsyncInstrument(desc, callback)
 }
 
-<<<<<<< HEAD
 // wrapInt64ObserverInstrument returns an `Int64Observer` from a
-=======
-func (m *wrappedMeterImpl) RegisterInt64Observer(name string, callback Int64ObserverCallback, opts ...Option) (Int64Observer, error) {
-	if callback == nil {
-		return NoopMeter{}.RegisterInt64Observer("", nil)
-	}
-	return WrapInt64ObserverInstrument(
-		m.newAsync(name, ObserverKind, Int64NumberKind, opts,
-			func(observe func(Number, []core.KeyValue)) {
-				// Note: this memory allocation could be avoided by
-				// using a pointer to this object and mutating it
-				// on each collection interval.
-				callback(int64ObserverResult{observe})
-			}))
-}
-
-// WrapInt64ObserverInstrument returns an `Int64Observer` from a
->>>>>>> f0855b7d
 // `AsyncImpl`.  An error will be generated if the
 // `AsyncImpl` is nil (in which case a No-op is substituted),
 // otherwise the error passes through.
@@ -258,37 +183,11 @@
 	return Int64Observer{asyncInstrument: common}, err
 }
 
-<<<<<<< HEAD
 // wrapFloat64ObserverInstrument returns an `Float64Observer` from a
-=======
-func (m *wrappedMeterImpl) RegisterFloat64Observer(name string, callback Float64ObserverCallback, opts ...Option) (Float64Observer, error) {
-	if callback == nil {
-		return NoopMeter{}.RegisterFloat64Observer("", nil)
-	}
-	return WrapFloat64ObserverInstrument(
-		m.newAsync(name, ObserverKind, Float64NumberKind, opts,
-			func(observe func(Number, []core.KeyValue)) {
-				callback(float64ObserverResult{observe})
-			}))
-}
-
-// WrapFloat64ObserverInstrument returns an `Float64Observer` from a
->>>>>>> f0855b7d
 // `AsyncImpl`.  An error will be generated if the
 // `AsyncImpl` is nil (in which case a No-op is substituted),
 // otherwise the error passes through.
 func wrapFloat64ObserverInstrument(asyncInst AsyncImpl, err error) (Float64Observer, error) {
 	common, err := checkNewAsync(asyncInst, err)
 	return Float64Observer{asyncInstrument: common}, err
-<<<<<<< HEAD
-=======
-}
-
-func (io int64ObserverResult) Observe(value int64, labels ...core.KeyValue) {
-	io.observe(NewInt64Number(value), labels)
-}
-
-func (fo float64ObserverResult) Observe(value float64, labels ...core.KeyValue) {
-	fo.observe(NewFloat64Number(value), labels)
->>>>>>> f0855b7d
 }