// Copyright The OpenTelemetry Authors
//
// Licensed under the Apache License, Version 2.0 (the "License");
// you may not use this file except in compliance with the License.
// You may obtain a copy of the License at
//
//     http://www.apache.org/licenses/LICENSE-2.0
//
// Unless required by applicable law or agreed to in writing, software
// distributed under the License is distributed on an "AS IS" BASIS,
// WITHOUT WARRANTIES OR CONDITIONS OF ANY KIND, either express or implied.
// See the License for the specific language governing permissions and
// limitations under the License.

package registry_test

import (
	"context"
	"errors"
	"testing"

	"github.com/stretchr/testify/require"

	"go.opentelemetry.io/otel/api/metric"
	"go.opentelemetry.io/otel/api/metric/registry"
	mockTest "go.opentelemetry.io/otel/internal/metric"
)

type (
	newFunc func(m metric.Meter, name string) (metric.InstrumentImpl, error)
)

var (
	allNew = map[string]newFunc{
		"counter.int64": func(m metric.Meter, name string) (metric.InstrumentImpl, error) {
			return unwrap(m.NewInt64Counter(name))
		},
		"counter.float64": func(m metric.Meter, name string) (metric.InstrumentImpl, error) {
			return unwrap(m.NewFloat64Counter(name))
		},
		"valuerecorder.int64": func(m metric.Meter, name string) (metric.InstrumentImpl, error) {
			return unwrap(m.NewInt64ValueRecorder(name))
		},
		"valuerecorder.float64": func(m metric.Meter, name string) (metric.InstrumentImpl, error) {
			return unwrap(m.NewFloat64ValueRecorder(name))
		},
<<<<<<< HEAD
		"observer.int64": func(m metric.Meter, name string) (metric.InstrumentImpl, error) {
			return unwrap(m.RegisterInt64Observer(name, func(context.Context, metric.Int64ObserverResult) {}))
		},
		"observer.float64": func(m metric.Meter, name string) (metric.InstrumentImpl, error) {
			return unwrap(m.RegisterFloat64Observer(name, func(context.Context, metric.Float64ObserverResult) {}))
=======
		"valueobserver.int64": func(m metric.Meter, name string) (metric.InstrumentImpl, error) {
			return unwrap(m.RegisterInt64ValueObserver(name, func(metric.Int64ObserverResult) {}))
		},
		"valueobserver.float64": func(m metric.Meter, name string) (metric.InstrumentImpl, error) {
			return unwrap(m.RegisterFloat64ValueObserver(name, func(metric.Float64ObserverResult) {}))
>>>>>>> c5f2252c
		},
	}
)

func unwrap(impl interface{}, err error) (metric.InstrumentImpl, error) {
	if impl == nil {
		return nil, err
	}
	if s, ok := impl.(interface {
		SyncImpl() metric.SyncImpl
	}); ok {
		return s.SyncImpl(), err
	}
	if a, ok := impl.(interface {
		AsyncImpl() metric.AsyncImpl
	}); ok {
		return a.AsyncImpl(), err
	}
	return nil, err
}

func TestRegistrySameInstruments(t *testing.T) {
	for _, nf := range allNew {
		_, provider := mockTest.NewProvider()

		meter := provider.Meter("meter")
		inst1, err1 := nf(meter, "this")
		inst2, err2 := nf(meter, "this")

		require.NoError(t, err1)
		require.NoError(t, err2)
		require.Equal(t, inst1, inst2)
	}
}

func TestRegistryDifferentNamespace(t *testing.T) {
	for _, nf := range allNew {
		_, provider := mockTest.NewProvider()

		meter1 := provider.Meter("meter1")
		meter2 := provider.Meter("meter2")
		inst1, err1 := nf(meter1, "this")
		inst2, err2 := nf(meter2, "this")

		require.NoError(t, err1)
		require.NoError(t, err2)
		require.NotEqual(t, inst1, inst2)
	}
}

func TestRegistryDiffInstruments(t *testing.T) {
	for origName, origf := range allNew {
		_, provider := mockTest.NewProvider()
		meter := provider.Meter("meter")

		_, err := origf(meter, "this")
		require.NoError(t, err)

		for newName, nf := range allNew {
			if newName == origName {
				continue
			}

			other, err := nf(meter, "this")
			require.Error(t, err)
			require.NotNil(t, other)
			require.True(t, errors.Is(err, registry.ErrMetricKindMismatch))
		}
	}
}

func TestProvider(t *testing.T) {
	impl, _ := mockTest.NewMeter()
	p := registry.NewProvider(impl)
	m1 := p.Meter("m1")
	m1p := p.Meter("m1")
	m2 := p.Meter("m2")

	require.Equal(t, m1, m1p)
	require.NotEqual(t, m1, m2)
}<|MERGE_RESOLUTION|>--- conflicted
+++ resolved
@@ -44,19 +44,11 @@
 		"valuerecorder.float64": func(m metric.Meter, name string) (metric.InstrumentImpl, error) {
 			return unwrap(m.NewFloat64ValueRecorder(name))
 		},
-<<<<<<< HEAD
-		"observer.int64": func(m metric.Meter, name string) (metric.InstrumentImpl, error) {
-			return unwrap(m.RegisterInt64Observer(name, func(context.Context, metric.Int64ObserverResult) {}))
-		},
-		"observer.float64": func(m metric.Meter, name string) (metric.InstrumentImpl, error) {
-			return unwrap(m.RegisterFloat64Observer(name, func(context.Context, metric.Float64ObserverResult) {}))
-=======
 		"valueobserver.int64": func(m metric.Meter, name string) (metric.InstrumentImpl, error) {
-			return unwrap(m.RegisterInt64ValueObserver(name, func(metric.Int64ObserverResult) {}))
+			return unwrap(m.RegisterInt64ValueObserver(name, func(context.Context, metric.Int64ObserverResult) {}))
 		},
 		"valueobserver.float64": func(m metric.Meter, name string) (metric.InstrumentImpl, error) {
-			return unwrap(m.RegisterFloat64ValueObserver(name, func(metric.Float64ObserverResult) {}))
->>>>>>> c5f2252c
+			return unwrap(m.RegisterFloat64ValueObserver(name, func(context.Context, metric.Float64ObserverResult) {}))
 		},
 	}
 )
