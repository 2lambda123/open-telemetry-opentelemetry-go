--- conflicted
+++ resolved
@@ -87,7 +87,6 @@
 	return ContextWithRemoteSpanContext(ctx, sc)
 }
 
-<<<<<<< HEAD
 func fixB3TID(in string) string {
 	if len(in) == 16 {
 		in = strings.Repeat("0", 16) + in
@@ -96,11 +95,7 @@
 }
 
 func (b3 B3) extract(supplier propagation.HTTPSupplier) core.SpanContext {
-	tid, err := core.TraceIDFromHex(fixB3TID(supplier.Get(B3TraceIDHeader)))
-=======
-func (b3 B3) extract(supplier propagation.HTTPSupplier) SpanContext {
-	tid, err := IDFromHex(supplier.Get(B3TraceIDHeader))
->>>>>>> 796c3769
+	tid, err := TraceIDFromHex(fixB3TID(supplier.Get(B3TraceIDHeader)))
 	if err != nil {
 		return EmptySpanContext()
 	}
@@ -151,11 +146,7 @@
 	}
 
 	var err error
-<<<<<<< HEAD
-	sc.TraceID, err = core.TraceIDFromHex(fixB3TID(parts[0]))
-=======
-	sc.TraceID, err = IDFromHex(parts[0])
->>>>>>> 796c3769
+	sc.TraceID, err = TraceIDFromHex(fixB3TID(parts[0]))
 	if err != nil {
 		return EmptySpanContext()
 	}
