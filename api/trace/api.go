// Copyright The OpenTelemetry Authors
//
// Licensed under the Apache License, Version 2.0 (the "License");
// you may not use this file except in compliance with the License.
// You may obtain a copy of the License at
//
//     http://www.apache.org/licenses/LICENSE-2.0
//
// Unless required by applicable law or agreed to in writing, software
// distributed under the License is distributed on an "AS IS" BASIS,
// WITHOUT WARRANTIES OR CONDITIONS OF ANY KIND, either express or implied.
// See the License for the specific language governing permissions and
// limitations under the License.

package trace

import (
	"context"
	"time"

	"google.golang.org/grpc/codes"

	"go.opentelemetry.io/otel/api/kv"
)

type Provider interface {
<<<<<<< HEAD
	// Tracer creates a tracer that implements the Tracer interface.
	// The instrumentationName must be name of the library providing
	// instrumentation. This name may be the same as the instrumented code
	// only if that code as built-in instrumentation. If the instrumentation
	// is empty, then the will assign a default name.
=======
	// Tracer creates an implementation of the Tracer interface.
	// The instrumentationName must be the name of the library providing
	// instrumentation. This name may be the same as the instrumented code
	// only if that code provides built-in instrumentation. If the
	// instrumentationName is empty, then a implementation defined default
	// name will be used instead.
>>>>>>> a98bb979
	Tracer(instrumentationName string, opts ...TracerOption) Tracer
}

// TODO (MrAlias): unify this API option design:
// https://github.com/open-telemetry/opentelemetry-go/issues/536

// TracerConfig contains options for a Tracer.
type TracerConfig struct {
	InstrumentationVersion string
}

// TracerOption configures a TracerConfig option.
type TracerOption func(*TracerConfig)

// WithInstrumentationVersion sets the instrumentation version for a Tracer.
func WithInstrumentationVersion(version string) TracerOption {
	return func(c *TracerConfig) {
		c.InstrumentationVersion = version
	}
}

type Tracer interface {
	// Start a span.
	Start(ctx context.Context, spanName string, opts ...StartOption) (context.Context, Span)

	// WithSpan wraps the execution of the fn function with a span.
	// It starts a new span, sets it as an active span in the context,
	// executes the fn function and closes the span before returning the result of fn.
	WithSpan(
		ctx context.Context,
		spanName string,
		fn func(ctx context.Context) error,
		opts ...StartOption,
	) error
}

// EndConfig provides options to set properties of span at the time of ending
// the span.
type EndConfig struct {
	EndTime time.Time
}

// EndOption applies changes to EndConfig that sets options when the span is ended.
type EndOption func(*EndConfig)

// WithEndTime sets the end time of the span to provided time t, when it is ended.
func WithEndTime(t time.Time) EndOption {
	return func(c *EndConfig) {
		c.EndTime = t
	}
}

// ErrorConfig provides options to set properties of an error event at the time it is recorded.
type ErrorConfig struct {
	Timestamp  time.Time
	StatusCode codes.Code
}

// ErrorOption applies changes to ErrorConfig that sets options when an error event is recorded.
type ErrorOption func(*ErrorConfig)

// WithErrorTime sets the time at which the error event should be recorded.
func WithErrorTime(t time.Time) ErrorOption {
	return func(c *ErrorConfig) {
		c.Timestamp = t
	}
}

// WithErrorStatus indicates the span status that should be set when recording an error event.
func WithErrorStatus(s codes.Code) ErrorOption {
	return func(c *ErrorConfig) {
		c.StatusCode = s
	}
}

type Span interface {
	// Tracer returns tracer used to create this span. Tracer cannot be nil.
	Tracer() Tracer

	// End completes the span. No updates are allowed to span after it
	// ends. The only exception is setting status of the span.
	End(options ...EndOption)

	// AddEvent adds an event to the span.
	AddEvent(ctx context.Context, name string, attrs ...kv.KeyValue)
	// AddEventWithTimestamp adds an event with a custom timestamp
	// to the span.
	AddEventWithTimestamp(ctx context.Context, timestamp time.Time, name string, attrs ...kv.KeyValue)

	// IsRecording returns true if the span is active and recording events is enabled.
	IsRecording() bool

	// RecordError records an error as a span event.
	RecordError(ctx context.Context, err error, opts ...ErrorOption)

	// SpanContext returns span context of the span. Returned SpanContext is usable
	// even after the span ends.
	SpanContext() SpanContext

	// SetStatus sets the status of the span in the form of a code
	// and a message.  SetStatus overrides the value of previous
	// calls to SetStatus on the Span.
	//
	// The default span status is OK, so it is not necessary to
	// explicitly set an OK status on successful Spans unless it
	// is to add an OK message or to override a previous status on the Span.
	SetStatus(codes.Code, string)

	// SetName sets the name of the span.
	SetName(name string)

	// Set span attributes
	SetAttributes(...kv.KeyValue)

	// Set singular span attribute, with type inference.
	SetAttribute(string, interface{})
}

// StartOption applies changes to StartConfig that sets options at span start time.
type StartOption func(*StartConfig)

// StartConfig provides options to set properties of span at the time of starting
// a new span.
type StartConfig struct {
	Attributes []kv.KeyValue
	StartTime  time.Time
	Links      []Link
	Record     bool
	NewRoot    bool
	SpanKind   SpanKind
}

// Link is used to establish relationship between two spans within the same Trace or
// across different Traces. Few examples of Link usage.
//   1. Batch Processing: A batch of elements may contain elements associated with one
//      or more traces/spans. Since there can only be one parent SpanContext, Link is
//      used to keep reference to SpanContext of all elements in the batch.
//   2. Public Endpoint: A SpanContext in incoming client request on a public endpoint
//      is untrusted from service provider perspective. In such case it is advisable to
//      start a new trace with appropriate sampling decision.
//      However, it is desirable to associate incoming SpanContext to new trace initiated
//      on service provider side so two traces (from Client and from Service Provider) can
//      be correlated.
type Link struct {
	SpanContext
	Attributes []kv.KeyValue
}

// SpanKind represents the role of a Span inside a Trace. Often, this defines how a Span
// will be processed and visualized by various backends.
type SpanKind int

const (
	// As a convenience, these match the proto definition, see
	// opentelemetry/proto/trace/v1/trace.proto
	//
	// The unspecified value is not a valid `SpanKind`.  Use
	// `ValidateSpanKind()` to coerce a span kind to a valid
	// value.
	SpanKindUnspecified SpanKind = 0
	SpanKindInternal    SpanKind = 1
	SpanKindServer      SpanKind = 2
	SpanKindClient      SpanKind = 3
	SpanKindProducer    SpanKind = 4
	SpanKindConsumer    SpanKind = 5
)

// ValidateSpanKind returns a valid span kind value.  This will coerce
// invalid values into the default value, SpanKindInternal.
func ValidateSpanKind(spanKind SpanKind) SpanKind {
	switch spanKind {
	case SpanKindInternal,
		SpanKindServer,
		SpanKindClient,
		SpanKindProducer,
		SpanKindConsumer:
		// valid
		return spanKind
	default:
		return SpanKindInternal
	}
}

// String returns the specified name of the SpanKind in lower-case.
func (sk SpanKind) String() string {
	switch sk {
	case SpanKindInternal:
		return "internal"
	case SpanKindServer:
		return "server"
	case SpanKindClient:
		return "client"
	case SpanKindProducer:
		return "producer"
	case SpanKindConsumer:
		return "consumer"
	default:
		return "unspecified"
	}
}

// WithStartTime sets the start time of the span to provided time t, when it is started.
// In absence of this option, wall clock time is used as start time.
// This option is typically used when starting of the span is delayed.
func WithStartTime(t time.Time) StartOption {
	return func(c *StartConfig) {
		c.StartTime = t
	}
}

// WithAttributes sets attributes to span. These attributes provides additional
// data about the span.
// Multiple `WithAttributes` options appends the attributes preserving the order.
func WithAttributes(attrs ...kv.KeyValue) StartOption {
	return func(c *StartConfig) {
		c.Attributes = append(c.Attributes, attrs...)
	}
}

// WithRecord specifies that the span should be recorded.
// Note that the implementation may still override this preference,
// e.g., if the span is a child in an unsampled trace.
func WithRecord() StartOption {
	return func(c *StartConfig) {
		c.Record = true
	}
}

// WithNewRoot specifies that the current span or remote span context
// in context passed to `Start` should be ignored when deciding about
// a parent, which effectively means creating a span with new trace
// ID. The current span and the remote span context may be added as
// links to the span by the implementation.
func WithNewRoot() StartOption {
	return func(c *StartConfig) {
		c.NewRoot = true
	}
}

// LinkedTo allows instantiating a Span with initial Links.
func LinkedTo(sc SpanContext, attrs ...kv.KeyValue) StartOption {
	return func(c *StartConfig) {
		c.Links = append(c.Links, Link{sc, attrs})
	}
}

// WithSpanKind specifies the role a Span on a Trace.
func WithSpanKind(sk SpanKind) StartOption {
	return func(c *StartConfig) {
		c.SpanKind = sk
	}
}<|MERGE_RESOLUTION|>--- conflicted
+++ resolved
@@ -24,20 +24,12 @@
 )
 
 type Provider interface {
-<<<<<<< HEAD
-	// Tracer creates a tracer that implements the Tracer interface.
-	// The instrumentationName must be name of the library providing
-	// instrumentation. This name may be the same as the instrumented code
-	// only if that code as built-in instrumentation. If the instrumentation
-	// is empty, then the will assign a default name.
-=======
 	// Tracer creates an implementation of the Tracer interface.
 	// The instrumentationName must be the name of the library providing
 	// instrumentation. This name may be the same as the instrumented code
 	// only if that code provides built-in instrumentation. If the
 	// instrumentationName is empty, then a implementation defined default
 	// name will be used instead.
->>>>>>> a98bb979
 	Tracer(instrumentationName string, opts ...TracerOption) Tracer
 }
 
