# To get started with Dependabot version updates, you'll need to specify which
# package ecosystems to update and where the package manifests are located.
# Please see the documentation for all configuration options:
# https://help.github.com/github/administering-a-repository/configuration-options-for-dependency-updates
# \todo Eliminate duplication when/if Dependabot supports YAML anchors

version: 2
updates:
  -
    package-ecosystem: github-actions
    directory: /
    labels:
      - dependencies
      - actions
      - "Skip Changelog"
    schedule:
      day: sunday
      interval: weekly
  -
    package-ecosystem: gomod
    directory: /
    labels:
      - dependencies
      - go
      - "Skip Changelog"
    schedule:
      day: sunday
      interval: weekly
  -
    package-ecosystem: gomod
    directory: /bridge/opentracing
    labels:
      - dependencies
      - go
      - "Skip Changelog"
    schedule:
      day: sunday
      interval: weekly
  -
    package-ecosystem: gomod
    directory: /bridge/opencensus
    labels:
      - dependencies
      - go
      - "Skip Changelog"
    schedule:
      day: sunday
      interval: weekly
  -
    package-ecosystem: gomod
    directory: /example/prom-collector
    labels:
      - dependencies
      - go
      - "Skip Changelog"
    schedule:
      day: sunday
      interval: weekly
  -
    package-ecosystem: gomod
    directory: /example/jaeger
    labels:
      - dependencies
      - go
      - "Skip Changelog"
    schedule:
      day: sunday
      interval: weekly
  -
    package-ecosystem: gomod
    directory: /example/namedtracer
    labels:
      - dependencies
      - go
      - "Skip Changelog"
    schedule:
      day: sunday
      interval: weekly
  -
    package-ecosystem: gomod
    directory: /example/opencensus
    labels:
      - dependencies
      - go
      - "Skip Changelog"
    schedule:
      day: sunday
      interval: weekly
  -
    package-ecosystem: gomod
    directory: /example/otel-collector
    labels:
      - dependencies
      - go
      - "Skip Changelog"
    schedule:
      day: sunday
      interval: weekly
  -
    package-ecosystem: gomod
    directory: /example/passthrough
    labels:
      - dependencies
      - go
      - "Skip Changelog"
    schedule:
      day: sunday
      interval: weekly
  -
    package-ecosystem: gomod
    directory: /example/prometheus
    labels:
      - dependencies
      - go
      - "Skip Changelog"
    schedule:
      day: sunday
      interval: weekly
  -
    package-ecosystem: gomod
    directory: /example/zipkin
    labels:
      - dependencies
      - go
      - "Skip Changelog"
    schedule:
      day: sunday
      interval: weekly
  -
    package-ecosystem: gomod
    directory: /exporters/metric/prometheus
    labels:
      - dependencies
      - go
      - "Skip Changelog"
    schedule:
      day: sunday
      interval: weekly
  -
    package-ecosystem: gomod
    directory: /exporters/prometheus
    labels:
      - dependencies
      - go
      - "Skip Changelog"
    schedule:
      day: sunday
      interval: weekly
  -
    package-ecosystem: gomod
    directory: /exporters/stdout
    labels:
      - dependencies
      - go
      - "Skip Changelog"
    schedule:
      day: sunday
      interval: weekly
  -
    package-ecosystem: gomod
    directory: /exporters/trace/jaeger
    labels:
      - dependencies
      - go
      - "Skip Changelog"
    schedule:
      day: sunday
      interval: weekly
  -
    package-ecosystem: gomod
    directory: /exporters/jaeger
    labels:
      - dependencies
      - go
      - "Skip Changelog"
    schedule:
      day: sunday
      interval: weekly
  -
    package-ecosystem: gomod
    directory: /exporters/trace/zipkin
    labels:
      - dependencies
      - go
      - "Skip Changelog"
    schedule:
      day: sunday
      interval: weekly
  -
    package-ecosystem: gomod
    directory: /exporters/zipkin
    labels:
      - dependencies
      - go
      - "Skip Changelog"
    schedule:
      day: sunday
      interval: weekly
  -
    package-ecosystem: gomod
    directory: /sdk
    labels:
      - dependencies
      - go
      - "Skip Changelog"
    schedule:
      day: sunday
      interval: weekly
  -
    package-ecosystem: gomod
    directory: /internal/metric
    labels:
      - dependencies
      - go
      - "Skip Changelog"
    schedule:
      day: sunday
      interval: weekly
  -
    package-ecosystem: gomod
    directory: /internal/tools
    labels:
      - dependencies
      - go
      - "Skip Changelog"
    schedule:
      day: sunday
      interval: weekly
  -
    package-ecosystem: gomod
    directory: /metric
    labels:
      - dependencies
      - go
      - "Skip Changelog"
    schedule:
      day: sunday
      interval: weekly
  -
    package-ecosystem: gomod
    directory: /sdk/export/metric
    labels:
      - dependencies
      - go
      - "Skip Changelog"
    schedule:
      day: sunday
      interval: weekly
  -
    package-ecosystem: gomod
    directory: /sdk/metric
    labels:
      - dependencies
      - go
      - "Skip Changelog"
    schedule:
      day: sunday
      interval: weekly
  -
    package-ecosystem: gomod
    directory: /oteltest
    labels:
      - dependencies
      - go
      - "Skip Changelog"
    schedule:
      day: sunday
      interval: weekly
  -
    package-ecosystem: gomod
    directory: /internal/tools/semconv-gen
    labels:
      - dependencies
      - go
      - "Skip Changelog"
    schedule:
      day: sunday
      interval: weekly
  -
    package-ecosystem: gomod
    directory: /exporters/otlp/otlptrace
    labels:
      - dependencies
      - go
      - "Skip Changelog"
    schedule:
      day: sunday
      interval: weekly
  -
    package-ecosystem: gomod
    directory: /exporters/otlp/otlptrace/otlptracegrpc
    labels:
      - dependencies
      - go
      - "Skip Changelog"
    schedule:
      day: sunday
      interval: weekly
  -
    package-ecosystem: gomod
    directory: /exporters/otlp/otlptrace/otlptracehttp
    labels:
      - dependencies
      - go
      - "Skip Changelog"
    schedule:
      day: sunday
      interval: weekly
  -
    package-ecosystem: gomod
<<<<<<< HEAD
    directory: /trace
=======
    directory: /exporters/otlp/otlpmetric
    labels:
      - dependencies
      - go
      - "Skip Changelog"
    schedule:
      day: sunday
      interval: weekly
  -
    package-ecosystem: gomod
    directory: /exporters/otlp/otlpmetric/otlpmetricgrpc
>>>>>>> b33edaa5
    labels:
      - dependencies
      - go
      - "Skip Changelog"
    schedule:
      day: sunday
      interval: weekly<|MERGE_RESOLUTION|>--- conflicted
+++ resolved
@@ -308,21 +308,27 @@
       interval: weekly
   -
     package-ecosystem: gomod
-<<<<<<< HEAD
+    directory: /exporters/otlp/otlpmetric
+    labels:
+      - dependencies
+      - go
+      - "Skip Changelog"
+    schedule:
+      day: sunday
+      interval: weekly
+  -
+    package-ecosystem: gomod
+    directory: /exporters/otlp/otlpmetric/otlpmetricgrpc
+    labels:
+      - dependencies
+      - go
+      - "Skip Changelog"
+    schedule:
+      day: sunday
+      interval: weekly
+  -
+    package-ecosystem: gomod
     directory: /trace
-=======
-    directory: /exporters/otlp/otlpmetric
-    labels:
-      - dependencies
-      - go
-      - "Skip Changelog"
-    schedule:
-      day: sunday
-      interval: weekly
-  -
-    package-ecosystem: gomod
-    directory: /exporters/otlp/otlpmetric/otlpmetricgrpc
->>>>>>> b33edaa5
     labels:
       - dependencies
       - go
