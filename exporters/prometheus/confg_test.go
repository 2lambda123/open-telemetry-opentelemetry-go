// Copyright The OpenTelemetry Authors
//
// Licensed under the Apache License, Version 2.0 (the "License");
// you may not use this file except in compliance with the License.
// You may obtain a copy of the License at
//
//     http://www.apache.org/licenses/LICENSE-2.0
//
// Unless required by applicable law or agreed to in writing, software
// distributed under the License is distributed on an "AS IS" BASIS,
// WITHOUT WARRANTIES OR CONDITIONS OF ANY KIND, either express or implied.
// See the License for the specific language governing permissions and
// limitations under the License.

package prometheus // import "go.opentelemetry.io/otel/exporters/prometheus"

import (
	"testing"

	"github.com/prometheus/client_golang/prometheus"
	"github.com/stretchr/testify/assert"

	"go.opentelemetry.io/otel/sdk/metric"
	"go.opentelemetry.io/otel/sdk/metric/aggregation"
	"go.opentelemetry.io/otel/sdk/metric/view"
)

func TestNewConfig(t *testing.T) {
	registry := prometheus.NewRegistry()

	aggregationSelector := func(view.InstrumentKind) aggregation.Aggregation { return nil }

	testCases := []struct {
<<<<<<< HEAD
		name       string
		options    []Option
		wantConfig config
=======
		name            string
		options         []Option
		wantRegisterer  prometheus.Registerer
		wantAggregation metric.AggregationSelector
>>>>>>> 99153429
	}{
		{
			name:    "Default",
			options: nil,
			wantConfig: config{
				registerer: prometheus.DefaultRegisterer,
			},
		},
		{
			name: "WithRegisterer",
			options: []Option{
				WithRegisterer(registry),
			},
			wantConfig: config{
				registerer: registry,
			},
		},
		{
			name: "WithAggregationSelector",
			options: []Option{
				WithAggregationSelector(aggregationSelector),
			},
			wantRegisterer:  prometheus.DefaultRegisterer,
			wantAggregation: aggregationSelector,
		},
		{
			name: "With Multiple Options",
			options: []Option{
				WithRegisterer(registry),
				WithAggregationSelector(aggregationSelector),
			},
			wantRegisterer:  registry,
			wantAggregation: aggregationSelector,
		},
		{
			name: "nil options do nothing",
			options: []Option{
				WithRegisterer(nil),
			},
			wantConfig: config{
				registerer: prometheus.DefaultRegisterer,
			},
		},
		{
			name: "without target_info metric",
			options: []Option{
				WithoutTargetInfo(),
			},
			wantConfig: config{
				registerer:        prometheus.DefaultRegisterer,
				disableTargetInfo: true,
			},
		},
	}
	for _, tt := range testCases {
		t.Run(tt.name, func(t *testing.T) {
			cfg := newConfig(tt.options...)

			assert.Equal(t, tt.wantConfig, cfg)
		})
	}
}

func TestConfigManualReaderOptions(t *testing.T) {
	aggregationSelector := func(view.InstrumentKind) aggregation.Aggregation { return nil }

	testCases := []struct {
		name            string
		config          config
		wantOptionCount int
	}{
		{
			name:            "Default",
			config:          config{},
			wantOptionCount: 0,
		},

		{
			name:            "WithAggregationSelector",
			config:          config{aggregation: aggregationSelector},
			wantOptionCount: 1,
		},
	}
	for _, tt := range testCases {
		t.Run(tt.name, func(t *testing.T) {
			opts := tt.config.manualReaderOptions()
			assert.Len(t, opts, tt.wantOptionCount)
		})
	}
}<|MERGE_RESOLUTION|>--- conflicted
+++ resolved
@@ -20,7 +20,6 @@
 	"github.com/prometheus/client_golang/prometheus"
 	"github.com/stretchr/testify/assert"
 
-	"go.opentelemetry.io/otel/sdk/metric"
 	"go.opentelemetry.io/otel/sdk/metric/aggregation"
 	"go.opentelemetry.io/otel/sdk/metric/view"
 )
@@ -31,16 +30,9 @@
 	aggregationSelector := func(view.InstrumentKind) aggregation.Aggregation { return nil }
 
 	testCases := []struct {
-<<<<<<< HEAD
 		name       string
 		options    []Option
 		wantConfig config
-=======
-		name            string
-		options         []Option
-		wantRegisterer  prometheus.Registerer
-		wantAggregation metric.AggregationSelector
->>>>>>> 99153429
 	}{
 		{
 			name:    "Default",
@@ -63,8 +55,10 @@
 			options: []Option{
 				WithAggregationSelector(aggregationSelector),
 			},
-			wantRegisterer:  prometheus.DefaultRegisterer,
-			wantAggregation: aggregationSelector,
+			wantConfig: config{
+				registerer:  prometheus.DefaultRegisterer,
+				aggregation: aggregationSelector,
+			},
 		},
 		{
 			name: "With Multiple Options",
@@ -72,8 +66,11 @@
 				WithRegisterer(registry),
 				WithAggregationSelector(aggregationSelector),
 			},
-			wantRegisterer:  registry,
-			wantAggregation: aggregationSelector,
+
+			wantConfig: config{
+				registerer:  registry,
+				aggregation: aggregationSelector,
+			},
 		},
 		{
 			name: "nil options do nothing",
