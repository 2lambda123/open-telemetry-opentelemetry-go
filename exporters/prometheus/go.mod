--- conflicted
+++ resolved
@@ -27,12 +27,8 @@
 	github.com/prometheus/procfs v0.8.0 // indirect
 	go.opentelemetry.io/otel/schema v0.0.4 // indirect
 	go.opentelemetry.io/otel/trace v1.15.0-rc.2 // indirect
-<<<<<<< HEAD
-	golang.org/x/sys v0.6.0 // indirect
+	golang.org/x/sys v0.7.0 // indirect
 	gopkg.in/yaml.v2 v2.4.0 // indirect
-=======
-	golang.org/x/sys v0.7.0 // indirect
->>>>>>> 1b97d783
 	gopkg.in/yaml.v3 v3.0.1 // indirect
 )
 
