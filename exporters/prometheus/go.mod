--- conflicted
+++ resolved
@@ -27,12 +27,8 @@
 	github.com/prometheus/common v0.42.0 // indirect
 	github.com/prometheus/procfs v0.10.1 // indirect
 	github.com/rogpeppe/go-internal v1.10.0 // indirect
-<<<<<<< HEAD
 	go.opentelemetry.io/otel/schema v0.0.6 // indirect
-	go.opentelemetry.io/otel/trace v1.18.0 // indirect
-=======
 	go.opentelemetry.io/otel/trace v1.19.0-rc.1 // indirect
->>>>>>> 2ee71fdd
 	golang.org/x/sys v0.12.0 // indirect
 	gopkg.in/yaml.v3 v3.0.1 // indirect
 )
