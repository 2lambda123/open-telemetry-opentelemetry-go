--- conflicted
+++ resolved
@@ -249,8 +249,8 @@
 
 			provider := metric.NewMeterProvider(
 				metric.WithResource(res),
-<<<<<<< HEAD
-				metric.WithReader(exporter, metric.NewView(
+				metric.WithReader(exporter),
+				metric.WithView(metric.NewView(
 					metric.Instrument{Name: "histogram_*"},
 					metric.Stream{
 						Aggregation: aggregation.ExplicitBucketHistogram{
@@ -258,10 +258,6 @@
 						},
 					},
 				)),
-=======
-				metric.WithReader(exporter),
-				metric.WithView(customBucketsView, defaultView),
->>>>>>> 48a05478
 			)
 			meter := provider.Meter("testmeter")
 
