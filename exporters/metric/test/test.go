// Copyright The OpenTelemetry Authors
//
// Licensed under the Apache License, Version 2.0 (the "License");
// you may not use this file except in compliance with the License.
// You may obtain a copy of the License at
//
//     http://www.apache.org/licenses/LICENSE-2.0
//
// Unless required by applicable law or agreed to in writing, software
// distributed under the License is distributed on an "AS IS" BASIS,
// WITHOUT WARRANTIES OR CONDITIONS OF ANY KIND, either express or implied.
// See the License for the specific language governing permissions and
// limitations under the License.

package test

import (
	"context"
	"errors"
	"reflect"
	"sync"
	"time"

	"go.opentelemetry.io/otel/api/kv"
	"go.opentelemetry.io/otel/api/label"
	"go.opentelemetry.io/otel/api/metric"
	export "go.opentelemetry.io/otel/sdk/export/metric"
	"go.opentelemetry.io/otel/sdk/export/metric/aggregation"
	"go.opentelemetry.io/otel/sdk/resource"
)

type mapkey struct {
	desc     *metric.Descriptor
	distinct label.Distinct
}

type ckptRecord struct {
	export.Record
	export.Aggregator
}

type CheckpointSet struct {
	sync.RWMutex
	records  map[mapkey]ckptRecord
	updates  []export.Record
	resource *resource.Resource
}

// NoopAggregator is useful for testing Exporters.
type NoopAggregator struct{}

var _ export.Aggregator = (*NoopAggregator)(nil)

// Update implements export.Aggregator.
func (NoopAggregator) Update(context.Context, metric.Number, *metric.Descriptor) error {
	return nil
}

// SynchronizedCopy implements export.Aggregator.
func (NoopAggregator) SynchronizedCopy(export.Aggregator, *metric.Descriptor) error {
	return nil
}

// Merge implements export.Aggregator.
func (NoopAggregator) Merge(export.Aggregator, *metric.Descriptor) error {
	return nil
}

<<<<<<< HEAD
// Kind implements aggregation.Aggregation.
func (*NoopAggregator) Kind() aggregation.Kind {
	return aggregation.NoopKind
=======
// Aggregation returns an interface for reading the state of this aggregator.
func (NoopAggregator) Aggregation() aggregation.Aggregation {
	return NoopAggregator{}
}

// Kind implements aggregation.Aggregation.
func (NoopAggregator) Kind() aggregation.Kind {
	return aggregation.Kind("Noop")
>>>>>>> 4e427179
}

// NewCheckpointSet returns a test CheckpointSet that new records could be added.
// Records are grouped by their encoded labels.
func NewCheckpointSet(resource *resource.Resource) *CheckpointSet {
	return &CheckpointSet{
		records:  map[mapkey]ckptRecord{},
		resource: resource,
	}
}

func (p *CheckpointSet) Reset() {
	p.records = map[mapkey]ckptRecord{}
	p.updates = nil
}

// Add a new descriptor to a Checkpoint.
//
// If there is an existing record with the same descriptor and labels,
// the stored aggregator will be returned and should be merged.
func (p *CheckpointSet) Add(desc *metric.Descriptor, newAgg export.Aggregator, labels ...kv.KeyValue) (agg export.Aggregator, added bool) {
	elabels := label.NewSet(labels...)

	key := mapkey{
		desc:     desc,
		distinct: elabels.Equivalent(),
	}
	if record, ok := p.records[key]; ok {
<<<<<<< HEAD
		return record.Aggregator, false
	}

	rec := export.NewRecord(desc, &elabels, p.resource, newAgg, time.Time{}, time.Time{})
=======
		return record.Aggregation().(export.Aggregator), false
	}

	rec := export.NewRecord(desc, &elabels, p.resource, newAgg.Aggregation(), time.Time{}, time.Time{})
>>>>>>> 4e427179
	p.updates = append(p.updates, rec)
	p.records[key] = ckptRecord{
		Record:     rec,
		Aggregator: newAgg,
	}
	return newAgg, true
}

// ForEach exposes the records in this checkpoint. Note that this test
// does not make use of the ExporterKind argument: use a real Integrator
// for such testing.
func (p *CheckpointSet) ForEach(_ export.ExportKindSelector, f func(export.Record) error) error {
	for _, r := range p.updates {
		if err := f(r); err != nil && !errors.Is(err, aggregation.ErrNoData) {
			return err
		}
	}
	return nil
}

// Takes a slice of []some.Aggregator and returns a slice of []export.Aggregator
func Unslice2(sl interface{}) (one, two export.Aggregator) {
	slv := reflect.ValueOf(sl)
	if slv.Type().Kind() != reflect.Slice {
		panic("Invalid Unslice2")
	}
	if slv.Len() != 2 {
		panic("Invalid Unslice2: length > 2")
	}
	one = slv.Index(0).Addr().Interface().(export.Aggregator)
	two = slv.Index(1).Addr().Interface().(export.Aggregator)
	return
}<|MERGE_RESOLUTION|>--- conflicted
+++ resolved
@@ -34,14 +34,10 @@
 	distinct label.Distinct
 }
 
-type ckptRecord struct {
-	export.Record
-	export.Aggregator
-}
-
+// CheckpointSet is useful for testing Exporters.
 type CheckpointSet struct {
 	sync.RWMutex
-	records  map[mapkey]ckptRecord
+	records  map[mapkey]export.Record
 	updates  []export.Record
 	resource *resource.Resource
 }
@@ -66,11 +62,6 @@
 	return nil
 }
 
-<<<<<<< HEAD
-// Kind implements aggregation.Aggregation.
-func (*NoopAggregator) Kind() aggregation.Kind {
-	return aggregation.NoopKind
-=======
 // Aggregation returns an interface for reading the state of this aggregator.
 func (NoopAggregator) Aggregation() aggregation.Aggregation {
 	return NoopAggregator{}
@@ -79,24 +70,24 @@
 // Kind implements aggregation.Aggregation.
 func (NoopAggregator) Kind() aggregation.Kind {
 	return aggregation.Kind("Noop")
->>>>>>> 4e427179
 }
 
 // NewCheckpointSet returns a test CheckpointSet that new records could be added.
 // Records are grouped by their encoded labels.
 func NewCheckpointSet(resource *resource.Resource) *CheckpointSet {
 	return &CheckpointSet{
-		records:  map[mapkey]ckptRecord{},
+		records:  make(map[mapkey]export.Record),
 		resource: resource,
 	}
 }
 
+// Reset clears the Aggregator state.
 func (p *CheckpointSet) Reset() {
-	p.records = map[mapkey]ckptRecord{}
+	p.records = make(map[mapkey]export.Record)
 	p.updates = nil
 }
 
-// Add a new descriptor to a Checkpoint.
+// Add a new record to a CheckpointSet.
 //
 // If there is an existing record with the same descriptor and labels,
 // the stored aggregator will be returned and should be merged.
@@ -108,29 +99,16 @@
 		distinct: elabels.Equivalent(),
 	}
 	if record, ok := p.records[key]; ok {
-<<<<<<< HEAD
-		return record.Aggregator, false
-	}
-
-	rec := export.NewRecord(desc, &elabels, p.resource, newAgg, time.Time{}, time.Time{})
-=======
 		return record.Aggregation().(export.Aggregator), false
 	}
 
 	rec := export.NewRecord(desc, &elabels, p.resource, newAgg.Aggregation(), time.Time{}, time.Time{})
->>>>>>> 4e427179
 	p.updates = append(p.updates, rec)
-	p.records[key] = ckptRecord{
-		Record:     rec,
-		Aggregator: newAgg,
-	}
+	p.records[key] = rec
 	return newAgg, true
 }
 
-// ForEach exposes the records in this checkpoint. Note that this test
-// does not make use of the ExporterKind argument: use a real Integrator
-// for such testing.
-func (p *CheckpointSet) ForEach(_ export.ExportKindSelector, f func(export.Record) error) error {
+func (p *CheckpointSet) ForEach(f func(export.Record) error) error {
 	for _, r := range p.updates {
 		if err := f(r); err != nil && !errors.Is(err, aggregation.ErrNoData) {
 			return err
