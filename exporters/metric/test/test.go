--- conflicted
+++ resolved
@@ -37,15 +37,10 @@
 }
 
 type CheckpointSet struct {
-<<<<<<< HEAD
 	sync.RWMutex
-	records map[mapkey]export.Record
-	updates []export.Record
-=======
 	records  map[mapkey]export.Record
+	updates  []export.Record
 	resource *resource.Resource
-	updates  []export.Record
->>>>>>> 69da3056
 }
 
 // NewCheckpointSet returns a test CheckpointSet that new records could be added.
