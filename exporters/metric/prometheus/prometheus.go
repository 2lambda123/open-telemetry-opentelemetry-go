// Copyright The OpenTelemetry Authors
//
// Licensed under the Apache License, Version 2.0 (the "License");
// you may not use this file except in compliance with the License.
// You may obtain a copy of the License at
//
//     http://www.apache.org/licenses/LICENSE-2.0
//
// Unless required by applicable law or agreed to in writing, software
// distributed under the License is distributed on an "AS IS" BASIS,
// WITHOUT WARRANTIES OR CONDITIONS OF ANY KIND, either express or implied.
// See the License for the specific language governing permissions and
// limitations under the License.

package prometheus // import "go.opentelemetry.io/otel/exporters/metric/prometheus"

// Note that this package does not support a way to export Prometheus
// Summary data points, removed in PR#1412.

import (
	"context"
	"fmt"
	"net/http"
	"sync"

	"github.com/prometheus/client_golang/prometheus"
	"github.com/prometheus/client_golang/prometheus/promhttp"

	"go.opentelemetry.io/otel"
	"go.opentelemetry.io/otel/label"
	"go.opentelemetry.io/otel/metric"
	"go.opentelemetry.io/otel/metric/number"
	export "go.opentelemetry.io/otel/sdk/export/metric"
	"go.opentelemetry.io/otel/sdk/export/metric/aggregation"
	controller "go.opentelemetry.io/otel/sdk/metric/controller/basic"
	processor "go.opentelemetry.io/otel/sdk/metric/processor/basic"
	"go.opentelemetry.io/otel/sdk/metric/selector/simple"
)

// Exporter supports Prometheus pulls.  It does not implement the
// sdk/export/metric.Exporter interface--instead it creates a pull
// controller and reads the latest checkpointed data on-scrape.
type Exporter struct {
	handler http.Handler

	registerer prometheus.Registerer
	gatherer   prometheus.Gatherer

	// lock protects access to the controller. The controller
	// exposes its own lock, but using a dedicated lock in this
	// struct allows the exporter to potentially support multiple
	// controllers (e.g., with different resources).
	lock       sync.RWMutex
	controller *controller.Controller

	defaultHistogramBoundaries []float64
}

// ErrUnsupportedAggregator is returned for unrepresentable aggregator
// types (e.g., exact).
var ErrUnsupportedAggregator = fmt.Errorf("unsupported aggregator type")

var _ http.Handler = &Exporter{}

// Config is a set of configs for the tally reporter.
type Config struct {
	// Registry is the prometheus registry that will be used as the default Registerer and
	// Gatherer if these are not specified.
	//
	// If not set a new empty Registry is created.
	Registry *prometheus.Registry

	// Registerer is the prometheus registerer to register
	// metrics with.
	//
	// If not specified the Registry will be used as default.
	Registerer prometheus.Registerer

	// Gatherer is the prometheus gatherer to gather
	// metrics with.
	//
	// If not specified the Registry will be used as default.
	Gatherer prometheus.Gatherer

	// DefaultHistogramBoundaries defines the default histogram bucket
	// boundaries.
	DefaultHistogramBoundaries []float64
}

// NewExporter returns a new Prometheus exporter using the configured
// metric controller.  See controller.New().
func NewExporter(config Config, controller *controller.Controller) (*Exporter, error) {
	if config.Registry == nil {
		config.Registry = prometheus.NewRegistry()
	}

	if config.Registerer == nil {
		config.Registerer = config.Registry
	}

	if config.Gatherer == nil {
		config.Gatherer = config.Registry
	}

	e := &Exporter{
		handler:                    promhttp.HandlerFor(config.Gatherer, promhttp.HandlerOpts{}),
		registerer:                 config.Registerer,
		gatherer:                   config.Gatherer,
<<<<<<< HEAD
		controller:                 controller,
		defaultSummaryQuantiles:    config.DefaultSummaryQuantiles,
=======
>>>>>>> 74deeddd
		defaultHistogramBoundaries: config.DefaultHistogramBoundaries,
	}

	c := &collector{
		exp: e,
	}
	if err := config.Registerer.Register(c); err != nil {
		return nil, fmt.Errorf("cannot register the collector: %w", err)
	}
	return e, nil
}

// NewExportPipeline sets up a complete export pipeline with the recommended setup,
// using the recommended selector and standard processor.  See the controller.Options.
func NewExportPipeline(config Config, options ...controller.Option) (*Exporter, error) {
	return NewExporter(config, defaultController(config, options...))
}

// InstallNewPipeline instantiates a NewExportPipeline and registers it globally.
// Typically called as:
//
// 	hf, err := prometheus.InstallNewPipeline(prometheus.Config{...})
//
// 	if err != nil {
// 		...
// 	}
// 	http.HandleFunc("/metrics", hf)
// 	defer pipeline.Stop()
// 	... Done
func InstallNewPipeline(config Config, options ...controller.Option) (*Exporter, error) {
	exp, err := NewExportPipeline(config, options...)
	if err != nil {
		return nil, err
	}
	otel.SetMeterProvider(exp.MeterProvider())
	return exp, nil
}

// defaultController returns a standard *controller.Controller for use
// with Prometheus.
func defaultController(config Config, options ...controller.Option) *controller.Controller {
	return controller.New(
		processor.New(
			simple.NewWithHistogramDistribution(config.DefaultHistogramBoundaries),
			export.CumulativeExportKindSelector(),
			processor.WithMemory(true),
		),
		options...,
	)
}

// MeterProvider returns the MeterProvider of this exporter.
func (e *Exporter) MeterProvider() metric.MeterProvider {
	return e.controller.MeterProvider()
}

// Controller returns the controller object that coordinates collection for the SDK.
func (e *Exporter) Controller() *controller.Controller {
	e.lock.RLock()
	defer e.lock.RUnlock()
	return e.controller
}

// ExportKindFor implements ExportKindSelector.
func (e *Exporter) ExportKindFor(desc *metric.Descriptor, kind aggregation.Kind) export.ExportKind {
	return export.CumulativeExportKindSelector().ExportKindFor(desc, kind)
}

// ServeHTTP implements http.Handler.
func (e *Exporter) ServeHTTP(w http.ResponseWriter, r *http.Request) {
	e.handler.ServeHTTP(w, r)
}

// collector implements prometheus.Collector interface.
type collector struct {
	exp *Exporter
}

var _ prometheus.Collector = (*collector)(nil)

// Describe implements prometheus.Collector.
func (c *collector) Describe(ch chan<- *prometheus.Desc) {
	c.exp.lock.RLock()
	defer c.exp.lock.RUnlock()

	_ = c.exp.Controller().ForEach(c.exp, func(record export.Record) error {
		var labelKeys []string
		mergeLabels(record, &labelKeys, nil)
		ch <- c.toDesc(record, labelKeys)
		return nil
	})
}

// Collect exports the last calculated CheckpointSet.
//
// Collect is invoked whenever prometheus.Gatherer is also invoked.
// For example, when the HTTP endpoint is invoked by Prometheus.
func (c *collector) Collect(ch chan<- prometheus.Metric) {
	c.exp.lock.RLock()
	defer c.exp.lock.RUnlock()

	ctrl := c.exp.Controller()
	if err := ctrl.Collect(context.Background()); err != nil {
		otel.Handle(err)
	}

	err := ctrl.ForEach(c.exp, func(record export.Record) error {
		agg := record.Aggregation()
		numberKind := record.Descriptor().NumberKind()
		instrumentKind := record.Descriptor().InstrumentKind()

		var labelKeys, labels []string
		mergeLabels(record, &labelKeys, &labels)

		desc := c.toDesc(record, labelKeys)

		if hist, ok := agg.(aggregation.Histogram); ok {
			if err := c.exportHistogram(ch, hist, numberKind, desc, labels); err != nil {
				return fmt.Errorf("exporting histogram: %w", err)
			}
		} else if sum, ok := agg.(aggregation.Sum); ok && instrumentKind.Monotonic() {
			if err := c.exportMonotonicCounter(ch, sum, numberKind, desc, labels); err != nil {
				return fmt.Errorf("exporting monotonic counter: %w", err)
			}
		} else if sum, ok := agg.(aggregation.Sum); ok && !instrumentKind.Monotonic() {
			if err := c.exportNonMonotonicCounter(ch, sum, numberKind, desc, labels); err != nil {
				return fmt.Errorf("exporting non monotonic counter: %w", err)
			}
		} else if lastValue, ok := agg.(aggregation.LastValue); ok {
			if err := c.exportLastValue(ch, lastValue, numberKind, desc, labels); err != nil {
				return fmt.Errorf("exporting last value: %w", err)
			}
		} else {
			return fmt.Errorf("%w: %s", ErrUnsupportedAggregator, agg.Kind())
		}
		return nil
	})
	if err != nil {
		otel.Handle(err)
	}
}

func (c *collector) exportLastValue(ch chan<- prometheus.Metric, lvagg aggregation.LastValue, kind number.Kind, desc *prometheus.Desc, labels []string) error {
	lv, _, err := lvagg.LastValue()
	if err != nil {
		return fmt.Errorf("error retrieving last value: %w", err)
	}

	m, err := prometheus.NewConstMetric(desc, prometheus.GaugeValue, lv.CoerceToFloat64(kind), labels...)
	if err != nil {
		return fmt.Errorf("error creating constant metric: %w", err)
	}

	ch <- m
	return nil
}

func (c *collector) exportNonMonotonicCounter(ch chan<- prometheus.Metric, sum aggregation.Sum, kind number.Kind, desc *prometheus.Desc, labels []string) error {
	v, err := sum.Sum()
	if err != nil {
		return fmt.Errorf("error retrieving counter: %w", err)
	}

	m, err := prometheus.NewConstMetric(desc, prometheus.GaugeValue, v.CoerceToFloat64(kind), labels...)
	if err != nil {
		return fmt.Errorf("error creating constant metric: %w", err)
	}

	ch <- m
	return nil
}

func (c *collector) exportMonotonicCounter(ch chan<- prometheus.Metric, sum aggregation.Sum, kind number.Kind, desc *prometheus.Desc, labels []string) error {
	v, err := sum.Sum()
	if err != nil {
		return fmt.Errorf("error retrieving counter: %w", err)
	}

	m, err := prometheus.NewConstMetric(desc, prometheus.CounterValue, v.CoerceToFloat64(kind), labels...)
	if err != nil {
		return fmt.Errorf("error creating constant metric: %w", err)
	}

	ch <- m
	return nil
}

func (c *collector) exportHistogram(ch chan<- prometheus.Metric, hist aggregation.Histogram, kind number.Kind, desc *prometheus.Desc, labels []string) error {
	buckets, err := hist.Histogram()
	if err != nil {
		return fmt.Errorf("error retrieving histogram: %w", err)
	}
	sum, err := hist.Sum()
	if err != nil {
		return fmt.Errorf("error retrieving sum: %w", err)
	}

	var totalCount uint64
	// counts maps from the bucket upper-bound to the cumulative count.
	// The bucket with upper-bound +inf is not included.
	counts := make(map[float64]uint64, len(buckets.Boundaries))
	for i := range buckets.Boundaries {
		boundary := buckets.Boundaries[i]
		totalCount += uint64(buckets.Counts[i])
		counts[boundary] = totalCount
	}
	// Include the +inf bucket in the total count.
	totalCount += uint64(buckets.Counts[len(buckets.Counts)-1])

	m, err := prometheus.NewConstHistogram(desc, totalCount, sum.CoerceToFloat64(kind), counts, labels...)
	if err != nil {
		return fmt.Errorf("error creating constant histogram: %w", err)
	}

	ch <- m
	return nil
}

func (c *collector) toDesc(record export.Record, labelKeys []string) *prometheus.Desc {
	desc := record.Descriptor()
	return prometheus.NewDesc(sanitize(desc.Name()), desc.Description(), labelKeys, nil)
}

// mergeLabels merges the export.Record's labels and resources into a
// single set, giving precedence to the record's labels in case of
// duplicate keys.  This outputs one or both of the keys and the
// values as a slice, and either argument may be nil to avoid
// allocating an unnecessary slice.
func mergeLabels(record export.Record, keys, values *[]string) {
	if keys != nil {
		*keys = make([]string, 0, record.Labels().Len()+record.Resource().Len())
	}
	if values != nil {
		*values = make([]string, 0, record.Labels().Len()+record.Resource().Len())
	}

	// Duplicate keys are resolved by taking the record label value over
	// the resource value.
	mi := label.NewMergeIterator(record.Labels(), record.Resource().LabelSet())
	for mi.Next() {
		label := mi.Label()
		if keys != nil {
			*keys = append(*keys, sanitize(string(label.Key)))
		}
		if values != nil {
			*values = append(*values, label.Value.Emit())
		}
	}
}<|MERGE_RESOLUTION|>--- conflicted
+++ resolved
@@ -106,11 +106,7 @@
 		handler:                    promhttp.HandlerFor(config.Gatherer, promhttp.HandlerOpts{}),
 		registerer:                 config.Registerer,
 		gatherer:                   config.Gatherer,
-<<<<<<< HEAD
 		controller:                 controller,
-		defaultSummaryQuantiles:    config.DefaultSummaryQuantiles,
-=======
->>>>>>> 74deeddd
 		defaultHistogramBoundaries: config.DefaultHistogramBoundaries,
 	}
 
