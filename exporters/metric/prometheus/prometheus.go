--- conflicted
+++ resolved
@@ -212,11 +212,7 @@
 		global.Handle(err)
 	}
 
-<<<<<<< HEAD
-	err := ctrl.ForEach(c.exp, func(record export.Record) error {
-=======
 	err := ctrl.ForEach(func(record export.Record) error {
->>>>>>> 4e427179
 		agg := record.Aggregation()
 		numberKind := record.Descriptor().NumberKind()
 
