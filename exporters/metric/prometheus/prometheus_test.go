// Copyright The OpenTelemetry Authors
//
// Licensed under the Apache License, Version 2.0 (the "License");
// you may not use this file except in compliance with the License.
// You may obtain a copy of the License at
//
//     http://www.apache.org/licenses/LICENSE-2.0
//
// Unless required by applicable law or agreed to in writing, software
// distributed under the License is distributed on an "AS IS" BASIS,
// WITHOUT WARRANTIES OR CONDITIONS OF ANY KIND, either express or implied.
// See the License for the specific language governing permissions and
// limitations under the License.

package prometheus_test

import (
	"bytes"
	"context"
	"io/ioutil"
	"log"
	"net/http"
	"net/http/httptest"
	"runtime"
	"sort"
	"strings"
	"testing"
	"time"

	"github.com/stretchr/testify/require"

	"go.opentelemetry.io/otel/api/kv"
	"go.opentelemetry.io/otel/api/metric"
	"go.opentelemetry.io/otel/exporters/metric/prometheus"
	exportTest "go.opentelemetry.io/otel/exporters/metric/test"
	"go.opentelemetry.io/otel/sdk/metric/controller/push"
	controllerTest "go.opentelemetry.io/otel/sdk/metric/controller/test"
)

func TestPrometheusExporter(t *testing.T) {
	exporter, err := prometheus.NewRawExporter(prometheus.Config{
		DefaultSummaryQuantiles: []float64{0.5, 0.9, 0.99},
	})
	if err != nil {
		log.Panicf("failed to initialize prometheus exporter %v", err)
	}

	var expected []string
<<<<<<< HEAD
	checkpointSet := exportTest.NewCheckpointSet()
=======
	checkpointSet := test.NewCheckpointSet(nil)
>>>>>>> 69da3056

	counter := metric.NewDescriptor(
		"counter", metric.CounterKind, metric.Float64NumberKind)
	lastValue := metric.NewDescriptor(
		"lastvalue", metric.ValueObserverKind, metric.Float64NumberKind)
	valuerecorder := metric.NewDescriptor(
		"valuerecorder", metric.ValueRecorderKind, metric.Float64NumberKind)
	histogramValueRecorder := metric.NewDescriptor(
		"histogram_valuerecorder", metric.ValueRecorderKind, metric.Float64NumberKind)

	labels := []kv.KeyValue{
		kv.Key("A").String("B"),
		kv.Key("C").String("D"),
	}

	checkpointSet.AddCounter(&counter, 15.3, labels...)
	expected = append(expected, `counter{A="B",C="D"} 15.3`)

	checkpointSet.AddLastValue(&lastValue, 13.2, labels...)
	expected = append(expected, `lastvalue{A="B",C="D"} 13.2`)

	checkpointSet.AddValueRecorder(&valuerecorder, 13, labels...)
	checkpointSet.AddValueRecorder(&valuerecorder, 15, labels...)
	checkpointSet.AddValueRecorder(&valuerecorder, 17, labels...)
	expected = append(expected, `valuerecorder{A="B",C="D",quantile="0.5"} 15`)
	expected = append(expected, `valuerecorder{A="B",C="D",quantile="0.9"} 17`)
	expected = append(expected, `valuerecorder{A="B",C="D",quantile="0.99"} 17`)
	expected = append(expected, `valuerecorder_sum{A="B",C="D"} 45`)
	expected = append(expected, `valuerecorder_count{A="B",C="D"} 3`)

	boundaries := []metric.Number{metric.NewFloat64Number(-0.5), metric.NewFloat64Number(1)}
	checkpointSet.AddHistogramValueRecorder(&histogramValueRecorder, boundaries, -0.6, labels...)
	checkpointSet.AddHistogramValueRecorder(&histogramValueRecorder, boundaries, -0.4, labels...)
	checkpointSet.AddHistogramValueRecorder(&histogramValueRecorder, boundaries, 0.6, labels...)
	checkpointSet.AddHistogramValueRecorder(&histogramValueRecorder, boundaries, 20, labels...)

	expected = append(expected, `histogram_valuerecorder_bucket{A="B",C="D",le="+Inf"} 4`)
	expected = append(expected, `histogram_valuerecorder_bucket{A="B",C="D",le="-0.5"} 1`)
	expected = append(expected, `histogram_valuerecorder_bucket{A="B",C="D",le="1"} 3`)
	expected = append(expected, `histogram_valuerecorder_count{A="B",C="D"} 4`)
	expected = append(expected, `histogram_valuerecorder_sum{A="B",C="D"} 19.6`)

	missingLabels := []kv.KeyValue{
		kv.Key("A").String("E"),
		kv.Key("C").String(""),
	}

	checkpointSet.AddCounter(&counter, 12, missingLabels...)
	expected = append(expected, `counter{A="E",C=""} 12`)

	checkpointSet.AddLastValue(&lastValue, 32, missingLabels...)
	expected = append(expected, `lastvalue{A="E",C=""} 32`)

	checkpointSet.AddValueRecorder(&valuerecorder, 19, missingLabels...)
	expected = append(expected, `valuerecorder{A="E",C="",quantile="0.5"} 19`)
	expected = append(expected, `valuerecorder{A="E",C="",quantile="0.9"} 19`)
	expected = append(expected, `valuerecorder{A="E",C="",quantile="0.99"} 19`)
	expected = append(expected, `valuerecorder_count{A="E",C=""} 1`)
	expected = append(expected, `valuerecorder_sum{A="E",C=""} 19`)

	boundaries = []metric.Number{metric.NewFloat64Number(0), metric.NewFloat64Number(1)}
	checkpointSet.AddHistogramValueRecorder(&histogramValueRecorder, boundaries, -0.6, missingLabels...)
	checkpointSet.AddHistogramValueRecorder(&histogramValueRecorder, boundaries, -0.4, missingLabels...)
	checkpointSet.AddHistogramValueRecorder(&histogramValueRecorder, boundaries, -0.1, missingLabels...)
	checkpointSet.AddHistogramValueRecorder(&histogramValueRecorder, boundaries, 15, missingLabels...)
	checkpointSet.AddHistogramValueRecorder(&histogramValueRecorder, boundaries, 15, missingLabels...)

	expected = append(expected, `histogram_valuerecorder_bucket{A="E",C="",le="+Inf"} 5`)
	expected = append(expected, `histogram_valuerecorder_bucket{A="E",C="",le="0"} 3`)
	expected = append(expected, `histogram_valuerecorder_bucket{A="E",C="",le="1"} 3`)
	expected = append(expected, `histogram_valuerecorder_count{A="E",C=""} 5`)
	expected = append(expected, `histogram_valuerecorder_sum{A="E",C=""} 28.9`)

	compareExport(t, exporter, checkpointSet, expected)
}

<<<<<<< HEAD
func compareExport(t *testing.T, exporter *prometheus.Exporter, checkpointSet *exportTest.CheckpointSet, expected []string) {
	err := exporter.Export(context.Background(), nil, checkpointSet)
=======
func compareExport(t *testing.T, exporter *prometheus.Exporter, checkpointSet *test.CheckpointSet, expected []string) {
	err := exporter.Export(context.Background(), checkpointSet)
>>>>>>> 69da3056
	require.Nil(t, err)

	rec := httptest.NewRecorder()
	req := httptest.NewRequest("GET", "/metrics", nil)
	exporter.ServeHTTP(rec, req)

	output := rec.Body.String()
	lines := strings.Split(output, "\n")
	var metricsOnly []string
	for _, line := range lines {
		if !strings.HasPrefix(line, "#") && line != "" {
			metricsOnly = append(metricsOnly, line)
		}
	}

	sort.Strings(metricsOnly)
	sort.Strings(expected)

	require.Equal(t, strings.Join(expected, "\n"), strings.Join(metricsOnly, "\n"))
}

func TestPrometheusStatefulness(t *testing.T) {
	// Create a meter
	controller, exporter, err := prometheus.NewExportPipeline(prometheus.Config{}, push.WithPeriod(time.Minute))
	if err != nil {
		panic(err)
	}

	meter := controller.Provider().Meter("test")
	mock := controllerTest.NewMockClock()
	controller.SetClock(mock)
	controller.Start()

	// GET the HTTP endpoint
	scrape := func() string {
		var input bytes.Buffer
		resp := httptest.NewRecorder()
		req, err := http.NewRequest("GET", "/", &input)
		if err != nil {
			panic(err)
		}
		exporter.ServeHTTP(resp, req)
		data, err := ioutil.ReadAll(resp.Result().Body)
		if err != nil {
			panic(err)
		}
		return string(data)
	}

	ctx := context.Background()

	counter := metric.Must(meter).NewInt64Counter(
		"a.counter",
		metric.WithDescription("Counts things"),
	)

	counter.Add(ctx, 100, kv.String("key", "value"))

	// Trigger a push
	mock.Add(time.Minute)
	runtime.Gosched()

	require.Equal(t, `# HELP a_counter Counts things
# TYPE a_counter counter
a_counter{key="value"} 100
`, scrape())

	counter.Add(ctx, 100, kv.String("key", "value"))

	// Again, now expect cumulative count
	mock.Add(time.Minute)
	runtime.Gosched()

	require.Equal(t, `# HELP a_counter Counts things
# TYPE a_counter counter
a_counter{key="value"} 200
`, scrape())

}<|MERGE_RESOLUTION|>--- conflicted
+++ resolved
@@ -46,11 +46,7 @@
 	}
 
 	var expected []string
-<<<<<<< HEAD
-	checkpointSet := exportTest.NewCheckpointSet()
-=======
-	checkpointSet := test.NewCheckpointSet(nil)
->>>>>>> 69da3056
+	checkpointSet := exportTest.NewCheckpointSet(nil)
 
 	counter := metric.NewDescriptor(
 		"counter", metric.CounterKind, metric.Float64NumberKind)
@@ -127,13 +123,8 @@
 	compareExport(t, exporter, checkpointSet, expected)
 }
 
-<<<<<<< HEAD
 func compareExport(t *testing.T, exporter *prometheus.Exporter, checkpointSet *exportTest.CheckpointSet, expected []string) {
-	err := exporter.Export(context.Background(), nil, checkpointSet)
-=======
-func compareExport(t *testing.T, exporter *prometheus.Exporter, checkpointSet *test.CheckpointSet, expected []string) {
 	err := exporter.Export(context.Background(), checkpointSet)
->>>>>>> 69da3056
 	require.Nil(t, err)
 
 	rec := httptest.NewRecorder()
