// Copyright The OpenTelemetry Authors
//
// Licensed under the Apache License, Version 2.0 (the "License");
// you may not use this file except in compliance with the License.
// You may obtain a copy of the License at
//
//     http://www.apache.org/licenses/LICENSE-2.0
//
// Unless required by applicable law or agreed to in writing, software
// distributed under the License is distributed on an "AS IS" BASIS,
// WITHOUT WARRANTIES OR CONDITIONS OF ANY KIND, either express or implied.
// See the License for the specific language governing permissions and
// limitations under the License.

package jaeger // import "go.opentelemetry.io/otel/exporters/trace/jaeger"

import (
	"context"
	"encoding/binary"
	"encoding/json"
	"fmt"
	"sync"

	"google.golang.org/api/support/bundler"

	"go.opentelemetry.io/otel"
	"go.opentelemetry.io/otel/attribute"
	"go.opentelemetry.io/otel/codes"
	gen "go.opentelemetry.io/otel/exporters/trace/jaeger/internal/gen-go/jaeger"
	"go.opentelemetry.io/otel/sdk/resource"
	sdktrace "go.opentelemetry.io/otel/sdk/trace"
	"go.opentelemetry.io/otel/semconv"
	"go.opentelemetry.io/otel/trace"
)

const (
	keyInstrumentationLibraryName    = "otel.library.name"
	keyInstrumentationLibraryVersion = "otel.library.version"
	keyError                         = "error"
	keySpanKind                      = "span.kind"
	keyStatusCode                    = "otel.status_code"
	keyStatusMessage                 = "otel.status_description"
	keyDroppedAttributeCount         = "otel.event.dropped_attributes_count"
	keyEventName                     = "event"
)

type Option func(*options)

// options are the options to be used when initializing a Jaeger export.
type options struct {

	// BufferMaxCount defines the total number of traces that can be buffered in memory
	BufferMaxCount int

	// BatchMaxCount defines the maximum number of spans sent in one batch
	BatchMaxCount int

	// TracerProviderOptions defines the options for tracer provider of sdk.
	TracerProviderOptions []sdktrace.TracerProviderOption

	Disabled bool
}

// WithBufferMaxCount defines the total number of traces that can be buffered in memory
func WithBufferMaxCount(bufferMaxCount int) Option {
	return func(o *options) {
		o.BufferMaxCount = bufferMaxCount
	}
}

// WithBatchMaxCount defines the maximum number of spans in one batch
func WithBatchMaxCount(batchMaxCount int) Option {
	return func(o *options) {
		o.BatchMaxCount = batchMaxCount
	}
}

// WithSDKOptions configures options for tracer provider of sdk.
func WithSDKOptions(opts ...sdktrace.TracerProviderOption) Option {
	return func(o *options) {
		o.TracerProviderOptions = opts
	}
}

// WithDisabled option will cause pipeline methods to use
// a no-op provider
func WithDisabled(disabled bool) Option {
	return func(o *options) {
		o.Disabled = disabled
	}
}

// NewRawExporter returns an OTel Exporter implementation that exports the
// collected spans to Jaeger.
//
// It will IGNORE Disabled option.
func NewRawExporter(endpointOption EndpointOption, opts ...Option) (*Exporter, error) {
	uploader, err := endpointOption()
	if err != nil {
		return nil, err
	}

	o := options{}
	for _, opt := range opts {
		opt(&o)
	}

	// Fetch default service.name from default resource for backup
	var defaultServiceName string
	defaultResource := resource.Default()
	if value, exists := defaultResource.Set().Value(semconv.ServiceNameKey); exists {
		defaultServiceName = value.AsString()
	}
	if defaultServiceName == "" {
		return nil, fmt.Errorf("failed to get service name from default resource")
	}

	e := &Exporter{
		uploader:           uploader,
		o:                  o,
		defaultServiceName: defaultServiceName,
	}
	bundler := bundler.NewBundler((*sdktrace.SpanSnapshot)(nil), func(bundle interface{}) {
		if err := e.upload(bundle.([]*sdktrace.SpanSnapshot)); err != nil {
			otel.Handle(err)
		}
	})

	// Set BufferedByteLimit with the total number of spans that are permissible to be held in memory.
	// This needs to be done since the size of messages is always set to 1. Failing to set this would allow
	// 1G messages to be held in memory since that is the default value of BufferedByteLimit.
	if o.BufferMaxCount != 0 {
		bundler.BufferedByteLimit = o.BufferMaxCount
	}

	// The default value bundler uses is 10, increase to send larger batches
	if o.BatchMaxCount != 0 {
		bundler.BundleCountThreshold = o.BatchMaxCount
	}

	e.bundler = bundler
	return e, nil
}

// NewExportPipeline sets up a complete export pipeline
// with the recommended setup for trace provider
func NewExportPipeline(endpointOption EndpointOption, opts ...Option) (trace.TracerProvider, func(), error) {
	o := options{}
	opts = append(opts, WithDisabledFromEnv())
	for _, opt := range opts {
		opt(&o)
	}
	if o.Disabled {
		return trace.NewNoopTracerProvider(), func() {}, nil
	}

	exporter, err := NewRawExporter(endpointOption, opts...)
	if err != nil {
		return nil, nil, err
	}

	pOpts := append(exporter.o.TracerProviderOptions, sdktrace.WithSyncer(exporter))
	tp := sdktrace.NewTracerProvider(pOpts...)
	return tp, exporter.Flush, nil
}

// InstallNewPipeline instantiates a NewExportPipeline with the
// recommended configuration and registers it globally.
func InstallNewPipeline(endpointOption EndpointOption, opts ...Option) (func(), error) {
	tp, flushFn, err := NewExportPipeline(endpointOption, opts...)
	if err != nil {
		return nil, err
	}

	otel.SetTracerProvider(tp)
	return flushFn, nil
}

// Process contains the information exported to jaeger about the source
// of the trace data.
type Process struct {
	// ServiceName is the Jaeger service name.
	ServiceName string

	// Tags are added to Jaeger Process exports
	Tags []attribute.KeyValue
}

// Exporter is an implementation of an OTel SpanSyncer that uploads spans to
// Jaeger.
type Exporter struct {
	bundler  *bundler.Bundler
	uploader batchUploader
	o        options

	stoppedMu sync.RWMutex
	stopped   bool

	defaultServiceName string
}

var _ sdktrace.SpanExporter = (*Exporter)(nil)

// ExportSpans exports SpanSnapshots to Jaeger.
func (e *Exporter) ExportSpans(ctx context.Context, ss []*sdktrace.SpanSnapshot) error {
	e.stoppedMu.RLock()
	stopped := e.stopped
	e.stoppedMu.RUnlock()
	if stopped {
		return nil
	}

	for _, span := range ss {
		// TODO(jbd): Handle oversized bundlers.
		err := e.bundler.AddWait(ctx, span, 1)
		if err != nil {
			return fmt.Errorf("failed to bundle %q: %w", span.Name, err)
		}
		select {
		case <-ctx.Done():
			return ctx.Err()
		default:
		}
	}

	return nil
}

// flush is used to wrap the bundler's Flush method for testing.
var flush = func(e *Exporter) {
	e.bundler.Flush()
}

// Shutdown stops the exporter flushing any pending exports.
func (e *Exporter) Shutdown(ctx context.Context) error {
	e.stoppedMu.Lock()
	e.stopped = true
	e.stoppedMu.Unlock()

	done := make(chan struct{}, 1)
	// Shadow so if the goroutine is leaked in testing it doesn't cause a race
	// condition when the file level var is reset.
	go func(FlushFunc func(*Exporter)) {
		// The OpenTelemetry specification is explicit in not having this
		// method block so the preference here is to orphan this goroutine if
		// the context is canceled or times out while this flushing is
		// occurring. This is a consequence of the bundler Flush method not
		// supporting a context.
		FlushFunc(e)
		done <- struct{}{}
	}(flush)
	select {
	case <-ctx.Done():
		return ctx.Err()
	case <-done:
	}
	return nil
}

func spanSnapshotToThrift(ss *sdktrace.SpanSnapshot) *gen.Span {
	tags := make([]*gen.Tag, 0, len(ss.Attributes))
	for _, kv := range ss.Attributes {
		tag := keyValueToTag(kv)
		if tag != nil {
			tags = append(tags, tag)
		}
	}

	if il := ss.InstrumentationLibrary; il.Name != "" {
		tags = append(tags, getStringTag(keyInstrumentationLibraryName, il.Name))
		if il.Version != "" {
			tags = append(tags, getStringTag(keyInstrumentationLibraryVersion, il.Version))
		}
	}

	if ss.SpanKind != trace.SpanKindInternal {
		tags = append(tags,
			getStringTag(keySpanKind, ss.SpanKind.String()),
		)
	}

	if ss.StatusCode != codes.Unset {
		tags = append(tags, getInt64Tag(keyStatusCode, int64(ss.StatusCode)))
		if ss.StatusMessage != "" {
			tags = append(tags, getStringTag(keyStatusMessage, ss.StatusMessage))
		}

		if ss.StatusCode == codes.Error {
			tags = append(tags, getBoolTag(keyError, true))
		}
	}

	var logs []*gen.Log
	for _, a := range ss.MessageEvents {
		nTags := len(a.Attributes)
		if a.Name != "" {
			nTags++
		}
		if a.DroppedAttributeCount != 0 {
			nTags++
		}
		fields := make([]*gen.Tag, 0, nTags)
		if a.Name != "" {
			// If an event contains an attribute with the same key, it needs
			// to be given precedence and overwrite this.
			fields = append(fields, getStringTag(keyEventName, a.Name))
		}
		for _, kv := range a.Attributes {
			tag := keyValueToTag(kv)
			if tag != nil {
				fields = append(fields, tag)
			}
		}
		if a.DroppedAttributeCount != 0 {
			fields = append(fields, getInt64Tag(keyDroppedAttributeCount, int64(a.DroppedAttributeCount)))
		}
		logs = append(logs, &gen.Log{
			Timestamp: a.Time.UnixNano() / 1000,
			Fields:    fields,
		})
	}

	var refs []*gen.SpanRef
	for _, link := range ss.Links {
		tid := link.TraceID()
		sid := link.SpanID()
		refs = append(refs, &gen.SpanRef{
			TraceIdHigh: int64(binary.BigEndian.Uint64(tid[0:8])),
			TraceIdLow:  int64(binary.BigEndian.Uint64(tid[8:16])),
			SpanId:      int64(binary.BigEndian.Uint64(sid[:])),
			RefType:     gen.SpanRefType_FOLLOWS_FROM,
		})
	}

	tid := ss.SpanContext.TraceID()
	sid := ss.SpanContext.SpanID()
	psid := ss.Parent.SpanID()
	return &gen.Span{
		TraceIdHigh:   int64(binary.BigEndian.Uint64(tid[0:8])),
		TraceIdLow:    int64(binary.BigEndian.Uint64(tid[8:16])),
		SpanId:        int64(binary.BigEndian.Uint64(sid[:])),
		ParentSpanId:  int64(binary.BigEndian.Uint64(psid[:])),
		OperationName: ss.Name, // TODO: if span kind is added then add prefix "Sent"/"Recv"
		Flags:         int32(ss.SpanContext.TraceFlags()),
		StartTime:     ss.StartTime.UnixNano() / 1000,
		Duration:      ss.EndTime.Sub(ss.StartTime).Nanoseconds() / 1000,
		Tags:          tags,
		Logs:          logs,
		References:    refs,
	}
}

func keyValueToTag(keyValue attribute.KeyValue) *gen.Tag {
	var tag *gen.Tag
	switch keyValue.Value.Type() {
	case attribute.STRING:
		s := keyValue.Value.AsString()
		tag = &gen.Tag{
			Key:   string(keyValue.Key),
			VStr:  &s,
			VType: gen.TagType_STRING,
		}
	case attribute.BOOL:
		b := keyValue.Value.AsBool()
		tag = &gen.Tag{
			Key:   string(keyValue.Key),
			VBool: &b,
			VType: gen.TagType_BOOL,
		}
	case attribute.INT64:
		i := keyValue.Value.AsInt64()
		tag = &gen.Tag{
			Key:   string(keyValue.Key),
			VLong: &i,
			VType: gen.TagType_LONG,
		}
	case attribute.FLOAT64:
		f := keyValue.Value.AsFloat64()
		tag = &gen.Tag{
			Key:     string(keyValue.Key),
			VDouble: &f,
			VType:   gen.TagType_DOUBLE,
		}
	case attribute.ARRAY:
		json, _ := json.Marshal(keyValue.Value.AsArray())
		a := (string)(json)
		tag = &gen.Tag{
			Key:   string(keyValue.Key),
			VStr:  &a,
			VType: gen.TagType_STRING,
		}
	}
	return tag
}

func getInt64Tag(k string, i int64) *gen.Tag {
	return &gen.Tag{
		Key:   k,
		VLong: &i,
		VType: gen.TagType_LONG,
	}
}

func getStringTag(k, s string) *gen.Tag {
	return &gen.Tag{
		Key:   k,
		VStr:  &s,
		VType: gen.TagType_STRING,
	}
}

func getBoolTag(k string, b bool) *gen.Tag {
	return &gen.Tag{
		Key:   k,
		VBool: &b,
		VType: gen.TagType_BOOL,
	}
}

// Flush waits for exported trace spans to be uploaded.
//
// This is useful if your program is ending and you do not want to lose recent spans.
func (e *Exporter) Flush() {
	flush(e)
}

<<<<<<< HEAD
func (e *Exporter) upload(spans []*sdktrace.SpanSnapshot) error {
	batchList := jaegerBatchList(spans, e.defaultServiceName, e.resourceFromProcess)
=======
func (e *Exporter) upload(spans []*export.SpanSnapshot) error {
	batchList := jaegerBatchList(spans, e.defaultServiceName)
>>>>>>> c61e654c
	for _, batch := range batchList {
		err := e.uploader.upload(batch)
		if err != nil {
			return err
		}
	}

	return nil
}

// jaegerBatchList transforms a slice of SpanSnapshot into a slice of jaeger
// Batch.
<<<<<<< HEAD
func jaegerBatchList(ssl []*sdktrace.SpanSnapshot, defaultServiceName string, resourceFromProcess *resource.Resource) []*gen.Batch {
=======
func jaegerBatchList(ssl []*export.SpanSnapshot, defaultServiceName string) []*gen.Batch {
>>>>>>> c61e654c
	if len(ssl) == 0 {
		return nil
	}

	batchDict := make(map[attribute.Distinct]*gen.Batch)

	for _, ss := range ssl {
		if ss == nil {
			continue
		}

		resourceKey := ss.Resource.Equivalent()
		batch, bOK := batchDict[resourceKey]
		if !bOK {
			batch = &gen.Batch{
				Process: process(ss.Resource, defaultServiceName),
				Spans:   []*gen.Span{},
			}
		}
		batch.Spans = append(batch.Spans, spanSnapshotToThrift(ss))
		batchDict[resourceKey] = batch
	}

	// Transform the categorized map into a slice
	batchList := make([]*gen.Batch, 0, len(batchDict))
	for _, batch := range batchDict {
		batchList = append(batchList, batch)
	}
	return batchList
}

// process transforms an OTel Resource into a jaeger Process.
func process(res *resource.Resource, defaultServiceName string) *gen.Process {
	var process gen.Process

	var serviceName attribute.KeyValue
	if res != nil {
		for iter := res.Iter(); iter.Next(); {
			if iter.Attribute().Key == semconv.ServiceNameKey {
				serviceName = iter.Attribute()
				// Don't convert service.name into tag.
				continue
			}
			if tag := keyValueToTag(iter.Attribute()); tag != nil {
				process.Tags = append(process.Tags, tag)
			}
		}
	}

	// If no service.name is contained in a Span's Resource,
	// that field MUST be populated from the default Resource.
	if serviceName.Value.AsString() == "" {
		serviceName = semconv.ServiceVersionKey.String(defaultServiceName)
	}
	process.ServiceName = serviceName.Value.AsString()

	return &process
}<|MERGE_RESOLUTION|>--- conflicted
+++ resolved
@@ -424,13 +424,8 @@
 	flush(e)
 }
 
-<<<<<<< HEAD
 func (e *Exporter) upload(spans []*sdktrace.SpanSnapshot) error {
-	batchList := jaegerBatchList(spans, e.defaultServiceName, e.resourceFromProcess)
-=======
-func (e *Exporter) upload(spans []*export.SpanSnapshot) error {
 	batchList := jaegerBatchList(spans, e.defaultServiceName)
->>>>>>> c61e654c
 	for _, batch := range batchList {
 		err := e.uploader.upload(batch)
 		if err != nil {
@@ -443,11 +438,7 @@
 
 // jaegerBatchList transforms a slice of SpanSnapshot into a slice of jaeger
 // Batch.
-<<<<<<< HEAD
-func jaegerBatchList(ssl []*sdktrace.SpanSnapshot, defaultServiceName string, resourceFromProcess *resource.Resource) []*gen.Batch {
-=======
-func jaegerBatchList(ssl []*export.SpanSnapshot, defaultServiceName string) []*gen.Batch {
->>>>>>> c61e654c
+func jaegerBatchList(ssl []*sdktrace.SpanSnapshot, defaultServiceName string) []*gen.Batch {
 	if len(ssl) == 0 {
 		return nil
 	}
