--- conflicted
+++ resolved
@@ -92,38 +92,12 @@
 		endpoint EndpointOption
 	}{
 		{
-<<<<<<< HEAD
 			name:     "default exporter with collector endpoint",
-			endpoint: WithCollectorEndpoint(collectorEndpoint),
+			endpoint: WithCollectorEndpoint(),
 		},
 		{
 			name:     "default exporter with agent endpoint",
 			endpoint: WithAgentEndpoint(),
-=======
-			name:                   "default exporter",
-			endpoint:               WithCollectorEndpoint(),
-			expectedServiceName:    "unknown_service",
-			expectedBufferMaxCount: bundler.DefaultBufferedByteLimit,
-			expectedBatchMaxCount:  bundler.DefaultBundleCountThreshold,
-		},
-		{
-			name:                   "default exporter with agent endpoint",
-			endpoint:               WithAgentEndpoint(),
-			expectedServiceName:    "unknown_service",
-			expectedBufferMaxCount: bundler.DefaultBufferedByteLimit,
-			expectedBatchMaxCount:  bundler.DefaultBundleCountThreshold,
-		},
-		{
-			name:     "with buffer and batch max count",
-			endpoint: WithCollectorEndpoint(WithEndpoint(collectorEndpoint)),
-			options: []Option{
-				WithBufferMaxCount(99),
-				WithBatchMaxCount(99),
-			},
-			expectedServiceName:    "unknown_service",
-			expectedBufferMaxCount: 99,
-			expectedBatchMaxCount:  99,
->>>>>>> e43d9c00
 		},
 	}
 
