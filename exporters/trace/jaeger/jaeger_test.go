--- conflicted
+++ resolved
@@ -341,17 +341,9 @@
 
 	tp := sdktrace.NewProvider(
 		sdktrace.WithConfig(sdktrace.Config{DefaultSampler: sdktrace.AlwaysSample()}),
-<<<<<<< HEAD
 		sdktrace.WithSyncer(exp),
 	)
-	global.SetTraceProvider(tp)
-=======
-		sdktrace.WithSyncer(exp))
-
-	assert.NoError(t, err)
-
 	global.SetTracerProvider(tp)
->>>>>>> d143b8fb
 	_, span := global.Tracer("test-tracer").Start(context.Background(), "test-span")
 	span.End()
 
