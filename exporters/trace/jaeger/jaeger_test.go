// Copyright The OpenTelemetry Authors
//
// Licensed under the Apache License, Version 2.0 (the "License");
// you may not use this file except in compliance with the License.
// You may obtain a copy of the License at
//
//     http://www.apache.org/licenses/LICENSE-2.0
//
// Unless required by applicable law or agreed to in writing, software
// distributed under the License is distributed on an "AS IS" BASIS,
// WITHOUT WARRANTIES OR CONDITIONS OF ANY KIND, either express or implied.
// See the License for the specific language governing permissions and
// limitations under the License.

package jaeger

import (
	"context"
	"encoding/binary"
	"fmt"
	"os"
	"sort"
	"strings"
	"testing"
	"time"

	"github.com/google/go-cmp/cmp"
	"github.com/stretchr/testify/assert"
	"github.com/stretchr/testify/require"
	"google.golang.org/api/support/bundler"

	"go.opentelemetry.io/otel"
	"go.opentelemetry.io/otel/attribute"
	"go.opentelemetry.io/otel/codes"
	gen "go.opentelemetry.io/otel/exporters/trace/jaeger/internal/gen-go/jaeger"
	ottest "go.opentelemetry.io/otel/internal/internaltest"
	"go.opentelemetry.io/otel/sdk/instrumentation"
	"go.opentelemetry.io/otel/sdk/resource"
	sdktrace "go.opentelemetry.io/otel/sdk/trace"
	"go.opentelemetry.io/otel/semconv"
	"go.opentelemetry.io/otel/trace"
)

const (
	collectorEndpoint = "http://localhost:14268/api/traces"
	agentEndpoint     = "localhost:6831"
)

func TestInstallNewPipeline(t *testing.T) {
	testCases := []struct {
		name             string
		endpoint         EndpointOption
		options          []Option
		expectedProvider trace.TracerProvider
	}{
		{
			name:             "simple pipeline",
			endpoint:         WithCollectorEndpoint(collectorEndpoint),
			expectedProvider: &sdktrace.TracerProvider{},
		},
		{
			name:             "with agent endpoint",
			endpoint:         WithAgentEndpoint(agentEndpoint),
			expectedProvider: &sdktrace.TracerProvider{},
		},
		{
			name:     "with disabled",
			endpoint: WithCollectorEndpoint(collectorEndpoint),
			options: []Option{
				WithDisabled(true),
			},
			expectedProvider: trace.NewNoopTracerProvider(),
		},
	}

	for _, tc := range testCases {
		t.Run(tc.name, func(t *testing.T) {
			fn, err := InstallNewPipeline(
				tc.endpoint,
				tc.options...,
			)
			defer fn()

			assert.NoError(t, err)
			assert.IsType(t, tc.expectedProvider, otel.GetTracerProvider())

			otel.SetTracerProvider(nil)
		})
	}
}

func TestNewExportPipeline(t *testing.T) {
	testCases := []struct {
		name                                  string
		endpoint                              EndpointOption
		options                               []Option
		expectedProviderType                  trace.TracerProvider
		testSpanSampling, spanShouldBeSampled bool
	}{
		{
			name:                 "simple pipeline",
			endpoint:             WithCollectorEndpoint(collectorEndpoint),
			expectedProviderType: &sdktrace.TracerProvider{},
		},
		{
			name:     "with disabled",
			endpoint: WithCollectorEndpoint(collectorEndpoint),
			options: []Option{
				WithDisabled(true),
			},
			expectedProviderType: trace.NewNoopTracerProvider(),
		},
		{
			name:     "always on",
			endpoint: WithCollectorEndpoint(collectorEndpoint),
			options: []Option{
				WithSDKOptions(sdktrace.WithSampler(sdktrace.AlwaysSample())),
			},
			expectedProviderType: &sdktrace.TracerProvider{},
			testSpanSampling:     true,
			spanShouldBeSampled:  true,
		},
		{
			name:     "never",
			endpoint: WithCollectorEndpoint(collectorEndpoint),
			options: []Option{
				WithSDKOptions(sdktrace.WithSampler(sdktrace.NeverSample())),
			},
			expectedProviderType: &sdktrace.TracerProvider{},
			testSpanSampling:     true,
			spanShouldBeSampled:  false,
		},
	}

	for _, tc := range testCases {
		t.Run(tc.name, func(t *testing.T) {
			tp, fn, err := NewExportPipeline(
				tc.endpoint,
				tc.options...,
			)
			defer fn()

			assert.NoError(t, err)
			assert.NotEqual(t, tp, otel.GetTracerProvider())
			assert.IsType(t, tc.expectedProviderType, tp)

			if tc.testSpanSampling {
				_, span := tp.Tracer("jaeger test").Start(context.Background(), tc.name)
				spanCtx := span.SpanContext()
				assert.Equal(t, tc.spanShouldBeSampled, spanCtx.IsSampled())
				span.End()
			}
		})
	}
}

func TestNewExportPipelineWithDisabledFromEnv(t *testing.T) {
	envStore, err := ottest.SetEnvVariables(map[string]string{
		envDisabled: "true",
	})
	require.NoError(t, err)
	envStore.Record(envDisabled)
	defer func() {
		require.NoError(t, envStore.Restore())
	}()

	tp, fn, err := NewExportPipeline(
		WithCollectorEndpoint(collectorEndpoint),
	)
	defer fn()
	assert.NoError(t, err)
	assert.IsType(t, trace.NewNoopTracerProvider(), tp)
}

func TestNewRawExporter(t *testing.T) {
	testCases := []struct {
		name                                                           string
		endpoint                                                       EndpointOption
		options                                                        []Option
		expectedServiceName                                            string
		expectedTagsLen, expectedBufferMaxCount, expectedBatchMaxCount int
	}{
		{
			name:                   "default exporter",
			endpoint:               WithCollectorEndpoint(collectorEndpoint),
			expectedServiceName:    "unknown_service",
			expectedBufferMaxCount: bundler.DefaultBufferedByteLimit,
			expectedBatchMaxCount:  bundler.DefaultBundleCountThreshold,
		},
		{
			name:                   "default exporter with agent endpoint",
			endpoint:               WithAgentEndpoint(agentEndpoint),
			expectedServiceName:    "unknown_service",
			expectedBufferMaxCount: bundler.DefaultBufferedByteLimit,
			expectedBatchMaxCount:  bundler.DefaultBundleCountThreshold,
		},
		{
			name:     "with buffer and batch max count",
			endpoint: WithCollectorEndpoint(collectorEndpoint),
			options: []Option{
				WithBufferMaxCount(99),
				WithBatchMaxCount(99),
			},
			expectedServiceName:    "unknown_service",
			expectedBufferMaxCount: 99,
			expectedBatchMaxCount:  99,
		},
	}

	for _, tc := range testCases {
		t.Run(tc.name, func(t *testing.T) {
			exp, err := NewRawExporter(
				tc.endpoint,
				tc.options...,
			)

			assert.NoError(t, err)
			assert.Equal(t, tc.expectedBufferMaxCount, exp.bundler.BufferedByteLimit)
			assert.Equal(t, tc.expectedBatchMaxCount, exp.bundler.BundleCountThreshold)
			assert.NotEmpty(t, exp.defaultServiceName)
			assert.True(t, strings.HasPrefix(exp.defaultServiceName, tc.expectedServiceName))
		})
	}
}

func TestNewRawExporterShouldFail(t *testing.T) {
	testCases := []struct {
		name           string
		endpoint       EndpointOption
		expectedErrMsg string
	}{
		{
			name:           "with empty collector endpoint",
			endpoint:       WithCollectorEndpoint(""),
			expectedErrMsg: "collectorEndpoint must not be empty",
		},
		{
			name:           "with empty agent endpoint",
			endpoint:       WithAgentEndpoint(""),
			expectedErrMsg: "agentEndpoint must not be empty",
		},
		{
			name:           "with invalid agent endpoint",
			endpoint:       WithAgentEndpoint("localhost"),
			expectedErrMsg: "address localhost: missing port in address",
		},
	}

	for _, tc := range testCases {
		t.Run(tc.name, func(t *testing.T) {
			_, err := NewRawExporter(
				tc.endpoint,
			)

			assert.Error(t, err)
			assert.EqualError(t, err, tc.expectedErrMsg)
		})
	}
}

func TestNewRawExporterShouldFailIfCollectorUnset(t *testing.T) {
	// Record and restore env
	envStore := ottest.NewEnvStore()
	envStore.Record(envEndpoint)
	defer func() {
		require.NoError(t, envStore.Restore())
	}()

	// If the user sets the environment variable JAEGER_ENDPOINT, endpoint will always get a value.
	require.NoError(t, os.Unsetenv(envEndpoint))

	_, err := NewRawExporter(
		WithCollectorEndpoint(""),
	)

	assert.Error(t, err)
}

type testCollectorEndpoint struct {
	batchesUploaded []*gen.Batch
}

func (c *testCollectorEndpoint) upload(batch *gen.Batch) error {
	c.batchesUploaded = append(c.batchesUploaded, batch)
	return nil
}

var _ batchUploader = (*testCollectorEndpoint)(nil)

func withTestCollectorEndpoint() func() (batchUploader, error) {
	return func() (batchUploader, error) {
		return &testCollectorEndpoint{}, nil
	}
}

func withTestCollectorEndpointInjected(ce *testCollectorEndpoint) func() (batchUploader, error) {
	return func() (batchUploader, error) {
		return ce, nil
	}
}

func TestExporter_ExportSpan(t *testing.T) {
	envStore, err := ottest.SetEnvVariables(map[string]string{
		envDisabled: "false",
	})
	require.NoError(t, err)
	defer func() {
		require.NoError(t, envStore.Restore())
	}()

	const (
		serviceName = "test-service"
		tagKey      = "key"
		tagVal      = "val"
	)

	testCollector := &testCollectorEndpoint{}
	tp, spanFlush, err := NewExportPipeline(
		withTestCollectorEndpointInjected(testCollector),
		WithSDKOptions(
			sdktrace.WithResource(resource.NewWithAttributes(
				semconv.ServiceNameKey.String(serviceName),
				attribute.String(tagKey, tagVal),
			)),
		),
	)
	assert.NoError(t, err)
	otel.SetTracerProvider(tp)
	tracer := otel.Tracer("test-tracer")
	for i := 0; i < 3; i++ {
		_, span := tracer.Start(context.Background(), fmt.Sprintf("test-span-%d", i))
		span.End()
		assert.True(t, span.SpanContext().IsValid())
	}

	spanFlush()
	batchesUploaded := testCollector.batchesUploaded
	require.Len(t, batchesUploaded, 1)
	uploadedBatch := batchesUploaded[0]
	assert.Equal(t, serviceName, uploadedBatch.GetProcess().GetServiceName())
	assert.Len(t, uploadedBatch.GetSpans(), 3)

	require.Len(t, uploadedBatch.GetProcess().GetTags(), 1)
	assert.Equal(t, tagKey, uploadedBatch.GetProcess().GetTags()[0].GetKey())
	assert.Equal(t, tagVal, uploadedBatch.GetProcess().GetTags()[0].GetVStr())
}

func Test_spanSnapshotToThrift(t *testing.T) {
	now := time.Now()
	traceID, _ := trace.TraceIDFromHex("0102030405060708090a0b0c0d0e0f10")
	spanID, _ := trace.SpanIDFromHex("0102030405060708")
	parentSpanID, _ := trace.SpanIDFromHex("0807060504030201")

	linkTraceID, _ := trace.TraceIDFromHex("0102030405060709090a0b0c0d0e0f11")
	linkSpanID, _ := trace.SpanIDFromHex("0102030405060709")

	eventNameValue := "event-test"
	eventDropped := int64(10)
	keyValue := "value"
	statusCodeValue := int64(1)
	doubleValue := 123.456
	intValue := int64(123)
	boolTrue := true
	arrValue := "[0,1,2,3]"
	statusMessage := "this is a problem"
	spanKind := "client"
	rv1 := "rv11"
	rv2 := int64(5)
	instrLibName := "instrumentation-library"
	instrLibVersion := "semver:1.0.0"

	tests := []struct {
		name string
		data *sdktrace.SpanSnapshot
		want *gen.Span
	}{
		{
			name: "no status description",
			data: &sdktrace.SpanSnapshot{
				SpanContext: trace.NewSpanContext(trace.SpanContextConfig{
					TraceID: traceID,
					SpanID:  spanID,
				}),
				Name:       "/foo",
				StartTime:  now,
				EndTime:    now,
				StatusCode: codes.Error,
				SpanKind:   trace.SpanKindClient,
				InstrumentationLibrary: instrumentation.Library{
					Name:    instrLibName,
					Version: instrLibVersion,
				},
			},
			want: &gen.Span{
				TraceIdLow:    651345242494996240,
				TraceIdHigh:   72623859790382856,
				SpanId:        72623859790382856,
				OperationName: "/foo",
				StartTime:     now.UnixNano() / 1000,
				Duration:      0,
				Tags: []*gen.Tag{
					{Key: keyError, VType: gen.TagType_BOOL, VBool: &boolTrue},
					{Key: keyInstrumentationLibraryName, VType: gen.TagType_STRING, VStr: &instrLibName},
					{Key: keyInstrumentationLibraryVersion, VType: gen.TagType_STRING, VStr: &instrLibVersion},
					{Key: keyStatusCode, VType: gen.TagType_LONG, VLong: &statusCodeValue},
					// Should not have a status message because it was unset
					{Key: keySpanKind, VType: gen.TagType_STRING, VStr: &spanKind},
				},
			},
		},
		{
			name: "no parent",
			data: &sdktrace.SpanSnapshot{
				SpanContext: trace.NewSpanContext(trace.SpanContextConfig{
					TraceID: traceID,
					SpanID:  spanID,
				}),
				Name:      "/foo",
				StartTime: now,
				EndTime:   now,
				Links: []trace.Link{
					{
						SpanContext: trace.NewSpanContext(trace.SpanContextConfig{
							TraceID: linkTraceID,
							SpanID:  linkSpanID,
						}),
					},
				},
				Attributes: []attribute.KeyValue{
					attribute.String("key", keyValue),
					attribute.Float64("double", doubleValue),
					attribute.Int64("int", intValue),
				},
				MessageEvents: []trace.Event{
					{
						Name:                  eventNameValue,
						Attributes:            []attribute.KeyValue{attribute.String("k1", keyValue)},
						DroppedAttributeCount: int(eventDropped),
						Time:                  now,
					},
				},
				StatusCode:    codes.Error,
				StatusMessage: statusMessage,
				SpanKind:      trace.SpanKindClient,
				InstrumentationLibrary: instrumentation.Library{
					Name:    instrLibName,
					Version: instrLibVersion,
				},
			},
			want: &gen.Span{
				TraceIdLow:    651345242494996240,
				TraceIdHigh:   72623859790382856,
				SpanId:        72623859790382856,
				OperationName: "/foo",
				StartTime:     now.UnixNano() / 1000,
				Duration:      0,
				Tags: []*gen.Tag{
					{Key: "double", VType: gen.TagType_DOUBLE, VDouble: &doubleValue},
					{Key: "key", VType: gen.TagType_STRING, VStr: &keyValue},
					{Key: "int", VType: gen.TagType_LONG, VLong: &intValue},
					{Key: keyError, VType: gen.TagType_BOOL, VBool: &boolTrue},
					{Key: keyInstrumentationLibraryName, VType: gen.TagType_STRING, VStr: &instrLibName},
					{Key: keyInstrumentationLibraryVersion, VType: gen.TagType_STRING, VStr: &instrLibVersion},
					{Key: keyStatusCode, VType: gen.TagType_LONG, VLong: &statusCodeValue},
					{Key: keyStatusMessage, VType: gen.TagType_STRING, VStr: &statusMessage},
					{Key: keySpanKind, VType: gen.TagType_STRING, VStr: &spanKind},
				},
				References: []*gen.SpanRef{
					{
						RefType:     gen.SpanRefType_FOLLOWS_FROM,
						TraceIdHigh: int64(binary.BigEndian.Uint64(linkTraceID[0:8])),
						TraceIdLow:  int64(binary.BigEndian.Uint64(linkTraceID[8:16])),
						SpanId:      int64(binary.BigEndian.Uint64(linkSpanID[:])),
					},
				},
				Logs: []*gen.Log{
					{
						Timestamp: now.UnixNano() / 1000,
						Fields: []*gen.Tag{
							{
								Key:   keyEventName,
								VStr:  &eventNameValue,
								VType: gen.TagType_STRING,
							},
							{
								Key:   "k1",
								VStr:  &keyValue,
								VType: gen.TagType_STRING,
							},
							{
								Key:   keyDroppedAttributeCount,
								VLong: &eventDropped,
								VType: gen.TagType_LONG,
							},
						},
					},
				},
			},
		},
		{
			name: "with parent",
			data: &sdktrace.SpanSnapshot{
				SpanContext: trace.NewSpanContext(trace.SpanContextConfig{
					TraceID: traceID,
					SpanID:  spanID,
				}),
				Parent: trace.NewSpanContext(trace.SpanContextConfig{
					TraceID: traceID,
					SpanID:  parentSpanID,
				}),
				Links: []trace.Link{
					{
						SpanContext: trace.NewSpanContext(trace.SpanContextConfig{
							TraceID: linkTraceID,
							SpanID:  linkSpanID,
						}),
					},
				},
				Name:      "/foo",
				StartTime: now,
				EndTime:   now,
				Attributes: []attribute.KeyValue{
					attribute.Array("arr", []int{0, 1, 2, 3}),
				},
				StatusCode:    codes.Unset,
				StatusMessage: statusMessage,
				SpanKind:      trace.SpanKindInternal,
				InstrumentationLibrary: instrumentation.Library{
					Name:    instrLibName,
					Version: instrLibVersion,
				},
			},
			want: &gen.Span{
				TraceIdLow:    651345242494996240,
				TraceIdHigh:   72623859790382856,
				SpanId:        72623859790382856,
				ParentSpanId:  578437695752307201,
				OperationName: "/foo",
				StartTime:     now.UnixNano() / 1000,
				Duration:      0,
				Tags: []*gen.Tag{
					// status code, message and span kind should NOT be populated
					{Key: "arr", VType: gen.TagType_STRING, VStr: &arrValue},
					{Key: keyInstrumentationLibraryName, VType: gen.TagType_STRING, VStr: &instrLibName},
					{Key: keyInstrumentationLibraryVersion, VType: gen.TagType_STRING, VStr: &instrLibVersion},
				},
				References: []*gen.SpanRef{
					{
						RefType:     gen.SpanRefType_FOLLOWS_FROM,
						TraceIdHigh: int64(binary.BigEndian.Uint64(linkTraceID[0:8])),
						TraceIdLow:  int64(binary.BigEndian.Uint64(linkTraceID[8:16])),
						SpanId:      int64(binary.BigEndian.Uint64(linkSpanID[:])),
					},
				},
			},
		},
		{
			name: "resources do not affect the tags",
			data: &sdktrace.SpanSnapshot{
				SpanContext: trace.NewSpanContext(trace.SpanContextConfig{
					TraceID: traceID,
					SpanID:  spanID,
				}),
				Parent: trace.NewSpanContext(trace.SpanContextConfig{
					TraceID: traceID,
					SpanID:  parentSpanID,
				}),
				Name:      "/foo",
				StartTime: now,
				EndTime:   now,
				Resource: resource.NewWithAttributes(
					attribute.String("rk1", rv1),
					attribute.Int64("rk2", rv2),
					semconv.ServiceNameKey.String("service name"),
				),
				StatusCode:    codes.Unset,
				StatusMessage: statusMessage,
				SpanKind:      trace.SpanKindInternal,
				InstrumentationLibrary: instrumentation.Library{
					Name:    instrLibName,
					Version: instrLibVersion,
				},
			},
			want: &gen.Span{
				TraceIdLow:    651345242494996240,
				TraceIdHigh:   72623859790382856,
				SpanId:        72623859790382856,
				ParentSpanId:  578437695752307201,
				OperationName: "/foo",
				StartTime:     now.UnixNano() / 1000,
				Duration:      0,
				Tags: []*gen.Tag{
					{Key: keyInstrumentationLibraryName, VType: gen.TagType_STRING, VStr: &instrLibName},
					{Key: keyInstrumentationLibraryVersion, VType: gen.TagType_STRING, VStr: &instrLibVersion},
				},
			},
		},
	}
	for _, tt := range tests {
		t.Run(tt.name, func(t *testing.T) {
			got := spanSnapshotToThrift(tt.data)
			sort.Slice(got.Tags, func(i, j int) bool {
				return got.Tags[i].Key < got.Tags[j].Key
			})
			sort.Slice(tt.want.Tags, func(i, j int) bool {
				return tt.want.Tags[i].Key < tt.want.Tags[j].Key
			})
			if diff := cmp.Diff(got, tt.want); diff != "" {
				t.Errorf("Diff%v", diff)
			}
		})
	}
}

func TestExporterShutdownHonorsCancel(t *testing.T) {
	orig := flush
	ctx, cancel := context.WithTimeout(context.Background(), 1*time.Second)
	// Do this after the parent context is canceled to avoid a race.
	defer func() {
		<-ctx.Done()
		flush = orig
	}()
	defer cancel()
	flush = func(e *Exporter) {
		<-ctx.Done()
	}

	e, err := NewRawExporter(withTestCollectorEndpoint())
	require.NoError(t, err)
	innerCtx, innerCancel := context.WithCancel(ctx)
	go innerCancel()
	assert.Errorf(t, e.Shutdown(innerCtx), context.Canceled.Error())
}

func TestExporterShutdownHonorsTimeout(t *testing.T) {
	orig := flush
	ctx, cancel := context.WithTimeout(context.Background(), 1*time.Second)
	// Do this after the parent context is canceled to avoid a race.
	defer func() {
		<-ctx.Done()
		flush = orig
	}()
	defer cancel()
	flush = func(e *Exporter) {
		<-ctx.Done()
	}

	e, err := NewRawExporter(withTestCollectorEndpoint())
	require.NoError(t, err)
	innerCtx, innerCancel := context.WithTimeout(ctx, time.Microsecond*10)
	assert.Errorf(t, e.Shutdown(innerCtx), context.DeadlineExceeded.Error())
	innerCancel()
}

func TestErrorOnExportShutdownExporter(t *testing.T) {
	e, err := NewRawExporter(withTestCollectorEndpoint())
	require.NoError(t, err)
	assert.NoError(t, e.Shutdown(context.Background()))
	assert.NoError(t, e.ExportSpans(context.Background(), nil))
}

func TestExporterExportSpansHonorsCancel(t *testing.T) {
	e, err := NewRawExporter(withTestCollectorEndpoint())
	require.NoError(t, err)
	now := time.Now()
	ss := []*sdktrace.SpanSnapshot{
		{
			Name: "s1",
			Resource: resource.NewWithAttributes(
				semconv.ServiceNameKey.String("name"),
				attribute.Key("r1").String("v1"),
			),
			StartTime: now,
			EndTime:   now,
		},
		{
			Name: "s2",
			Resource: resource.NewWithAttributes(
				semconv.ServiceNameKey.String("name"),
				attribute.Key("r2").String("v2"),
			),
			StartTime: now,
			EndTime:   now,
		},
	}
	ctx, cancel := context.WithCancel(context.Background())
	cancel()

	assert.EqualError(t, e.ExportSpans(ctx, ss), context.Canceled.Error())
}

func TestExporterExportSpansHonorsTimeout(t *testing.T) {
	e, err := NewRawExporter(withTestCollectorEndpoint())
	require.NoError(t, err)
	now := time.Now()
	ss := []*sdktrace.SpanSnapshot{
		{
			Name: "s1",
			Resource: resource.NewWithAttributes(
				semconv.ServiceNameKey.String("name"),
				attribute.Key("r1").String("v1"),
			),
			StartTime: now,
			EndTime:   now,
		},
		{
			Name: "s2",
			Resource: resource.NewWithAttributes(
				semconv.ServiceNameKey.String("name"),
				attribute.Key("r2").String("v2"),
			),
			StartTime: now,
			EndTime:   now,
		},
	}
	ctx, cancel := context.WithTimeout(context.Background(), time.Nanosecond)
	defer cancel()
	<-ctx.Done()

	assert.EqualError(t, e.ExportSpans(ctx, ss), context.DeadlineExceeded.Error())
}

func TestJaegerBatchList(t *testing.T) {
	newString := func(value string) *string {
		return &value
	}
	spanKind := "unspecified"
	now := time.Now()

	testCases := []struct {
<<<<<<< HEAD
		name                string
		spanSnapshotList    []*sdktrace.SpanSnapshot
		defaultServiceName  string
		resourceFromProcess *resource.Resource
		expectedBatchList   []*gen.Batch
=======
		name               string
		spanSnapshotList   []*export.SpanSnapshot
		defaultServiceName string
		expectedBatchList  []*gen.Batch
>>>>>>> c61e654c
	}{
		{
			name:              "no span shots",
			spanSnapshotList:  nil,
			expectedBatchList: nil,
		},
		{
			name: "span's snapshot contains nil span",
			spanSnapshotList: []*sdktrace.SpanSnapshot{
				{
					Name: "s1",
					Resource: resource.NewWithAttributes(
						semconv.ServiceNameKey.String("name"),
						attribute.Key("r1").String("v1"),
					),
					StartTime: now,
					EndTime:   now,
				},
				nil,
			},
			expectedBatchList: []*gen.Batch{
				{
					Process: &gen.Process{
						ServiceName: "name",
						Tags: []*gen.Tag{
							{Key: "r1", VType: gen.TagType_STRING, VStr: newString("v1")},
						},
					},
					Spans: []*gen.Span{
						{
							OperationName: "s1",
							Tags: []*gen.Tag{
								{Key: keySpanKind, VType: gen.TagType_STRING, VStr: &spanKind},
							},
							StartTime: now.UnixNano() / 1000,
						},
					},
				},
			},
		},
		{
			name: "merge spans that have the same resources",
			spanSnapshotList: []*sdktrace.SpanSnapshot{
				{
					Name: "s1",
					Resource: resource.NewWithAttributes(
						semconv.ServiceNameKey.String("name"),
						attribute.Key("r1").String("v1"),
					),
					StartTime: now,
					EndTime:   now,
				},
				{
					Name: "s2",
					Resource: resource.NewWithAttributes(
						semconv.ServiceNameKey.String("name"),
						attribute.Key("r1").String("v1"),
					),
					StartTime: now,
					EndTime:   now,
				},
				{
					Name: "s3",
					Resource: resource.NewWithAttributes(
						semconv.ServiceNameKey.String("name"),
						attribute.Key("r2").String("v2"),
					),
					StartTime: now,
					EndTime:   now,
				},
			},
			expectedBatchList: []*gen.Batch{
				{
					Process: &gen.Process{
						ServiceName: "name",
						Tags: []*gen.Tag{
							{Key: "r1", VType: gen.TagType_STRING, VStr: newString("v1")},
						},
					},
					Spans: []*gen.Span{
						{
							OperationName: "s1",
							Tags: []*gen.Tag{
								{Key: "span.kind", VType: gen.TagType_STRING, VStr: &spanKind},
							},
							StartTime: now.UnixNano() / 1000,
						},
						{
							OperationName: "s2",
							Tags: []*gen.Tag{
								{Key: "span.kind", VType: gen.TagType_STRING, VStr: &spanKind},
							},
							StartTime: now.UnixNano() / 1000,
						},
					},
				},
				{
					Process: &gen.Process{
						ServiceName: "name",
						Tags: []*gen.Tag{
							{Key: "r2", VType: gen.TagType_STRING, VStr: newString("v2")},
						},
					},
					Spans: []*gen.Span{
						{
							OperationName: "s3",
							Tags: []*gen.Tag{
								{Key: "span.kind", VType: gen.TagType_STRING, VStr: &spanKind},
							},
							StartTime: now.UnixNano() / 1000,
						},
					},
				},
			},
		},
		{
<<<<<<< HEAD
			name: "merge resources that come from process",
			spanSnapshotList: []*sdktrace.SpanSnapshot{
				{
					Name: "s1",
					Resource: resource.NewWithAttributes(
						semconv.ServiceNameKey.String("name"),
						attribute.Key("r1").String("v1"),
						attribute.Key("r2").String("v2"),
					),
					StartTime: now,
					EndTime:   now,
				},
			},
			resourceFromProcess: resource.NewWithAttributes(
				semconv.ServiceNameKey.String("new-name"),
				attribute.Key("r1").String("v2"),
			),
			expectedBatchList: []*gen.Batch{
				{
					Process: &gen.Process{
						ServiceName: "new-name",
						Tags: []*gen.Tag{
							{Key: "r1", VType: gen.TagType_STRING, VStr: newString("v2")},
							{Key: "r2", VType: gen.TagType_STRING, VStr: newString("v2")},
						},
					},
					Spans: []*gen.Span{
						{
							OperationName: "s1",
							Tags: []*gen.Tag{
								{Key: "span.kind", VType: gen.TagType_STRING, VStr: &spanKind},
							},
							StartTime: now.UnixNano() / 1000,
						},
					},
				},
			},
		},
		{
			name: "span's snapshot contains no service name but resourceFromProcess does",
			spanSnapshotList: []*sdktrace.SpanSnapshot{
				{
					Name: "s1",
					Resource: resource.NewWithAttributes(
						attribute.Key("r1").String("v1"),
					),
					StartTime: now,
					EndTime:   now,
				},
				nil,
			},
			resourceFromProcess: resource.NewWithAttributes(
				semconv.ServiceNameKey.String("new-name"),
			),
			expectedBatchList: []*gen.Batch{
				{
					Process: &gen.Process{
						ServiceName: "new-name",
						Tags: []*gen.Tag{
							{Key: "r1", VType: gen.TagType_STRING, VStr: newString("v1")},
						},
					},
					Spans: []*gen.Span{
						{
							OperationName: "s1",
							Tags: []*gen.Tag{
								{Key: "span.kind", VType: gen.TagType_STRING, VStr: &spanKind},
							},
							StartTime: now.UnixNano() / 1000,
						},
					},
				},
			},
		},
		{
			name: "no service name in spans and resourceFromProcess",
			spanSnapshotList: []*sdktrace.SpanSnapshot{
=======
			name: "no service name in spans",
			spanSnapshotList: []*export.SpanSnapshot{
>>>>>>> c61e654c
				{
					Name: "s1",
					Resource: resource.NewWithAttributes(
						attribute.Key("r1").String("v1"),
					),
					StartTime: now,
					EndTime:   now,
				},
				nil,
			},
			defaultServiceName: "default service name",
			expectedBatchList: []*gen.Batch{
				{
					Process: &gen.Process{
						ServiceName: "default service name",
						Tags: []*gen.Tag{
							{Key: "r1", VType: gen.TagType_STRING, VStr: newString("v1")},
						},
					},
					Spans: []*gen.Span{
						{
							OperationName: "s1",
							Tags: []*gen.Tag{
								{Key: "span.kind", VType: gen.TagType_STRING, VStr: &spanKind},
							},
							StartTime: now.UnixNano() / 1000,
						},
					},
				},
			},
		},
	}

	for _, tc := range testCases {
		t.Run(tc.name, func(t *testing.T) {
			batchList := jaegerBatchList(tc.spanSnapshotList, tc.defaultServiceName)

			assert.ElementsMatch(t, tc.expectedBatchList, batchList)
		})
	}
}

func TestProcess(t *testing.T) {
	v1 := "v1"

	testCases := []struct {
		name               string
		res                *resource.Resource
		defaultServiceName string
		expectedProcess    *gen.Process
	}{
		{
			name: "resources contain service name",
			res: resource.NewWithAttributes(
				semconv.ServiceNameKey.String("service name"),
				attribute.Key("r1").String("v1"),
			),
			defaultServiceName: "default service name",
			expectedProcess: &gen.Process{
				ServiceName: "service name",
				Tags: []*gen.Tag{
					{Key: "r1", VType: gen.TagType_STRING, VStr: &v1},
				},
			},
		},
		{
			name:               "resources don't have service name",
			res:                resource.NewWithAttributes(attribute.Key("r1").String("v1")),
			defaultServiceName: "default service name",
			expectedProcess: &gen.Process{
				ServiceName: "default service name",
				Tags: []*gen.Tag{
					{Key: "r1", VType: gen.TagType_STRING, VStr: &v1},
				},
			},
		},
	}

	for _, tc := range testCases {
		t.Run(tc.name, func(t *testing.T) {
			pro := process(tc.res, tc.defaultServiceName)

			assert.Equal(t, tc.expectedProcess, pro)
		})
	}
}

func TestNewExporterPipelineWithOptions(t *testing.T) {
	envStore, err := ottest.SetEnvVariables(map[string]string{
		envDisabled: "false",
	})
	require.NoError(t, err)
	defer func() {
		require.NoError(t, envStore.Restore())
	}()

	const (
		serviceName     = "test-service"
		eventCountLimit = 10
		tagKey          = "key"
		tagVal          = "val"
	)

	testCollector := &testCollectorEndpoint{}
	tp, spanFlush, err := NewExportPipeline(
		withTestCollectorEndpointInjected(testCollector),
		WithSDKOptions(
			sdktrace.WithResource(resource.NewWithAttributes(
				semconv.ServiceNameKey.String(serviceName),
				attribute.String(tagKey, tagVal),
			)),
			sdktrace.WithSpanLimits(sdktrace.SpanLimits{
				EventCountLimit: eventCountLimit,
			}),
		),
	)
	assert.NoError(t, err)

	otel.SetTracerProvider(tp)
	_, span := otel.Tracer("test-tracer").Start(context.Background(), "test-span")
	for i := 0; i < eventCountLimit*2; i++ {
		span.AddEvent(fmt.Sprintf("event-%d", i))
	}
	span.End()
	spanFlush()

	assert.True(t, span.SpanContext().IsValid())

	batchesUploaded := testCollector.batchesUploaded
	require.Len(t, batchesUploaded, 1)
	uploadedBatch := batchesUploaded[0]
	assert.Equal(t, serviceName, uploadedBatch.GetProcess().GetServiceName())
	require.Len(t, uploadedBatch.GetSpans(), 1)
	uploadedSpan := uploadedBatch.GetSpans()[0]
	assert.Len(t, uploadedSpan.GetLogs(), eventCountLimit)

	require.Len(t, uploadedBatch.GetProcess().GetTags(), 1)
	assert.Equal(t, tagKey, uploadedBatch.GetProcess().GetTags()[0].GetKey())
	assert.Equal(t, tagVal, uploadedBatch.GetProcess().GetTags()[0].GetVStr())
}<|MERGE_RESOLUTION|>--- conflicted
+++ resolved
@@ -728,18 +728,10 @@
 	now := time.Now()
 
 	testCases := []struct {
-<<<<<<< HEAD
-		name                string
-		spanSnapshotList    []*sdktrace.SpanSnapshot
-		defaultServiceName  string
-		resourceFromProcess *resource.Resource
-		expectedBatchList   []*gen.Batch
-=======
 		name               string
-		spanSnapshotList   []*export.SpanSnapshot
+		spanSnapshotList   []*sdktrace.SpanSnapshot
 		defaultServiceName string
 		expectedBatchList  []*gen.Batch
->>>>>>> c61e654c
 	}{
 		{
 			name:              "no span shots",
@@ -856,88 +848,8 @@
 			},
 		},
 		{
-<<<<<<< HEAD
-			name: "merge resources that come from process",
+			name: "no service name in spans",
 			spanSnapshotList: []*sdktrace.SpanSnapshot{
-				{
-					Name: "s1",
-					Resource: resource.NewWithAttributes(
-						semconv.ServiceNameKey.String("name"),
-						attribute.Key("r1").String("v1"),
-						attribute.Key("r2").String("v2"),
-					),
-					StartTime: now,
-					EndTime:   now,
-				},
-			},
-			resourceFromProcess: resource.NewWithAttributes(
-				semconv.ServiceNameKey.String("new-name"),
-				attribute.Key("r1").String("v2"),
-			),
-			expectedBatchList: []*gen.Batch{
-				{
-					Process: &gen.Process{
-						ServiceName: "new-name",
-						Tags: []*gen.Tag{
-							{Key: "r1", VType: gen.TagType_STRING, VStr: newString("v2")},
-							{Key: "r2", VType: gen.TagType_STRING, VStr: newString("v2")},
-						},
-					},
-					Spans: []*gen.Span{
-						{
-							OperationName: "s1",
-							Tags: []*gen.Tag{
-								{Key: "span.kind", VType: gen.TagType_STRING, VStr: &spanKind},
-							},
-							StartTime: now.UnixNano() / 1000,
-						},
-					},
-				},
-			},
-		},
-		{
-			name: "span's snapshot contains no service name but resourceFromProcess does",
-			spanSnapshotList: []*sdktrace.SpanSnapshot{
-				{
-					Name: "s1",
-					Resource: resource.NewWithAttributes(
-						attribute.Key("r1").String("v1"),
-					),
-					StartTime: now,
-					EndTime:   now,
-				},
-				nil,
-			},
-			resourceFromProcess: resource.NewWithAttributes(
-				semconv.ServiceNameKey.String("new-name"),
-			),
-			expectedBatchList: []*gen.Batch{
-				{
-					Process: &gen.Process{
-						ServiceName: "new-name",
-						Tags: []*gen.Tag{
-							{Key: "r1", VType: gen.TagType_STRING, VStr: newString("v1")},
-						},
-					},
-					Spans: []*gen.Span{
-						{
-							OperationName: "s1",
-							Tags: []*gen.Tag{
-								{Key: "span.kind", VType: gen.TagType_STRING, VStr: &spanKind},
-							},
-							StartTime: now.UnixNano() / 1000,
-						},
-					},
-				},
-			},
-		},
-		{
-			name: "no service name in spans and resourceFromProcess",
-			spanSnapshotList: []*sdktrace.SpanSnapshot{
-=======
-			name: "no service name in spans",
-			spanSnapshotList: []*export.SpanSnapshot{
->>>>>>> c61e654c
 				{
 					Name: "s1",
 					Resource: resource.NewWithAttributes(
