module go.opentelemetry.io/otel/exporters/stdout/stdouttrace

go 1.17

replace (
	go.opentelemetry.io/otel => ../../..
	go.opentelemetry.io/otel/sdk => ../../../sdk
)

require (
	github.com/stretchr/testify v1.7.1
<<<<<<< HEAD
	go.opentelemetry.io/otel v1.9.0
	go.opentelemetry.io/otel/sdk v1.9.0
	go.opentelemetry.io/otel/trace v1.9.0
=======
	go.opentelemetry.io/otel v1.10.0
	go.opentelemetry.io/otel/sdk v1.10.0
	go.opentelemetry.io/otel/trace v1.10.0
>>>>>>> 0e6f9c29
)

require (
	github.com/davecgh/go-spew v1.1.0 // indirect
	github.com/go-logr/logr v1.2.3 // indirect
	github.com/go-logr/stdr v1.2.2 // indirect
	github.com/pmezard/go-difflib v1.0.0 // indirect
	golang.org/x/sys v0.0.0-20210423185535-09eb48e85fd7 // indirect
	gopkg.in/yaml.v3 v3.0.0-20200313102051-9f266ea9e77c // indirect
)

replace go.opentelemetry.io/otel/trace => ../../../trace<|MERGE_RESOLUTION|>--- conflicted
+++ resolved
@@ -9,15 +9,9 @@
 
 require (
 	github.com/stretchr/testify v1.7.1
-<<<<<<< HEAD
-	go.opentelemetry.io/otel v1.9.0
-	go.opentelemetry.io/otel/sdk v1.9.0
-	go.opentelemetry.io/otel/trace v1.9.0
-=======
 	go.opentelemetry.io/otel v1.10.0
 	go.opentelemetry.io/otel/sdk v1.10.0
 	go.opentelemetry.io/otel/trace v1.10.0
->>>>>>> 0e6f9c29
 )
 
 require (
