// Copyright The OpenTelemetry Authors
//
// Licensed under the Apache License, Version 2.0 (the "License");
// you may not use this file except in compliance with the License.
// You may obtain a copy of the License at
//
//     http://www.apache.org/licenses/LICENSE-2.0
//
// Unless required by applicable law or agreed to in writing, software
// distributed under the License is distributed on an "AS IS" BASIS,
// WITHOUT WARRANTIES OR CONDITIONS OF ANY KIND, either express or implied.
// See the License for the specific language governing permissions and
// limitations under the License.

package stdoutmetric_test

import (
	"bytes"
	"context"
	"encoding/json"
	"fmt"
	"strings"
	"testing"
	"time"

	"go.opentelemetry.io/otel/exporters/stdout/stdoutmetric"

	"github.com/stretchr/testify/assert"
	"github.com/stretchr/testify/require"

	"go.opentelemetry.io/otel/attribute"
	"go.opentelemetry.io/otel/metric"
	export "go.opentelemetry.io/otel/sdk/export/metric"
	controller "go.opentelemetry.io/otel/sdk/metric/controller/basic"
	processor "go.opentelemetry.io/otel/sdk/metric/processor/basic"
	"go.opentelemetry.io/otel/sdk/metric/processor/processortest"
	"go.opentelemetry.io/otel/sdk/resource"
)

type testFixture struct {
	t        *testing.T
	ctx      context.Context
	cont     *controller.Controller
	meter    metric.Meter
	exporter *stdoutmetric.Exporter
	output   *bytes.Buffer
}

var testResource = resource.NewSchemaless(attribute.String("R", "V"))

func newFixture(t *testing.T, opts ...stdoutmetric.Option) testFixture {
	return newFixtureWithResource(t, testResource, opts...)
}

func newFixtureWithResource(t *testing.T, res *resource.Resource, opts ...stdoutmetric.Option) testFixture {
	buf := &bytes.Buffer{}
	opts = append(opts, stdoutmetric.WithWriter(buf))
	opts = append(opts, stdoutmetric.WithoutTimestamps())
	exp, err := stdoutmetric.New(opts...)
	if err != nil {
		t.Fatal("Error building fixture: ", err)
	}
	aggSel := processortest.AggregatorSelector()
	proc := processor.New(aggSel, export.StatelessExportKindSelector())
	cont := controller.New(proc,
		controller.WithExporter(exp),
		controller.WithResource(res),
	)
	ctx := context.Background()
	require.NoError(t, cont.Start(ctx))
	meter := cont.MeterProvider().Meter("test")

	return testFixture{
		t:        t,
		ctx:      ctx,
		exporter: exp,
		cont:     cont,
		meter:    meter,
		output:   buf,
	}
}

func (fix testFixture) Output() string {
	return strings.TrimSpace(fix.output.String())
}

<<<<<<< HEAD
func (fix testFixture) Export(checkpointSet export.CheckpointSet) {
	err := fix.exporter.Export(fix.ctx, testResource, checkpointSet)
	if err != nil {
		fix.t.Error("export failed: ", err)
	}
}

=======
>>>>>>> d57c5a56
func TestStdoutTimestamp(t *testing.T) {
	var buf bytes.Buffer
	aggSel := processortest.AggregatorSelector()
	proc := processor.New(aggSel, export.CumulativeExportKindSelector())
	exporter, err := stdoutmetric.New(
		stdoutmetric.WithWriter(&buf),
	)
	if err != nil {
		t.Fatal("Invalid config: ", err)
	}
	cont := controller.New(proc,
		controller.WithExporter(exporter),
		controller.WithResource(testResource),
	)
	ctx := context.Background()

	require.NoError(t, cont.Start(ctx))
	meter := cont.MeterProvider().Meter("test")
	counter := metric.Must(meter).NewInt64Counter("name.lastvalue")

	before := time.Now()
	// Ensure the timestamp is after before.
	time.Sleep(time.Nanosecond)

	counter.Add(ctx, 1)

<<<<<<< HEAD
	ctx := context.Background()
	desc := metric.NewDescriptor("test.name", metric.ValueObserverInstrumentKind, number.Int64Kind)

	lvagg, ckpt := metrictest.Unslice2(lastvalue.New(2))

	aggregatortest.CheckedUpdate(t, lvagg, number.NewInt64Number(321), &desc)
	require.NoError(t, lvagg.SynchronizedMove(ckpt, &desc))

	checkpointSet.Add(&desc, ckpt)

	if err := exporter.Export(ctx, testResource, checkpointSet); err != nil {
		t.Fatal("Unexpected export error: ", err)
	}
=======
	require.NoError(t, cont.Stop(ctx))
>>>>>>> d57c5a56

	// Ensure the timestamp is before after.
	time.Sleep(time.Nanosecond)
	after := time.Now()

	var printed []interface{}
	if err := json.Unmarshal(buf.Bytes(), &printed); err != nil {
		t.Fatal("JSON parse error: ", err)
	}

	require.Len(t, printed, 1)
	lastValue, ok := printed[0].(map[string]interface{})
	require.True(t, ok, "last value format")
	require.Contains(t, lastValue, "Timestamp")
	lastValueTS := lastValue["Timestamp"].(string)
	lastValueTimestamp, err := time.Parse(time.RFC3339Nano, lastValueTS)
	if err != nil {
		t.Fatal("JSON parse error: ", lastValueTS, ": ", err)
	}

	assert.True(t, lastValueTimestamp.After(before))
	assert.True(t, lastValueTimestamp.Before(after))
}

func TestStdoutCounterFormat(t *testing.T) {
	fix := newFixture(t)

	counter := metric.Must(fix.meter).NewInt64Counter("name.sum")
	counter.Add(fix.ctx, 123, attribute.String("A", "B"), attribute.String("C", "D"))

	require.NoError(t, fix.cont.Stop(fix.ctx))

	require.Equal(t, `[{"Name":"name.sum{R=V,instrumentation.name=test,A=B,C=D}","Sum":123}]`, fix.Output())
}

func TestStdoutLastValueFormat(t *testing.T) {
	fix := newFixture(t)

	counter := metric.Must(fix.meter).NewFloat64Counter("name.lastvalue")
	counter.Add(fix.ctx, 123.456, attribute.String("A", "B"), attribute.String("C", "D"))

	require.NoError(t, fix.cont.Stop(fix.ctx))

	require.Equal(t, `[{"Name":"name.lastvalue{R=V,instrumentation.name=test,A=B,C=D}","Last":123.456}]`, fix.Output())
}

func TestStdoutMinMaxSumCount(t *testing.T) {
	fix := newFixture(t)

	counter := metric.Must(fix.meter).NewFloat64Counter("name.minmaxsumcount")
	counter.Add(fix.ctx, 123.456, attribute.String("A", "B"), attribute.String("C", "D"))
	counter.Add(fix.ctx, 876.543, attribute.String("A", "B"), attribute.String("C", "D"))

	require.NoError(t, fix.cont.Stop(fix.ctx))

	require.Equal(t, `[{"Name":"name.minmaxsumcount{R=V,instrumentation.name=test,A=B,C=D}","Min":123.456,"Max":876.543,"Sum":999.999,"Count":2}]`, fix.Output())
}

func TestStdoutValueRecorderFormat(t *testing.T) {
	fix := newFixture(t, stdoutmetric.WithPrettyPrint())

	inst := metric.Must(fix.meter).NewFloat64ValueRecorder("name.histogram")

	for i := 0; i < 1000; i++ {
		inst.Record(fix.ctx, float64(i)+0.5, attribute.String("A", "B"), attribute.String("C", "D"))
	}
	require.NoError(t, fix.cont.Stop(fix.ctx))

	// TODO: Stdout does not export `Count` for histogram, nor the buckets.
	require.Equal(t, `[
	{
		"Name": "name.histogram{R=V,instrumentation.name=test,A=B,C=D}",
		"Sum": 500000
	}
]`, fix.Output())
}

func TestStdoutNoData(t *testing.T) {
	runTwoAggs := func(aggName string) {
		t.Run(aggName, func(t *testing.T) {
			t.Parallel()

			fix := newFixture(t)
			_ = metric.Must(fix.meter).NewFloat64Counter(fmt.Sprint("name.", aggName))
			require.NoError(t, fix.cont.Stop(fix.ctx))

			require.Equal(t, "", fix.Output())
		})
	}

	runTwoAggs("lastvalue")
	runTwoAggs("minmaxsumcount")
}

func TestStdoutResource(t *testing.T) {
	type testCase struct {
		expect string
		res    *resource.Resource
		attrs  []attribute.KeyValue
	}
	newCase := func(expect string, res *resource.Resource, attrs ...attribute.KeyValue) testCase {
		return testCase{
			expect: expect,
			res:    res,
			attrs:  attrs,
		}
	}
	testCases := []testCase{
		newCase("R1=V1,R2=V2,instrumentation.name=test,A=B,C=D",
			resource.NewSchemaless(attribute.String("R1", "V1"), attribute.String("R2", "V2")),
			attribute.String("A", "B"),
			attribute.String("C", "D")),
		newCase("R1=V1,R2=V2,instrumentation.name=test",
			resource.NewSchemaless(attribute.String("R1", "V1"), attribute.String("R2", "V2")),
		),
		newCase("instrumentation.name=test,A=B,C=D",
			nil,
			attribute.String("A", "B"),
			attribute.String("C", "D"),
		),
		// We explicitly do not de-duplicate between resources
		// and metric labels in this exporter.
		newCase("R1=V1,R2=V2,instrumentation.name=test,R1=V3,R2=V4",
			resource.NewSchemaless(attribute.String("R1", "V1"), attribute.String("R2", "V2")),
			attribute.String("R1", "V3"),
			attribute.String("R2", "V4")),
	}

	for _, tc := range testCases {
		ctx := context.Background()
		fix := newFixtureWithResource(t, tc.res)

		counter := metric.Must(fix.meter).NewFloat64Counter("name.lastvalue")
		counter.Add(ctx, 123.456, tc.attrs...)

		require.NoError(t, fix.cont.Stop(fix.ctx))

		require.Equal(t, `[{"Name":"name.lastvalue{`+tc.expect+`}","Last":123.456}]`, fix.Output())
	}
}<|MERGE_RESOLUTION|>--- conflicted
+++ resolved
@@ -84,16 +84,6 @@
 	return strings.TrimSpace(fix.output.String())
 }
 
-<<<<<<< HEAD
-func (fix testFixture) Export(checkpointSet export.CheckpointSet) {
-	err := fix.exporter.Export(fix.ctx, testResource, checkpointSet)
-	if err != nil {
-		fix.t.Error("export failed: ", err)
-	}
-}
-
-=======
->>>>>>> d57c5a56
 func TestStdoutTimestamp(t *testing.T) {
 	var buf bytes.Buffer
 	aggSel := processortest.AggregatorSelector()
@@ -120,23 +110,7 @@
 
 	counter.Add(ctx, 1)
 
-<<<<<<< HEAD
-	ctx := context.Background()
-	desc := metric.NewDescriptor("test.name", metric.ValueObserverInstrumentKind, number.Int64Kind)
-
-	lvagg, ckpt := metrictest.Unslice2(lastvalue.New(2))
-
-	aggregatortest.CheckedUpdate(t, lvagg, number.NewInt64Number(321), &desc)
-	require.NoError(t, lvagg.SynchronizedMove(ckpt, &desc))
-
-	checkpointSet.Add(&desc, ckpt)
-
-	if err := exporter.Export(ctx, testResource, checkpointSet); err != nil {
-		t.Fatal("Unexpected export error: ", err)
-	}
-=======
 	require.NoError(t, cont.Stop(ctx))
->>>>>>> d57c5a56
 
 	// Ensure the timestamp is before after.
 	time.Sleep(time.Nanosecond)
@@ -233,47 +207,62 @@
 
 func TestStdoutResource(t *testing.T) {
 	type testCase struct {
+		name   string
 		expect string
 		res    *resource.Resource
 		attrs  []attribute.KeyValue
 	}
-	newCase := func(expect string, res *resource.Resource, attrs ...attribute.KeyValue) testCase {
+	newCase := func(name, expect string, res *resource.Resource, attrs ...attribute.KeyValue) testCase {
 		return testCase{
+			name:   name,
 			expect: expect,
 			res:    res,
 			attrs:  attrs,
 		}
 	}
 	testCases := []testCase{
-		newCase("R1=V1,R2=V2,instrumentation.name=test,A=B,C=D",
+		newCase("resource and attribute",
+			"R1=V1,R2=V2,instrumentation.name=test,A=B,C=D",
 			resource.NewSchemaless(attribute.String("R1", "V1"), attribute.String("R2", "V2")),
 			attribute.String("A", "B"),
 			attribute.String("C", "D")),
-		newCase("R1=V1,R2=V2,instrumentation.name=test",
+		newCase("only resource",
+			"R1=V1,R2=V2,instrumentation.name=test",
 			resource.NewSchemaless(attribute.String("R1", "V1"), attribute.String("R2", "V2")),
 		),
-		newCase("instrumentation.name=test,A=B,C=D",
-			nil,
+		newCase("empty resource",
+			"instrumentation.name=test,A=B,C=D",
+			resource.Empty(),
+			attribute.String("A", "B"),
+			attribute.String("C", "D"),
+		),
+		newCase("default resource",
+			fmt.Sprint(resource.Default().Encoded(attribute.DefaultEncoder()),
+				",instrumentation.name=test,A=B,C=D"),
+			resource.Default(),
 			attribute.String("A", "B"),
 			attribute.String("C", "D"),
 		),
 		// We explicitly do not de-duplicate between resources
 		// and metric labels in this exporter.
-		newCase("R1=V1,R2=V2,instrumentation.name=test,R1=V3,R2=V4",
+		newCase("resource deduplication",
+			"R1=V1,R2=V2,instrumentation.name=test,R1=V3,R2=V4",
 			resource.NewSchemaless(attribute.String("R1", "V1"), attribute.String("R2", "V2")),
 			attribute.String("R1", "V3"),
 			attribute.String("R2", "V4")),
 	}
 
 	for _, tc := range testCases {
-		ctx := context.Background()
-		fix := newFixtureWithResource(t, tc.res)
-
-		counter := metric.Must(fix.meter).NewFloat64Counter("name.lastvalue")
-		counter.Add(ctx, 123.456, tc.attrs...)
-
-		require.NoError(t, fix.cont.Stop(fix.ctx))
-
-		require.Equal(t, `[{"Name":"name.lastvalue{`+tc.expect+`}","Last":123.456}]`, fix.Output())
+		t.Run(tc.name, func(t *testing.T) {
+			ctx := context.Background()
+			fix := newFixtureWithResource(t, tc.res)
+
+			counter := metric.Must(fix.meter).NewFloat64Counter("name.lastvalue")
+			counter.Add(ctx, 123.456, tc.attrs...)
+
+			require.NoError(t, fix.cont.Stop(fix.ctx))
+
+			require.Equal(t, `[{"Name":"name.lastvalue{`+tc.expect+`}","Last":123.456}]`, fix.Output())
+		})
 	}
 }