module go.opentelemetry.io/otel/exporters/stdout

go 1.14

replace (
	go.opentelemetry.io/otel => ../..
	go.opentelemetry.io/otel/sdk => ../../sdk/
)

require (
<<<<<<< HEAD
	github.com/stretchr/testify v1.7.0
	go.opentelemetry.io/otel v0.15.0
	go.opentelemetry.io/otel/sdk v0.15.0
=======
	github.com/stretchr/testify v1.6.1
	go.opentelemetry.io/otel v0.16.0
	go.opentelemetry.io/otel/sdk v0.16.0
>>>>>>> 7786f34c
)<|MERGE_RESOLUTION|>--- conflicted
+++ resolved
@@ -8,13 +8,7 @@
 )
 
 require (
-<<<<<<< HEAD
 	github.com/stretchr/testify v1.7.0
-	go.opentelemetry.io/otel v0.15.0
-	go.opentelemetry.io/otel/sdk v0.15.0
-=======
-	github.com/stretchr/testify v1.6.1
 	go.opentelemetry.io/otel v0.16.0
 	go.opentelemetry.io/otel/sdk v0.16.0
->>>>>>> 7786f34c
 )