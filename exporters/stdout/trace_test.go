--- conflicted
+++ resolved
@@ -22,14 +22,8 @@
 	"testing"
 	"time"
 
-<<<<<<< HEAD
-	"google.golang.org/grpc/codes"
-
 	"go.opentelemetry.io/otel"
-=======
-	"go.opentelemetry.io/otel/api/trace"
 	"go.opentelemetry.io/otel/codes"
->>>>>>> 5660b0b5
 	"go.opentelemetry.io/otel/exporters/stdout"
 	"go.opentelemetry.io/otel/label"
 	export "go.opentelemetry.io/otel/sdk/export/trace"
@@ -68,13 +62,8 @@
 			{Name: "foo", Attributes: []label.KeyValue{label.String("key", keyValue)}, Time: now},
 			{Name: "bar", Attributes: []label.KeyValue{label.Float64("double", doubleValue)}, Time: now},
 		},
-<<<<<<< HEAD
 		SpanKind:      otel.SpanKindInternal,
-		StatusCode:    codes.Unknown,
-=======
-		SpanKind:      trace.SpanKindInternal,
 		StatusCode:    codes.Error,
->>>>>>> 5660b0b5
 		StatusMessage: "interesting",
 		Resource:      resource,
 	}
