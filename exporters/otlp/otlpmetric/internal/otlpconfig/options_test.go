// Copyright The OpenTelemetry Authors
//
// Licensed under the Apache License, Version 2.0 (the "License");
// you may not use this file except in compliance with the License.
// You may obtain a copy of the License at
//
//     http://www.apache.org/licenses/LICENSE-2.0
//
// Unless required by applicable law or agreed to in writing, software
// distributed under the License is distributed on an "AS IS" BASIS,
// WITHOUT WARRANTIES OR CONDITIONS OF ANY KIND, either express or implied.
// See the License for the specific language governing permissions and
// limitations under the License.

package otlpconfig_test

import (
	"errors"
	"testing"
	"time"

	"github.com/stretchr/testify/assert"

	"go.opentelemetry.io/otel/exporters/otlp/internal/envconfig"
	"go.opentelemetry.io/otel/exporters/otlp/otlpmetric/internal/otlpconfig"
)

const (
	WeakCertificate = `
-----BEGIN CERTIFICATE-----
MIIBhzCCASygAwIBAgIRANHpHgAWeTnLZpTSxCKs0ggwCgYIKoZIzj0EAwIwEjEQ
MA4GA1UEChMHb3RlbC1nbzAeFw0yMTA0MDExMzU5MDNaFw0yMTA0MDExNDU5MDNa
MBIxEDAOBgNVBAoTB290ZWwtZ28wWTATBgcqhkjOPQIBBggqhkjOPQMBBwNCAAS9
nWSkmPCxShxnp43F+PrOtbGV7sNfkbQ/kxzi9Ego0ZJdiXxkmv/C05QFddCW7Y0Z
sJCLHGogQsYnWJBXUZOVo2MwYTAOBgNVHQ8BAf8EBAMCB4AwEwYDVR0lBAwwCgYI
KwYBBQUHAwEwDAYDVR0TAQH/BAIwADAsBgNVHREEJTAjgglsb2NhbGhvc3SHEAAA
AAAAAAAAAAAAAAAAAAGHBH8AAAEwCgYIKoZIzj0EAwIDSQAwRgIhANwZVVKvfvQ/
1HXsTvgH+xTQswOwSSKYJ1cVHQhqK7ZbAiEAus8NxpTRnp5DiTMuyVmhVNPB+bVH
Lhnm4N/QDk5rek0=
-----END CERTIFICATE-----
`
	WeakPrivateKey = `
-----BEGIN PRIVATE KEY-----
MIGHAgEAMBMGByqGSM49AgEGCCqGSM49AwEHBG0wawIBAQQgN8HEXiXhvByrJ1zK
SFT6Y2l2KqDWwWzKf+t4CyWrNKehRANCAAS9nWSkmPCxShxnp43F+PrOtbGV7sNf
kbQ/kxzi9Ego0ZJdiXxkmv/C05QFddCW7Y0ZsJCLHGogQsYnWJBXUZOV
-----END PRIVATE KEY-----
`
)

type env map[string]string

func (e *env) getEnv(env string) string {
	return (*e)[env]
}

type fileReader map[string][]byte

func (f *fileReader) readFile(filename string) ([]byte, error) {
	if b, ok := (*f)[filename]; ok {
		return b, nil
	}
	return nil, errors.New("File not found")
}

func TestConfigs(t *testing.T) {
	tlsCert, err := otlpconfig.CreateTLSConfig([]byte(WeakCertificate))
	assert.NoError(t, err)

	tests := []struct {
		name       string
		opts       []otlpconfig.GenericOption
		env        env
		fileReader fileReader
		asserts    func(t *testing.T, c *otlpconfig.Config, grpcOption bool)
	}{
		{
			name: "Test default configs",
			asserts: func(t *testing.T, c *otlpconfig.Config, grpcOption bool) {
				if grpcOption {
					assert.Equal(t, "localhost:4317", c.Metrics.Endpoint)
				} else {
					assert.Equal(t, "localhost:4318", c.Metrics.Endpoint)
				}
				assert.Equal(t, otlpconfig.NoCompression, c.Metrics.Compression)
				assert.Equal(t, map[string]string(nil), c.Metrics.Headers)
				assert.Equal(t, 10*time.Second, c.Metrics.Timeout)
			},
		},

		// Endpoint Tests
		{
			name: "Test With Endpoint",
			opts: []otlpconfig.GenericOption{
				otlpconfig.WithEndpoint("someendpoint"),
			},
			asserts: func(t *testing.T, c *otlpconfig.Config, grpcOption bool) {
				assert.Equal(t, "someendpoint", c.Metrics.Endpoint)
			},
		},
		{
			name: "Test Environment Endpoint",
			env: map[string]string{
				"OTEL_EXPORTER_OTLP_ENDPOINT": "https://env.endpoint/prefix",
			},
			asserts: func(t *testing.T, c *otlpconfig.Config, grpcOption bool) {
				assert.False(t, c.Metrics.Insecure)
				if grpcOption {
					assert.Equal(t, "env.endpoint/prefix", c.Metrics.Endpoint)
				} else {
					assert.Equal(t, "env.endpoint", c.Metrics.Endpoint)
					assert.Equal(t, "/prefix/v1/metrics", c.Metrics.URLPath)
				}
			},
		},
		{
			name: "Test Environment Signal Specific Endpoint",
			env: map[string]string{
				"OTEL_EXPORTER_OTLP_ENDPOINT":         "https://overrode.by.signal.specific/env/var",
				"OTEL_EXPORTER_OTLP_METRICS_ENDPOINT": "http://env.metrics.endpoint",
			},
			asserts: func(t *testing.T, c *otlpconfig.Config, grpcOption bool) {
				assert.True(t, c.Metrics.Insecure)
				assert.Equal(t, "env.metrics.endpoint", c.Metrics.Endpoint)
				if !grpcOption {
					assert.Equal(t, "/", c.Metrics.URLPath)
				}
			},
		},
		{
			name: "Test Mixed Environment and With Endpoint",
			opts: []otlpconfig.GenericOption{
				otlpconfig.WithEndpoint("metrics_endpoint"),
			},
			env: map[string]string{
				"OTEL_EXPORTER_OTLP_ENDPOINT": "env_endpoint",
			},
			asserts: func(t *testing.T, c *otlpconfig.Config, grpcOption bool) {
				assert.Equal(t, "metrics_endpoint", c.Metrics.Endpoint)
			},
		},
		{
			name: "Test Environment Endpoint with HTTP scheme",
			env: map[string]string{
				"OTEL_EXPORTER_OTLP_ENDPOINT": "http://env_endpoint",
			},
			asserts: func(t *testing.T, c *otlpconfig.Config, grpcOption bool) {
				assert.Equal(t, "env_endpoint", c.Metrics.Endpoint)
				assert.Equal(t, true, c.Metrics.Insecure)
			},
		},
		{
			name: "Test Environment Endpoint with HTTP scheme and leading & trailingspaces",
			env: map[string]string{
				"OTEL_EXPORTER_OTLP_ENDPOINT": "      http://env_endpoint    ",
			},
			asserts: func(t *testing.T, c *otlpconfig.Config, grpcOption bool) {
				assert.Equal(t, "env_endpoint", c.Metrics.Endpoint)
				assert.Equal(t, true, c.Metrics.Insecure)
			},
		},
		{
			name: "Test Environment Endpoint with HTTPS scheme",
			env: map[string]string{
				"OTEL_EXPORTER_OTLP_ENDPOINT": "https://env_endpoint",
			},
			asserts: func(t *testing.T, c *otlpconfig.Config, grpcOption bool) {
				assert.Equal(t, "env_endpoint", c.Metrics.Endpoint)
				assert.Equal(t, false, c.Metrics.Insecure)
			},
		},
		{
			name: "Test Environment Signal Specific Endpoint with uppercase scheme",
			env: map[string]string{
				"OTEL_EXPORTER_OTLP_ENDPOINT":         "HTTPS://overrode_by_signal_specific",
				"OTEL_EXPORTER_OTLP_METRICS_ENDPOINT": "HtTp://env_metrics_endpoint",
			},
			asserts: func(t *testing.T, c *otlpconfig.Config, grpcOption bool) {
				assert.Equal(t, "env_metrics_endpoint", c.Metrics.Endpoint)
				assert.Equal(t, true, c.Metrics.Insecure)
			},
		},

		// Certificate tests
		{
			name: "Test Default Certificate",
			asserts: func(t *testing.T, c *otlpconfig.Config, grpcOption bool) {
				if grpcOption {
					assert.NotNil(t, c.Metrics.GRPCCredentials)
				} else {
					assert.Nil(t, c.Metrics.TLSCfg)
				}
			},
		},
		{
			name: "Test With Certificate",
			opts: []otlpconfig.GenericOption{
				otlpconfig.WithTLSClientConfig(tlsCert),
			},
			asserts: func(t *testing.T, c *otlpconfig.Config, grpcOption bool) {
				if grpcOption {
					//TODO: make sure gRPC's credentials actually works
					assert.NotNil(t, c.Metrics.GRPCCredentials)
				} else {
					// nolint:staticcheck // ignoring tlsCert.RootCAs.Subjects is deprecated ERR because cert does not come from SystemCertPool.
					assert.Equal(t, tlsCert.RootCAs.Subjects(), c.Metrics.TLSCfg.RootCAs.Subjects())
				}
			},
		},
		{
			name: "Test Environment Certificate",
			env: map[string]string{
				"OTEL_EXPORTER_OTLP_CERTIFICATE": "cert_path",
			},
			fileReader: fileReader{
				"cert_path": []byte(WeakCertificate),
			},
			asserts: func(t *testing.T, c *otlpconfig.Config, grpcOption bool) {
				if grpcOption {
					assert.NotNil(t, c.Metrics.GRPCCredentials)
				} else {
					// nolint:staticcheck // ignoring tlsCert.RootCAs.Subjects is deprecated ERR because cert does not come from SystemCertPool.
					assert.Equal(t, tlsCert.RootCAs.Subjects(), c.Metrics.TLSCfg.RootCAs.Subjects())
				}
			},
		},
		{
			name: "Test Environment Signal Specific Certificate",
			env: map[string]string{
				"OTEL_EXPORTER_OTLP_CERTIFICATE":         "overrode_by_signal_specific",
				"OTEL_EXPORTER_OTLP_METRICS_CERTIFICATE": "cert_path",
			},
			fileReader: fileReader{
				"cert_path":    []byte(WeakCertificate),
				"invalid_cert": []byte("invalid certificate file."),
			},
			asserts: func(t *testing.T, c *otlpconfig.Config, grpcOption bool) {
				if grpcOption {
					assert.NotNil(t, c.Metrics.GRPCCredentials)
				} else {
					// nolint:staticcheck // ignoring tlsCert.RootCAs.Subjects is deprecated ERR because cert does not come from SystemCertPool.
					assert.Equal(t, tlsCert.RootCAs.Subjects(), c.Metrics.TLSCfg.RootCAs.Subjects())
				}
			},
		},
		{
			name: "Test Mixed Environment and With Certificate",
			opts: []otlpconfig.GenericOption{},
			env: map[string]string{
				"OTEL_EXPORTER_OTLP_CERTIFICATE": "cert_path",
			},
			fileReader: fileReader{
				"cert_path": []byte(WeakCertificate),
			},
			asserts: func(t *testing.T, c *otlpconfig.Config, grpcOption bool) {
				if grpcOption {
					assert.NotNil(t, c.Metrics.GRPCCredentials)
				} else {
					assert.Equal(t, 1, len(c.Metrics.TLSCfg.RootCAs.Subjects()))
				}
			},
		},

		// Headers tests
		{
			name: "Test With Headers",
			opts: []otlpconfig.GenericOption{
				otlpconfig.WithHeaders(map[string]string{"h1": "v1"}),
			},
			asserts: func(t *testing.T, c *otlpconfig.Config, grpcOption bool) {
				assert.Equal(t, map[string]string{"h1": "v1"}, c.Metrics.Headers)
			},
		},
		{
			name: "Test Environment Headers",
			env:  map[string]string{"OTEL_EXPORTER_OTLP_HEADERS": "h1=v1,h2=v2"},
			asserts: func(t *testing.T, c *otlpconfig.Config, grpcOption bool) {
				assert.Equal(t, map[string]string{"h1": "v1", "h2": "v2"}, c.Metrics.Headers)
			},
		},
		{
			name: "Test Environment Signal Specific Headers",
			env: map[string]string{
				"OTEL_EXPORTER_OTLP_HEADERS":         "overrode_by_signal_specific",
				"OTEL_EXPORTER_OTLP_METRICS_HEADERS": "h1=v1,h2=v2",
			},
			asserts: func(t *testing.T, c *otlpconfig.Config, grpcOption bool) {
				assert.Equal(t, map[string]string{"h1": "v1", "h2": "v2"}, c.Metrics.Headers)
			},
		},
		{
			name: "Test Mixed Environment and With Headers",
			env:  map[string]string{"OTEL_EXPORTER_OTLP_HEADERS": "h1=v1,h2=v2"},
			opts: []otlpconfig.GenericOption{
				otlpconfig.WithHeaders(map[string]string{"m1": "mv1"}),
			},
			asserts: func(t *testing.T, c *otlpconfig.Config, grpcOption bool) {
				assert.Equal(t, map[string]string{"m1": "mv1"}, c.Metrics.Headers)
			},
		},

		// Compression Tests
		{
			name: "Test With Compression",
			opts: []otlpconfig.GenericOption{
				otlpconfig.WithCompression(otlpconfig.GzipCompression),
			},
			asserts: func(t *testing.T, c *otlpconfig.Config, grpcOption bool) {
				assert.Equal(t, otlpconfig.GzipCompression, c.Metrics.Compression)
			},
		},
		{
			name: "Test Environment Compression",
			env: map[string]string{
				"OTEL_EXPORTER_OTLP_COMPRESSION": "gzip",
			},
			asserts: func(t *testing.T, c *otlpconfig.Config, grpcOption bool) {
				assert.Equal(t, otlpconfig.GzipCompression, c.Metrics.Compression)
			},
		},
		{
			name: "Test Environment Signal Specific Compression",
			env: map[string]string{
				"OTEL_EXPORTER_OTLP_METRICS_COMPRESSION": "gzip",
			},
			asserts: func(t *testing.T, c *otlpconfig.Config, grpcOption bool) {
				assert.Equal(t, otlpconfig.GzipCompression, c.Metrics.Compression)
			},
		},
		{
			name: "Test Mixed Environment and With Compression",
			opts: []otlpconfig.GenericOption{
				otlpconfig.WithCompression(otlpconfig.NoCompression),
			},
			env: map[string]string{
				"OTEL_EXPORTER_OTLP_METRICS_COMPRESSION": "gzip",
			},
			asserts: func(t *testing.T, c *otlpconfig.Config, grpcOption bool) {
				assert.Equal(t, otlpconfig.NoCompression, c.Metrics.Compression)
			},
		},

		// Timeout Tests
		{
			name: "Test With Timeout",
			opts: []otlpconfig.GenericOption{
				otlpconfig.WithTimeout(time.Duration(5 * time.Second)),
			},
			asserts: func(t *testing.T, c *otlpconfig.Config, grpcOption bool) {
				assert.Equal(t, 5*time.Second, c.Metrics.Timeout)
			},
		},
		{
			name: "Test Environment Timeout",
			env: map[string]string{
				"OTEL_EXPORTER_OTLP_TIMEOUT": "15000",
			},
			asserts: func(t *testing.T, c *otlpconfig.Config, grpcOption bool) {
				assert.Equal(t, c.Metrics.Timeout, 15*time.Second)
			},
		},
		{
			name: "Test Environment Signal Specific Timeout",
			env: map[string]string{
				"OTEL_EXPORTER_OTLP_TIMEOUT":         "15000",
				"OTEL_EXPORTER_OTLP_METRICS_TIMEOUT": "28000",
			},
			asserts: func(t *testing.T, c *otlpconfig.Config, grpcOption bool) {
				assert.Equal(t, c.Metrics.Timeout, 28*time.Second)
			},
		},
		{
			name: "Test Mixed Environment and With Timeout",
			env: map[string]string{
				"OTEL_EXPORTER_OTLP_TIMEOUT":         "15000",
				"OTEL_EXPORTER_OTLP_METRICS_TIMEOUT": "28000",
			},
			opts: []otlpconfig.GenericOption{
				otlpconfig.WithTimeout(5 * time.Second),
			},
			asserts: func(t *testing.T, c *otlpconfig.Config, grpcOption bool) {
				assert.Equal(t, c.Metrics.Timeout, 5*time.Second)
			},
		},
	}

	for _, tt := range tests {
		t.Run(tt.name, func(t *testing.T) {
			origEOR := otlpconfig.DefaultEnvOptionsReader
			otlpconfig.DefaultEnvOptionsReader = envconfig.EnvOptionsReader{
				GetEnv:    tt.env.getEnv,
				ReadFile:  tt.fileReader.readFile,
				Namespace: "OTEL_EXPORTER_OTLP",
			}
			t.Cleanup(func() { otlpconfig.DefaultEnvOptionsReader = origEOR })

			// Tests Generic options as HTTP Options
<<<<<<< HEAD
			cfg := otlpconfig.NewDefaultConfig()
			cfg = otlpconfig.ApplyHTTPEnvConfigs(cfg)
			for _, opt := range tt.opts {
				cfg = opt.ApplyHTTPOption(cfg)
			}
=======
			cfg := otlpconfig.NewHTTPConfig(asHTTPOptions(tt.opts)...)
>>>>>>> 421d6867
			tt.asserts(t, &cfg, false)

			// Tests Generic options as gRPC Options
			cfg = otlpconfig.NewGRPCConfig(asGRPCOptions(tt.opts)...)
			tt.asserts(t, &cfg, true)
		})
	}
}

func asHTTPOptions(opts []otlpconfig.GenericOption) []otlpconfig.HTTPOption {
	converted := make([]otlpconfig.HTTPOption, len(opts))
	for i, o := range opts {
		converted[i] = otlpconfig.NewHTTPOption(o.ApplyHTTPOption)
	}
	return converted
}

func asGRPCOptions(opts []otlpconfig.GenericOption) []otlpconfig.GRPCOption {
	converted := make([]otlpconfig.GRPCOption, len(opts))
	for i, o := range opts {
		converted[i] = otlpconfig.NewGRPCOption(o.ApplyGRPCOption)
	}
	return converted
}<|MERGE_RESOLUTION|>--- conflicted
+++ resolved
@@ -395,15 +395,7 @@
 			t.Cleanup(func() { otlpconfig.DefaultEnvOptionsReader = origEOR })
 
 			// Tests Generic options as HTTP Options
-<<<<<<< HEAD
-			cfg := otlpconfig.NewDefaultConfig()
-			cfg = otlpconfig.ApplyHTTPEnvConfigs(cfg)
-			for _, opt := range tt.opts {
-				cfg = opt.ApplyHTTPOption(cfg)
-			}
-=======
 			cfg := otlpconfig.NewHTTPConfig(asHTTPOptions(tt.opts)...)
->>>>>>> 421d6867
 			tt.asserts(t, &cfg, false)
 
 			// Tests Generic options as gRPC Options
