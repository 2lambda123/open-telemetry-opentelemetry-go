// Copyright The OpenTelemetry Authors
//
// Licensed under the Apache License, Version 2.0 (the "License");
// you may not use this file except in compliance with the License.
// You may obtain a copy of the License at
//
//     http://www.apache.org/licenses/LICENSE-2.0
//
// Unless required by applicable law or agreed to in writing, software
// distributed under the License is distributed on an "AS IS" BASIS,
// WITHOUT WARRANTIES OR CONDITIONS OF ANY KIND, either express or implied.
// See the License for the specific language governing permissions and
// limitations under the License.

package otest // import "go.opentelemetry.io/otel/exporters/otlp/otlpmetric/internal/otest"

import (
	"context"
	"testing"

	"go.opentelemetry.io/otel"
<<<<<<< HEAD
	"go.opentelemetry.io/otel/exporters/otlp/internal"
	ominternal "go.opentelemetry.io/otel/exporters/otlp/otlpmetric/internal" // nolint: staticcheck  // Atomic deprecation.
=======
	"go.opentelemetry.io/otel/exporters/otlp/internal" // nolint: staticcheck  // Synchronous deprecation.
	ominternal "go.opentelemetry.io/otel/exporters/otlp/otlpmetric/internal"
>>>>>>> 25a6f153
	"go.opentelemetry.io/otel/sdk/metric"
	"go.opentelemetry.io/otel/sdk/metric/aggregation"
	"go.opentelemetry.io/otel/sdk/metric/metricdata"
	cpb "go.opentelemetry.io/proto/otlp/collector/metrics/v1"
	mpb "go.opentelemetry.io/proto/otlp/metrics/v1"
)

type client struct {
	rCh     <-chan ExportResult
	storage *Storage
}

func (c *client) Temporality(k metric.InstrumentKind) metricdata.Temporality {
	return metric.DefaultTemporalitySelector(k)
}

func (c *client) Aggregation(k metric.InstrumentKind) aggregation.Aggregation {
	return metric.DefaultAggregationSelector(k)
}

func (c *client) Collect() *Storage {
	return c.storage
}

func (c *client) UploadMetrics(ctx context.Context, rm *mpb.ResourceMetrics) error {
	c.storage.Add(&cpb.ExportMetricsServiceRequest{
		ResourceMetrics: []*mpb.ResourceMetrics{rm},
	})
	if c.rCh != nil {
		r := <-c.rCh
		if r.Response != nil && r.Response.GetPartialSuccess() != nil {
			msg := r.Response.GetPartialSuccess().GetErrorMessage()
			n := r.Response.GetPartialSuccess().GetRejectedDataPoints()
			if msg != "" || n > 0 {
				otel.Handle(internal.MetricPartialSuccessError(n, msg))
			}
		}
		return r.Err
	}
	return ctx.Err()
}

func (c *client) ForceFlush(ctx context.Context) error { return ctx.Err() }
func (c *client) Shutdown(ctx context.Context) error   { return ctx.Err() }

func TestClientTests(t *testing.T) {
	factory := func(rCh <-chan ExportResult) (ominternal.Client, Collector) {
		c := &client{rCh: rCh, storage: NewStorage()}
		return c, c
	}

	t.Run("Integration", RunClientTests(factory))
}<|MERGE_RESOLUTION|>--- conflicted
+++ resolved
@@ -19,13 +19,8 @@
 	"testing"
 
 	"go.opentelemetry.io/otel"
-<<<<<<< HEAD
-	"go.opentelemetry.io/otel/exporters/otlp/internal"
+	"go.opentelemetry.io/otel/exporters/otlp/internal"                       // nolint: staticcheck  // Synchronous deprecation.
 	ominternal "go.opentelemetry.io/otel/exporters/otlp/otlpmetric/internal" // nolint: staticcheck  // Atomic deprecation.
-=======
-	"go.opentelemetry.io/otel/exporters/otlp/internal" // nolint: staticcheck  // Synchronous deprecation.
-	ominternal "go.opentelemetry.io/otel/exporters/otlp/otlpmetric/internal"
->>>>>>> 25a6f153
 	"go.opentelemetry.io/otel/sdk/metric"
 	"go.opentelemetry.io/otel/sdk/metric/aggregation"
 	"go.opentelemetry.io/otel/sdk/metric/metricdata"
