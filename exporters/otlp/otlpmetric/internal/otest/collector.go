// Copyright The OpenTelemetry Authors
//
// Licensed under the Apache License, Version 2.0 (the "License");
// you may not use this file except in compliance with the License.
// You may obtain a copy of the License at
//
//     http://www.apache.org/licenses/LICENSE-2.0
//
// Unless required by applicable law or agreed to in writing, software
// distributed under the License is distributed on an "AS IS" BASIS,
// WITHOUT WARRANTIES OR CONDITIONS OF ANY KIND, either express or implied.
// See the License for the specific language governing permissions and
// limitations under the License.

//go:build go1.18
// +build go1.18

package otest // import "go.opentelemetry.io/otel/exporters/otlp/otlpmetric/internal/otest"

import (
<<<<<<< HEAD
	"bytes"
	"compress/gzip"
	"context"
	"crypto/ecdsa"
	"crypto/elliptic"
	cryptorand "crypto/rand"
	"crypto/tls"
	"crypto/x509"
	"crypto/x509/pkix" // nolint:depguard  // This is for testing.
	"encoding/pem"
	"errors"
	"fmt"
	"io"
	"math/big"
	mathrand "math/rand"
	"net"
	"net/http"
	"net/url"
=======
	"context"
	"net"
>>>>>>> dc0eb59e
	"sync"
	"time"

<<<<<<< HEAD
	"google.golang.org/protobuf/proto"

	"go.opentelemetry.io/otel/exporters/otlp/otlpmetric/internal/oconf"
=======
	"google.golang.org/grpc"
	"google.golang.org/grpc/metadata"

>>>>>>> dc0eb59e
	collpb "go.opentelemetry.io/proto/otlp/collector/metrics/v1"
	mpb "go.opentelemetry.io/proto/otlp/metrics/v1"
)

var emptyExportMetricsServiceResponse = func() []byte {
	body := collpb.ExportMetricsServiceResponse{}
	r, err := proto.Marshal(&body)
	if err != nil {
		panic(err)
	}
	return r
}()

// Collector is the collection target a Client sends metric uploads to.
type Collector interface {
	Collect() *Storage
}

// Storage stores uploaded OTLP metric data in their proto form.
type Storage struct {
	dataMu sync.Mutex
	data   []*mpb.ResourceMetrics
}

// NewStorage returns a configure storage ready to store received requests.
func NewStorage() *Storage {
	return &Storage{}
}

// Add adds the request to the Storage.
func (s *Storage) Add(request *collpb.ExportMetricsServiceRequest) {
	s.dataMu.Lock()
	defer s.dataMu.Unlock()
	s.data = append(s.data, request.ResourceMetrics...)
}

// Dump returns all added ResourceMetrics and clears the storage.
func (s *Storage) Dump() []*mpb.ResourceMetrics {
	s.dataMu.Lock()
	defer s.dataMu.Unlock()

	var data []*mpb.ResourceMetrics
	data, s.data = s.data, []*mpb.ResourceMetrics{}
	return data
}

<<<<<<< HEAD
type HTTPResponseError struct {
	Err    error
	Status int
	Header http.Header
}

func (e *HTTPResponseError) Error() string {
	return fmt.Sprintf("%d: %s", e.Status, e.Err)
}

func (e *HTTPResponseError) Unwrap() error { return e.Err }

// HTTPCollector is an OTLP HTTP server that collects all requests it receives.
type HTTPCollector struct {
	headersMu sync.Mutex
	headers   http.Header
=======
// GRPCCollector is an OTLP gRPC server that collects all requests it receives.
type GRPCCollector struct {
	collpb.UnimplementedMetricsServiceServer

	headersMu sync.Mutex
	headers   metadata.MD
>>>>>>> dc0eb59e
	storage   *Storage

	errCh    <-chan error
	listener net.Listener
<<<<<<< HEAD
	srv      *http.Server
}

// NewHTTPCollector returns a *HTTPCollector that is listening at the provided
// endpoint.
//
// If endpoint is an empty string, the returned collector will be listeing on
// the localhost interface at an OS chosen port, not use TLS, and listen at the
// default OTLP metric endpoint path ("/v1/metrics"). If the endpoint contains
// a prefix of "https" the server will generate weak self-signed TLS
// certificates and use them to server data. If the endpoint contains a path,
// that path will be used instead of the default OTLP metric endpoint path.
//
// If errCh is not nil, the collector will respond to HTTP requests with errors
// sent on that channel. This means that if errCh is not nil Export calls will
// block until an error is received.
func NewHTTPCollector(endpoint string, errCh <-chan error) (*HTTPCollector, error) {
	u, err := url.Parse(endpoint)
	if err != nil {
		return nil, err
	}
	if u.Host == "" {
		u.Host = "localhost:0"
	}
	if u.Path == "" {
		u.Path = oconf.DefaultMetricsPath
	}

	c := &HTTPCollector{
		headers: http.Header{},
=======
	srv      *grpc.Server
}

// NewGRPCCollector returns a *GRPCCollector that is listening at the provided
// endpoint.
//
// If endpoint is an empty string, the returned collector will be listeing on
// the localhost interface at an OS chosen port.
//
// If errCh is not nil, the collector will respond to Export calls with errors
// sent on that channel. This means that if errCh is not nil Export calls will
// block until an error is received.
func NewGRPCCollector(endpoint string, errCh <-chan error) (*GRPCCollector, error) {
	if endpoint == "" {
		endpoint = "localhost:0"
	}

	c := &GRPCCollector{
>>>>>>> dc0eb59e
		storage: NewStorage(),
		errCh:   errCh,
	}

<<<<<<< HEAD
	c.listener, err = net.Listen("tcp", u.Host)
=======
	var err error
	c.listener, err = net.Listen("tcp", endpoint)
>>>>>>> dc0eb59e
	if err != nil {
		return nil, err
	}

<<<<<<< HEAD
	mux := http.NewServeMux()
	mux.Handle(u.Path, http.HandlerFunc(c.handler))
	c.srv = &http.Server{Handler: mux}
	if u.Scheme == "https" {
		cert, err := weakCertificate()
		if err != nil {
			return nil, err
		}
		c.srv.TLSConfig = &tls.Config{
			Certificates: []tls.Certificate{cert},
		}
		go func() { _ = c.srv.ServeTLS(c.listener, "", "") }()
	} else {
		go func() { _ = c.srv.Serve(c.listener) }()
	}
	return c, nil
}

// Shutdown shuts down the HTTP server closing all open connections and
// listeners.
func (c *HTTPCollector) Shutdown(ctx context.Context) error {
	return c.srv.Shutdown(ctx)
}

// Addr returns the net.Addr c is listening at.
func (c *HTTPCollector) Addr() net.Addr {
=======
	c.srv = grpc.NewServer()
	collpb.RegisterMetricsServiceServer(c.srv, c)
	go func() { _ = c.srv.Serve(c.listener) }()

	return c, nil
}

// Shutdown shuts down the gRPC server closing all open connections and
// listeners immediately.
func (c *GRPCCollector) Shutdown() { c.srv.Stop() }

// Addr returns the net.Addr c is listening at.
func (c *GRPCCollector) Addr() net.Addr {
>>>>>>> dc0eb59e
	return c.listener.Addr()
}

// Collect returns the Storage holding all collected requests.
<<<<<<< HEAD
func (c *HTTPCollector) Collect() *Storage {
=======
func (c *GRPCCollector) Collect() *Storage {
>>>>>>> dc0eb59e
	return c.storage
}

// Headers returns the headers received for all requests.
<<<<<<< HEAD
func (c *HTTPCollector) Headers() map[string][]string {
	// Makes a copy.
	c.headersMu.Lock()
	defer c.headersMu.Unlock()
	return c.headers.Clone()
}

func (c *HTTPCollector) handler(w http.ResponseWriter, r *http.Request) {
	c.respond(w, c.record(r))
}

func (c *HTTPCollector) record(r *http.Request) error {
	// Currently only supports protobuf.
	if v := r.Header.Get("Content-Type"); v != "application/x-protobuf" {
		return fmt.Errorf("content-type not supported: %s", v)
	}

	body, err := c.readBody(r)
	if err != nil {
		return err
	}
	pbRequest := &collpb.ExportMetricsServiceRequest{}
	err = proto.Unmarshal(body, pbRequest)
	if err != nil {
		return &HTTPResponseError{
			Err:    err,
			Status: http.StatusInternalServerError,
		}
	}
	c.storage.Add(pbRequest)

	c.headersMu.Lock()
	for k, vals := range r.Header {
		for _, v := range vals {
			c.headers.Add(k, v)
		}
	}
	c.headersMu.Unlock()

	if c.errCh != nil {
		err = <-c.errCh
	}
	return err
}

func (c *HTTPCollector) readBody(r *http.Request) (body []byte, err error) {
	var reader io.ReadCloser
	switch r.Header.Get("Content-Encoding") {
	case "gzip":
		reader, err = gzip.NewReader(r.Body)
		if err != nil {
			_ = reader.Close()
			return nil, &HTTPResponseError{
				Err:    err,
				Status: http.StatusInternalServerError,
			}
		}
	default:
		reader = r.Body
	}

	defer func() {
		cErr := reader.Close()
		if err == nil && cErr != nil {
			err = &HTTPResponseError{
				Err:    cErr,
				Status: http.StatusInternalServerError,
			}
		}
	}()
	body, err = io.ReadAll(reader)
	if err != nil {
		err = &HTTPResponseError{
			Err:    err,
			Status: http.StatusInternalServerError,
		}
	}
	return body, err
}

func (c *HTTPCollector) respond(w http.ResponseWriter, err error) {
	if err != nil {
		w.Header().Set("Content-Type", "text/plain; charset=utf-8")
		w.Header().Set("X-Content-Type-Options", "nosniff")
		var e *HTTPResponseError
		if errors.As(err, &e) {
			for k, vals := range e.Header {
				for _, v := range vals {
					w.Header().Add(k, v)
				}
			}
			w.WriteHeader(e.Status)
			fmt.Fprintln(w, e.Error())
		} else {
			w.WriteHeader(http.StatusBadRequest)
			fmt.Fprintln(w, err.Error())
		}
		return
	}

	w.Header().Set("Content-Type", "application/x-protobuf")
	w.WriteHeader(http.StatusOK)
	_, _ = w.Write(emptyExportMetricsServiceResponse)
}

type mathRandReader struct{}

func (mathRandReader) Read(p []byte) (n int, err error) {
	return mathrand.Read(p)
}

var randReader mathRandReader

// Based on https://golang.org/src/crypto/tls/generate_cert.go,
// simplified and weakened.
func weakCertificate() (tls.Certificate, error) {
	priv, err := ecdsa.GenerateKey(elliptic.P256(), randReader)
	if err != nil {
		return tls.Certificate{}, err
	}
	notBefore := time.Now()
	notAfter := notBefore.Add(time.Hour)
	max := new(big.Int).Lsh(big.NewInt(1), 128)
	sn, err := cryptorand.Int(randReader, max)
	if err != nil {
		return tls.Certificate{}, err
	}
	tmpl := x509.Certificate{
		SerialNumber:          sn,
		Subject:               pkix.Name{Organization: []string{"otel-go"}},
		NotBefore:             notBefore,
		NotAfter:              notAfter,
		KeyUsage:              x509.KeyUsageDigitalSignature,
		ExtKeyUsage:           []x509.ExtKeyUsage{x509.ExtKeyUsageServerAuth},
		BasicConstraintsValid: true,
		DNSNames:              []string{"localhost"},
		IPAddresses:           []net.IP{net.IPv6loopback, net.IPv4(127, 0, 0, 1)},
	}
	derBytes, err := x509.CreateCertificate(randReader, &tmpl, &tmpl, &priv.PublicKey, priv)
	if err != nil {
		return tls.Certificate{}, err
	}
	var certBuf bytes.Buffer
	err = pem.Encode(&certBuf, &pem.Block{Type: "CERTIFICATE", Bytes: derBytes})
	if err != nil {
		return tls.Certificate{}, err
	}
	privBytes, err := x509.MarshalPKCS8PrivateKey(priv)
	if err != nil {
		return tls.Certificate{}, err
	}
	var privBuf bytes.Buffer
	err = pem.Encode(&privBuf, &pem.Block{Type: "PRIVATE KEY", Bytes: privBytes})
	if err != nil {
		return tls.Certificate{}, err
	}
	return tls.X509KeyPair(certBuf.Bytes(), privBuf.Bytes())
=======
func (c *GRPCCollector) Headers() map[string][]string {
	// Makes a copy.
	c.headersMu.Lock()
	defer c.headersMu.Unlock()
	return metadata.Join(c.headers)
}

// Export handles the export req.
func (c *GRPCCollector) Export(ctx context.Context, req *collpb.ExportMetricsServiceRequest) (*collpb.ExportMetricsServiceResponse, error) {
	c.storage.Add(req)

	if h, ok := metadata.FromIncomingContext(ctx); ok {
		c.headersMu.Lock()
		c.headers = metadata.Join(c.headers, h)
		c.headersMu.Unlock()
	}

	var err error
	if c.errCh != nil {
		err = <-c.errCh
	}
	return &collpb.ExportMetricsServiceResponse{}, err
>>>>>>> dc0eb59e
}<|MERGE_RESOLUTION|>--- conflicted
+++ resolved
@@ -18,7 +18,6 @@
 package otest // import "go.opentelemetry.io/otel/exporters/otlp/otlpmetric/internal/otest"
 
 import (
-<<<<<<< HEAD
 	"bytes"
 	"compress/gzip"
 	"context"
@@ -37,34 +36,17 @@
 	"net"
 	"net/http"
 	"net/url"
-=======
-	"context"
-	"net"
->>>>>>> dc0eb59e
 	"sync"
 	"time"
 
-<<<<<<< HEAD
-	"google.golang.org/protobuf/proto"
-
-	"go.opentelemetry.io/otel/exporters/otlp/otlpmetric/internal/oconf"
-=======
 	"google.golang.org/grpc"
 	"google.golang.org/grpc/metadata"
-
->>>>>>> dc0eb59e
+	"google.golang.org/protobuf/proto"
+
+	"go.opentelemetry.io/otel/exporters/otlp/otlpmetric/internal/oconf"
 	collpb "go.opentelemetry.io/proto/otlp/collector/metrics/v1"
 	mpb "go.opentelemetry.io/proto/otlp/metrics/v1"
 )
-
-var emptyExportMetricsServiceResponse = func() []byte {
-	body := collpb.ExportMetricsServiceResponse{}
-	r, err := proto.Marshal(&body)
-	if err != nil {
-		panic(err)
-	}
-	return r
-}()
 
 // Collector is the collection target a Client sends metric uploads to.
 type Collector interface {
@@ -99,7 +81,99 @@
 	return data
 }
 
-<<<<<<< HEAD
+// GRPCCollector is an OTLP gRPC server that collects all requests it receives.
+type GRPCCollector struct {
+	collpb.UnimplementedMetricsServiceServer
+
+	headersMu sync.Mutex
+	headers   metadata.MD
+	storage   *Storage
+
+	errCh    <-chan error
+	listener net.Listener
+	srv      *grpc.Server
+}
+
+// NewGRPCCollector returns a *GRPCCollector that is listening at the provided
+// endpoint.
+//
+// If endpoint is an empty string, the returned collector will be listeing on
+// the localhost interface at an OS chosen port.
+//
+// If errCh is not nil, the collector will respond to Export calls with errors
+// sent on that channel. This means that if errCh is not nil Export calls will
+// block until an error is received.
+func NewGRPCCollector(endpoint string, errCh <-chan error) (*GRPCCollector, error) {
+	if endpoint == "" {
+		endpoint = "localhost:0"
+	}
+
+	c := &GRPCCollector{
+		storage: NewStorage(),
+		errCh:   errCh,
+	}
+
+	var err error
+	c.listener, err = net.Listen("tcp", endpoint)
+	if err != nil {
+		return nil, err
+	}
+
+	c.srv = grpc.NewServer()
+	collpb.RegisterMetricsServiceServer(c.srv, c)
+	go func() { _ = c.srv.Serve(c.listener) }()
+
+	return c, nil
+}
+
+// Shutdown shuts down the gRPC server closing all open connections and
+// listeners immediately.
+func (c *GRPCCollector) Shutdown() { c.srv.Stop() }
+
+// Addr returns the net.Addr c is listening at.
+func (c *GRPCCollector) Addr() net.Addr {
+	return c.listener.Addr()
+}
+
+// Collect returns the Storage holding all collected requests.
+func (c *GRPCCollector) Collect() *Storage {
+	return c.storage
+}
+
+// Headers returns the headers received for all requests.
+func (c *GRPCCollector) Headers() map[string][]string {
+	// Makes a copy.
+	c.headersMu.Lock()
+	defer c.headersMu.Unlock()
+	return metadata.Join(c.headers)
+}
+
+// Export handles the export req.
+func (c *GRPCCollector) Export(ctx context.Context, req *collpb.ExportMetricsServiceRequest) (*collpb.ExportMetricsServiceResponse, error) {
+	c.storage.Add(req)
+
+	if h, ok := metadata.FromIncomingContext(ctx); ok {
+		c.headersMu.Lock()
+		c.headers = metadata.Join(c.headers, h)
+		c.headersMu.Unlock()
+	}
+
+	var err error
+	if c.errCh != nil {
+		err = <-c.errCh
+	}
+	return &collpb.ExportMetricsServiceResponse{}, err
+}
+
+var emptyExportMetricsServiceResponse = func() []byte {
+	body := collpb.ExportMetricsServiceResponse{}
+	r, err := proto.Marshal(&body)
+	if err != nil {
+		panic(err)
+	}
+	return r
+}()
+
 type HTTPResponseError struct {
 	Err    error
 	Status int
@@ -116,19 +190,10 @@
 type HTTPCollector struct {
 	headersMu sync.Mutex
 	headers   http.Header
-=======
-// GRPCCollector is an OTLP gRPC server that collects all requests it receives.
-type GRPCCollector struct {
-	collpb.UnimplementedMetricsServiceServer
-
-	headersMu sync.Mutex
-	headers   metadata.MD
->>>>>>> dc0eb59e
 	storage   *Storage
 
 	errCh    <-chan error
 	listener net.Listener
-<<<<<<< HEAD
 	srv      *http.Server
 }
 
@@ -159,41 +224,15 @@
 
 	c := &HTTPCollector{
 		headers: http.Header{},
-=======
-	srv      *grpc.Server
-}
-
-// NewGRPCCollector returns a *GRPCCollector that is listening at the provided
-// endpoint.
-//
-// If endpoint is an empty string, the returned collector will be listeing on
-// the localhost interface at an OS chosen port.
-//
-// If errCh is not nil, the collector will respond to Export calls with errors
-// sent on that channel. This means that if errCh is not nil Export calls will
-// block until an error is received.
-func NewGRPCCollector(endpoint string, errCh <-chan error) (*GRPCCollector, error) {
-	if endpoint == "" {
-		endpoint = "localhost:0"
-	}
-
-	c := &GRPCCollector{
->>>>>>> dc0eb59e
 		storage: NewStorage(),
 		errCh:   errCh,
 	}
 
-<<<<<<< HEAD
 	c.listener, err = net.Listen("tcp", u.Host)
-=======
-	var err error
-	c.listener, err = net.Listen("tcp", endpoint)
->>>>>>> dc0eb59e
 	if err != nil {
 		return nil, err
 	}
 
-<<<<<<< HEAD
 	mux := http.NewServeMux()
 	mux.Handle(u.Path, http.HandlerFunc(c.handler))
 	c.srv = &http.Server{Handler: mux}
@@ -220,35 +259,15 @@
 
 // Addr returns the net.Addr c is listening at.
 func (c *HTTPCollector) Addr() net.Addr {
-=======
-	c.srv = grpc.NewServer()
-	collpb.RegisterMetricsServiceServer(c.srv, c)
-	go func() { _ = c.srv.Serve(c.listener) }()
-
-	return c, nil
-}
-
-// Shutdown shuts down the gRPC server closing all open connections and
-// listeners immediately.
-func (c *GRPCCollector) Shutdown() { c.srv.Stop() }
-
-// Addr returns the net.Addr c is listening at.
-func (c *GRPCCollector) Addr() net.Addr {
->>>>>>> dc0eb59e
 	return c.listener.Addr()
 }
 
 // Collect returns the Storage holding all collected requests.
-<<<<<<< HEAD
 func (c *HTTPCollector) Collect() *Storage {
-=======
-func (c *GRPCCollector) Collect() *Storage {
->>>>>>> dc0eb59e
 	return c.storage
 }
 
 // Headers returns the headers received for all requests.
-<<<<<<< HEAD
 func (c *HTTPCollector) Headers() map[string][]string {
 	// Makes a copy.
 	c.headersMu.Lock()
@@ -406,28 +425,4 @@
 		return tls.Certificate{}, err
 	}
 	return tls.X509KeyPair(certBuf.Bytes(), privBuf.Bytes())
-=======
-func (c *GRPCCollector) Headers() map[string][]string {
-	// Makes a copy.
-	c.headersMu.Lock()
-	defer c.headersMu.Unlock()
-	return metadata.Join(c.headers)
-}
-
-// Export handles the export req.
-func (c *GRPCCollector) Export(ctx context.Context, req *collpb.ExportMetricsServiceRequest) (*collpb.ExportMetricsServiceResponse, error) {
-	c.storage.Add(req)
-
-	if h, ok := metadata.FromIncomingContext(ctx); ok {
-		c.headersMu.Lock()
-		c.headers = metadata.Join(c.headers, h)
-		c.headersMu.Unlock()
-	}
-
-	var err error
-	if c.errCh != nil {
-		err = <-c.errCh
-	}
-	return &collpb.ExportMetricsServiceResponse{}, err
->>>>>>> dc0eb59e
 }