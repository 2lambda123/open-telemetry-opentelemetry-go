// Copyright The OpenTelemetry Authors
//
// Licensed under the Apache License, Version 2.0 (the "License");
// you may not use this file except in compliance with the License.
// You may obtain a copy of the License at
//
//     http://www.apache.org/licenses/LICENSE-2.0
//
// Unless required by applicable law or agreed to in writing, software
// distributed under the License is distributed on an "AS IS" BASIS,
// WITHOUT WARRANTIES OR CONDITIONS OF ANY KIND, either express or implied.
// See the License for the specific language governing permissions and
// limitations under the License.

package metrictransform

import (
	"context"
	"errors"
	"fmt"
	"testing"
	"time"

	"github.com/stretchr/testify/assert"
	"github.com/stretchr/testify/require"

	"go.opentelemetry.io/otel/attribute"
	"go.opentelemetry.io/otel/metric/metrictest"
	"go.opentelemetry.io/otel/metric/number"
	"go.opentelemetry.io/otel/metric/sdkapi"
	export "go.opentelemetry.io/otel/sdk/export/metric"
	"go.opentelemetry.io/otel/sdk/export/metric/aggregation"
	"go.opentelemetry.io/otel/sdk/metric/aggregator/exponential"
	"go.opentelemetry.io/otel/sdk/metric/aggregator/lastvalue"
	"go.opentelemetry.io/otel/sdk/metric/aggregator/sum"
	commonpb "go.opentelemetry.io/proto/otlp/common/v1"
	metricpb "go.opentelemetry.io/proto/otlp/metrics/v1"
)

var (
	// Timestamps used in this test:

	intervalStart = time.Now()
	intervalEnd   = intervalStart.Add(time.Hour)
)

const (
	otelCumulative = metricpb.AggregationTemporality_AGGREGATION_TEMPORALITY_CUMULATIVE
	otelDelta      = metricpb.AggregationTemporality_AGGREGATION_TEMPORALITY_DELTA
)

func TestStringKeyValues(t *testing.T) {
	tests := []struct {
		kvs      []attribute.KeyValue
		expected []*commonpb.KeyValue
	}{
		{
			nil,
			nil,
		},
		{
			[]attribute.KeyValue{},
			nil,
		},
		{
			[]attribute.KeyValue{
				attribute.Bool("true", true),
				attribute.Int64("one", 1),
				attribute.Int64("two", 2),
				attribute.Float64("three", 3),
				attribute.Int("four", 4),
				attribute.Int("five", 5),
				attribute.Float64("six", 6),
				attribute.Int("seven", 7),
				attribute.Int("eight", 8),
				attribute.String("the", "final word"),
			},
			[]*commonpb.KeyValue{
				{Key: "eight", Value: &commonpb.AnyValue{Value: &commonpb.AnyValue_IntValue{IntValue: 8}}},
				{Key: "five", Value: &commonpb.AnyValue{Value: &commonpb.AnyValue_IntValue{IntValue: 5}}},
				{Key: "four", Value: &commonpb.AnyValue{Value: &commonpb.AnyValue_IntValue{IntValue: 4}}},
				{Key: "one", Value: &commonpb.AnyValue{Value: &commonpb.AnyValue_IntValue{IntValue: 1}}},
				{Key: "seven", Value: &commonpb.AnyValue{Value: &commonpb.AnyValue_IntValue{IntValue: 7}}},
				{Key: "six", Value: &commonpb.AnyValue{Value: &commonpb.AnyValue_DoubleValue{DoubleValue: 6.0}}},
				{Key: "the", Value: &commonpb.AnyValue{Value: &commonpb.AnyValue_StringValue{StringValue: "final word"}}},
				{Key: "three", Value: &commonpb.AnyValue{Value: &commonpb.AnyValue_DoubleValue{DoubleValue: 3.0}}},
				{Key: "true", Value: &commonpb.AnyValue{Value: &commonpb.AnyValue_BoolValue{BoolValue: true}}},
				{Key: "two", Value: &commonpb.AnyValue{Value: &commonpb.AnyValue_IntValue{IntValue: 2}}},
			},
		},
	}

	for _, test := range tests {
		labels := attribute.NewSet(test.kvs...)
		assert.Equal(t, test.expected, Iterator(labels.Iter()))
	}
}

func TestSumIntDataPoints(t *testing.T) {
	desc := metrictest.NewDescriptor("", sdkapi.HistogramInstrumentKind, number.Int64Kind)
	labels := attribute.NewSet(attribute.String("one", "1"))
	sums := sum.New(2)
	s, ckpt := &sums[0], &sums[1]

	assert.NoError(t, s.Update(context.Background(), number.Number(1), &desc))
	require.NoError(t, s.SynchronizedMove(ckpt, &desc))
	record := export.NewRecord(&desc, &labels, ckpt.Aggregation(), intervalStart, intervalEnd)

	value, err := ckpt.Sum()
	require.NoError(t, err)

	if m, err := sumPoint(record, value, record.StartTime(), record.EndTime(), aggregation.CumulativeTemporality, true); assert.NoError(t, err) {
		assert.Nil(t, m.GetGauge())
		assert.Equal(t, &metricpb.Sum{
			AggregationTemporality: otelCumulative,
			IsMonotonic:            true,
			DataPoints: []*metricpb.NumberDataPoint{{
				StartTimeUnixNano: uint64(intervalStart.UnixNano()),
				TimeUnixNano:      uint64(intervalEnd.UnixNano()),
				Attributes: []*commonpb.KeyValue{
					{
						Key:   "one",
						Value: &commonpb.AnyValue{Value: &commonpb.AnyValue_StringValue{StringValue: "1"}},
					},
				},
				Value: &metricpb.NumberDataPoint_AsInt{
					AsInt: 1,
				},
			}},
		}, m.GetSum())
		assert.Nil(t, m.GetHistogram())
		assert.Nil(t, m.GetSummary())
		assert.Nil(t, m.GetIntGauge())     // nolint
		assert.Nil(t, m.GetIntSum())       // nolint
		assert.Nil(t, m.GetIntHistogram()) // nolint
	}
}

func TestSumFloatDataPoints(t *testing.T) {
	desc := metrictest.NewDescriptor("", sdkapi.HistogramInstrumentKind, number.Float64Kind)
	labels := attribute.NewSet(attribute.String("one", "1"))
	sums := sum.New(2)
	s, ckpt := &sums[0], &sums[1]

	assert.NoError(t, s.Update(context.Background(), number.NewFloat64Number(1), &desc))
	require.NoError(t, s.SynchronizedMove(ckpt, &desc))
	record := export.NewRecord(&desc, &labels, ckpt.Aggregation(), intervalStart, intervalEnd)
	value, err := ckpt.Sum()
	require.NoError(t, err)

	if m, err := sumPoint(record, value, record.StartTime(), record.EndTime(), aggregation.DeltaTemporality, false); assert.NoError(t, err) {
		assert.Nil(t, m.GetGauge())
		assert.Equal(t, &metricpb.Sum{
			IsMonotonic:            false,
			AggregationTemporality: otelDelta,
			DataPoints: []*metricpb.NumberDataPoint{{
				Value: &metricpb.NumberDataPoint_AsDouble{
					AsDouble: 1.0,
				},
				StartTimeUnixNano: uint64(intervalStart.UnixNano()),
				TimeUnixNano:      uint64(intervalEnd.UnixNano()),
				Attributes: []*commonpb.KeyValue{
					{
						Key:   "one",
						Value: &commonpb.AnyValue{Value: &commonpb.AnyValue_StringValue{StringValue: "1"}},
					},
				},
			}}}, m.GetSum())
		assert.Nil(t, m.GetHistogram())
		assert.Nil(t, m.GetSummary())
		assert.Nil(t, m.GetIntGauge())     // nolint
		assert.Nil(t, m.GetIntSum())       // nolint
		assert.Nil(t, m.GetIntHistogram()) // nolint
	}
}

func TestLastValueIntDataPoints(t *testing.T) {
	desc := metrictest.NewDescriptor("", sdkapi.HistogramInstrumentKind, number.Int64Kind)
	labels := attribute.NewSet(attribute.String("one", "1"))
	lvs := lastvalue.New(2)
	lv, ckpt := &lvs[0], &lvs[1]

	assert.NoError(t, lv.Update(context.Background(), number.Number(100), &desc))
	require.NoError(t, lv.SynchronizedMove(ckpt, &desc))
	record := export.NewRecord(&desc, &labels, ckpt.Aggregation(), intervalStart, intervalEnd)
	value, timestamp, err := ckpt.LastValue()
	require.NoError(t, err)

	if m, err := gaugePoint(record, value, time.Time{}, timestamp); assert.NoError(t, err) {
		assert.Equal(t, []*metricpb.NumberDataPoint{{
			StartTimeUnixNano: 0,
			TimeUnixNano:      uint64(timestamp.UnixNano()),
			Attributes: []*commonpb.KeyValue{
				{
					Key:   "one",
					Value: &commonpb.AnyValue{Value: &commonpb.AnyValue_StringValue{StringValue: "1"}},
				},
			},
			Value: &metricpb.NumberDataPoint_AsInt{
				AsInt: 100,
			},
		}}, m.GetGauge().DataPoints)
		assert.Nil(t, m.GetSum())
		assert.Nil(t, m.GetHistogram())
		assert.Nil(t, m.GetSummary())
		assert.Nil(t, m.GetIntGauge())     // nolint
		assert.Nil(t, m.GetIntSum())       // nolint
		assert.Nil(t, m.GetIntHistogram()) // nolint
	}
}

func TestSumErrUnknownValueType(t *testing.T) {
	desc := metrictest.NewDescriptor("", sdkapi.HistogramInstrumentKind, number.Kind(-1))
	labels := attribute.NewSet()
	s := &sum.New(1)[0]
	record := export.NewRecord(&desc, &labels, s, intervalStart, intervalEnd)
	value, err := s.Sum()
	require.NoError(t, err)

	_, err = sumPoint(record, value, record.StartTime(), record.EndTime(), aggregation.CumulativeTemporality, true)
	assert.Error(t, err)
	if !errors.Is(err, ErrUnknownValueType) {
		t.Errorf("expected ErrUnknownValueType, got %v", err)
	}
}

type testAgg struct {
	kind aggregation.Kind
	agg  aggregation.Aggregation
}

func (t *testAgg) Kind() aggregation.Kind {
	return t.kind
}

func (t *testAgg) Aggregation() aggregation.Aggregation {
	return t.agg
}

// None of these three are used:

func (t *testAgg) Update(ctx context.Context, number number.Number, descriptor *sdkapi.Descriptor) error {
	return nil
}
func (t *testAgg) SynchronizedMove(destination export.Aggregator, descriptor *sdkapi.Descriptor) error {
	return nil
}
func (t *testAgg) Merge(aggregator export.Aggregator, descriptor *sdkapi.Descriptor) error {
	return nil
}

type testErrSum struct {
	err error
}

type testErrLastValue struct {
	err error
}

func (te *testErrLastValue) LastValue() (number.Number, time.Time, error) {
	return 0, time.Time{}, te.err
}
func (te *testErrLastValue) Kind() aggregation.Kind {
	return aggregation.LastValueKind
}

func (te *testErrSum) Sum() (number.Number, error) {
	return 0, te.err
}
func (te *testErrSum) Kind() aggregation.Kind {
	return aggregation.SumKind
}

var _ export.Aggregator = &testAgg{}
var _ aggregation.Aggregation = &testAgg{}
var _ aggregation.Sum = &testErrSum{}
var _ aggregation.LastValue = &testErrLastValue{}

func TestRecordAggregatorIncompatibleErrors(t *testing.T) {
	makeMpb := func(kind aggregation.Kind, agg aggregation.Aggregation) (*metricpb.Metric, error) {
		desc := metrictest.NewDescriptor("things", sdkapi.CounterInstrumentKind, number.Int64Kind)
		labels := attribute.NewSet()
		test := &testAgg{
			kind: kind,
			agg:  agg,
		}
		return Record(aggregation.CumulativeTemporalitySelector(), export.NewRecord(&desc, &labels, test, intervalStart, intervalEnd))
	}

	mpb, err := makeMpb(aggregation.SumKind, &lastvalue.New(1)[0])

	require.Error(t, err)
	require.Nil(t, mpb)
	require.True(t, errors.Is(err, ErrIncompatibleAgg))

	mpb, err = makeMpb(aggregation.LastValueKind, &sum.New(1)[0])

	require.Error(t, err)
	require.Nil(t, mpb)
	require.True(t, errors.Is(err, ErrIncompatibleAgg))
}

func TestRecordAggregatorUnexpectedErrors(t *testing.T) {
	makeMpb := func(kind aggregation.Kind, agg aggregation.Aggregation) (*metricpb.Metric, error) {
		desc := metrictest.NewDescriptor("things", sdkapi.CounterInstrumentKind, number.Int64Kind)
		labels := attribute.NewSet()
		return Record(aggregation.CumulativeTemporalitySelector(), export.NewRecord(&desc, &labels, agg, intervalStart, intervalEnd))
	}

	errEx := fmt.Errorf("timeout")

	mpb, err := makeMpb(aggregation.SumKind, &testErrSum{errEx})

	require.Error(t, err)
	require.Nil(t, mpb)
	require.True(t, errors.Is(err, errEx))

	mpb, err = makeMpb(aggregation.LastValueKind, &testErrLastValue{errEx})

	require.Error(t, err)
	require.Nil(t, mpb)
	require.True(t, errors.Is(err, errEx))
<<<<<<< HEAD

	mpb, err = makeMpb(aggregation.MinMaxSumCountKind, &testErrMinMaxSumCount{testErrSum{errEx}})

	require.Error(t, err)
	require.Nil(t, mpb)
	require.True(t, errors.Is(err, errEx))
}

func TestExponentialHistogramDataPoints(t *testing.T) {
	type testCase struct {
		name        string
		values      []float64
		temporality aggregation.Temporality
		numberKind  number.Kind
		expect      *metricpb.ExponentialHistogram
	}
	useAttrs := []attribute.KeyValue{
		attribute.String("one", "1"),
	}
	expectAttrs := []*commonpb.KeyValue{
		{Key: "one", Value: &commonpb.AnyValue{Value: &commonpb.AnyValue_StringValue{StringValue: "1"}}},
	}

	for _, test := range []testCase{
		{
			"empty",
			[]float64{},
			aggregation.DeltaTemporality,
			number.Float64Kind,
			&metricpb.ExponentialHistogram{
				AggregationTemporality: otelDelta,
				DataPoints: []*metricpb.ExponentialHistogramDataPoint{{
					Attributes:        expectAttrs,
					StartTimeUnixNano: uint64(intervalStart.UnixNano()),
					TimeUnixNano:      uint64(intervalEnd.UnixNano()),
					Count:             0,
					ZeroCount:         0,
					Sum:               0,
				}},
			},
		},
		{
			"positive",
			[]float64{1, 2, 4, 8},
			aggregation.DeltaTemporality,
			number.Float64Kind,
			&metricpb.ExponentialHistogram{
				AggregationTemporality: otelDelta,
				DataPoints: []*metricpb.ExponentialHistogramDataPoint{{
					Attributes:        expectAttrs,
					StartTimeUnixNano: uint64(intervalStart.UnixNano()),
					TimeUnixNano:      uint64(intervalEnd.UnixNano()),

					// 1..8 spans 3 orders of magnitide, max-size 2, thus scale=-1
					Scale:     -1,
					Count:     4,
					ZeroCount: 0,
					Sum:       15,
					Positive: &metricpb.ExponentialHistogramDataPoint_Buckets{
						Offset:       0,
						BucketCounts: []uint64{2, 2},
					},
				}},
			},
		},
		{
			"positive_and_negative",
			[]float64{2, 3, -100},
			aggregation.DeltaTemporality,
			number.Float64Kind,
			&metricpb.ExponentialHistogram{
				AggregationTemporality: otelDelta,
				DataPoints: []*metricpb.ExponentialHistogramDataPoint{{
					Attributes:        expectAttrs,
					StartTimeUnixNano: uint64(intervalStart.UnixNano()),
					TimeUnixNano:      uint64(intervalEnd.UnixNano()),

					// Scale 1 has boundaries at 1, sqrt(2), 2, 2*sqrt(2), ...
					Scale:     1,
					Count:     3,
					ZeroCount: 0,
					Sum:       -95,
					Positive: &metricpb.ExponentialHistogramDataPoint_Buckets{
						// Index 2 => 2, Index 3 => 2*sqrt(2)
						Offset:       2,
						BucketCounts: []uint64{1, 1},
					},
					Negative: &metricpb.ExponentialHistogramDataPoint_Buckets{
						// Index 13 = 2^floor(13/2) * sqrt(2) ~= 90
						Offset:       13,
						BucketCounts: []uint64{1},
					},
				}},
			},
		},
		{
			// Note: (2**(2**-10))**-100 = 0.9345
			// Note: (2**(2**-10))**-101 = 0.9339
			// Note: (2**(2**-10))**-102 = 0.9333
			"negative and zero",
			[]float64{-0.9343, -0.9342, -0.9341, -0.9338, -0.9337, -0.9336, 0, 0, 0, 0},
			aggregation.DeltaTemporality,
			number.Float64Kind,
			&metricpb.ExponentialHistogram{
				AggregationTemporality: otelDelta,
				DataPoints: []*metricpb.ExponentialHistogramDataPoint{{
					Attributes:        expectAttrs,
					StartTimeUnixNano: uint64(intervalStart.UnixNano()),
					TimeUnixNano:      uint64(intervalEnd.UnixNano()),

					// Scale 1 has boundaries at 1, sqrt(2), 2, 2*sqrt(2), ...
					Scale:     10,
					Count:     10,
					ZeroCount: 4,
					Sum:       -0.9343 + -0.9342 + -0.9341 + -0.9338 + -0.9337 + -0.9336,
					Negative: &metricpb.ExponentialHistogramDataPoint_Buckets{
						Offset:       -102,
						BucketCounts: []uint64{3, 3},
					},
				}},
			},
		},
		{
			"integers cumulative",
			// Scale=-1 has base 4,
			// index 0 holds values [1, 4), has count 2
			// index 1 holds values [4, 15), has count 12
			[]float64{2, 3, 4, 5, 6, 7, 8, 9, 10, 11, 12, 13, 14, 15},
			aggregation.CumulativeTemporality,
			number.Float64Kind,
			&metricpb.ExponentialHistogram{
				AggregationTemporality: otelCumulative,
				DataPoints: []*metricpb.ExponentialHistogramDataPoint{{
					Attributes:        expectAttrs,
					StartTimeUnixNano: uint64(intervalStart.UnixNano()),
					TimeUnixNano:      uint64(intervalEnd.UnixNano()),
					Count:             14,
					ZeroCount:         0,
					Sum:               119,
					Scale:             -1,
					Positive: &metricpb.ExponentialHistogramDataPoint_Buckets{
						Offset:       0,
						BucketCounts: []uint64{2, 12},
					},
				}},
			},
		},
	} {
		t.Run(test.name, func(t *testing.T) {
			desc := metrictest.NewDescriptor("ignore", sdkapi.HistogramInstrumentKind, test.numberKind)
			labels := attribute.NewSet(useAttrs...)
			agg := &exponential.New(1, &desc, exponential.WithMaxSize(2))[0]

			for _, value := range test.values {
				var num number.Number
				if test.numberKind == number.Float64Kind {
					num = number.NewFloat64Number(value)
				} else {
					num = number.NewInt64Number(int64(value))
				}
				assert.NoError(t, agg.Update(context.Background(), num, &desc))
			}

			record := export.NewRecord(&desc, &labels, agg, intervalStart, intervalEnd)

			if m, err := exponentialHistogramPoint(record, test.temporality, agg); assert.NoError(t, err) {
				assert.Equal(t, test.expect, m.GetExponentialHistogram())
			}
		})
	}
=======
>>>>>>> 2b7c6506
}<|MERGE_RESOLUTION|>--- conflicted
+++ resolved
@@ -316,13 +316,6 @@
 	require.True(t, errors.Is(err, errEx))
 
 	mpb, err = makeMpb(aggregation.LastValueKind, &testErrLastValue{errEx})
-
-	require.Error(t, err)
-	require.Nil(t, mpb)
-	require.True(t, errors.Is(err, errEx))
-<<<<<<< HEAD
-
-	mpb, err = makeMpb(aggregation.MinMaxSumCountKind, &testErrMinMaxSumCount{testErrSum{errEx}})
 
 	require.Error(t, err)
 	require.Nil(t, mpb)
@@ -491,6 +484,4 @@
 			}
 		})
 	}
-=======
->>>>>>> 2b7c6506
 }