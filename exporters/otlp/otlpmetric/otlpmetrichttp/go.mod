--- conflicted
+++ resolved
@@ -26,14 +26,9 @@
 	github.com/grpc-ecosystem/grpc-gateway/v2 v2.16.0 // indirect
 	github.com/kr/text v0.2.0 // indirect
 	github.com/pmezard/go-difflib v1.0.0 // indirect
-<<<<<<< HEAD
-	go.opentelemetry.io/otel/metric v1.18.0 // indirect
+	go.opentelemetry.io/otel/metric v1.19.0-rc.1 // indirect
 	go.opentelemetry.io/otel/schema v0.0.6 // indirect
-	go.opentelemetry.io/otel/trace v1.18.0 // indirect
-=======
-	go.opentelemetry.io/otel/metric v1.19.0-rc.1 // indirect
 	go.opentelemetry.io/otel/trace v1.19.0-rc.1 // indirect
->>>>>>> 2ee71fdd
 	golang.org/x/net v0.12.0 // indirect
 	golang.org/x/sys v0.12.0 // indirect
 	golang.org/x/text v0.11.0 // indirect
