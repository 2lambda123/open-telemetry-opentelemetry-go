// Copyright The OpenTelemetry Authors
//
// Licensed under the Apache License, Version 2.0 (the "License");
// you may not use this file except in compliance with the License.
// You may obtain a copy of the License at
//
//     http://www.apache.org/licenses/LICENSE-2.0
//
// Unless required by applicable law or agreed to in writing, software
// distributed under the License is distributed on an "AS IS" BASIS,
// WITHOUT WARRANTIES OR CONDITIONS OF ANY KIND, either express or implied.
// See the License for the specific language governing permissions and
// limitations under the License.

package otlphttp

import (
	"crypto/tls"
	"net/http"
	"time"

	"go.opentelemetry.io/otel/exporters/otlp"
	"go.opentelemetry.io/otel/exporters/otlp/internal/otlpconfig"
)

const (
	// DefaultMaxAttempts describes how many times the driver
	// should retry the sending of the payload in case of a
	// retryable error.
	DefaultMaxAttempts int = 5
	// DefaultTracesPath is a default URL path for endpoint that
	// receives spans.
	DefaultTracesPath string = "/v1/traces"
	// DefaultMetricsPath is a default URL path for endpoint that
	// receives metrics.
	DefaultMetricsPath string = "/v1/metrics"
	// DefaultBackoff is a default base backoff time used in the
	// exponential backoff strategy.
	DefaultBackoff time.Duration = 300 * time.Millisecond
	// DefaultTimeout is a default max waiting time for the backend to process
	// each span or metrics batch.
	DefaultTimeout time.Duration = 10 * time.Second
)

// Option applies an option to the HTTP driver.
type Option interface {
	applyHTTPOption(*otlpconfig.Config)
}

type wrappedOption struct {
	otlpconfig.HTTPOption
}

func (w wrappedOption) applyHTTPOption(cfg *otlpconfig.Config) {
	w.ApplyHTTPOption(cfg)
}

// WithEndpoint allows one to set the address of the collector
// endpoint that the driver will use to send metrics and spans. If
// unset, it will instead try to use
// DefaultCollectorHost:DefaultCollectorPort. Note that the endpoint
// must not contain any URL path.
func WithEndpoint(endpoint string) Option {
	return wrappedOption{otlpconfig.WithEndpoint(endpoint)}
}

// WithTracesEndpoint allows one to set the address of the collector
// endpoint that the driver will use to send spans. If
// unset, it will instead try to use the Endpoint configuration.
// Note that the endpoint must not contain any URL path.
func WithTracesEndpoint(endpoint string) Option {
	return wrappedOption{otlpconfig.WithTracesEndpoint(endpoint)}
}

// WithMetricsEndpoint allows one to set the address of the collector
// endpoint that the driver will use to send metrics. If
// unset, it will instead try to use the Endpoint configuration.
// Note that the endpoint must not contain any URL path.
func WithMetricsEndpoint(endpoint string) Option {
	return wrappedOption{otlpconfig.WithMetricsEndpoint(endpoint)}
}

// WithCompression tells the driver to compress the sent data.
func WithCompression(compression otlp.Compression) Option {
	return wrappedOption{otlpconfig.WithCompression(compression)}
}

// WithTracesCompression tells the driver to compress the sent traces data.
func WithTracesCompression(compression otlp.Compression) Option {
	return wrappedOption{otlpconfig.WithTracesCompression(compression)}
}

// WithMetricsCompression tells the driver to compress the sent metrics data.
func WithMetricsCompression(compression otlp.Compression) Option {
	return wrappedOption{otlpconfig.WithMetricsCompression(compression)}
}

// WithTracesURLPath allows one to override the default URL path used
// for sending traces. If unset, DefaultTracesPath will be used.
func WithTracesURLPath(urlPath string) Option {
	return wrappedOption{otlpconfig.WithTracesURLPath(urlPath)}
}

// WithMetricsURLPath allows one to override the default URL path used
// for sending metrics. If unset, DefaultMetricsPath will be used.
func WithMetricsURLPath(urlPath string) Option {
	return wrappedOption{otlpconfig.WithMetricsURLPath(urlPath)}
}

// WithMaxAttempts allows one to override how many times the driver
// will try to send the payload in case of retryable errors. If unset,
// DefaultMaxAttempts will be used.
func WithMaxAttempts(maxAttempts int) Option {
	return wrappedOption{otlpconfig.WithMaxAttempts(maxAttempts)}
}

// WithBackoff tells the driver to use the duration as a base of the
// exponential backoff strategy. If unset, DefaultBackoff will be
// used.
func WithBackoff(duration time.Duration) Option {
	return wrappedOption{otlpconfig.WithBackoff(duration)}
}

// WithTLSClientConfig can be used to set up a custom TLS
// configuration for the client used to send payloads to the
// collector. Use it if you want to use a custom certificate.
func WithTLSClientConfig(tlsCfg *tls.Config) Option {
	return wrappedOption{otlpconfig.WithTLSClientConfig(tlsCfg)}
}

// WithTracesTLSClientConfig can be used to set up a custom TLS
// configuration for the client used to send traces.
// Use it if you want to use a custom certificate.
func WithTracesTLSClientConfig(tlsCfg *tls.Config) Option {
	return wrappedOption{otlpconfig.WithTracesTLSClientConfig(tlsCfg)}
}

// WithMetricsTLSClientConfig can be used to set up a custom TLS
// configuration for the client used to send metrics.
// Use it if you want to use a custom certificate.
func WithMetricsTLSClientConfig(tlsCfg *tls.Config) Option {
	return wrappedOption{otlpconfig.WithMetricsTLSClientConfig(tlsCfg)}
}

// WithInsecure tells the driver to connect to the collector using the
// HTTP scheme, instead of HTTPS.
func WithInsecure() Option {
	return wrappedOption{otlpconfig.WithInsecure()}
}

// WithInsecureTraces tells the driver to connect to the traces collector using the
// HTTP scheme, instead of HTTPS.
func WithInsecureTraces() Option {
	return wrappedOption{otlpconfig.WithInsecureTraces()}
}

// WithInsecureMetrics tells the driver to connect to the metrics collector using the
// HTTP scheme, instead of HTTPS.
func WithInsecureMetrics() Option {
	return wrappedOption{otlpconfig.WithInsecureMetrics()}
}

// WithHeaders allows one to tell the driver to send additional HTTP
// headers with the payloads. Specifying headers like Content-Length,
// Content-Encoding and Content-Type may result in a broken driver.
func WithHeaders(headers map[string]string) Option {
	return wrappedOption{otlpconfig.WithHeaders(headers)}
}

// WithTracesHeaders allows one to tell the driver to send additional HTTP
// headers with the trace payloads. Specifying headers like Content-Length,
// Content-Encoding and Content-Type may result in a broken driver.
func WithTracesHeaders(headers map[string]string) Option {
	return wrappedOption{otlpconfig.WithTracesHeaders(headers)}
}

// WithMetricsHeaders allows one to tell the driver to send additional HTTP
// headers with the metrics payloads. Specifying headers like Content-Length,
// Content-Encoding and Content-Type may result in a broken driver.
func WithMetricsHeaders(headers map[string]string) Option {
	return wrappedOption{otlpconfig.WithMetricsHeaders(headers)}
}

// WithMarshal tells the driver which wire format to use when sending to the
// collector.  If unset, MarshalProto will be used
func WithMarshal(m otlp.Marshaler) Option {
	return wrappedOption{otlpconfig.NewHTTPOption(func(cfg *otlpconfig.Config) {
		cfg.Marshaler = m
	})}
}

// WithTimeout tells the driver the max waiting time for the backend to process
// each spans or metrics batch.  If unset, the default will be 10 seconds.
func WithTimeout(duration time.Duration) Option {
	return wrappedOption{otlpconfig.WithTimeout(duration)}
}

// WithTracesTimeout tells the driver the max waiting time for the backend to process
// each spans batch.  If unset, the default will be 10 seconds.
func WithTracesTimeout(duration time.Duration) Option {
	return wrappedOption{otlpconfig.WithTracesTimeout(duration)}
}

// WithMetricsTimeout tells the driver the max waiting time for the backend to process
// each metrics batch.  If unset, the default will be 10 seconds.
func WithMetricsTimeout(duration time.Duration) Option {
<<<<<<< HEAD
	return otlpconfig.WithMetricsTimeout(duration)
}

// WithMetricsHTTPTransport can be used to customize the HTTP transport that is used to
// handle the HTTP connection to the metrics server
func WithMetricsHTTPTransport(transport http.RoundTripper) Option {
	return otlpconfig.WithMetricsHTTPTransport(transport)
}

// WithTracesHTTPTransport can be used to customize the HTTP transport that is used to
// handle the HTTP connection to the traces server
//
// Note that a client should not provide a otelhttp.Transport to this method, as it will
// create spans for every outgoing request, causing never-ending trace data.
func WithTracesHTTPTransport(transport http.RoundTripper) Option {
	return otlpconfig.WithTracesHTTPTransport(transport)
}

// WithTracesHTTPTransport can be used to customize the HTTP transport that is used to
// handle both the HTTP connection to the traces and the metrics server.
//
// Note that a client should not provide a otelhttp.Transport to this method, as it will
// create spans for every outgoing request, causing never-ending trace data.
func WithHTTPTransport(transport http.RoundTripper) Option {
	return otlpconfig.WithHTTPTransport(transport)
=======
	return wrappedOption{otlpconfig.WithMetricsTimeout(duration)}
>>>>>>> f06cace6
}<|MERGE_RESOLUTION|>--- conflicted
+++ resolved
@@ -204,8 +204,7 @@
 // WithMetricsTimeout tells the driver the max waiting time for the backend to process
 // each metrics batch.  If unset, the default will be 10 seconds.
 func WithMetricsTimeout(duration time.Duration) Option {
-<<<<<<< HEAD
-	return otlpconfig.WithMetricsTimeout(duration)
+	return wrappedOption{otlpconfig.WithMetricsTimeout(duration)}
 }
 
 // WithMetricsHTTPTransport can be used to customize the HTTP transport that is used to
@@ -230,7 +229,4 @@
 // create spans for every outgoing request, causing never-ending trace data.
 func WithHTTPTransport(transport http.RoundTripper) Option {
 	return otlpconfig.WithHTTPTransport(transport)
-=======
-	return wrappedOption{otlpconfig.WithMetricsTimeout(duration)}
->>>>>>> f06cace6
 }