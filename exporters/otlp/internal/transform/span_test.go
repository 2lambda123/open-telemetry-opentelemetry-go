// Copyright The OpenTelemetry Authors
//
// Licensed under the Apache License, Version 2.0 (the "License");
// you may not use this file except in compliance with the License.
// You may obtain a copy of the License at
//
//     http://www.apache.org/licenses/LICENSE-2.0
//
// Unless required by applicable law or agreed to in writing, software
// distributed under the License is distributed on an "AS IS" BASIS,
// WITHOUT WARRANTIES OR CONDITIONS OF ANY KIND, either express or implied.
// See the License for the specific language governing permissions and
// limitations under the License.

package transform

import (
	"strconv"
	"testing"
	"time"

	"github.com/gogo/protobuf/proto"
	"github.com/google/go-cmp/cmp"
	"github.com/stretchr/testify/assert"
	"github.com/stretchr/testify/require"

	tracepb "go.opentelemetry.io/otel/exporters/otlp/internal/opentelemetry-proto-gen/trace/v1"
	"go.opentelemetry.io/otel/label"
	"go.opentelemetry.io/otel/trace"

	"go.opentelemetry.io/otel/codes"
	export "go.opentelemetry.io/otel/sdk/export/trace"
	"go.opentelemetry.io/otel/sdk/instrumentation"
	"go.opentelemetry.io/otel/sdk/resource"
)

func TestSpanKind(t *testing.T) {
	for _, test := range []struct {
		kind     trace.SpanKind
		expected tracepb.Span_SpanKind
	}{
		{
			trace.SpanKindInternal,
			tracepb.Span_SPAN_KIND_INTERNAL,
		},
		{
			trace.SpanKindClient,
			tracepb.Span_SPAN_KIND_CLIENT,
		},
		{
			trace.SpanKindServer,
			tracepb.Span_SPAN_KIND_SERVER,
		},
		{
			trace.SpanKindProducer,
			tracepb.Span_SPAN_KIND_PRODUCER,
		},
		{
			trace.SpanKindConsumer,
			tracepb.Span_SPAN_KIND_CONSUMER,
		},
		{
			trace.SpanKind(-1),
			tracepb.Span_SPAN_KIND_UNSPECIFIED,
		},
	} {
		assert.Equal(t, test.expected, spanKind(test.kind))
	}
}

func TestNilSpanEvent(t *testing.T) {
	assert.Nil(t, spanEvents(nil))
}

func TestEmptySpanEvent(t *testing.T) {
	assert.Nil(t, spanEvents([]export.Event{}))
}

func TestSpanEvent(t *testing.T) {
	attrs := []label.KeyValue{label.Int("one", 1), label.Int("two", 2)}
	eventTime := time.Date(2020, 5, 20, 0, 0, 0, 0, time.UTC)
	got := spanEvents([]export.Event{
		{
			Name:       "test 1",
			Attributes: []label.KeyValue{},
			Time:       eventTime,
		},
		{
			Name:       "test 2",
			Attributes: attrs,
			Time:       eventTime,
		},
	})
	if !assert.Len(t, got, 2) {
		return
	}
	eventTimestamp := uint64(1589932800 * 1e9)
	assert.Equal(t, &tracepb.Span_Event{Name: "test 1", Attributes: nil, TimeUnixNano: eventTimestamp}, got[0])
	// Do not test Attributes directly, just that the return value goes to the correct field.
	assert.Equal(t, &tracepb.Span_Event{Name: "test 2", Attributes: Attributes(attrs), TimeUnixNano: eventTimestamp}, got[1])
}

func TestExcessiveSpanEvents(t *testing.T) {
	e := make([]export.Event, maxMessageEventsPerSpan+1)
	for i := 0; i < maxMessageEventsPerSpan+1; i++ {
		e[i] = export.Event{Name: strconv.Itoa(i)}
	}
	assert.Len(t, e, maxMessageEventsPerSpan+1)
	got := spanEvents(e)
	assert.Len(t, got, maxMessageEventsPerSpan)
	// Ensure the drop order.
	assert.Equal(t, strconv.Itoa(maxMessageEventsPerSpan-1), got[len(got)-1].Name)
}

func TestNilLinks(t *testing.T) {
	assert.Nil(t, links(nil))
}

func TestEmptyLinks(t *testing.T) {
	assert.Nil(t, links([]trace.Link{}))
}

func TestLinks(t *testing.T) {
	attrs := []label.KeyValue{label.Int("one", 1), label.Int("two", 2)}
	l := []trace.Link{
		{},
		{
			SpanContext: trace.SpanContext{},
			Attributes:  attrs,
		},
	}
	got := links(l)

	// Make sure we get the same number back first.
	if !assert.Len(t, got, 2) {
		return
	}

	// Empty should be empty.
	expected := &tracepb.Span_Link{
		TraceId: []uint8{0x0, 0x0, 0x0, 0x0, 0x0, 0x0, 0x0, 0x0, 0x0, 0x0, 0x0, 0x0, 0x0, 0x0, 0x0, 0x0},
		SpanId:  []uint8{0x0, 0x0, 0x0, 0x0, 0x0, 0x0, 0x0, 0x0},
	}
	assert.Equal(t, expected, got[0])

	// Do not test Attributes directly, just that the return value goes to the correct field.
	expected.Attributes = Attributes(attrs)
	assert.Equal(t, expected, got[1])

	// Changes to our links should not change the produced links.
	l[1].TraceID[0] = byte(0x1)
	l[1].SpanID[0] = byte(0x1)
	assert.Equal(t, expected, got[1])
}

func TestStatus(t *testing.T) {
	for _, test := range []struct {
		code       codes.Code
		message    string
		otlpStatus tracepb.Status_StatusCode
	}{
		{
			codes.Ok,
			"test Ok",
			tracepb.Status_STATUS_CODE_OK,
		},
		{
			codes.Unset,
			"test Unset",
			tracepb.Status_STATUS_CODE_OK,
		},
		{
			codes.Error,
			"test Error",
			tracepb.Status_STATUS_CODE_ERROR,
		},
	} {
		expected := &tracepb.Status{Code: test.otlpStatus, Message: test.message}
		assert.Equal(t, expected, status(test.code, test.message))
	}

}

func TestNilSpan(t *testing.T) {
	assert.Nil(t, span(nil))
}

func TestNilSpanData(t *testing.T) {
	assert.Nil(t, SpanData(nil))
}

func TestEmptySpanData(t *testing.T) {
	assert.Nil(t, SpanData(nil))
}

func TestSpanData(t *testing.T) {
	// Full test of span data transform.

	// March 31, 2020 5:01:26 1234nanos (UTC)
	startTime := time.Unix(1585674086, 1234)
	endTime := startTime.Add(10 * time.Second)
<<<<<<< HEAD
	traceState, _ := trace.TraceStateFromKeyValues(label.String("key1", "val1"), label.String("key2", "val2"))
	spanData := &export.SpanData{
=======
	spanData := &export.SpanSnapshot{
>>>>>>> af114baf
		SpanContext: trace.SpanContext{
			TraceID:    trace.TraceID{0x00, 0x01, 0x02, 0x03, 0x04, 0x05, 0x06, 0x07, 0x08, 0x09, 0x0A, 0x0B, 0x0C, 0x0D, 0x0E, 0x0F},
			SpanID:     trace.SpanID{0xFF, 0xFE, 0xFD, 0xFC, 0xFB, 0xFA, 0xF9, 0xF8},
			TraceState: traceState,
		},
		SpanKind:     trace.SpanKindServer,
		ParentSpanID: trace.SpanID{0xEF, 0xEE, 0xED, 0xEC, 0xEB, 0xEA, 0xE9, 0xE8},
		Name:         "span data to span data",
		StartTime:    startTime,
		EndTime:      endTime,
		MessageEvents: []export.Event{
			{Time: startTime,
				Attributes: []label.KeyValue{
					label.Uint64("CompressedByteSize", 512),
				},
			},
			{Time: endTime,
				Attributes: []label.KeyValue{
					label.String("MessageEventType", "Recv"),
				},
			},
		},
		Links: []trace.Link{
			{
				SpanContext: trace.SpanContext{
					TraceID:    trace.TraceID{0xC0, 0xC1, 0xC2, 0xC3, 0xC4, 0xC5, 0xC6, 0xC7, 0xC8, 0xC9, 0xCA, 0xCB, 0xCC, 0xCD, 0xCE, 0xCF},
					SpanID:     trace.SpanID{0xB0, 0xB1, 0xB2, 0xB3, 0xB4, 0xB5, 0xB6, 0xB7},
					TraceFlags: 0,
				},
				Attributes: []label.KeyValue{
					label.String("LinkType", "Parent"),
				},
			},
			{
				SpanContext: trace.SpanContext{
					TraceID:    trace.TraceID{0xE0, 0xE1, 0xE2, 0xE3, 0xE4, 0xE5, 0xE6, 0xE7, 0xE8, 0xE9, 0xEA, 0xEB, 0xEC, 0xED, 0xEE, 0xEF},
					SpanID:     trace.SpanID{0xD0, 0xD1, 0xD2, 0xD3, 0xD4, 0xD5, 0xD6, 0xD7},
					TraceFlags: 0,
				},
				Attributes: []label.KeyValue{
					label.String("LinkType", "Child"),
				},
			},
		},
		StatusCode:      codes.Error,
		StatusMessage:   "utterly unrecognized",
		HasRemoteParent: true,
		Attributes: []label.KeyValue{
			label.Int64("timeout_ns", 12e9),
		},
		DroppedAttributeCount:    1,
		DroppedMessageEventCount: 2,
		DroppedLinkCount:         3,
		Resource:                 resource.NewWithAttributes(label.String("rk1", "rv1"), label.Int64("rk2", 5)),
		InstrumentationLibrary: instrumentation.Library{
			Name:    "go.opentelemetry.io/test/otel",
			Version: "v0.0.1",
		},
	}

	// Not checking resource as the underlying map of our Resource makes
	// ordering impossible to guarantee on the output. The Resource
	// transform function has unit tests that should suffice.
	expectedSpan := &tracepb.Span{
		TraceId:                []byte{0x00, 0x01, 0x02, 0x03, 0x04, 0x05, 0x06, 0x07, 0x08, 0x09, 0x0A, 0x0B, 0x0C, 0x0D, 0x0E, 0x0F},
		SpanId:                 []byte{0xFF, 0xFE, 0xFD, 0xFC, 0xFB, 0xFA, 0xF9, 0xF8},
		ParentSpanId:           []byte{0xEF, 0xEE, 0xED, 0xEC, 0xEB, 0xEA, 0xE9, 0xE8},
		TraceState:             "key1=val1,key2=val2",
		Name:                   spanData.Name,
		Kind:                   tracepb.Span_SPAN_KIND_SERVER,
		StartTimeUnixNano:      uint64(startTime.UnixNano()),
		EndTimeUnixNano:        uint64(endTime.UnixNano()),
		Status:                 status(spanData.StatusCode, spanData.StatusMessage),
		Events:                 spanEvents(spanData.MessageEvents),
		Links:                  links(spanData.Links),
		Attributes:             Attributes(spanData.Attributes),
		DroppedAttributesCount: 1,
		DroppedEventsCount:     2,
		DroppedLinksCount:      3,
	}

	got := SpanData([]*export.SpanSnapshot{spanData})
	require.Len(t, got, 1)

	assert.Equal(t, got[0].GetResource(), Resource(spanData.Resource))
	ilSpans := got[0].GetInstrumentationLibrarySpans()
	require.Len(t, ilSpans, 1)
	assert.Equal(t, ilSpans[0].GetInstrumentationLibrary(), instrumentationLibrary(spanData.InstrumentationLibrary))
	require.Len(t, ilSpans[0].Spans, 1)
	actualSpan := ilSpans[0].Spans[0]

	if diff := cmp.Diff(expectedSpan, actualSpan, cmp.Comparer(proto.Equal)); diff != "" {
		t.Fatalf("transformed span differs %v\n", diff)
	}
}

// Empty parent span ID should be treated as root span.
func TestRootSpanData(t *testing.T) {
	sd := SpanData([]*export.SpanSnapshot{{}})
	require.Len(t, sd, 1)
	rs := sd[0]
	got := rs.GetInstrumentationLibrarySpans()[0].GetSpans()[0].GetParentSpanId()

	// Empty means root span.
	assert.Nil(t, got, "incorrect transform of root parent span ID")
}

func TestSpanDataNilResource(t *testing.T) {
	assert.NotPanics(t, func() { SpanData([]*export.SpanSnapshot{{}}) })
}<|MERGE_RESOLUTION|>--- conflicted
+++ resolved
@@ -199,12 +199,8 @@
 	// March 31, 2020 5:01:26 1234nanos (UTC)
 	startTime := time.Unix(1585674086, 1234)
 	endTime := startTime.Add(10 * time.Second)
-<<<<<<< HEAD
 	traceState, _ := trace.TraceStateFromKeyValues(label.String("key1", "val1"), label.String("key2", "val2"))
-	spanData := &export.SpanData{
-=======
 	spanData := &export.SpanSnapshot{
->>>>>>> af114baf
 		SpanContext: trace.SpanContext{
 			TraceID:    trace.TraceID{0x00, 0x01, 0x02, 0x03, 0x04, 0x05, 0x06, 0x07, 0x08, 0x09, 0x0A, 0x0B, 0x0C, 0x0D, 0x0E, 0x0F},
 			SpanID:     trace.SpanID{0xFF, 0xFE, 0xFD, 0xFC, 0xFB, 0xFA, 0xF9, 0xF8},
