--- conflicted
+++ resolved
@@ -37,17 +37,10 @@
 )
 
 var (
-<<<<<<< HEAD
 	// Timestamps used in this test
 
 	intervalStart = time.Now()
 	intervalEnd   = intervalStart.Add(-time.Hour)
-=======
-	// Timestamps used in this test:
-
-	intervalStart = time.Now()
-	intervalEnd   = intervalStart.Add(time.Hour)
->>>>>>> 4e427179
 )
 
 func TestStringKeyValues(t *testing.T) {
@@ -171,11 +164,7 @@
 			metric.WithDescription(test.description),
 			metric.WithUnit(test.unit))
 		labels := label.NewSet(test.labels...)
-<<<<<<< HEAD
-		record := export.NewRecord(&desc, &labels, nil, ckpt, intervalStart, intervalEnd)
-=======
 		record := export.NewRecord(&desc, &labels, nil, ckpt.Aggregation(), intervalStart, intervalEnd)
->>>>>>> 4e427179
 		got, err := minMaxSumCount(record, ckpt.(aggregation.MinMaxSumCount))
 		if assert.NoError(t, err) {
 			assert.Equal(t, test.expected, got.MetricDescriptor)
@@ -209,11 +198,7 @@
 			TimeUnixNano:      uint64(intervalEnd.UnixNano()),
 		},
 	}
-<<<<<<< HEAD
-	record := export.NewRecord(&desc, &labels, nil, ckpt, intervalStart, intervalEnd)
-=======
 	record := export.NewRecord(&desc, &labels, nil, ckpt.Aggregation(), intervalStart, intervalEnd)
->>>>>>> 4e427179
 	m, err := minMaxSumCount(record, ckpt.(aggregation.MinMaxSumCount))
 	if assert.NoError(t, err) {
 		assert.Equal(t, []*metricpb.Int64DataPoint(nil), m.Int64DataPoints)
@@ -296,11 +281,7 @@
 	s, ckpt := test.Unslice2(sumAgg.New(2))
 	assert.NoError(t, s.Update(context.Background(), metric.Number(1), &desc))
 	require.NoError(t, s.SynchronizedCopy(ckpt, &desc))
-<<<<<<< HEAD
-	record := export.NewRecord(&desc, &labels, nil, ckpt, intervalStart, intervalEnd)
-=======
 	record := export.NewRecord(&desc, &labels, nil, ckpt.Aggregation(), intervalStart, intervalEnd)
->>>>>>> 4e427179
 	if m, err := sum(record, ckpt.(aggregation.Sum)); assert.NoError(t, err) {
 		assert.Equal(t, []*metricpb.Int64DataPoint{{
 			Value:             1,
@@ -319,11 +300,7 @@
 	s, ckpt := test.Unslice2(sumAgg.New(2))
 	assert.NoError(t, s.Update(context.Background(), metric.NewFloat64Number(1), &desc))
 	require.NoError(t, s.SynchronizedCopy(ckpt, &desc))
-<<<<<<< HEAD
-	record := export.NewRecord(&desc, &labels, nil, ckpt, intervalStart, intervalEnd)
-=======
 	record := export.NewRecord(&desc, &labels, nil, ckpt.Aggregation(), intervalStart, intervalEnd)
->>>>>>> 4e427179
 	if m, err := sum(record, ckpt.(aggregation.Sum)); assert.NoError(t, err) {
 		assert.Equal(t, []*metricpb.Int64DataPoint(nil), m.Int64DataPoints)
 		assert.Equal(t, []*metricpb.DoubleDataPoint{{
