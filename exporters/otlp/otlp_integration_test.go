--- conflicted
+++ resolved
@@ -247,11 +247,7 @@
 		seen[desc.Name] = struct{}{}
 
 		switch data.iKind {
-<<<<<<< HEAD
-		case otel.CounterKind:
-=======
-		case metric.CounterKind, metric.ValueObserverKind:
->>>>>>> 5660b0b5
+		case otel.CounterKind, otel.ValueObserverKind:
 			switch data.nKind {
 			case metricapi.Int64NumberKind:
 				assert.Equal(t, metricpb.MetricDescriptor_INT64.String(), desc.GetType().String())
@@ -266,11 +262,7 @@
 			default:
 				assert.Failf(t, "invalid number kind", data.nKind.String())
 			}
-<<<<<<< HEAD
-		case otel.ValueRecorderKind, otel.ValueObserverKind:
-=======
-		case metric.ValueRecorderKind:
->>>>>>> 5660b0b5
+		case otel.ValueRecorderKind:
 			assert.Equal(t, metricpb.MetricDescriptor_SUMMARY.String(), desc.GetType().String())
 			m.GetSummaryDataPoints()
 			if dp := m.GetSummaryDataPoints(); assert.Len(t, dp, 1) {
