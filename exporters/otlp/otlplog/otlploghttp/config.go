// Copyright The OpenTelemetry Authors
// SPDX-License-Identifier: Apache-2.0

package otlploghttp // import "go.opentelemetry.io/otel/exporters/otlp/otlplog/otlploghttp"

import (
	"crypto/tls"
	"net/http"
	"net/url"
	"time"

<<<<<<< HEAD
	"go.opentelemetry.io/otel/internal/global"
)

// Default values.
var (
	defaultEndpoint                        = "localhost:4318"
	defaultPath                            = "/v1/logs"
	defaultTimeout                         = 10 * time.Second
	defaultProxy    HTTPTransportProxyFunc = http.ProxyFromEnvironment
	defaultRetryCfg                        = RetryConfig{} // TODO: define.
=======
	"go.opentelemetry.io/otel/exporters/otlp/otlplog/otlploghttp/internal/retry"
>>>>>>> 014c6fc3
)

// Option applies an option to the Exporter.
type Option interface {
	applyHTTPOption(config) config
}

type fnOpt func(config) config

func (f fnOpt) applyHTTPOption(c config) config { return f(c) }

type config struct {
	endpoint    setting[string]
	path        setting[string]
	insecure    setting[bool]
	tlsCfg      setting[*tls.Config]
	headers     setting[map[string]string]
	compression setting[Compression]
	timeout     setting[time.Duration]
	proxy       setting[HTTPTransportProxyFunc]
	retryCfg    setting[RetryConfig]
}

func newConfig(options []Option) config {
	var c config
	for _, opt := range options {
		c = opt.applyHTTPOption(c)
	}

	c.endpoint = c.endpoint.Resolve(
		fallback[string](defaultEndpoint),
	)
	c.path = c.path.Resolve(
		fallback[string](defaultPath),
	)
	c.timeout = c.timeout.Resolve(
		fallback[time.Duration](defaultTimeout),
	)
	c.proxy = c.proxy.Resolve(
		fallback[HTTPTransportProxyFunc](defaultProxy),
	)
	c.retryCfg = c.retryCfg.Resolve(
		fallback[RetryConfig](defaultRetryCfg),
	)

	return c
}

// WithEndpoint sets the target endpoint the Exporter will connect to. This
// endpoint is specified as a host and optional port, no path or scheme should
// be included (see WithInsecure and WithURLPath).
//
// If the OTEL_EXPORTER_OTLP_ENDPOINT or OTEL_EXPORTER_OTLP_LOGS_ENDPOINT
// environment variable is set, and this option is not passed, that variable
// value will be used. If both are set, OTEL_EXPORTER_OTLP_LOGS_ENDPOINT
// will take precedence.
//
// By default, if an environment variable is not set, and this option is not
// passed, "localhost:4318" will be used.
func WithEndpoint(endpoint string) Option {
	return fnOpt(func(c config) config {
		c.endpoint = newSetting(endpoint)
		return c
	})
}

// WithEndpointURL sets the target endpoint URL the Exporter will connect to.
//
// If the OTEL_EXPORTER_OTLP_ENDPOINT or OTEL_EXPORTER_OTLP_LOGS_ENDPOINT
// environment variable is set, and this option is not passed, that variable
// value will be used. If both are set, OTEL_EXPORTER_OTLP_LOGS_ENDPOINT
// will take precedence.
//
// If both this option and WithEndpoint are used, the last used option will
// take precedence.
//
// If an invalid URL is provided, the default value will be kept.
//
// By default, if an environment variable is not set, and this option is not
// passed, "localhost:4318" will be used.
func WithEndpointURL(rawURL string) Option {
	u, err := url.Parse(rawURL)
	if err != nil {
		global.Error(err, "otlpmetric: parse endpoint url", "url", rawURL)
		return fnOpt(func(c config) config { return c })
	}
	return fnOpt(func(c config) config {
		c.endpoint = newSetting(u.Host)
		c.path = newSetting(u.Path)
		if u.Scheme != "https" {
			c.insecure = newSetting(true)
		} else {
			c.insecure = newSetting(false)
		}
		return c
	})
}

// Compression describes the compression used for exported payloads.
type Compression int

const (
	// NoCompression represents that no compression should be used.
	NoCompression Compression = iota
	// GzipCompression represents that gzip compression should be used.
	GzipCompression
)

// WithCompression sets the compression strategy the Exporter will use to
// compress the HTTP body.
//
// If the OTEL_EXPORTER_OTLP_COMPRESSION or
// OTEL_EXPORTER_OTLP_LOGS_COMPRESSION environment variable is set, and
// this option is not passed, that variable value will be used. That value can
// be either "none" or "gzip". If both are set,
// OTEL_EXPORTER_OTLP_LOGS_COMPRESSION will take precedence.
//
// By default, if an environment variable is not set, and this option is not
// passed, no compression strategy will be used.
func WithCompression(compression Compression) Option {
	return fnOpt(func(c config) config {
		c.compression = newSetting(compression)
		return c
	})
}

// WithURLPath sets the URL path the Exporter will send requests to.
//
// If the OTEL_EXPORTER_OTLP_ENDPOINT or OTEL_EXPORTER_OTLP_LOGS_ENDPOINT
// environment variable is set, and this option is not passed, the path
// contained in that variable value will be used. If both are set,
// OTEL_EXPORTER_OTLP_LOGS_ENDPOINT will take precedence.
//
// By default, if an environment variable is not set, and this option is not
// passed, "/v1/logs" will be used.
func WithURLPath(urlPath string) Option {
	return fnOpt(func(c config) config {
		c.path = newSetting(urlPath)
		return c
	})
}

// WithTLSClientConfig sets the TLS configuration the Exporter will use for
// HTTP requests.
//
// If the OTEL_EXPORTER_OTLP_CERTIFICATE or
// OTEL_EXPORTER_OTLP_LOGS_CERTIFICATE environment variable is set, and
// this option is not passed, that variable value will be used. The value will
// be parsed the filepath of the TLS certificate chain to use. If both are
// set, OTEL_EXPORTER_OTLP_LOGS_CERTIFICATE will take precedence.
//
// By default, if an environment variable is not set, and this option is not
// passed, the system default configuration is used.
func WithTLSClientConfig(tlsCfg *tls.Config) Option {
	return fnOpt(func(c config) config {
		c.tlsCfg = newSetting(tlsCfg.Clone())
		return c
	})
}

// WithInsecure disables client transport security for the Exporter's HTTP
// connection.
//
// If the OTEL_EXPORTER_OTLP_ENDPOINT or OTEL_EXPORTER_OTLP_LOGS_ENDPOINT
// environment variable is set, and this option is not passed, that variable
// value will be used to determine client security. If the endpoint has a
// scheme of "http" or "unix" client security will be disabled. If both are
// set, OTEL_EXPORTER_OTLP_LOGS_ENDPOINT will take precedence.
//
// By default, if an environment variable is not set, and this option is not
// passed, client security will be used.
func WithInsecure() Option {
	return fnOpt(func(c config) config {
		c.insecure = newSetting(true)
		return c
	})
}

// WithHeaders will send the provided headers with each HTTP requests.
//
// If the OTEL_EXPORTER_OTLP_HEADERS or OTEL_EXPORTER_OTLP_LOGS_HEADERS
// environment variable is set, and this option is not passed, that variable
// value will be used. The value will be parsed as a list of key value pairs.
// These pairs are expected to be in the W3C Correlation-Context format
// without additional semi-colon delimited metadata (i.e. "k1=v1,k2=v2"). If
// both are set, OTEL_EXPORTER_OTLP_LOGS_HEADERS will take precedence.
//
// By default, if an environment variable is not set, and this option is not
// passed, no user headers will be set.
func WithHeaders(headers map[string]string) Option {
	return fnOpt(func(c config) config {
		c.headers = newSetting(headers)
		return c
	})
}

// WithTimeout sets the max amount of time an Exporter will attempt an export.
//
// This takes precedence over any retry settings defined by WithRetry. Once
// this time limit has been reached the export is abandoned and the log data is
// dropped.
//
// If the OTEL_EXPORTER_OTLP_TIMEOUT or OTEL_EXPORTER_OTLP_LOGS_TIMEOUT
// environment variable is set, and this option is not passed, that variable
// value will be used. The value will be parsed as an integer representing the
// timeout in milliseconds. If both are set,
// OTEL_EXPORTER_OTLP_LOGS_TIMEOUT will take precedence.
//
// By default, if an environment variable is not set, and this option is not
// passed, a timeout of 10 seconds will be used.
func WithTimeout(duration time.Duration) Option {
	return fnOpt(func(c config) config {
		c.timeout = newSetting(duration)
		return c
	})
}

// RetryConfig defines configuration for retrying the export of log data that
// failed.
type RetryConfig retry.Config

// WithRetry sets the retry policy for transient retryable errors that are
// returned by the target endpoint.
//
// If the target endpoint responds with not only a retryable error, but
// explicitly returns a backoff time in the response, that time will take
// precedence over these settings.
//
// If unset, the default retry policy will be used. It will retry the export
// 5 seconds after receiving a retryable error and increase exponentially
// after each error for no more than a total time of 1 minute.
func WithRetry(rc RetryConfig) Option {
	return fnOpt(func(c config) config {
		c.retryCfg = newSetting(rc)
		return c
	})
}

// HTTPTransportProxyFunc is a function that resolves which URL to use as proxy
// for a given request. This type is compatible with http.Transport.Proxy and
// can be used to set a custom proxy function to the OTLP HTTP client.
type HTTPTransportProxyFunc func(*http.Request) (*url.URL, error)

// WithProxy sets the Proxy function the client will use to determine the
// proxy to use for an HTTP request. If this option is not used, the client
// will use [http.ProxyFromEnvironment].
func WithProxy(pf HTTPTransportProxyFunc) Option {
	return fnOpt(func(c config) config {
		c.proxy = newSetting(pf)
		return c
	})
}

// setting is a configuration setting value.
type setting[T any] struct {
	Value T
	Set   bool
}

// newSetting returns a new [setting] with the value set.
func newSetting[T any](value T) setting[T] {
	return setting[T]{Value: value, Set: true}
}

// resolver returns an updated setting after applying an resolution operation.
type resolver[T any] func(setting[T]) setting[T]

// Resolve returns a resolved version of s.
//
// It will apply all the passed fn in the order provided, chaining together the
// return setting to the next input. The setting s is used as the initial
// argument to the first fn.
//
// Each fn needs to validate if it should apply given the Set state of the
// setting. This will not perform any checks on the set state when chaining
// function.
func (s setting[T]) Resolve(fn ...resolver[T]) setting[T] {
	for _, f := range fn {
		s = f(s)
	}
	return s
}

// fallback returns a resolve that will set a setting value to val if it is not
// already set.
//
// This is usually passed at the end of a resolver chain to ensure a default is
// applied if the setting has not already been set.
func fallback[T any](val T) resolver[T] {
	return func(s setting[T]) setting[T] {
		if !s.Set {
			s.Value = val
			s.Set = true
		}
		return s
	}
}<|MERGE_RESOLUTION|>--- conflicted
+++ resolved
@@ -9,7 +9,7 @@
 	"net/url"
 	"time"
 
-<<<<<<< HEAD
+	"go.opentelemetry.io/otel/exporters/otlp/otlplog/otlploghttp/internal/retry"
 	"go.opentelemetry.io/otel/internal/global"
 )
 
@@ -20,9 +20,6 @@
 	defaultTimeout                         = 10 * time.Second
 	defaultProxy    HTTPTransportProxyFunc = http.ProxyFromEnvironment
 	defaultRetryCfg                        = RetryConfig{} // TODO: define.
-=======
-	"go.opentelemetry.io/otel/exporters/otlp/otlplog/otlploghttp/internal/retry"
->>>>>>> 014c6fc3
 )
 
 // Option applies an option to the Exporter.
