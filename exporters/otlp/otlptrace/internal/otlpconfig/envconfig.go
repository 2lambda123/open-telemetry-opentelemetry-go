--- conflicted
+++ resolved
@@ -33,47 +33,20 @@
 	Namespace: "OTEL_EXPORTER_OTLP",
 }
 
-<<<<<<< HEAD
-func ApplyGRPCEnvConfigs(cfg Config) Config {
-	return DefaultEnvOptionsReader.ApplyGRPCEnvConfigs(cfg)
-}
-
-func ApplyHTTPEnvConfigs(cfg Config) Config {
-	return DefaultEnvOptionsReader.ApplyHTTPEnvConfigs(cfg)
-}
-
-type EnvOptionsReader struct {
-	GetEnv   func(string) string
-	ReadFile func(filename string) ([]byte, error)
-}
-
-func (e *EnvOptionsReader) ApplyHTTPEnvConfigs(cfg Config) Config {
-	opts := e.GetOptionsFromEnv()
-	for _, opt := range opts {
-		cfg = opt.ApplyHTTPOption(cfg)
-=======
 // ApplyGRPCEnvConfigs applies the env configurations for gRPC
 func ApplyGRPCEnvConfigs(cfg Config) Config {
 	opts := getOptionsFromEnv()
 	for _, opt := range opts {
 		cfg = opt.ApplyGRPCOption(cfg)
->>>>>>> 421d6867
 	}
 	return cfg
 }
 
-<<<<<<< HEAD
-func (e *EnvOptionsReader) ApplyGRPCEnvConfigs(cfg Config) Config {
-	opts := e.GetOptionsFromEnv()
-	for _, opt := range opts {
-		cfg = opt.ApplyGRPCOption(cfg)
-=======
 // ApplyHTTPEnvConfigs applies the env configurations for HTTP
 func ApplyHTTPEnvConfigs(cfg Config) Config {
 	opts := getOptionsFromEnv()
 	for _, opt := range opts {
 		cfg = opt.ApplyHTTPOption(cfg)
->>>>>>> 421d6867
 	}
 	return cfg
 }
@@ -81,19 +54,6 @@
 func getOptionsFromEnv() []GenericOption {
 	opts := []GenericOption{}
 
-<<<<<<< HEAD
-	// Endpoint
-	if v, ok := e.getEnvValue("TRACES_ENDPOINT"); ok {
-		u, err := url.Parse(v)
-		// Ignore invalid values.
-		if err == nil {
-			// This is used to set the scheme for OTLP/HTTP.
-			if insecureSchema(u.Scheme) {
-				opts = append(opts, WithInsecure())
-			} else {
-				opts = append(opts, WithSecure())
-			}
-=======
 	DefaultEnvOptionsReader.Apply(
 		envconfig.WithURL("ENDPOINT", func(u *url.URL) {
 			opts = append(opts, withEndpointScheme(u))
@@ -108,7 +68,6 @@
 		}),
 		envconfig.WithURL("TRACES_ENDPOINT", func(u *url.URL) {
 			opts = append(opts, withEndpointScheme(u))
->>>>>>> 421d6867
 			opts = append(opts, newSplitOption(func(cfg Config) Config {
 				cfg.Traces.Endpoint = u.Host
 				// For endpoint URLs for OTLP/HTTP per-signal variables, the
@@ -121,83 +80,6 @@
 				}
 				cfg.Traces.URLPath = path
 				return cfg
-<<<<<<< HEAD
-			}, func(cfg Config) Config {
-				// For OTLP/gRPC endpoints, this is the target to which the
-				// exporter is going to send telemetry.
-				cfg.Traces.Endpoint = path.Join(u.Host, u.Path)
-				return cfg
-			}))
-		}
-	} else if v, ok = e.getEnvValue("ENDPOINT"); ok {
-		u, err := url.Parse(v)
-		// Ignore invalid values.
-		if err == nil {
-			// This is used to set the scheme for OTLP/HTTP.
-			if insecureSchema(u.Scheme) {
-				opts = append(opts, WithInsecure())
-			} else {
-				opts = append(opts, WithSecure())
-			}
-			opts = append(opts, newSplitOption(func(cfg Config) Config {
-				cfg.Traces.Endpoint = u.Host
-				// For OTLP/HTTP endpoint URLs without a per-signal
-				// configuration, the passed endpoint is used as a base URL
-				// and the signals are sent to these paths relative to that.
-				cfg.Traces.URLPath = path.Join(u.Path, DefaultTracesPath)
-				return cfg
-			}, func(cfg Config) Config {
-				// For OTLP/gRPC endpoints, this is the target to which the
-				// exporter is going to send telemetry.
-				cfg.Traces.Endpoint = path.Join(u.Host, u.Path)
-				return cfg
-			}))
-		}
-	}
-
-	// Certificate File
-	if path, ok := e.getEnvValue("CERTIFICATE"); ok {
-		if tls, err := e.readTLSConfig(path); err == nil {
-			opts = append(opts, WithTLSClientConfig(tls))
-		} else {
-			otel.Handle(fmt.Errorf("failed to configure otlp exporter certificate '%s': %w", path, err))
-		}
-	}
-	if path, ok := e.getEnvValue("TRACES_CERTIFICATE"); ok {
-		if tls, err := e.readTLSConfig(path); err == nil {
-			opts = append(opts, WithTLSClientConfig(tls))
-		} else {
-			otel.Handle(fmt.Errorf("failed to configure otlp traces exporter certificate '%s': %w", path, err))
-		}
-	}
-
-	// Headers
-	if h, ok := e.getEnvValue("HEADERS"); ok {
-		opts = append(opts, WithHeaders(stringToHeader(h)))
-	}
-	if h, ok := e.getEnvValue("TRACES_HEADERS"); ok {
-		opts = append(opts, WithHeaders(stringToHeader(h)))
-	}
-
-	// Compression
-	if c, ok := e.getEnvValue("COMPRESSION"); ok {
-		opts = append(opts, WithCompression(stringToCompression(c)))
-	}
-	if c, ok := e.getEnvValue("TRACES_COMPRESSION"); ok {
-		opts = append(opts, WithCompression(stringToCompression(c)))
-	}
-	// Timeout
-	if t, ok := e.getEnvValue("TIMEOUT"); ok {
-		if d, err := strconv.Atoi(t); err == nil {
-			opts = append(opts, WithTimeout(time.Duration(d)*time.Millisecond))
-		}
-	}
-	if t, ok := e.getEnvValue("TRACES_TIMEOUT"); ok {
-		if d, err := strconv.Atoi(t); err == nil {
-			opts = append(opts, WithTimeout(time.Duration(d)*time.Millisecond))
-		}
-	}
-=======
 			}, withEndpointForGRPC(u)))
 		}),
 		envconfig.WithTLSConfig("CERTIFICATE", func(c *tls.Config) { opts = append(opts, WithTLSClientConfig(c)) }),
@@ -209,7 +91,6 @@
 		envconfig.WithDuration("TIMEOUT", func(d time.Duration) { opts = append(opts, WithTimeout(d)) }),
 		envconfig.WithDuration("TRACES_TIMEOUT", func(d time.Duration) { opts = append(opts, WithTimeout(d)) }),
 	)
->>>>>>> 421d6867
 
 	return opts
 }
