// Copyright The OpenTelemetry Authors
//
// Licensed under the Apache License, Version 2.0 (the "License");
// you may not use this file except in compliance with the License.
// You may obtain a copy of the License at
//
//     http://www.apache.org/licenses/LICENSE-2.0
//
// Unless required by applicable law or agreed to in writing, software
// distributed under the License is distributed on an "AS IS" BASIS,
// WITHOUT WARRANTIES OR CONDITIONS OF ANY KIND, either express or implied.
// See the License for the specific language governing permissions and
// limitations under the License.

package otlpconfig // import "go.opentelemetry.io/otel/exporters/otlp/otlptrace/internal/otlpconfig"

import (
	"crypto/tls"
	"fmt"
	"io/ioutil"
	"net/url"
	"os"
	"path"
	"strconv"
	"strings"
	"time"

	"go.opentelemetry.io/otel"
)

<<<<<<< HEAD
func ApplyGRPCEnvConfigs(cfg *Config) {
	e := EnvOptionsReader{
=======
var (
	httpSchemeRegexp = regexp.MustCompile(`(?i)^(http://|https://)`)

	DefaultEnvOptionsReader = EnvOptionsReader{
>>>>>>> b1775412
		GetEnv:   os.Getenv,
		ReadFile: ioutil.ReadFile,
	}
)

func ApplyGRPCEnvConfigs(cfg *Config) {
	DefaultEnvOptionsReader.ApplyGRPCEnvConfigs(cfg)
}

func ApplyHTTPEnvConfigs(cfg *Config) {
	DefaultEnvOptionsReader.ApplyHTTPEnvConfigs(cfg)
}

type EnvOptionsReader struct {
	GetEnv   func(string) string
	ReadFile func(filename string) ([]byte, error)
}

func (e *EnvOptionsReader) ApplyHTTPEnvConfigs(cfg *Config) {
	opts := e.GetOptionsFromEnv()
	for _, opt := range opts {
		opt.ApplyHTTPOption(cfg)
	}
}

func (e *EnvOptionsReader) ApplyGRPCEnvConfigs(cfg *Config) {
	opts := e.GetOptionsFromEnv()
	for _, opt := range opts {
		opt.ApplyGRPCOption(cfg)
	}
}

func (e *EnvOptionsReader) GetOptionsFromEnv() []GenericOption {
	var opts []GenericOption

	// Endpoint
	if v, ok := e.getEnvValue("TRACES_ENDPOINT"); ok {
		u, err := url.Parse(v)
		// Ignore invalid values.
		if err == nil {
			// This is used to set the scheme for OTLP/HTTP.
			if insecureSchema(u.Scheme) {
				opts = append(opts, WithInsecure())
			} else {
				opts = append(opts, WithSecure())
			}
			opts = append(opts, newSplitOption(func(cfg *Config) {
				cfg.Traces.Endpoint = u.Host
				// For endpoint URLs for OTLP/HTTP per-signal variables, the
				// URL MUST be used as-is without any modification. The only
				// exception is that if an URL contains no path part, the root
				// path / MUST be used.
				path := u.Path
				if path == "" {
					path = "/"
				}
				cfg.Traces.URLPath = path
			}, func(cfg *Config) {
				// For OTLP/gRPC endpoints, this is the target to which the
				// exporter is going to send telemetry.
				cfg.Traces.Endpoint = path.Join(u.Host, u.Path)
			}))
		}
	} else if v, ok = e.getEnvValue("ENDPOINT"); ok {
		u, err := url.Parse(v)
		// Ignore invalid values.
		if err == nil {
			// This is used to set the scheme for OTLP/HTTP.
			if insecureSchema(u.Scheme) {
				opts = append(opts, WithInsecure())
			} else {
				opts = append(opts, WithSecure())
			}
			opts = append(opts, newSplitOption(func(cfg *Config) {
				cfg.Traces.Endpoint = u.Host
				// For OTLP/HTTP endpoint URLs without a per-signal
				// configuration, the passed endpoint is used as a base URL
				// and the signals are sent to these paths relative to that.
				cfg.Traces.URLPath = path.Join(u.Path, DefaultTracesPath)
			}, func(cfg *Config) {
				// For OTLP/gRPC endpoints, this is the target to which the
				// exporter is going to send telemetry.
				cfg.Traces.Endpoint = path.Join(u.Host, u.Path)
			}))
		}
	}

	// Certificate File
	if path, ok := e.getEnvValue("CERTIFICATE"); ok {
		if tls, err := e.readTLSConfig(path); err == nil {
			opts = append(opts, WithTLSClientConfig(tls))
		} else {
			otel.Handle(fmt.Errorf("failed to configure otlp exporter certificate '%s': %w", path, err))
		}
	}
	if path, ok := e.getEnvValue("TRACES_CERTIFICATE"); ok {
		if tls, err := e.readTLSConfig(path); err == nil {
			opts = append(opts, WithTLSClientConfig(tls))
		} else {
			otel.Handle(fmt.Errorf("failed to configure otlp traces exporter certificate '%s': %w", path, err))
		}
	}

	// Headers
	if h, ok := e.getEnvValue("HEADERS"); ok {
		opts = append(opts, WithHeaders(stringToHeader(h)))
	}
	if h, ok := e.getEnvValue("TRACES_HEADERS"); ok {
		opts = append(opts, WithHeaders(stringToHeader(h)))
	}

	// Compression
	if c, ok := e.getEnvValue("COMPRESSION"); ok {
		opts = append(opts, WithCompression(stringToCompression(c)))
	}
	if c, ok := e.getEnvValue("TRACES_COMPRESSION"); ok {
		opts = append(opts, WithCompression(stringToCompression(c)))
	}
	// Timeout
	if t, ok := e.getEnvValue("TIMEOUT"); ok {
		if d, err := strconv.Atoi(t); err == nil {
			opts = append(opts, WithTimeout(time.Duration(d)*time.Millisecond))
		}
	}
	if t, ok := e.getEnvValue("TRACES_TIMEOUT"); ok {
		if d, err := strconv.Atoi(t); err == nil {
			opts = append(opts, WithTimeout(time.Duration(d)*time.Millisecond))
		}
	}

	return opts
}

func insecureSchema(schema string) bool {
	switch strings.ToLower(schema) {
	case "http", "unix":
		return true
	default:
		return false
	}
}

// getEnvValue gets an OTLP environment variable value of the specified key using the GetEnv function.
// This function already prepends the OTLP prefix to all key lookup.
func (e *EnvOptionsReader) getEnvValue(key string) (string, bool) {
	v := strings.TrimSpace(e.GetEnv(fmt.Sprintf("OTEL_EXPORTER_OTLP_%s", key)))
	return v, v != ""
}

func (e *EnvOptionsReader) readTLSConfig(path string) (*tls.Config, error) {
	b, err := e.ReadFile(path)
	if err != nil {
		return nil, err
	}
	return CreateTLSConfig(b)
}

func stringToCompression(value string) Compression {
	switch value {
	case "gzip":
		return GzipCompression
	}

	return NoCompression
}

func stringToHeader(value string) map[string]string {
	headersPairs := strings.Split(value, ",")
	headers := make(map[string]string)

	for _, header := range headersPairs {
		nameValue := strings.SplitN(header, "=", 2)
		if len(nameValue) < 2 {
			continue
		}
		name, err := url.QueryUnescape(nameValue[0])
		if err != nil {
			continue
		}
		trimmedName := strings.TrimSpace(name)
		value, err := url.QueryUnescape(nameValue[1])
		if err != nil {
			continue
		}
		trimmedValue := strings.TrimSpace(value)

		headers[trimmedName] = trimmedValue
	}

	return headers
}<|MERGE_RESOLUTION|>--- conflicted
+++ resolved
@@ -28,19 +28,10 @@
 	"go.opentelemetry.io/otel"
 )
 
-<<<<<<< HEAD
-func ApplyGRPCEnvConfigs(cfg *Config) {
-	e := EnvOptionsReader{
-=======
-var (
-	httpSchemeRegexp = regexp.MustCompile(`(?i)^(http://|https://)`)
-
-	DefaultEnvOptionsReader = EnvOptionsReader{
->>>>>>> b1775412
-		GetEnv:   os.Getenv,
-		ReadFile: ioutil.ReadFile,
-	}
-)
+var DefaultEnvOptionsReader = EnvOptionsReader{
+	GetEnv:   os.Getenv,
+	ReadFile: ioutil.ReadFile,
+}
 
 func ApplyGRPCEnvConfigs(cfg *Config) {
 	DefaultEnvOptionsReader.ApplyGRPCEnvConfigs(cfg)
