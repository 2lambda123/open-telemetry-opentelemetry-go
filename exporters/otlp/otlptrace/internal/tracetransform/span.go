--- conflicted
+++ resolved
@@ -173,34 +173,15 @@
 		return nil
 	}
 
-<<<<<<< HEAD
 	events := make([]*tracepb.Span_Event, 0, len(es))
-	// Transform message events
-	for _, e := range es {
-		events = append(events,
-			&tracepb.Span_Event{
-				Name:         e.Name,
-				TimeUnixNano: uint64(e.Time.UnixNano()),
-				Attributes:   KeyValues(e.Attributes),
-				// TODO (rghetia) : Add Drop Counts when supported.
-			},
-		)
-=======
-	evCount := len(es)
-	if evCount > maxEventsPerSpan {
-		evCount = maxEventsPerSpan
-	}
-	events := make([]*tracepb.Span_Event, evCount)
-
-	// Transform message events
-	for i := 0; i < evCount; i++ {
+  // Transform message events
+	for i := 0; i < len(es); i++ {
 		events[i] = &tracepb.Span_Event{
 			Name:                   es[i].Name,
 			TimeUnixNano:           uint64(es[i].Time.UnixNano()),
 			Attributes:             KeyValues(es[i].Attributes),
 			DroppedAttributesCount: uint32(es[i].DroppedAttributeCount),
 		}
->>>>>>> 67f508b8
 	}
 	return events
 }
