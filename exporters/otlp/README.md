--- conflicted
+++ resolved
@@ -48,11 +48,7 @@
 	//   	),
 	//   )
 	tracerProvider := sdktrace.NewTracerProvider(sdktrace.WithBatcher(exporter))
-<<<<<<< HEAD
-	pusher := push.New(simple.NewWithExactDistribution(), exporter)
-=======
 	pusher := push.New(simple.NewWithInexpensiveDistribution(), exporter)
->>>>>>> 5660b0b5
 	pusher.Start()
 	metricProvider := pusher.MeterProvider()
 
